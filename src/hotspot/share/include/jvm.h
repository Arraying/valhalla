--- conflicted
+++ resolved
@@ -422,11 +422,7 @@
 
 
 /*
-<<<<<<< HEAD
- * Find a class from a boot class loader. Returns nullptr if class not found.
-=======
  * Find a class from a boot class loader. Returns null if class not found.
->>>>>>> 95a00f8a
  */
 JNIEXPORT jclass JNICALL
 JVM_FindClassFromBootLoader(JNIEnv *env, const char *name);
