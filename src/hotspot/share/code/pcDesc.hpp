/*
 * Copyright (c) 1997, 2020, Oracle and/or its affiliates. All rights reserved.
 * DO NOT ALTER OR REMOVE COPYRIGHT NOTICES OR THIS FILE HEADER.
 *
 * This code is free software; you can redistribute it and/or modify it
 * under the terms of the GNU General Public License version 2 only, as
 * published by the Free Software Foundation.
 *
 * This code is distributed in the hope that it will be useful, but WITHOUT
 * ANY WARRANTY; without even the implied warranty of MERCHANTABILITY or
 * FITNESS FOR A PARTICULAR PURPOSE.  See the GNU General Public License
 * version 2 for more details (a copy is included in the LICENSE file that
 * accompanied this code).
 *
 * You should have received a copy of the GNU General Public License version
 * 2 along with this work; if not, write to the Free Software Foundation,
 * Inc., 51 Franklin St, Fifth Floor, Boston, MA 02110-1301 USA.
 *
 * Please contact Oracle, 500 Oracle Parkway, Redwood Shores, CA 94065 USA
 * or visit www.oracle.com if you need additional information or have any
 * questions.
 *
 */

#ifndef SHARE_CODE_PCDESC_HPP
#define SHARE_CODE_PCDESC_HPP


// PcDescs map a physical PC (given as offset from start of nmethod) to
// the corresponding source scope and byte code index.

class CompiledMethod;

class PcDesc {
  friend class VMStructs;
 private:
  int _pc_offset;           // offset from start of nmethod
  int _scope_decode_offset; // offset for scope in nmethod
  int _obj_decode_offset;

  enum {
    PCDESC_reexecute               = 1 << 0,
    PCDESC_is_method_handle_invoke = 1 << 1,
    PCDESC_return_oop              = 1 << 2,
    PCDESC_rethrow_exception       = 1 << 3,
<<<<<<< HEAD
    PCDESC_return_vt               = 1 << 4
=======
    PCDESC_has_ea_local_in_scope   = 1 << 4,
    PCDESC_arg_escape              = 1 << 5
>>>>>>> d735f919
  };

  int _flags;

  void set_flag(int mask, bool z) {
    _flags = z ? (_flags | mask) : (_flags & ~mask);
  }

 public:
  int pc_offset() const           { return _pc_offset;   }
  int scope_decode_offset() const { return _scope_decode_offset; }
  int obj_decode_offset() const   { return _obj_decode_offset; }

  void set_pc_offset(int x)           { _pc_offset           = x; }
  void set_scope_decode_offset(int x) { _scope_decode_offset = x; }
  void set_obj_decode_offset(int x)   { _obj_decode_offset   = x; }

  // Constructor (only used for static in nmethod.cpp)
  // Also used by ScopeDesc::sender()]
  PcDesc(int pc_offset, int scope_decode_offset, int obj_decode_offset);

  enum {
    // upper and lower exclusive limits real offsets:
    lower_offset_limit = -1,
    upper_offset_limit = (unsigned int)-1 >> 1
  };

  // Flags
  bool     rethrow_exception()              const { return (_flags & PCDESC_rethrow_exception) != 0; }
  void set_rethrow_exception(bool z)              { set_flag(PCDESC_rethrow_exception, z); }
  bool     should_reexecute()              const { return (_flags & PCDESC_reexecute) != 0; }
  void set_should_reexecute(bool z)              { set_flag(PCDESC_reexecute, z); }

  // Does pd refer to the same information as pd?
  bool is_same_info(const PcDesc* pd) {
    return _scope_decode_offset == pd->_scope_decode_offset &&
      _obj_decode_offset == pd->_obj_decode_offset &&
      _flags == pd->_flags;
  }

  bool     is_method_handle_invoke()       const { return (_flags & PCDESC_is_method_handle_invoke) != 0;     }
  void set_is_method_handle_invoke(bool z)       { set_flag(PCDESC_is_method_handle_invoke, z); }

  bool     return_oop()                    const { return (_flags & PCDESC_return_oop) != 0;     }
  void set_return_oop(bool z)                    { set_flag(PCDESC_return_oop, z); }

<<<<<<< HEAD
  bool     return_vt()                     const { return (_flags & PCDESC_return_vt) != 0;     }
  void set_return_vt(bool z)                     { set_flag(PCDESC_return_vt, z); }
=======
  // Indicates if there are objects in scope that, based on escape analysis, are local to the
  // compiled method or local to the current thread, i.e. NoEscape or ArgEscape
  bool     has_ea_local_in_scope()         const { return (_flags & PCDESC_has_ea_local_in_scope) != 0; }
  void set_has_ea_local_in_scope(bool z)         { set_flag(PCDESC_has_ea_local_in_scope, z); }

  // Indicates if this pc descriptor is at a call site where objects that do not escape the
  // current thread are passed as arguments.
  bool     arg_escape()                    const { return (_flags & PCDESC_arg_escape) != 0; }
  void set_arg_escape(bool z)                    { set_flag(PCDESC_arg_escape, z); }
>>>>>>> d735f919

  // Returns the real pc
  address real_pc(const CompiledMethod* code) const;

  void print(CompiledMethod* code) { print_on(tty, code); }
  void print_on(outputStream* st, CompiledMethod* code);
  bool verify(CompiledMethod* code);
};

#endif // SHARE_CODE_PCDESC_HPP<|MERGE_RESOLUTION|>--- conflicted
+++ resolved
@@ -43,12 +43,9 @@
     PCDESC_is_method_handle_invoke = 1 << 1,
     PCDESC_return_oop              = 1 << 2,
     PCDESC_rethrow_exception       = 1 << 3,
-<<<<<<< HEAD
-    PCDESC_return_vt               = 1 << 4
-=======
     PCDESC_has_ea_local_in_scope   = 1 << 4,
-    PCDESC_arg_escape              = 1 << 5
->>>>>>> d735f919
+    PCDESC_arg_escape              = 1 << 5,
+    PCDESC_return_vt               = 1 << 6
   };
 
   int _flags;
@@ -95,10 +92,8 @@
   bool     return_oop()                    const { return (_flags & PCDESC_return_oop) != 0;     }
   void set_return_oop(bool z)                    { set_flag(PCDESC_return_oop, z); }
 
-<<<<<<< HEAD
   bool     return_vt()                     const { return (_flags & PCDESC_return_vt) != 0;     }
   void set_return_vt(bool z)                     { set_flag(PCDESC_return_vt, z); }
-=======
   // Indicates if there are objects in scope that, based on escape analysis, are local to the
   // compiled method or local to the current thread, i.e. NoEscape or ArgEscape
   bool     has_ea_local_in_scope()         const { return (_flags & PCDESC_has_ea_local_in_scope) != 0; }
@@ -108,7 +103,6 @@
   // current thread are passed as arguments.
   bool     arg_escape()                    const { return (_flags & PCDESC_arg_escape) != 0; }
   void set_arg_escape(bool z)                    { set_flag(PCDESC_arg_escape, z); }
->>>>>>> d735f919
 
   // Returns the real pc
   address real_pc(const CompiledMethod* code) const;
