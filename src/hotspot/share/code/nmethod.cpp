/*
 * Copyright (c) 1997, 2020, Oracle and/or its affiliates. All rights reserved.
 * DO NOT ALTER OR REMOVE COPYRIGHT NOTICES OR THIS FILE HEADER.
 *
 * This code is free software; you can redistribute it and/or modify it
 * under the terms of the GNU General Public License version 2 only, as
 * published by the Free Software Foundation.
 *
 * This code is distributed in the hope that it will be useful, but WITHOUT
 * ANY WARRANTY; without even the implied warranty of MERCHANTABILITY or
 * FITNESS FOR A PARTICULAR PURPOSE.  See the GNU General Public License
 * version 2 for more details (a copy is included in the LICENSE file that
 * accompanied this code).
 *
 * You should have received a copy of the GNU General Public License version
 * 2 along with this work; if not, write to the Free Software Foundation,
 * Inc., 51 Franklin St, Fifth Floor, Boston, MA 02110-1301 USA.
 *
 * Please contact Oracle, 500 Oracle Parkway, Redwood Shores, CA 94065 USA
 * or visit www.oracle.com if you need additional information or have any
 * questions.
 *
 */

#include "precompiled.hpp"
#include "jvm.h"
#include "asm/assembler.inline.hpp"
#include "code/codeCache.hpp"
#include "code/compiledIC.hpp"
#include "code/compiledMethod.inline.hpp"
#include "code/dependencies.hpp"
#include "code/nativeInst.hpp"
#include "code/nmethod.hpp"
#include "code/scopeDesc.hpp"
#include "compiler/abstractCompiler.hpp"
#include "compiler/compileBroker.hpp"
#include "compiler/compileLog.hpp"
#include "compiler/compilerDirectives.hpp"
#include "compiler/directivesParser.hpp"
#include "compiler/disassembler.hpp"
#include "interpreter/bytecode.hpp"
#include "logging/log.hpp"
#include "logging/logStream.hpp"
#include "memory/allocation.inline.hpp"
#include "memory/resourceArea.hpp"
#include "memory/universe.hpp"
#include "oops/access.inline.hpp"
#include "oops/method.inline.hpp"
#include "oops/methodData.hpp"
#include "oops/oop.inline.hpp"
#include "prims/jvmtiImpl.hpp"
#include "prims/jvmtiThreadState.hpp"
#include "prims/methodHandles.hpp"
#include "runtime/atomic.hpp"
#include "runtime/deoptimization.hpp"
#include "runtime/flags/flagSetting.hpp"
#include "runtime/frame.inline.hpp"
#include "runtime/handles.inline.hpp"
#include "runtime/jniHandles.inline.hpp"
#include "runtime/orderAccess.hpp"
#include "runtime/os.hpp"
#include "runtime/safepointVerifiers.hpp"
#include "runtime/serviceThread.hpp"
#include "runtime/sharedRuntime.hpp"
#include "runtime/sweeper.hpp"
#include "runtime/vmThread.hpp"
#include "utilities/align.hpp"
#include "utilities/dtrace.hpp"
#include "utilities/events.hpp"
#include "utilities/resourceHash.hpp"
#include "utilities/xmlstream.hpp"
#if INCLUDE_JVMCI
#include "jvmci/jvmciRuntime.hpp"
#endif

#ifdef DTRACE_ENABLED

// Only bother with this argument setup if dtrace is available

#define DTRACE_METHOD_UNLOAD_PROBE(method)                                \
  {                                                                       \
    Method* m = (method);                                                 \
    if (m != NULL) {                                                      \
      Symbol* klass_name = m->klass_name();                               \
      Symbol* name = m->name();                                           \
      Symbol* signature = m->signature();                                 \
      HOTSPOT_COMPILED_METHOD_UNLOAD(                                     \
        (char *) klass_name->bytes(), klass_name->utf8_length(),                   \
        (char *) name->bytes(), name->utf8_length(),                               \
        (char *) signature->bytes(), signature->utf8_length());                    \
    }                                                                     \
  }

#else //  ndef DTRACE_ENABLED

#define DTRACE_METHOD_UNLOAD_PROBE(method)

#endif

//---------------------------------------------------------------------------------
// NMethod statistics
// They are printed under various flags, including:
//   PrintC1Statistics, PrintOptoStatistics, LogVMOutput, and LogCompilation.
// (In the latter two cases, they like other stats are printed to the log only.)

#ifndef PRODUCT
// These variables are put into one block to reduce relocations
// and make it simpler to print from the debugger.
struct java_nmethod_stats_struct {
  int nmethod_count;
  int total_size;
  int relocation_size;
  int consts_size;
  int insts_size;
  int stub_size;
  int scopes_data_size;
  int scopes_pcs_size;
  int dependencies_size;
  int handler_table_size;
  int nul_chk_table_size;
#if INCLUDE_JVMCI
  int speculations_size;
  int jvmci_data_size;
#endif
  int oops_size;
  int metadata_size;

  void note_nmethod(nmethod* nm) {
    nmethod_count += 1;
    total_size          += nm->size();
    relocation_size     += nm->relocation_size();
    consts_size         += nm->consts_size();
    insts_size          += nm->insts_size();
    stub_size           += nm->stub_size();
    oops_size           += nm->oops_size();
    metadata_size       += nm->metadata_size();
    scopes_data_size    += nm->scopes_data_size();
    scopes_pcs_size     += nm->scopes_pcs_size();
    dependencies_size   += nm->dependencies_size();
    handler_table_size  += nm->handler_table_size();
    nul_chk_table_size  += nm->nul_chk_table_size();
#if INCLUDE_JVMCI
    speculations_size   += nm->speculations_size();
    jvmci_data_size     += nm->jvmci_data_size();
#endif
  }
  void print_nmethod_stats(const char* name) {
    if (nmethod_count == 0)  return;
    tty->print_cr("Statistics for %d bytecoded nmethods for %s:", nmethod_count, name);
    if (total_size != 0)          tty->print_cr(" total in heap  = %d", total_size);
    if (nmethod_count != 0)       tty->print_cr(" header         = " SIZE_FORMAT, nmethod_count * sizeof(nmethod));
    if (relocation_size != 0)     tty->print_cr(" relocation     = %d", relocation_size);
    if (consts_size != 0)         tty->print_cr(" constants      = %d", consts_size);
    if (insts_size != 0)          tty->print_cr(" main code      = %d", insts_size);
    if (stub_size != 0)           tty->print_cr(" stub code      = %d", stub_size);
    if (oops_size != 0)           tty->print_cr(" oops           = %d", oops_size);
    if (metadata_size != 0)       tty->print_cr(" metadata       = %d", metadata_size);
    if (scopes_data_size != 0)    tty->print_cr(" scopes data    = %d", scopes_data_size);
    if (scopes_pcs_size != 0)     tty->print_cr(" scopes pcs     = %d", scopes_pcs_size);
    if (dependencies_size != 0)   tty->print_cr(" dependencies   = %d", dependencies_size);
    if (handler_table_size != 0)  tty->print_cr(" handler table  = %d", handler_table_size);
    if (nul_chk_table_size != 0)  tty->print_cr(" nul chk table  = %d", nul_chk_table_size);
#if INCLUDE_JVMCI
    if (speculations_size != 0)   tty->print_cr(" speculations   = %d", speculations_size);
    if (jvmci_data_size != 0)     tty->print_cr(" JVMCI data     = %d", jvmci_data_size);
#endif
  }
};

struct native_nmethod_stats_struct {
  int native_nmethod_count;
  int native_total_size;
  int native_relocation_size;
  int native_insts_size;
  int native_oops_size;
  int native_metadata_size;
  void note_native_nmethod(nmethod* nm) {
    native_nmethod_count += 1;
    native_total_size       += nm->size();
    native_relocation_size  += nm->relocation_size();
    native_insts_size       += nm->insts_size();
    native_oops_size        += nm->oops_size();
    native_metadata_size    += nm->metadata_size();
  }
  void print_native_nmethod_stats() {
    if (native_nmethod_count == 0)  return;
    tty->print_cr("Statistics for %d native nmethods:", native_nmethod_count);
    if (native_total_size != 0)       tty->print_cr(" N. total size  = %d", native_total_size);
    if (native_relocation_size != 0)  tty->print_cr(" N. relocation  = %d", native_relocation_size);
    if (native_insts_size != 0)       tty->print_cr(" N. main code   = %d", native_insts_size);
    if (native_oops_size != 0)        tty->print_cr(" N. oops        = %d", native_oops_size);
    if (native_metadata_size != 0)    tty->print_cr(" N. metadata    = %d", native_metadata_size);
  }
};

struct pc_nmethod_stats_struct {
  int pc_desc_resets;   // number of resets (= number of caches)
  int pc_desc_queries;  // queries to nmethod::find_pc_desc
  int pc_desc_approx;   // number of those which have approximate true
  int pc_desc_repeats;  // number of _pc_descs[0] hits
  int pc_desc_hits;     // number of LRU cache hits
  int pc_desc_tests;    // total number of PcDesc examinations
  int pc_desc_searches; // total number of quasi-binary search steps
  int pc_desc_adds;     // number of LUR cache insertions

  void print_pc_stats() {
    tty->print_cr("PcDesc Statistics:  %d queries, %.2f comparisons per query",
                  pc_desc_queries,
                  (double)(pc_desc_tests + pc_desc_searches)
                  / pc_desc_queries);
    tty->print_cr("  caches=%d queries=%d/%d, hits=%d+%d, tests=%d+%d, adds=%d",
                  pc_desc_resets,
                  pc_desc_queries, pc_desc_approx,
                  pc_desc_repeats, pc_desc_hits,
                  pc_desc_tests, pc_desc_searches, pc_desc_adds);
  }
};

#ifdef COMPILER1
static java_nmethod_stats_struct c1_java_nmethod_stats;
#endif
#ifdef COMPILER2
static java_nmethod_stats_struct c2_java_nmethod_stats;
#endif
#if INCLUDE_JVMCI
static java_nmethod_stats_struct jvmci_java_nmethod_stats;
#endif
static java_nmethod_stats_struct unknown_java_nmethod_stats;

static native_nmethod_stats_struct native_nmethod_stats;
static pc_nmethod_stats_struct pc_nmethod_stats;

static void note_java_nmethod(nmethod* nm) {
#ifdef COMPILER1
  if (nm->is_compiled_by_c1()) {
    c1_java_nmethod_stats.note_nmethod(nm);
  } else
#endif
#ifdef COMPILER2
  if (nm->is_compiled_by_c2()) {
    c2_java_nmethod_stats.note_nmethod(nm);
  } else
#endif
#if INCLUDE_JVMCI
  if (nm->is_compiled_by_jvmci()) {
    jvmci_java_nmethod_stats.note_nmethod(nm);
  } else
#endif
  {
    unknown_java_nmethod_stats.note_nmethod(nm);
  }
}
#endif // !PRODUCT

//---------------------------------------------------------------------------------


ExceptionCache::ExceptionCache(Handle exception, address pc, address handler) {
  assert(pc != NULL, "Must be non null");
  assert(exception.not_null(), "Must be non null");
  assert(handler != NULL, "Must be non null");

  _count = 0;
  _exception_type = exception->klass();
  _next = NULL;
  _purge_list_next = NULL;

  add_address_and_handler(pc,handler);
}


address ExceptionCache::match(Handle exception, address pc) {
  assert(pc != NULL,"Must be non null");
  assert(exception.not_null(),"Must be non null");
  if (exception->klass() == exception_type()) {
    return (test_address(pc));
  }

  return NULL;
}


bool ExceptionCache::match_exception_with_space(Handle exception) {
  assert(exception.not_null(),"Must be non null");
  if (exception->klass() == exception_type() && count() < cache_size) {
    return true;
  }
  return false;
}


address ExceptionCache::test_address(address addr) {
  int limit = count();
  for (int i = 0; i < limit; i++) {
    if (pc_at(i) == addr) {
      return handler_at(i);
    }
  }
  return NULL;
}


bool ExceptionCache::add_address_and_handler(address addr, address handler) {
  if (test_address(addr) == handler) return true;

  int index = count();
  if (index < cache_size) {
    set_pc_at(index, addr);
    set_handler_at(index, handler);
    increment_count();
    return true;
  }
  return false;
}

ExceptionCache* ExceptionCache::next() {
  return Atomic::load(&_next);
}

void ExceptionCache::set_next(ExceptionCache *ec) {
  Atomic::store(&_next, ec);
}

//-----------------------------------------------------------------------------


// Helper used by both find_pc_desc methods.
static inline bool match_desc(PcDesc* pc, int pc_offset, bool approximate) {
  NOT_PRODUCT(++pc_nmethod_stats.pc_desc_tests);
  if (!approximate)
    return pc->pc_offset() == pc_offset;
  else
    return (pc-1)->pc_offset() < pc_offset && pc_offset <= pc->pc_offset();
}

void PcDescCache::reset_to(PcDesc* initial_pc_desc) {
  if (initial_pc_desc == NULL) {
    _pc_descs[0] = NULL; // native method; no PcDescs at all
    return;
  }
  NOT_PRODUCT(++pc_nmethod_stats.pc_desc_resets);
  // reset the cache by filling it with benign (non-null) values
  assert(initial_pc_desc->pc_offset() < 0, "must be sentinel");
  for (int i = 0; i < cache_size; i++)
    _pc_descs[i] = initial_pc_desc;
}

PcDesc* PcDescCache::find_pc_desc(int pc_offset, bool approximate) {
  NOT_PRODUCT(++pc_nmethod_stats.pc_desc_queries);
  NOT_PRODUCT(if (approximate) ++pc_nmethod_stats.pc_desc_approx);

  // Note: one might think that caching the most recently
  // read value separately would be a win, but one would be
  // wrong.  When many threads are updating it, the cache
  // line it's in would bounce between caches, negating
  // any benefit.

  // In order to prevent race conditions do not load cache elements
  // repeatedly, but use a local copy:
  PcDesc* res;

  // Step one:  Check the most recently added value.
  res = _pc_descs[0];
  if (res == NULL) return NULL;  // native method; no PcDescs at all
  if (match_desc(res, pc_offset, approximate)) {
    NOT_PRODUCT(++pc_nmethod_stats.pc_desc_repeats);
    return res;
  }

  // Step two:  Check the rest of the LRU cache.
  for (int i = 1; i < cache_size; ++i) {
    res = _pc_descs[i];
    if (res->pc_offset() < 0) break;  // optimization: skip empty cache
    if (match_desc(res, pc_offset, approximate)) {
      NOT_PRODUCT(++pc_nmethod_stats.pc_desc_hits);
      return res;
    }
  }

  // Report failure.
  return NULL;
}

void PcDescCache::add_pc_desc(PcDesc* pc_desc) {
  NOT_PRODUCT(++pc_nmethod_stats.pc_desc_adds);
  // Update the LRU cache by shifting pc_desc forward.
  for (int i = 0; i < cache_size; i++)  {
    PcDesc* next = _pc_descs[i];
    _pc_descs[i] = pc_desc;
    pc_desc = next;
  }
}

// adjust pcs_size so that it is a multiple of both oopSize and
// sizeof(PcDesc) (assumes that if sizeof(PcDesc) is not a multiple
// of oopSize, then 2*sizeof(PcDesc) is)
static int adjust_pcs_size(int pcs_size) {
  int nsize = align_up(pcs_size,   oopSize);
  if ((nsize % sizeof(PcDesc)) != 0) {
    nsize = pcs_size + sizeof(PcDesc);
  }
  assert((nsize % oopSize) == 0, "correct alignment");
  return nsize;
}


int nmethod::total_size() const {
  return
    consts_size()        +
    insts_size()         +
    stub_size()          +
    scopes_data_size()   +
    scopes_pcs_size()    +
    handler_table_size() +
    nul_chk_table_size();
}

address* nmethod::orig_pc_addr(const frame* fr) {
  return (address*) ((address)fr->unextended_sp() + _orig_pc_offset);
}

const char* nmethod::compile_kind() const {
  if (is_osr_method())     return "osr";
  if (method() != NULL && is_native_method())  return "c2n";
  return NULL;
}

// Fill in default values for various flag fields
void nmethod::init_defaults() {
  _state                      = not_installed;
  _has_flushed_dependencies   = 0;
  _lock_count                 = 0;
  _stack_traversal_mark       = 0;
  _load_reported              = false; // jvmti state
  _unload_reported            = false;
  _is_far_code                = false; // nmethods are located in CodeCache

#ifdef ASSERT
  _oops_are_stale             = false;
#endif

  _oops_do_mark_link       = NULL;
  _osr_link                = NULL;
#if INCLUDE_RTM_OPT
  _rtm_state               = NoRTM;
#endif
}

nmethod* nmethod::new_native_nmethod(const methodHandle& method,
  int compile_id,
  CodeBuffer *code_buffer,
  int vep_offset,
  int frame_complete,
  int frame_size,
  ByteSize basic_lock_owner_sp_offset,
  ByteSize basic_lock_sp_offset,
  OopMapSet* oop_maps) {
  code_buffer->finalize_oop_references(method);
  // create nmethod
  nmethod* nm = NULL;
  {
    MutexLocker mu(CodeCache_lock, Mutex::_no_safepoint_check_flag);
    int native_nmethod_size = CodeBlob::allocation_size(code_buffer, sizeof(nmethod));

    CodeOffsets offsets;
    offsets.set_value(CodeOffsets::Verified_Entry, vep_offset);
    offsets.set_value(CodeOffsets::Frame_Complete, frame_complete);
    nm = new (native_nmethod_size, CompLevel_none)
    nmethod(method(), compiler_none, native_nmethod_size,
            compile_id, &offsets,
            code_buffer, frame_size,
            basic_lock_owner_sp_offset,
            basic_lock_sp_offset,
            oop_maps);
    NOT_PRODUCT(if (nm != NULL)  native_nmethod_stats.note_native_nmethod(nm));
  }

  if (nm != NULL) {
    // verify nmethod
    debug_only(nm->verify();) // might block

    nm->log_new_nmethod();
  }
  return nm;
}

nmethod* nmethod::new_nmethod(const methodHandle& method,
  int compile_id,
  int entry_bci,
  CodeOffsets* offsets,
  int orig_pc_offset,
  DebugInformationRecorder* debug_info,
  Dependencies* dependencies,
  CodeBuffer* code_buffer, int frame_size,
  OopMapSet* oop_maps,
  ExceptionHandlerTable* handler_table,
  ImplicitExceptionTable* nul_chk_table,
  AbstractCompiler* compiler,
  int comp_level
#if INCLUDE_JVMCI
  , char* speculations,
  int speculations_len,
  int nmethod_mirror_index,
  const char* nmethod_mirror_name,
  FailedSpeculation** failed_speculations
#endif
)
{
  assert(debug_info->oop_recorder() == code_buffer->oop_recorder(), "shared OR");
  code_buffer->finalize_oop_references(method);
  // create nmethod
  nmethod* nm = NULL;
  { MutexLocker mu(CodeCache_lock, Mutex::_no_safepoint_check_flag);
#if INCLUDE_JVMCI
    int jvmci_data_size = !compiler->is_jvmci() ? 0 : JVMCINMethodData::compute_size(nmethod_mirror_name);
#endif
    int nmethod_size =
      CodeBlob::allocation_size(code_buffer, sizeof(nmethod))
      + adjust_pcs_size(debug_info->pcs_size())
      + align_up((int)dependencies->size_in_bytes(), oopSize)
      + align_up(handler_table->size_in_bytes()    , oopSize)
      + align_up(nul_chk_table->size_in_bytes()    , oopSize)
#if INCLUDE_JVMCI
      + align_up(speculations_len                  , oopSize)
      + align_up(jvmci_data_size                   , oopSize)
#endif
      + align_up(debug_info->data_size()           , oopSize);

    nm = new (nmethod_size, comp_level)
    nmethod(method(), compiler->type(), nmethod_size, compile_id, entry_bci, offsets,
            orig_pc_offset, debug_info, dependencies, code_buffer, frame_size,
            oop_maps,
            handler_table,
            nul_chk_table,
            compiler,
            comp_level
#if INCLUDE_JVMCI
            , speculations,
            speculations_len,
            jvmci_data_size
#endif
            );

    if (nm != NULL) {
#if INCLUDE_JVMCI
      if (compiler->is_jvmci()) {
        // Initialize the JVMCINMethodData object inlined into nm
        nm->jvmci_nmethod_data()->initialize(nmethod_mirror_index, nmethod_mirror_name, failed_speculations);
      }
#endif
      // To make dependency checking during class loading fast, record
      // the nmethod dependencies in the classes it is dependent on.
      // This allows the dependency checking code to simply walk the
      // class hierarchy above the loaded class, checking only nmethods
      // which are dependent on those classes.  The slow way is to
      // check every nmethod for dependencies which makes it linear in
      // the number of methods compiled.  For applications with a lot
      // classes the slow way is too slow.
      for (Dependencies::DepStream deps(nm); deps.next(); ) {
        if (deps.type() == Dependencies::call_site_target_value) {
          // CallSite dependencies are managed on per-CallSite instance basis.
          oop call_site = deps.argument_oop(0);
          MethodHandles::add_dependent_nmethod(call_site, nm);
        } else {
          Klass* klass = deps.context_type();
          if (klass == NULL) {
            continue;  // ignore things like evol_method
          }
          // record this nmethod as dependent on this klass
          InstanceKlass::cast(klass)->add_dependent_nmethod(nm);
        }
      }
      NOT_PRODUCT(if (nm != NULL)  note_java_nmethod(nm));
    }
  }
  // Do verification and logging outside CodeCache_lock.
  if (nm != NULL) {
    // Safepoints in nmethod::verify aren't allowed because nm hasn't been installed yet.
    DEBUG_ONLY(nm->verify();)
    nm->log_new_nmethod();
  }
  return nm;
}

// For native wrappers
nmethod::nmethod(
  Method* method,
  CompilerType type,
  int nmethod_size,
  int compile_id,
  CodeOffsets* offsets,
  CodeBuffer* code_buffer,
  int frame_size,
  ByteSize basic_lock_owner_sp_offset,
  ByteSize basic_lock_sp_offset,
  OopMapSet* oop_maps )
  : CompiledMethod(method, "native nmethod", type, nmethod_size, sizeof(nmethod), code_buffer, offsets->value(CodeOffsets::Frame_Complete), frame_size, oop_maps, false),
  _is_unloading_state(0),
  _native_receiver_sp_offset(basic_lock_owner_sp_offset),
  _native_basic_lock_sp_offset(basic_lock_sp_offset)
{
  {
    int scopes_data_offset   = 0;
    int deoptimize_offset    = 0;
    int deoptimize_mh_offset = 0;

    debug_only(NoSafepointVerifier nsv;)
    assert_locked_or_safepoint(CodeCache_lock);

    init_defaults();
    _entry_bci               = InvocationEntryBci;
    // We have no exception handler or deopt handler make the
    // values something that will never match a pc like the nmethod vtable entry
    _exception_offset        = 0;
    _orig_pc_offset          = 0;

    _consts_offset           = data_offset();
    _stub_offset             = data_offset();
    _oops_offset             = data_offset();
    _metadata_offset         = _oops_offset         + align_up(code_buffer->total_oop_size(), oopSize);
    scopes_data_offset       = _metadata_offset     + align_up(code_buffer->total_metadata_size(), wordSize);
    _scopes_pcs_offset       = scopes_data_offset;
    _dependencies_offset     = _scopes_pcs_offset;
    _handler_table_offset    = _dependencies_offset;
    _nul_chk_table_offset    = _handler_table_offset;
#if INCLUDE_JVMCI
    _speculations_offset     = _nul_chk_table_offset;
    _jvmci_data_offset       = _speculations_offset;
    _nmethod_end_offset      = _jvmci_data_offset;
#else
    _nmethod_end_offset      = _nul_chk_table_offset;
#endif
    _compile_id              = compile_id;
    _comp_level              = CompLevel_none;
    _entry_point             = code_begin()          + offsets->value(CodeOffsets::Entry);
    _verified_entry_point    = code_begin()          + offsets->value(CodeOffsets::Verified_Entry);

    assert(!method->has_scalarized_args(), "scalarized native wrappers not supported yet"); // for the next 3 fields
    _inline_entry_point       = _entry_point;
    _verified_inline_entry_point = _verified_entry_point;
    _verified_inline_ro_entry_point = _verified_entry_point;

    _osr_entry_point         = NULL;
    _exception_cache         = NULL;
    _pc_desc_container.reset_to(NULL);
    _hotness_counter         = NMethodSweeper::hotness_counter_reset_val();

    _scopes_data_begin = (address) this + scopes_data_offset;
    _deopt_handler_begin = (address) this + deoptimize_offset;
    _deopt_mh_handler_begin = (address) this + deoptimize_mh_offset;

    code_buffer->copy_code_and_locs_to(this);
    code_buffer->copy_values_to(this);

    clear_unloading_state();

    Universe::heap()->register_nmethod(this);
    debug_only(Universe::heap()->verify_nmethod(this));

    CodeCache::commit(this);
  }

  if (PrintNativeNMethods || PrintDebugInfo || PrintRelocations || PrintDependencies) {
    ttyLocker ttyl;  // keep the following output all in one block
    // This output goes directly to the tty, not the compiler log.
    // To enable tools to match it up with the compilation activity,
    // be sure to tag this tty output with the compile ID.
    if (xtty != NULL) {
      xtty->begin_head("print_native_nmethod");
      xtty->method(_method);
      xtty->stamp();
      xtty->end_head(" address='" INTPTR_FORMAT "'", (intptr_t) this);
    }
    // Print the header part, then print the requested information.
    // This is both handled in decode2(), called via print_code() -> decode()
    if (PrintNativeNMethods) {
      tty->print_cr("-------------------------- Assembly (native nmethod) ---------------------------");
      print_code();
      tty->print_cr("- - - - - - - - - - - - - - - - - - - - - - - - - - - - - - - - - - - - - - - - ");
#if defined(SUPPORT_DATA_STRUCTS)
      if (AbstractDisassembler::show_structs()) {
        if (oop_maps != NULL) {
          tty->print("oop maps:"); // oop_maps->print_on(tty) outputs a cr() at the beginning
          oop_maps->print_on(tty);
          tty->print_cr("- - - - - - - - - - - - - - - - - - - - - - - - - - - - - - - - - - - - - - - - ");
        }
      }
#endif
    } else {
      print(); // print the header part only.
    }
#if defined(SUPPORT_DATA_STRUCTS)
    if (AbstractDisassembler::show_structs()) {
      if (PrintRelocations) {
        print_relocations();
        tty->print_cr("- - - - - - - - - - - - - - - - - - - - - - - - - - - - - - - - - - - - - - - - ");
      }
    }
#endif
    if (xtty != NULL) {
      xtty->tail("print_native_nmethod");
    }
  }
}

void* nmethod::operator new(size_t size, int nmethod_size, int comp_level) throw () {
  return CodeCache::allocate(nmethod_size, CodeCache::get_code_blob_type(comp_level));
}

nmethod::nmethod(
  Method* method,
  CompilerType type,
  int nmethod_size,
  int compile_id,
  int entry_bci,
  CodeOffsets* offsets,
  int orig_pc_offset,
  DebugInformationRecorder* debug_info,
  Dependencies* dependencies,
  CodeBuffer *code_buffer,
  int frame_size,
  OopMapSet* oop_maps,
  ExceptionHandlerTable* handler_table,
  ImplicitExceptionTable* nul_chk_table,
  AbstractCompiler* compiler,
  int comp_level
#if INCLUDE_JVMCI
  , char* speculations,
  int speculations_len,
  int jvmci_data_size
#endif
  )
  : CompiledMethod(method, "nmethod", type, nmethod_size, sizeof(nmethod), code_buffer, offsets->value(CodeOffsets::Frame_Complete), frame_size, oop_maps, false),
  _is_unloading_state(0),
  _native_receiver_sp_offset(in_ByteSize(-1)),
  _native_basic_lock_sp_offset(in_ByteSize(-1))
{
  assert(debug_info->oop_recorder() == code_buffer->oop_recorder(), "shared OR");
  {
    debug_only(NoSafepointVerifier nsv;)
    assert_locked_or_safepoint(CodeCache_lock);

    _deopt_handler_begin = (address) this;
    _deopt_mh_handler_begin = (address) this;

    init_defaults();
    _entry_bci               = entry_bci;
    _compile_id              = compile_id;
    _comp_level              = comp_level;
    _orig_pc_offset          = orig_pc_offset;
    _hotness_counter         = NMethodSweeper::hotness_counter_reset_val();

    // Section offsets
    _consts_offset           = content_offset()      + code_buffer->total_offset_of(code_buffer->consts());
    _stub_offset             = content_offset()      + code_buffer->total_offset_of(code_buffer->stubs());
    set_ctable_begin(header_begin() + _consts_offset);

#if INCLUDE_JVMCI
    if (compiler->is_jvmci()) {
      // JVMCI might not produce any stub sections
      if (offsets->value(CodeOffsets::Exceptions) != -1) {
        _exception_offset        = code_offset()          + offsets->value(CodeOffsets::Exceptions);
      } else {
        _exception_offset = -1;
      }
      if (offsets->value(CodeOffsets::Deopt) != -1) {
        _deopt_handler_begin       = (address) this + code_offset()          + offsets->value(CodeOffsets::Deopt);
      } else {
        _deopt_handler_begin = NULL;
      }
      if (offsets->value(CodeOffsets::DeoptMH) != -1) {
        _deopt_mh_handler_begin  = (address) this + code_offset()          + offsets->value(CodeOffsets::DeoptMH);
      } else {
        _deopt_mh_handler_begin = NULL;
      }
    } else
#endif
    {
      // Exception handler and deopt handler are in the stub section
      assert(offsets->value(CodeOffsets::Exceptions) != -1, "must be set");
      assert(offsets->value(CodeOffsets::Deopt     ) != -1, "must be set");

      _exception_offset       = _stub_offset          + offsets->value(CodeOffsets::Exceptions);
      _deopt_handler_begin    = (address) this + _stub_offset          + offsets->value(CodeOffsets::Deopt);
      if (offsets->value(CodeOffsets::DeoptMH) != -1) {
        _deopt_mh_handler_begin  = (address) this + _stub_offset          + offsets->value(CodeOffsets::DeoptMH);
      } else {
        _deopt_mh_handler_begin  = NULL;
      }
    }
    if (offsets->value(CodeOffsets::UnwindHandler) != -1) {
      _unwind_handler_offset = code_offset()         + offsets->value(CodeOffsets::UnwindHandler);
    } else {
      _unwind_handler_offset = -1;
    }

    _oops_offset             = data_offset();
    _metadata_offset         = _oops_offset          + align_up(code_buffer->total_oop_size(), oopSize);
    int scopes_data_offset   = _metadata_offset      + align_up(code_buffer->total_metadata_size(), wordSize);

    _scopes_pcs_offset       = scopes_data_offset    + align_up(debug_info->data_size       (), oopSize);
    _dependencies_offset     = _scopes_pcs_offset    + adjust_pcs_size(debug_info->pcs_size());
    _handler_table_offset    = _dependencies_offset  + align_up((int)dependencies->size_in_bytes (), oopSize);
    _nul_chk_table_offset    = _handler_table_offset + align_up(handler_table->size_in_bytes(), oopSize);
#if INCLUDE_JVMCI
    _speculations_offset     = _nul_chk_table_offset + align_up(nul_chk_table->size_in_bytes(), oopSize);
    _jvmci_data_offset       = _speculations_offset  + align_up(speculations_len, oopSize);
    _nmethod_end_offset      = _jvmci_data_offset    + align_up(jvmci_data_size, oopSize);
#else
    _nmethod_end_offset      = _nul_chk_table_offset + align_up(nul_chk_table->size_in_bytes(), oopSize);
#endif
    _entry_point             = code_begin()          + offsets->value(CodeOffsets::Entry);
    _verified_entry_point    = code_begin()          + offsets->value(CodeOffsets::Verified_Entry);
    _inline_entry_point       = code_begin()         + offsets->value(CodeOffsets::Inline_Entry);
    _verified_inline_entry_point = code_begin()      + offsets->value(CodeOffsets::Verified_Inline_Entry);
    _verified_inline_ro_entry_point = code_begin()   + offsets->value(CodeOffsets::Verified_Inline_Entry_RO);
    _osr_entry_point         = code_begin()          + offsets->value(CodeOffsets::OSR_Entry);
    _exception_cache         = NULL;
    _scopes_data_begin       = (address) this + scopes_data_offset;

    _pc_desc_container.reset_to(scopes_pcs_begin());

    code_buffer->copy_code_and_locs_to(this);
    // Copy contents of ScopeDescRecorder to nmethod
    code_buffer->copy_values_to(this);
    debug_info->copy_to(this);
    dependencies->copy_to(this);
    clear_unloading_state();

    Universe::heap()->register_nmethod(this);
    debug_only(Universe::heap()->verify_nmethod(this));

    CodeCache::commit(this);

    // Copy contents of ExceptionHandlerTable to nmethod
    handler_table->copy_to(this);
    nul_chk_table->copy_to(this);

#if INCLUDE_JVMCI
    // Copy speculations to nmethod
    if (speculations_size() != 0) {
      memcpy(speculations_begin(), speculations, speculations_len);
    }
#endif

    // we use the information of entry points to find out if a method is
    // static or non static
    assert(compiler->is_c2() || compiler->is_jvmci() ||
           _method->is_static() == (entry_point() == _verified_entry_point),
           " entry points must be same for static methods and vice versa");
  }
}

// Print a short set of xml attributes to identify this nmethod.  The
// output should be embedded in some other element.
void nmethod::log_identity(xmlStream* log) const {
  log->print(" compile_id='%d'", compile_id());
  const char* nm_kind = compile_kind();
  if (nm_kind != NULL)  log->print(" compile_kind='%s'", nm_kind);
  log->print(" compiler='%s'", compiler_name());
  if (TieredCompilation) {
    log->print(" level='%d'", comp_level());
  }
#if INCLUDE_JVMCI
  if (jvmci_nmethod_data() != NULL) {
    const char* jvmci_name = jvmci_nmethod_data()->name();
    if (jvmci_name != NULL) {
      log->print(" jvmci_mirror_name='");
      log->text("%s", jvmci_name);
      log->print("'");
    }
  }
#endif
}


#define LOG_OFFSET(log, name)                    \
  if (p2i(name##_end()) - p2i(name##_begin())) \
    log->print(" " XSTR(name) "_offset='" INTX_FORMAT "'"    , \
               p2i(name##_begin()) - p2i(this))


void nmethod::log_new_nmethod() const {
  if (LogCompilation && xtty != NULL) {
    ttyLocker ttyl;
    xtty->begin_elem("nmethod");
    log_identity(xtty);
    xtty->print(" entry='" INTPTR_FORMAT "' size='%d'", p2i(code_begin()), size());
    xtty->print(" address='" INTPTR_FORMAT "'", p2i(this));

    LOG_OFFSET(xtty, relocation);
    LOG_OFFSET(xtty, consts);
    LOG_OFFSET(xtty, insts);
    LOG_OFFSET(xtty, stub);
    LOG_OFFSET(xtty, scopes_data);
    LOG_OFFSET(xtty, scopes_pcs);
    LOG_OFFSET(xtty, dependencies);
    LOG_OFFSET(xtty, handler_table);
    LOG_OFFSET(xtty, nul_chk_table);
    LOG_OFFSET(xtty, oops);
    LOG_OFFSET(xtty, metadata);

    xtty->method(method());
    xtty->stamp();
    xtty->end_elem();
  }
}

#undef LOG_OFFSET


// Print out more verbose output usually for a newly created nmethod.
void nmethod::print_on(outputStream* st, const char* msg) const {
  if (st != NULL) {
    ttyLocker ttyl;
    if (WizardMode) {
      CompileTask::print(st, this, msg, /*short_form:*/ true);
      st->print_cr(" (" INTPTR_FORMAT ")", p2i(this));
    } else {
      CompileTask::print(st, this, msg, /*short_form:*/ false);
    }
  }
}

void nmethod::maybe_print_nmethod(DirectiveSet* directive) {
  bool printnmethods = directive->PrintAssemblyOption || directive->PrintNMethodsOption;
  if (printnmethods || PrintDebugInfo || PrintRelocations || PrintDependencies || PrintExceptionHandlers) {
    print_nmethod(printnmethods);
  }
}

static nmethod* _nmethod_to_print = NULL;
static const CompiledEntrySignature* _nmethod_to_print_ces = NULL;

void nmethod::print_nmethod(bool printmethod) {
  ResourceMark rm;
  CompiledEntrySignature ces(method());
  ces.compute_calling_conventions();
  // ces.compute_calling_conventions() needs to grab the ProtectionDomainSet_lock, so we
  // can't do that (inside nmethod::print_entry_parameters) while holding the ttyLocker.
  // Hence we have do compute it here and pass via a global. Yuck.
  ttyLocker ttyl;  // keep the following output all in one block
  assert(_nmethod_to_print == NULL && _nmethod_to_print_ces == NULL, "no nesting");
  _nmethod_to_print = this;
  _nmethod_to_print_ces = &ces;
  if (xtty != NULL) {
    xtty->begin_head("print_nmethod");
    log_identity(xtty);
    xtty->stamp();
    xtty->end_head();
  }
  // Print the header part, then print the requested information.
  // This is both handled in decode2().
  if (printmethod) {
    ResourceMark m;
    if (is_compiled_by_c1()) {
      tty->cr();
      tty->print_cr("============================= C1-compiled nmethod ==============================");
    }
    if (is_compiled_by_jvmci()) {
      tty->cr();
      tty->print_cr("=========================== JVMCI-compiled nmethod =============================");
    }
    tty->print_cr("----------------------------------- Assembly -----------------------------------");
    decode2(tty);
#if defined(SUPPORT_DATA_STRUCTS)
    if (AbstractDisassembler::show_structs()) {
      // Print the oops from the underlying CodeBlob as well.
      tty->print_cr("- - - - - - - - - - - - - - - - - - - - - - - - - - - - - - - - - - - - - - - - ");
      print_oops(tty);
      tty->print_cr("- - - - - - - - - - - - - - - - - - - - - - - - - - - - - - - - - - - - - - - - ");
      print_metadata(tty);
      tty->print_cr("- - - - - - - - - - - - - - - - - - - - - - - - - - - - - - - - - - - - - - - - ");
      print_pcs();
      tty->print_cr("- - - - - - - - - - - - - - - - - - - - - - - - - - - - - - - - - - - - - - - - ");
      if (oop_maps() != NULL) {
        tty->print("oop maps:"); // oop_maps()->print_on(tty) outputs a cr() at the beginning
        oop_maps()->print_on(tty);
        tty->print_cr("- - - - - - - - - - - - - - - - - - - - - - - - - - - - - - - - - - - - - - - - ");
      }
    }
#endif
  } else {
    print(); // print the header part only.
  }

#if defined(SUPPORT_DATA_STRUCTS)
  if (AbstractDisassembler::show_structs()) {
    methodHandle mh(Thread::current(), _method);
    if (printmethod || PrintDebugInfo || CompilerOracle::has_option_string(mh, "PrintDebugInfo")) {
      print_scopes();
      tty->print_cr("- - - - - - - - - - - - - - - - - - - - - - - - - - - - - - - - - - - - - - - - ");
    }
    if (printmethod || PrintRelocations || CompilerOracle::has_option_string(mh, "PrintRelocations")) {
      print_relocations();
      tty->print_cr("- - - - - - - - - - - - - - - - - - - - - - - - - - - - - - - - - - - - - - - - ");
    }
    if (printmethod || PrintDependencies || CompilerOracle::has_option_string(mh, "PrintDependencies")) {
      print_dependencies();
      tty->print_cr("- - - - - - - - - - - - - - - - - - - - - - - - - - - - - - - - - - - - - - - - ");
    }
    if (printmethod || PrintExceptionHandlers) {
      print_handler_table();
      tty->print_cr("- - - - - - - - - - - - - - - - - - - - - - - - - - - - - - - - - - - - - - - - ");
      print_nul_chk_table();
      tty->print_cr("- - - - - - - - - - - - - - - - - - - - - - - - - - - - - - - - - - - - - - - - ");
    }

    if (printmethod) {
      print_recorded_oops();
      tty->print_cr("- - - - - - - - - - - - - - - - - - - - - - - - - - - - - - - - - - - - - - - - ");
      print_recorded_metadata();
      tty->print_cr("- - - - - - - - - - - - - - - - - - - - - - - - - - - - - - - - - - - - - - - - ");
    }
  }
#endif

  if (xtty != NULL) {
    xtty->tail("print_nmethod");
  }

  _nmethod_to_print = NULL;
  _nmethod_to_print_ces = NULL;
}


// Promote one word from an assembly-time handle to a live embedded oop.
inline void nmethod::initialize_immediate_oop(oop* dest, jobject handle) {
  if (handle == NULL ||
      // As a special case, IC oops are initialized to 1 or -1.
      handle == (jobject) Universe::non_oop_word()) {
    (*dest) = (oop) handle;
  } else {
    (*dest) = JNIHandles::resolve_non_null(handle);
  }
}


// Have to have the same name because it's called by a template
void nmethod::copy_values(GrowableArray<jobject>* array) {
  int length = array->length();
  assert((address)(oops_begin() + length) <= (address)oops_end(), "oops big enough");
  oop* dest = oops_begin();
  for (int index = 0 ; index < length; index++) {
    initialize_immediate_oop(&dest[index], array->at(index));
  }

  // Now we can fix up all the oops in the code.  We need to do this
  // in the code because the assembler uses jobjects as placeholders.
  // The code and relocations have already been initialized by the
  // CodeBlob constructor, so it is valid even at this early point to
  // iterate over relocations and patch the code.
  fix_oop_relocations(NULL, NULL, /*initialize_immediates=*/ true);
}

void nmethod::copy_values(GrowableArray<Metadata*>* array) {
  int length = array->length();
  assert((address)(metadata_begin() + length) <= (address)metadata_end(), "big enough");
  Metadata** dest = metadata_begin();
  for (int index = 0 ; index < length; index++) {
    dest[index] = array->at(index);
  }
}

void nmethod::fix_oop_relocations(address begin, address end, bool initialize_immediates) {
  // re-patch all oop-bearing instructions, just in case some oops moved
  RelocIterator iter(this, begin, end);
  while (iter.next()) {
    if (iter.type() == relocInfo::oop_type) {
      oop_Relocation* reloc = iter.oop_reloc();
      if (initialize_immediates && reloc->oop_is_immediate()) {
        oop* dest = reloc->oop_addr();
        initialize_immediate_oop(dest, cast_from_oop<jobject>(*dest));
      }
      // Refresh the oop-related bits of this instruction.
      reloc->fix_oop_relocation();
    } else if (iter.type() == relocInfo::metadata_type) {
      metadata_Relocation* reloc = iter.metadata_reloc();
      reloc->fix_metadata_relocation();
    }
  }
}


void nmethod::verify_clean_inline_caches() {
  assert(CompiledICLocker::is_safe(this), "mt unsafe call");

  ResourceMark rm;
  RelocIterator iter(this, oops_reloc_begin());
  while(iter.next()) {
    switch(iter.type()) {
      case relocInfo::virtual_call_type:
      case relocInfo::opt_virtual_call_type: {
        CompiledIC *ic = CompiledIC_at(&iter);
        // Ok, to lookup references to zombies here
        CodeBlob *cb = CodeCache::find_blob_unsafe(ic->ic_destination());
        assert(cb != NULL, "destination not in CodeBlob?");
        nmethod* nm = cb->as_nmethod_or_null();
        if( nm != NULL ) {
          // Verify that inline caches pointing to both zombie and not_entrant methods are clean
          if (!nm->is_in_use() || (nm->method()->code() != nm)) {
            assert(ic->is_clean(), "IC should be clean");
          }
        }
        break;
      }
      case relocInfo::static_call_type: {
        CompiledStaticCall *csc = compiledStaticCall_at(iter.reloc());
        CodeBlob *cb = CodeCache::find_blob_unsafe(csc->destination());
        assert(cb != NULL, "destination not in CodeBlob?");
        nmethod* nm = cb->as_nmethod_or_null();
        if( nm != NULL ) {
          // Verify that inline caches pointing to both zombie and not_entrant methods are clean
          if (!nm->is_in_use() || (nm->method()->code() != nm)) {
            assert(csc->is_clean(), "IC should be clean");
          }
        }
        break;
      }
      default:
        break;
    }
  }
}

// This is a private interface with the sweeper.
void nmethod::mark_as_seen_on_stack() {
  assert(is_alive(), "Must be an alive method");
  // Set the traversal mark to ensure that the sweeper does 2
  // cleaning passes before moving to zombie.
  set_stack_traversal_mark(NMethodSweeper::traversal_count());
}

// Tell if a non-entrant method can be converted to a zombie (i.e.,
// there are no activations on the stack, not in use by the VM,
// and not in use by the ServiceThread)
bool nmethod::can_convert_to_zombie() {
  // Note that this is called when the sweeper has observed the nmethod to be
  // not_entrant. However, with concurrent code cache unloading, the state
  // might have moved on to unloaded if it is_unloading(), due to racing
  // concurrent GC threads.
  assert(is_not_entrant() || is_unloading() ||
         !Thread::current()->is_Code_cache_sweeper_thread(),
         "must be a non-entrant method if called from sweeper");

  // Since the nmethod sweeper only does partial sweep the sweeper's traversal
  // count can be greater than the stack traversal count before it hits the
  // nmethod for the second time.
  // If an is_unloading() nmethod is still not_entrant, then it is not safe to
  // convert it to zombie due to GC unloading interactions. However, if it
  // has become unloaded, then it is okay to convert such nmethods to zombie.
  return stack_traversal_mark() + 1 < NMethodSweeper::traversal_count() &&
         !is_locked_by_vm() && (!is_unloading() || is_unloaded());
}

void nmethod::inc_decompile_count() {
  if (!is_compiled_by_c2() && !is_compiled_by_jvmci()) return;
  // Could be gated by ProfileTraps, but do not bother...
  Method* m = method();
  if (m == NULL)  return;
  MethodData* mdo = m->method_data();
  if (mdo == NULL)  return;
  // There is a benign race here.  See comments in methodData.hpp.
  mdo->inc_decompile_count();
}

bool nmethod::try_transition(int new_state_int) {
  signed char new_state = new_state_int;
#ifdef DEBUG
  if (new_state != unloaded) {
    assert_lock_strong(CompiledMethod_lock);
  }
#endif
  for (;;) {
    signed char old_state = Atomic::load(&_state);
    if (old_state >= new_state) {
      // Ensure monotonicity of transitions.
      return false;
    }
    if (Atomic::cmpxchg(&_state, old_state, new_state) == old_state) {
      return true;
    }
  }
}

void nmethod::make_unloaded() {
  post_compiled_method_unload();

  // This nmethod is being unloaded, make sure that dependencies
  // recorded in instanceKlasses get flushed.
  // Since this work is being done during a GC, defer deleting dependencies from the
  // InstanceKlass.
  assert(Universe::heap()->is_gc_active() || Thread::current()->is_ConcurrentGC_thread(),
         "should only be called during gc");
  flush_dependencies(/*delete_immediately*/false);

  // Break cycle between nmethod & method
  LogTarget(Trace, class, unload, nmethod) lt;
  if (lt.is_enabled()) {
    LogStream ls(lt);
    ls.print("making nmethod " INTPTR_FORMAT
             " unloadable, Method*(" INTPTR_FORMAT
             ") ",
             p2i(this), p2i(_method));
     ls.cr();
  }
  // Unlink the osr method, so we do not look this up again
  if (is_osr_method()) {
    // Invalidate the osr nmethod only once. Note that with concurrent
    // code cache unloading, OSR nmethods are invalidated before they
    // are made unloaded. Therefore, this becomes a no-op then.
    if (is_in_use()) {
      invalidate_osr_method();
    }
#ifdef ASSERT
    if (method() != NULL) {
      // Make sure osr nmethod is invalidated, i.e. not on the list
      bool found = method()->method_holder()->remove_osr_nmethod(this);
      assert(!found, "osr nmethod should have been invalidated");
    }
#endif
  }

  // If _method is already NULL the Method* is about to be unloaded,
  // so we don't have to break the cycle. Note that it is possible to
  // have the Method* live here, in case we unload the nmethod because
  // it is pointing to some oop (other than the Method*) being unloaded.
  if (_method != NULL) {
    _method->unlink_code(this);
  }

  // Make the class unloaded - i.e., change state and notify sweeper
  assert(SafepointSynchronize::is_at_safepoint() || Thread::current()->is_ConcurrentGC_thread(),
         "must be at safepoint");

  {
    // Clear ICStubs and release any CompiledICHolders.
    CompiledICLocker ml(this);
    clear_ic_callsites();
  }

  // Unregister must be done before the state change
  {
    MutexLocker ml(SafepointSynchronize::is_at_safepoint() ? NULL : CodeCache_lock,
                     Mutex::_no_safepoint_check_flag);
    Universe::heap()->unregister_nmethod(this);
  }

  // Clear the method of this dead nmethod
  set_method(NULL);

  // Log the unloading.
  log_state_change();

  // The Method* is gone at this point
  assert(_method == NULL, "Tautology");

  set_osr_link(NULL);
  NMethodSweeper::report_state_change(this);

  bool transition_success = try_transition(unloaded);

  // It is an important invariant that there exists no race between
  // the sweeper and GC thread competing for making the same nmethod
  // zombie and unloaded respectively. This is ensured by
  // can_convert_to_zombie() returning false for any is_unloading()
  // nmethod, informing the sweeper not to step on any GC toes.
  assert(transition_success, "Invalid nmethod transition to unloaded");

#if INCLUDE_JVMCI
  // Clear the link between this nmethod and a HotSpotNmethod mirror
  JVMCINMethodData* nmethod_data = jvmci_nmethod_data();
  if (nmethod_data != NULL) {
    nmethod_data->invalidate_nmethod_mirror(this);
    nmethod_data->clear_nmethod_mirror(this);
  }
#endif
}

void nmethod::invalidate_osr_method() {
  assert(_entry_bci != InvocationEntryBci, "wrong kind of nmethod");
  // Remove from list of active nmethods
  if (method() != NULL) {
    method()->method_holder()->remove_osr_nmethod(this);
  }
}

void nmethod::log_state_change() const {
  if (LogCompilation) {
    if (xtty != NULL) {
      ttyLocker ttyl;  // keep the following output all in one block
      if (_state == unloaded) {
        xtty->begin_elem("make_unloaded thread='" UINTX_FORMAT "'",
                         os::current_thread_id());
      } else {
        xtty->begin_elem("make_not_entrant thread='" UINTX_FORMAT "'%s",
                         os::current_thread_id(),
                         (_state == zombie ? " zombie='1'" : ""));
      }
      log_identity(xtty);
      xtty->stamp();
      xtty->end_elem();
    }
  }

  const char *state_msg = _state == zombie ? "made zombie" : "made not entrant";
  CompileTask::print_ul(this, state_msg);
  if (PrintCompilation && _state != unloaded) {
    print_on(tty, state_msg);
  }
}

void nmethod::unlink_from_method() {
  if (method() != NULL) {
    method()->unlink_code(this);
  }
}

/**
 * Common functionality for both make_not_entrant and make_zombie
 */
bool nmethod::make_not_entrant_or_zombie(int state) {
  assert(state == zombie || state == not_entrant, "must be zombie or not_entrant");

  if (Atomic::load(&_state) >= state) {
    // Avoid taking the lock if already in required state.
    // This is safe from races because the state is an end-state,
    // which the nmethod cannot back out of once entered.
    // No need for fencing either.
    return false;
  }

  // Make sure the nmethod is not flushed.
  nmethodLocker nml(this);
  // This can be called while the system is already at a safepoint which is ok
  NoSafepointVerifier nsv;

  // during patching, depending on the nmethod state we must notify the GC that
  // code has been unloaded, unregistering it. We cannot do this right while
  // holding the CompiledMethod_lock because we need to use the CodeCache_lock. This
  // would be prone to deadlocks.
  // This flag is used to remember whether we need to later lock and unregister.
  bool nmethod_needs_unregister = false;

  {
    // Enter critical section.  Does not block for safepoint.
    MutexLocker ml(CompiledMethod_lock->owned_by_self() ? NULL : CompiledMethod_lock, Mutex::_no_safepoint_check_flag);

    // This logic is equivalent to the logic below for patching the
    // verified entry point of regular methods. We check that the
    // nmethod is in use to ensure that it is invalidated only once.
    if (is_osr_method() && is_in_use()) {
      // this effectively makes the osr nmethod not entrant
      invalidate_osr_method();
    }

    if (Atomic::load(&_state) >= state) {
      // another thread already performed this transition so nothing
      // to do, but return false to indicate this.
      return false;
    }

    // The caller can be calling the method statically or through an inline
    // cache call.
    if (!is_osr_method() && !is_not_entrant()) {
      NativeJump::patch_verified_entry(entry_point(), verified_entry_point(),
                  SharedRuntime::get_handle_wrong_method_stub());
    }

    if (is_in_use() && update_recompile_counts()) {
      // It's a true state change, so mark the method as decompiled.
      // Do it only for transition from alive.
      inc_decompile_count();
    }

    // If the state is becoming a zombie, signal to unregister the nmethod with
    // the heap.
    // This nmethod may have already been unloaded during a full GC.
    if ((state == zombie) && !is_unloaded()) {
      nmethod_needs_unregister = true;
    }

    // Must happen before state change. Otherwise we have a race condition in
    // nmethod::can_convert_to_zombie(). I.e., a method can immediately
    // transition its state from 'not_entrant' to 'zombie' without having to wait
    // for stack scanning.
    if (state == not_entrant) {
      mark_as_seen_on_stack();
      OrderAccess::storestore(); // _stack_traversal_mark and _state
    }

    // Change state
    if (!try_transition(state)) {
      // If the transition fails, it is due to another thread making the nmethod more
      // dead. In particular, one thread might be making the nmethod unloaded concurrently.
      // If so, having patched in the jump in the verified entry unnecessarily is fine.
      // The nmethod is no longer possible to call by Java threads.
      // Incrementing the decompile count is also fine as the caller of make_not_entrant()
      // had a valid reason to deoptimize the nmethod.
      // Marking the nmethod as seen on stack also has no effect, as the nmethod is now
      // !is_alive(), and the seen on stack value is only used to convert not_entrant
      // nmethods to zombie in can_convert_to_zombie().
      return false;
    }

    // Log the transition once
    log_state_change();

    // Remove nmethod from method.
    unlink_from_method();

  } // leave critical region under CompiledMethod_lock

#if INCLUDE_JVMCI
  // Invalidate can't occur while holding the Patching lock
  JVMCINMethodData* nmethod_data = jvmci_nmethod_data();
  if (nmethod_data != NULL) {
    nmethod_data->invalidate_nmethod_mirror(this);
  }
#endif

#ifdef ASSERT
  if (is_osr_method() && method() != NULL) {
    // Make sure osr nmethod is invalidated, i.e. not on the list
    bool found = method()->method_holder()->remove_osr_nmethod(this);
    assert(!found, "osr nmethod should have been invalidated");
  }
#endif

  // When the nmethod becomes zombie it is no longer alive so the
  // dependencies must be flushed.  nmethods in the not_entrant
  // state will be flushed later when the transition to zombie
  // happens or they get unloaded.
  if (state == zombie) {
    {
      // Flushing dependencies must be done before any possible
      // safepoint can sneak in, otherwise the oops used by the
      // dependency logic could have become stale.
      MutexLocker mu(CodeCache_lock, Mutex::_no_safepoint_check_flag);
      if (nmethod_needs_unregister) {
        Universe::heap()->unregister_nmethod(this);
      }
      flush_dependencies(/*delete_immediately*/true);
    }

#if INCLUDE_JVMCI
    // Now that the nmethod has been unregistered, it's
    // safe to clear the HotSpotNmethod mirror oop.
    if (nmethod_data != NULL) {
      nmethod_data->clear_nmethod_mirror(this);
    }
#endif

    // Clear ICStubs to prevent back patching stubs of zombie or flushed
    // nmethods during the next safepoint (see ICStub::finalize), as well
    // as to free up CompiledICHolder resources.
    {
      CompiledICLocker ml(this);
      clear_ic_callsites();
    }

    // zombie only - if a JVMTI agent has enabled the CompiledMethodUnload
    // event and it hasn't already been reported for this nmethod then
    // report it now. The event may have been reported earlier if the GC
    // marked it for unloading). JvmtiDeferredEventQueue support means
    // we no longer go to a safepoint here.
    post_compiled_method_unload();

#ifdef ASSERT
    // It's no longer safe to access the oops section since zombie
    // nmethods aren't scanned for GC.
    _oops_are_stale = true;
#endif
     // the Method may be reclaimed by class unloading now that the
     // nmethod is in zombie state
    set_method(NULL);
  } else {
    assert(state == not_entrant, "other cases may need to be handled differently");
  }

  if (TraceCreateZombies && state == zombie) {
    ResourceMark m;
    tty->print_cr("nmethod <" INTPTR_FORMAT "> %s code made %s", p2i(this), this->method() ? this->method()->name_and_sig_as_C_string() : "null", (state == not_entrant) ? "not entrant" : "zombie");
  }

  NMethodSweeper::report_state_change(this);
  return true;
}

void nmethod::flush() {
  MutexLocker mu(CodeCache_lock, Mutex::_no_safepoint_check_flag);
  // Note that there are no valid oops in the nmethod anymore.
  assert(!is_osr_method() || is_unloaded() || is_zombie(),
         "osr nmethod must be unloaded or zombie before flushing");
  assert(is_zombie() || is_osr_method(), "must be a zombie method");
  assert (!is_locked_by_vm(), "locked methods shouldn't be flushed");
  assert_locked_or_safepoint(CodeCache_lock);

  // completely deallocate this method
  Events::log(JavaThread::current(), "flushing nmethod " INTPTR_FORMAT, p2i(this));
  if (PrintMethodFlushing) {
    tty->print_cr("*flushing %s nmethod %3d/" INTPTR_FORMAT ". Live blobs:" UINT32_FORMAT
                  "/Free CodeCache:" SIZE_FORMAT "Kb",
                  is_osr_method() ? "osr" : "",_compile_id, p2i(this), CodeCache::blob_count(),
                  CodeCache::unallocated_capacity(CodeCache::get_code_blob_type(this))/1024);
  }

  // We need to deallocate any ExceptionCache data.
  // Note that we do not need to grab the nmethod lock for this, it
  // better be thread safe if we're disposing of it!
  ExceptionCache* ec = exception_cache();
  set_exception_cache(NULL);
  while(ec != NULL) {
    ExceptionCache* next = ec->next();
    delete ec;
    ec = next;
  }

  Universe::heap()->flush_nmethod(this);
  CodeCache::unregister_old_nmethod(this);

  CodeBlob::flush();
  CodeCache::free(this);
}

oop nmethod::oop_at(int index) const {
  if (index == 0) {
    return NULL;
  }
  return NativeAccess<AS_NO_KEEPALIVE>::oop_load(oop_addr_at(index));
}

oop nmethod::oop_at_phantom(int index) const {
  if (index == 0) {
    return NULL;
  }
  return NativeAccess<ON_PHANTOM_OOP_REF>::oop_load(oop_addr_at(index));
}

//
// Notify all classes this nmethod is dependent on that it is no
// longer dependent. This should only be called in two situations.
// First, when a nmethod transitions to a zombie all dependents need
// to be clear.  Since zombification happens at a safepoint there's no
// synchronization issues.  The second place is a little more tricky.
// During phase 1 of mark sweep class unloading may happen and as a
// result some nmethods may get unloaded.  In this case the flushing
// of dependencies must happen during phase 1 since after GC any
// dependencies in the unloaded nmethod won't be updated, so
// traversing the dependency information in unsafe.  In that case this
// function is called with a boolean argument and this function only
// notifies instanceKlasses that are reachable

void nmethod::flush_dependencies(bool delete_immediately) {
  DEBUG_ONLY(bool called_by_gc = Universe::heap()->is_gc_active() || Thread::current()->is_ConcurrentGC_thread();)
  assert(called_by_gc != delete_immediately,
  "delete_immediately is false if and only if we are called during GC");
  if (!has_flushed_dependencies()) {
    set_has_flushed_dependencies();
    for (Dependencies::DepStream deps(this); deps.next(); ) {
      if (deps.type() == Dependencies::call_site_target_value) {
        // CallSite dependencies are managed on per-CallSite instance basis.
        oop call_site = deps.argument_oop(0);
        if (delete_immediately) {
          assert_locked_or_safepoint(CodeCache_lock);
          MethodHandles::remove_dependent_nmethod(call_site, this);
        } else {
          MethodHandles::clean_dependency_context(call_site);
        }
      } else {
        Klass* klass = deps.context_type();
        if (klass == NULL) {
          continue;  // ignore things like evol_method
        }
        // During GC delete_immediately is false, and liveness
        // of dependee determines class that needs to be updated.
        if (delete_immediately) {
          assert_locked_or_safepoint(CodeCache_lock);
          InstanceKlass::cast(klass)->remove_dependent_nmethod(this);
        } else if (klass->is_loader_alive()) {
          // The GC may clean dependency contexts concurrently and in parallel.
          InstanceKlass::cast(klass)->clean_dependency_context();
        }
      }
    }
  }
}

// ------------------------------------------------------------------
// post_compiled_method_load_event
// new method for install_code() path
// Transfer information from compilation to jvmti
void nmethod::post_compiled_method_load_event(JvmtiThreadState* state) {

  // Don't post this nmethod load event if it is already dying
  // because the sweeper might already be deleting this nmethod.
  if (is_not_entrant() && can_convert_to_zombie()) {
    return;
  }

  // This is a bad time for a safepoint.  We don't want
  // this nmethod to get unloaded while we're queueing the event.
  NoSafepointVerifier nsv;

  Method* m = method();
  HOTSPOT_COMPILED_METHOD_LOAD(
      (char *) m->klass_name()->bytes(),
      m->klass_name()->utf8_length(),
      (char *) m->name()->bytes(),
      m->name()->utf8_length(),
      (char *) m->signature()->bytes(),
      m->signature()->utf8_length(),
      insts_begin(), insts_size());


  if (JvmtiExport::should_post_compiled_method_load()) {
    // Only post unload events if load events are found.
    set_load_reported();
    // If a JavaThread hasn't been passed in, let the Service thread
    // (which is a real Java thread) post the event
    JvmtiDeferredEvent event = JvmtiDeferredEvent::compiled_method_load_event(this);
    if (state == NULL) {
      // Execute any barrier code for this nmethod as if it's called, since
      // keeping it alive looks like stack walking.
      run_nmethod_entry_barrier();
      ServiceThread::enqueue_deferred_event(&event);
    } else {
      // This enters the nmethod barrier outside in the caller.
      state->enqueue_event(&event);
    }
  }
}

void nmethod::post_compiled_method_unload() {
  if (unload_reported()) {
    // During unloading we transition to unloaded and then to zombie
    // and the unloading is reported during the first transition.
    return;
  }

  assert(_method != NULL && !is_unloaded(), "just checking");
  DTRACE_METHOD_UNLOAD_PROBE(method());

  // If a JVMTI agent has enabled the CompiledMethodUnload event then
  // post the event. Sometime later this nmethod will be made a zombie
  // by the sweeper but the Method* will not be valid at that point.
  // The jmethodID is a weak reference to the Method* so if
  // it's being unloaded there's no way to look it up since the weak
  // ref will have been cleared.

  // Don't bother posting the unload if the load event wasn't posted.
  if (load_reported() && JvmtiExport::should_post_compiled_method_unload()) {
    assert(!unload_reported(), "already unloaded");
    JvmtiDeferredEvent event =
      JvmtiDeferredEvent::compiled_method_unload_event(
          method()->jmethod_id(), insts_begin());
    ServiceThread::enqueue_deferred_event(&event);
  }

  // The JVMTI CompiledMethodUnload event can be enabled or disabled at
  // any time. As the nmethod is being unloaded now we mark it has
  // having the unload event reported - this will ensure that we don't
  // attempt to report the event in the unlikely scenario where the
  // event is enabled at the time the nmethod is made a zombie.
  set_unload_reported();
}

// Iterate over metadata calling this function.   Used by RedefineClasses
void nmethod::metadata_do(MetadataClosure* f) {
  {
    // Visit all immediate references that are embedded in the instruction stream.
    RelocIterator iter(this, oops_reloc_begin());
    while (iter.next()) {
      if (iter.type() == relocInfo::metadata_type) {
        metadata_Relocation* r = iter.metadata_reloc();
        // In this metadata, we must only follow those metadatas directly embedded in
        // the code.  Other metadatas (oop_index>0) are seen as part of
        // the metadata section below.
        assert(1 == (r->metadata_is_immediate()) +
               (r->metadata_addr() >= metadata_begin() && r->metadata_addr() < metadata_end()),
               "metadata must be found in exactly one place");
        if (r->metadata_is_immediate() && r->metadata_value() != NULL) {
          Metadata* md = r->metadata_value();
          if (md != _method) f->do_metadata(md);
        }
      } else if (iter.type() == relocInfo::virtual_call_type) {
        // Check compiledIC holders associated with this nmethod
        ResourceMark rm;
        CompiledIC *ic = CompiledIC_at(&iter);
        if (ic->is_icholder_call()) {
          CompiledICHolder* cichk = ic->cached_icholder();
          f->do_metadata(cichk->holder_metadata());
          f->do_metadata(cichk->holder_klass());
        } else {
          Metadata* ic_oop = ic->cached_metadata();
          if (ic_oop != NULL) {
            f->do_metadata(ic_oop);
          }
        }
      }
    }
  }

  // Visit the metadata section
  for (Metadata** p = metadata_begin(); p < metadata_end(); p++) {
    if (*p == Universe::non_oop_word() || *p == NULL)  continue;  // skip non-oops
    Metadata* md = *p;
    f->do_metadata(md);
  }

  // Visit metadata not embedded in the other places.
  if (_method != NULL) f->do_metadata(_method);
}

// The _is_unloading_state encodes a tuple comprising the unloading cycle
// and the result of IsUnloadingBehaviour::is_unloading() fpr that cycle.
// This is the bit layout of the _is_unloading_state byte: 00000CCU
// CC refers to the cycle, which has 2 bits, and U refers to the result of
// IsUnloadingBehaviour::is_unloading() for that unloading cycle.

class IsUnloadingState: public AllStatic {
  static const uint8_t _is_unloading_mask = 1;
  static const uint8_t _is_unloading_shift = 0;
  static const uint8_t _unloading_cycle_mask = 6;
  static const uint8_t _unloading_cycle_shift = 1;

  static uint8_t set_is_unloading(uint8_t state, bool value) {
    state &= ~_is_unloading_mask;
    if (value) {
      state |= 1 << _is_unloading_shift;
    }
    assert(is_unloading(state) == value, "unexpected unloading cycle overflow");
    return state;
  }

  static uint8_t set_unloading_cycle(uint8_t state, uint8_t value) {
    state &= ~_unloading_cycle_mask;
    state |= value << _unloading_cycle_shift;
    assert(unloading_cycle(state) == value, "unexpected unloading cycle overflow");
    return state;
  }

public:
  static bool is_unloading(uint8_t state) { return (state & _is_unloading_mask) >> _is_unloading_shift == 1; }
  static uint8_t unloading_cycle(uint8_t state) { return (state & _unloading_cycle_mask) >> _unloading_cycle_shift; }

  static uint8_t create(bool is_unloading, uint8_t unloading_cycle) {
    uint8_t state = 0;
    state = set_is_unloading(state, is_unloading);
    state = set_unloading_cycle(state, unloading_cycle);
    return state;
  }
};

bool nmethod::is_unloading() {
  uint8_t state = RawAccess<MO_RELAXED>::load(&_is_unloading_state);
  bool state_is_unloading = IsUnloadingState::is_unloading(state);
  uint8_t state_unloading_cycle = IsUnloadingState::unloading_cycle(state);
  if (state_is_unloading) {
    return true;
  }
  uint8_t current_cycle = CodeCache::unloading_cycle();
  if (state_unloading_cycle == current_cycle) {
    return false;
  }

  // The IsUnloadingBehaviour is responsible for checking if there are any dead
  // oops in the CompiledMethod, by calling oops_do on it.
  state_unloading_cycle = current_cycle;

  if (is_zombie()) {
    // Zombies without calculated unloading epoch are never unloading due to GC.

    // There are no races where a previously observed is_unloading() nmethod
    // suddenly becomes not is_unloading() due to here being observed as zombie.

    // With STW unloading, all is_alive() && is_unloading() nmethods are unlinked
    // and unloaded in the safepoint. That makes races where an nmethod is first
    // observed as is_alive() && is_unloading() and subsequently observed as
    // is_zombie() impossible.

    // With concurrent unloading, all references to is_unloading() nmethods are
    // first unlinked (e.g. IC caches and dependency contexts). Then a global
    // handshake operation is performed with all JavaThreads before finally
    // unloading the nmethods. The sweeper never converts is_alive() && is_unloading()
    // nmethods to zombies; it waits for them to become is_unloaded(). So before
    // the global handshake, it is impossible for is_unloading() nmethods to
    // racingly become is_zombie(). And is_unloading() is calculated for all is_alive()
    // nmethods before taking that global handshake, meaning that it will never
    // be recalculated after the handshake.

    // After that global handshake, is_unloading() nmethods are only observable
    // to the iterators, and they will never trigger recomputation of the cached
    // is_unloading_state, and hence may not suffer from such races.

    state_is_unloading = false;
  } else {
    state_is_unloading = IsUnloadingBehaviour::current()->is_unloading(this);
  }

  state = IsUnloadingState::create(state_is_unloading, state_unloading_cycle);

  RawAccess<MO_RELAXED>::store(&_is_unloading_state, state);

  return state_is_unloading;
}

void nmethod::clear_unloading_state() {
  uint8_t state = IsUnloadingState::create(false, CodeCache::unloading_cycle());
  RawAccess<MO_RELAXED>::store(&_is_unloading_state, state);
}


// This is called at the end of the strong tracing/marking phase of a
// GC to unload an nmethod if it contains otherwise unreachable
// oops.

void nmethod::do_unloading(bool unloading_occurred) {
  // Make sure the oop's ready to receive visitors
  assert(!is_zombie() && !is_unloaded(),
         "should not call follow on zombie or unloaded nmethod");

  if (is_unloading()) {
    make_unloaded();
  } else {
    guarantee(unload_nmethod_caches(unloading_occurred),
              "Should not need transition stubs");
  }
}

void nmethod::oops_do(OopClosure* f, bool allow_dead) {
  // make sure the oops ready to receive visitors
  assert(allow_dead || is_alive(), "should not call follow on dead nmethod");

  // Prevent extra code cache walk for platforms that don't have immediate oops.
  if (relocInfo::mustIterateImmediateOopsInCode()) {
    RelocIterator iter(this, oops_reloc_begin());

    while (iter.next()) {
      if (iter.type() == relocInfo::oop_type ) {
        oop_Relocation* r = iter.oop_reloc();
        // In this loop, we must only follow those oops directly embedded in
        // the code.  Other oops (oop_index>0) are seen as part of scopes_oops.
        assert(1 == (r->oop_is_immediate()) +
               (r->oop_addr() >= oops_begin() && r->oop_addr() < oops_end()),
               "oop must be found in exactly one place");
        if (r->oop_is_immediate() && r->oop_value() != NULL) {
          f->do_oop(r->oop_addr());
        }
      }
    }
  }

  // Scopes
  // This includes oop constants not inlined in the code stream.
  for (oop* p = oops_begin(); p < oops_end(); p++) {
    if (*p == Universe::non_oop_word())  continue;  // skip non-oops
    f->do_oop(p);
  }
}

nmethod* volatile nmethod::_oops_do_mark_nmethods;

void nmethod::oops_do_log_change(const char* state) {
  LogTarget(Trace, gc, nmethod) lt;
  if (lt.is_enabled()) {
    LogStream ls(lt);
    CompileTask::print(&ls, this, state, true /* short_form */);
  }
}

bool nmethod::oops_do_try_claim() {
  if (oops_do_try_claim_weak_request()) {
    nmethod* result = oops_do_try_add_to_list_as_weak_done();
    assert(result == NULL, "adding to global list as weak done must always succeed.");
    return true;
  }
  return false;
}

bool nmethod::oops_do_try_claim_weak_request() {
  assert(SafepointSynchronize::is_at_safepoint(), "only at safepoint");

  if ((_oops_do_mark_link == NULL) &&
      (Atomic::replace_if_null(&_oops_do_mark_link, mark_link(this, claim_weak_request_tag)))) {
    oops_do_log_change("oops_do, mark weak request");
    return true;
  }
  return false;
}

void nmethod::oops_do_set_strong_done(nmethod* old_head) {
  _oops_do_mark_link = mark_link(old_head, claim_strong_done_tag);
}

nmethod::oops_do_mark_link* nmethod::oops_do_try_claim_strong_done() {
  assert(SafepointSynchronize::is_at_safepoint(), "only at safepoint");

  oops_do_mark_link* old_next = Atomic::cmpxchg(&_oops_do_mark_link, mark_link(NULL, claim_weak_request_tag), mark_link(this, claim_strong_done_tag));
  if (old_next == NULL) {
    oops_do_log_change("oops_do, mark strong done");
  }
  return old_next;
}

nmethod::oops_do_mark_link* nmethod::oops_do_try_add_strong_request(nmethod::oops_do_mark_link* next) {
  assert(SafepointSynchronize::is_at_safepoint(), "only at safepoint");
  assert(next == mark_link(this, claim_weak_request_tag), "Should be claimed as weak");

  oops_do_mark_link* old_next = Atomic::cmpxchg(&_oops_do_mark_link, next, mark_link(this, claim_strong_request_tag));
  if (old_next == next) {
    oops_do_log_change("oops_do, mark strong request");
  }
  return old_next;
}

bool nmethod::oops_do_try_claim_weak_done_as_strong_done(nmethod::oops_do_mark_link* next) {
  assert(SafepointSynchronize::is_at_safepoint(), "only at safepoint");
  assert(extract_state(next) == claim_weak_done_tag, "Should be claimed as weak done");

  oops_do_mark_link* old_next = Atomic::cmpxchg(&_oops_do_mark_link, next, mark_link(extract_nmethod(next), claim_strong_done_tag));
  if (old_next == next) {
    oops_do_log_change("oops_do, mark weak done -> mark strong done");
    return true;
  }
  return false;
}

nmethod* nmethod::oops_do_try_add_to_list_as_weak_done() {
  assert(SafepointSynchronize::is_at_safepoint(), "only at safepoint");

  assert(extract_state(_oops_do_mark_link) == claim_weak_request_tag ||
         extract_state(_oops_do_mark_link) == claim_strong_request_tag,
         "must be but is nmethod " PTR_FORMAT " %u", p2i(extract_nmethod(_oops_do_mark_link)), extract_state(_oops_do_mark_link));

  nmethod* old_head = Atomic::xchg(&_oops_do_mark_nmethods, this);
  // Self-loop if needed.
  if (old_head == NULL) {
    old_head = this;
  }
  // Try to install end of list and weak done tag.
  if (Atomic::cmpxchg(&_oops_do_mark_link, mark_link(this, claim_weak_request_tag), mark_link(old_head, claim_weak_done_tag)) == mark_link(this, claim_weak_request_tag)) {
    oops_do_log_change("oops_do, mark weak done");
    return NULL;
  } else {
    return old_head;
  }
}

void nmethod::oops_do_add_to_list_as_strong_done() {
  assert(SafepointSynchronize::is_at_safepoint(), "only at safepoint");

  nmethod* old_head = Atomic::xchg(&_oops_do_mark_nmethods, this);
  // Self-loop if needed.
  if (old_head == NULL) {
    old_head = this;
  }
  assert(_oops_do_mark_link == mark_link(this, claim_strong_done_tag), "must be but is nmethod " PTR_FORMAT " state %u",
         p2i(extract_nmethod(_oops_do_mark_link)), extract_state(_oops_do_mark_link));

  oops_do_set_strong_done(old_head);
}

void nmethod::oops_do_process_weak(OopsDoProcessor* p) {
  if (!oops_do_try_claim_weak_request()) {
    // Failed to claim for weak processing.
    oops_do_log_change("oops_do, mark weak request fail");
    return;
  }

  p->do_regular_processing(this);

  nmethod* old_head = oops_do_try_add_to_list_as_weak_done();
  if (old_head == NULL) {
    return;
  }
  oops_do_log_change("oops_do, mark weak done fail");
  // Adding to global list failed, another thread added a strong request.
  assert(extract_state(_oops_do_mark_link) == claim_strong_request_tag,
         "must be but is %u", extract_state(_oops_do_mark_link));

  oops_do_log_change("oops_do, mark weak request -> mark strong done");

  oops_do_set_strong_done(old_head);
  // Do missing strong processing.
  p->do_remaining_strong_processing(this);
}

void nmethod::oops_do_process_strong(OopsDoProcessor* p) {
  oops_do_mark_link* next_raw = oops_do_try_claim_strong_done();
  if (next_raw == NULL) {
    p->do_regular_processing(this);
    oops_do_add_to_list_as_strong_done();
    return;
  }
  // Claim failed. Figure out why and handle it.
  if (oops_do_has_weak_request(next_raw)) {
    oops_do_mark_link* old = next_raw;
    // Claim failed because being weak processed (state == "weak request").
    // Try to request deferred strong processing.
    next_raw = oops_do_try_add_strong_request(old);
    if (next_raw == old) {
      // Successfully requested deferred strong processing.
      return;
    }
    // Failed because of a concurrent transition. No longer in "weak request" state.
  }
  if (oops_do_has_any_strong_state(next_raw)) {
    // Already claimed for strong processing or requested for such.
    return;
  }
  if (oops_do_try_claim_weak_done_as_strong_done(next_raw)) {
    // Successfully claimed "weak done" as "strong done". Do the missing marking.
    p->do_remaining_strong_processing(this);
    return;
  }
  // Claim failed, some other thread got it.
}

void nmethod::oops_do_marking_prologue() {
  assert_at_safepoint();

  log_trace(gc, nmethod)("oops_do_marking_prologue");
  assert(_oops_do_mark_nmethods == NULL, "must be empty");
}

void nmethod::oops_do_marking_epilogue() {
  assert_at_safepoint();

  nmethod* next = _oops_do_mark_nmethods;
  _oops_do_mark_nmethods = NULL;
  if (next != NULL) {
    nmethod* cur;
    do {
      cur = next;
      next = extract_nmethod(cur->_oops_do_mark_link);
      cur->_oops_do_mark_link = NULL;
      DEBUG_ONLY(cur->verify_oop_relocations());

      LogTarget(Trace, gc, nmethod) lt;
      if (lt.is_enabled()) {
        LogStream ls(lt);
        CompileTask::print(&ls, cur, "oops_do, unmark", /*short_form:*/ true);
      }
      // End if self-loop has been detected.
    } while (cur != next);
  }
  log_trace(gc, nmethod)("oops_do_marking_epilogue");
}

inline bool includes(void* p, void* from, void* to) {
  return from <= p && p < to;
}


void nmethod::copy_scopes_pcs(PcDesc* pcs, int count) {
  assert(count >= 2, "must be sentinel values, at least");

#ifdef ASSERT
  // must be sorted and unique; we do a binary search in find_pc_desc()
  int prev_offset = pcs[0].pc_offset();
  assert(prev_offset == PcDesc::lower_offset_limit,
         "must start with a sentinel");
  for (int i = 1; i < count; i++) {
    int this_offset = pcs[i].pc_offset();
    assert(this_offset > prev_offset, "offsets must be sorted");
    prev_offset = this_offset;
  }
  assert(prev_offset == PcDesc::upper_offset_limit,
         "must end with a sentinel");
#endif //ASSERT

  // Search for MethodHandle invokes and tag the nmethod.
  for (int i = 0; i < count; i++) {
    if (pcs[i].is_method_handle_invoke()) {
      set_has_method_handle_invokes(true);
      break;
    }
  }
  assert(has_method_handle_invokes() == (_deopt_mh_handler_begin != NULL), "must have deopt mh handler");

  int size = count * sizeof(PcDesc);
  assert(scopes_pcs_size() >= size, "oob");
  memcpy(scopes_pcs_begin(), pcs, size);

  // Adjust the final sentinel downward.
  PcDesc* last_pc = &scopes_pcs_begin()[count-1];
  assert(last_pc->pc_offset() == PcDesc::upper_offset_limit, "sanity");
  last_pc->set_pc_offset(content_size() + 1);
  for (; last_pc + 1 < scopes_pcs_end(); last_pc += 1) {
    // Fill any rounding gaps with copies of the last record.
    last_pc[1] = last_pc[0];
  }
  // The following assert could fail if sizeof(PcDesc) is not
  // an integral multiple of oopSize (the rounding term).
  // If it fails, change the logic to always allocate a multiple
  // of sizeof(PcDesc), and fill unused words with copies of *last_pc.
  assert(last_pc + 1 == scopes_pcs_end(), "must match exactly");
}

void nmethod::copy_scopes_data(u_char* buffer, int size) {
  assert(scopes_data_size() >= size, "oob");
  memcpy(scopes_data_begin(), buffer, size);
}

#ifdef ASSERT
static PcDesc* linear_search(const PcDescSearch& search, int pc_offset, bool approximate) {
  PcDesc* lower = search.scopes_pcs_begin();
  PcDesc* upper = search.scopes_pcs_end();
  lower += 1; // exclude initial sentinel
  PcDesc* res = NULL;
  for (PcDesc* p = lower; p < upper; p++) {
    NOT_PRODUCT(--pc_nmethod_stats.pc_desc_tests);  // don't count this call to match_desc
    if (match_desc(p, pc_offset, approximate)) {
      if (res == NULL)
        res = p;
      else
        res = (PcDesc*) badAddress;
    }
  }
  return res;
}
#endif


// Finds a PcDesc with real-pc equal to "pc"
PcDesc* PcDescContainer::find_pc_desc_internal(address pc, bool approximate, const PcDescSearch& search) {
  address base_address = search.code_begin();
  if ((pc < base_address) ||
      (pc - base_address) >= (ptrdiff_t) PcDesc::upper_offset_limit) {
    return NULL;  // PC is wildly out of range
  }
  int pc_offset = (int) (pc - base_address);

  // Check the PcDesc cache if it contains the desired PcDesc
  // (This as an almost 100% hit rate.)
  PcDesc* res = _pc_desc_cache.find_pc_desc(pc_offset, approximate);
  if (res != NULL) {
    assert(res == linear_search(search, pc_offset, approximate), "cache ok");
    return res;
  }

  // Fallback algorithm: quasi-linear search for the PcDesc
  // Find the last pc_offset less than the given offset.
  // The successor must be the required match, if there is a match at all.
  // (Use a fixed radix to avoid expensive affine pointer arithmetic.)
  PcDesc* lower = search.scopes_pcs_begin();
  PcDesc* upper = search.scopes_pcs_end();
  upper -= 1; // exclude final sentinel
  if (lower >= upper)  return NULL;  // native method; no PcDescs at all

#define assert_LU_OK \
  /* invariant on lower..upper during the following search: */ \
  assert(lower->pc_offset() <  pc_offset, "sanity"); \
  assert(upper->pc_offset() >= pc_offset, "sanity")
  assert_LU_OK;

  // Use the last successful return as a split point.
  PcDesc* mid = _pc_desc_cache.last_pc_desc();
  NOT_PRODUCT(++pc_nmethod_stats.pc_desc_searches);
  if (mid->pc_offset() < pc_offset) {
    lower = mid;
  } else {
    upper = mid;
  }

  // Take giant steps at first (4096, then 256, then 16, then 1)
  const int LOG2_RADIX = 4 /*smaller steps in debug mode:*/ debug_only(-1);
  const int RADIX = (1 << LOG2_RADIX);
  for (int step = (1 << (LOG2_RADIX*3)); step > 1; step >>= LOG2_RADIX) {
    while ((mid = lower + step) < upper) {
      assert_LU_OK;
      NOT_PRODUCT(++pc_nmethod_stats.pc_desc_searches);
      if (mid->pc_offset() < pc_offset) {
        lower = mid;
      } else {
        upper = mid;
        break;
      }
    }
    assert_LU_OK;
  }

  // Sneak up on the value with a linear search of length ~16.
  while (true) {
    assert_LU_OK;
    mid = lower + 1;
    NOT_PRODUCT(++pc_nmethod_stats.pc_desc_searches);
    if (mid->pc_offset() < pc_offset) {
      lower = mid;
    } else {
      upper = mid;
      break;
    }
  }
#undef assert_LU_OK

  if (match_desc(upper, pc_offset, approximate)) {
    assert(upper == linear_search(search, pc_offset, approximate), "search ok");
    _pc_desc_cache.add_pc_desc(upper);
    return upper;
  } else {
    assert(NULL == linear_search(search, pc_offset, approximate), "search ok");
    return NULL;
  }
}


void nmethod::check_all_dependencies(DepChange& changes) {
  // Checked dependencies are allocated into this ResourceMark
  ResourceMark rm;

  // Turn off dependency tracing while actually testing dependencies.
  NOT_PRODUCT( FlagSetting fs(TraceDependencies, false) );

  typedef ResourceHashtable<DependencySignature, int, &DependencySignature::hash,
                            &DependencySignature::equals, 11027> DepTable;

  DepTable* table = new DepTable();

  // Iterate over live nmethods and check dependencies of all nmethods that are not
  // marked for deoptimization. A particular dependency is only checked once.
  NMethodIterator iter(NMethodIterator::only_alive_and_not_unloading);
  while(iter.next()) {
    nmethod* nm = iter.method();
    // Only notify for live nmethods
    if (!nm->is_marked_for_deoptimization()) {
      for (Dependencies::DepStream deps(nm); deps.next(); ) {
        // Construct abstraction of a dependency.
        DependencySignature* current_sig = new DependencySignature(deps);

        // Determine if dependency is already checked. table->put(...) returns
        // 'true' if the dependency is added (i.e., was not in the hashtable).
        if (table->put(*current_sig, 1)) {
          if (deps.check_dependency() != NULL) {
            // Dependency checking failed. Print out information about the failed
            // dependency and finally fail with an assert. We can fail here, since
            // dependency checking is never done in a product build.
            tty->print_cr("Failed dependency:");
            changes.print();
            nm->print();
            nm->print_dependencies();
            assert(false, "Should have been marked for deoptimization");
          }
        }
      }
    }
  }
}

bool nmethod::check_dependency_on(DepChange& changes) {
  // What has happened:
  // 1) a new class dependee has been added
  // 2) dependee and all its super classes have been marked
  bool found_check = false;  // set true if we are upset
  for (Dependencies::DepStream deps(this); deps.next(); ) {
    // Evaluate only relevant dependencies.
    if (deps.spot_check_dependency_at(changes) != NULL) {
      found_check = true;
      NOT_DEBUG(break);
    }
  }
  return found_check;
}

// Called from mark_for_deoptimization, when dependee is invalidated.
bool nmethod::is_dependent_on_method(Method* dependee) {
  for (Dependencies::DepStream deps(this); deps.next(); ) {
    if (deps.type() != Dependencies::evol_method)
      continue;
    Method* method = deps.method_argument(0);
    if (method == dependee) return true;
  }
  return false;
}


bool nmethod::is_patchable_at(address instr_addr) {
  assert(insts_contains(instr_addr), "wrong nmethod used");
  if (is_zombie()) {
    // a zombie may never be patched
    return false;
  }
  return true;
}


void nmethod_init() {
  // make sure you didn't forget to adjust the filler fields
  assert(sizeof(nmethod) % oopSize == 0, "nmethod size must be multiple of a word");
}


//-------------------------------------------------------------------------------------------


// QQQ might we make this work from a frame??
nmethodLocker::nmethodLocker(address pc) {
  CodeBlob* cb = CodeCache::find_blob(pc);
  guarantee(cb != NULL && cb->is_compiled(), "bad pc for a nmethod found");
  _nm = cb->as_compiled_method();
  lock_nmethod(_nm);
}

// Only JvmtiDeferredEvent::compiled_method_unload_event()
// should pass zombie_ok == true.
void nmethodLocker::lock_nmethod(CompiledMethod* cm, bool zombie_ok) {
  if (cm == NULL)  return;
  if (cm->is_aot()) return;  // FIXME: Revisit once _lock_count is added to aot_method
  nmethod* nm = cm->as_nmethod();
  Atomic::inc(&nm->_lock_count);
  assert(zombie_ok || !nm->is_zombie(), "cannot lock a zombie method: %p", nm);
}

void nmethodLocker::unlock_nmethod(CompiledMethod* cm) {
  if (cm == NULL)  return;
  if (cm->is_aot()) return;  // FIXME: Revisit once _lock_count is added to aot_method
  nmethod* nm = cm->as_nmethod();
  Atomic::dec(&nm->_lock_count);
  assert(nm->_lock_count >= 0, "unmatched nmethod lock/unlock");
}


// -----------------------------------------------------------------------------
// Verification

class VerifyOopsClosure: public OopClosure {
  nmethod* _nm;
  bool     _ok;
public:
  VerifyOopsClosure(nmethod* nm) : _nm(nm), _ok(true) { }
  bool ok() { return _ok; }
  virtual void do_oop(oop* p) {
    if (oopDesc::is_oop_or_null(*p)) return;
    // Print diagnostic information before calling print_nmethod().
    // Assertions therein might prevent call from returning.
    tty->print_cr("*** non-oop " PTR_FORMAT " found at " PTR_FORMAT " (offset %d)",
                  p2i(*p), p2i(p), (int)((intptr_t)p - (intptr_t)_nm));
    if (_ok) {
      _nm->print_nmethod(true);
      _ok = false;
    }
  }
  virtual void do_oop(narrowOop* p) { ShouldNotReachHere(); }
};

class VerifyMetadataClosure: public MetadataClosure {
 public:
  void do_metadata(Metadata* md) {
    if (md->is_method()) {
      Method* method = (Method*)md;
      assert(!method->is_old(), "Should not be installing old methods");
    }
  }
};


void nmethod::verify() {

  // Hmm. OSR methods can be deopted but not marked as zombie or not_entrant
  // seems odd.

  if (is_zombie() || is_not_entrant() || is_unloaded())
    return;

  // Make sure all the entry points are correctly aligned for patching.
  NativeJump::check_verified_entry_alignment(entry_point(), verified_entry_point());

  // assert(oopDesc::is_oop(method()), "must be valid");

  ResourceMark rm;

  if (!CodeCache::contains(this)) {
    fatal("nmethod at " INTPTR_FORMAT " not in zone", p2i(this));
  }

  if(is_native_method() )
    return;

  nmethod* nm = CodeCache::find_nmethod(verified_entry_point());
  if (nm != this) {
    fatal("findNMethod did not find this nmethod (" INTPTR_FORMAT ")", p2i(this));
  }

  for (PcDesc* p = scopes_pcs_begin(); p < scopes_pcs_end(); p++) {
    if (! p->verify(this)) {
      tty->print_cr("\t\tin nmethod at " INTPTR_FORMAT " (pcs)", p2i(this));
    }
  }

#ifdef ASSERT
#if INCLUDE_JVMCI
  {
    // Verify that implicit exceptions that deoptimize have a PcDesc and OopMap
    ImmutableOopMapSet* oms = oop_maps();
    ImplicitExceptionTable implicit_table(this);
    for (uint i = 0; i < implicit_table.len(); i++) {
      int exec_offset = (int) implicit_table.get_exec_offset(i);
      if (implicit_table.get_exec_offset(i) == implicit_table.get_cont_offset(i)) {
        assert(pc_desc_at(code_begin() + exec_offset) != NULL, "missing PcDesc");
        bool found = false;
        for (int i = 0, imax = oms->count(); i < imax; i++) {
          if (oms->pair_at(i)->pc_offset() == exec_offset) {
            found = true;
            break;
          }
        }
        assert(found, "missing oopmap");
      }
    }
  }
#endif
#endif

  VerifyOopsClosure voc(this);
  oops_do(&voc);
  assert(voc.ok(), "embedded oops must be OK");
  Universe::heap()->verify_nmethod(this);

  assert(_oops_do_mark_link == NULL, "_oops_do_mark_link for %s should be NULL but is " PTR_FORMAT,
         nm->method()->external_name(), p2i(_oops_do_mark_link));
  verify_scopes();

  CompiledICLocker nm_verify(this);
  VerifyMetadataClosure vmc;
  metadata_do(&vmc);
}


void nmethod::verify_interrupt_point(address call_site) {

  // Verify IC only when nmethod installation is finished.
  if (!is_not_installed()) {
    if (CompiledICLocker::is_safe(this)) {
      CompiledIC_at(this, call_site);
    } else {
      CompiledICLocker ml_verify(this);
      CompiledIC_at(this, call_site);
    }
  }

  HandleMark hm(Thread::current());

  PcDesc* pd = pc_desc_at(nativeCall_at(call_site)->return_address());
  assert(pd != NULL, "PcDesc must exist");
<<<<<<< HEAD
  for (ScopeDesc* sd = new ScopeDesc(this, pd->scope_decode_offset(),
                                     pd->obj_decode_offset(), pd->should_reexecute(), pd->rethrow_exception(),
                                     pd->return_oop(), pd->return_vt());
=======
  for (ScopeDesc* sd = new ScopeDesc(this, pd);
>>>>>>> d735f919
       !sd->is_top(); sd = sd->sender()) {
    sd->verify();
  }
}

void nmethod::verify_scopes() {
  if( !method() ) return;       // Runtime stubs have no scope
  if (method()->is_native()) return; // Ignore stub methods.
  // iterate through all interrupt point
  // and verify the debug information is valid.
  RelocIterator iter((nmethod*)this);
  while (iter.next()) {
    address stub = NULL;
    switch (iter.type()) {
      case relocInfo::virtual_call_type:
        verify_interrupt_point(iter.addr());
        break;
      case relocInfo::opt_virtual_call_type:
        stub = iter.opt_virtual_call_reloc()->static_stub(false);
        verify_interrupt_point(iter.addr());
        break;
      case relocInfo::static_call_type:
        stub = iter.static_call_reloc()->static_stub(false);
        //verify_interrupt_point(iter.addr());
        break;
      case relocInfo::runtime_call_type:
      case relocInfo::runtime_call_w_cp_type: {
        address destination = iter.reloc()->value();
        // Right now there is no way to find out which entries support
        // an interrupt point.  It would be nice if we had this
        // information in a table.
        break;
      }
      default:
        break;
    }
    assert(stub == NULL || stub_contains(stub), "static call stub outside stub section");
  }
}


// -----------------------------------------------------------------------------
// Printing operations

void nmethod::print() const {
  ttyLocker ttyl;   // keep the following output all in one block
  print(tty);
}

void nmethod::print(outputStream* st) const {
  ResourceMark rm;

  st->print("Compiled method ");

  if (is_compiled_by_c1()) {
    st->print("(c1) ");
  } else if (is_compiled_by_c2()) {
    st->print("(c2) ");
  } else if (is_compiled_by_jvmci()) {
    st->print("(JVMCI) ");
  } else {
    st->print("(n/a) ");
  }

  print_on(tty, NULL);

  if (WizardMode) {
    st->print("((nmethod*) " INTPTR_FORMAT ") ", p2i(this));
    st->print(" for method " INTPTR_FORMAT , p2i(method()));
    st->print(" { ");
    st->print_cr("%s ", state());
    st->print_cr("}:");
  }
  if (size              () > 0) st->print_cr(" total in heap  [" INTPTR_FORMAT "," INTPTR_FORMAT "] = %d",
                                             p2i(this),
                                             p2i(this) + size(),
                                             size());
  if (relocation_size   () > 0) st->print_cr(" relocation     [" INTPTR_FORMAT "," INTPTR_FORMAT "] = %d",
                                             p2i(relocation_begin()),
                                             p2i(relocation_end()),
                                             relocation_size());
  if (consts_size       () > 0) st->print_cr(" constants      [" INTPTR_FORMAT "," INTPTR_FORMAT "] = %d",
                                             p2i(consts_begin()),
                                             p2i(consts_end()),
                                             consts_size());
  if (insts_size        () > 0) st->print_cr(" main code      [" INTPTR_FORMAT "," INTPTR_FORMAT "] = %d",
                                             p2i(insts_begin()),
                                             p2i(insts_end()),
                                             insts_size());
  if (stub_size         () > 0) st->print_cr(" stub code      [" INTPTR_FORMAT "," INTPTR_FORMAT "] = %d",
                                             p2i(stub_begin()),
                                             p2i(stub_end()),
                                             stub_size());
  if (oops_size         () > 0) st->print_cr(" oops           [" INTPTR_FORMAT "," INTPTR_FORMAT "] = %d",
                                             p2i(oops_begin()),
                                             p2i(oops_end()),
                                             oops_size());
  if (metadata_size     () > 0) st->print_cr(" metadata       [" INTPTR_FORMAT "," INTPTR_FORMAT "] = %d",
                                             p2i(metadata_begin()),
                                             p2i(metadata_end()),
                                             metadata_size());
  if (scopes_data_size  () > 0) st->print_cr(" scopes data    [" INTPTR_FORMAT "," INTPTR_FORMAT "] = %d",
                                             p2i(scopes_data_begin()),
                                             p2i(scopes_data_end()),
                                             scopes_data_size());
  if (scopes_pcs_size   () > 0) st->print_cr(" scopes pcs     [" INTPTR_FORMAT "," INTPTR_FORMAT "] = %d",
                                             p2i(scopes_pcs_begin()),
                                             p2i(scopes_pcs_end()),
                                             scopes_pcs_size());
  if (dependencies_size () > 0) st->print_cr(" dependencies   [" INTPTR_FORMAT "," INTPTR_FORMAT "] = %d",
                                             p2i(dependencies_begin()),
                                             p2i(dependencies_end()),
                                             dependencies_size());
  if (handler_table_size() > 0) st->print_cr(" handler table  [" INTPTR_FORMAT "," INTPTR_FORMAT "] = %d",
                                             p2i(handler_table_begin()),
                                             p2i(handler_table_end()),
                                             handler_table_size());
  if (nul_chk_table_size() > 0) st->print_cr(" nul chk table  [" INTPTR_FORMAT "," INTPTR_FORMAT "] = %d",
                                             p2i(nul_chk_table_begin()),
                                             p2i(nul_chk_table_end()),
                                             nul_chk_table_size());
#if INCLUDE_JVMCI
  if (speculations_size () > 0) st->print_cr(" speculations   [" INTPTR_FORMAT "," INTPTR_FORMAT "] = %d",
                                             p2i(speculations_begin()),
                                             p2i(speculations_end()),
                                             speculations_size());
  if (jvmci_data_size   () > 0) st->print_cr(" JVMCI data     [" INTPTR_FORMAT "," INTPTR_FORMAT "] = %d",
                                             p2i(jvmci_data_begin()),
                                             p2i(jvmci_data_end()),
                                             jvmci_data_size());
#endif
}

void nmethod::print_code() {
  ResourceMark m;
  ttyLocker ttyl;
  // Call the specialized decode method of this class.
  decode(tty);
}

#ifndef PRODUCT  // called InstanceKlass methods are available only then. Declared as PRODUCT_RETURN

void nmethod::print_dependencies() {
  ResourceMark rm;
  ttyLocker ttyl;   // keep the following output all in one block
  tty->print_cr("Dependencies:");
  for (Dependencies::DepStream deps(this); deps.next(); ) {
    deps.print_dependency();
    Klass* ctxk = deps.context_type();
    if (ctxk != NULL) {
      if (ctxk->is_instance_klass() && InstanceKlass::cast(ctxk)->is_dependent_nmethod(this)) {
        tty->print_cr("   [nmethod<=klass]%s", ctxk->external_name());
      }
    }
    deps.log_dependency();  // put it into the xml log also
  }
}
#endif

#if defined(SUPPORT_DATA_STRUCTS)

// Print the oops from the underlying CodeBlob.
void nmethod::print_oops(outputStream* st) {
  ResourceMark m;
  st->print("Oops:");
  if (oops_begin() < oops_end()) {
    st->cr();
    for (oop* p = oops_begin(); p < oops_end(); p++) {
      Disassembler::print_location((unsigned char*)p, (unsigned char*)oops_begin(), (unsigned char*)oops_end(), st, true, false);
      st->print(PTR_FORMAT " ", *((uintptr_t*)p));
      if (*p == Universe::non_oop_word()) {
        st->print_cr("NON_OOP");
        continue;  // skip non-oops
      }
      if (*p == NULL) {
        st->print_cr("NULL-oop");
        continue;  // skip non-oops
      }
      (*p)->print_value_on(st);
      st->cr();
    }
  } else {
    st->print_cr(" <list empty>");
  }
}

// Print metadata pool.
void nmethod::print_metadata(outputStream* st) {
  ResourceMark m;
  st->print("Metadata:");
  if (metadata_begin() < metadata_end()) {
    st->cr();
    for (Metadata** p = metadata_begin(); p < metadata_end(); p++) {
      Disassembler::print_location((unsigned char*)p, (unsigned char*)metadata_begin(), (unsigned char*)metadata_end(), st, true, false);
      st->print(PTR_FORMAT " ", *((uintptr_t*)p));
      if (*p && *p != Universe::non_oop_word()) {
        (*p)->print_value_on(st);
      }
      st->cr();
    }
  } else {
    st->print_cr(" <list empty>");
  }
}

#ifndef PRODUCT  // ScopeDesc::print_on() is available only then. Declared as PRODUCT_RETURN
void nmethod::print_scopes_on(outputStream* st) {
  // Find the first pc desc for all scopes in the code and print it.
  ResourceMark rm;
  st->print("scopes:");
  if (scopes_pcs_begin() < scopes_pcs_end()) {
    st->cr();
    for (PcDesc* p = scopes_pcs_begin(); p < scopes_pcs_end(); p++) {
      if (p->scope_decode_offset() == DebugInformationRecorder::serialized_null)
        continue;

      ScopeDesc* sd = scope_desc_at(p->real_pc(this));
      while (sd != NULL) {
        sd->print_on(st, p);  // print output ends with a newline
        sd = sd->sender();
      }
    }
  } else {
    st->print_cr(" <list empty>");
  }
}
#endif

#ifndef PRODUCT  // RelocIterator does support printing only then.
void nmethod::print_relocations() {
  ResourceMark m;       // in case methods get printed via the debugger
  tty->print_cr("relocations:");
  RelocIterator iter(this);
  iter.print();
}
#endif

void nmethod::print_pcs_on(outputStream* st) {
  ResourceMark m;       // in case methods get printed via debugger
  st->print("pc-bytecode offsets:");
  if (scopes_pcs_begin() < scopes_pcs_end()) {
    st->cr();
    for (PcDesc* p = scopes_pcs_begin(); p < scopes_pcs_end(); p++) {
      p->print_on(st, this);  // print output ends with a newline
    }
  } else {
    st->print_cr(" <list empty>");
  }
}

void nmethod::print_handler_table() {
  ExceptionHandlerTable(this).print();
}

void nmethod::print_nul_chk_table() {
  ImplicitExceptionTable(this).print(code_begin());
}

void nmethod::print_recorded_oops() {
  const int n = oops_count();
  const int log_n = (n<10) ? 1 : (n<100) ? 2 : (n<1000) ? 3 : (n<10000) ? 4 : 6;
  tty->print("Recorded oops:");
  if (n > 0) {
    tty->cr();
    for (int i = 0; i < n; i++) {
      oop o = oop_at(i);
      tty->print("#%*d: " INTPTR_FORMAT " ", log_n, i, p2i(o));
      if (o == (oop)Universe::non_oop_word()) {
        tty->print("non-oop word");
      } else if (o == NULL) {
        tty->print("NULL-oop");
      } else {
        o->print_value_on(tty);
      }
      tty->cr();
    }
  } else {
    tty->print_cr(" <list empty>");
  }
}

void nmethod::print_recorded_metadata() {
  const int n = metadata_count();
  const int log_n = (n<10) ? 1 : (n<100) ? 2 : (n<1000) ? 3 : (n<10000) ? 4 : 6;
  tty->print("Recorded metadata:");
  if (n > 0) {
    tty->cr();
    for (int i = 0; i < n; i++) {
      Metadata* m = metadata_at(i);
      tty->print("#%*d: " INTPTR_FORMAT " ", log_n, i, p2i(m));
      if (m == (Metadata*)Universe::non_oop_word()) {
        tty->print("non-metadata word");
      } else if (m == NULL) {
        tty->print("NULL-oop");
      } else {
        Metadata::print_value_on_maybe_null(tty, m);
      }
      tty->cr();
    }
  } else {
    tty->print_cr(" <list empty>");
  }
}
#endif

#if defined(SUPPORT_ASSEMBLY) || defined(SUPPORT_ABSTRACT_ASSEMBLY)

void nmethod::print_constant_pool(outputStream* st) {
  //-----------------------------------
  //---<  Print the constant pool  >---
  //-----------------------------------
  int consts_size = this->consts_size();
  if ( consts_size > 0 ) {
    unsigned char* cstart = this->consts_begin();
    unsigned char* cp     = cstart;
    unsigned char* cend   = cp + consts_size;
    unsigned int   bytes_per_line = 4;
    unsigned int   CP_alignment   = 8;
    unsigned int   n;

    st->cr();

    //---<  print CP header to make clear what's printed  >---
    if( ((uintptr_t)cp&(CP_alignment-1)) == 0 ) {
      n = bytes_per_line;
      st->print_cr("[Constant Pool]");
      Disassembler::print_location(cp, cstart, cend, st, true, true);
      Disassembler::print_hexdata(cp, n, st, true);
      st->cr();
    } else {
      n = (uintptr_t)cp&(bytes_per_line-1);
      st->print_cr("[Constant Pool (unaligned)]");
    }

    //---<  print CP contents, bytes_per_line at a time  >---
    while (cp < cend) {
      Disassembler::print_location(cp, cstart, cend, st, true, false);
      Disassembler::print_hexdata(cp, n, st, false);
      cp += n;
      n   = bytes_per_line;
      st->cr();
    }

    //---<  Show potential alignment gap between constant pool and code  >---
    cend = code_begin();
    if( cp < cend ) {
      n = 4;
      st->print_cr("[Code entry alignment]");
      while (cp < cend) {
        Disassembler::print_location(cp, cstart, cend, st, false, false);
        cp += n;
        st->cr();
      }
    }
  } else {
    st->print_cr("[Constant Pool (empty)]");
  }
  st->cr();
}

#endif

// Disassemble this nmethod.
// Print additional debug information, if requested. This could be code
// comments, block comments, profiling counters, etc.
// The undisassembled format is useful no disassembler library is available.
// The resulting hex dump (with markers) can be disassembled later, or on
// another system, when/where a disassembler library is available.
void nmethod::decode2(outputStream* ost) const {

  // Called from frame::back_trace_with_decode without ResourceMark.
  ResourceMark rm;

  // Make sure we have a valid stream to print on.
  outputStream* st = ost ? ost : tty;

#if defined(SUPPORT_ABSTRACT_ASSEMBLY) && ! defined(SUPPORT_ASSEMBLY)
  const bool use_compressed_format    = true;
  const bool compressed_with_comments = use_compressed_format && (AbstractDisassembler::show_comment() ||
                                                                  AbstractDisassembler::show_block_comment());
#else
  const bool use_compressed_format    = Disassembler::is_abstract();
  const bool compressed_with_comments = use_compressed_format && (AbstractDisassembler::show_comment() ||
                                                                  AbstractDisassembler::show_block_comment());
#endif

  st->cr();
  this->print(st);
  st->cr();

#if defined(SUPPORT_ASSEMBLY)
  //----------------------------------
  //---<  Print real disassembly  >---
  //----------------------------------
  if (! use_compressed_format) {
    Disassembler::decode(const_cast<nmethod*>(this), st);
    return;
  }
#endif

#if defined(SUPPORT_ABSTRACT_ASSEMBLY)

  // Compressed undisassembled disassembly format.
  // The following stati are defined/supported:
  //   = 0 - currently at bol() position, nothing printed yet on current line.
  //   = 1 - currently at position after print_location().
  //   > 1 - in the midst of printing instruction stream bytes.
  int        compressed_format_idx    = 0;
  int        code_comment_column      = 0;
  const int  instr_maxlen             = Assembler::instr_maxlen();
  const uint tabspacing               = 8;
  unsigned char* start = this->code_begin();
  unsigned char* p     = this->code_begin();
  unsigned char* end   = this->code_end();
  unsigned char* pss   = p; // start of a code section (used for offsets)

  if ((start == NULL) || (end == NULL)) {
    st->print_cr("PrintAssembly not possible due to uninitialized section pointers");
    return;
  }
#endif

#if defined(SUPPORT_ABSTRACT_ASSEMBLY)
  //---<  plain abstract disassembly, no comments or anything, just section headers  >---
  if (use_compressed_format && ! compressed_with_comments) {
    const_cast<nmethod*>(this)->print_constant_pool(st);

    //---<  Open the output (Marker for post-mortem disassembler)  >---
    st->print_cr("[MachCode]");
    const char* header = NULL;
    address p0 = p;
    while (p < end) {
      address pp = p;
      while ((p < end) && (header == NULL)) {
        header = nmethod_section_label(p);
        pp  = p;
        p  += Assembler::instr_len(p);
      }
      if (pp > p0) {
        AbstractDisassembler::decode_range_abstract(p0, pp, start, end, st, Assembler::instr_maxlen());
        p0 = pp;
        p  = pp;
        header = NULL;
      } else if (header != NULL) {
        st->bol();
        st->print_cr("%s", header);
        header = NULL;
      }
    }
    //---<  Close the output (Marker for post-mortem disassembler)  >---
    st->bol();
    st->print_cr("[/MachCode]");
    return;
  }
#endif

#if defined(SUPPORT_ABSTRACT_ASSEMBLY)
  //---<  abstract disassembly with comments and section headers merged in  >---
  if (compressed_with_comments) {
    const_cast<nmethod*>(this)->print_constant_pool(st);

    //---<  Open the output (Marker for post-mortem disassembler)  >---
    st->print_cr("[MachCode]");
    while ((p < end) && (p != NULL)) {
      const int instruction_size_in_bytes = Assembler::instr_len(p);

      //---<  Block comments for nmethod. Interrupts instruction stream, if any.  >---
      // Outputs a bol() before and a cr() after, but only if a comment is printed.
      // Prints nmethod_section_label as well.
      if (AbstractDisassembler::show_block_comment()) {
        print_block_comment(st, p);
        if (st->position() == 0) {
          compressed_format_idx = 0;
        }
      }

      //---<  New location information after line break  >---
      if (compressed_format_idx == 0) {
        code_comment_column   = Disassembler::print_location(p, pss, end, st, false, false);
        compressed_format_idx = 1;
      }

      //---<  Code comment for current instruction. Address range [p..(p+len))  >---
      unsigned char* p_end = p + (ssize_t)instruction_size_in_bytes;
      S390_ONLY(if (p_end > end) p_end = end;) // avoid getting past the end

      if (AbstractDisassembler::show_comment() && const_cast<nmethod*>(this)->has_code_comment(p, p_end)) {
        //---<  interrupt instruction byte stream for code comment  >---
        if (compressed_format_idx > 1) {
          st->cr();  // interrupt byte stream
          st->cr();  // add an empty line
          code_comment_column = Disassembler::print_location(p, pss, end, st, false, false);
        }
        const_cast<nmethod*>(this)->print_code_comment_on(st, code_comment_column, p, p_end );
        st->bol();
        compressed_format_idx = 0;
      }

      //---<  New location information after line break  >---
      if (compressed_format_idx == 0) {
        code_comment_column   = Disassembler::print_location(p, pss, end, st, false, false);
        compressed_format_idx = 1;
      }

      //---<  Nicely align instructions for readability  >---
      if (compressed_format_idx > 1) {
        Disassembler::print_delimiter(st);
      }

      //---<  Now, finally, print the actual instruction bytes  >---
      unsigned char* p0 = p;
      p = Disassembler::decode_instruction_abstract(p, st, instruction_size_in_bytes, instr_maxlen);
      compressed_format_idx += p - p0;

      if (Disassembler::start_newline(compressed_format_idx-1)) {
        st->cr();
        compressed_format_idx = 0;
      }
    }
    //---<  Close the output (Marker for post-mortem disassembler)  >---
    st->bol();
    st->print_cr("[/MachCode]");
    return;
  }
#endif
}

#if defined(SUPPORT_ASSEMBLY) || defined(SUPPORT_ABSTRACT_ASSEMBLY)

const char* nmethod::reloc_string_for(u_char* begin, u_char* end) {
  RelocIterator iter(this, begin, end);
  bool have_one = false;
  while (iter.next()) {
    have_one = true;
    switch (iter.type()) {
        case relocInfo::none:                  return "no_reloc";
        case relocInfo::oop_type: {
          // Get a non-resizable resource-allocated stringStream.
          // Our callees make use of (nested) ResourceMarks.
          stringStream st(NEW_RESOURCE_ARRAY(char, 1024), 1024);
          oop_Relocation* r = iter.oop_reloc();
          oop obj = r->oop_value();
          st.print("oop(");
          if (obj == NULL) st.print("NULL");
          else obj->print_value_on(&st);
          st.print(")");
          return st.as_string();
        }
        case relocInfo::metadata_type: {
          stringStream st;
          metadata_Relocation* r = iter.metadata_reloc();
          Metadata* obj = r->metadata_value();
          st.print("metadata(");
          if (obj == NULL) st.print("NULL");
          else obj->print_value_on(&st);
          st.print(")");
          return st.as_string();
        }
        case relocInfo::runtime_call_type:
        case relocInfo::runtime_call_w_cp_type: {
          stringStream st;
          st.print("runtime_call");
          CallRelocation* r = (CallRelocation*)iter.reloc();
          address dest = r->destination();
          CodeBlob* cb = CodeCache::find_blob(dest);
          if (cb != NULL) {
            st.print(" %s", cb->name());
          } else {
            ResourceMark rm;
            const int buflen = 1024;
            char* buf = NEW_RESOURCE_ARRAY(char, buflen);
            int offset;
            if (os::dll_address_to_function_name(dest, buf, buflen, &offset)) {
              st.print(" %s", buf);
              if (offset != 0) {
                st.print("+%d", offset);
              }
            }
          }
          return st.as_string();
        }
        case relocInfo::virtual_call_type: {
          stringStream st;
          st.print_raw("virtual_call");
          virtual_call_Relocation* r = iter.virtual_call_reloc();
          Method* m = r->method_value();
          if (m != NULL) {
            assert(m->is_method(), "");
            m->print_short_name(&st);
          }
          return st.as_string();
        }
        case relocInfo::opt_virtual_call_type: {
          stringStream st;
          st.print_raw("optimized virtual_call");
          opt_virtual_call_Relocation* r = iter.opt_virtual_call_reloc();
          Method* m = r->method_value();
          if (m != NULL) {
            assert(m->is_method(), "");
            m->print_short_name(&st);
          }
          return st.as_string();
        }
        case relocInfo::static_call_type: {
          stringStream st;
          st.print_raw("static_call");
          static_call_Relocation* r = iter.static_call_reloc();
          Method* m = r->method_value();
          if (m != NULL) {
            assert(m->is_method(), "");
            m->print_short_name(&st);
          }
          return st.as_string();
        }
        case relocInfo::static_stub_type:      return "static_stub";
        case relocInfo::external_word_type:    return "external_word";
        case relocInfo::internal_word_type:    return "internal_word";
        case relocInfo::section_word_type:     return "section_word";
        case relocInfo::poll_type:             return "poll";
        case relocInfo::poll_return_type:      return "poll_return";
        case relocInfo::trampoline_stub_type:  return "trampoline_stub";
        case relocInfo::type_mask:             return "type_bit_mask";

        default:
          break;
    }
  }
  return have_one ? "other" : NULL;
}

// Return a the last scope in (begin..end]
ScopeDesc* nmethod::scope_desc_in(address begin, address end) {
  PcDesc* p = pc_desc_near(begin+1);
  if (p != NULL && p->real_pc(this) <= end) {
<<<<<<< HEAD
    return new ScopeDesc(this, p->scope_decode_offset(),
                         p->obj_decode_offset(), p->should_reexecute(), p->rethrow_exception(),
                         p->return_oop(), p->return_vt());
=======
    return new ScopeDesc(this, p);
>>>>>>> d735f919
  }
  return NULL;
}

const char* nmethod::nmethod_section_label(address pos) const {
  const char* label = NULL;
  if (pos == code_begin())                                              label = "[Instructions begin]";
  if (pos == entry_point())                                             label = "[Entry Point]";
  if (pos == inline_entry_point())                                      label = "[Inline Entry Point]";
  if (pos == verified_entry_point())                                    label = "[Verified Entry Point]";
  if (pos == verified_inline_entry_point())                             label = "[Verified Inline Entry Point]";
  if (pos == verified_inline_ro_entry_point())                          label = "[Verified Inline Entry Point (RO)]";
  if (has_method_handle_invokes() && (pos == deopt_mh_handler_begin())) label = "[Deopt MH Handler Code]";
  if (pos == consts_begin() && pos != insts_begin())                    label = "[Constants]";
  // Check stub_code before checking exception_handler or deopt_handler.
  if (pos == this->stub_begin())                                        label = "[Stub Code]";
  if (JVMCI_ONLY(_exception_offset >= 0 &&) pos == exception_begin())           label = "[Exception Handler]";
  if (JVMCI_ONLY(_deopt_handler_begin != NULL &&) pos == deopt_handler_begin()) label = "[Deopt Handler Code]";
  return label;
}

static int maybe_print_entry_label(outputStream* stream, address pos, address entry, const char* label) {
  if (pos == entry) {
    stream->bol();
    stream->print_cr("%s", label);
    return 1;
  } else {
    return 0;
  }
}

void nmethod::print_nmethod_labels(outputStream* stream, address block_begin, bool print_section_labels) const {
  if (print_section_labels) {
    int n = 0;
    // Multiple entry points may be at the same position. Print them all.
    n += maybe_print_entry_label(stream, block_begin, entry_point(),                    "[Entry Point]");
    n += maybe_print_entry_label(stream, block_begin, inline_entry_point(),             "[Inline Entry Point]");
    n += maybe_print_entry_label(stream, block_begin, verified_entry_point(),           "[Verified Entry Point]");
    n += maybe_print_entry_label(stream, block_begin, verified_inline_entry_point(),    "[Verified Inline Entry Point]");
    n += maybe_print_entry_label(stream, block_begin, verified_inline_ro_entry_point(), "[Verified Inline Entry Point (RO)]");
    if (n == 0) {
      const char* label = nmethod_section_label(block_begin);
      if (label != NULL) {
        stream->bol();
        stream->print_cr("%s", label);
      }
    }
  }

  if (_nmethod_to_print != this) {
    return;
  }
  Method* m = method();
  if (m == NULL || is_osr_method()) {
    return;
  }

  // Print the name of the method (only once)
  address low = MIN4(entry_point(), verified_entry_point(), verified_inline_entry_point(), verified_inline_ro_entry_point());
  low = MIN2(low, inline_entry_point());
  assert(low != 0, "sanity");
  if (block_begin == low) {
    stream->print("  # ");
    m->print_value_on(stream);
    stream->cr();
  }

  // Print the arguments for the 3 types of verified entry points
  {
    const CompiledEntrySignature* ces = _nmethod_to_print_ces;
    const GrowableArray<SigEntry>* sig_cc;
    const VMRegPair* regs;
    if (block_begin == verified_entry_point()) {
      sig_cc = &ces->sig_cc();
      regs = ces->regs_cc();
    } else if (block_begin == verified_inline_entry_point()) {
      sig_cc = &ces->sig();
      regs = ces->regs();
    } else if (block_begin == verified_inline_ro_entry_point()) {
      sig_cc = &ces->sig_cc_ro();
      regs = ces->regs_cc_ro();
    } else {
      return;
    }

    ResourceMark rm;
    int sizeargs = 0;
    BasicType* sig_bt = NEW_RESOURCE_ARRAY(BasicType, 256);
    TempNewSymbol sig = SigEntry::create_symbol(sig_cc);
    for (SignatureStream ss(sig); !ss.at_return_type(); ss.next()) {
      BasicType t = ss.type();
      sig_bt[sizeargs++] = t;
      if (type2size[t] == 2) {
        sig_bt[sizeargs++] = T_VOID;
      } else {
        assert(type2size[t] == 1, "size is 1 or 2");
      }
    }
    bool has_this = !m->is_static();
    if (ces->has_inline_recv() && block_begin == verified_entry_point()) {
      // <this> argument is scalarized for verified_entry_point()
      has_this = false;
    }
    const char* spname = "sp"; // make arch-specific?
    int stack_slot_offset = this->frame_size() * wordSize;
    int tab1 = 14, tab2 = 24;
    int sig_index = 0;
    int arg_index = has_this ? -1 : 0;
    bool did_old_sp = false;
    for (SignatureStream ss(sig); !ss.at_return_type(); ) {
      bool at_this = (arg_index == -1);
      bool at_old_sp = false;
      BasicType t = ss.type();
      assert(t == sig_bt[sig_index], "sigs in sync");
      if (at_this) {
        stream->print("  # this: ");
      } else {
        stream->print("  # parm%d: ", arg_index);
      }
      stream->move_to(tab1);
      VMReg fst = regs[sig_index].first();
      VMReg snd = regs[sig_index].second();
      if (fst->is_reg()) {
        stream->print("%s", fst->name());
        if (snd->is_valid())  {
          stream->print(":%s", snd->name());
        }
      } else if (fst->is_stack()) {
        int offset = fst->reg2stack() * VMRegImpl::stack_slot_size + stack_slot_offset;
        if (offset == stack_slot_offset)  at_old_sp = true;
        stream->print("[%s+0x%x]", spname, offset);
      } else {
        stream->print("reg%d:%d??", (int)(intptr_t)fst, (int)(intptr_t)snd);
      }
      stream->print(" ");
      stream->move_to(tab2);
      stream->print("= ");
      if (at_this) {
        m->method_holder()->print_value_on(stream);
      } else {
        bool did_name = false;
        if (ss.is_reference()) {
          Symbol* name = ss.as_symbol();
          name->print_value_on(stream);
          did_name = true;
        }
        if (!did_name)
          stream->print("%s", type2name(t));
      }
      if (at_old_sp) {
        stream->print("  (%s of caller)", spname);
        did_old_sp = true;
      }
      stream->cr();
      sig_index += type2size[t];
      arg_index += 1;
      ss.next();
    }
    if (!did_old_sp) {
      stream->print("  # ");
      stream->move_to(tab1);
      stream->print("[%s+0x%x]", spname, stack_slot_offset);
      stream->print("  (%s of caller)", spname);
      stream->cr();
    }
  }
}

// Returns whether this nmethod has code comments.
bool nmethod::has_code_comment(address begin, address end) {
  // scopes?
  ScopeDesc* sd  = scope_desc_in(begin, end);
  if (sd != NULL) return true;

  // relocations?
  const char* str = reloc_string_for(begin, end);
  if (str != NULL) return true;

  // implicit exceptions?
  int cont_offset = ImplicitExceptionTable(this).continuation_offset(begin - code_begin());
  if (cont_offset != 0) return true;

  return false;
}

void nmethod::print_code_comment_on(outputStream* st, int column, address begin, address end) {
  ImplicitExceptionTable implicit_table(this);
  int pc_offset = begin - code_begin();
  int cont_offset = implicit_table.continuation_offset(pc_offset);
  bool oop_map_required = false;
  if (cont_offset != 0) {
    st->move_to(column, 6, 0);
    if (pc_offset == cont_offset) {
      st->print("; implicit exception: deoptimizes");
      oop_map_required = true;
    } else {
      st->print("; implicit exception: dispatches to " INTPTR_FORMAT, p2i(code_begin() + cont_offset));
    }
  }

  // Find an oopmap in (begin, end].  We use the odd half-closed
  // interval so that oop maps and scope descs which are tied to the
  // byte after a call are printed with the call itself.  OopMaps
  // associated with implicit exceptions are printed with the implicit
  // instruction.
  address base = code_begin();
  ImmutableOopMapSet* oms = oop_maps();
  if (oms != NULL) {
    for (int i = 0, imax = oms->count(); i < imax; i++) {
      const ImmutableOopMapPair* pair = oms->pair_at(i);
      const ImmutableOopMap* om = pair->get_from(oms);
      address pc = base + pair->pc_offset();
      if (pc >= begin) {
#if INCLUDE_JVMCI
        bool is_implicit_deopt = implicit_table.continuation_offset(pair->pc_offset()) == (uint) pair->pc_offset();
#else
        bool is_implicit_deopt = false;
#endif
        if (is_implicit_deopt ? pc == begin : pc > begin && pc <= end) {
          st->move_to(column, 6, 0);
          st->print("; ");
          om->print_on(st);
          oop_map_required = false;
        }
      }
      if (pc > end) {
        break;
      }
    }
  }
  assert(!oop_map_required, "missed oopmap");

  Thread* thread = Thread::current();

  // Print any debug info present at this pc.
  ScopeDesc* sd  = scope_desc_in(begin, end);
  if (sd != NULL) {
    st->move_to(column, 6, 0);
    if (sd->bci() == SynchronizationEntryBCI) {
      st->print(";*synchronization entry");
    } else if (sd->bci() == AfterBci) {
      st->print(";* method exit (unlocked if synchronized)");
    } else if (sd->bci() == UnwindBci) {
      st->print(";* unwind (locked if synchronized)");
    } else if (sd->bci() == AfterExceptionBci) {
      st->print(";* unwind (unlocked if synchronized)");
    } else if (sd->bci() == UnknownBci) {
      st->print(";* unknown");
    } else if (sd->bci() == InvalidFrameStateBci) {
      st->print(";* invalid frame state");
    } else {
      if (sd->method() == NULL) {
        st->print("method is NULL");
      } else if (sd->method()->is_native()) {
        st->print("method is native");
      } else {
        Bytecodes::Code bc = sd->method()->java_code_at(sd->bci());
        st->print(";*%s", Bytecodes::name(bc));
        switch (bc) {
        case Bytecodes::_invokevirtual:
        case Bytecodes::_invokespecial:
        case Bytecodes::_invokestatic:
        case Bytecodes::_invokeinterface:
          {
            Bytecode_invoke invoke(methodHandle(thread, sd->method()), sd->bci());
            st->print(" ");
            if (invoke.name() != NULL)
              invoke.name()->print_symbol_on(st);
            else
              st->print("<UNKNOWN>");
            break;
          }
        case Bytecodes::_getfield:
        case Bytecodes::_putfield:
        case Bytecodes::_getstatic:
        case Bytecodes::_putstatic:
          {
            Bytecode_field field(methodHandle(thread, sd->method()), sd->bci());
            st->print(" ");
            if (field.name() != NULL)
              field.name()->print_symbol_on(st);
            else
              st->print("<UNKNOWN>");
          }
        default:
          break;
        }
      }
      st->print(" {reexecute=%d rethrow=%d return_oop=%d return_vt=%d}", sd->should_reexecute(), sd->rethrow_exception(), sd->return_oop(), sd->return_vt());
    }

    // Print all scopes
    for (;sd != NULL; sd = sd->sender()) {
      st->move_to(column, 6, 0);
      st->print("; -");
      if (sd->should_reexecute()) {
        st->print(" (reexecute)");
      }
      if (sd->method() == NULL) {
        st->print("method is NULL");
      } else {
        sd->method()->print_short_name(st);
      }
      int lineno = sd->method()->line_number_from_bci(sd->bci());
      if (lineno != -1) {
        st->print("@%d (line %d)", sd->bci(), lineno);
      } else {
        st->print("@%d", sd->bci());
      }
      st->cr();
    }
  }

  // Print relocation information
  // Prevent memory leak: allocating without ResourceMark.
  ResourceMark rm;
  const char* str = reloc_string_for(begin, end);
  if (str != NULL) {
    if (sd != NULL) st->cr();
    st->move_to(column, 6, 0);
    st->print(";   {%s}", str);
  }
}

#endif

class DirectNativeCallWrapper: public NativeCallWrapper {
private:
  NativeCall* _call;

public:
  DirectNativeCallWrapper(NativeCall* call) : _call(call) {}

  virtual address destination() const { return _call->destination(); }
  virtual address instruction_address() const { return _call->instruction_address(); }
  virtual address next_instruction_address() const { return _call->next_instruction_address(); }
  virtual address return_address() const { return _call->return_address(); }

  virtual address get_resolve_call_stub(bool is_optimized) const {
    if (is_optimized) {
      return SharedRuntime::get_resolve_opt_virtual_call_stub();
    }
    return SharedRuntime::get_resolve_virtual_call_stub();
  }

  virtual void set_destination_mt_safe(address dest) {
#if INCLUDE_AOT
    if (UseAOT) {
      CodeBlob* callee = CodeCache::find_blob(dest);
      CompiledMethod* cm = callee->as_compiled_method_or_null();
      if (cm != NULL && cm->is_far_code()) {
        // Temporary fix, see JDK-8143106
        CompiledDirectStaticCall* csc = CompiledDirectStaticCall::at(instruction_address());
        csc->set_to_far(methodHandle(Thread::current(), cm->method()), dest);
        return;
      }
    }
#endif
    _call->set_destination_mt_safe(dest);
  }

  virtual void set_to_interpreted(const methodHandle& method, CompiledICInfo& info) {
    CompiledDirectStaticCall* csc = CompiledDirectStaticCall::at(instruction_address());
#if INCLUDE_AOT
    if (info.to_aot()) {
      csc->set_to_far(method, info.entry());
    } else
#endif
    {
      csc->set_to_interpreted(method, info.entry());
    }
  }

  virtual void verify() const {
    // make sure code pattern is actually a call imm32 instruction
    _call->verify();
    _call->verify_alignment();
  }

  virtual void verify_resolve_call(address dest) const {
    CodeBlob* db = CodeCache::find_blob_unsafe(dest);
    assert(db != NULL && !db->is_adapter_blob(), "must use stub!");
  }

  virtual bool is_call_to_interpreted(address dest) const {
    CodeBlob* cb = CodeCache::find_blob(_call->instruction_address());
    return cb->contains(dest);
  }

  virtual bool is_safe_for_patching() const { return false; }

  virtual NativeInstruction* get_load_instruction(virtual_call_Relocation* r) const {
    return nativeMovConstReg_at(r->cached_value());
  }

  virtual void *get_data(NativeInstruction* instruction) const {
    return (void*)((NativeMovConstReg*) instruction)->data();
  }

  virtual void set_data(NativeInstruction* instruction, intptr_t data) {
    ((NativeMovConstReg*) instruction)->set_data(data);
  }
};

NativeCallWrapper* nmethod::call_wrapper_at(address call) const {
  return new DirectNativeCallWrapper((NativeCall*) call);
}

NativeCallWrapper* nmethod::call_wrapper_before(address return_pc) const {
  return new DirectNativeCallWrapper(nativeCall_before(return_pc));
}

address nmethod::call_instruction_address(address pc) const {
  if (NativeCall::is_call_before(pc)) {
    NativeCall *ncall = nativeCall_before(pc);
    return ncall->instruction_address();
  }
  return NULL;
}

CompiledStaticCall* nmethod::compiledStaticCall_at(Relocation* call_site) const {
  return CompiledDirectStaticCall::at(call_site);
}

CompiledStaticCall* nmethod::compiledStaticCall_at(address call_site) const {
  return CompiledDirectStaticCall::at(call_site);
}

CompiledStaticCall* nmethod::compiledStaticCall_before(address return_addr) const {
  return CompiledDirectStaticCall::before(return_addr);
}

#if defined(SUPPORT_DATA_STRUCTS)
void nmethod::print_value_on(outputStream* st) const {
  st->print("nmethod");
  print_on(st, NULL);
}
#endif

#ifndef PRODUCT

void nmethod::print_calls(outputStream* st) {
  RelocIterator iter(this);
  while (iter.next()) {
    switch (iter.type()) {
    case relocInfo::virtual_call_type:
    case relocInfo::opt_virtual_call_type: {
      CompiledICLocker ml_verify(this);
      CompiledIC_at(&iter)->print();
      break;
    }
    case relocInfo::static_call_type:
      st->print_cr("Static call at " INTPTR_FORMAT, p2i(iter.reloc()->addr()));
      CompiledDirectStaticCall::at(iter.reloc())->print();
      break;
    default:
      break;
    }
  }
}

void nmethod::print_statistics() {
  ttyLocker ttyl;
  if (xtty != NULL)  xtty->head("statistics type='nmethod'");
  native_nmethod_stats.print_native_nmethod_stats();
#ifdef COMPILER1
  c1_java_nmethod_stats.print_nmethod_stats("C1");
#endif
#ifdef COMPILER2
  c2_java_nmethod_stats.print_nmethod_stats("C2");
#endif
#if INCLUDE_JVMCI
  jvmci_java_nmethod_stats.print_nmethod_stats("JVMCI");
#endif
  unknown_java_nmethod_stats.print_nmethod_stats("Unknown");
  DebugInformationRecorder::print_statistics();
#ifndef PRODUCT
  pc_nmethod_stats.print_pc_stats();
#endif
  Dependencies::print_statistics();
  if (xtty != NULL)  xtty->tail("statistics");
}

#endif // !PRODUCT

#if INCLUDE_JVMCI
void nmethod::update_speculation(JavaThread* thread) {
  jlong speculation = thread->pending_failed_speculation();
  if (speculation != 0) {
    guarantee(jvmci_nmethod_data() != NULL, "failed speculation in nmethod without failed speculation list");
    jvmci_nmethod_data()->add_failed_speculation(this, speculation);
    thread->set_pending_failed_speculation(0);
  }
}

const char* nmethod::jvmci_name() {
  if (jvmci_nmethod_data() != NULL) {
    return jvmci_nmethod_data()->name();
  }
  return NULL;
}
#endif<|MERGE_RESOLUTION|>--- conflicted
+++ resolved
@@ -2443,13 +2443,7 @@
 
   PcDesc* pd = pc_desc_at(nativeCall_at(call_site)->return_address());
   assert(pd != NULL, "PcDesc must exist");
-<<<<<<< HEAD
-  for (ScopeDesc* sd = new ScopeDesc(this, pd->scope_decode_offset(),
-                                     pd->obj_decode_offset(), pd->should_reexecute(), pd->rethrow_exception(),
-                                     pd->return_oop(), pd->return_vt());
-=======
   for (ScopeDesc* sd = new ScopeDesc(this, pd);
->>>>>>> d735f919
        !sd->is_top(); sd = sd->sender()) {
     sd->verify();
   }
@@ -3084,13 +3078,7 @@
 ScopeDesc* nmethod::scope_desc_in(address begin, address end) {
   PcDesc* p = pc_desc_near(begin+1);
   if (p != NULL && p->real_pc(this) <= end) {
-<<<<<<< HEAD
-    return new ScopeDesc(this, p->scope_decode_offset(),
-                         p->obj_decode_offset(), p->should_reexecute(), p->rethrow_exception(),
-                         p->return_oop(), p->return_vt());
-=======
     return new ScopeDesc(this, p);
->>>>>>> d735f919
   }
   return NULL;
 }
