--- conflicted
+++ resolved
@@ -154,15 +154,10 @@
   virtual bool is_adapter_blob() const                { return false; }
   virtual bool is_vtable_blob() const                 { return false; }
   virtual bool is_method_handles_adapter_blob() const { return false; }
-<<<<<<< HEAD
-  virtual bool is_compiled() const                    { return false; }
-  virtual bool is_buffered_inline_type_blob() const   { return false; }
-  virtual bool is_optimized_entry_blob() const                  { return false; }
-=======
   virtual bool is_upcall_stub() const                 { return false; }
   bool is_compiled() const                            { return _is_compiled; }
   const bool* is_compiled_addr() const                { return &_is_compiled; }
->>>>>>> c1040897
+  virtual bool is_buffered_inline_type_blob() const   { return false; }
 
   inline bool is_compiled_by_c1() const    { return _type == compiler_c1; };
   inline bool is_compiled_by_c2() const    { return _type == compiler_c2; };
@@ -415,12 +410,8 @@
   friend class AdapterBlob;
   friend class VtableBlob;
   friend class MethodHandlesAdapterBlob;
-<<<<<<< HEAD
   friend class BufferedInlineTypeBlob;
-  friend class OptimizedEntryBlob;
-=======
   friend class UpcallStub;
->>>>>>> c1040897
   friend class WhiteBox;
 
  private:
