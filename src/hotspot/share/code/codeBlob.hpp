/*
 * Copyright (c) 1998, 2024, Oracle and/or its affiliates. All rights reserved.
 * DO NOT ALTER OR REMOVE COPYRIGHT NOTICES OR THIS FILE HEADER.
 *
 * This code is free software; you can redistribute it and/or modify it
 * under the terms of the GNU General Public License version 2 only, as
 * published by the Free Software Foundation.
 *
 * This code is distributed in the hope that it will be useful, but WITHOUT
 * ANY WARRANTY; without even the implied warranty of MERCHANTABILITY or
 * FITNESS FOR A PARTICULAR PURPOSE.  See the GNU General Public License
 * version 2 for more details (a copy is included in the LICENSE file that
 * accompanied this code).
 *
 * You should have received a copy of the GNU General Public License version
 * 2 along with this work; if not, write to the Free Software Foundation,
 * Inc., 51 Franklin St, Fifth Floor, Boston, MA 02110-1301 USA.
 *
 * Please contact Oracle, 500 Oracle Parkway, Redwood Shores, CA 94065 USA
 * or visit www.oracle.com if you need additional information or have any
 * questions.
 *
 */

#ifndef SHARE_CODE_CODEBLOB_HPP
#define SHARE_CODE_CODEBLOB_HPP

#include "asm/codeBuffer.hpp"
#include "compiler/compilerDefinitions.hpp"
#include "compiler/oopMap.hpp"
#include "runtime/javaFrameAnchor.hpp"
#include "runtime/frame.hpp"
#include "runtime/handles.hpp"
#include "utilities/align.hpp"
#include "utilities/macros.hpp"

class ImmutableOopMap;
class ImmutableOopMapSet;
class JNIHandleBlock;
class OopMapSet;

// CodeBlob Types
// Used in the CodeCache to assign CodeBlobs to different CodeHeaps
enum class CodeBlobType {
  MethodNonProfiled   = 0,    // Execution level 1 and 4 (non-profiled) nmethods (including native nmethods)
  MethodProfiled      = 1,    // Execution level 2 and 3 (profiled) nmethods
  NonNMethod          = 2,    // Non-nmethods like Buffers, Adapters and Runtime Stubs
  All                 = 3,    // All types (No code cache segmentation)
  NumTypes            = 4     // Number of CodeBlobTypes
};

// CodeBlob - superclass for all entries in the CodeCache.
//
// Subtypes are:
//  nmethod              : JIT Compiled Java methods
//  RuntimeBlob          : Non-compiled method code; generated glue code
//   BufferBlob          : Used for non-relocatable code such as interpreter, stubroutines, etc.
//    AdapterBlob        : Used to hold C2I/I2C adapters
//    VtableBlob         : Used for holding vtable chunks
//    MethodHandlesAdapterBlob : Used to hold MethodHandles adapters
//   RuntimeStub         : Call to VM runtime methods
//   SingletonBlob       : Super-class for all blobs that exist in only one instance
//    DeoptimizationBlob : Used for deoptimization
//    ExceptionBlob      : Used for stack unrolling
//    SafepointBlob      : Used to handle illegal instruction exceptions
//    UncommonTrapBlob   : Used to handle uncommon traps
//   UpcallStub  : Used for upcalls from native code
//
//
// Layout : continuous in the CodeCache
//   - header
//   - relocation
//   - content space
//     - instruction space
//   - data space

enum class CodeBlobKind : u1 {
  None,
  Nmethod,
  Buffer,
  Adapter,
  Vtable,
  MH_Adapter,
  Runtime_Stub,
  Deoptimization,
  Exception,
  Safepoint,
  Uncommon_Trap,
  Upcall,
  Number_Of_Kinds
};

class UpcallStub; // for as_upcall_stub()
class RuntimeStub; // for as_runtime_stub()
class JavaFrameAnchor; // for UpcallStub::jfa_for_frame

class CodeBlob {
  friend class VMStructs;
  friend class JVMCIVMStructs;
  friend class CodeCacheDumper;

protected:
  // order fields from large to small to minimize padding between fields
  ImmutableOopMapSet* _oop_maps;                 // OopMap for this CodeBlob
  const char*         _name;

  int        _size;                              // total size of CodeBlob in bytes
  int        _header_size;                       // size of header (depends on subclass)
  int        _relocation_size;                   // size of relocation
  int        _content_offset;                    // offset to where content region begins (this includes consts, insts, stubs)
  int        _code_offset;                       // offset to where instructions region begins (this includes insts, stubs)
  int        _frame_complete_offset;             // instruction offsets in [0.._frame_complete_offset) have
                                                 // not finished setting up their frame. Beware of pc's in
                                                 // that range. There is a similar range(s) on returns
                                                 // which we don't detect.
  int        _data_offset;                       // offset to where data region begins
  int        _frame_size;                        // size of stack frame in words (NOT slots. On x64 these are 64bit words)

  S390_ONLY(int       _ctable_offset;)

  CodeBlobKind        _kind;                     // Kind of this code blob

  bool                _caller_must_gc_arguments;

#ifndef PRODUCT
  AsmRemarks _asm_remarks;
  DbgStrings _dbg_strings;
#endif // not PRODUCT

  DEBUG_ONLY( void verify_parameters() );

  CodeBlob(const char* name, CodeBlobKind kind, int size, int header_size, int relocation_size,
           int content_offset, int code_offset, int data_offset, int frame_complete_offset,
           int frame_size, ImmutableOopMapSet* oop_maps, bool caller_must_gc_arguments);

  CodeBlob(const char* name, CodeBlobKind kind, CodeBuffer* cb, int size, int header_size,
           int frame_complete_offset, int frame_size, OopMapSet* oop_maps, bool caller_must_gc_arguments);

  // Simple CodeBlob used for simple BufferBlob.
  CodeBlob(const char* name, CodeBlobKind kind, int size, int header_size);

  void operator delete(void* p) { }

public:

  virtual ~CodeBlob() {
    assert(_oop_maps == nullptr, "Not flushed");
  }

  // Returns the space needed for CodeBlob
  static unsigned int allocation_size(CodeBuffer* cb, int header_size);
  static unsigned int align_code_offset(int offset);

  // Deletion
  virtual void purge(bool free_code_cache_data, bool unregister_nmethod);

  // Typing
<<<<<<< HEAD
  virtual bool is_buffer_blob() const                 { return false; }
  virtual bool is_nmethod() const                     { return false; }
  virtual bool is_runtime_stub() const                { return false; }
  virtual bool is_deoptimization_stub() const         { return false; }
  virtual bool is_uncommon_trap_stub() const          { return false; }
  virtual bool is_exception_stub() const              { return false; }
  virtual bool is_safepoint_stub() const              { return false; }
  virtual bool is_adapter_blob() const                { return false; }
  virtual bool is_vtable_blob() const                 { return false; }
  virtual bool is_method_handles_adapter_blob() const { return false; }
  virtual bool is_upcall_stub() const                 { return false; }
  bool is_compiled() const                            { return _is_compiled; }
  const bool* is_compiled_addr() const                { return &_is_compiled; }
  virtual bool is_buffered_inline_type_blob() const   { return false; }

  inline bool is_compiled_by_c1() const    { return _type == compiler_c1; };
  inline bool is_compiled_by_c2() const    { return _type == compiler_c2; };
  inline bool is_compiled_by_jvmci() const { return _type == compiler_jvmci; };
  const char* compiler_name() const;
  CompilerType compiler_type() const { return _type; }
=======
  bool is_nmethod() const                     { return _kind == CodeBlobKind::Nmethod; }
  bool is_buffer_blob() const                 { return _kind == CodeBlobKind::Buffer; }
  bool is_runtime_stub() const                { return _kind == CodeBlobKind::Runtime_Stub; }
  bool is_deoptimization_stub() const         { return _kind == CodeBlobKind::Deoptimization; }
  bool is_uncommon_trap_stub() const          { return _kind == CodeBlobKind::Uncommon_Trap; }
  bool is_exception_stub() const              { return _kind == CodeBlobKind::Exception; }
  bool is_safepoint_stub() const              { return _kind == CodeBlobKind::Safepoint; }
  bool is_adapter_blob() const                { return _kind == CodeBlobKind::Adapter; }
  bool is_vtable_blob() const                 { return _kind == CodeBlobKind::Vtable; }
  bool is_method_handles_adapter_blob() const { return _kind == CodeBlobKind::MH_Adapter; }
  bool is_upcall_stub() const                 { return _kind == CodeBlobKind::Upcall; }
>>>>>>> b04b3047

  // Casting
  nmethod* as_nmethod_or_null()               { return is_nmethod() ? (nmethod*) this : nullptr; }
  nmethod* as_nmethod()                       { assert(is_nmethod(), "must be nmethod"); return (nmethod*) this; }
  CodeBlob* as_codeblob_or_null() const       { return (CodeBlob*) this; }
  UpcallStub* as_upcall_stub() const          { assert(is_upcall_stub(), "must be upcall stub"); return (UpcallStub*) this; }
  RuntimeStub* as_runtime_stub() const        { assert(is_runtime_stub(), "must be runtime blob"); return (RuntimeStub*) this; }

  // Boundaries
  address    header_begin() const             { return (address)    this; }
  address    header_end() const               { return ((address)   this) + _header_size; }
  relocInfo* relocation_begin() const         { return (relocInfo*) header_end(); }
  relocInfo* relocation_end() const           { return (relocInfo*)(header_end()   + _relocation_size); }
  address    content_begin() const            { return (address)    header_begin() + _content_offset; }
  address    content_end() const              { return (address)    header_begin() + _data_offset; }
  address    code_begin() const               { return (address)    header_begin() + _code_offset; }
  // code_end == content_end is true for all types of blobs for now, it is also checked in the constructor
  address    code_end() const                 { return (address)    header_begin() + _data_offset; }
  address    data_begin() const               { return (address)    header_begin() + _data_offset; }
  address    data_end() const                 { return (address)    header_begin() + _size; }

  // Offsets
  int content_offset() const                  { return _content_offset; }
  int code_offset() const                     { return _code_offset; }
  int data_offset() const                     { return _data_offset; }

  // This field holds the beginning of the const section in the old code buffer.
  // It is needed to fix relocations of pc-relative loads when resizing the
  // the constant pool or moving it.
  S390_ONLY(address ctable_begin() const { return header_begin() + _ctable_offset; })
  void set_ctable_begin(address ctable) { S390_ONLY(_ctable_offset = ctable - header_begin();) }

  // Sizes
  int size() const               { return _size; }
  int header_size() const        { return _header_size; }
  int relocation_size() const    { return pointer_delta_as_int((address) relocation_end(), (address) relocation_begin()); }
  int content_size() const       { return pointer_delta_as_int(content_end(), content_begin()); }
  int code_size() const          { return pointer_delta_as_int(code_end(), code_begin()); }

  // Only used from CodeCache::free_unused_tail() after the Interpreter blob was trimmed
  void adjust_size(size_t used) {
    _size = (int)used;
    _data_offset = (int)used;
  }

  // Containment
  bool blob_contains(address addr) const         { return header_begin()       <= addr && addr < data_end();       }
  bool code_contains(address addr) const         { return code_begin()         <= addr && addr < code_end();       }
  bool contains(address addr) const              { return content_begin()      <= addr && addr < content_end();    }
  bool is_frame_complete_at(address addr) const  { return _frame_complete_offset != CodeOffsets::frame_never_safe &&
                                                          code_contains(addr) && addr >= code_begin() + _frame_complete_offset; }
  int frame_complete_offset() const              { return _frame_complete_offset; }

  // OopMap for frame
  ImmutableOopMapSet* oop_maps() const           { return _oop_maps; }
  void set_oop_maps(OopMapSet* p);

  const ImmutableOopMap* oop_map_for_slot(int slot, address return_address) const;
  const ImmutableOopMap* oop_map_for_return_address(address return_address) const;
  virtual void preserve_callee_argument_oops(frame fr, const RegisterMap* reg_map, OopClosure* f) = 0;

  // Frame support. Sizes are in word units.
  int  frame_size() const                        { return _frame_size; }
  void set_frame_size(int size)                  { _frame_size = size; }

  // Returns true, if the next frame is responsible for GC'ing oops passed as arguments
  bool caller_must_gc_arguments(JavaThread* thread) const { return _caller_must_gc_arguments; }

  // Naming
  const char* name() const                       { return _name; }
  void set_name(const char* name)                { _name = name; }

  // Debugging
  virtual void verify() = 0;
  virtual void print() const;
  virtual void print_on(outputStream* st) const;
  virtual void print_value_on(outputStream* st) const;
  void dump_for_addr(address addr, outputStream* st, bool verbose) const;
  void print_code_on(outputStream* st);

  // Print to stream, any comments associated with offset.
  virtual void print_block_comment(outputStream* stream, address block_begin) const {
#ifndef PRODUCT
    ptrdiff_t offset = block_begin - code_begin();
    assert(offset >= 0, "Expecting non-negative offset!");
    _asm_remarks.print(uint(offset), stream);
#endif
  }

#ifndef PRODUCT
  AsmRemarks &asm_remarks() { return _asm_remarks; }
  DbgStrings &dbg_strings() { return _dbg_strings; }

  void use_remarks(AsmRemarks &remarks) { _asm_remarks.share(remarks); }
  void use_strings(DbgStrings &strings) { _dbg_strings.share(strings); }
#endif
};

//----------------------------------------------------------------------------------------------------
// RuntimeBlob: used for non-compiled method code (adapters, stubs, blobs)

class RuntimeBlob : public CodeBlob {
  friend class VMStructs;
 public:

  // Creation
  // a) simple CodeBlob
  RuntimeBlob(const char* name, CodeBlobKind kind, int size, int header_size)
    : CodeBlob(name, kind, size, header_size)
  {}

  // b) full CodeBlob
  // frame_complete is the offset from the beginning of the instructions
  // to where the frame setup (from stackwalk viewpoint) is complete.
  RuntimeBlob(
    const char* name,
    CodeBlobKind kind,
    CodeBuffer* cb,
    int         size,
    int         header_size,
    int         frame_complete,
    int         frame_size,
    OopMapSet*  oop_maps,
    bool        caller_must_gc_arguments = false
  );

  static void free(RuntimeBlob* blob);

  // Deal with Disassembler, VTune, Forte, JvmtiExport, MemoryService.
  static void trace_new_stub(RuntimeBlob* blob, const char* name1, const char* name2 = "");
};

class WhiteBox;
//----------------------------------------------------------------------------------------------------
// BufferBlob: used to hold non-relocatable machine code such as the interpreter, stubroutines, etc.

class BufferBlob: public RuntimeBlob {
  friend class VMStructs;
  friend class AdapterBlob;
  friend class VtableBlob;
  friend class MethodHandlesAdapterBlob;
  friend class BufferedInlineTypeBlob;
  friend class UpcallStub;
  friend class WhiteBox;

 private:
  // Creation support
<<<<<<< HEAD
  BufferBlob(const char* name, int size);
  BufferBlob(const char* name, int header_size, int size, CodeBuffer* cb);
  BufferBlob(const char* name, int size, CodeBuffer* cb, int frame_complete, int frame_size, OopMapSet* oop_maps, bool caller_must_gc_arguments = false);
=======
  BufferBlob(const char* name, CodeBlobKind kind, int size);
  BufferBlob(const char* name, CodeBlobKind kind, CodeBuffer* cb, int size);
>>>>>>> b04b3047

  void* operator new(size_t s, unsigned size) throw();

 public:
  // Creation
  static BufferBlob* create(const char* name, uint buffer_size);
  static BufferBlob* create(const char* name, CodeBuffer* cb);

  static void free(BufferBlob* buf);

  // GC/Verification support
  void preserve_callee_argument_oops(frame fr, const RegisterMap* reg_map, OopClosure* f) override { /* nothing to do */ }

  void verify() override;
  void print_on(outputStream* st) const override;
  void print_value_on(outputStream* st) const override;
};


//----------------------------------------------------------------------------------------------------
// AdapterBlob: used to hold C2I/I2C adapters

class AdapterBlob: public BufferBlob {
private:
  AdapterBlob(int size, CodeBuffer* cb, int frame_complete, int frame_size, OopMapSet* oop_maps, bool caller_must_gc_arguments = false);

public:
  // Creation
<<<<<<< HEAD
  static AdapterBlob* create(CodeBuffer* cb,
                             int frame_complete,
                             int frame_size,
                             OopMapSet* oop_maps,
                             bool caller_must_gc_arguments = false);

  // Typing
  virtual bool is_adapter_blob() const { return true; }

  bool caller_must_gc_arguments(JavaThread* thread) const { return true; }
=======
  static AdapterBlob* create(CodeBuffer* cb);
>>>>>>> b04b3047
};

//---------------------------------------------------------------------------------------------------
class VtableBlob: public BufferBlob {
private:
  VtableBlob(const char*, int);

  void* operator new(size_t s, unsigned size) throw();

public:
  // Creation
  static VtableBlob* create(const char* name, int buffer_size);
};

//----------------------------------------------------------------------------------------------------
// MethodHandlesAdapterBlob: used to hold MethodHandles adapters

class MethodHandlesAdapterBlob: public BufferBlob {
private:
  MethodHandlesAdapterBlob(int size): BufferBlob("MethodHandles adapters", CodeBlobKind::MH_Adapter, size) {}

public:
  // Creation
  static MethodHandlesAdapterBlob* create(int buffer_size);
};

//----------------------------------------------------------------------------------------------------
// BufferedInlineTypeBlob : used for pack/unpack handlers

class BufferedInlineTypeBlob: public BufferBlob {
private:
  const int _pack_fields_off;
  const int _pack_fields_jobject_off;
  const int _unpack_fields_off;

  BufferedInlineTypeBlob(int size, CodeBuffer* cb, int pack_fields_off, int pack_fields_jobject_off, int unpack_fields_off);

public:
  // Creation
  static BufferedInlineTypeBlob* create(CodeBuffer* cb, int pack_fields_off, int pack_fields_jobject_off, int unpack_fields_off);

  address pack_fields() const { return code_begin() + _pack_fields_off; }
  address pack_fields_jobject() const { return code_begin() + _pack_fields_jobject_off; }
  address unpack_fields() const { return code_begin() + _unpack_fields_off; }

  // Typing
  virtual bool is_buffered_inline_type_blob() const { return true; }
};

//----------------------------------------------------------------------------------------------------
// RuntimeStub: describes stubs used by compiled code to call a (static) C++ runtime routine

class RuntimeStub: public RuntimeBlob {
  friend class VMStructs;
 private:
  // Creation support
  RuntimeStub(
    const char* name,
    CodeBuffer* cb,
    int         size,
    int         frame_complete,
    int         frame_size,
    OopMapSet*  oop_maps,
    bool        caller_must_gc_arguments
  );

  void* operator new(size_t s, unsigned size) throw();

 public:
  // Creation
  static RuntimeStub* new_runtime_stub(
    const char* stub_name,
    CodeBuffer* cb,
    int         frame_complete,
    int         frame_size,
    OopMapSet*  oop_maps,
    bool        caller_must_gc_arguments,
    bool        alloc_fail_is_fatal=true
  );

  static void free(RuntimeStub* stub) { RuntimeBlob::free(stub); }

  address entry_point() const                    { return code_begin(); }

  // GC/Verification support
  void preserve_callee_argument_oops(frame fr, const RegisterMap *reg_map, OopClosure* f) override { /* nothing to do */ }

  void verify() override;
  void print_on(outputStream* st) const override;
  void print_value_on(outputStream* st) const override;
};


//----------------------------------------------------------------------------------------------------
// Super-class for all blobs that exist in only one instance. Implements default behaviour.

class SingletonBlob: public RuntimeBlob {
  friend class VMStructs;

 protected:
  void* operator new(size_t s, unsigned size) throw();

 public:
   SingletonBlob(
     const char*  name,
     CodeBlobKind kind,
     CodeBuffer*  cb,
     int          size,
     int          header_size,
     int          frame_size,
     OopMapSet*   oop_maps
   )
   : RuntimeBlob(name, kind, cb, size, header_size, CodeOffsets::frame_never_safe, frame_size, oop_maps)
  {};

  address entry_point()                          { return code_begin(); }

  // GC/Verification support
  void preserve_callee_argument_oops(frame fr, const RegisterMap *reg_map, OopClosure* f) override { /* nothing to do */ }
  void verify() override; // does nothing
  void print_on(outputStream* st) const override;
  void print_value_on(outputStream* st) const override;
};


//----------------------------------------------------------------------------------------------------
// DeoptimizationBlob

class DeoptimizationBlob: public SingletonBlob {
  friend class VMStructs;
  friend class JVMCIVMStructs;
 private:
  int _unpack_offset;
  int _unpack_with_exception;
  int _unpack_with_reexecution;

  int _unpack_with_exception_in_tls;

#if INCLUDE_JVMCI
  // Offsets when JVMCI calls uncommon_trap.
  int _uncommon_trap_offset;
  int _implicit_exception_uncommon_trap_offset;
#endif

  // Creation support
  DeoptimizationBlob(
    CodeBuffer* cb,
    int         size,
    OopMapSet*  oop_maps,
    int         unpack_offset,
    int         unpack_with_exception_offset,
    int         unpack_with_reexecution_offset,
    int         frame_size
  );

 public:
  // Creation
  static DeoptimizationBlob* create(
    CodeBuffer* cb,
    OopMapSet*  oop_maps,
    int         unpack_offset,
    int         unpack_with_exception_offset,
    int         unpack_with_reexecution_offset,
    int         frame_size
  );

  // Printing
  void print_value_on(outputStream* st) const override;

  address unpack() const                         { return code_begin() + _unpack_offset;           }
  address unpack_with_exception() const          { return code_begin() + _unpack_with_exception;   }
  address unpack_with_reexecution() const        { return code_begin() + _unpack_with_reexecution; }

  // Alternate entry point for C1 where the exception and issuing pc
  // are in JavaThread::_exception_oop and JavaThread::_exception_pc
  // instead of being in registers.  This is needed because C1 doesn't
  // model exception paths in a way that keeps these registers free so
  // there may be live values in those registers during deopt.
  void set_unpack_with_exception_in_tls_offset(int offset) {
    _unpack_with_exception_in_tls = offset;
    assert(code_contains(code_begin() + _unpack_with_exception_in_tls), "must be PC inside codeblob");
  }
  address unpack_with_exception_in_tls() const   { return code_begin() + _unpack_with_exception_in_tls; }

#if INCLUDE_JVMCI
  // Offsets when JVMCI calls uncommon_trap.
  void set_uncommon_trap_offset(int offset) {
    _uncommon_trap_offset = offset;
    assert(contains(code_begin() + _uncommon_trap_offset), "must be PC inside codeblob");
  }
  address uncommon_trap() const                  { return code_begin() + _uncommon_trap_offset; }

  void set_implicit_exception_uncommon_trap_offset(int offset) {
    _implicit_exception_uncommon_trap_offset = offset;
    assert(contains(code_begin() + _implicit_exception_uncommon_trap_offset), "must be PC inside codeblob");
  }
  address implicit_exception_uncommon_trap() const { return code_begin() + _implicit_exception_uncommon_trap_offset; }
#endif // INCLUDE_JVMCI
};


//----------------------------------------------------------------------------------------------------
// UncommonTrapBlob (currently only used by Compiler 2)

#ifdef COMPILER2

class UncommonTrapBlob: public SingletonBlob {
  friend class VMStructs;
 private:
  // Creation support
  UncommonTrapBlob(
    CodeBuffer* cb,
    int         size,
    OopMapSet*  oop_maps,
    int         frame_size
  );

 public:
  // Creation
  static UncommonTrapBlob* create(
    CodeBuffer* cb,
    OopMapSet*  oop_maps,
    int         frame_size
  );
};


//----------------------------------------------------------------------------------------------------
// ExceptionBlob: used for exception unwinding in compiled code (currently only used by Compiler 2)

class ExceptionBlob: public SingletonBlob {
  friend class VMStructs;
 private:
  // Creation support
  ExceptionBlob(
    CodeBuffer* cb,
    int         size,
    OopMapSet*  oop_maps,
    int         frame_size
  );

 public:
  // Creation
  static ExceptionBlob* create(
    CodeBuffer* cb,
    OopMapSet*  oop_maps,
    int         frame_size
  );
};
#endif // COMPILER2


//----------------------------------------------------------------------------------------------------
// SafepointBlob: handles illegal_instruction exceptions during a safepoint

class SafepointBlob: public SingletonBlob {
  friend class VMStructs;
 private:
  // Creation support
  SafepointBlob(
    CodeBuffer* cb,
    int         size,
    OopMapSet*  oop_maps,
    int         frame_size
  );

 public:
  // Creation
  static SafepointBlob* create(
    CodeBuffer* cb,
    OopMapSet*  oop_maps,
    int         frame_size
  );
};

//----------------------------------------------------------------------------------------------------

class UpcallLinker;

// A (Panama) upcall stub. Not used by JNI.
class UpcallStub: public RuntimeBlob {
  friend class UpcallLinker;
 private:
  jobject _receiver;
  ByteSize _frame_data_offset;

  UpcallStub(const char* name, CodeBuffer* cb, int size, jobject receiver, ByteSize frame_data_offset);

  void* operator new(size_t s, unsigned size) throw();

  struct FrameData {
    JavaFrameAnchor jfa;
    JavaThread* thread;
    JNIHandleBlock* old_handles;
    JNIHandleBlock* new_handles;
  };

  // defined in frame_ARCH.cpp
  FrameData* frame_data_for_frame(const frame& frame) const;
 public:
  // Creation
  static UpcallStub* create(const char* name, CodeBuffer* cb, jobject receiver, ByteSize frame_data_offset);

  static void free(UpcallStub* blob);

  jobject receiver() { return _receiver; }

  JavaFrameAnchor* jfa_for_frame(const frame& frame) const;

  // GC/Verification support
  void oops_do(OopClosure* f, const frame& frame);
  void preserve_callee_argument_oops(frame fr, const RegisterMap* reg_map, OopClosure* f) override;
  void verify() override;

  // Misc.
  void print_on(outputStream* st) const override;
  void print_value_on(outputStream* st) const override;
};

#endif // SHARE_CODE_CODEBLOB_HPP<|MERGE_RESOLUTION|>--- conflicted
+++ resolved
@@ -58,6 +58,7 @@
 //    AdapterBlob        : Used to hold C2I/I2C adapters
 //    VtableBlob         : Used for holding vtable chunks
 //    MethodHandlesAdapterBlob : Used to hold MethodHandles adapters
+//    BufferedInlineTypeBlob   : used for pack/unpack handlers
 //   RuntimeStub         : Call to VM runtime methods
 //   SingletonBlob       : Super-class for all blobs that exist in only one instance
 //    DeoptimizationBlob : Used for deoptimization
@@ -81,6 +82,7 @@
   Adapter,
   Vtable,
   MH_Adapter,
+  BufferedInlineType,
   Runtime_Stub,
   Deoptimization,
   Exception,
@@ -155,28 +157,6 @@
   virtual void purge(bool free_code_cache_data, bool unregister_nmethod);
 
   // Typing
-<<<<<<< HEAD
-  virtual bool is_buffer_blob() const                 { return false; }
-  virtual bool is_nmethod() const                     { return false; }
-  virtual bool is_runtime_stub() const                { return false; }
-  virtual bool is_deoptimization_stub() const         { return false; }
-  virtual bool is_uncommon_trap_stub() const          { return false; }
-  virtual bool is_exception_stub() const              { return false; }
-  virtual bool is_safepoint_stub() const              { return false; }
-  virtual bool is_adapter_blob() const                { return false; }
-  virtual bool is_vtable_blob() const                 { return false; }
-  virtual bool is_method_handles_adapter_blob() const { return false; }
-  virtual bool is_upcall_stub() const                 { return false; }
-  bool is_compiled() const                            { return _is_compiled; }
-  const bool* is_compiled_addr() const                { return &_is_compiled; }
-  virtual bool is_buffered_inline_type_blob() const   { return false; }
-
-  inline bool is_compiled_by_c1() const    { return _type == compiler_c1; };
-  inline bool is_compiled_by_c2() const    { return _type == compiler_c2; };
-  inline bool is_compiled_by_jvmci() const { return _type == compiler_jvmci; };
-  const char* compiler_name() const;
-  CompilerType compiler_type() const { return _type; }
-=======
   bool is_nmethod() const                     { return _kind == CodeBlobKind::Nmethod; }
   bool is_buffer_blob() const                 { return _kind == CodeBlobKind::Buffer; }
   bool is_runtime_stub() const                { return _kind == CodeBlobKind::Runtime_Stub; }
@@ -187,8 +167,8 @@
   bool is_adapter_blob() const                { return _kind == CodeBlobKind::Adapter; }
   bool is_vtable_blob() const                 { return _kind == CodeBlobKind::Vtable; }
   bool is_method_handles_adapter_blob() const { return _kind == CodeBlobKind::MH_Adapter; }
+  bool is_buffered_inline_type_blob() const   { return _kind == CodeBlobKind::BufferedInlineType; }
   bool is_upcall_stub() const                 { return _kind == CodeBlobKind::Upcall; }
->>>>>>> b04b3047
 
   // Casting
   nmethod* as_nmethod_or_null()               { return is_nmethod() ? (nmethod*) this : nullptr; }
@@ -336,14 +316,9 @@
 
  private:
   // Creation support
-<<<<<<< HEAD
-  BufferBlob(const char* name, int size);
-  BufferBlob(const char* name, int header_size, int size, CodeBuffer* cb);
-  BufferBlob(const char* name, int size, CodeBuffer* cb, int frame_complete, int frame_size, OopMapSet* oop_maps, bool caller_must_gc_arguments = false);
-=======
   BufferBlob(const char* name, CodeBlobKind kind, int size);
-  BufferBlob(const char* name, CodeBlobKind kind, CodeBuffer* cb, int size);
->>>>>>> b04b3047
+  BufferBlob(const char* name, CodeBlobKind kind, CodeBuffer* cb, int size, int header_size);
+  BufferBlob(const char* name, CodeBlobKind kind, CodeBuffer* cb, int size, int frame_complete, int frame_size, OopMapSet* oop_maps, bool caller_must_gc_arguments = false);
 
   void* operator new(size_t s, unsigned size) throw();
 
@@ -372,20 +347,13 @@
 
 public:
   // Creation
-<<<<<<< HEAD
   static AdapterBlob* create(CodeBuffer* cb,
                              int frame_complete,
                              int frame_size,
                              OopMapSet* oop_maps,
                              bool caller_must_gc_arguments = false);
 
-  // Typing
-  virtual bool is_adapter_blob() const { return true; }
-
   bool caller_must_gc_arguments(JavaThread* thread) const { return true; }
-=======
-  static AdapterBlob* create(CodeBuffer* cb);
->>>>>>> b04b3047
 };
 
 //---------------------------------------------------------------------------------------------------
@@ -430,9 +398,6 @@
   address pack_fields() const { return code_begin() + _pack_fields_off; }
   address pack_fields_jobject() const { return code_begin() + _pack_fields_jobject_off; }
   address unpack_fields() const { return code_begin() + _unpack_fields_off; }
-
-  // Typing
-  virtual bool is_buffered_inline_type_blob() const { return true; }
 };
 
 //----------------------------------------------------------------------------------------------------
