--- conflicted
+++ resolved
@@ -358,16 +358,6 @@
 void CompiledMethod::preserve_callee_argument_oops(frame fr, const RegisterMap *reg_map, OopClosure* f) {
   if (method() != NULL && !method()->is_native()) {
     address pc = fr.pc();
-<<<<<<< HEAD
-=======
-    SimpleScopeDesc ssd(this, pc);
-    if (ssd.is_optimized_linkToNative()) return; // call was replaced
-    Bytecode_invoke call(methodHandle(Thread::current(), ssd.method()), ssd.bci());
-    bool has_receiver = call.has_receiver();
-    bool has_appendix = call.has_appendix();
-    Symbol* signature = call.signature();
-
->>>>>>> 7aed9b65
     // The method attached by JIT-compilers should be used, if present.
     // Bytecode can be inaccurate in such case.
     Method* callee = attached_method_before_pc(pc);
@@ -391,6 +381,7 @@
       }
     } else {
       SimpleScopeDesc ssd(this, pc);
+      if (ssd.is_optimized_linkToNative()) return; // call was replaced
       Bytecode_invoke call(methodHandle(Thread::current(), ssd.method()), ssd.bci());
       has_receiver = call.has_receiver();
       has_appendix = call.has_appendix();
