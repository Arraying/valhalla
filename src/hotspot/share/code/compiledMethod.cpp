/*
 * Copyright (c) 2015, 2020, Oracle and/or its affiliates. All rights reserved.
 * DO NOT ALTER OR REMOVE COPYRIGHT NOTICES OR THIS FILE HEADER.
 *
 * This code is free software; you can redistribute it and/or modify it
 * under the terms of the GNU General Public License version 2 only, as
 * published by the Free Software Foundation.
 *
 * This code is distributed in the hope that it will be useful, but WITHOUT
 * ANY WARRANTY; without even the implied warranty of MERCHANTABILITY or
 * FITNESS FOR A PARTICULAR PURPOSE.  See the GNU General Public License
 * version 2 for more details (a copy is included in the LICENSE file that
 * accompanied this code).
 *
 * You should have received a copy of the GNU General Public License version
 * 2 along with this work; if not, write to the Free Software Foundation,
 * Inc., 51 Franklin St, Fifth Floor, Boston, MA 02110-1301 USA.
 *
 * Please contact Oracle, 500 Oracle Parkway, Redwood Shores, CA 94065 USA
 * or visit www.oracle.com if you need additional information or have any
 * questions.
 *
 */

#include "precompiled.hpp"
#include "code/compiledIC.hpp"
#include "code/compiledMethod.inline.hpp"
#include "code/exceptionHandlerTable.hpp"
#include "code/scopeDesc.hpp"
#include "code/codeCache.hpp"
#include "code/icBuffer.hpp"
#include "gc/shared/barrierSet.hpp"
#include "gc/shared/barrierSetNMethod.hpp"
#include "gc/shared/gcBehaviours.hpp"
#include "interpreter/bytecode.inline.hpp"
#include "logging/log.hpp"
#include "logging/logTag.hpp"
#include "memory/resourceArea.hpp"
#include "oops/methodData.hpp"
#include "oops/method.inline.hpp"
#include "prims/methodHandles.hpp"
#include "runtime/atomic.hpp"
#include "runtime/deoptimization.hpp"
#include "runtime/handles.inline.hpp"
#include "runtime/mutexLocker.hpp"
#include "runtime/sharedRuntime.hpp"

CompiledMethod::CompiledMethod(Method* method, const char* name, CompilerType type, const CodeBlobLayout& layout,
                               int frame_complete_offset, int frame_size, ImmutableOopMapSet* oop_maps,
                               bool caller_must_gc_arguments)
  : CodeBlob(name, type, layout, frame_complete_offset, frame_size, oop_maps, caller_must_gc_arguments),
    _mark_for_deoptimization_status(not_marked),
    _method(method),
    _gc_data(NULL)
{
  init_defaults();
}

CompiledMethod::CompiledMethod(Method* method, const char* name, CompilerType type, int size,
                               int header_size, CodeBuffer* cb, int frame_complete_offset, int frame_size,
                               OopMapSet* oop_maps, bool caller_must_gc_arguments)
  : CodeBlob(name, type, CodeBlobLayout((address) this, size, header_size, cb), cb,
             frame_complete_offset, frame_size, oop_maps, caller_must_gc_arguments),
    _mark_for_deoptimization_status(not_marked),
    _method(method),
    _gc_data(NULL)
{
  init_defaults();
}

void CompiledMethod::init_defaults() {
  { // avoid uninitialized fields, even for short time periods
    _is_far_code                = false;
    _scopes_data_begin          = NULL;
    _deopt_handler_begin        = NULL;
    _deopt_mh_handler_begin     = NULL;
    _exception_cache            = NULL;
  }
  _has_unsafe_access          = 0;
  _has_method_handle_invokes  = 0;
  _has_wide_vectors           = 0;
}

bool CompiledMethod::is_method_handle_return(address return_pc) {
  if (!has_method_handle_invokes())  return false;
  PcDesc* pd = pc_desc_at(return_pc);
  if (pd == NULL)
    return false;
  return pd->is_method_handle_invoke();
}

// Returns a string version of the method state.
const char* CompiledMethod::state() const {
  int state = get_state();
  switch (state) {
  case not_installed:
    return "not installed";
  case in_use:
    return "in use";
  case not_used:
    return "not_used";
  case not_entrant:
    return "not_entrant";
  case zombie:
    return "zombie";
  case unloaded:
    return "unloaded";
  default:
    fatal("unexpected method state: %d", state);
    return NULL;
  }
}

//-----------------------------------------------------------------------------
void CompiledMethod::mark_for_deoptimization(bool inc_recompile_counts) {
  MutexLocker ml(CompiledMethod_lock->owned_by_self() ? NULL : CompiledMethod_lock,
                 Mutex::_no_safepoint_check_flag);
  _mark_for_deoptimization_status = (inc_recompile_counts ? deoptimize : deoptimize_noupdate);
}

//-----------------------------------------------------------------------------

ExceptionCache* CompiledMethod::exception_cache_acquire() const {
  return Atomic::load_acquire(&_exception_cache);
}

void CompiledMethod::add_exception_cache_entry(ExceptionCache* new_entry) {
  assert(ExceptionCache_lock->owned_by_self(),"Must hold the ExceptionCache_lock");
  assert(new_entry != NULL,"Must be non null");
  assert(new_entry->next() == NULL, "Must be null");

  for (;;) {
    ExceptionCache *ec = exception_cache();
    if (ec != NULL) {
      Klass* ex_klass = ec->exception_type();
      if (!ex_klass->is_loader_alive()) {
        // We must guarantee that entries are not inserted with new next pointer
        // edges to ExceptionCache entries with dead klasses, due to bad interactions
        // with concurrent ExceptionCache cleanup. Therefore, the inserts roll
        // the head pointer forward to the first live ExceptionCache, so that the new
        // next pointers always point at live ExceptionCaches, that are not removed due
        // to concurrent ExceptionCache cleanup.
        ExceptionCache* next = ec->next();
        if (Atomic::cmpxchg(&_exception_cache, ec, next) == ec) {
          CodeCache::release_exception_cache(ec);
        }
        continue;
      }
      ec = exception_cache();
      if (ec != NULL) {
        new_entry->set_next(ec);
      }
    }
    if (Atomic::cmpxchg(&_exception_cache, ec, new_entry) == ec) {
      return;
    }
  }
}

void CompiledMethod::clean_exception_cache() {
  // For each nmethod, only a single thread may call this cleanup function
  // at the same time, whether called in STW cleanup or concurrent cleanup.
  // Note that if the GC is processing exception cache cleaning in a concurrent phase,
  // then a single writer may contend with cleaning up the head pointer to the
  // first ExceptionCache node that has a Klass* that is alive. That is fine,
  // as long as there is no concurrent cleanup of next pointers from concurrent writers.
  // And the concurrent writers do not clean up next pointers, only the head.
  // Also note that concurent readers will walk through Klass* pointers that are not
  // alive. That does not cause ABA problems, because Klass* is deleted after
  // a handshake with all threads, after all stale ExceptionCaches have been
  // unlinked. That is also when the CodeCache::exception_cache_purge_list()
  // is deleted, with all ExceptionCache entries that were cleaned concurrently.
  // That similarly implies that CAS operations on ExceptionCache entries do not
  // suffer from ABA problems as unlinking and deletion is separated by a global
  // handshake operation.
  ExceptionCache* prev = NULL;
  ExceptionCache* curr = exception_cache_acquire();

  while (curr != NULL) {
    ExceptionCache* next = curr->next();

    if (!curr->exception_type()->is_loader_alive()) {
      if (prev == NULL) {
        // Try to clean head; this is contended by concurrent inserts, that
        // both lazily clean the head, and insert entries at the head. If
        // the CAS fails, the operation is restarted.
        if (Atomic::cmpxchg(&_exception_cache, curr, next) != curr) {
          prev = NULL;
          curr = exception_cache_acquire();
          continue;
        }
      } else {
        // It is impossible to during cleanup connect the next pointer to
        // an ExceptionCache that has not been published before a safepoint
        // prior to the cleanup. Therefore, release is not required.
        prev->set_next(next);
      }
      // prev stays the same.

      CodeCache::release_exception_cache(curr);
    } else {
      prev = curr;
    }

    curr = next;
  }
}

// public method for accessing the exception cache
// These are the public access methods.
address CompiledMethod::handler_for_exception_and_pc(Handle exception, address pc) {
  // We never grab a lock to read the exception cache, so we may
  // have false negatives. This is okay, as it can only happen during
  // the first few exception lookups for a given nmethod.
  ExceptionCache* ec = exception_cache_acquire();
  while (ec != NULL) {
    address ret_val;
    if ((ret_val = ec->match(exception,pc)) != NULL) {
      return ret_val;
    }
    ec = ec->next();
  }
  return NULL;
}

void CompiledMethod::add_handler_for_exception_and_pc(Handle exception, address pc, address handler) {
  // There are potential race conditions during exception cache updates, so we
  // must own the ExceptionCache_lock before doing ANY modifications. Because
  // we don't lock during reads, it is possible to have several threads attempt
  // to update the cache with the same data. We need to check for already inserted
  // copies of the current data before adding it.

  MutexLocker ml(ExceptionCache_lock);
  ExceptionCache* target_entry = exception_cache_entry_for_exception(exception);

  if (target_entry == NULL || !target_entry->add_address_and_handler(pc,handler)) {
    target_entry = new ExceptionCache(exception,pc,handler);
    add_exception_cache_entry(target_entry);
  }
}

// private method for handling exception cache
// These methods are private, and used to manipulate the exception cache
// directly.
ExceptionCache* CompiledMethod::exception_cache_entry_for_exception(Handle exception) {
  ExceptionCache* ec = exception_cache_acquire();
  while (ec != NULL) {
    if (ec->match_exception_with_space(exception)) {
      return ec;
    }
    ec = ec->next();
  }
  return NULL;
}

//-------------end of code for ExceptionCache--------------

bool CompiledMethod::is_at_poll_return(address pc) {
  RelocIterator iter(this, pc, pc+1);
  while (iter.next()) {
    if (iter.type() == relocInfo::poll_return_type)
      return true;
  }
  return false;
}


bool CompiledMethod::is_at_poll_or_poll_return(address pc) {
  RelocIterator iter(this, pc, pc+1);
  while (iter.next()) {
    relocInfo::relocType t = iter.type();
    if (t == relocInfo::poll_return_type || t == relocInfo::poll_type)
      return true;
  }
  return false;
}

void CompiledMethod::verify_oop_relocations() {
  // Ensure sure that the code matches the current oop values
  RelocIterator iter(this, NULL, NULL);
  while (iter.next()) {
    if (iter.type() == relocInfo::oop_type) {
      oop_Relocation* reloc = iter.oop_reloc();
      if (!reloc->oop_is_immediate()) {
        reloc->verify_oop_relocation();
      }
    }
  }
}


ScopeDesc* CompiledMethod::scope_desc_at(address pc) {
  PcDesc* pd = pc_desc_at(pc);
  guarantee(pd != NULL, "scope must be present");
<<<<<<< HEAD
  return new ScopeDesc(this, pd->scope_decode_offset(),
                       pd->obj_decode_offset(), pd->should_reexecute(), pd->rethrow_exception(),
                       pd->return_oop(), pd->return_vt());
=======
  return new ScopeDesc(this, pd);
>>>>>>> d735f919
}

ScopeDesc* CompiledMethod::scope_desc_near(address pc) {
  PcDesc* pd = pc_desc_near(pc);
  guarantee(pd != NULL, "scope must be present");
<<<<<<< HEAD
  return new ScopeDesc(this, pd->scope_decode_offset(),
                       pd->obj_decode_offset(), pd->should_reexecute(), pd->rethrow_exception(),
                       pd->return_oop(), pd->return_vt());
=======
  return new ScopeDesc(this, pd);
>>>>>>> d735f919
}

address CompiledMethod::oops_reloc_begin() const {
  // If the method is not entrant or zombie then a JMP is plastered over the
  // first few bytes.  If an oop in the old code was there, that oop
  // should not get GC'd.  Skip the first few bytes of oops on
  // not-entrant methods.
  if (frame_complete_offset() != CodeOffsets::frame_never_safe &&
      code_begin() + frame_complete_offset() >
      verified_entry_point() + NativeJump::instruction_size)
  {
    // If we have a frame_complete_offset after the native jump, then there
    // is no point trying to look for oops before that. This is a requirement
    // for being allowed to scan oops concurrently.
    return code_begin() + frame_complete_offset();
  }

  // It is not safe to read oops concurrently using entry barriers, if their
  // location depend on whether the nmethod is entrant or not.
  assert(BarrierSet::barrier_set()->barrier_set_nmethod() == NULL, "Not safe oop scan");

  address low_boundary = verified_entry_point();
  if (!is_in_use() && is_nmethod()) {
    low_boundary += NativeJump::instruction_size;
    // %%% Note:  On SPARC we patch only a 4-byte trap, not a full NativeJump.
    // This means that the low_boundary is going to be a little too high.
    // This shouldn't matter, since oops of non-entrant methods are never used.
    // In fact, why are we bothering to look at oops in a non-entrant method??
  }
  return low_boundary;
}

int CompiledMethod::verify_icholder_relocations() {
  ResourceMark rm;
  int count = 0;

  RelocIterator iter(this);
  while(iter.next()) {
    if (iter.type() == relocInfo::virtual_call_type) {
      if (CompiledIC::is_icholder_call_site(iter.virtual_call_reloc(), this)) {
        CompiledIC *ic = CompiledIC_at(&iter);
        if (TraceCompiledIC) {
          tty->print("noticed icholder " INTPTR_FORMAT " ", p2i(ic->cached_icholder()));
          ic->print();
        }
        assert(ic->cached_icholder() != NULL, "must be non-NULL");
        count++;
      }
    }
  }

  return count;
}

// Method that knows how to preserve outgoing arguments at call. This method must be
// called with a frame corresponding to a Java invoke
void CompiledMethod::preserve_callee_argument_oops(frame fr, const RegisterMap *reg_map, OopClosure* f) {
  if (method() != NULL && !method()->is_native()) {
    address pc = fr.pc();
    // The method attached by JIT-compilers should be used, if present.
    // Bytecode can be inaccurate in such case.
    Method* callee = attached_method_before_pc(pc);
    bool has_receiver = false;
    bool has_appendix = false;
    Symbol* signature = NULL;
    if (callee != NULL) {
      has_receiver = !(callee->access_flags().is_static());
      has_appendix = false;
      signature = callee->signature();

      // If inline types are passed as fields, use the extended signature
      // which contains the types of all (oop) fields of the inline type.
      if (this->is_compiled_by_c2() && callee->has_scalarized_args()) {
        const GrowableArray<SigEntry>* sig = callee->adapter()->get_sig_cc();
        assert(sig != NULL, "sig should never be null");
        TempNewSymbol tmp_sig = SigEntry::create_symbol(sig);
        has_receiver = false; // The extended signature contains the receiver type
        fr.oops_compiled_arguments_do(tmp_sig, has_receiver, has_appendix, reg_map, f);
        return;
      }
    } else {
      SimpleScopeDesc ssd(this, pc);
      Bytecode_invoke call(methodHandle(Thread::current(), ssd.method()), ssd.bci());
      has_receiver = call.has_receiver();
      has_appendix = call.has_appendix();
      signature = call.signature();
    }

    fr.oops_compiled_arguments_do(signature, has_receiver, has_appendix, reg_map, f);
  }
}

Method* CompiledMethod::attached_method(address call_instr) {
  assert(code_contains(call_instr), "not part of the nmethod");
  RelocIterator iter(this, call_instr, call_instr + 1);
  while (iter.next()) {
    if (iter.addr() == call_instr) {
      switch(iter.type()) {
        case relocInfo::static_call_type:      return iter.static_call_reloc()->method_value();
        case relocInfo::opt_virtual_call_type: return iter.opt_virtual_call_reloc()->method_value();
        case relocInfo::virtual_call_type:     return iter.virtual_call_reloc()->method_value();
        default:                               break;
      }
    }
  }
  return NULL; // not found
}

Method* CompiledMethod::attached_method_before_pc(address pc) {
  if (NativeCall::is_call_before(pc)) {
    NativeCall* ncall = nativeCall_before(pc);
    return attached_method(ncall->instruction_address());
  }
  return NULL; // not a call
}

void CompiledMethod::clear_inline_caches() {
  assert(SafepointSynchronize::is_at_safepoint(), "cleaning of IC's only allowed at safepoint");
  if (is_zombie()) {
    return;
  }

  RelocIterator iter(this);
  while (iter.next()) {
    iter.reloc()->clear_inline_cache();
  }
}

// Clear IC callsites, releasing ICStubs of all compiled ICs
// as well as any associated CompiledICHolders.
void CompiledMethod::clear_ic_callsites() {
  assert(CompiledICLocker::is_safe(this), "mt unsafe call");
  ResourceMark rm;
  RelocIterator iter(this);
  while(iter.next()) {
    if (iter.type() == relocInfo::virtual_call_type) {
      CompiledIC* ic = CompiledIC_at(&iter);
      ic->set_to_clean(false);
    }
  }
}

#ifdef ASSERT
// Check class_loader is alive for this bit of metadata.
class CheckClass : public MetadataClosure {
  void do_metadata(Metadata* md) {
    Klass* klass = NULL;
    if (md->is_klass()) {
      klass = ((Klass*)md);
    } else if (md->is_method()) {
      klass = ((Method*)md)->method_holder();
    } else if (md->is_methodData()) {
      klass = ((MethodData*)md)->method()->method_holder();
    } else {
      md->print();
      ShouldNotReachHere();
    }
    assert(klass->is_loader_alive(), "must be alive");
  }
};
#endif // ASSERT


bool CompiledMethod::clean_ic_if_metadata_is_dead(CompiledIC *ic) {
  if (ic->is_clean()) {
    return true;
  }
  if (ic->is_icholder_call()) {
    // The only exception is compiledICHolder metdata which may
    // yet be marked below. (We check this further below).
    CompiledICHolder* cichk_metdata = ic->cached_icholder();

    if (cichk_metdata->is_loader_alive()) {
      return true;
    }
  } else {
    Metadata* ic_metdata = ic->cached_metadata();
    if (ic_metdata != NULL) {
      if (ic_metdata->is_klass()) {
        if (((Klass*)ic_metdata)->is_loader_alive()) {
          return true;
        }
      } else if (ic_metdata->is_method()) {
        Method* method = (Method*)ic_metdata;
        assert(!method->is_old(), "old method should have been cleaned");
        if (method->method_holder()->is_loader_alive()) {
          return true;
        }
      } else {
        ShouldNotReachHere();
      }
    }
  }

  return ic->set_to_clean();
}

// Clean references to unloaded nmethods at addr from this one, which is not unloaded.
template <class CompiledICorStaticCall>
static bool clean_if_nmethod_is_unloaded(CompiledICorStaticCall *ic, address addr, CompiledMethod* from,
                                         bool clean_all) {
  // Ok, to lookup references to zombies here
  CodeBlob *cb = CodeCache::find_blob_unsafe(addr);
  CompiledMethod* nm = (cb != NULL) ? cb->as_compiled_method_or_null() : NULL;
  if (nm != NULL) {
    // Clean inline caches pointing to both zombie and not_entrant methods
    if (clean_all || !nm->is_in_use() || nm->is_unloading() || (nm->method()->code() != nm)) {
      // Inline cache cleaning should only be initiated on CompiledMethods that have been
      // observed to be is_alive(). However, with concurrent code cache unloading, it is
      // possible that by now, the state has become !is_alive. This can happen in two ways:
      // 1) It can be racingly flipped to unloaded if the nmethod // being cleaned (from the
      // sweeper) is_unloading(). This is fine, because if that happens, then the inline
      // caches have already been cleaned under the same CompiledICLocker that we now hold during
      // inline cache cleaning, and we will simply walk the inline caches again, and likely not
      // find much of interest to clean. However, this race prevents us from asserting that the
      // nmethod is_alive(). The is_unloading() function is completely monotonic; once set due
      // to an oop dying, it remains set forever until freed. Because of that, all unloaded
      // nmethods are is_unloading(), but notably, an unloaded nmethod may also subsequently
      // become zombie (when the sweeper converts it to zombie).
      // 2) It can be racingly flipped to zombie if the nmethod being cleaned (by the concurrent
      // GC) cleans a zombie nmethod that is concurrently made zombie by the sweeper. In this
      // scenario, the sweeper will first transition the nmethod to zombie, and then when
      // unregistering from the GC, it will wait until the GC is done. The GC will then clean
      // the inline caches *with IC stubs*, even though no IC stubs are needed. This is fine,
      // as long as the IC stubs are guaranteed to be released until the next safepoint, where
      // IC finalization requires live IC stubs to not be associated with zombie nmethods.
      // This is guaranteed, because the sweeper does not have a single safepoint check until
      // after it completes the whole transition function; it will wake up after the GC is
      // done with concurrent code cache cleaning (which blocks out safepoints using the
      // suspendible threads set), and then call clear_ic_callsites, which will release the
      // associated IC stubs, before a subsequent safepoint poll can be reached. This
      // guarantees that the spuriously created IC stubs are released appropriately before
      // IC finalization in a safepoint gets to run. Therefore, this race is fine. This is also
      // valid in a scenario where an inline cache of a zombie nmethod gets a spurious IC stub,
      // and then when cleaning another inline cache, fails to request an IC stub because we
      // exhausted the IC stub buffer. In this scenario, the GC will request a safepoint after
      // yielding the suspendible therad set, effectively unblocking safepoints. Before such
      // a safepoint can be reached, the sweeper similarly has to wake up, clear the IC stubs,
      // and reach the next safepoint poll, after the whole transition function has completed.
      // Due to the various races that can cause an nmethod to first be is_alive() and then
      // racingly become !is_alive(), it is unfortunately not possible to assert the nmethod
      // is_alive(), !is_unloaded() or !is_zombie() here.
      if (!ic->set_to_clean(!from->is_unloading())) {
        return false;
      }
      assert(ic->is_clean(), "nmethod " PTR_FORMAT "not clean %s", p2i(from), from->method()->name_and_sig_as_C_string());
    }
  }
  return true;
}

static bool clean_if_nmethod_is_unloaded(CompiledIC *ic, CompiledMethod* from,
                                         bool clean_all) {
  return clean_if_nmethod_is_unloaded(ic, ic->ic_destination(), from, clean_all);
}

static bool clean_if_nmethod_is_unloaded(CompiledStaticCall *csc, CompiledMethod* from,
                                         bool clean_all) {
  return clean_if_nmethod_is_unloaded(csc, csc->destination(), from, clean_all);
}

// Cleans caches in nmethods that point to either classes that are unloaded
// or nmethods that are unloaded.
//
// Can be called either in parallel by G1 currently or after all
// nmethods are unloaded.  Return postponed=true in the parallel case for
// inline caches found that point to nmethods that are not yet visited during
// the do_unloading walk.
bool CompiledMethod::unload_nmethod_caches(bool unloading_occurred) {
  ResourceMark rm;

  // Exception cache only needs to be called if unloading occurred
  if (unloading_occurred) {
    clean_exception_cache();
  }

  if (!cleanup_inline_caches_impl(unloading_occurred, false)) {
    return false;
  }

#ifdef ASSERT
  // Check that the metadata embedded in the nmethod is alive
  CheckClass check_class;
  metadata_do(&check_class);
#endif
  return true;
}

void CompiledMethod::run_nmethod_entry_barrier() {
  BarrierSetNMethod* bs_nm = BarrierSet::barrier_set()->barrier_set_nmethod();
  if (bs_nm != NULL) {
    // We want to keep an invariant that nmethods found through iterations of a Thread's
    // nmethods found in safepoints have gone through an entry barrier and are not armed.
    // By calling this nmethod entry barrier, it plays along and acts
    // like any other nmethod found on the stack of a thread (fewer surprises).
    nmethod* nm = as_nmethod_or_null();
    if (nm != NULL) {
      bool alive = bs_nm->nmethod_entry_barrier(nm);
      assert(alive, "should be alive");
    }
  }
}

void CompiledMethod::cleanup_inline_caches(bool clean_all) {
  for (;;) {
    ICRefillVerifier ic_refill_verifier;
    { CompiledICLocker ic_locker(this);
      if (cleanup_inline_caches_impl(false, clean_all)) {
        return;
      }
    }
    // Call this nmethod entry barrier from the sweeper.
    run_nmethod_entry_barrier();
    InlineCacheBuffer::refill_ic_stubs();
  }
}

// Called to clean up after class unloading for live nmethods and from the sweeper
// for all methods.
bool CompiledMethod::cleanup_inline_caches_impl(bool unloading_occurred, bool clean_all) {
  assert(CompiledICLocker::is_safe(this), "mt unsafe call");
  ResourceMark rm;

  // Find all calls in an nmethod and clear the ones that point to non-entrant,
  // zombie and unloaded nmethods.
  RelocIterator iter(this, oops_reloc_begin());
  bool is_in_static_stub = false;
  while(iter.next()) {

    switch (iter.type()) {

    case relocInfo::virtual_call_type:
      if (unloading_occurred) {
        // If class unloading occurred we first clear ICs where the cached metadata
        // is referring to an unloaded klass or method.
        if (!clean_ic_if_metadata_is_dead(CompiledIC_at(&iter))) {
          return false;
        }
      }

      if (!clean_if_nmethod_is_unloaded(CompiledIC_at(&iter), this, clean_all)) {
        return false;
      }
      break;

    case relocInfo::opt_virtual_call_type:
      if (!clean_if_nmethod_is_unloaded(CompiledIC_at(&iter), this, clean_all)) {
        return false;
      }
      break;

    case relocInfo::static_call_type:
      if (!clean_if_nmethod_is_unloaded(compiledStaticCall_at(iter.reloc()), this, clean_all)) {
        return false;
      }
      break;

    case relocInfo::static_stub_type: {
      is_in_static_stub = true;
      break;
    }

    case relocInfo::metadata_type: {
      // Only the metadata relocations contained in static/opt virtual call stubs
      // contains the Method* passed to c2i adapters. It is the only metadata
      // relocation that needs to be walked, as it is the one metadata relocation
      // that violates the invariant that all metadata relocations have an oop
      // in the compiled method (due to deferred resolution and code patching).

      // This causes dead metadata to remain in compiled methods that are not
      // unloading. Unless these slippery metadata relocations of the static
      // stubs are at least cleared, subsequent class redefinition operations
      // will access potentially free memory, and JavaThread execution
      // concurrent to class unloading may call c2i adapters with dead methods.
      if (!is_in_static_stub) {
        // The first metadata relocation after a static stub relocation is the
        // metadata relocation of the static stub used to pass the Method* to
        // c2i adapters.
        continue;
      }
      is_in_static_stub = false;
      if (is_unloading()) {
        // If the nmethod itself is dying, then it may point at dead metadata.
        // Nobody should follow that metadata; it is strictly unsafe.
        continue;
      }
      metadata_Relocation* r = iter.metadata_reloc();
      Metadata* md = r->metadata_value();
      if (md != NULL && md->is_method()) {
        Method* method = static_cast<Method*>(md);
        if (!method->method_holder()->is_loader_alive()) {
          Atomic::store(r->metadata_addr(), (Method*)NULL);

          if (!r->metadata_is_immediate()) {
            r->fix_metadata_relocation();
          }
        }
      }
      break;
    }

    default:
      break;
    }
  }

  return true;
}

address CompiledMethod::continuation_for_implicit_exception(address pc, bool for_div0_check) {
  // Exception happened outside inline-cache check code => we are inside
  // an active nmethod => use cpc to determine a return address
  int exception_offset = pc - code_begin();
  int cont_offset = ImplicitExceptionTable(this).continuation_offset( exception_offset );
#ifdef ASSERT
  if (cont_offset == 0) {
    Thread* thread = Thread::current();
    ResetNoHandleMark rnm; // Might be called from LEAF/QUICK ENTRY
    HandleMark hm(thread);
    ResourceMark rm(thread);
    CodeBlob* cb = CodeCache::find_blob(pc);
    assert(cb != NULL && cb == this, "");
    ttyLocker ttyl;
    tty->print_cr("implicit exception happened at " INTPTR_FORMAT, p2i(pc));
    print();
    method()->print_codes();
    print_code();
    print_pcs();
  }
#endif
  if (cont_offset == 0) {
    // Let the normal error handling report the exception
    return NULL;
  }
  if (cont_offset == exception_offset) {
#if INCLUDE_JVMCI
    Deoptimization::DeoptReason deopt_reason = for_div0_check ? Deoptimization::Reason_div0_check : Deoptimization::Reason_null_check;
    JavaThread *thread = JavaThread::current();
    thread->set_jvmci_implicit_exception_pc(pc);
    thread->set_pending_deoptimization(Deoptimization::make_trap_request(deopt_reason,
                                                                         Deoptimization::Action_reinterpret));
    return (SharedRuntime::deopt_blob()->implicit_exception_uncommon_trap());
#else
    ShouldNotReachHere();
#endif
  }
  return code_begin() + cont_offset;
}

class HasEvolDependency : public MetadataClosure {
  bool _has_evol_dependency;
 public:
  HasEvolDependency() : _has_evol_dependency(false) {}
  void do_metadata(Metadata* md) {
    if (md->is_method()) {
      Method* method = (Method*)md;
      if (method->is_old()) {
        _has_evol_dependency = true;
      }
    }
  }
  bool has_evol_dependency() const { return _has_evol_dependency; }
};

bool CompiledMethod::has_evol_metadata() {
  // Check the metadata in relocIter and CompiledIC and also deoptimize
  // any nmethod that has reference to old methods.
  HasEvolDependency check_evol;
  metadata_do(&check_evol);
  if (check_evol.has_evol_dependency() && log_is_enabled(Debug, redefine, class, nmethod)) {
    ResourceMark rm;
    log_debug(redefine, class, nmethod)
            ("Found evol dependency of nmethod %s.%s(%s) compile_id=%d on in nmethod metadata",
             _method->method_holder()->external_name(),
             _method->name()->as_C_string(),
             _method->signature()->as_C_string(),
             compile_id());
  }
  return check_evol.has_evol_dependency();
}<|MERGE_RESOLUTION|>--- conflicted
+++ resolved
@@ -292,25 +292,13 @@
 ScopeDesc* CompiledMethod::scope_desc_at(address pc) {
   PcDesc* pd = pc_desc_at(pc);
   guarantee(pd != NULL, "scope must be present");
-<<<<<<< HEAD
-  return new ScopeDesc(this, pd->scope_decode_offset(),
-                       pd->obj_decode_offset(), pd->should_reexecute(), pd->rethrow_exception(),
-                       pd->return_oop(), pd->return_vt());
-=======
   return new ScopeDesc(this, pd);
->>>>>>> d735f919
 }
 
 ScopeDesc* CompiledMethod::scope_desc_near(address pc) {
   PcDesc* pd = pc_desc_near(pc);
   guarantee(pd != NULL, "scope must be present");
-<<<<<<< HEAD
-  return new ScopeDesc(this, pd->scope_decode_offset(),
-                       pd->obj_decode_offset(), pd->should_reexecute(), pd->rethrow_exception(),
-                       pd->return_oop(), pd->return_vt());
-=======
   return new ScopeDesc(this, pd);
->>>>>>> d735f919
 }
 
 address CompiledMethod::oops_reloc_begin() const {
