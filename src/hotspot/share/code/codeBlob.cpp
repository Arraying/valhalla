/*
 * Copyright (c) 1998, 2024, Oracle and/or its affiliates. All rights reserved.
 * DO NOT ALTER OR REMOVE COPYRIGHT NOTICES OR THIS FILE HEADER.
 *
 * This code is free software; you can redistribute it and/or modify it
 * under the terms of the GNU General Public License version 2 only, as
 * published by the Free Software Foundation.
 *
 * This code is distributed in the hope that it will be useful, but WITHOUT
 * ANY WARRANTY; without even the implied warranty of MERCHANTABILITY or
 * FITNESS FOR A PARTICULAR PURPOSE.  See the GNU General Public License
 * version 2 for more details (a copy is included in the LICENSE file that
 * accompanied this code).
 *
 * You should have received a copy of the GNU General Public License version
 * 2 along with this work; if not, write to the Free Software Foundation,
 * Inc., 51 Franklin St, Fifth Floor, Boston, MA 02110-1301 USA.
 *
 * Please contact Oracle, 500 Oracle Parkway, Redwood Shores, CA 94065 USA
 * or visit www.oracle.com if you need additional information or have any
 * questions.
 *
 */

#include "precompiled.hpp"
#include "code/codeBlob.hpp"
#include "code/codeCache.hpp"
#include "code/relocInfo.hpp"
#include "code/vtableStubs.hpp"
#include "compiler/disassembler.hpp"
#include "compiler/oopMap.hpp"
#include "interpreter/bytecode.hpp"
#include "interpreter/interpreter.hpp"
#include "jvm.h"
#include "memory/allocation.inline.hpp"
#include "memory/heap.hpp"
#include "memory/resourceArea.hpp"
#include "oops/oop.inline.hpp"
#include "prims/forte.hpp"
#include "prims/jvmtiExport.hpp"
#include "runtime/handles.inline.hpp"
#include "runtime/interfaceSupport.inline.hpp"
#include "runtime/javaFrameAnchor.hpp"
#include "runtime/jniHandles.hpp"
#include "runtime/mutexLocker.hpp"
#include "runtime/safepoint.hpp"
#include "runtime/sharedRuntime.hpp"
#include "runtime/stubCodeGenerator.hpp"
#include "runtime/stubRoutines.hpp"
#include "runtime/vframe.hpp"
#include "services/memoryService.hpp"
#include "utilities/align.hpp"
#ifdef COMPILER1
#include "c1/c1_Runtime1.hpp"
#endif


unsigned int CodeBlob::align_code_offset(int offset) {
  // align the size to CodeEntryAlignment
  int header_size = (int)CodeHeap::header_size();
  return align_up(offset + header_size, CodeEntryAlignment) - header_size;
}

// This must be consistent with the CodeBlob constructor's layout actions.
unsigned int CodeBlob::allocation_size(CodeBuffer* cb, int header_size) {
  unsigned int size = header_size;
  size += align_up(cb->total_relocation_size(), oopSize);
  // align the size to CodeEntryAlignment
  size = align_code_offset(size);
  size += align_up(cb->total_content_size(), oopSize);
  size += align_up(cb->total_oop_size(), oopSize);
  size += align_up(cb->total_metadata_size(), oopSize);
  return size;
}

#ifdef ASSERT
void CodeBlob::verify_parameters() {
  assert(is_aligned(_size,            oopSize), "unaligned size");
  assert(is_aligned(_header_size,     oopSize), "unaligned size");
  assert(is_aligned(_relocation_size, oopSize), "unaligned size");
  assert(_data_offset <= size(), "codeBlob is too small");
  assert(code_end() == content_end(), "must be the same - see code_end()");
#ifdef COMPILER1
  // probably wrong for tiered
  assert(frame_size() >= -1, "must use frame size or -1 for runtime stubs");
#endif // COMPILER1
}
#endif

CodeBlob::CodeBlob(const char* name, CodeBlobKind kind, int size, int header_size, int relocation_size,
                   int content_offset, int code_offset, int frame_complete_offset, int data_offset,
                   int frame_size, ImmutableOopMapSet* oop_maps, bool caller_must_gc_arguments) :
  _oop_maps(oop_maps),
  _name(name),
  _size(size),
  _header_size(header_size),
  _relocation_size(relocation_size),
  _content_offset(content_offset),
  _code_offset(code_offset),
  _frame_complete_offset(frame_complete_offset),
  _data_offset(data_offset),
  _frame_size(frame_size),
  S390_ONLY(_ctable_offset(0) COMMA)
  _kind(kind),
  _caller_must_gc_arguments(caller_must_gc_arguments)
{
  DEBUG_ONLY( verify_parameters(); )
}

CodeBlob::CodeBlob(const char* name, CodeBlobKind kind, CodeBuffer* cb, int size, int header_size,
                   int frame_complete_offset, int frame_size, OopMapSet* oop_maps, bool caller_must_gc_arguments) :
  _oop_maps(nullptr), // will be set by set_oop_maps() call
  _name(name),
  _size(size),
  _header_size(header_size),
  _relocation_size(align_up(cb->total_relocation_size(), oopSize)),
  _content_offset(CodeBlob::align_code_offset(_header_size + _relocation_size)),
  _code_offset(_content_offset + cb->total_offset_of(cb->insts())),
  _frame_complete_offset(frame_complete_offset),
  _data_offset(_content_offset + align_up(cb->total_content_size(), oopSize)),
  _frame_size(frame_size),
  S390_ONLY(_ctable_offset(0) COMMA)
  _kind(kind),
  _caller_must_gc_arguments(caller_must_gc_arguments)
{
  DEBUG_ONLY( verify_parameters(); )

  set_oop_maps(oop_maps);
}

// Simple CodeBlob used for simple BufferBlob.
CodeBlob::CodeBlob(const char* name, CodeBlobKind kind, int size, int header_size) :
  _oop_maps(nullptr),
  _name(name),
  _size(size),
  _header_size(header_size),
  _relocation_size(0),
  _content_offset(CodeBlob::align_code_offset(header_size)),
  _code_offset(_content_offset),
  _frame_complete_offset(CodeOffsets::frame_never_safe),
  _data_offset(size),
  _frame_size(0),
  S390_ONLY(_ctable_offset(0) COMMA)
  _kind(kind),
  _caller_must_gc_arguments(false)
{
  assert(is_aligned(size,            oopSize), "unaligned size");
  assert(is_aligned(header_size,     oopSize), "unaligned size");
}

void CodeBlob::purge(bool free_code_cache_data, bool unregister_nmethod) {
  if (_oop_maps != nullptr) {
    delete _oop_maps;
    _oop_maps = nullptr;
  }
  NOT_PRODUCT(_asm_remarks.clear());
  NOT_PRODUCT(_dbg_strings.clear());
}

void CodeBlob::set_oop_maps(OopMapSet* p) {
  // Danger Will Robinson! This method allocates a big
  // chunk of memory, its your job to free it.
  if (p != nullptr) {
    _oop_maps = ImmutableOopMapSet::build_from(p);
  } else {
    _oop_maps = nullptr;
  }
}

const ImmutableOopMap* CodeBlob::oop_map_for_return_address(address return_address) const {
  assert(_oop_maps != nullptr, "nope");
  return _oop_maps->find_map_at_offset((intptr_t) return_address - (intptr_t) code_begin());
}

void CodeBlob::print_code_on(outputStream* st) {
  ResourceMark m;
  Disassembler::decode(this, st);
}

//-----------------------------------------------------------------------------------------
// Creates a RuntimeBlob from a CodeBuffer and copy code and relocation info.

RuntimeBlob::RuntimeBlob(
  const char* name,
  CodeBlobKind kind,
  CodeBuffer* cb,
  int         size,
  int         header_size,
  int         frame_complete,
  int         frame_size,
  OopMapSet*  oop_maps,
  bool        caller_must_gc_arguments)
  : CodeBlob(name, kind, cb, size, header_size, frame_complete, frame_size, oop_maps, caller_must_gc_arguments)
{
  cb->copy_code_and_locs_to(this);
}

void RuntimeBlob::free(RuntimeBlob* blob) {
  assert(blob != nullptr, "caller must check for nullptr");
  ThreadInVMfromUnknown __tiv;  // get to VM state in case we block on CodeCache_lock
  blob->purge(true /* free_code_cache_data */, true /* unregister_nmethod */);
  {
    MutexLocker mu(CodeCache_lock, Mutex::_no_safepoint_check_flag);
    CodeCache::free(blob);
  }
  // Track memory usage statistic after releasing CodeCache_lock
  MemoryService::track_code_cache_memory_usage();
}

void RuntimeBlob::trace_new_stub(RuntimeBlob* stub, const char* name1, const char* name2) {
  // Do not hold the CodeCache lock during name formatting.
  assert(!CodeCache_lock->owned_by_self(), "release CodeCache before registering the stub");

  if (stub != nullptr && (PrintStubCode ||
                       Forte::is_enabled() ||
                       JvmtiExport::should_post_dynamic_code_generated())) {
    char stub_id[256];
    assert(strlen(name1) + strlen(name2) < sizeof(stub_id), "");
    jio_snprintf(stub_id, sizeof(stub_id), "%s%s", name1, name2);
    if (PrintStubCode) {
      ttyLocker ttyl;
      tty->print_cr("- - - [BEGIN] - - - - - - - - - - - - - - - - - - - - - - - - - - - - - - - - -");
      tty->print_cr("Decoding %s " PTR_FORMAT " [" PTR_FORMAT ", " PTR_FORMAT "] (%d bytes)",
                    stub_id, p2i(stub), p2i(stub->code_begin()), p2i(stub->code_end()), stub->code_size());
      Disassembler::decode(stub->code_begin(), stub->code_end(), tty
                           NOT_PRODUCT(COMMA &stub->asm_remarks()));
      if ((stub->oop_maps() != nullptr) && AbstractDisassembler::show_structs()) {
        tty->print_cr("- - - [OOP MAPS]- - - - - - - - - - - - - - - - - - - - - - - - - - - - - - - -");
        stub->oop_maps()->print();
      }
      tty->print_cr("- - - [END] - - - - - - - - - - - - - - - - - - - - - - - - - - - - - - - - - -");
      tty->cr();
    }
    if (Forte::is_enabled()) {
      Forte::register_stub(stub_id, stub->code_begin(), stub->code_end());
    }

    if (JvmtiExport::should_post_dynamic_code_generated()) {
      const char* stub_name = name2;
      if (name2[0] == '\0')  stub_name = name1;
      JvmtiExport::post_dynamic_code_generated(stub_name, stub->code_begin(), stub->code_end());
    }
  }

  // Track memory usage statistic after releasing CodeCache_lock
  MemoryService::track_code_cache_memory_usage();
}

//----------------------------------------------------------------------------------------------------
// Implementation of BufferBlob

BufferBlob::BufferBlob(const char* name, CodeBlobKind kind, int size)
: RuntimeBlob(name, kind, size, sizeof(BufferBlob))
{}

BufferBlob* BufferBlob::create(const char* name, uint buffer_size) {
  ThreadInVMfromUnknown __tiv;  // get to VM state in case we block on CodeCache_lock

  BufferBlob* blob = nullptr;
  unsigned int size = sizeof(BufferBlob);
  // align the size to CodeEntryAlignment
  size = CodeBlob::align_code_offset(size);
  size += align_up(buffer_size, oopSize);
  assert(name != nullptr, "must provide a name");
  {
    MutexLocker mu(CodeCache_lock, Mutex::_no_safepoint_check_flag);
    blob = new (size) BufferBlob(name, CodeBlobKind::Buffer, size);
  }
  // Track memory usage statistic after releasing CodeCache_lock
  MemoryService::track_code_cache_memory_usage();

  return blob;
}


<<<<<<< HEAD
BufferBlob::BufferBlob(const char* name, int header_size, int size, CodeBuffer* cb)
  : RuntimeBlob(name, cb, header_size, size, CodeOffsets::frame_never_safe, 0, nullptr)
=======
BufferBlob::BufferBlob(const char* name, CodeBlobKind kind, CodeBuffer* cb, int size)
  : RuntimeBlob(name, kind, cb, size, sizeof(BufferBlob), CodeOffsets::frame_never_safe, 0, nullptr)
>>>>>>> b04b3047
{}

// Used by gtest
BufferBlob* BufferBlob::create(const char* name, CodeBuffer* cb) {
  ThreadInVMfromUnknown __tiv;  // get to VM state in case we block on CodeCache_lock

  BufferBlob* blob = nullptr;
  unsigned int size = CodeBlob::allocation_size(cb, sizeof(BufferBlob));
  assert(name != nullptr, "must provide a name");
  {
    MutexLocker mu(CodeCache_lock, Mutex::_no_safepoint_check_flag);
<<<<<<< HEAD
    blob = new (size) BufferBlob(name, sizeof(BufferBlob), size, cb);
=======
    blob = new (size) BufferBlob(name, CodeBlobKind::Buffer, cb, size);
>>>>>>> b04b3047
  }
  // Track memory usage statistic after releasing CodeCache_lock
  MemoryService::track_code_cache_memory_usage();

  return blob;
}

void* BufferBlob::operator new(size_t s, unsigned size) throw() {
  return CodeCache::allocate(size, CodeBlobType::NonNMethod);
}

void BufferBlob::free(BufferBlob *blob) {
  RuntimeBlob::free(blob);
}

BufferBlob::BufferBlob(const char* name, int size, CodeBuffer* cb, int frame_complete, int frame_size, OopMapSet* oop_maps, bool caller_must_gc_arguments)
  : RuntimeBlob(name, cb, sizeof(BufferBlob), size, frame_complete, frame_size, oop_maps, caller_must_gc_arguments)
{}


//----------------------------------------------------------------------------------------------------
// Implementation of AdapterBlob

<<<<<<< HEAD
AdapterBlob::AdapterBlob(int size, CodeBuffer* cb, int frame_complete, int frame_size, OopMapSet* oop_maps, bool caller_must_gc_arguments) :
  BufferBlob("I2C/C2I adapters", size, cb, frame_complete, frame_size, oop_maps, caller_must_gc_arguments) {
=======
AdapterBlob::AdapterBlob(int size, CodeBuffer* cb) :
  BufferBlob("I2C/C2I adapters", CodeBlobKind::Adapter, cb, size) {
>>>>>>> b04b3047
  CodeCache::commit(this);
}

AdapterBlob* AdapterBlob::create(CodeBuffer* cb, int frame_complete, int frame_size, OopMapSet* oop_maps, bool caller_must_gc_arguments) {
  ThreadInVMfromUnknown __tiv;  // get to VM state in case we block on CodeCache_lock

  CodeCache::gc_on_allocation();

  AdapterBlob* blob = nullptr;
  unsigned int size = CodeBlob::allocation_size(cb, sizeof(AdapterBlob));
  {
    MutexLocker mu(CodeCache_lock, Mutex::_no_safepoint_check_flag);
    blob = new (size) AdapterBlob(size, cb, frame_complete, frame_size, oop_maps, caller_must_gc_arguments);
  }
  // Track memory usage statistic after releasing CodeCache_lock
  MemoryService::track_code_cache_memory_usage();

  return blob;
}

//----------------------------------------------------------------------------------------------------
// Implementation of VtableBlob

void* VtableBlob::operator new(size_t s, unsigned size) throw() {
  // Handling of allocation failure stops compilation and prints a bunch of
  // stuff, which requires unlocking the CodeCache_lock, so that the Compile_lock
  // can be locked, and then re-locking the CodeCache_lock. That is not safe in
  // this context as we hold the CompiledICLocker. So we just don't handle code
  // cache exhaustion here; we leave that for a later allocation that does not
  // hold the CompiledICLocker.
  return CodeCache::allocate(size, CodeBlobType::NonNMethod, false /* handle_alloc_failure */);
}

VtableBlob::VtableBlob(const char* name, int size) :
  BufferBlob(name, CodeBlobKind::Vtable, size) {
}

VtableBlob* VtableBlob::create(const char* name, int buffer_size) {
  assert(JavaThread::current()->thread_state() == _thread_in_vm, "called with the wrong state");

  VtableBlob* blob = nullptr;
  unsigned int size = sizeof(VtableBlob);
  // align the size to CodeEntryAlignment
  size = align_code_offset(size);
  size += align_up(buffer_size, oopSize);
  assert(name != nullptr, "must provide a name");
  {
    if (!CodeCache_lock->try_lock()) {
      // If we can't take the CodeCache_lock, then this is a bad time to perform the ongoing
      // IC transition to megamorphic, for which this stub will be needed. It is better to
      // bail out the transition, and wait for a more opportune moment. Not only is it not
      // worth waiting for the lock blockingly for the megamorphic transition, it might
      // also result in a deadlock to blockingly wait, when concurrent class unloading is
      // performed. At this point in time, the CompiledICLocker is taken, so we are not
      // allowed to blockingly wait for the CodeCache_lock, as these two locks are otherwise
      // consistently taken in the opposite order. Bailing out results in an IC transition to
      // the clean state instead, which will cause subsequent calls to retry the transitioning
      // eventually.
      return nullptr;
    }
    blob = new (size) VtableBlob(name, size);
    CodeCache_lock->unlock();
  }
  // Track memory usage statistic after releasing CodeCache_lock
  MemoryService::track_code_cache_memory_usage();

  return blob;
}

//----------------------------------------------------------------------------------------------------
// Implementation of MethodHandlesAdapterBlob

MethodHandlesAdapterBlob* MethodHandlesAdapterBlob::create(int buffer_size) {
  ThreadInVMfromUnknown __tiv;  // get to VM state in case we block on CodeCache_lock

  MethodHandlesAdapterBlob* blob = nullptr;
  unsigned int size = sizeof(MethodHandlesAdapterBlob);
  // align the size to CodeEntryAlignment
  size = CodeBlob::align_code_offset(size);
  size += align_up(buffer_size, oopSize);
  {
    MutexLocker mu(CodeCache_lock, Mutex::_no_safepoint_check_flag);
    blob = new (size) MethodHandlesAdapterBlob(size);
    if (blob == nullptr) {
      vm_exit_out_of_memory(size, OOM_MALLOC_ERROR, "CodeCache: no room for method handle adapter blob");
    }
  }
  // Track memory usage statistic after releasing CodeCache_lock
  MemoryService::track_code_cache_memory_usage();

  return blob;
}

//----------------------------------------------------------------------------------------------------
// Implementation of BufferedInlineTypeBlob
BufferedInlineTypeBlob::BufferedInlineTypeBlob(int size, CodeBuffer* cb, int pack_fields_off, int pack_fields_jobject_off, int unpack_fields_off) :
  BufferBlob("buffered inline type", sizeof(BufferedInlineTypeBlob), size, cb),
  _pack_fields_off(pack_fields_off),
  _pack_fields_jobject_off(pack_fields_jobject_off),
  _unpack_fields_off(unpack_fields_off) {
  CodeCache::commit(this);
}

BufferedInlineTypeBlob* BufferedInlineTypeBlob::create(CodeBuffer* cb, int pack_fields_off, int pack_fields_jobject_off, int unpack_fields_off) {
  ThreadInVMfromUnknown __tiv;  // get to VM state in case we block on CodeCache_lock

  BufferedInlineTypeBlob* blob = nullptr;
  unsigned int size = CodeBlob::allocation_size(cb, sizeof(BufferedInlineTypeBlob));
  {
    MutexLocker mu(CodeCache_lock, Mutex::_no_safepoint_check_flag);
    blob = new (size) BufferedInlineTypeBlob(size, cb, pack_fields_off, pack_fields_jobject_off, unpack_fields_off);
  }
  // Track memory usage statistic after releasing CodeCache_lock
  MemoryService::track_code_cache_memory_usage();

  return blob;
}

//----------------------------------------------------------------------------------------------------
// Implementation of RuntimeStub

RuntimeStub::RuntimeStub(
  const char* name,
  CodeBuffer* cb,
  int         size,
  int         frame_complete,
  int         frame_size,
  OopMapSet*  oop_maps,
  bool        caller_must_gc_arguments
)
: RuntimeBlob(name, CodeBlobKind::Runtime_Stub, cb, size, sizeof(RuntimeStub),
              frame_complete, frame_size, oop_maps, caller_must_gc_arguments)
{
}

RuntimeStub* RuntimeStub::new_runtime_stub(const char* stub_name,
                                           CodeBuffer* cb,
                                           int frame_complete,
                                           int frame_size,
                                           OopMapSet* oop_maps,
                                           bool caller_must_gc_arguments,
                                           bool alloc_fail_is_fatal)
{
  RuntimeStub* stub = nullptr;
  unsigned int size = CodeBlob::allocation_size(cb, sizeof(RuntimeStub));
  ThreadInVMfromUnknown __tiv;  // get to VM state in case we block on CodeCache_lock
  {
    MutexLocker mu(CodeCache_lock, Mutex::_no_safepoint_check_flag);
    stub = new (size) RuntimeStub(stub_name, cb, size, frame_complete, frame_size, oop_maps, caller_must_gc_arguments);
    if (stub == nullptr) {
      if (!alloc_fail_is_fatal) {
        return nullptr;
      }
      fatal("Initial size of CodeCache is too small");
    }
  }

  trace_new_stub(stub, "RuntimeStub - ", stub_name);

  return stub;
}


void* RuntimeStub::operator new(size_t s, unsigned size) throw() {
  return CodeCache::allocate(size, CodeBlobType::NonNMethod);
}

// operator new shared by all singletons:
void* SingletonBlob::operator new(size_t s, unsigned size) throw() {
  void* p = CodeCache::allocate(size, CodeBlobType::NonNMethod);
  if (!p) fatal("Initial size of CodeCache is too small");
  return p;
}


//----------------------------------------------------------------------------------------------------
// Implementation of DeoptimizationBlob

DeoptimizationBlob::DeoptimizationBlob(
  CodeBuffer* cb,
  int         size,
  OopMapSet*  oop_maps,
  int         unpack_offset,
  int         unpack_with_exception_offset,
  int         unpack_with_reexecution_offset,
  int         frame_size
)
: SingletonBlob("DeoptimizationBlob", CodeBlobKind::Deoptimization, cb,
                size, sizeof(DeoptimizationBlob), frame_size, oop_maps)
{
  _unpack_offset           = unpack_offset;
  _unpack_with_exception   = unpack_with_exception_offset;
  _unpack_with_reexecution = unpack_with_reexecution_offset;
#ifdef COMPILER1
  _unpack_with_exception_in_tls   = -1;
#endif
}


DeoptimizationBlob* DeoptimizationBlob::create(
  CodeBuffer* cb,
  OopMapSet*  oop_maps,
  int        unpack_offset,
  int        unpack_with_exception_offset,
  int        unpack_with_reexecution_offset,
  int        frame_size)
{
  DeoptimizationBlob* blob = nullptr;
  unsigned int size = CodeBlob::allocation_size(cb, sizeof(DeoptimizationBlob));
  ThreadInVMfromUnknown __tiv;  // get to VM state in case we block on CodeCache_lock
  {
    MutexLocker mu(CodeCache_lock, Mutex::_no_safepoint_check_flag);
    blob = new (size) DeoptimizationBlob(cb,
                                         size,
                                         oop_maps,
                                         unpack_offset,
                                         unpack_with_exception_offset,
                                         unpack_with_reexecution_offset,
                                         frame_size);
  }

  trace_new_stub(blob, "DeoptimizationBlob");

  return blob;
}


//----------------------------------------------------------------------------------------------------
// Implementation of UncommonTrapBlob

#ifdef COMPILER2
UncommonTrapBlob::UncommonTrapBlob(
  CodeBuffer* cb,
  int         size,
  OopMapSet*  oop_maps,
  int         frame_size
)
: SingletonBlob("UncommonTrapBlob", CodeBlobKind::Uncommon_Trap, cb,
                size, sizeof(UncommonTrapBlob), frame_size, oop_maps)
{}


UncommonTrapBlob* UncommonTrapBlob::create(
  CodeBuffer* cb,
  OopMapSet*  oop_maps,
  int        frame_size)
{
  UncommonTrapBlob* blob = nullptr;
  unsigned int size = CodeBlob::allocation_size(cb, sizeof(UncommonTrapBlob));
  ThreadInVMfromUnknown __tiv;  // get to VM state in case we block on CodeCache_lock
  {
    MutexLocker mu(CodeCache_lock, Mutex::_no_safepoint_check_flag);
    blob = new (size) UncommonTrapBlob(cb, size, oop_maps, frame_size);
  }

  trace_new_stub(blob, "UncommonTrapBlob");

  return blob;
}


#endif // COMPILER2


//----------------------------------------------------------------------------------------------------
// Implementation of ExceptionBlob

#ifdef COMPILER2
ExceptionBlob::ExceptionBlob(
  CodeBuffer* cb,
  int         size,
  OopMapSet*  oop_maps,
  int         frame_size
)
: SingletonBlob("ExceptionBlob", CodeBlobKind::Exception, cb,
                size, sizeof(ExceptionBlob), frame_size, oop_maps)
{}


ExceptionBlob* ExceptionBlob::create(
  CodeBuffer* cb,
  OopMapSet*  oop_maps,
  int         frame_size)
{
  ExceptionBlob* blob = nullptr;
  unsigned int size = CodeBlob::allocation_size(cb, sizeof(ExceptionBlob));
  ThreadInVMfromUnknown __tiv;  // get to VM state in case we block on CodeCache_lock
  {
    MutexLocker mu(CodeCache_lock, Mutex::_no_safepoint_check_flag);
    blob = new (size) ExceptionBlob(cb, size, oop_maps, frame_size);
  }

  trace_new_stub(blob, "ExceptionBlob");

  return blob;
}


#endif // COMPILER2


//----------------------------------------------------------------------------------------------------
// Implementation of SafepointBlob

SafepointBlob::SafepointBlob(
  CodeBuffer* cb,
  int         size,
  OopMapSet*  oop_maps,
  int         frame_size
)
: SingletonBlob("SafepointBlob", CodeBlobKind::Safepoint, cb,
                size, sizeof(SafepointBlob), frame_size, oop_maps)
{}


SafepointBlob* SafepointBlob::create(
  CodeBuffer* cb,
  OopMapSet*  oop_maps,
  int         frame_size)
{
  SafepointBlob* blob = nullptr;
  unsigned int size = CodeBlob::allocation_size(cb, sizeof(SafepointBlob));
  ThreadInVMfromUnknown __tiv;  // get to VM state in case we block on CodeCache_lock
  {
    MutexLocker mu(CodeCache_lock, Mutex::_no_safepoint_check_flag);
    blob = new (size) SafepointBlob(cb, size, oop_maps, frame_size);
  }

  trace_new_stub(blob, "SafepointBlob");

  return blob;
}

//----------------------------------------------------------------------------------------------------
// Implementation of UpcallStub

UpcallStub::UpcallStub(const char* name, CodeBuffer* cb, int size, jobject receiver, ByteSize frame_data_offset) :
  RuntimeBlob(name, CodeBlobKind::Upcall, cb, size, sizeof(UpcallStub),
              CodeOffsets::frame_never_safe, 0 /* no frame size */,
              /* oop maps = */ nullptr, /* caller must gc arguments = */ false),
  _receiver(receiver),
  _frame_data_offset(frame_data_offset)
{
  CodeCache::commit(this);
}

void* UpcallStub::operator new(size_t s, unsigned size) throw() {
  return CodeCache::allocate(size, CodeBlobType::NonNMethod);
}

UpcallStub* UpcallStub::create(const char* name, CodeBuffer* cb, jobject receiver, ByteSize frame_data_offset) {
  ThreadInVMfromUnknown __tiv;  // get to VM state in case we block on CodeCache_lock

  UpcallStub* blob = nullptr;
  unsigned int size = CodeBlob::allocation_size(cb, sizeof(UpcallStub));
  {
    MutexLocker mu(CodeCache_lock, Mutex::_no_safepoint_check_flag);
    blob = new (size) UpcallStub(name, cb, size, receiver, frame_data_offset);
  }
  if (blob == nullptr) {
    return nullptr; // caller must handle this
  }

  // Track memory usage statistic after releasing CodeCache_lock
  MemoryService::track_code_cache_memory_usage();

  trace_new_stub(blob, "UpcallStub");

  return blob;
}

void UpcallStub::oops_do(OopClosure* f, const frame& frame) {
  frame_data_for_frame(frame)->old_handles->oops_do(f);
}

JavaFrameAnchor* UpcallStub::jfa_for_frame(const frame& frame) const {
  return &frame_data_for_frame(frame)->jfa;
}

void UpcallStub::free(UpcallStub* blob) {
  assert(blob != nullptr, "caller must check for nullptr");
  JNIHandles::destroy_global(blob->receiver());
  RuntimeBlob::free(blob);
}

void UpcallStub::preserve_callee_argument_oops(frame fr, const RegisterMap* reg_map, OopClosure* f) {
  ShouldNotReachHere(); // caller should never have to gc arguments
}

//----------------------------------------------------------------------------------------------------
// Verification and printing

void CodeBlob::print_on(outputStream* st) const {
  st->print_cr("[CodeBlob (" INTPTR_FORMAT ")]", p2i(this));
  st->print_cr("Framesize: %d", _frame_size);
}

void CodeBlob::print() const { print_on(tty); }

void CodeBlob::print_value_on(outputStream* st) const {
  st->print_cr("[CodeBlob]");
}

void CodeBlob::dump_for_addr(address addr, outputStream* st, bool verbose) const {
  if (is_buffer_blob()) {
    // the interpreter is generated into a buffer blob
    InterpreterCodelet* i = Interpreter::codelet_containing(addr);
    if (i != nullptr) {
      st->print_cr(INTPTR_FORMAT " is at code_begin+%d in an Interpreter codelet", p2i(addr), (int)(addr - i->code_begin()));
      i->print_on(st);
      return;
    }
    if (Interpreter::contains(addr)) {
      st->print_cr(INTPTR_FORMAT " is pointing into interpreter code"
                   " (not bytecode specific)", p2i(addr));
      return;
    }
    //
    if (AdapterHandlerLibrary::contains(this)) {
      st->print_cr(INTPTR_FORMAT " is at code_begin+%d in an AdapterHandler", p2i(addr), (int)(addr - code_begin()));
      AdapterHandlerLibrary::print_handler_on(st, this);
    }
    // the stubroutines are generated into a buffer blob
    StubCodeDesc* d = StubCodeDesc::desc_for(addr);
    if (d != nullptr) {
      st->print_cr(INTPTR_FORMAT " is at begin+%d in a stub", p2i(addr), (int)(addr - d->begin()));
      d->print_on(st);
      st->cr();
      return;
    }
    if (StubRoutines::contains(addr)) {
      st->print_cr(INTPTR_FORMAT " is pointing to an (unnamed) stub routine", p2i(addr));
      return;
    }
    VtableStub* v = VtableStubs::stub_containing(addr);
    if (v != nullptr) {
      st->print_cr(INTPTR_FORMAT " is at entry_point+%d in a vtable stub", p2i(addr), (int)(addr - v->entry_point()));
      v->print_on(st);
      st->cr();
      return;
    }
  }
  if (is_nmethod()) {
    nmethod* nm = (nmethod*)this;
    ResourceMark rm;
    st->print(INTPTR_FORMAT " is at entry_point+%d in (nmethod*)" INTPTR_FORMAT,
              p2i(addr), (int)(addr - nm->entry_point()), p2i(nm));
    if (verbose) {
      st->print(" for ");
      nm->method()->print_value_on(st);
    }
    st->cr();
    if (verbose && st == tty) {
      // verbose is only ever true when called from findpc in debug.cpp
      nm->print_nmethod(true);
    } else {
      nm->print(st);
    }
    return;
  }
  st->print_cr(INTPTR_FORMAT " is at code_begin+%d in ", p2i(addr), (int)(addr - code_begin()));
  print_on(st);
}

void BufferBlob::verify() {
  // unimplemented
}

void BufferBlob::print_on(outputStream* st) const {
  RuntimeBlob::print_on(st);
  print_value_on(st);
}

void BufferBlob::print_value_on(outputStream* st) const {
  st->print_cr("BufferBlob (" INTPTR_FORMAT  ") used for %s", p2i(this), name());
}

void RuntimeStub::verify() {
  // unimplemented
}

void RuntimeStub::print_on(outputStream* st) const {
  ttyLocker ttyl;
  RuntimeBlob::print_on(st);
  st->print("Runtime Stub (" INTPTR_FORMAT "): ", p2i(this));
  st->print_cr("%s", name());
  Disassembler::decode((RuntimeBlob*)this, st);
}

void RuntimeStub::print_value_on(outputStream* st) const {
  st->print("RuntimeStub (" INTPTR_FORMAT "): ", p2i(this)); st->print("%s", name());
}

void SingletonBlob::verify() {
  // unimplemented
}

void SingletonBlob::print_on(outputStream* st) const {
  ttyLocker ttyl;
  RuntimeBlob::print_on(st);
  st->print_cr("%s", name());
  Disassembler::decode((RuntimeBlob*)this, st);
}

void SingletonBlob::print_value_on(outputStream* st) const {
  st->print_cr("%s", name());
}

void DeoptimizationBlob::print_value_on(outputStream* st) const {
  st->print_cr("Deoptimization (frame not available)");
}

void UpcallStub::verify() {
  // unimplemented
}

void UpcallStub::print_on(outputStream* st) const {
  RuntimeBlob::print_on(st);
  print_value_on(st);
  Disassembler::decode((RuntimeBlob*)this, st);
}

void UpcallStub::print_value_on(outputStream* st) const {
  st->print_cr("UpcallStub (" INTPTR_FORMAT  ") used for %s", p2i(this), name());
}<|MERGE_RESOLUTION|>--- conflicted
+++ resolved
@@ -273,13 +273,8 @@
 }
 
 
-<<<<<<< HEAD
-BufferBlob::BufferBlob(const char* name, int header_size, int size, CodeBuffer* cb)
-  : RuntimeBlob(name, cb, header_size, size, CodeOffsets::frame_never_safe, 0, nullptr)
-=======
-BufferBlob::BufferBlob(const char* name, CodeBlobKind kind, CodeBuffer* cb, int size)
-  : RuntimeBlob(name, kind, cb, size, sizeof(BufferBlob), CodeOffsets::frame_never_safe, 0, nullptr)
->>>>>>> b04b3047
+BufferBlob::BufferBlob(const char* name, CodeBlobKind kind, CodeBuffer* cb, int size, int header_size)
+  : RuntimeBlob(name, kind, cb, size, header_size, CodeOffsets::frame_never_safe, 0, nullptr)
 {}
 
 // Used by gtest
@@ -291,11 +286,7 @@
   assert(name != nullptr, "must provide a name");
   {
     MutexLocker mu(CodeCache_lock, Mutex::_no_safepoint_check_flag);
-<<<<<<< HEAD
-    blob = new (size) BufferBlob(name, sizeof(BufferBlob), size, cb);
-=======
-    blob = new (size) BufferBlob(name, CodeBlobKind::Buffer, cb, size);
->>>>>>> b04b3047
+    blob = new (size) BufferBlob(name, CodeBlobKind::Buffer, cb, size, sizeof(BufferBlob));
   }
   // Track memory usage statistic after releasing CodeCache_lock
   MemoryService::track_code_cache_memory_usage();
@@ -311,21 +302,16 @@
   RuntimeBlob::free(blob);
 }
 
-BufferBlob::BufferBlob(const char* name, int size, CodeBuffer* cb, int frame_complete, int frame_size, OopMapSet* oop_maps, bool caller_must_gc_arguments)
-  : RuntimeBlob(name, cb, sizeof(BufferBlob), size, frame_complete, frame_size, oop_maps, caller_must_gc_arguments)
+BufferBlob::BufferBlob(const char* name, CodeBlobKind kind, CodeBuffer* cb, int size, int frame_complete, int frame_size, OopMapSet* oop_maps, bool caller_must_gc_arguments)
+  : RuntimeBlob(name, kind, cb, size, sizeof(BufferBlob), frame_complete, frame_size, oop_maps, caller_must_gc_arguments)
 {}
 
 
 //----------------------------------------------------------------------------------------------------
 // Implementation of AdapterBlob
 
-<<<<<<< HEAD
 AdapterBlob::AdapterBlob(int size, CodeBuffer* cb, int frame_complete, int frame_size, OopMapSet* oop_maps, bool caller_must_gc_arguments) :
-  BufferBlob("I2C/C2I adapters", size, cb, frame_complete, frame_size, oop_maps, caller_must_gc_arguments) {
-=======
-AdapterBlob::AdapterBlob(int size, CodeBuffer* cb) :
-  BufferBlob("I2C/C2I adapters", CodeBlobKind::Adapter, cb, size) {
->>>>>>> b04b3047
+  BufferBlob("I2C/C2I adapters", CodeBlobKind::Adapter, cb, size, frame_complete, frame_size, oop_maps, caller_must_gc_arguments) {
   CodeCache::commit(this);
 }
 
@@ -422,7 +408,7 @@
 //----------------------------------------------------------------------------------------------------
 // Implementation of BufferedInlineTypeBlob
 BufferedInlineTypeBlob::BufferedInlineTypeBlob(int size, CodeBuffer* cb, int pack_fields_off, int pack_fields_jobject_off, int unpack_fields_off) :
-  BufferBlob("buffered inline type", sizeof(BufferedInlineTypeBlob), size, cb),
+  BufferBlob("buffered inline type", CodeBlobKind::BufferedInlineType, cb, size, sizeof(BufferedInlineTypeBlob)),
   _pack_fields_off(pack_fields_off),
   _pack_fields_jobject_off(pack_fields_jobject_off),
   _unpack_fields_off(unpack_fields_off) {
