/*
 * Copyright (c) 1997, 2019, Oracle and/or its affiliates. All rights reserved.
 * DO NOT ALTER OR REMOVE COPYRIGHT NOTICES OR THIS FILE HEADER.
 *
 * This code is free software; you can redistribute it and/or modify it
 * under the terms of the GNU General Public License version 2 only, as
 * published by the Free Software Foundation.
 *
 * This code is distributed in the hope that it will be useful, but WITHOUT
 * ANY WARRANTY; without even the implied warranty of MERCHANTABILITY or
 * FITNESS FOR A PARTICULAR PURPOSE.  See the GNU General Public License
 * version 2 for more details (a copy is included in the LICENSE file that
 * accompanied this code).
 *
 * You should have received a copy of the GNU General Public License version
 * 2 along with this work; if not, write to the Free Software Foundation,
 * Inc., 51 Franklin St, Fifth Floor, Boston, MA 02110-1301 USA.
 *
 * Please contact Oracle, 500 Oracle Parkway, Redwood Shores, CA 94065 USA
 * or visit www.oracle.com if you need additional information or have any
 * questions.
 *
 */

#include "precompiled.hpp"
#include "code/vtableStubs.hpp"
#include "compiler/compileBroker.hpp"
#include "compiler/disassembler.hpp"
#include "logging/log.hpp"
#include "memory/allocation.inline.hpp"
#include "memory/resourceArea.hpp"
#include "oops/instanceKlass.hpp"
#include "oops/klassVtable.hpp"
#include "oops/oop.inline.hpp"
#include "prims/forte.hpp"
#include "prims/jvmtiExport.hpp"
#include "runtime/handles.inline.hpp"
#include "runtime/mutexLocker.hpp"
#include "runtime/sharedRuntime.hpp"
#include "utilities/align.hpp"
#ifdef COMPILER2
#include "opto/matcher.hpp"
#endif

// -----------------------------------------------------------------------------------------
// Implementation of VtableStub

address VtableStub::_chunk             = NULL;
address VtableStub::_chunk_end         = NULL;
VMReg   VtableStub::_receiver_location = VMRegImpl::Bad();


void* VtableStub::operator new(size_t size, int code_size) throw() {
  assert_lock_strong(VtableStubs_lock);
  assert(size == sizeof(VtableStub), "mismatched size");
  // compute real VtableStub size (rounded to nearest word)
  const int real_size = align_up(code_size + (int)sizeof(VtableStub), wordSize);
  // malloc them in chunks to minimize header overhead
  const int chunk_factor = 32;
  if (_chunk == NULL || _chunk + real_size > _chunk_end) {
    const int bytes = chunk_factor * real_size + pd_code_alignment();

   // There is a dependency on the name of the blob in src/share/vm/prims/jvmtiCodeBlobEvents.cpp
   // If changing the name, update the other file accordingly.
    VtableBlob* blob = VtableBlob::create("vtable chunks", bytes);
    if (blob == NULL) {
      return NULL;
    }
    _chunk = blob->content_begin();
    _chunk_end = _chunk + bytes;
    Forte::register_stub("vtable stub", _chunk, _chunk_end);
    align_chunk();
  }
  assert(_chunk + real_size <= _chunk_end, "bad allocation");
  void* res = _chunk;
  _chunk += real_size;
  align_chunk();
 return res;
}


void VtableStub::print_on(outputStream* st) const {
  st->print("vtable stub (index = %d, receiver_location = " INTX_FORMAT ", code = [" INTPTR_FORMAT ", " INTPTR_FORMAT "[)",
             index(), p2i(receiver_location()), p2i(code_begin()), p2i(code_end()));
}


// -----------------------------------------------------------------------------------------
// Implementation of VtableStubs
//
// For each hash value there's a linked list of vtable stubs (with that
// hash value). Each list is anchored in a little hash _table, indexed
// by that hash value.

VtableStub* VtableStubs::_table[VtableStubs::N];
int VtableStubs::_number_of_vtable_stubs = 0;
int VtableStubs::_vtab_stub_size = 0;
int VtableStubs::_itab_stub_size = 0;

#if defined(PRODUCT)
  // These values are good for the PRODUCT case (no tracing).
  static const int first_vtableStub_size =  64;
  static const int first_itableStub_size = 256;
#else
  // These values are good for the non-PRODUCT case (when tracing can be switched on).
  // To find out, run test workload with
  //   -Xlog:vtablestubs=Trace -XX:+CountCompiledCalls -XX:+DebugVtables
  // and use the reported "estimate" value.
  // Here is a list of observed worst-case values:
  //               vtable  itable
  // aarch64:         460     324
  // arm:               ?       ?
  // ppc (linux, BE): 404     288
  // ppc (linux, LE): 356     276
  // ppc (AIX):       416     296
  // s390x:           408     256
  // Solaris-sparc:   792     348
  // x86 (Linux):     670     309
  // x86 (MacOS):     682     321
  static const int first_vtableStub_size = 1024;
  static const int first_itableStub_size =  512;
#endif


void VtableStubs::initialize() {
  VtableStub::_receiver_location = SharedRuntime::name_for_receiver();
  {
    MutexLocker ml(VtableStubs_lock, Mutex::_no_safepoint_check_flag);
    assert(_number_of_vtable_stubs == 0, "potential performance bug: VtableStubs initialized more than once");
    assert(is_power_of_2(N), "N must be a power of 2");
    for (int i = 0; i < N; i++) {
      _table[i] = NULL;
    }
  }
}


int VtableStubs::code_size_limit(bool is_vtable_stub) {
  if (is_vtable_stub) {
    return _vtab_stub_size > 0 ? _vtab_stub_size : first_vtableStub_size;
  } else { // itable stub
    return _itab_stub_size > 0 ? _itab_stub_size : first_itableStub_size;
  }
}   // code_size_limit


void VtableStubs::check_and_set_size_limit(bool is_vtable_stub,
                                           int  code_size,
                                           int  padding) {
  const char* name = is_vtable_stub ? "vtable" : "itable";

  guarantee(code_size <= code_size_limit(is_vtable_stub),
            "buffer overflow in %s stub, code_size is %d, limit is %d", name, code_size, code_size_limit(is_vtable_stub));

  if (is_vtable_stub) {
    if (log_is_enabled(Trace, vtablestubs)) {
      if ( (_vtab_stub_size > 0) && ((code_size + padding) > _vtab_stub_size) ) {
        log_trace(vtablestubs)("%s size estimate needed adjustment from %d to %d bytes",
                               name, _vtab_stub_size, code_size + padding);
      }
    }
    if ( (code_size + padding) > _vtab_stub_size ) {
      _vtab_stub_size = code_size + padding;
    }
  } else {  // itable stub
    if (log_is_enabled(Trace, vtablestubs)) {
      if ( (_itab_stub_size > 0) && ((code_size + padding) > _itab_stub_size) ) {
        log_trace(vtablestubs)("%s size estimate needed adjustment from %d to %d bytes",
                               name, _itab_stub_size, code_size + padding);
      }
    }
    if ( (code_size + padding) > _itab_stub_size ) {
      _itab_stub_size = code_size + padding;
    }
  }
  return;
}   // check_and_set_size_limit


void VtableStubs::bookkeeping(MacroAssembler* masm, outputStream* out, VtableStub* s,
                              address npe_addr, address ame_addr,   bool is_vtable_stub,
                              int     index,    int     slop_bytes, int  index_dependent_slop) {
  const char* name        = is_vtable_stub ? "vtable" : "itable";
  const int   stub_length = code_size_limit(is_vtable_stub);

  if (log_is_enabled(Trace, vtablestubs)) {
    log_trace(vtablestubs)("%s #%d at " PTR_FORMAT ": size: %d, estimate: %d, slop area: %d",
                           name, index, p2i(s->code_begin()),
                           (int)(masm->pc() - s->code_begin()),
                           stub_length,
                           (int)(s->code_end() - masm->pc()));
  }
  guarantee(masm->pc() <= s->code_end(), "%s #%d: overflowed buffer, estimated len: %d, actual len: %d, overrun: %d",
                                         name, index, stub_length,
                                         (int)(masm->pc() - s->code_begin()),
                                         (int)(masm->pc() - s->code_end()));
  assert((masm->pc() + index_dependent_slop) <= s->code_end(), "%s #%d: spare space for 32-bit offset: required = %d, available = %d",
                                         name, index, index_dependent_slop,
                                         (int)(s->code_end() - masm->pc()));

  // After the first vtable/itable stub is generated, we have a much
  // better estimate for the stub size. Remember/update this
  // estimate after some sanity checks.
  check_and_set_size_limit(is_vtable_stub, masm->offset(), slop_bytes);
  s->set_exception_points(npe_addr, ame_addr);
}


address VtableStubs::find_stub(bool is_vtable_stub, int vtable_index, bool caller_is_c1) {
  assert(vtable_index >= 0, "must be positive");

  VtableStub* s;
  {
<<<<<<< HEAD
    MutexLockerEx ml(VtableStubs_lock, Mutex::_no_safepoint_check_flag);
    s = ShareVtableStubs ? lookup(is_vtable_stub, vtable_index, caller_is_c1) : NULL;
=======
    MutexLocker ml(VtableStubs_lock, Mutex::_no_safepoint_check_flag);
    s = ShareVtableStubs ? lookup(is_vtable_stub, vtable_index) : NULL;
>>>>>>> fbafef11
    if (s == NULL) {
      if (is_vtable_stub) {
        s = create_vtable_stub(vtable_index, caller_is_c1);
      } else {
        s = create_itable_stub(vtable_index, caller_is_c1);
      }

      // Creation of vtable or itable can fail if there is not enough free space in the code cache.
      if (s == NULL) {
        return NULL;
      }

      enter(is_vtable_stub, vtable_index, caller_is_c1, s);
      if (PrintAdapterHandlers) {
        tty->print_cr("Decoding VtableStub (%s) %s[%d]@" INTX_FORMAT, caller_is_c1 ? "c1" : "full opt",
                      is_vtable_stub? "vtbl": "itbl", vtable_index, p2i(VtableStub::receiver_location()));
        Disassembler::decode(s->code_begin(), s->code_end());
      }
      // Notify JVMTI about this stub. The event will be recorded by the enclosing
      // JvmtiDynamicCodeEventCollector and posted when this thread has released
      // all locks.
      if (JvmtiExport::should_post_dynamic_code_generated()) {
        JvmtiExport::post_dynamic_code_generated_while_holding_locks(is_vtable_stub? "vtable stub": "itable stub",  // FIXME: need to pass caller_is_c1??
                                                                     s->code_begin(), s->code_end());
      }
    }
  }
  return s->entry_point();
}


inline uint VtableStubs::hash(bool is_vtable_stub, int vtable_index, bool caller_is_c1) {
  // Assumption: receiver_location < 4 in most cases.
  int hash = ((vtable_index << 2) ^ VtableStub::receiver_location()->value()) + vtable_index;
  if (caller_is_c1) {
    hash = 7 - hash;
  }
  return (is_vtable_stub ? ~hash : hash)  & mask;
}


VtableStub* VtableStubs::lookup(bool is_vtable_stub, int vtable_index, bool caller_is_c1) {
  assert_lock_strong(VtableStubs_lock);
  unsigned hash = VtableStubs::hash(is_vtable_stub, vtable_index, caller_is_c1);
  VtableStub* s = _table[hash];
  while( s && !s->matches(is_vtable_stub, vtable_index, caller_is_c1)) s = s->next();
  return s;
}


void VtableStubs::enter(bool is_vtable_stub, int vtable_index, bool caller_is_c1, VtableStub* s) {
  assert_lock_strong(VtableStubs_lock);
  assert(s->matches(is_vtable_stub, vtable_index, caller_is_c1), "bad vtable stub");
  unsigned int h = VtableStubs::hash(is_vtable_stub, vtable_index, caller_is_c1);
  // enter s at the beginning of the corresponding list
  s->set_next(_table[h]);
  _table[h] = s;
  _number_of_vtable_stubs++;
}

VtableStub* VtableStubs::entry_point(address pc) {
  MutexLocker ml(VtableStubs_lock, Mutex::_no_safepoint_check_flag);
  VtableStub* stub = (VtableStub*)(pc - VtableStub::entry_offset());
  uint hash = VtableStubs::hash(stub->is_vtable_stub(), stub->index(), stub->caller_is_c1());
  VtableStub* s;
  for (s = _table[hash]; s != NULL && s != stub; s = s->next()) {}
  return (s == stub) ? s : NULL;
}

bool VtableStubs::contains(address pc) {
  // simple solution for now - we may want to use
  // a faster way if this function is called often
  return stub_containing(pc) != NULL;
}


VtableStub* VtableStubs::stub_containing(address pc) {
  // Note: No locking needed since any change to the data structure
  //       happens with an atomic store into it (we don't care about
  //       consistency with the _number_of_vtable_stubs counter).
  for (int i = 0; i < N; i++) {
    for (VtableStub* s = _table[i]; s != NULL; s = s->next()) {
      if (s->contains(pc)) return s;
    }
  }
  return NULL;
}

void vtableStubs_init() {
  VtableStubs::initialize();
}

void VtableStubs::vtable_stub_do(void f(VtableStub*)) {
    for (int i = 0; i < N; i++) {
        for (VtableStub* s = _table[i]; s != NULL; s = s->next()) {
            f(s);
        }
    }
}


//-----------------------------------------------------------------------------------------------------
// Non-product code
#ifndef PRODUCT

extern "C" void bad_compiled_vtable_index(JavaThread* thread, oop receiver, int index) {
  ResourceMark rm;
  HandleMark hm;
  Klass* klass = receiver->klass();
  InstanceKlass* ik = InstanceKlass::cast(klass);
  klassVtable vt = ik->vtable();
  ik->print();
  fatal("bad compiled vtable dispatch: receiver " INTPTR_FORMAT ", "
        "index %d (vtable length %d)",
        p2i(receiver), index, vt.length());
}

#endif // PRODUCT<|MERGE_RESOLUTION|>--- conflicted
+++ resolved
@@ -211,13 +211,8 @@
 
   VtableStub* s;
   {
-<<<<<<< HEAD
-    MutexLockerEx ml(VtableStubs_lock, Mutex::_no_safepoint_check_flag);
+    MutexLocker ml(VtableStubs_lock, Mutex::_no_safepoint_check_flag);
     s = ShareVtableStubs ? lookup(is_vtable_stub, vtable_index, caller_is_c1) : NULL;
-=======
-    MutexLocker ml(VtableStubs_lock, Mutex::_no_safepoint_check_flag);
-    s = ShareVtableStubs ? lookup(is_vtable_stub, vtable_index) : NULL;
->>>>>>> fbafef11
     if (s == NULL) {
       if (is_vtable_stub) {
         s = create_vtable_stub(vtable_index, caller_is_c1);
