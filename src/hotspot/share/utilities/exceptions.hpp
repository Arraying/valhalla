--- conflicted
+++ resolved
@@ -241,12 +241,9 @@
 #define THREAD_AND_LOCATION                      THREAD, THIS_FILE, __LINE__
 #else
 #define THREAD_AND_LOCATION                      THREAD, __FILE__, __LINE__
-<<<<<<< HEAD
+#endif
 #define THREAD_AND_LOCATION_DECL                 TRAPS, const char* file, int line
 #define THREAD_AND_LOCATION_ARGS                 THREAD, file, line
-=======
-#endif
->>>>>>> 55f23fea
 
 #define THROW_OOP(e)                                \
   { Exceptions::_throw_oop(THREAD_AND_LOCATION, e);                             return;  }
