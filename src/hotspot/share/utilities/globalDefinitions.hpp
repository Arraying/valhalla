--- conflicted
+++ resolved
@@ -1349,19 +1349,16 @@
   return k0 == k1;
 }
 
-<<<<<<< HEAD
 // TEMP!!!!
 // This should be removed after LW2 arrays are implemented (JDK-8220790).
 // It's an alias to (EnablePrimitiveClasses && (FlatArrayElementMaxSize != 0)),
 // which is actually not 100% correct, but works for the current set of C1/C2
 // implementation and test cases.
 #define UseFlatArray (EnablePrimitiveClasses && (FlatArrayElementMaxSize != 0))
-=======
 template<typename K> int primitive_compare(const K& k0, const K& k1) {
   return ((k0 < k1) ? -1 : (k0 == k1) ? 0 : 1);
 }
 
->>>>>>> b32d6411
 //----------------------------------------------------------------------------------------------------
 
 // Allow use of C++ thread_local when approved - see JDK-8282469.
