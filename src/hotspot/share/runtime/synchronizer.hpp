--- conflicted
+++ resolved
@@ -109,12 +109,8 @@
 
   // Returns the identity hash value for an oop
   // NOTE: It may cause monitor inflation
-<<<<<<< HEAD
-  static intptr_t FastHashCode(Thread * Self, oop obj);
-=======
+  static intptr_t FastHashCode(Thread* self, oop obj);
   static intptr_t identity_hash_value_for(Handle obj);
-  static intptr_t FastHashCode(Thread* self, oop obj);
->>>>>>> ea0fbbca
 
   // java.lang.Thread support
   static bool current_thread_holds_lock(JavaThread* thread, Handle h_obj);
