/*
 * Copyright (c) 1997, 2023, Oracle and/or its affiliates. All rights reserved.
 * DO NOT ALTER OR REMOVE COPYRIGHT NOTICES OR THIS FILE HEADER.
 *
 * This code is free software; you can redistribute it and/or modify it
 * under the terms of the GNU General Public License version 2 only, as
 * published by the Free Software Foundation.
 *
 * This code is distributed in the hope that it will be useful, but WITHOUT
 * ANY WARRANTY; without even the implied warranty of MERCHANTABILITY or
 * FITNESS FOR A PARTICULAR PURPOSE.  See the GNU General Public License
 * version 2 for more details (a copy is included in the LICENSE file that
 * accompanied this code).
 *
 * You should have received a copy of the GNU General Public License version
 * 2 along with this work; if not, write to the Free Software Foundation,
 * Inc., 51 Franklin St, Fifth Floor, Boston, MA 02110-1301 USA.
 *
 * Please contact Oracle, 500 Oracle Parkway, Redwood Shores, CA 94065 USA
 * or visit www.oracle.com if you need additional information or have any
 * questions.
 *
 */

#include "precompiled.hpp"
#include "classfile/javaClasses.inline.hpp"
#include "classfile/symbolTable.hpp"
#include "classfile/systemDictionary.hpp"
#include "classfile/vmClasses.hpp"
#include "code/codeCache.hpp"
#include "code/debugInfoRec.hpp"
#include "code/nmethod.hpp"
#include "code/pcDesc.hpp"
#include "code/scopeDesc.hpp"
#include "compiler/compilationPolicy.hpp"
#include "compiler/compilerDefinitions.inline.hpp"
#include "gc/shared/collectedHeap.hpp"
#include "interpreter/bytecode.hpp"
#include "interpreter/bytecodeStream.hpp"
#include "interpreter/interpreter.hpp"
#include "interpreter/oopMapCache.hpp"
#include "jvm.h"
#include "logging/log.hpp"
#include "logging/logLevel.hpp"
#include "logging/logMessage.hpp"
#include "logging/logStream.hpp"
#include "memory/allocation.inline.hpp"
#include "memory/oopFactory.hpp"
#include "memory/resourceArea.hpp"
#include "memory/universe.hpp"
#include "oops/constantPool.hpp"
#include "oops/flatArrayKlass.hpp"
#include "oops/flatArrayOop.hpp"
#include "oops/fieldStreams.inline.hpp"
#include "oops/method.hpp"
#include "oops/objArrayKlass.hpp"
#include "oops/objArrayOop.inline.hpp"
#include "oops/oop.inline.hpp"
#include "oops/inlineKlass.inline.hpp"
#include "oops/typeArrayOop.inline.hpp"
#include "oops/verifyOopClosure.hpp"
#include "prims/jvmtiDeferredUpdates.hpp"
#include "prims/jvmtiExport.hpp"
#include "prims/jvmtiThreadState.hpp"
#include "prims/methodHandles.hpp"
#include "prims/vectorSupport.hpp"
#include "runtime/atomic.hpp"
#include "runtime/continuation.hpp"
#include "runtime/continuationEntry.inline.hpp"
#include "runtime/deoptimization.hpp"
#include "runtime/escapeBarrier.hpp"
#include "runtime/fieldDescriptor.hpp"
#include "runtime/fieldDescriptor.inline.hpp"
#include "runtime/frame.inline.hpp"
#include "runtime/handles.inline.hpp"
#include "runtime/interfaceSupport.inline.hpp"
#include "runtime/javaThread.hpp"
#include "runtime/jniHandles.inline.hpp"
#include "runtime/keepStackGCProcessed.hpp"
#include "runtime/objectMonitor.inline.hpp"
#include "runtime/osThread.hpp"
#include "runtime/safepointVerifiers.hpp"
#include "runtime/sharedRuntime.hpp"
#include "runtime/signature.hpp"
#include "runtime/stackFrameStream.inline.hpp"
#include "runtime/stackValue.hpp"
#include "runtime/stackWatermarkSet.hpp"
#include "runtime/stubRoutines.hpp"
#include "runtime/threadSMR.hpp"
#include "runtime/threadWXSetters.inline.hpp"
#include "runtime/vframe.hpp"
#include "runtime/vframeArray.hpp"
#include "runtime/vframe_hp.hpp"
#include "runtime/vmOperations.hpp"
#include "utilities/events.hpp"
#include "utilities/growableArray.hpp"
#include "utilities/macros.hpp"
#include "utilities/preserveException.hpp"
#include "utilities/xmlstream.hpp"
#if INCLUDE_JFR
#include "jfr/jfrEvents.hpp"
#include "jfr/metadata/jfrSerializer.hpp"
#endif

uint64_t DeoptimizationScope::_committed_deopt_gen = 0;
uint64_t DeoptimizationScope::_active_deopt_gen    = 1;
bool     DeoptimizationScope::_committing_in_progress = false;

DeoptimizationScope::DeoptimizationScope() : _required_gen(0) {
  DEBUG_ONLY(_deopted = false;)

  MutexLocker ml(CompiledMethod_lock, Mutex::_no_safepoint_check_flag);
  // If there is nothing to deopt _required_gen is the same as comitted.
  _required_gen = DeoptimizationScope::_committed_deopt_gen;
}

DeoptimizationScope::~DeoptimizationScope() {
  assert(_deopted, "Deopt not executed");
}

void DeoptimizationScope::mark(CompiledMethod* cm, bool inc_recompile_counts) {
  MutexLocker ml(CompiledMethod_lock->owned_by_self() ? nullptr : CompiledMethod_lock,
                 Mutex::_no_safepoint_check_flag);

  // If it's already marked but we still need it to be deopted.
  if (cm->is_marked_for_deoptimization()) {
    dependent(cm);
    return;
  }

  CompiledMethod::DeoptimizationStatus status =
    inc_recompile_counts ? CompiledMethod::deoptimize : CompiledMethod::deoptimize_noupdate;
  Atomic::store(&cm->_deoptimization_status, status);

  // Make sure active is not committed
  assert(DeoptimizationScope::_committed_deopt_gen < DeoptimizationScope::_active_deopt_gen, "Must be");
  assert(cm->_deoptimization_generation == 0, "Is already marked");

  cm->_deoptimization_generation = DeoptimizationScope::_active_deopt_gen;
  _required_gen                  = DeoptimizationScope::_active_deopt_gen;
}

void DeoptimizationScope::dependent(CompiledMethod* cm) {
  MutexLocker ml(CompiledMethod_lock->owned_by_self() ? nullptr : CompiledMethod_lock,
                 Mutex::_no_safepoint_check_flag);
  // A method marked by someone else may have a _required_gen lower than what we marked with.
  // Therefore only store it if it's higher than _required_gen.
  if (_required_gen < cm->_deoptimization_generation) {
    _required_gen = cm->_deoptimization_generation;
  }
}

void DeoptimizationScope::deoptimize_marked() {
  assert(!_deopted, "Already deopted");

  // We are not alive yet.
  if (!Universe::is_fully_initialized()) {
    DEBUG_ONLY(_deopted = true;)
    return;
  }

  // Safepoints are a special case, handled here.
  if (SafepointSynchronize::is_at_safepoint()) {
    DeoptimizationScope::_committed_deopt_gen = DeoptimizationScope::_active_deopt_gen;
    DeoptimizationScope::_active_deopt_gen++;
    Deoptimization::deoptimize_all_marked();
    DEBUG_ONLY(_deopted = true;)
    return;
  }

  uint64_t comitting = 0;
  bool wait = false;
  while (true) {
    {
      MutexLocker ml(CompiledMethod_lock->owned_by_self() ? nullptr : CompiledMethod_lock,
                 Mutex::_no_safepoint_check_flag);
      // First we check if we or someone else already deopted the gen we want.
      if (DeoptimizationScope::_committed_deopt_gen >= _required_gen) {
        DEBUG_ONLY(_deopted = true;)
        return;
      }
      if (!_committing_in_progress) {
        // The version we are about to commit.
        comitting = DeoptimizationScope::_active_deopt_gen;
        // Make sure new marks use a higher gen.
        DeoptimizationScope::_active_deopt_gen++;
        _committing_in_progress = true;
        wait = false;
      } else {
        // Another thread is handshaking and committing a gen.
        wait = true;
      }
    }
    if (wait) {
      // Wait and let the concurrent handshake be performed.
      ThreadBlockInVM tbivm(JavaThread::current());
      os::naked_yield();
    } else {
      // Performs the handshake.
      Deoptimization::deoptimize_all_marked(); // May safepoint and an additional deopt may have occurred.
      DEBUG_ONLY(_deopted = true;)
      {
        MutexLocker ml(CompiledMethod_lock->owned_by_self() ? nullptr : CompiledMethod_lock,
                       Mutex::_no_safepoint_check_flag);
        // Make sure that committed doesn't go backwards.
        // Should only happen if we did a deopt during a safepoint above.
        if (DeoptimizationScope::_committed_deopt_gen < comitting) {
          DeoptimizationScope::_committed_deopt_gen = comitting;
        }
        _committing_in_progress = false;

        assert(DeoptimizationScope::_committed_deopt_gen >= _required_gen, "Must be");

        return;
      }
    }
  }
}

Deoptimization::UnrollBlock::UnrollBlock(int  size_of_deoptimized_frame,
                                         int  caller_adjustment,
                                         int  caller_actual_parameters,
                                         int  number_of_frames,
                                         intptr_t* frame_sizes,
                                         address* frame_pcs,
                                         BasicType return_type,
                                         int exec_mode) {
  _size_of_deoptimized_frame = size_of_deoptimized_frame;
  _caller_adjustment         = caller_adjustment;
  _caller_actual_parameters  = caller_actual_parameters;
  _number_of_frames          = number_of_frames;
  _frame_sizes               = frame_sizes;
  _frame_pcs                 = frame_pcs;
  _register_block            = NEW_C_HEAP_ARRAY(intptr_t, RegisterMap::reg_count * 2, mtCompiler);
  _return_type               = return_type;
  _initial_info              = 0;
  // PD (x86 only)
  _counter_temp              = 0;
  _unpack_kind               = exec_mode;
  _sender_sp_temp            = 0;

  _total_frame_sizes         = size_of_frames();
  assert(exec_mode >= 0 && exec_mode < Unpack_LIMIT, "Unexpected exec_mode");
}

Deoptimization::UnrollBlock::~UnrollBlock() {
  FREE_C_HEAP_ARRAY(intptr_t, _frame_sizes);
  FREE_C_HEAP_ARRAY(intptr_t, _frame_pcs);
  FREE_C_HEAP_ARRAY(intptr_t, _register_block);
}

int Deoptimization::UnrollBlock::size_of_frames() const {
  // Account first for the adjustment of the initial frame
  int result = _caller_adjustment;
  for (int index = 0; index < number_of_frames(); index++) {
    result += frame_sizes()[index];
  }
  return result;
}

void Deoptimization::UnrollBlock::print() {
  ResourceMark rm;
  stringStream st;
  st.print_cr("UnrollBlock");
  st.print_cr("  size_of_deoptimized_frame = %d", _size_of_deoptimized_frame);
  st.print(   "  frame_sizes: ");
  for (int index = 0; index < number_of_frames(); index++) {
    st.print(INTX_FORMAT " ", frame_sizes()[index]);
  }
  st.cr();
  tty->print_raw(st.freeze());
}

// In order to make fetch_unroll_info work properly with escape
// analysis, the method was changed from JRT_LEAF to JRT_BLOCK_ENTRY.
// The actual reallocation of previously eliminated objects occurs in realloc_objects,
// which is called from the method fetch_unroll_info_helper below.
JRT_BLOCK_ENTRY(Deoptimization::UnrollBlock*, Deoptimization::fetch_unroll_info(JavaThread* current, int exec_mode))
  // fetch_unroll_info() is called at the beginning of the deoptimization
  // handler. Note this fact before we start generating temporary frames
  // that can confuse an asynchronous stack walker. This counter is
  // decremented at the end of unpack_frames().
  current->inc_in_deopt_handler();

  if (exec_mode == Unpack_exception) {
    // When we get here, a callee has thrown an exception into a deoptimized
    // frame. That throw might have deferred stack watermark checking until
    // after unwinding. So we deal with such deferred requests here.
    StackWatermarkSet::after_unwind(current);
  }

  return fetch_unroll_info_helper(current, exec_mode);
JRT_END

#if COMPILER2_OR_JVMCI
// print information about reallocated objects
static void print_objects(JavaThread* deoptee_thread,
                          GrowableArray<ScopeValue*>* objects, bool realloc_failures) {
  ResourceMark rm;
  stringStream st;  // change to logStream with logging
  st.print_cr("REALLOC OBJECTS in thread " INTPTR_FORMAT, p2i(deoptee_thread));
  fieldDescriptor fd;

  for (int i = 0; i < objects->length(); i++) {
    ObjectValue* sv = (ObjectValue*) objects->at(i);
    Klass* k = java_lang_Class::as_Klass(sv->klass()->as_ConstantOopReadValue()->value()());
    Handle obj = sv->value();

    st.print("     object <" INTPTR_FORMAT "> of type ", p2i(sv->value()()));
    k->print_value_on(&st);
    assert(obj.not_null() || k->is_inline_klass() || realloc_failures, "reallocation was missed");
    if (obj.is_null()) {
      if (k->is_inline_klass()) {
        st.print(" is null");
      } else {
        st.print(" allocation failed");
      }
    } else {
      st.print(" allocated (" SIZE_FORMAT " bytes)", obj->size() * HeapWordSize);
    }
    st.cr();

    if (Verbose && !obj.is_null()) {
      k->oop_print_on(obj(), &st);
    }
  }
  tty->print_raw(st.freeze());
}

static bool rematerialize_objects(JavaThread* thread, int exec_mode, CompiledMethod* compiled_method,
                                  frame& deoptee, RegisterMap& map, GrowableArray<compiledVFrame*>* chunk,
                                  bool& deoptimized_objects) {
  bool realloc_failures = false;
  assert (chunk->at(0)->scope() != nullptr,"expect only compiled java frames");

  JavaThread* deoptee_thread = chunk->at(0)->thread();
  assert(exec_mode == Deoptimization::Unpack_none || (deoptee_thread == thread),
         "a frame can only be deoptimized by the owner thread");

  GrowableArray<ScopeValue*>* objects = chunk->at(0)->scope()->objects_to_rematerialize(deoptee, map);

  // The flag return_oop() indicates call sites which return oop
  // in compiled code. Such sites include java method calls,
  // runtime calls (for example, used to allocate new objects/arrays
  // on slow code path) and any other calls generated in compiled code.
  // It is not guaranteed that we can get such information here only
  // by analyzing bytecode in deoptimized frames. This is why this flag
  // is set during method compilation (see Compile::Process_OopMap_Node()).
  // If the previous frame was popped or if we are dispatching an exception,
  // we don't have an oop result.
  ScopeDesc* scope = chunk->at(0)->scope();
  bool save_oop_result = scope->return_oop() && !thread->popframe_forcing_deopt_reexecution() && (exec_mode == Deoptimization::Unpack_deopt);
  // In case of the return of multiple values, we must take care
  // of all oop return values.
  GrowableArray<Handle> return_oops;
  InlineKlass* vk = nullptr;
  if (save_oop_result && scope->return_scalarized()) {
    vk = InlineKlass::returned_inline_klass(map);
    if (vk != nullptr) {
      vk->save_oop_fields(map, return_oops);
      save_oop_result = false;
    }
  }
  if (save_oop_result) {
    // Reallocation may trigger GC. If deoptimization happened on return from
    // call which returns oop we need to save it since it is not in oopmap.
    oop result = deoptee.saved_oop_result(&map);
    assert(oopDesc::is_oop_or_null(result), "must be oop");
    return_oops.push(Handle(thread, result));
    assert(Universe::heap()->is_in_or_null(result), "must be heap pointer");
    if (TraceDeoptimization) {
      tty->print_cr("SAVED OOP RESULT " INTPTR_FORMAT " in thread " INTPTR_FORMAT, p2i(result), p2i(thread));
      tty->cr();
    }
  }
  if (objects != nullptr || vk != nullptr) {
    if (exec_mode == Deoptimization::Unpack_none) {
      assert(thread->thread_state() == _thread_in_vm, "assumption");
      JavaThread* THREAD = thread; // For exception macros.
      // Clear pending OOM if reallocation fails and return true indicating allocation failure
      if (vk != nullptr) {
        realloc_failures = Deoptimization::realloc_inline_type_result(vk, map, return_oops, CHECK_AND_CLEAR_(true));
      }
      if (objects != nullptr) {
        realloc_failures = realloc_failures || Deoptimization::realloc_objects(thread, &deoptee, &map, objects, CHECK_AND_CLEAR_(true));
        bool skip_internal = (compiled_method != nullptr) && !compiled_method->is_compiled_by_jvmci();
        Deoptimization::reassign_fields(&deoptee, &map, objects, realloc_failures, skip_internal, CHECK_AND_CLEAR_(true));
      }
      deoptimized_objects = true;
    } else {
      JavaThread* current = thread; // For JRT_BLOCK
      JRT_BLOCK
      if (vk != nullptr) {
        realloc_failures = Deoptimization::realloc_inline_type_result(vk, map, return_oops, THREAD);
      }
      if (objects != nullptr) {
        realloc_failures = realloc_failures || Deoptimization::realloc_objects(thread, &deoptee, &map, objects, THREAD);
        bool skip_internal = (compiled_method != nullptr) && !compiled_method->is_compiled_by_jvmci();
        Deoptimization::reassign_fields(&deoptee, &map, objects, realloc_failures, skip_internal, THREAD);
      }
      JRT_END
    }
    if (TraceDeoptimization) {
      print_objects(deoptee_thread, objects, realloc_failures);
    }
  }
  if (save_oop_result || vk != nullptr) {
    // Restore result.
    assert(return_oops.length() == 1, "no inline type");
    deoptee.set_saved_oop_result(&map, return_oops.pop()());
  }
  return realloc_failures;
}

static void restore_eliminated_locks(JavaThread* thread, GrowableArray<compiledVFrame*>* chunk, bool realloc_failures,
                                     frame& deoptee, int exec_mode, bool& deoptimized_objects) {
  JavaThread* deoptee_thread = chunk->at(0)->thread();
  assert(!EscapeBarrier::objs_are_deoptimized(deoptee_thread, deoptee.id()), "must relock just once");
  assert(thread == Thread::current(), "should be");
  HandleMark hm(thread);
#ifndef PRODUCT
  bool first = true;
#endif // !PRODUCT
  for (int i = 0; i < chunk->length(); i++) {
    compiledVFrame* cvf = chunk->at(i);
    assert (cvf->scope() != nullptr,"expect only compiled java frames");
    GrowableArray<MonitorInfo*>* monitors = cvf->monitors();
    if (monitors->is_nonempty()) {
      bool relocked = Deoptimization::relock_objects(thread, monitors, deoptee_thread, deoptee,
                                                     exec_mode, realloc_failures);
      deoptimized_objects = deoptimized_objects || relocked;
#ifndef PRODUCT
      if (PrintDeoptimizationDetails) {
        ResourceMark rm;
        stringStream st;
        for (int j = 0; j < monitors->length(); j++) {
          MonitorInfo* mi = monitors->at(j);
          if (mi->eliminated()) {
            if (first) {
              first = false;
              st.print_cr("RELOCK OBJECTS in thread " INTPTR_FORMAT, p2i(thread));
            }
            if (exec_mode == Deoptimization::Unpack_none) {
              ObjectMonitor* monitor = deoptee_thread->current_waiting_monitor();
              if (monitor != nullptr && monitor->object() == mi->owner()) {
                st.print_cr("     object <" INTPTR_FORMAT "> DEFERRED relocking after wait", p2i(mi->owner()));
                continue;
              }
            }
            if (mi->owner_is_scalar_replaced()) {
              Klass* k = java_lang_Class::as_Klass(mi->owner_klass());
              st.print_cr("     failed reallocation for klass %s", k->external_name());
            } else {
              st.print_cr("     object <" INTPTR_FORMAT "> locked", p2i(mi->owner()));
            }
          }
        }
        tty->print_raw(st.freeze());
      }
#endif // !PRODUCT
    }
  }
}

// Deoptimize objects, that is reallocate and relock them, just before they escape through JVMTI.
// The given vframes cover one physical frame.
bool Deoptimization::deoptimize_objects_internal(JavaThread* thread, GrowableArray<compiledVFrame*>* chunk,
                                                 bool& realloc_failures) {
  frame deoptee = chunk->at(0)->fr();
  JavaThread* deoptee_thread = chunk->at(0)->thread();
  CompiledMethod* cm = deoptee.cb()->as_compiled_method_or_null();
  RegisterMap map(chunk->at(0)->register_map());
  bool deoptimized_objects = false;

  bool const jvmci_enabled = JVMCI_ONLY(UseJVMCICompiler) NOT_JVMCI(false);

  // Reallocate the non-escaping objects and restore their fields.
  if (jvmci_enabled COMPILER2_PRESENT(|| (DoEscapeAnalysis && EliminateAllocations)
                                      || EliminateAutoBox || EnableVectorAggressiveReboxing)) {
    realloc_failures = rematerialize_objects(thread, Unpack_none, cm, deoptee, map, chunk, deoptimized_objects);
  }

  // MonitorInfo structures used in eliminate_locks are not GC safe.
  NoSafepointVerifier no_safepoint;

  // Now relock objects if synchronization on them was eliminated.
  if (jvmci_enabled COMPILER2_PRESENT(|| ((DoEscapeAnalysis || EliminateNestedLocks) && EliminateLocks))) {
    restore_eliminated_locks(thread, chunk, realloc_failures, deoptee, Unpack_none, deoptimized_objects);
  }
  return deoptimized_objects;
}
#endif // COMPILER2_OR_JVMCI

// This is factored, since it is both called from a JRT_LEAF (deoptimization) and a JRT_ENTRY (uncommon_trap)
Deoptimization::UnrollBlock* Deoptimization::fetch_unroll_info_helper(JavaThread* current, int exec_mode) {
  // When we get here we are about to unwind the deoptee frame. In order to
  // catch not yet safe to use frames, the following stack watermark barrier
  // poll will make such frames safe to use.
  StackWatermarkSet::before_unwind(current);

  // Note: there is a safepoint safety issue here. No matter whether we enter
  // via vanilla deopt or uncommon trap we MUST NOT stop at a safepoint once
  // the vframeArray is created.
  //

  // Allocate our special deoptimization ResourceMark
  DeoptResourceMark* dmark = new DeoptResourceMark(current);
  assert(current->deopt_mark() == nullptr, "Pending deopt!");
  current->set_deopt_mark(dmark);

  frame stub_frame = current->last_frame(); // Makes stack walkable as side effect
  RegisterMap map(current,
                  RegisterMap::UpdateMap::include,
                  RegisterMap::ProcessFrames::include,
                  RegisterMap::WalkContinuation::skip);
  RegisterMap dummy_map(current,
                        RegisterMap::UpdateMap::skip,
                        RegisterMap::ProcessFrames::include,
                        RegisterMap::WalkContinuation::skip);
  // Now get the deoptee with a valid map
  frame deoptee = stub_frame.sender(&map);
  // Set the deoptee nmethod
  assert(current->deopt_compiled_method() == nullptr, "Pending deopt!");
  CompiledMethod* cm = deoptee.cb()->as_compiled_method_or_null();
  current->set_deopt_compiled_method(cm);

  if (VerifyStack) {
    current->validate_frame_layout();
  }

  // Create a growable array of VFrames where each VFrame represents an inlined
  // Java frame.  This storage is allocated with the usual system arena.
  assert(deoptee.is_compiled_frame(), "Wrong frame type");
  GrowableArray<compiledVFrame*>* chunk = new GrowableArray<compiledVFrame*>(10);
  vframe* vf = vframe::new_vframe(&deoptee, &map, current);
  while (!vf->is_top()) {
    assert(vf->is_compiled_frame(), "Wrong frame type");
    chunk->push(compiledVFrame::cast(vf));
    vf = vf->sender();
  }
  assert(vf->is_compiled_frame(), "Wrong frame type");
  chunk->push(compiledVFrame::cast(vf));

  bool realloc_failures = false;

#if COMPILER2_OR_JVMCI
  bool const jvmci_enabled = JVMCI_ONLY(EnableJVMCI) NOT_JVMCI(false);

  // Reallocate the non-escaping objects and restore their fields. Then
  // relock objects if synchronization on them was eliminated.
  if (jvmci_enabled COMPILER2_PRESENT( || (DoEscapeAnalysis && EliminateAllocations)
                                       || EliminateAutoBox || EnableVectorAggressiveReboxing )) {
    bool unused;
    realloc_failures = rematerialize_objects(current, exec_mode, cm, deoptee, map, chunk, unused);
  }
#endif // COMPILER2_OR_JVMCI

  // Ensure that no safepoint is taken after pointers have been stored
  // in fields of rematerialized objects.  If a safepoint occurs from here on
  // out the java state residing in the vframeArray will be missed.
  // Locks may be rebaised in a safepoint.
  NoSafepointVerifier no_safepoint;

#if COMPILER2_OR_JVMCI
  if ((jvmci_enabled COMPILER2_PRESENT( || ((DoEscapeAnalysis || EliminateNestedLocks) && EliminateLocks) ))
      && !EscapeBarrier::objs_are_deoptimized(current, deoptee.id())) {
    bool unused;
    restore_eliminated_locks(current, chunk, realloc_failures, deoptee, exec_mode, unused);
  }
#endif // COMPILER2_OR_JVMCI

  ScopeDesc* trap_scope = chunk->at(0)->scope();
  Handle exceptionObject;
  if (trap_scope->rethrow_exception()) {
#ifndef PRODUCT
    if (PrintDeoptimizationDetails) {
      tty->print_cr("Exception to be rethrown in the interpreter for method %s::%s at bci %d", trap_scope->method()->method_holder()->name()->as_C_string(), trap_scope->method()->name()->as_C_string(), trap_scope->bci());
    }
#endif // !PRODUCT

    GrowableArray<ScopeValue*>* expressions = trap_scope->expressions();
    guarantee(expressions != nullptr && expressions->length() > 0, "must have exception to throw");
    ScopeValue* topOfStack = expressions->top();
    exceptionObject = StackValue::create_stack_value(&deoptee, &map, topOfStack)->get_obj();
    guarantee(exceptionObject() != nullptr, "exception oop can not be null");
  }

  vframeArray* array = create_vframeArray(current, deoptee, &map, chunk, realloc_failures);
#if COMPILER2_OR_JVMCI
  if (realloc_failures) {
    // This destroys all ScopedValue bindings.
    current->clear_scopedValueBindings();
    pop_frames_failed_reallocs(current, array);
  }
#endif

  assert(current->vframe_array_head() == nullptr, "Pending deopt!");
  current->set_vframe_array_head(array);

  // Now that the vframeArray has been created if we have any deferred local writes
  // added by jvmti then we can free up that structure as the data is now in the
  // vframeArray

  JvmtiDeferredUpdates::delete_updates_for_frame(current, array->original().id());

  // Compute the caller frame based on the sender sp of stub_frame and stored frame sizes info.
  CodeBlob* cb = stub_frame.cb();
  // Verify we have the right vframeArray
  assert(cb->frame_size() >= 0, "Unexpected frame size");
  intptr_t* unpack_sp = stub_frame.sp() + cb->frame_size();

  // If the deopt call site is a MethodHandle invoke call site we have
  // to adjust the unpack_sp.
  nmethod* deoptee_nm = deoptee.cb()->as_nmethod_or_null();
  if (deoptee_nm != nullptr && deoptee_nm->is_method_handle_return(deoptee.pc()))
    unpack_sp = deoptee.unextended_sp();

#ifdef ASSERT
  assert(cb->is_deoptimization_stub() ||
         cb->is_uncommon_trap_stub() ||
         strcmp("Stub<DeoptimizationStub.deoptimizationHandler>", cb->name()) == 0 ||
         strcmp("Stub<UncommonTrapStub.uncommonTrapHandler>", cb->name()) == 0,
         "unexpected code blob: %s", cb->name());
#endif

  // This is a guarantee instead of an assert because if vframe doesn't match
  // we will unpack the wrong deoptimized frame and wind up in strange places
  // where it will be very difficult to figure out what went wrong. Better
  // to die an early death here than some very obscure death later when the
  // trail is cold.
  // Note: on ia64 this guarantee can be fooled by frames with no memory stack
  // in that it will fail to detect a problem when there is one. This needs
  // more work in tiger timeframe.
  guarantee(array->unextended_sp() == unpack_sp, "vframe_array_head must contain the vframeArray to unpack");

  int number_of_frames = array->frames();

  // Compute the vframes' sizes.  Note that frame_sizes[] entries are ordered from outermost to innermost
  // virtual activation, which is the reverse of the elements in the vframes array.
  intptr_t* frame_sizes = NEW_C_HEAP_ARRAY(intptr_t, number_of_frames, mtCompiler);
  // +1 because we always have an interpreter return address for the final slot.
  address* frame_pcs = NEW_C_HEAP_ARRAY(address, number_of_frames + 1, mtCompiler);
  int popframe_extra_args = 0;
  // Create an interpreter return address for the stub to use as its return
  // address so the skeletal frames are perfectly walkable
  frame_pcs[number_of_frames] = Interpreter::deopt_entry(vtos, 0);

  // PopFrame requires that the preserved incoming arguments from the recently-popped topmost
  // activation be put back on the expression stack of the caller for reexecution
  if (JvmtiExport::can_pop_frame() && current->popframe_forcing_deopt_reexecution()) {
    popframe_extra_args = in_words(current->popframe_preserved_args_size_in_words());
  }

  // Find the current pc for sender of the deoptee. Since the sender may have been deoptimized
  // itself since the deoptee vframeArray was created we must get a fresh value of the pc rather
  // than simply use array->sender.pc(). This requires us to walk the current set of frames
  //
  frame deopt_sender = stub_frame.sender(&dummy_map); // First is the deoptee frame
  deopt_sender = deopt_sender.sender(&dummy_map);     // Now deoptee caller

  // It's possible that the number of parameters at the call site is
  // different than number of arguments in the callee when method
  // handles are used.  If the caller is interpreted get the real
  // value so that the proper amount of space can be added to it's
  // frame.
  bool caller_was_method_handle = false;
  if (deopt_sender.is_interpreted_frame()) {
    methodHandle method(current, deopt_sender.interpreter_frame_method());
    Bytecode_invoke cur = Bytecode_invoke_check(method, deopt_sender.interpreter_frame_bci());
    if (cur.is_invokedynamic() || cur.is_invokehandle()) {
      // Method handle invokes may involve fairly arbitrary chains of
      // calls so it's impossible to know how much actual space the
      // caller has for locals.
      caller_was_method_handle = true;
    }
  }

  //
  // frame_sizes/frame_pcs[0] oldest frame (int or c2i)
  // frame_sizes/frame_pcs[1] next oldest frame (int)
  // frame_sizes/frame_pcs[n] youngest frame (int)
  //
  // Now a pc in frame_pcs is actually the return address to the frame's caller (a frame
  // owns the space for the return address to it's caller).  Confusing ain't it.
  //
  // The vframe array can address vframes with indices running from
  // 0.._frames-1. Index  0 is the youngest frame and _frame - 1 is the oldest (root) frame.
  // When we create the skeletal frames we need the oldest frame to be in the zero slot
  // in the frame_sizes/frame_pcs so the assembly code can do a trivial walk.
  // so things look a little strange in this loop.
  //
  int callee_parameters = 0;
  int callee_locals = 0;
  for (int index = 0; index < array->frames(); index++ ) {
    // frame[number_of_frames - 1 ] = on_stack_size(youngest)
    // frame[number_of_frames - 2 ] = on_stack_size(sender(youngest))
    // frame[number_of_frames - 3 ] = on_stack_size(sender(sender(youngest)))
    frame_sizes[number_of_frames - 1 - index] = BytesPerWord * array->element(index)->on_stack_size(callee_parameters,
                                                                                                    callee_locals,
                                                                                                    index == 0,
                                                                                                    popframe_extra_args);
    // This pc doesn't have to be perfect just good enough to identify the frame
    // as interpreted so the skeleton frame will be walkable
    // The correct pc will be set when the skeleton frame is completely filled out
    // The final pc we store in the loop is wrong and will be overwritten below
    frame_pcs[number_of_frames - 1 - index ] = Interpreter::deopt_entry(vtos, 0) - frame::pc_return_offset;

    callee_parameters = array->element(index)->method()->size_of_parameters();
    callee_locals = array->element(index)->method()->max_locals();
    popframe_extra_args = 0;
  }

  // Compute whether the root vframe returns a float or double value.
  BasicType return_type;
  {
    methodHandle method(current, array->element(0)->method());
    Bytecode_invoke invoke = Bytecode_invoke_check(method, array->element(0)->bci());
    return_type = invoke.is_valid() ? invoke.result_type() : T_ILLEGAL;
  }

  // Compute information for handling adapters and adjusting the frame size of the caller.
  int caller_adjustment = 0;

  // Compute the amount the oldest interpreter frame will have to adjust
  // its caller's stack by. If the caller is a compiled frame then
  // we pretend that the callee has no parameters so that the
  // extension counts for the full amount of locals and not just
  // locals-parms. This is because without a c2i adapter the parm
  // area as created by the compiled frame will not be usable by
  // the interpreter. (Depending on the calling convention there
  // may not even be enough space).

  // QQQ I'd rather see this pushed down into last_frame_adjust
  // and have it take the sender (aka caller).

  if (!deopt_sender.is_interpreted_frame() || caller_was_method_handle) {
    caller_adjustment = last_frame_adjust(0, callee_locals);
  } else if (callee_locals > callee_parameters) {
    // The caller frame may need extending to accommodate
    // non-parameter locals of the first unpacked interpreted frame.
    // Compute that adjustment.
    caller_adjustment = last_frame_adjust(callee_parameters, callee_locals);
  }

  // If the sender is deoptimized we must retrieve the address of the handler
  // since the frame will "magically" show the original pc before the deopt
  // and we'd undo the deopt.

  frame_pcs[0] = Continuation::is_cont_barrier_frame(deoptee) ? StubRoutines::cont_returnBarrier() : deopt_sender.raw_pc();
  if (Continuation::is_continuation_enterSpecial(deopt_sender)) {
    ContinuationEntry::from_frame(deopt_sender)->set_argsize(0);
  }

  assert(CodeCache::find_blob(frame_pcs[0]) != nullptr, "bad pc");

#if INCLUDE_JVMCI
  if (exceptionObject() != nullptr) {
    current->set_exception_oop(exceptionObject());
    exec_mode = Unpack_exception;
  }
#endif

  if (current->frames_to_pop_failed_realloc() > 0 && exec_mode != Unpack_uncommon_trap) {
    assert(current->has_pending_exception(), "should have thrown OOME");
    current->set_exception_oop(current->pending_exception());
    current->clear_pending_exception();
    exec_mode = Unpack_exception;
  }

#if INCLUDE_JVMCI
  if (current->frames_to_pop_failed_realloc() > 0) {
    current->set_pending_monitorenter(false);
  }
#endif

  UnrollBlock* info = new UnrollBlock(array->frame_size() * BytesPerWord,
                                      caller_adjustment * BytesPerWord,
                                      caller_was_method_handle ? 0 : callee_parameters,
                                      number_of_frames,
                                      frame_sizes,
                                      frame_pcs,
                                      return_type,
                                      exec_mode);
  // On some platforms, we need a way to pass some platform dependent
  // information to the unpacking code so the skeletal frames come out
  // correct (initial fp value, unextended sp, ...)
  info->set_initial_info((intptr_t) array->sender().initial_deoptimization_info());

  if (array->frames() > 1) {
    if (VerifyStack && TraceDeoptimization) {
      tty->print_cr("Deoptimizing method containing inlining");
    }
  }

  array->set_unroll_block(info);
  return info;
}

// Called to cleanup deoptimization data structures in normal case
// after unpacking to stack and when stack overflow error occurs
void Deoptimization::cleanup_deopt_info(JavaThread *thread,
                                        vframeArray *array) {

  // Get array if coming from exception
  if (array == nullptr) {
    array = thread->vframe_array_head();
  }
  thread->set_vframe_array_head(nullptr);

  // Free the previous UnrollBlock
  vframeArray* old_array = thread->vframe_array_last();
  thread->set_vframe_array_last(array);

  if (old_array != nullptr) {
    UnrollBlock* old_info = old_array->unroll_block();
    old_array->set_unroll_block(nullptr);
    delete old_info;
    delete old_array;
  }

  // Deallocate any resource creating in this routine and any ResourceObjs allocated
  // inside the vframeArray (StackValueCollections)

  delete thread->deopt_mark();
  thread->set_deopt_mark(nullptr);
  thread->set_deopt_compiled_method(nullptr);


  if (JvmtiExport::can_pop_frame()) {
    // Regardless of whether we entered this routine with the pending
    // popframe condition bit set, we should always clear it now
    thread->clear_popframe_condition();
  }

  // unpack_frames() is called at the end of the deoptimization handler
  // and (in C2) at the end of the uncommon trap handler. Note this fact
  // so that an asynchronous stack walker can work again. This counter is
  // incremented at the beginning of fetch_unroll_info() and (in C2) at
  // the beginning of uncommon_trap().
  thread->dec_in_deopt_handler();
}

// Moved from cpu directories because none of the cpus has callee save values.
// If a cpu implements callee save values, move this to deoptimization_<cpu>.cpp.
void Deoptimization::unwind_callee_save_values(frame* f, vframeArray* vframe_array) {

  // This code is sort of the equivalent of C2IAdapter::setup_stack_frame back in
  // the days we had adapter frames. When we deoptimize a situation where a
  // compiled caller calls a compiled caller will have registers it expects
  // to survive the call to the callee. If we deoptimize the callee the only
  // way we can restore these registers is to have the oldest interpreter
  // frame that we create restore these values. That is what this routine
  // will accomplish.

  // At the moment we have modified c2 to not have any callee save registers
  // so this problem does not exist and this routine is just a place holder.

  assert(f->is_interpreted_frame(), "must be interpreted");
}

#ifndef PRODUCT
static bool falls_through(Bytecodes::Code bc) {
  switch (bc) {
    // List may be incomplete.  Here we really only care about bytecodes where compiled code
    // can deoptimize.
    case Bytecodes::_goto:
    case Bytecodes::_goto_w:
    case Bytecodes::_athrow:
      return false;
    default:
      return true;
  }
}
#endif

// Return BasicType of value being returned
JRT_LEAF(BasicType, Deoptimization::unpack_frames(JavaThread* thread, int exec_mode))
  assert(thread == JavaThread::current(), "pre-condition");

  // We are already active in the special DeoptResourceMark any ResourceObj's we
  // allocate will be freed at the end of the routine.

  // JRT_LEAF methods don't normally allocate handles and there is a
  // NoHandleMark to enforce that. It is actually safe to use Handles
  // in a JRT_LEAF method, and sometimes desirable, but to do so we
  // must use ResetNoHandleMark to bypass the NoHandleMark, and
  // then use a HandleMark to ensure any Handles we do create are
  // cleaned up in this scope.
  ResetNoHandleMark rnhm;
  HandleMark hm(thread);

  frame stub_frame = thread->last_frame();

  Continuation::notify_deopt(thread, stub_frame.sp());

  // Since the frame to unpack is the top frame of this thread, the vframe_array_head
  // must point to the vframeArray for the unpack frame.
  vframeArray* array = thread->vframe_array_head();
  UnrollBlock* info = array->unroll_block();

  // We set the last_Java frame. But the stack isn't really parsable here. So we
  // clear it to make sure JFR understands not to try and walk stacks from events
  // in here.
  intptr_t* sp = thread->frame_anchor()->last_Java_sp();
  thread->frame_anchor()->set_last_Java_sp(nullptr);

  // Unpack the interpreter frames and any adapter frame (c2 only) we might create.
  array->unpack_to_stack(stub_frame, exec_mode, info->caller_actual_parameters());

  thread->frame_anchor()->set_last_Java_sp(sp);

  BasicType bt = info->return_type();

  // If we have an exception pending, claim that the return type is an oop
  // so the deopt_blob does not overwrite the exception_oop.

  if (exec_mode == Unpack_exception)
    bt = T_OBJECT;

  // Cleanup thread deopt data
  cleanup_deopt_info(thread, array);

#ifndef PRODUCT
  if (VerifyStack) {
    ResourceMark res_mark;
    // Clear pending exception to not break verification code (restored afterwards)
    PreserveExceptionMark pm(thread);

    thread->validate_frame_layout();

    // Verify that the just-unpacked frames match the interpreter's
    // notions of expression stack and locals
    vframeArray* cur_array = thread->vframe_array_last();
    RegisterMap rm(thread,
                   RegisterMap::UpdateMap::skip,
                   RegisterMap::ProcessFrames::include,
                   RegisterMap::WalkContinuation::skip);
    rm.set_include_argument_oops(false);
    bool is_top_frame = true;
    int callee_size_of_parameters = 0;
    int callee_max_locals = 0;
    for (int i = 0; i < cur_array->frames(); i++) {
      vframeArrayElement* el = cur_array->element(i);
      frame* iframe = el->iframe();
      guarantee(iframe->is_interpreted_frame(), "Wrong frame type");

      // Get the oop map for this bci
      InterpreterOopMap mask;
      int cur_invoke_parameter_size = 0;
      bool try_next_mask = false;
      int next_mask_expression_stack_size = -1;
      int top_frame_expression_stack_adjustment = 0;
      methodHandle mh(thread, iframe->interpreter_frame_method());
      OopMapCache::compute_one_oop_map(mh, iframe->interpreter_frame_bci(), &mask);
      BytecodeStream str(mh, iframe->interpreter_frame_bci());
      int max_bci = mh->code_size();
      // Get to the next bytecode if possible
      assert(str.bci() < max_bci, "bci in interpreter frame out of bounds");
      // Check to see if we can grab the number of outgoing arguments
      // at an uncommon trap for an invoke (where the compiler
      // generates debug info before the invoke has executed)
      Bytecodes::Code cur_code = str.next();
      Bytecodes::Code next_code = Bytecodes::_shouldnotreachhere;
      if (Bytecodes::is_invoke(cur_code)) {
        Bytecode_invoke invoke(mh, iframe->interpreter_frame_bci());
        cur_invoke_parameter_size = invoke.size_of_parameters();
        if (i != 0 && !invoke.is_invokedynamic() && MethodHandles::has_member_arg(invoke.klass(), invoke.name())) {
          callee_size_of_parameters++;
        }
      }
      if (str.bci() < max_bci) {
        next_code = str.next();
        if (next_code >= 0) {
          // The interpreter oop map generator reports results before
          // the current bytecode has executed except in the case of
          // calls. It seems to be hard to tell whether the compiler
          // has emitted debug information matching the "state before"
          // a given bytecode or the state after, so we try both
          if (!Bytecodes::is_invoke(cur_code) && falls_through(cur_code)) {
            // Get expression stack size for the next bytecode
            InterpreterOopMap next_mask;
            OopMapCache::compute_one_oop_map(mh, str.bci(), &next_mask);
            next_mask_expression_stack_size = next_mask.expression_stack_size();
            if (Bytecodes::is_invoke(next_code)) {
              Bytecode_invoke invoke(mh, str.bci());
              next_mask_expression_stack_size += invoke.size_of_parameters();
            }
            // Need to subtract off the size of the result type of
            // the bytecode because this is not described in the
            // debug info but returned to the interpreter in the TOS
            // caching register
            BasicType bytecode_result_type = Bytecodes::result_type(cur_code);
            if (bytecode_result_type != T_ILLEGAL) {
              top_frame_expression_stack_adjustment = type2size[bytecode_result_type];
            }
            assert(top_frame_expression_stack_adjustment >= 0, "stack adjustment must be positive");
            try_next_mask = true;
          }
        }
      }

      // Verify stack depth and oops in frame
      // This assertion may be dependent on the platform we're running on and may need modification (tested on x86 and sparc)
      if (!(
            /* SPARC */
            (iframe->interpreter_frame_expression_stack_size() == mask.expression_stack_size() + callee_size_of_parameters) ||
            /* x86 */
            (iframe->interpreter_frame_expression_stack_size() == mask.expression_stack_size() + callee_max_locals) ||
            (try_next_mask &&
             (iframe->interpreter_frame_expression_stack_size() == (next_mask_expression_stack_size -
                                                                    top_frame_expression_stack_adjustment))) ||
            (is_top_frame && (exec_mode == Unpack_exception) && iframe->interpreter_frame_expression_stack_size() == 0) ||
            (is_top_frame && (exec_mode == Unpack_uncommon_trap || exec_mode == Unpack_reexecute || el->should_reexecute()) &&
             (iframe->interpreter_frame_expression_stack_size() == mask.expression_stack_size() + cur_invoke_parameter_size))
            )) {
        {
          // Print out some information that will help us debug the problem
          tty->print_cr("Wrong number of expression stack elements during deoptimization");
          tty->print_cr("  Error occurred while verifying frame %d (0..%d, 0 is topmost)", i, cur_array->frames() - 1);
          tty->print_cr("  Current code %s", Bytecodes::name(cur_code));
          if (try_next_mask) {
            tty->print_cr("  Next code %s", Bytecodes::name(next_code));
          }
          tty->print_cr("  Fabricated interpreter frame had %d expression stack elements",
                        iframe->interpreter_frame_expression_stack_size());
          tty->print_cr("  Interpreter oop map had %d expression stack elements", mask.expression_stack_size());
          tty->print_cr("  try_next_mask = %d", try_next_mask);
          tty->print_cr("  next_mask_expression_stack_size = %d", next_mask_expression_stack_size);
          tty->print_cr("  callee_size_of_parameters = %d", callee_size_of_parameters);
          tty->print_cr("  callee_max_locals = %d", callee_max_locals);
          tty->print_cr("  top_frame_expression_stack_adjustment = %d", top_frame_expression_stack_adjustment);
          tty->print_cr("  exec_mode = %d", exec_mode);
          tty->print_cr("  cur_invoke_parameter_size = %d", cur_invoke_parameter_size);
          tty->print_cr("  Thread = " INTPTR_FORMAT ", thread ID = %d", p2i(thread), thread->osthread()->thread_id());
          tty->print_cr("  Interpreted frames:");
          for (int k = 0; k < cur_array->frames(); k++) {
            vframeArrayElement* el = cur_array->element(k);
            tty->print_cr("    %s (bci %d)", el->method()->name_and_sig_as_C_string(), el->bci());
          }
          cur_array->print_on_2(tty);
        }
        guarantee(false, "wrong number of expression stack elements during deopt");
      }
      VerifyOopClosure verify;
      iframe->oops_interpreted_do(&verify, &rm, false);
      callee_size_of_parameters = mh->size_of_parameters();
      callee_max_locals = mh->max_locals();
      is_top_frame = false;
    }
  }
#endif // !PRODUCT

  return bt;
JRT_END

class DeoptimizeMarkedClosure : public HandshakeClosure {
 public:
  DeoptimizeMarkedClosure() : HandshakeClosure("Deoptimize") {}
  void do_thread(Thread* thread) {
    JavaThread* jt = JavaThread::cast(thread);
    jt->deoptimize_marked_methods();
  }
};

void Deoptimization::deoptimize_all_marked() {
  ResourceMark rm;

  // Make the dependent methods not entrant
  CodeCache::make_marked_nmethods_deoptimized();

  DeoptimizeMarkedClosure deopt;
  if (SafepointSynchronize::is_at_safepoint()) {
    Threads::java_threads_do(&deopt);
  } else {
    Handshake::execute(&deopt);
  }
}

Deoptimization::DeoptAction Deoptimization::_unloaded_action
  = Deoptimization::Action_reinterpret;

#if INCLUDE_JVMCI
template<typename CacheType>
class BoxCacheBase : public CHeapObj<mtCompiler> {
protected:
  static InstanceKlass* find_cache_klass(Thread* thread, Symbol* klass_name) {
    ResourceMark rm(thread);
    char* klass_name_str = klass_name->as_C_string();
    InstanceKlass* ik = SystemDictionary::find_instance_klass(thread, klass_name, Handle(), Handle());
    guarantee(ik != nullptr, "%s must be loaded", klass_name_str);
    if (!ik->is_in_error_state()) {
      guarantee(ik->is_initialized(), "%s must be initialized", klass_name_str);
      CacheType::compute_offsets(ik);
    }
    return ik;
  }
};

template<typename PrimitiveType, typename CacheType, typename BoxType> class BoxCache  : public BoxCacheBase<CacheType> {
  PrimitiveType _low;
  PrimitiveType _high;
  jobject _cache;
protected:
  static BoxCache<PrimitiveType, CacheType, BoxType> *_singleton;
  BoxCache(Thread* thread) {
    InstanceKlass* ik = BoxCacheBase<CacheType>::find_cache_klass(thread, CacheType::symbol());
    if (ik->is_in_error_state()) {
      _low = 1;
      _high = 0;
      _cache = nullptr;
    } else {
      objArrayOop cache = CacheType::cache(ik);
      assert(cache->length() > 0, "Empty cache");
      _low = BoxType::value(cache->obj_at(0));
      _high = _low + cache->length() - 1;
      _cache = JNIHandles::make_global(Handle(thread, cache));
    }
  }
  ~BoxCache() {
    JNIHandles::destroy_global(_cache);
  }
public:
  static BoxCache<PrimitiveType, CacheType, BoxType>* singleton(Thread* thread) {
    if (_singleton == nullptr) {
      BoxCache<PrimitiveType, CacheType, BoxType>* s = new BoxCache<PrimitiveType, CacheType, BoxType>(thread);
      if (!Atomic::replace_if_null(&_singleton, s)) {
        delete s;
      }
    }
    return _singleton;
  }
  oop lookup(PrimitiveType value) {
    if (_low <= value && value <= _high) {
      int offset = value - _low;
      return objArrayOop(JNIHandles::resolve_non_null(_cache))->obj_at(offset);
    }
    return nullptr;
  }
  oop lookup_raw(intptr_t raw_value, bool& cache_init_error) {
    if (_cache == nullptr) {
      cache_init_error = true;
      return nullptr;
    }
    // Have to cast to avoid little/big-endian problems.
    if (sizeof(PrimitiveType) > sizeof(jint)) {
      jlong value = (jlong)raw_value;
      return lookup(value);
    }
    PrimitiveType value = (PrimitiveType)*((jint*)&raw_value);
    return lookup(value);
  }
};

typedef BoxCache<jint, java_lang_Integer_IntegerCache, java_lang_Integer> IntegerBoxCache;
typedef BoxCache<jlong, java_lang_Long_LongCache, java_lang_Long> LongBoxCache;
typedef BoxCache<jchar, java_lang_Character_CharacterCache, java_lang_Character> CharacterBoxCache;
typedef BoxCache<jshort, java_lang_Short_ShortCache, java_lang_Short> ShortBoxCache;
typedef BoxCache<jbyte, java_lang_Byte_ByteCache, java_lang_Byte> ByteBoxCache;

template<> BoxCache<jint, java_lang_Integer_IntegerCache, java_lang_Integer>* BoxCache<jint, java_lang_Integer_IntegerCache, java_lang_Integer>::_singleton = nullptr;
template<> BoxCache<jlong, java_lang_Long_LongCache, java_lang_Long>* BoxCache<jlong, java_lang_Long_LongCache, java_lang_Long>::_singleton = nullptr;
template<> BoxCache<jchar, java_lang_Character_CharacterCache, java_lang_Character>* BoxCache<jchar, java_lang_Character_CharacterCache, java_lang_Character>::_singleton = nullptr;
template<> BoxCache<jshort, java_lang_Short_ShortCache, java_lang_Short>* BoxCache<jshort, java_lang_Short_ShortCache, java_lang_Short>::_singleton = nullptr;
template<> BoxCache<jbyte, java_lang_Byte_ByteCache, java_lang_Byte>* BoxCache<jbyte, java_lang_Byte_ByteCache, java_lang_Byte>::_singleton = nullptr;

class BooleanBoxCache : public BoxCacheBase<java_lang_Boolean> {
  jobject _true_cache;
  jobject _false_cache;
protected:
  static BooleanBoxCache *_singleton;
  BooleanBoxCache(Thread *thread) {
    InstanceKlass* ik = find_cache_klass(thread, java_lang_Boolean::symbol());
    if (ik->is_in_error_state()) {
      _true_cache = nullptr;
      _false_cache = nullptr;
    } else {
      _true_cache = JNIHandles::make_global(Handle(thread, java_lang_Boolean::get_TRUE(ik)));
      _false_cache = JNIHandles::make_global(Handle(thread, java_lang_Boolean::get_FALSE(ik)));
    }
  }
  ~BooleanBoxCache() {
    JNIHandles::destroy_global(_true_cache);
    JNIHandles::destroy_global(_false_cache);
  }
public:
  static BooleanBoxCache* singleton(Thread* thread) {
    if (_singleton == nullptr) {
      BooleanBoxCache* s = new BooleanBoxCache(thread);
      if (!Atomic::replace_if_null(&_singleton, s)) {
        delete s;
      }
    }
    return _singleton;
  }
  oop lookup_raw(intptr_t raw_value, bool& cache_in_error) {
    if (_true_cache == nullptr) {
      cache_in_error = true;
      return nullptr;
    }
    // Have to cast to avoid little/big-endian problems.
    jboolean value = (jboolean)*((jint*)&raw_value);
    return lookup(value);
  }
  oop lookup(jboolean value) {
    if (value != 0) {
      return JNIHandles::resolve_non_null(_true_cache);
    }
    return JNIHandles::resolve_non_null(_false_cache);
  }
};

BooleanBoxCache* BooleanBoxCache::_singleton = nullptr;

oop Deoptimization::get_cached_box(AutoBoxObjectValue* bv, frame* fr, RegisterMap* reg_map, bool& cache_init_error, TRAPS) {
   Klass* k = java_lang_Class::as_Klass(bv->klass()->as_ConstantOopReadValue()->value()());
   BasicType box_type = vmClasses::box_klass_type(k);
   if (box_type != T_OBJECT) {
     StackValue* value = StackValue::create_stack_value(fr, reg_map, bv->field_at(box_type == T_LONG ? 1 : 0));
     switch(box_type) {
       case T_INT:     return IntegerBoxCache::singleton(THREAD)->lookup_raw(value->get_intptr(), cache_init_error);
       case T_CHAR:    return CharacterBoxCache::singleton(THREAD)->lookup_raw(value->get_intptr(), cache_init_error);
       case T_SHORT:   return ShortBoxCache::singleton(THREAD)->lookup_raw(value->get_intptr(), cache_init_error);
       case T_BYTE:    return ByteBoxCache::singleton(THREAD)->lookup_raw(value->get_intptr(), cache_init_error);
       case T_BOOLEAN: return BooleanBoxCache::singleton(THREAD)->lookup_raw(value->get_intptr(), cache_init_error);
       case T_LONG:    return LongBoxCache::singleton(THREAD)->lookup_raw(value->get_intptr(), cache_init_error);
       default:;
     }
   }
   return nullptr;
}
#endif // INCLUDE_JVMCI

#if COMPILER2_OR_JVMCI
bool Deoptimization::realloc_objects(JavaThread* thread, frame* fr, RegisterMap* reg_map, GrowableArray<ScopeValue*>* objects, TRAPS) {
  Handle pending_exception(THREAD, thread->pending_exception());
  const char* exception_file = thread->exception_file();
  int exception_line = thread->exception_line();
  thread->clear_pending_exception();

  bool failures = false;

  for (int i = 0; i < objects->length(); i++) {
    assert(objects->at(i)->is_object(), "invalid debug information");
    ObjectValue* sv = (ObjectValue*) objects->at(i);
    Klass* k = java_lang_Class::as_Klass(sv->klass()->as_ConstantOopReadValue()->value()());

    // Check if the object may be null and has an additional is_init input that needs
    // to be checked before using the field values. Skip re-allocation if it is null.
    if (sv->maybe_null()) {
      assert(k->is_inline_klass(), "must be an inline klass");
      intptr_t init_value = StackValue::create_stack_value(fr, reg_map, sv->is_init())->get_int();
      jint is_init = (jint)*((jint*)&init_value);
      if (is_init == 0) {
        continue;
      }
    }

    oop obj = nullptr;
    bool cache_init_error = false;
    if (k->is_instance_klass()) {
#if INCLUDE_JVMCI
      CompiledMethod* cm = fr->cb()->as_compiled_method_or_null();
      if (cm->is_compiled_by_jvmci() && sv->is_auto_box()) {
        AutoBoxObjectValue* abv = (AutoBoxObjectValue*) sv;
        obj = get_cached_box(abv, fr, reg_map, cache_init_error, THREAD);
        if (obj != nullptr) {
          // Set the flag to indicate the box came from a cache, so that we can skip the field reassignment for it.
          abv->set_cached(true);
        } else if (cache_init_error) {
          // Results in an OOME which is valid (as opposed to a class initialization error)
          // and is fine for the rare case a cache initialization failing.
          failures = true;
        }
      }
#endif // INCLUDE_JVMCI

      InstanceKlass* ik = InstanceKlass::cast(k);
      if (obj == nullptr && !cache_init_error) {
#if COMPILER2_OR_JVMCI
        if (EnableVectorSupport && VectorSupport::is_vector(ik)) {
          obj = VectorSupport::allocate_vector(ik, fr, reg_map, sv, THREAD);
        } else {
          obj = ik->allocate_instance(THREAD);
        }
#else
        obj = ik->allocate_instance(THREAD);
#endif // COMPILER2_OR_JVMCI
      }
    } else if (k->is_flatArray_klass()) {
      FlatArrayKlass* ak = FlatArrayKlass::cast(k);
      // Inline type array must be zeroed because not all memory is reassigned
      obj = ak->allocate(sv->field_size(), THREAD);
    } else if (k->is_typeArray_klass()) {
      TypeArrayKlass* ak = TypeArrayKlass::cast(k);
      assert(sv->field_size() % type2size[ak->element_type()] == 0, "non-integral array length");
      int len = sv->field_size() / type2size[ak->element_type()];
      obj = ak->allocate(len, THREAD);
    } else if (k->is_objArray_klass()) {
      ObjArrayKlass* ak = ObjArrayKlass::cast(k);
      obj = ak->allocate(sv->field_size(), THREAD);
    }

    if (obj == nullptr) {
      failures = true;
    }

    assert(sv->value().is_null(), "redundant reallocation");
    assert(obj != nullptr || HAS_PENDING_EXCEPTION || cache_init_error, "allocation should succeed or we should get an exception");
    CLEAR_PENDING_EXCEPTION;
    sv->set_value(obj);
  }

  if (failures) {
    THROW_OOP_(Universe::out_of_memory_error_realloc_objects(), failures);
  } else if (pending_exception.not_null()) {
    thread->set_pending_exception(pending_exception(), exception_file, exception_line);
  }

  return failures;
}

// We're deoptimizing at the return of a call, inline type fields are
// in registers. When we go back to the interpreter, it will expect a
// reference to an inline type instance. Allocate and initialize it from
// the register values here.
bool Deoptimization::realloc_inline_type_result(InlineKlass* vk, const RegisterMap& map, GrowableArray<Handle>& return_oops, TRAPS) {
  oop new_vt = vk->realloc_result(map, return_oops, THREAD);
  if (new_vt == nullptr) {
    CLEAR_PENDING_EXCEPTION;
    THROW_OOP_(Universe::out_of_memory_error_realloc_objects(), true);
  }
  return_oops.clear();
  return_oops.push(Handle(THREAD, new_vt));
  return false;
}

#if INCLUDE_JVMCI
/**
 * For primitive types whose kind gets "erased" at runtime (shorts become stack ints),
 * we need to somehow be able to recover the actual kind to be able to write the correct
 * amount of bytes.
 * For that purpose, this method assumes that, for an entry spanning n bytes at index i,
 * the entries at index n + 1 to n + i are 'markers'.
 * For example, if we were writing a short at index 4 of a byte array of size 8, the
 * expected form of the array would be:
 *
 * {b0, b1, b2, b3, INT, marker, b6, b7}
 *
 * Thus, in order to get back the size of the entry, we simply need to count the number
 * of marked entries
 *
 * @param virtualArray the virtualized byte array
 * @param i index of the virtual entry we are recovering
 * @return The number of bytes the entry spans
 */
static int count_number_of_bytes_for_entry(ObjectValue *virtualArray, int i) {
  int index = i;
  while (++index < virtualArray->field_size() &&
           virtualArray->field_at(index)->is_marker()) {}
  return index - i;
}

/**
 * If there was a guarantee for byte array to always start aligned to a long, we could
 * do a simple check on the parity of the index. Unfortunately, that is not always the
 * case. Thus, we check alignment of the actual address we are writing to.
 * In the unlikely case index 0 is 5-aligned for example, it would then be possible to
 * write a long to index 3.
 */
static jbyte* check_alignment_get_addr(typeArrayOop obj, int index, int expected_alignment) {
    jbyte* res = obj->byte_at_addr(index);
    assert((((intptr_t) res) % expected_alignment) == 0, "Non-aligned write");
    return res;
}

static void byte_array_put(typeArrayOop obj, StackValue* value, int index, int byte_count) {
  switch (byte_count) {
    case 1:
      obj->byte_at_put(index, (jbyte) value->get_jint());
      break;
    case 2:
      *((jshort *) check_alignment_get_addr(obj, index, 2)) = (jshort) value->get_jint();
      break;
    case 4:
      *((jint *) check_alignment_get_addr(obj, index, 4)) = value->get_jint();
      break;
    case 8:
      *((jlong *) check_alignment_get_addr(obj, index, 8)) = (jlong) value->get_intptr();
      break;
    default:
      ShouldNotReachHere();
  }
}
#endif // INCLUDE_JVMCI


// restore elements of an eliminated type array
void Deoptimization::reassign_type_array_elements(frame* fr, RegisterMap* reg_map, ObjectValue* sv, typeArrayOop obj, BasicType type) {
  int index = 0;

  for (int i = 0; i < sv->field_size(); i++) {
    StackValue* value = StackValue::create_stack_value(fr, reg_map, sv->field_at(i));
    switch(type) {
    case T_LONG: case T_DOUBLE: {
      assert(value->type() == T_INT, "Agreement.");
      StackValue* low =
        StackValue::create_stack_value(fr, reg_map, sv->field_at(++i));
#ifdef _LP64
      jlong res = (jlong)low->get_intptr();
#else
      jlong res = jlong_from(value->get_jint(), low->get_jint());
#endif
      obj->long_at_put(index, res);
      break;
    }

    case T_INT: case T_FLOAT: { // 4 bytes.
      assert(value->type() == T_INT, "Agreement.");
      bool big_value = false;
      if (i + 1 < sv->field_size() && type == T_INT) {
        if (sv->field_at(i)->is_location()) {
          Location::Type type = ((LocationValue*) sv->field_at(i))->location().type();
          if (type == Location::dbl || type == Location::lng) {
            big_value = true;
          }
        } else if (sv->field_at(i)->is_constant_int()) {
          ScopeValue* next_scope_field = sv->field_at(i + 1);
          if (next_scope_field->is_constant_long() || next_scope_field->is_constant_double()) {
            big_value = true;
          }
        }
      }

      if (big_value) {
        StackValue* low = StackValue::create_stack_value(fr, reg_map, sv->field_at(++i));
  #ifdef _LP64
        jlong res = (jlong)low->get_intptr();
  #else
        jlong res = jlong_from(value->get_jint(), low->get_jint());
  #endif
        obj->int_at_put(index, *(jint*)&res);
        obj->int_at_put(++index, *((jint*)&res + 1));
      } else {
        obj->int_at_put(index, value->get_jint());
      }
      break;
    }

    case T_SHORT:
      assert(value->type() == T_INT, "Agreement.");
      obj->short_at_put(index, (jshort)value->get_jint());
      break;

    case T_CHAR:
      assert(value->type() == T_INT, "Agreement.");
      obj->char_at_put(index, (jchar)value->get_jint());
      break;

    case T_BYTE: {
      assert(value->type() == T_INT, "Agreement.");
#if INCLUDE_JVMCI
      // The value we get is erased as a regular int. We will need to find its actual byte count 'by hand'.
      int byte_count = count_number_of_bytes_for_entry(sv, i);
      byte_array_put(obj, value, index, byte_count);
      // According to byte_count contract, the values from i + 1 to i + byte_count are illegal values. Skip.
      i += byte_count - 1; // Balance the loop counter.
      index += byte_count;
      // index has been updated so continue at top of loop
      continue;
#else
      obj->byte_at_put(index, (jbyte)value->get_jint());
      break;
#endif // INCLUDE_JVMCI
    }

    case T_BOOLEAN: {
      assert(value->type() == T_INT, "Agreement.");
      obj->bool_at_put(index, (jboolean)value->get_jint());
      break;
    }

      default:
        ShouldNotReachHere();
    }
    index++;
  }
}

// restore fields of an eliminated object array
void Deoptimization::reassign_object_array_elements(frame* fr, RegisterMap* reg_map, ObjectValue* sv, objArrayOop obj) {
  for (int i = 0; i < sv->field_size(); i++) {
    StackValue* value = StackValue::create_stack_value(fr, reg_map, sv->field_at(i));
    assert(value->type() == T_OBJECT, "object element expected");
    obj->obj_at_put(i, value->get_obj()());
  }
}

class ReassignedField {
public:
  int _offset;
  BasicType _type;
  InstanceKlass* _klass;
  bool _is_flat;
public:
  ReassignedField() : _offset(0), _type(T_ILLEGAL), _klass(nullptr), _is_flat(false) { }
};

int compare(ReassignedField* left, ReassignedField* right) {
  return left->_offset - right->_offset;
}

// Restore fields of an eliminated instance object using the same field order
// returned by HotSpotResolvedObjectTypeImpl.getInstanceFields(true)
static int reassign_fields_by_klass(InstanceKlass* klass, frame* fr, RegisterMap* reg_map, ObjectValue* sv, int svIndex, oop obj, bool skip_internal, int base_offset, TRAPS) {
  GrowableArray<ReassignedField>* fields = new GrowableArray<ReassignedField>();
  InstanceKlass* ik = klass;
  while (ik != nullptr) {
    for (AllFieldStream fs(ik); !fs.done(); fs.next()) {
      if (!fs.access_flags().is_static() && (!skip_internal || !fs.field_flags().is_injected())) {
        ReassignedField field;
        field._offset = fs.offset();
        field._type = Signature::basic_type(fs.signature());
        if (fs.is_null_free_inline_type()) {
          if (fs.is_flat()) {
            field._is_flat = true;
            // Resolve klass of flat inline type field
            field._klass = InlineKlass::cast(klass->get_inline_type_field_klass(fs.index()));
          } else {
            field._type = T_OBJECT;  // Can be removed once Q-descriptors have been removed.
          }
        }
        fields->append(field);
      }
    }
    ik = ik->superklass();
  }
  fields->sort(compare);
  for (int i = 0; i < fields->length(); i++) {
<<<<<<< HEAD
    BasicType type = fields->at(i)._type;
    int offset = base_offset + fields->at(i)._offset;
    // Check for flat inline type field before accessing the ScopeValue because it might not have any fields
    if (fields->at(i)._is_flat) {
      // Recursively re-assign flat inline type fields
      InstanceKlass* vk = fields->at(i)._klass;
      assert(vk != nullptr, "must be resolved");
      offset -= InlineKlass::cast(vk)->first_field_offset(); // Adjust offset to omit oop header
      svIndex = reassign_fields_by_klass(vk, fr, reg_map, sv, svIndex, obj, skip_internal, offset, CHECK_0);
      continue; // Continue because we don't need to increment svIndex
    }
    intptr_t val;
=======
>>>>>>> cff25dd5
    ScopeValue* scope_field = sv->field_at(svIndex);
    StackValue* value = StackValue::create_stack_value(fr, reg_map, scope_field);
    switch (type) {
      case T_OBJECT:
      case T_ARRAY:
        assert(value->type() == T_OBJECT, "Agreement.");
        obj->obj_field_put(offset, value->get_obj()());
        break;

      case T_INT: case T_FLOAT: { // 4 bytes.
        assert(value->type() == T_INT, "Agreement.");
        bool big_value = false;
        if (i+1 < fields->length() && fields->at(i+1)._type == T_INT) {
          if (scope_field->is_location()) {
            Location::Type type = ((LocationValue*) scope_field)->location().type();
            if (type == Location::dbl || type == Location::lng) {
              big_value = true;
            }
          }
          if (scope_field->is_constant_int()) {
            ScopeValue* next_scope_field = sv->field_at(svIndex + 1);
            if (next_scope_field->is_constant_long() || next_scope_field->is_constant_double()) {
              big_value = true;
            }
          }
        }

        if (big_value) {
          i++;
          assert(i < fields->length(), "second T_INT field needed");
          assert(fields->at(i)._type == T_INT, "T_INT field needed");
        } else {
          obj->int_field_put(offset, value->get_jint());
          break;
        }
      }
        /* no break */

      case T_LONG: case T_DOUBLE: {
        assert(value->type() == T_INT, "Agreement.");
        StackValue* low = StackValue::create_stack_value(fr, reg_map, sv->field_at(++svIndex));
#ifdef _LP64
        jlong res = (jlong)low->get_intptr();
#else
        jlong res = jlong_from(value->get_jint(), low->get_jint());
#endif
        obj->long_field_put(offset, res);
        break;
      }

      case T_SHORT:
        assert(value->type() == T_INT, "Agreement.");
        obj->short_field_put(offset, (jshort)value->get_jint());
        break;

      case T_CHAR:
        assert(value->type() == T_INT, "Agreement.");
        obj->char_field_put(offset, (jchar)value->get_jint());
        break;

      case T_BYTE:
        assert(value->type() == T_INT, "Agreement.");
        obj->byte_field_put(offset, (jbyte)value->get_jint());
        break;

      case T_BOOLEAN:
        assert(value->type() == T_INT, "Agreement.");
        obj->bool_field_put(offset, (jboolean)value->get_jint());
        break;

      default:
        ShouldNotReachHere();
    }
    svIndex++;
  }
  return svIndex;
}

// restore fields of an eliminated inline type array
void Deoptimization::reassign_flat_array_elements(frame* fr, RegisterMap* reg_map, ObjectValue* sv, flatArrayOop obj, FlatArrayKlass* vak, bool skip_internal, TRAPS) {
  InlineKlass* vk = vak->element_klass();
  assert(vk->flat_array(), "should only be used for flat inline type arrays");
  // Adjust offset to omit oop header
  int base_offset = arrayOopDesc::base_offset_in_bytes(T_PRIMITIVE_OBJECT) - InlineKlass::cast(vk)->first_field_offset();
  // Initialize all elements of the flat inline type array
  for (int i = 0; i < sv->field_size(); i++) {
    ScopeValue* val = sv->field_at(i);
    int offset = base_offset + (i << Klass::layout_helper_log2_element_size(vak->layout_helper()));
    reassign_fields_by_klass(vk, fr, reg_map, val->as_ObjectValue(), 0, (oop)obj, skip_internal, offset, CHECK);
  }
}

// restore fields of all eliminated objects and arrays
void Deoptimization::reassign_fields(frame* fr, RegisterMap* reg_map, GrowableArray<ScopeValue*>* objects, bool realloc_failures, bool skip_internal, TRAPS) {
  for (int i = 0; i < objects->length(); i++) {
    assert(objects->at(i)->is_object(), "invalid debug information");
    ObjectValue* sv = (ObjectValue*) objects->at(i);
    Klass* k = java_lang_Class::as_Klass(sv->klass()->as_ConstantOopReadValue()->value()());
    Handle obj = sv->value();
    assert(obj.not_null() || realloc_failures || sv->maybe_null(), "reallocation was missed");
#ifndef PRODUCT
    if (PrintDeoptimizationDetails) {
      tty->print_cr("reassign fields for object of type %s!", k->name()->as_C_string());
    }
#endif // !PRODUCT

    if (obj.is_null()) {
      continue;
    }

#if INCLUDE_JVMCI
    // Don't reassign fields of boxes that came from a cache. Caches may be in CDS.
    if (sv->is_auto_box() && ((AutoBoxObjectValue*) sv)->is_cached()) {
      continue;
    }
#endif // INCLUDE_JVMCI
#if COMPILER2_OR_JVMCI
    if (EnableVectorSupport && VectorSupport::is_vector(k)) {
      assert(sv->field_size() == 1, "%s not a vector", k->name()->as_C_string());
      ScopeValue* payload = sv->field_at(0);
      if (payload->is_location() &&
          payload->as_LocationValue()->location().type() == Location::vector) {
#ifndef PRODUCT
        if (PrintDeoptimizationDetails) {
          tty->print_cr("skip field reassignment for this vector - it should be assigned already");
          if (Verbose) {
            Handle obj = sv->value();
            k->oop_print_on(obj(), tty);
          }
        }
#endif // !PRODUCT
        continue; // Such vector's value was already restored in VectorSupport::allocate_vector().
      }
      // Else fall-through to do assignment for scalar-replaced boxed vector representation
      // which could be restored after vector object allocation.
    }
#endif /* !COMPILER2_OR_JVMCI */
    if (k->is_instance_klass()) {
      InstanceKlass* ik = InstanceKlass::cast(k);
      reassign_fields_by_klass(ik, fr, reg_map, sv, 0, obj(), skip_internal, 0, CHECK);
    } else if (k->is_flatArray_klass()) {
      FlatArrayKlass* vak = FlatArrayKlass::cast(k);
      reassign_flat_array_elements(fr, reg_map, sv, (flatArrayOop) obj(), vak, skip_internal, CHECK);
    } else if (k->is_typeArray_klass()) {
      TypeArrayKlass* ak = TypeArrayKlass::cast(k);
      reassign_type_array_elements(fr, reg_map, sv, (typeArrayOop) obj(), ak->element_type());
    } else if (k->is_objArray_klass()) {
      reassign_object_array_elements(fr, reg_map, sv, (objArrayOop) obj());
    }
  }
}


// relock objects for which synchronization was eliminated
bool Deoptimization::relock_objects(JavaThread* thread, GrowableArray<MonitorInfo*>* monitors,
                                    JavaThread* deoptee_thread, frame& fr, int exec_mode, bool realloc_failures) {
  bool relocked_objects = false;
  for (int i = 0; i < monitors->length(); i++) {
    MonitorInfo* mon_info = monitors->at(i);
    if (mon_info->eliminated()) {
      assert(!mon_info->owner_is_scalar_replaced() || realloc_failures, "reallocation was missed");
      relocked_objects = true;
      if (!mon_info->owner_is_scalar_replaced()) {
        Handle obj(thread, mon_info->owner());
        markWord mark = obj->mark();
        if (exec_mode == Unpack_none) {
          if (LockingMode == LM_LEGACY && mark.has_locker() && fr.sp() > (intptr_t*)mark.locker()) {
            // With exec_mode == Unpack_none obj may be thread local and locked in
            // a callee frame. Make the lock in the callee a recursive lock and restore the displaced header.
            markWord dmw = mark.displaced_mark_helper();
            mark.locker()->set_displaced_header(markWord::encode((BasicLock*) nullptr));
            obj->set_mark(dmw);
          }
          if (mark.has_monitor()) {
            // defer relocking if the deoptee thread is currently waiting for obj
            ObjectMonitor* waiting_monitor = deoptee_thread->current_waiting_monitor();
            if (waiting_monitor != nullptr && waiting_monitor->object() == obj()) {
              assert(fr.is_deoptimized_frame(), "frame must be scheduled for deoptimization");
              mon_info->lock()->set_displaced_header(markWord::unused_mark());
              JvmtiDeferredUpdates::inc_relock_count_after_wait(deoptee_thread);
              continue;
            }
          }
        }
        BasicLock* lock = mon_info->lock();
        ObjectSynchronizer::enter(obj, lock, deoptee_thread);
        assert(mon_info->owner()->is_locked(), "object must be locked now");
      }
    }
  }
  return relocked_objects;
}
#endif // COMPILER2_OR_JVMCI

vframeArray* Deoptimization::create_vframeArray(JavaThread* thread, frame fr, RegisterMap *reg_map, GrowableArray<compiledVFrame*>* chunk, bool realloc_failures) {
  Events::log_deopt_message(thread, "DEOPT PACKING pc=" INTPTR_FORMAT " sp=" INTPTR_FORMAT, p2i(fr.pc()), p2i(fr.sp()));

  // Register map for next frame (used for stack crawl).  We capture
  // the state of the deopt'ing frame's caller.  Thus if we need to
  // stuff a C2I adapter we can properly fill in the callee-save
  // register locations.
  frame caller = fr.sender(reg_map);
  int frame_size = caller.sp() - fr.sp();

  frame sender = caller;

  // Since the Java thread being deoptimized will eventually adjust it's own stack,
  // the vframeArray containing the unpacking information is allocated in the C heap.
  // For Compiler1, the caller of the deoptimized frame is saved for use by unpack_frames().
  vframeArray* array = vframeArray::allocate(thread, frame_size, chunk, reg_map, sender, caller, fr, realloc_failures);

  // Compare the vframeArray to the collected vframes
  assert(array->structural_compare(thread, chunk), "just checking");

  if (TraceDeoptimization) {
    ResourceMark rm;
    stringStream st;
    st.print_cr("DEOPT PACKING thread=" INTPTR_FORMAT " vframeArray=" INTPTR_FORMAT, p2i(thread), p2i(array));
    st.print("   ");
    fr.print_on(&st);
    st.print_cr("   Virtual frames (innermost/newest first):");
    for (int index = 0; index < chunk->length(); index++) {
      compiledVFrame* vf = chunk->at(index);
      int bci = vf->raw_bci();
      const char* code_name;
      if (bci == SynchronizationEntryBCI) {
        code_name = "sync entry";
      } else {
        Bytecodes::Code code = vf->method()->code_at(bci);
        code_name = Bytecodes::name(code);
      }

      st.print("      VFrame %d (" INTPTR_FORMAT ")", index, p2i(vf));
      st.print(" - %s", vf->method()->name_and_sig_as_C_string());
      st.print(" - %s", code_name);
      st.print_cr(" @ bci=%d ", bci);
    }
    tty->print_raw(st.freeze());
    tty->cr();
  }

  return array;
}

#if COMPILER2_OR_JVMCI
void Deoptimization::pop_frames_failed_reallocs(JavaThread* thread, vframeArray* array) {
  // Reallocation of some scalar replaced objects failed. Record
  // that we need to pop all the interpreter frames for the
  // deoptimized compiled frame.
  assert(thread->frames_to_pop_failed_realloc() == 0, "missed frames to pop?");
  thread->set_frames_to_pop_failed_realloc(array->frames());
  // Unlock all monitors here otherwise the interpreter will see a
  // mix of locked and unlocked monitors (because of failed
  // reallocations of synchronized objects) and be confused.
  for (int i = 0; i < array->frames(); i++) {
    MonitorChunk* monitors = array->element(i)->monitors();
    if (monitors != nullptr) {
      for (int j = 0; j < monitors->number_of_monitors(); j++) {
        BasicObjectLock* src = monitors->at(j);
        if (src->obj() != nullptr) {
          ObjectSynchronizer::exit(src->obj(), src->lock(), thread);
        }
      }
      array->element(i)->free_monitors(thread);
#ifdef ASSERT
      array->element(i)->set_removed_monitors();
#endif
    }
  }
}
#endif

void Deoptimization::deoptimize_single_frame(JavaThread* thread, frame fr, Deoptimization::DeoptReason reason) {
  assert(fr.can_be_deoptimized(), "checking frame type");

  gather_statistics(reason, Action_none, Bytecodes::_illegal);

  if (LogCompilation && xtty != nullptr) {
    CompiledMethod* cm = fr.cb()->as_compiled_method_or_null();
    assert(cm != nullptr, "only compiled methods can deopt");

    ttyLocker ttyl;
    xtty->begin_head("deoptimized thread='" UINTX_FORMAT "' reason='%s' pc='" INTPTR_FORMAT "'",(uintx)thread->osthread()->thread_id(), trap_reason_name(reason), p2i(fr.pc()));
    cm->log_identity(xtty);
    xtty->end_head();
    for (ScopeDesc* sd = cm->scope_desc_at(fr.pc()); ; sd = sd->sender()) {
      xtty->begin_elem("jvms bci='%d'", sd->bci());
      xtty->method(sd->method());
      xtty->end_elem();
      if (sd->is_top())  break;
    }
    xtty->tail("deoptimized");
  }

  Continuation::notify_deopt(thread, fr.sp());

  // Patch the compiled method so that when execution returns to it we will
  // deopt the execution state and return to the interpreter.
  fr.deoptimize(thread);
}

void Deoptimization::deoptimize(JavaThread* thread, frame fr, DeoptReason reason) {
  // Deoptimize only if the frame comes from compiled code.
  // Do not deoptimize the frame which is already patched
  // during the execution of the loops below.
  if (!fr.is_compiled_frame() || fr.is_deoptimized_frame()) {
    return;
  }
  ResourceMark rm;
  deoptimize_single_frame(thread, fr, reason);
}

#if INCLUDE_JVMCI
address Deoptimization::deoptimize_for_missing_exception_handler(CompiledMethod* cm) {
  // there is no exception handler for this pc => deoptimize
  cm->make_not_entrant();

  // Use Deoptimization::deoptimize for all of its side-effects:
  // gathering traps statistics, logging...
  // it also patches the return pc but we do not care about that
  // since we return a continuation to the deopt_blob below.
  JavaThread* thread = JavaThread::current();
  RegisterMap reg_map(thread,
                      RegisterMap::UpdateMap::skip,
                      RegisterMap::ProcessFrames::include,
                      RegisterMap::WalkContinuation::skip);
  frame runtime_frame = thread->last_frame();
  frame caller_frame = runtime_frame.sender(&reg_map);
  assert(caller_frame.cb()->as_compiled_method_or_null() == cm, "expect top frame compiled method");
  vframe* vf = vframe::new_vframe(&caller_frame, &reg_map, thread);
  compiledVFrame* cvf = compiledVFrame::cast(vf);
  ScopeDesc* imm_scope = cvf->scope();
  MethodData* imm_mdo = get_method_data(thread, methodHandle(thread, imm_scope->method()), true);
  if (imm_mdo != nullptr) {
    ProfileData* pdata = imm_mdo->allocate_bci_to_data(imm_scope->bci(), nullptr);
    if (pdata != nullptr && pdata->is_BitData()) {
      BitData* bit_data = (BitData*) pdata;
      bit_data->set_exception_seen();
    }
  }

  Deoptimization::deoptimize(thread, caller_frame, Deoptimization::Reason_not_compiled_exception_handler);

  MethodData* trap_mdo = get_method_data(thread, methodHandle(thread, cm->method()), true);
  if (trap_mdo != nullptr) {
    trap_mdo->inc_trap_count(Deoptimization::Reason_not_compiled_exception_handler);
  }

  return SharedRuntime::deopt_blob()->unpack_with_exception_in_tls();
}
#endif

void Deoptimization::deoptimize_frame_internal(JavaThread* thread, intptr_t* id, DeoptReason reason) {
  assert(thread == Thread::current() ||
         thread->is_handshake_safe_for(Thread::current()) ||
         SafepointSynchronize::is_at_safepoint(),
         "can only deoptimize other thread at a safepoint/handshake");
  // Compute frame and register map based on thread and sp.
  RegisterMap reg_map(thread,
                      RegisterMap::UpdateMap::skip,
                      RegisterMap::ProcessFrames::include,
                      RegisterMap::WalkContinuation::skip);
  frame fr = thread->last_frame();
  while (fr.id() != id) {
    fr = fr.sender(&reg_map);
  }
  deoptimize(thread, fr, reason);
}


void Deoptimization::deoptimize_frame(JavaThread* thread, intptr_t* id, DeoptReason reason) {
  Thread* current = Thread::current();
  if (thread == current || thread->is_handshake_safe_for(current)) {
    Deoptimization::deoptimize_frame_internal(thread, id, reason);
  } else {
    VM_DeoptimizeFrame deopt(thread, id, reason);
    VMThread::execute(&deopt);
  }
}

void Deoptimization::deoptimize_frame(JavaThread* thread, intptr_t* id) {
  deoptimize_frame(thread, id, Reason_constraint);
}

// JVMTI PopFrame support
JRT_LEAF(void, Deoptimization::popframe_preserve_args(JavaThread* thread, int bytes_to_save, void* start_address))
{
  assert(thread == JavaThread::current(), "pre-condition");
  thread->popframe_preserve_args(in_ByteSize(bytes_to_save), start_address);
}
JRT_END

MethodData*
Deoptimization::get_method_data(JavaThread* thread, const methodHandle& m,
                                bool create_if_missing) {
  JavaThread* THREAD = thread; // For exception macros.
  MethodData* mdo = m()->method_data();
  if (mdo == nullptr && create_if_missing && !HAS_PENDING_EXCEPTION) {
    // Build an MDO.  Ignore errors like OutOfMemory;
    // that simply means we won't have an MDO to update.
    Method::build_profiling_method_data(m, THREAD);
    if (HAS_PENDING_EXCEPTION) {
      // Only metaspace OOM is expected. No Java code executed.
      assert((PENDING_EXCEPTION->is_a(vmClasses::OutOfMemoryError_klass())), "we expect only an OOM error here");
      CLEAR_PENDING_EXCEPTION;
    }
    mdo = m()->method_data();
  }
  return mdo;
}

#if COMPILER2_OR_JVMCI
void Deoptimization::load_class_by_index(const constantPoolHandle& constant_pool, int index, TRAPS) {
  // In case of an unresolved klass entry, load the class.
  // This path is exercised from case _ldc in Parse::do_one_bytecode,
  // and probably nowhere else.
  // Even that case would benefit from simply re-interpreting the
  // bytecode, without paying special attention to the class index.
  // So this whole "class index" feature should probably be removed.

  if (constant_pool->tag_at(index).is_unresolved_klass()) {
    Klass* tk = constant_pool->klass_at(index, THREAD);
    if (HAS_PENDING_EXCEPTION) {
      // Exception happened during classloading. We ignore the exception here, since it
      // is going to be rethrown since the current activation is going to be deoptimized and
      // the interpreter will re-execute the bytecode.
      // Do not clear probable Async Exceptions.
      CLEAR_PENDING_NONASYNC_EXCEPTION;
      // Class loading called java code which may have caused a stack
      // overflow. If the exception was thrown right before the return
      // to the runtime the stack is no longer guarded. Reguard the
      // stack otherwise if we return to the uncommon trap blob and the
      // stack bang causes a stack overflow we crash.
      JavaThread* jt = THREAD;
      bool guard_pages_enabled = jt->stack_overflow_state()->reguard_stack_if_needed();
      assert(guard_pages_enabled, "stack banging in uncommon trap blob may cause crash");
    }
    return;
  }

  assert(!constant_pool->tag_at(index).is_symbol(),
         "no symbolic names here, please");
}

#if INCLUDE_JFR

class DeoptReasonSerializer : public JfrSerializer {
 public:
  void serialize(JfrCheckpointWriter& writer) {
    writer.write_count((u4)(Deoptimization::Reason_LIMIT + 1)); // + Reason::many (-1)
    for (int i = -1; i < Deoptimization::Reason_LIMIT; ++i) {
      writer.write_key((u8)i);
      writer.write(Deoptimization::trap_reason_name(i));
    }
  }
};

class DeoptActionSerializer : public JfrSerializer {
 public:
  void serialize(JfrCheckpointWriter& writer) {
    static const u4 nof_actions = Deoptimization::Action_LIMIT;
    writer.write_count(nof_actions);
    for (u4 i = 0; i < Deoptimization::Action_LIMIT; ++i) {
      writer.write_key(i);
      writer.write(Deoptimization::trap_action_name((int)i));
    }
  }
};

static void register_serializers() {
  static int critical_section = 0;
  if (1 == critical_section || Atomic::cmpxchg(&critical_section, 0, 1) == 1) {
    return;
  }
  JfrSerializer::register_serializer(TYPE_DEOPTIMIZATIONREASON, true, new DeoptReasonSerializer());
  JfrSerializer::register_serializer(TYPE_DEOPTIMIZATIONACTION, true, new DeoptActionSerializer());
}

static void post_deoptimization_event(CompiledMethod* nm,
                                      const Method* method,
                                      int trap_bci,
                                      int instruction,
                                      Deoptimization::DeoptReason reason,
                                      Deoptimization::DeoptAction action) {
  assert(nm != nullptr, "invariant");
  assert(method != nullptr, "invariant");
  if (EventDeoptimization::is_enabled()) {
    static bool serializers_registered = false;
    if (!serializers_registered) {
      register_serializers();
      serializers_registered = true;
    }
    EventDeoptimization event;
    event.set_compileId(nm->compile_id());
    event.set_compiler(nm->compiler_type());
    event.set_method(method);
    event.set_lineNumber(method->line_number_from_bci(trap_bci));
    event.set_bci(trap_bci);
    event.set_instruction(instruction);
    event.set_reason(reason);
    event.set_action(action);
    event.commit();
  }
}

#endif // INCLUDE_JFR

static void log_deopt(CompiledMethod* nm, Method* tm, intptr_t pc, frame& fr, int trap_bci,
                              const char* reason_name, const char* reason_action) {
  LogTarget(Debug, deoptimization) lt;
  if (lt.is_enabled()) {
    LogStream ls(lt);
    bool is_osr = nm->is_osr_method();
    ls.print("cid=%4d %s level=%d",
             nm->compile_id(), (is_osr ? "osr" : "   "), nm->comp_level());
    ls.print(" %s", tm->name_and_sig_as_C_string());
    ls.print(" trap_bci=%d ", trap_bci);
    if (is_osr) {
      ls.print("osr_bci=%d ", nm->osr_entry_bci());
    }
    ls.print("%s ", reason_name);
    ls.print("%s ", reason_action);
    ls.print_cr("pc=" INTPTR_FORMAT " relative_pc=" INTPTR_FORMAT,
             pc, fr.pc() - nm->code_begin());
  }
}

JRT_ENTRY(void, Deoptimization::uncommon_trap_inner(JavaThread* current, jint trap_request)) {
  HandleMark hm(current);

  // uncommon_trap() is called at the beginning of the uncommon trap
  // handler. Note this fact before we start generating temporary frames
  // that can confuse an asynchronous stack walker. This counter is
  // decremented at the end of unpack_frames().

  current->inc_in_deopt_handler();

#if INCLUDE_JVMCI
  // JVMCI might need to get an exception from the stack, which in turn requires the register map to be valid
  RegisterMap reg_map(current,
                      RegisterMap::UpdateMap::include,
                      RegisterMap::ProcessFrames::include,
                      RegisterMap::WalkContinuation::skip);
#else
  RegisterMap reg_map(current,
                      RegisterMap::UpdateMap::skip,
                      RegisterMap::ProcessFrames::include,
                      RegisterMap::WalkContinuation::skip);
#endif
  frame stub_frame = current->last_frame();
  frame fr = stub_frame.sender(&reg_map);

  // Log a message
  Events::log_deopt_message(current, "Uncommon trap: trap_request=" INT32_FORMAT_X_0 " fr.pc=" INTPTR_FORMAT " relative=" INTPTR_FORMAT,
              trap_request, p2i(fr.pc()), fr.pc() - fr.cb()->code_begin());

  {
    ResourceMark rm;

    DeoptReason reason = trap_request_reason(trap_request);
    DeoptAction action = trap_request_action(trap_request);
#if INCLUDE_JVMCI
    int debug_id = trap_request_debug_id(trap_request);
#endif
    jint unloaded_class_index = trap_request_index(trap_request); // CP idx or -1

    vframe*  vf  = vframe::new_vframe(&fr, &reg_map, current);
    compiledVFrame* cvf = compiledVFrame::cast(vf);

    CompiledMethod* nm = cvf->code();

    ScopeDesc*      trap_scope  = cvf->scope();

    bool is_receiver_constraint_failure = COMPILER2_PRESENT(VerifyReceiverTypes &&) (reason == Deoptimization::Reason_receiver_constraint);

    if (is_receiver_constraint_failure) {
      tty->print_cr("  bci=%d pc=" INTPTR_FORMAT ", relative_pc=" INTPTR_FORMAT ", method=%s" JVMCI_ONLY(", debug_id=%d"),
                    trap_scope->bci(), p2i(fr.pc()), fr.pc() - nm->code_begin(), trap_scope->method()->name_and_sig_as_C_string()
                    JVMCI_ONLY(COMMA debug_id));
    }

    methodHandle    trap_method(current, trap_scope->method());
    int             trap_bci    = trap_scope->bci();
#if INCLUDE_JVMCI
    jlong           speculation = current->pending_failed_speculation();
    if (nm->is_compiled_by_jvmci()) {
      nm->as_nmethod()->update_speculation(current);
    } else {
      assert(speculation == 0, "There should not be a speculation for methods compiled by non-JVMCI compilers");
    }

    if (trap_bci == SynchronizationEntryBCI) {
      trap_bci = 0;
      current->set_pending_monitorenter(true);
    }

    if (reason == Deoptimization::Reason_transfer_to_interpreter) {
      current->set_pending_transfer_to_interpreter(true);
    }
#endif

    Bytecodes::Code trap_bc     = trap_method->java_code_at(trap_bci);
    // Record this event in the histogram.
    gather_statistics(reason, action, trap_bc);

    // Ensure that we can record deopt. history:
    // Need MDO to record RTM code generation state.
    bool create_if_missing = ProfileTraps RTM_OPT_ONLY( || UseRTMLocking );

    methodHandle profiled_method;
#if INCLUDE_JVMCI
    if (nm->is_compiled_by_jvmci()) {
      profiled_method = methodHandle(current, nm->method());
    } else {
      profiled_method = trap_method;
    }
#else
    profiled_method = trap_method;
#endif

    MethodData* trap_mdo =
      get_method_data(current, profiled_method, create_if_missing);

    { // Log Deoptimization event for JFR, UL and event system
      Method* tm = trap_method();
      const char* reason_name = trap_reason_name(reason);
      const char* reason_action = trap_action_name(action);
      intptr_t pc = p2i(fr.pc());

      JFR_ONLY(post_deoptimization_event(nm, tm, trap_bci, trap_bc, reason, action);)
      log_deopt(nm, tm, pc, fr, trap_bci, reason_name, reason_action);
      Events::log_deopt_message(current, "Uncommon trap: reason=%s action=%s pc=" INTPTR_FORMAT " method=%s @ %d %s",
                                reason_name, reason_action, pc,
                                tm->name_and_sig_as_C_string(), trap_bci, nm->compiler_name());
    }

    // Print a bunch of diagnostics, if requested.
    if (TraceDeoptimization || LogCompilation || is_receiver_constraint_failure) {
      ResourceMark rm;
      ttyLocker ttyl;
      char buf[100];
      if (xtty != nullptr) {
        xtty->begin_head("uncommon_trap thread='" UINTX_FORMAT "' %s",
                         os::current_thread_id(),
                         format_trap_request(buf, sizeof(buf), trap_request));
#if INCLUDE_JVMCI
        if (speculation != 0) {
          xtty->print(" speculation='" JLONG_FORMAT "'", speculation);
        }
#endif
        nm->log_identity(xtty);
      }
      Symbol* class_name = nullptr;
      bool unresolved = false;
      if (unloaded_class_index >= 0) {
        constantPoolHandle constants (current, trap_method->constants());
        if (constants->tag_at(unloaded_class_index).is_unresolved_klass()) {
          class_name = constants->klass_name_at(unloaded_class_index);
          unresolved = true;
          if (xtty != nullptr)
            xtty->print(" unresolved='1'");
        } else if (constants->tag_at(unloaded_class_index).is_symbol()) {
          class_name = constants->symbol_at(unloaded_class_index);
        }
        if (xtty != nullptr)
          xtty->name(class_name);
      }
      if (xtty != nullptr && trap_mdo != nullptr && (int)reason < (int)MethodData::_trap_hist_limit) {
        // Dump the relevant MDO state.
        // This is the deopt count for the current reason, any previous
        // reasons or recompiles seen at this point.
        int dcnt = trap_mdo->trap_count(reason);
        if (dcnt != 0)
          xtty->print(" count='%d'", dcnt);
        ProfileData* pdata = trap_mdo->bci_to_data(trap_bci);
        int dos = (pdata == nullptr)? 0: pdata->trap_state();
        if (dos != 0) {
          xtty->print(" state='%s'", format_trap_state(buf, sizeof(buf), dos));
          if (trap_state_is_recompiled(dos)) {
            int recnt2 = trap_mdo->overflow_recompile_count();
            if (recnt2 != 0)
              xtty->print(" recompiles2='%d'", recnt2);
          }
        }
      }
      if (xtty != nullptr) {
        xtty->stamp();
        xtty->end_head();
      }
      if (TraceDeoptimization) {  // make noise on the tty
        stringStream st;
        st.print("UNCOMMON TRAP method=%s", trap_scope->method()->name_and_sig_as_C_string());
        st.print("  bci=%d pc=" INTPTR_FORMAT ", relative_pc=" INTPTR_FORMAT JVMCI_ONLY(", debug_id=%d"),
                 trap_scope->bci(), p2i(fr.pc()), fr.pc() - nm->code_begin() JVMCI_ONLY(COMMA debug_id));
        st.print(" compiler=%s compile_id=%d", nm->compiler_name(), nm->compile_id());
#if INCLUDE_JVMCI
        if (nm->is_nmethod()) {
          const char* installed_code_name = nm->as_nmethod()->jvmci_name();
          if (installed_code_name != nullptr) {
            st.print(" (JVMCI: installed code name=%s) ", installed_code_name);
          }
        }
#endif
        st.print(" (@" INTPTR_FORMAT ") thread=" UINTX_FORMAT " reason=%s action=%s unloaded_class_index=%d" JVMCI_ONLY(" debug_id=%d"),
                   p2i(fr.pc()),
                   os::current_thread_id(),
                   trap_reason_name(reason),
                   trap_action_name(action),
                   unloaded_class_index
#if INCLUDE_JVMCI
                   , debug_id
#endif
                   );
        if (class_name != nullptr) {
          st.print(unresolved ? " unresolved class: " : " symbol: ");
          class_name->print_symbol_on(&st);
        }
        st.cr();
        tty->print_raw(st.freeze());
      }
      if (xtty != nullptr) {
        // Log the precise location of the trap.
        for (ScopeDesc* sd = trap_scope; ; sd = sd->sender()) {
          xtty->begin_elem("jvms bci='%d'", sd->bci());
          xtty->method(sd->method());
          xtty->end_elem();
          if (sd->is_top())  break;
        }
        xtty->tail("uncommon_trap");
      }
    }
    // (End diagnostic printout.)

    if (is_receiver_constraint_failure) {
      fatal("missing receiver type check");
    }

    // Load class if necessary
    if (unloaded_class_index >= 0) {
      constantPoolHandle constants(current, trap_method->constants());
      load_class_by_index(constants, unloaded_class_index, THREAD);
    }

    // Flush the nmethod if necessary and desirable.
    //
    // We need to avoid situations where we are re-flushing the nmethod
    // because of a hot deoptimization site.  Repeated flushes at the same
    // point need to be detected by the compiler and avoided.  If the compiler
    // cannot avoid them (or has a bug and "refuses" to avoid them), this
    // module must take measures to avoid an infinite cycle of recompilation
    // and deoptimization.  There are several such measures:
    //
    //   1. If a recompilation is ordered a second time at some site X
    //   and for the same reason R, the action is adjusted to 'reinterpret',
    //   to give the interpreter time to exercise the method more thoroughly.
    //   If this happens, the method's overflow_recompile_count is incremented.
    //
    //   2. If the compiler fails to reduce the deoptimization rate, then
    //   the method's overflow_recompile_count will begin to exceed the set
    //   limit PerBytecodeRecompilationCutoff.  If this happens, the action
    //   is adjusted to 'make_not_compilable', and the method is abandoned
    //   to the interpreter.  This is a performance hit for hot methods,
    //   but is better than a disastrous infinite cycle of recompilations.
    //   (Actually, only the method containing the site X is abandoned.)
    //
    //   3. In parallel with the previous measures, if the total number of
    //   recompilations of a method exceeds the much larger set limit
    //   PerMethodRecompilationCutoff, the method is abandoned.
    //   This should only happen if the method is very large and has
    //   many "lukewarm" deoptimizations.  The code which enforces this
    //   limit is elsewhere (class nmethod, class Method).
    //
    // Note that the per-BCI 'is_recompiled' bit gives the compiler one chance
    // to recompile at each bytecode independently of the per-BCI cutoff.
    //
    // The decision to update code is up to the compiler, and is encoded
    // in the Action_xxx code.  If the compiler requests Action_none
    // no trap state is changed, no compiled code is changed, and the
    // computation suffers along in the interpreter.
    //
    // The other action codes specify various tactics for decompilation
    // and recompilation.  Action_maybe_recompile is the loosest, and
    // allows the compiled code to stay around until enough traps are seen,
    // and until the compiler gets around to recompiling the trapping method.
    //
    // The other actions cause immediate removal of the present code.

    // Traps caused by injected profile shouldn't pollute trap counts.
    bool injected_profile_trap = trap_method->has_injected_profile() &&
                                 (reason == Reason_intrinsic || reason == Reason_unreached);

    bool update_trap_state = (reason != Reason_tenured) && !injected_profile_trap;
    bool make_not_entrant = false;
    bool make_not_compilable = false;
    bool reprofile = false;
    switch (action) {
    case Action_none:
      // Keep the old code.
      update_trap_state = false;
      break;
    case Action_maybe_recompile:
      // Do not need to invalidate the present code, but we can
      // initiate another
      // Start compiler without (necessarily) invalidating the nmethod.
      // The system will tolerate the old code, but new code should be
      // generated when possible.
      break;
    case Action_reinterpret:
      // Go back into the interpreter for a while, and then consider
      // recompiling form scratch.
      make_not_entrant = true;
      // Reset invocation counter for outer most method.
      // This will allow the interpreter to exercise the bytecodes
      // for a while before recompiling.
      // By contrast, Action_make_not_entrant is immediate.
      //
      // Note that the compiler will track null_check, null_assert,
      // range_check, and class_check events and log them as if they
      // had been traps taken from compiled code.  This will update
      // the MDO trap history so that the next compilation will
      // properly detect hot trap sites.
      reprofile = true;
      break;
    case Action_make_not_entrant:
      // Request immediate recompilation, and get rid of the old code.
      // Make them not entrant, so next time they are called they get
      // recompiled.  Unloaded classes are loaded now so recompile before next
      // time they are called.  Same for uninitialized.  The interpreter will
      // link the missing class, if any.
      make_not_entrant = true;
      break;
    case Action_make_not_compilable:
      // Give up on compiling this method at all.
      make_not_entrant = true;
      make_not_compilable = true;
      break;
    default:
      ShouldNotReachHere();
    }

    // Setting +ProfileTraps fixes the following, on all platforms:
    // 4852688: ProfileInterpreter is off by default for ia64.  The result is
    // infinite heroic-opt-uncommon-trap/deopt/recompile cycles, since the
    // recompile relies on a MethodData* to record heroic opt failures.

    // Whether the interpreter is producing MDO data or not, we also need
    // to use the MDO to detect hot deoptimization points and control
    // aggressive optimization.
    bool inc_recompile_count = false;
    ProfileData* pdata = nullptr;
    if (ProfileTraps && CompilerConfig::is_c2_or_jvmci_compiler_enabled() && update_trap_state && trap_mdo != nullptr) {
      assert(trap_mdo == get_method_data(current, profiled_method, false), "sanity");
      uint this_trap_count = 0;
      bool maybe_prior_trap = false;
      bool maybe_prior_recompile = false;
      pdata = query_update_method_data(trap_mdo, trap_bci, reason, true,
#if INCLUDE_JVMCI
                                   nm->is_compiled_by_jvmci() && nm->is_osr_method(),
#endif
                                   nm->method(),
                                   //outputs:
                                   this_trap_count,
                                   maybe_prior_trap,
                                   maybe_prior_recompile);
      // Because the interpreter also counts null, div0, range, and class
      // checks, these traps from compiled code are double-counted.
      // This is harmless; it just means that the PerXTrapLimit values
      // are in effect a little smaller than they look.

      DeoptReason per_bc_reason = reason_recorded_per_bytecode_if_any(reason);
      if (per_bc_reason != Reason_none) {
        // Now take action based on the partially known per-BCI history.
        if (maybe_prior_trap
            && this_trap_count >= (uint)PerBytecodeTrapLimit) {
          // If there are too many traps at this BCI, force a recompile.
          // This will allow the compiler to see the limit overflow, and
          // take corrective action, if possible.  The compiler generally
          // does not use the exact PerBytecodeTrapLimit value, but instead
          // changes its tactics if it sees any traps at all.  This provides
          // a little hysteresis, delaying a recompile until a trap happens
          // several times.
          //
          // Actually, since there is only one bit of counter per BCI,
          // the possible per-BCI counts are {0,1,(per-method count)}.
          // This produces accurate results if in fact there is only
          // one hot trap site, but begins to get fuzzy if there are
          // many sites.  For example, if there are ten sites each
          // trapping two or more times, they each get the blame for
          // all of their traps.
          make_not_entrant = true;
        }

        // Detect repeated recompilation at the same BCI, and enforce a limit.
        if (make_not_entrant && maybe_prior_recompile) {
          // More than one recompile at this point.
          inc_recompile_count = maybe_prior_trap;
        }
      } else {
        // For reasons which are not recorded per-bytecode, we simply
        // force recompiles unconditionally.
        // (Note that PerMethodRecompilationCutoff is enforced elsewhere.)
        make_not_entrant = true;
      }

      // Go back to the compiler if there are too many traps in this method.
      if (this_trap_count >= per_method_trap_limit(reason)) {
        // If there are too many traps in this method, force a recompile.
        // This will allow the compiler to see the limit overflow, and
        // take corrective action, if possible.
        // (This condition is an unlikely backstop only, because the
        // PerBytecodeTrapLimit is more likely to take effect first,
        // if it is applicable.)
        make_not_entrant = true;
      }

      // Here's more hysteresis:  If there has been a recompile at
      // this trap point already, run the method in the interpreter
      // for a while to exercise it more thoroughly.
      if (make_not_entrant && maybe_prior_recompile && maybe_prior_trap) {
        reprofile = true;
      }
    }

    // Take requested actions on the method:

    // Recompile
    if (make_not_entrant) {
      if (!nm->make_not_entrant()) {
        return; // the call did not change nmethod's state
      }

      if (pdata != nullptr) {
        // Record the recompilation event, if any.
        int tstate0 = pdata->trap_state();
        int tstate1 = trap_state_set_recompiled(tstate0, true);
        if (tstate1 != tstate0)
          pdata->set_trap_state(tstate1);
      }

#if INCLUDE_RTM_OPT
      // Restart collecting RTM locking abort statistic if the method
      // is recompiled for a reason other than RTM state change.
      // Assume that in new recompiled code the statistic could be different,
      // for example, due to different inlining.
      if ((reason != Reason_rtm_state_change) && (trap_mdo != nullptr) &&
          UseRTMDeopt && (nm->as_nmethod()->rtm_state() != ProfileRTM)) {
        trap_mdo->atomic_set_rtm_state(ProfileRTM);
      }
#endif
      // For code aging we count traps separately here, using make_not_entrant()
      // as a guard against simultaneous deopts in multiple threads.
      if (reason == Reason_tenured && trap_mdo != nullptr) {
        trap_mdo->inc_tenure_traps();
      }
    }

    if (inc_recompile_count) {
      trap_mdo->inc_overflow_recompile_count();
      if ((uint)trap_mdo->overflow_recompile_count() >
          (uint)PerBytecodeRecompilationCutoff) {
        // Give up on the method containing the bad BCI.
        if (trap_method() == nm->method()) {
          make_not_compilable = true;
        } else {
          trap_method->set_not_compilable("overflow_recompile_count > PerBytecodeRecompilationCutoff", CompLevel_full_optimization);
          // But give grace to the enclosing nm->method().
        }
      }
    }

    // Reprofile
    if (reprofile) {
      CompilationPolicy::reprofile(trap_scope, nm->is_osr_method());
    }

    // Give up compiling
    if (make_not_compilable && !nm->method()->is_not_compilable(CompLevel_full_optimization)) {
      assert(make_not_entrant, "consistent");
      nm->method()->set_not_compilable("give up compiling", CompLevel_full_optimization);
    }

  } // Free marked resources

}
JRT_END

ProfileData*
Deoptimization::query_update_method_data(MethodData* trap_mdo,
                                         int trap_bci,
                                         Deoptimization::DeoptReason reason,
                                         bool update_total_trap_count,
#if INCLUDE_JVMCI
                                         bool is_osr,
#endif
                                         Method* compiled_method,
                                         //outputs:
                                         uint& ret_this_trap_count,
                                         bool& ret_maybe_prior_trap,
                                         bool& ret_maybe_prior_recompile) {
  bool maybe_prior_trap = false;
  bool maybe_prior_recompile = false;
  uint this_trap_count = 0;
  if (update_total_trap_count) {
    uint idx = reason;
#if INCLUDE_JVMCI
    if (is_osr) {
      // Upper half of history array used for traps in OSR compilations
      idx += Reason_TRAP_HISTORY_LENGTH;
    }
#endif
    uint prior_trap_count = trap_mdo->trap_count(idx);
    this_trap_count  = trap_mdo->inc_trap_count(idx);

    // If the runtime cannot find a place to store trap history,
    // it is estimated based on the general condition of the method.
    // If the method has ever been recompiled, or has ever incurred
    // a trap with the present reason , then this BCI is assumed
    // (pessimistically) to be the culprit.
    maybe_prior_trap      = (prior_trap_count != 0);
    maybe_prior_recompile = (trap_mdo->decompile_count() != 0);
  }
  ProfileData* pdata = nullptr;


  // For reasons which are recorded per bytecode, we check per-BCI data.
  DeoptReason per_bc_reason = reason_recorded_per_bytecode_if_any(reason);
  assert(per_bc_reason != Reason_none || update_total_trap_count, "must be");
  if (per_bc_reason != Reason_none) {
    // Find the profile data for this BCI.  If there isn't one,
    // try to allocate one from the MDO's set of spares.
    // This will let us detect a repeated trap at this point.
    pdata = trap_mdo->allocate_bci_to_data(trap_bci, reason_is_speculate(reason) ? compiled_method : nullptr);

    if (pdata != nullptr) {
      if (reason_is_speculate(reason) && !pdata->is_SpeculativeTrapData()) {
        if (LogCompilation && xtty != nullptr) {
          ttyLocker ttyl;
          // no more room for speculative traps in this MDO
          xtty->elem("speculative_traps_oom");
        }
      }
      // Query the trap state of this profile datum.
      int tstate0 = pdata->trap_state();
      if (!trap_state_has_reason(tstate0, per_bc_reason))
        maybe_prior_trap = false;
      if (!trap_state_is_recompiled(tstate0))
        maybe_prior_recompile = false;

      // Update the trap state of this profile datum.
      int tstate1 = tstate0;
      // Record the reason.
      tstate1 = trap_state_add_reason(tstate1, per_bc_reason);
      // Store the updated state on the MDO, for next time.
      if (tstate1 != tstate0)
        pdata->set_trap_state(tstate1);
    } else {
      if (LogCompilation && xtty != nullptr) {
        ttyLocker ttyl;
        // Missing MDP?  Leave a small complaint in the log.
        xtty->elem("missing_mdp bci='%d'", trap_bci);
      }
    }
  }

  // Return results:
  ret_this_trap_count = this_trap_count;
  ret_maybe_prior_trap = maybe_prior_trap;
  ret_maybe_prior_recompile = maybe_prior_recompile;
  return pdata;
}

void
Deoptimization::update_method_data_from_interpreter(MethodData* trap_mdo, int trap_bci, int reason) {
  ResourceMark rm;
  // Ignored outputs:
  uint ignore_this_trap_count;
  bool ignore_maybe_prior_trap;
  bool ignore_maybe_prior_recompile;
  assert(!reason_is_speculate(reason), "reason speculate only used by compiler");
  // JVMCI uses the total counts to determine if deoptimizations are happening too frequently -> do not adjust total counts
  bool update_total_counts = true JVMCI_ONLY( && !UseJVMCICompiler);
  query_update_method_data(trap_mdo, trap_bci,
                           (DeoptReason)reason,
                           update_total_counts,
#if INCLUDE_JVMCI
                           false,
#endif
                           nullptr,
                           ignore_this_trap_count,
                           ignore_maybe_prior_trap,
                           ignore_maybe_prior_recompile);
}

Deoptimization::UnrollBlock* Deoptimization::uncommon_trap(JavaThread* current, jint trap_request, jint exec_mode) {
  // Enable WXWrite: current function is called from methods compiled by C2 directly
  MACOS_AARCH64_ONLY(ThreadWXEnable wx(WXWrite, current));

  // Still in Java no safepoints
  {
    // This enters VM and may safepoint
    uncommon_trap_inner(current, trap_request);
  }
  HandleMark hm(current);
  return fetch_unroll_info_helper(current, exec_mode);
}

// Local derived constants.
// Further breakdown of DataLayout::trap_state, as promised by DataLayout.
const int DS_REASON_MASK   = ((uint)DataLayout::trap_mask) >> 1;
const int DS_RECOMPILE_BIT = DataLayout::trap_mask - DS_REASON_MASK;

//---------------------------trap_state_reason---------------------------------
Deoptimization::DeoptReason
Deoptimization::trap_state_reason(int trap_state) {
  // This assert provides the link between the width of DataLayout::trap_bits
  // and the encoding of "recorded" reasons.  It ensures there are enough
  // bits to store all needed reasons in the per-BCI MDO profile.
  assert(DS_REASON_MASK >= Reason_RECORDED_LIMIT, "enough bits");
  int recompile_bit = (trap_state & DS_RECOMPILE_BIT);
  trap_state -= recompile_bit;
  if (trap_state == DS_REASON_MASK) {
    return Reason_many;
  } else {
    assert((int)Reason_none == 0, "state=0 => Reason_none");
    return (DeoptReason)trap_state;
  }
}
//-------------------------trap_state_has_reason-------------------------------
int Deoptimization::trap_state_has_reason(int trap_state, int reason) {
  assert(reason_is_recorded_per_bytecode((DeoptReason)reason), "valid reason");
  assert(DS_REASON_MASK >= Reason_RECORDED_LIMIT, "enough bits");
  int recompile_bit = (trap_state & DS_RECOMPILE_BIT);
  trap_state -= recompile_bit;
  if (trap_state == DS_REASON_MASK) {
    return -1;  // true, unspecifically (bottom of state lattice)
  } else if (trap_state == reason) {
    return 1;   // true, definitely
  } else if (trap_state == 0) {
    return 0;   // false, definitely (top of state lattice)
  } else {
    return 0;   // false, definitely
  }
}
//-------------------------trap_state_add_reason-------------------------------
int Deoptimization::trap_state_add_reason(int trap_state, int reason) {
  assert(reason_is_recorded_per_bytecode((DeoptReason)reason) || reason == Reason_many, "valid reason");
  int recompile_bit = (trap_state & DS_RECOMPILE_BIT);
  trap_state -= recompile_bit;
  if (trap_state == DS_REASON_MASK) {
    return trap_state + recompile_bit;     // already at state lattice bottom
  } else if (trap_state == reason) {
    return trap_state + recompile_bit;     // the condition is already true
  } else if (trap_state == 0) {
    return reason + recompile_bit;          // no condition has yet been true
  } else {
    return DS_REASON_MASK + recompile_bit;  // fall to state lattice bottom
  }
}
//-----------------------trap_state_is_recompiled------------------------------
bool Deoptimization::trap_state_is_recompiled(int trap_state) {
  return (trap_state & DS_RECOMPILE_BIT) != 0;
}
//-----------------------trap_state_set_recompiled-----------------------------
int Deoptimization::trap_state_set_recompiled(int trap_state, bool z) {
  if (z)  return trap_state |  DS_RECOMPILE_BIT;
  else    return trap_state & ~DS_RECOMPILE_BIT;
}
//---------------------------format_trap_state---------------------------------
// This is used for debugging and diagnostics, including LogFile output.
const char* Deoptimization::format_trap_state(char* buf, size_t buflen,
                                              int trap_state) {
  assert(buflen > 0, "sanity");
  DeoptReason reason      = trap_state_reason(trap_state);
  bool        recomp_flag = trap_state_is_recompiled(trap_state);
  // Re-encode the state from its decoded components.
  int decoded_state = 0;
  if (reason_is_recorded_per_bytecode(reason) || reason == Reason_many)
    decoded_state = trap_state_add_reason(decoded_state, reason);
  if (recomp_flag)
    decoded_state = trap_state_set_recompiled(decoded_state, recomp_flag);
  // If the state re-encodes properly, format it symbolically.
  // Because this routine is used for debugging and diagnostics,
  // be robust even if the state is a strange value.
  size_t len;
  if (decoded_state != trap_state) {
    // Random buggy state that doesn't decode??
    len = jio_snprintf(buf, buflen, "#%d", trap_state);
  } else {
    len = jio_snprintf(buf, buflen, "%s%s",
                       trap_reason_name(reason),
                       recomp_flag ? " recompiled" : "");
  }
  return buf;
}


//--------------------------------statics--------------------------------------
const char* Deoptimization::_trap_reason_name[] = {
  // Note:  Keep this in sync. with enum DeoptReason.
  "none",
  "null_check",
  "null_assert" JVMCI_ONLY("_or_unreached0"),
  "range_check",
  "class_check",
  "array_check",
  "intrinsic" JVMCI_ONLY("_or_type_checked_inlining"),
  "bimorphic" JVMCI_ONLY("_or_optimized_type_check"),
  "profile_predicate",
  "unloaded",
  "uninitialized",
  "initialized",
  "unreached",
  "unhandled",
  "constraint",
  "div0_check",
  "age",
  "predicate",
  "loop_limit_check",
  "speculate_class_check",
  "speculate_null_check",
  "speculate_null_assert",
  "rtm_state_change",
  "unstable_if",
  "unstable_fused_if",
  "receiver_constraint",
#if INCLUDE_JVMCI
  "aliasing",
  "transfer_to_interpreter",
  "not_compiled_exception_handler",
  "unresolved",
  "jsr_mismatch",
#endif
  "tenured"
};
const char* Deoptimization::_trap_action_name[] = {
  // Note:  Keep this in sync. with enum DeoptAction.
  "none",
  "maybe_recompile",
  "reinterpret",
  "make_not_entrant",
  "make_not_compilable"
};

const char* Deoptimization::trap_reason_name(int reason) {
  // Check that every reason has a name
  STATIC_ASSERT(sizeof(_trap_reason_name)/sizeof(const char*) == Reason_LIMIT);

  if (reason == Reason_many)  return "many";
  if ((uint)reason < Reason_LIMIT)
    return _trap_reason_name[reason];
  static char buf[20];
  os::snprintf_checked(buf, sizeof(buf), "reason%d", reason);
  return buf;
}
const char* Deoptimization::trap_action_name(int action) {
  // Check that every action has a name
  STATIC_ASSERT(sizeof(_trap_action_name)/sizeof(const char*) == Action_LIMIT);

  if ((uint)action < Action_LIMIT)
    return _trap_action_name[action];
  static char buf[20];
  os::snprintf_checked(buf, sizeof(buf), "action%d", action);
  return buf;
}

// This is used for debugging and diagnostics, including LogFile output.
const char* Deoptimization::format_trap_request(char* buf, size_t buflen,
                                                int trap_request) {
  jint unloaded_class_index = trap_request_index(trap_request);
  const char* reason = trap_reason_name(trap_request_reason(trap_request));
  const char* action = trap_action_name(trap_request_action(trap_request));
#if INCLUDE_JVMCI
  int debug_id = trap_request_debug_id(trap_request);
#endif
  size_t len;
  if (unloaded_class_index < 0) {
    len = jio_snprintf(buf, buflen, "reason='%s' action='%s'" JVMCI_ONLY(" debug_id='%d'"),
                       reason, action
#if INCLUDE_JVMCI
                       ,debug_id
#endif
                       );
  } else {
    len = jio_snprintf(buf, buflen, "reason='%s' action='%s' index='%d'" JVMCI_ONLY(" debug_id='%d'"),
                       reason, action, unloaded_class_index
#if INCLUDE_JVMCI
                       ,debug_id
#endif
                       );
  }
  return buf;
}

juint Deoptimization::_deoptimization_hist
        [Deoptimization::Reason_LIMIT]
    [1 + Deoptimization::Action_LIMIT]
        [Deoptimization::BC_CASE_LIMIT]
  = {0};

enum {
  LSB_BITS = 8,
  LSB_MASK = right_n_bits(LSB_BITS)
};

void Deoptimization::gather_statistics(DeoptReason reason, DeoptAction action,
                                       Bytecodes::Code bc) {
  assert(reason >= 0 && reason < Reason_LIMIT, "oob");
  assert(action >= 0 && action < Action_LIMIT, "oob");
  _deoptimization_hist[Reason_none][0][0] += 1;  // total
  _deoptimization_hist[reason][0][0]      += 1;  // per-reason total
  juint* cases = _deoptimization_hist[reason][1+action];
  juint* bc_counter_addr = nullptr;
  juint  bc_counter      = 0;
  // Look for an unused counter, or an exact match to this BC.
  if (bc != Bytecodes::_illegal) {
    for (int bc_case = 0; bc_case < BC_CASE_LIMIT; bc_case++) {
      juint* counter_addr = &cases[bc_case];
      juint  counter = *counter_addr;
      if ((counter == 0 && bc_counter_addr == nullptr)
          || (Bytecodes::Code)(counter & LSB_MASK) == bc) {
        // this counter is either free or is already devoted to this BC
        bc_counter_addr = counter_addr;
        bc_counter = counter | bc;
      }
    }
  }
  if (bc_counter_addr == nullptr) {
    // Overflow, or no given bytecode.
    bc_counter_addr = &cases[BC_CASE_LIMIT-1];
    bc_counter = (*bc_counter_addr & ~LSB_MASK);  // clear LSB
  }
  *bc_counter_addr = bc_counter + (1 << LSB_BITS);
}

jint Deoptimization::total_deoptimization_count() {
  return _deoptimization_hist[Reason_none][0][0];
}

// Get the deopt count for a specific reason and a specific action. If either
// one of 'reason' or 'action' is null, the method returns the sum of all
// deoptimizations with the specific 'action' or 'reason' respectively.
// If both arguments are null, the method returns the total deopt count.
jint Deoptimization::deoptimization_count(const char *reason_str, const char *action_str) {
  if (reason_str == nullptr && action_str == nullptr) {
    return total_deoptimization_count();
  }
  juint counter = 0;
  for (int reason = 0; reason < Reason_LIMIT; reason++) {
    if (reason_str == nullptr || !strcmp(reason_str, trap_reason_name(reason))) {
      for (int action = 0; action < Action_LIMIT; action++) {
        if (action_str == nullptr || !strcmp(action_str, trap_action_name(action))) {
          juint* cases = _deoptimization_hist[reason][1+action];
          for (int bc_case = 0; bc_case < BC_CASE_LIMIT; bc_case++) {
            counter += cases[bc_case] >> LSB_BITS;
          }
        }
      }
    }
  }
  return counter;
}

void Deoptimization::print_statistics() {
  juint total = total_deoptimization_count();
  juint account = total;
  if (total != 0) {
    ttyLocker ttyl;
    if (xtty != nullptr)  xtty->head("statistics type='deoptimization'");
    tty->print_cr("Deoptimization traps recorded:");
    #define PRINT_STAT_LINE(name, r) \
      tty->print_cr("  %4d (%4.1f%%) %s", (int)(r), ((r) * 100.0) / total, name);
    PRINT_STAT_LINE("total", total);
    // For each non-zero entry in the histogram, print the reason,
    // the action, and (if specifically known) the type of bytecode.
    for (int reason = 0; reason < Reason_LIMIT; reason++) {
      for (int action = 0; action < Action_LIMIT; action++) {
        juint* cases = _deoptimization_hist[reason][1+action];
        for (int bc_case = 0; bc_case < BC_CASE_LIMIT; bc_case++) {
          juint counter = cases[bc_case];
          if (counter != 0) {
            char name[1*K];
            Bytecodes::Code bc = (Bytecodes::Code)(counter & LSB_MASK);
            if (bc_case == BC_CASE_LIMIT && (int)bc == 0)
              bc = Bytecodes::_illegal;
            os::snprintf_checked(name, sizeof(name), "%s/%s/%s",
                    trap_reason_name(reason),
                    trap_action_name(action),
                    Bytecodes::is_defined(bc)? Bytecodes::name(bc): "other");
            juint r = counter >> LSB_BITS;
            tty->print_cr("  %40s: " UINT32_FORMAT " (%.1f%%)", name, r, (r * 100.0) / total);
            account -= r;
          }
        }
      }
    }
    if (account != 0) {
      PRINT_STAT_LINE("unaccounted", account);
    }
    #undef PRINT_STAT_LINE
    if (xtty != nullptr)  xtty->tail("statistics");
  }
}

#else // COMPILER2_OR_JVMCI


// Stubs for C1 only system.
bool Deoptimization::trap_state_is_recompiled(int trap_state) {
  return false;
}

const char* Deoptimization::trap_reason_name(int reason) {
  return "unknown";
}

jint Deoptimization::total_deoptimization_count() {
  return 0;
}

jint Deoptimization::deoptimization_count(const char *reason_str, const char *action_str) {
  return 0;
}

void Deoptimization::print_statistics() {
  // no output
}

void
Deoptimization::update_method_data_from_interpreter(MethodData* trap_mdo, int trap_bci, int reason) {
  // no update
}

int Deoptimization::trap_state_has_reason(int trap_state, int reason) {
  return 0;
}

void Deoptimization::gather_statistics(DeoptReason reason, DeoptAction action,
                                       Bytecodes::Code bc) {
  // no update
}

const char* Deoptimization::format_trap_state(char* buf, size_t buflen,
                                              int trap_state) {
  jio_snprintf(buf, buflen, "#%d", trap_state);
  return buf;
}

#endif // COMPILER2_OR_JVMCI<|MERGE_RESOLUTION|>--- conflicted
+++ resolved
@@ -1248,8 +1248,7 @@
     // to be checked before using the field values. Skip re-allocation if it is null.
     if (sv->maybe_null()) {
       assert(k->is_inline_klass(), "must be an inline klass");
-      intptr_t init_value = StackValue::create_stack_value(fr, reg_map, sv->is_init())->get_int();
-      jint is_init = (jint)*((jint*)&init_value);
+      jint is_init = StackValue::create_stack_value(fr, reg_map, sv->is_init())->get_jint();
       if (is_init == 0) {
         continue;
       }
@@ -1536,7 +1535,6 @@
   }
   fields->sort(compare);
   for (int i = 0; i < fields->length(); i++) {
-<<<<<<< HEAD
     BasicType type = fields->at(i)._type;
     int offset = base_offset + fields->at(i)._offset;
     // Check for flat inline type field before accessing the ScopeValue because it might not have any fields
@@ -1548,9 +1546,6 @@
       svIndex = reassign_fields_by_klass(vk, fr, reg_map, sv, svIndex, obj, skip_internal, offset, CHECK_0);
       continue; // Continue because we don't need to increment svIndex
     }
-    intptr_t val;
-=======
->>>>>>> cff25dd5
     ScopeValue* scope_field = sv->field_at(svIndex);
     StackValue* value = StackValue::create_stack_value(fr, reg_map, scope_field);
     switch (type) {
