--- conflicted
+++ resolved
@@ -1334,19 +1334,11 @@
       assert(sv->field_size() % type2size[ak->element_type()] == 0, "non-integral array length");
       int len = sv->field_size() / type2size[ak->element_type()];
       InternalOOMEMark iom(THREAD);
-<<<<<<< HEAD
-      obj = ak->allocate(len, THREAD);
+      obj = ak->allocate_instance(len, THREAD);
     } else if (k->is_refArray_klass()) {
       RefArrayKlass* ak = RefArrayKlass::cast(k);
       InternalOOMEMark iom(THREAD);
       obj = ak->allocate_instance(sv->field_size(), ak->properties(), THREAD);
-=======
-      obj = ak->allocate_instance(len, THREAD);
-    } else if (k->is_objArray_klass()) {
-      ObjArrayKlass* ak = ObjArrayKlass::cast(k);
-      InternalOOMEMark iom(THREAD);
-      obj = ak->allocate_instance(sv->field_size(), THREAD);
->>>>>>> d7aa3498
     }
 
     if (obj == nullptr) {
