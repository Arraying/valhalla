--- conflicted
+++ resolved
@@ -549,15 +549,12 @@
 
   static address handle_unsafe_access(JavaThread* thread, address next_pc);
 
-<<<<<<< HEAD
   static BufferedInlineTypeBlob* generate_buffered_inline_type_adapter(const InlineKlass* vk);
-=======
   static BufferBlob* make_native_invoker(address call_target,
                                          int shadow_space_bytes,
                                          const GrowableArray<VMReg>& input_registers,
                                          const GrowableArray<VMReg>& output_registers);
 
->>>>>>> 7aed9b65
 #ifndef PRODUCT
 
   // Collect and print inline cache miss statistics
