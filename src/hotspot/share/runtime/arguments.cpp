/*
 * Copyright (c) 1997, 2023, Oracle and/or its affiliates. All rights reserved.
 * DO NOT ALTER OR REMOVE COPYRIGHT NOTICES OR THIS FILE HEADER.
 *
 * This code is free software; you can redistribute it and/or modify it
 * under the terms of the GNU General Public License version 2 only, as
 * published by the Free Software Foundation.
 *
 * This code is distributed in the hope that it will be useful, but WITHOUT
 * ANY WARRANTY; without even the implied warranty of MERCHANTABILITY or
 * FITNESS FOR A PARTICULAR PURPOSE.  See the GNU General Public License
 * version 2 for more details (a copy is included in the LICENSE file that
 * accompanied this code).
 *
 * You should have received a copy of the GNU General Public License version
 * 2 along with this work; if not, write to the Free Software Foundation,
 * Inc., 51 Franklin St, Fifth Floor, Boston, MA 02110-1301 USA.
 *
 * Please contact Oracle, 500 Oracle Parkway, Redwood Shores, CA 94065 USA
 * or visit www.oracle.com if you need additional information or have any
 * questions.
 *
 */

#include "precompiled.hpp"
#include "cds/cds_globals.hpp"
#include "cds/filemap.hpp"
#include "classfile/classLoader.hpp"
#include "classfile/javaAssertions.hpp"
#include "classfile/moduleEntry.hpp"
#include "classfile/stringTable.hpp"
#include "classfile/symbolTable.hpp"
#include "compiler/compilerDefinitions.hpp"
#include "gc/shared/gcArguments.hpp"
#include "gc/shared/gcConfig.hpp"
#include "gc/shared/stringdedup/stringDedup.hpp"
#include "gc/shared/tlab_globals.hpp"
#include "jvm.h"
#include "logging/log.hpp"
#include "logging/logConfiguration.hpp"
#include "logging/logStream.hpp"
#include "logging/logTag.hpp"
#include "memory/allocation.inline.hpp"
#include "oops/instanceKlass.hpp"
#include "oops/oop.inline.hpp"
#include "prims/jvmtiAgentList.hpp"
#include "prims/jvmtiExport.hpp"
#include "runtime/arguments.hpp"
#include "runtime/flags/jvmFlag.hpp"
#include "runtime/flags/jvmFlagAccess.hpp"
#include "runtime/flags/jvmFlagLimit.hpp"
#include "runtime/globals_extension.hpp"
#include "runtime/java.hpp"
#include "runtime/os.hpp"
#include "runtime/safepoint.hpp"
#include "runtime/safepointMechanism.hpp"
#include "runtime/synchronizer.hpp"
#include "runtime/vm_version.hpp"
#include "services/management.hpp"
#include "services/nmtCommon.hpp"
#include "utilities/align.hpp"
#include "utilities/debug.hpp"
#include "utilities/defaultStream.hpp"
#include "utilities/macros.hpp"
#include "utilities/parseInteger.hpp"
#include "utilities/powerOfTwo.hpp"
#include "utilities/stringUtils.hpp"
#include "utilities/systemMemoryBarrier.hpp"
#if INCLUDE_JFR
#include "jfr/jfr.hpp"
#endif

#include <limits>
#include <string.h>

static const char _default_java_launcher[] = "generic";

#define DEFAULT_JAVA_LAUNCHER _default_java_launcher

char*  Arguments::_jvm_flags_file               = nullptr;
char** Arguments::_jvm_flags_array              = nullptr;
int    Arguments::_num_jvm_flags                = 0;
char** Arguments::_jvm_args_array               = nullptr;
int    Arguments::_num_jvm_args                 = 0;
char*  Arguments::_java_command                 = nullptr;
SystemProperty* Arguments::_system_properties   = nullptr;
size_t Arguments::_conservative_max_heap_alignment = 0;
Arguments::Mode Arguments::_mode                = _mixed;
bool   Arguments::_xdebug_mode                  = false;
const char*  Arguments::_java_vendor_url_bug    = nullptr;
const char*  Arguments::_sun_java_launcher      = DEFAULT_JAVA_LAUNCHER;
bool   Arguments::_sun_java_launcher_is_altjvm  = false;

// These parameters are reset in method parse_vm_init_args()
bool   Arguments::_AlwaysCompileLoopMethods     = AlwaysCompileLoopMethods;
bool   Arguments::_UseOnStackReplacement        = UseOnStackReplacement;
bool   Arguments::_BackgroundCompilation        = BackgroundCompilation;
bool   Arguments::_ClipInlining                 = ClipInlining;
size_t Arguments::_default_SharedBaseAddress    = SharedBaseAddress;

bool   Arguments::_enable_preview               = false;

char*  Arguments::_default_shared_archive_path  = nullptr;
char*  Arguments::SharedArchivePath             = nullptr;
char*  Arguments::SharedDynamicArchivePath      = nullptr;

LegacyGCLogging Arguments::_legacyGCLogging     = { 0, 0 };

// These are not set by the JDK's built-in launchers, but they can be set by
// programs that embed the JVM using JNI_CreateJavaVM. See comments around
// JavaVMOption in jni.h.
abort_hook_t     Arguments::_abort_hook         = nullptr;
exit_hook_t      Arguments::_exit_hook          = nullptr;
vfprintf_hook_t  Arguments::_vfprintf_hook      = nullptr;


SystemProperty *Arguments::_sun_boot_library_path = nullptr;
SystemProperty *Arguments::_java_library_path = nullptr;
SystemProperty *Arguments::_java_home = nullptr;
SystemProperty *Arguments::_java_class_path = nullptr;
SystemProperty *Arguments::_jdk_boot_class_path_append = nullptr;
SystemProperty *Arguments::_vm_info = nullptr;

GrowableArray<ModulePatchPath*> *Arguments::_patch_mod_prefix = nullptr;
PathString *Arguments::_boot_class_path = nullptr;
bool Arguments::_has_jimage = false;

char* Arguments::_ext_dirs = nullptr;

// True if -Xshare:auto option was specified.
static bool xshare_auto_cmd_line = false;

bool PathString::set_value(const char *value, AllocFailType alloc_failmode) {
  char* new_value = AllocateHeap(strlen(value)+1, mtArguments, alloc_failmode);
  if (new_value == nullptr) {
    assert(alloc_failmode == AllocFailStrategy::RETURN_NULL, "must be");
    return false;
  }
  if (_value != nullptr) {
    FreeHeap(_value);
  }
  _value = new_value;
  strcpy(_value, value);
  return true;
}

void PathString::append_value(const char *value) {
  char *sp;
  size_t len = 0;
  if (value != nullptr) {
    len = strlen(value);
    if (_value != nullptr) {
      len += strlen(_value);
    }
    sp = AllocateHeap(len+2, mtArguments);
    assert(sp != nullptr, "Unable to allocate space for new append path value");
    if (sp != nullptr) {
      if (_value != nullptr) {
        strcpy(sp, _value);
        strcat(sp, os::path_separator());
        strcat(sp, value);
        FreeHeap(_value);
      } else {
        strcpy(sp, value);
      }
      _value = sp;
    }
  }
}

PathString::PathString(const char* value) {
  if (value == nullptr) {
    _value = nullptr;
  } else {
    _value = AllocateHeap(strlen(value)+1, mtArguments);
    strcpy(_value, value);
  }
}

PathString::~PathString() {
  if (_value != nullptr) {
    FreeHeap(_value);
    _value = nullptr;
  }
}

ModulePatchPath::ModulePatchPath(const char* module_name, const char* path) {
  assert(module_name != nullptr && path != nullptr, "Invalid module name or path value");
  size_t len = strlen(module_name) + 1;
  _module_name = AllocateHeap(len, mtInternal);
  strncpy(_module_name, module_name, len); // copy the trailing null
  _path =  new PathString(path);
}

ModulePatchPath::~ModulePatchPath() {
  if (_module_name != nullptr) {
    FreeHeap(_module_name);
    _module_name = nullptr;
  }
  if (_path != nullptr) {
    delete _path;
    _path = nullptr;
  }
}

SystemProperty::SystemProperty(const char* key, const char* value, bool writeable, bool internal) : PathString(value) {
  if (key == nullptr) {
    _key = nullptr;
  } else {
    _key = AllocateHeap(strlen(key)+1, mtArguments);
    strcpy(_key, key);
  }
  _next = nullptr;
  _internal = internal;
  _writeable = writeable;
}

// Check if head of 'option' matches 'name', and sets 'tail' to the remaining
// part of the option string.
static bool match_option(const JavaVMOption *option, const char* name,
                         const char** tail) {
  size_t len = strlen(name);
  if (strncmp(option->optionString, name, len) == 0) {
    *tail = option->optionString + len;
    return true;
  } else {
    return false;
  }
}

// Check if 'option' matches 'name'. No "tail" is allowed.
static bool match_option(const JavaVMOption *option, const char* name) {
  const char* tail = nullptr;
  bool result = match_option(option, name, &tail);
  if (tail != nullptr && *tail == '\0') {
    return result;
  } else {
    return false;
  }
}

// Return true if any of the strings in null-terminated array 'names' matches.
// If tail_allowed is true, then the tail must begin with a colon; otherwise,
// the option must match exactly.
static bool match_option(const JavaVMOption* option, const char** names, const char** tail,
  bool tail_allowed) {
  for (/* empty */; *names != nullptr; ++names) {
  if (match_option(option, *names, tail)) {
      if (**tail == '\0' || (tail_allowed && **tail == ':')) {
        return true;
      }
    }
  }
  return false;
}

#if INCLUDE_JFR
static bool _has_jfr_option = false;  // is using JFR

// return true on failure
static bool match_jfr_option(const JavaVMOption** option) {
  assert((*option)->optionString != nullptr, "invariant");
  char* tail = nullptr;
  if (match_option(*option, "-XX:StartFlightRecording", (const char**)&tail)) {
    _has_jfr_option = true;
    return Jfr::on_start_flight_recording_option(option, tail);
  } else if (match_option(*option, "-XX:FlightRecorderOptions", (const char**)&tail)) {
    _has_jfr_option = true;
    return Jfr::on_flight_recorder_option(option, tail);
  }
  return false;
}

bool Arguments::has_jfr_option() {
  return _has_jfr_option;
}
#endif

static void logOption(const char* opt) {
  if (PrintVMOptions) {
    jio_fprintf(defaultStream::output_stream(), "VM option '%s'\n", opt);
  }
}

bool needs_module_property_warning = false;

#define MODULE_PROPERTY_PREFIX "jdk.module."
#define MODULE_PROPERTY_PREFIX_LEN 11
#define ADDEXPORTS "addexports"
#define ADDEXPORTS_LEN 10
#define ADDREADS "addreads"
#define ADDREADS_LEN 8
#define ADDOPENS "addopens"
#define ADDOPENS_LEN 8
#define PATCH "patch"
#define PATCH_LEN 5
#define ADDMODS "addmods"
#define ADDMODS_LEN 7
#define LIMITMODS "limitmods"
#define LIMITMODS_LEN 9
#define PATH "path"
#define PATH_LEN 4
#define UPGRADE_PATH "upgrade.path"
#define UPGRADE_PATH_LEN 12
#define ENABLE_NATIVE_ACCESS "enable.native.access"
#define ENABLE_NATIVE_ACCESS_LEN 20

// Return TRUE if option matches 'property', or 'property=', or 'property.'.
static bool matches_property_suffix(const char* option, const char* property, size_t len) {
  return ((strncmp(option, property, len) == 0) &&
          (option[len] == '=' || option[len] == '.' || option[len] == '\0'));
}

// Return true if property starts with "jdk.module." and its ensuing chars match
// any of the reserved module properties.
// property should be passed without the leading "-D".
bool Arguments::is_internal_module_property(const char* property) {
  assert((strncmp(property, "-D", 2) != 0), "Unexpected leading -D");
  if  (strncmp(property, MODULE_PROPERTY_PREFIX, MODULE_PROPERTY_PREFIX_LEN) == 0) {
    const char* property_suffix = property + MODULE_PROPERTY_PREFIX_LEN;
    if (matches_property_suffix(property_suffix, ADDEXPORTS, ADDEXPORTS_LEN) ||
        matches_property_suffix(property_suffix, ADDREADS, ADDREADS_LEN) ||
        matches_property_suffix(property_suffix, ADDOPENS, ADDOPENS_LEN) ||
        matches_property_suffix(property_suffix, PATCH, PATCH_LEN) ||
        matches_property_suffix(property_suffix, ADDMODS, ADDMODS_LEN) ||
        matches_property_suffix(property_suffix, LIMITMODS, LIMITMODS_LEN) ||
        matches_property_suffix(property_suffix, PATH, PATH_LEN) ||
        matches_property_suffix(property_suffix, UPGRADE_PATH, UPGRADE_PATH_LEN) ||
        matches_property_suffix(property_suffix, ENABLE_NATIVE_ACCESS, ENABLE_NATIVE_ACCESS_LEN)) {
      return true;
    }
  }
  return false;
}

// Process java launcher properties.
void Arguments::process_sun_java_launcher_properties(JavaVMInitArgs* args) {
  // See if sun.java.launcher or sun.java.launcher.is_altjvm is defined.
  // Must do this before setting up other system properties,
  // as some of them may depend on launcher type.
  for (int index = 0; index < args->nOptions; index++) {
    const JavaVMOption* option = args->options + index;
    const char* tail;

    if (match_option(option, "-Dsun.java.launcher=", &tail)) {
      process_java_launcher_argument(tail, option->extraInfo);
      continue;
    }
    if (match_option(option, "-Dsun.java.launcher.is_altjvm=", &tail)) {
      if (strcmp(tail, "true") == 0) {
        _sun_java_launcher_is_altjvm = true;
      }
      continue;
    }
  }
}

// Initialize system properties key and value.
void Arguments::init_system_properties() {

  // Set up _boot_class_path which is not a property but
  // relies heavily on argument processing and the jdk.boot.class.path.append
  // property. It is used to store the underlying boot class path.
  _boot_class_path = new PathString(nullptr);

  PropertyList_add(&_system_properties, new SystemProperty("java.vm.specification.name",
                                                           "Java Virtual Machine Specification",  false));
  PropertyList_add(&_system_properties, new SystemProperty("java.vm.version", VM_Version::vm_release(),  false));
  PropertyList_add(&_system_properties, new SystemProperty("java.vm.name", VM_Version::vm_name(),  false));
  PropertyList_add(&_system_properties, new SystemProperty("jdk.debug", VM_Version::jdk_debug_level(),  false));

  // Initialize the vm.info now, but it will need updating after argument parsing.
  _vm_info = new SystemProperty("java.vm.info", VM_Version::vm_info_string(), true);

  // Following are JVMTI agent writable properties.
  // Properties values are set to nullptr and they are
  // os specific they are initialized in os::init_system_properties_values().
  _sun_boot_library_path = new SystemProperty("sun.boot.library.path", nullptr,  true);
  _java_library_path = new SystemProperty("java.library.path", nullptr,  true);
  _java_home =  new SystemProperty("java.home", nullptr,  true);
  _java_class_path = new SystemProperty("java.class.path", "",  true);
  // jdk.boot.class.path.append is a non-writeable, internal property.
  // It can only be set by either:
  //    - -Xbootclasspath/a:
  //    - AddToBootstrapClassLoaderSearch during JVMTI OnLoad phase
  _jdk_boot_class_path_append = new SystemProperty("jdk.boot.class.path.append", nullptr, false, true);

  // Add to System Property list.
  PropertyList_add(&_system_properties, _sun_boot_library_path);
  PropertyList_add(&_system_properties, _java_library_path);
  PropertyList_add(&_system_properties, _java_home);
  PropertyList_add(&_system_properties, _java_class_path);
  PropertyList_add(&_system_properties, _jdk_boot_class_path_append);
  PropertyList_add(&_system_properties, _vm_info);

  // Set OS specific system properties values
  os::init_system_properties_values();
}

// Update/Initialize System properties after JDK version number is known
void Arguments::init_version_specific_system_properties() {
  enum { bufsz = 16 };
  char buffer[bufsz];
  const char* spec_vendor = "Oracle Corporation";
  uint32_t spec_version = JDK_Version::current().major_version();

  jio_snprintf(buffer, bufsz, UINT32_FORMAT, spec_version);

  PropertyList_add(&_system_properties,
      new SystemProperty("java.vm.specification.vendor",  spec_vendor, false));
  PropertyList_add(&_system_properties,
      new SystemProperty("java.vm.specification.version", buffer, false));
  PropertyList_add(&_system_properties,
      new SystemProperty("java.vm.vendor", VM_Version::vm_vendor(),  false));
}

/*
 *  -XX argument processing:
 *
 *  -XX arguments are defined in several places, such as:
 *      globals.hpp, globals_<cpu>.hpp, globals_<os>.hpp, <compiler>_globals.hpp, or <gc>_globals.hpp.
 *  -XX arguments are parsed in parse_argument().
 *  -XX argument bounds checking is done in check_vm_args_consistency().
 *
 * Over time -XX arguments may change. There are mechanisms to handle common cases:
 *
 *      ALIASED: An option that is simply another name for another option. This is often
 *               part of the process of deprecating a flag, but not all aliases need
 *               to be deprecated.
 *
 *               Create an alias for an option by adding the old and new option names to the
 *               "aliased_jvm_flags" table. Delete the old variable from globals.hpp (etc).
 *
 *   DEPRECATED: An option that is supported, but a warning is printed to let the user know that
 *               support may be removed in the future. Both regular and aliased options may be
 *               deprecated.
 *
 *               Add a deprecation warning for an option (or alias) by adding an entry in the
 *               "special_jvm_flags" table and setting the "deprecated_in" field.
 *               Often an option "deprecated" in one major release will
 *               be made "obsolete" in the next. In this case the entry should also have its
 *               "obsolete_in" field set.
 *
 *     OBSOLETE: An option that has been removed (and deleted from globals.hpp), but is still accepted
 *               on the command line. A warning is printed to let the user know that option might not
 *               be accepted in the future.
 *
 *               Add an obsolete warning for an option by adding an entry in the "special_jvm_flags"
 *               table and setting the "obsolete_in" field.
 *
 *      EXPIRED: A deprecated or obsolete option that has an "accept_until" version less than or equal
 *               to the current JDK version. The system will flatly refuse to admit the existence of
 *               the flag. This allows a flag to die automatically over JDK releases.
 *
 *               Note that manual cleanup of expired options should be done at major JDK version upgrades:
 *                  - Newly expired options should be removed from the special_jvm_flags and aliased_jvm_flags tables.
 *                  - Newly obsolete or expired deprecated options should have their global variable
 *                    definitions removed (from globals.hpp, etc) and related implementations removed.
 *
 * Recommended approach for removing options:
 *
 * To remove options commonly used by customers (e.g. product -XX options), use
 * the 3-step model adding major release numbers to the deprecate, obsolete and expire columns.
 *
 * To remove internal options (e.g. diagnostic, experimental, develop options), use
 * a 2-step model adding major release numbers to the obsolete and expire columns.
 *
 * To change the name of an option, use the alias table as well as a 2-step
 * model adding major release numbers to the deprecate and expire columns.
 * Think twice about aliasing commonly used customer options.
 *
 * There are times when it is appropriate to leave a future release number as undefined.
 *
 * Tests:  Aliases should be tested in VMAliasOptions.java.
 *         Deprecated options should be tested in VMDeprecatedOptions.java.
 */

// The special_jvm_flags table declares options that are being deprecated and/or obsoleted. The
// "deprecated_in" or "obsolete_in" fields may be set to "undefined", but not both.
// When the JDK version reaches 'deprecated_in' limit, the JVM will process this flag on
// the command-line as usual, but will issue a warning.
// When the JDK version reaches 'obsolete_in' limit, the JVM will continue accepting this flag on
// the command-line, while issuing a warning and ignoring the flag value.
// Once the JDK version reaches 'expired_in' limit, the JVM will flatly refuse to admit the
// existence of the flag.
//
// MANUAL CLEANUP ON JDK VERSION UPDATES:
// This table ensures that the handling of options will update automatically when the JDK
// version is incremented, but the source code needs to be cleanup up manually:
// - As "deprecated" options age into "obsolete" or "expired" options, the associated "globals"
//   variable should be removed, as well as users of the variable.
// - As "deprecated" options age into "obsolete" options, move the entry into the
//   "Obsolete Flags" section of the table.
// - All expired options should be removed from the table.
static SpecialFlag const special_jvm_flags[] = {
  // -------------- Deprecated Flags --------------
  // --- Non-alias flags - sorted by obsolete_in then expired_in:
  { "MaxGCMinorPauseMillis",        JDK_Version::jdk(8), JDK_Version::undefined(), JDK_Version::undefined() },
  { "MaxRAMFraction",               JDK_Version::jdk(10),  JDK_Version::undefined(), JDK_Version::undefined() },
  { "MinRAMFraction",               JDK_Version::jdk(10),  JDK_Version::undefined(), JDK_Version::undefined() },
  { "InitialRAMFraction",           JDK_Version::jdk(10),  JDK_Version::undefined(), JDK_Version::undefined() },
  { "AllowRedefinitionToAddDeleteMethods", JDK_Version::jdk(13), JDK_Version::undefined(), JDK_Version::undefined() },
  { "FlightRecorder",               JDK_Version::jdk(13), JDK_Version::undefined(), JDK_Version::undefined() },
  { "DumpSharedSpaces",             JDK_Version::jdk(18), JDK_Version::jdk(19), JDK_Version::undefined() },
  { "DynamicDumpSharedSpaces",      JDK_Version::jdk(18), JDK_Version::jdk(19), JDK_Version::undefined() },
  { "RequireSharedSpaces",          JDK_Version::jdk(18), JDK_Version::jdk(19), JDK_Version::undefined() },
  { "UseSharedSpaces",              JDK_Version::jdk(18), JDK_Version::jdk(19), JDK_Version::undefined() },

  // --- Deprecated alias flags (see also aliased_jvm_flags) - sorted by obsolete_in then expired_in:
  { "DefaultMaxRAMFraction",        JDK_Version::jdk(8),  JDK_Version::undefined(), JDK_Version::undefined() },
  { "CreateMinidumpOnCrash",        JDK_Version::jdk(9),  JDK_Version::undefined(), JDK_Version::undefined() },
  { "TLABStats",                    JDK_Version::jdk(12), JDK_Version::undefined(), JDK_Version::undefined() },

  // -------------- Obsolete Flags - sorted by expired_in --------------

  { "EnableWaitForParallelLoad",    JDK_Version::jdk(20), JDK_Version::jdk(21), JDK_Version::jdk(22) },
  { "G1ConcRefinementGreenZone",    JDK_Version::undefined(), JDK_Version::jdk(20), JDK_Version::undefined() },
  { "G1ConcRefinementYellowZone",   JDK_Version::undefined(), JDK_Version::jdk(20), JDK_Version::undefined() },
  { "G1ConcRefinementRedZone",      JDK_Version::undefined(), JDK_Version::jdk(20), JDK_Version::undefined() },
  { "G1ConcRefinementThresholdStep", JDK_Version::undefined(), JDK_Version::jdk(20), JDK_Version::undefined() },
  { "G1UseAdaptiveConcRefinement",  JDK_Version::undefined(), JDK_Version::jdk(20), JDK_Version::undefined() },
  { "G1ConcRefinementServiceIntervalMillis", JDK_Version::undefined(), JDK_Version::jdk(20), JDK_Version::undefined() },

  { "G1UsePreventiveGC",            JDK_Version::undefined(), JDK_Version::jdk(21), JDK_Version::jdk(22) },
  { "G1ConcRSLogCacheSize",         JDK_Version::undefined(), JDK_Version::jdk(21), JDK_Version::undefined() },
  { "G1ConcRSHotCardLimit",         JDK_Version::undefined(), JDK_Version::jdk(21), JDK_Version::undefined() },
  { "RefDiscoveryPolicy",           JDK_Version::undefined(), JDK_Version::jdk(21), JDK_Version::undefined() },
  { "MetaspaceReclaimPolicy",       JDK_Version::undefined(), JDK_Version::jdk(21), JDK_Version::undefined() },

#ifdef ASSERT
  { "DummyObsoleteTestFlag",        JDK_Version::undefined(), JDK_Version::jdk(18), JDK_Version::undefined() },
#endif

#ifdef TEST_VERIFY_SPECIAL_JVM_FLAGS
  // These entries will generate build errors.  Their purpose is to test the macros.
  { "dep > obs",                    JDK_Version::jdk(9), JDK_Version::jdk(8), JDK_Version::undefined() },
  { "dep > exp ",                   JDK_Version::jdk(9), JDK_Version::undefined(), JDK_Version::jdk(8) },
  { "obs > exp ",                   JDK_Version::undefined(), JDK_Version::jdk(9), JDK_Version::jdk(8) },
  { "obs > exp",                    JDK_Version::jdk(8), JDK_Version::undefined(), JDK_Version::jdk(10) },
  { "not deprecated or obsolete",   JDK_Version::undefined(), JDK_Version::undefined(), JDK_Version::jdk(9) },
  { "dup option",                   JDK_Version::jdk(9), JDK_Version::undefined(), JDK_Version::undefined() },
  { "dup option",                   JDK_Version::jdk(9), JDK_Version::undefined(), JDK_Version::undefined() },
#endif

  { nullptr, JDK_Version(0), JDK_Version(0) }
};

// Flags that are aliases for other flags.
typedef struct {
  const char* alias_name;
  const char* real_name;
} AliasedFlag;

static AliasedFlag const aliased_jvm_flags[] = {
  { "DefaultMaxRAMFraction",    "MaxRAMFraction"    },
  { "CreateMinidumpOnCrash",    "CreateCoredumpOnCrash" },
  { nullptr, nullptr}
};

// Return true if "v" is less than "other", where "other" may be "undefined".
static bool version_less_than(JDK_Version v, JDK_Version other) {
  assert(!v.is_undefined(), "must be defined");
  if (!other.is_undefined() && v.compare(other) >= 0) {
    return false;
  } else {
    return true;
  }
}

static bool lookup_special_flag(const char *flag_name, SpecialFlag& flag) {
  for (size_t i = 0; special_jvm_flags[i].name != nullptr; i++) {
    if ((strcmp(special_jvm_flags[i].name, flag_name) == 0)) {
      flag = special_jvm_flags[i];
      return true;
    }
  }
  return false;
}

bool Arguments::is_obsolete_flag(const char *flag_name, JDK_Version* version) {
  assert(version != nullptr, "Must provide a version buffer");
  SpecialFlag flag;
  if (lookup_special_flag(flag_name, flag)) {
    if (!flag.obsolete_in.is_undefined()) {
      if (!version_less_than(JDK_Version::current(), flag.obsolete_in)) {
        *version = flag.obsolete_in;
        // This flag may have been marked for obsoletion in this version, but we may not
        // have actually removed it yet. Rather than ignoring it as soon as we reach
        // this version we allow some time for the removal to happen. So if the flag
        // still actually exists we process it as normal, but issue an adjusted warning.
        const JVMFlag *real_flag = JVMFlag::find_declared_flag(flag_name);
        if (real_flag != nullptr) {
          char version_str[256];
          version->to_string(version_str, sizeof(version_str));
          warning("Temporarily processing option %s; support is scheduled for removal in %s",
                  flag_name, version_str);
          return false;
        }
        return true;
      }
    }
  }
  return false;
}

int Arguments::is_deprecated_flag(const char *flag_name, JDK_Version* version) {
  assert(version != nullptr, "Must provide a version buffer");
  SpecialFlag flag;
  if (lookup_special_flag(flag_name, flag)) {
    if (!flag.deprecated_in.is_undefined()) {
      if (version_less_than(JDK_Version::current(), flag.obsolete_in) &&
          version_less_than(JDK_Version::current(), flag.expired_in)) {
        *version = flag.deprecated_in;
        return 1;
      } else {
        return -1;
      }
    }
  }
  return 0;
}

const char* Arguments::real_flag_name(const char *flag_name) {
  for (size_t i = 0; aliased_jvm_flags[i].alias_name != nullptr; i++) {
    const AliasedFlag& flag_status = aliased_jvm_flags[i];
    if (strcmp(flag_status.alias_name, flag_name) == 0) {
        return flag_status.real_name;
    }
  }
  return flag_name;
}

#ifdef ASSERT
static bool lookup_special_flag(const char *flag_name, size_t skip_index) {
  for (size_t i = 0; special_jvm_flags[i].name != nullptr; i++) {
    if ((i != skip_index) && (strcmp(special_jvm_flags[i].name, flag_name) == 0)) {
      return true;
    }
  }
  return false;
}

// Verifies the correctness of the entries in the special_jvm_flags table.
// If there is a semantic error (i.e. a bug in the table) such as the obsoletion
// version being earlier than the deprecation version, then a warning is issued
// and verification fails - by returning false. If it is detected that the table
// is out of date, with respect to the current version, then ideally a warning is
// issued but verification does not fail. This allows the VM to operate when the
// version is first updated, without needing to update all the impacted flags at
// the same time. In practice we can't issue the warning immediately when the version
// is updated as it occurs for every test and some tests are not prepared to handle
// unexpected output - see 8196739. Instead we only check if the table is up-to-date
// if the check_globals flag is true, and in addition allow a grace period and only
// check for stale flags when we hit build 25 (which is far enough into the 6 month
// release cycle that all flag updates should have been processed, whilst still
// leaving time to make the change before RDP2).
// We use a gtest to call this, passing true, so that we can detect stale flags before
// the end of the release cycle.

static const int SPECIAL_FLAG_VALIDATION_BUILD = 25;

bool Arguments::verify_special_jvm_flags(bool check_globals) {
  bool success = true;
  for (size_t i = 0; special_jvm_flags[i].name != nullptr; i++) {
    const SpecialFlag& flag = special_jvm_flags[i];
    if (lookup_special_flag(flag.name, i)) {
      warning("Duplicate special flag declaration \"%s\"", flag.name);
      success = false;
    }
    if (flag.deprecated_in.is_undefined() &&
        flag.obsolete_in.is_undefined()) {
      warning("Special flag entry \"%s\" must declare version deprecated and/or obsoleted in.", flag.name);
      success = false;
    }

    if (!flag.deprecated_in.is_undefined()) {
      if (!version_less_than(flag.deprecated_in, flag.obsolete_in)) {
        warning("Special flag entry \"%s\" must be deprecated before obsoleted.", flag.name);
        success = false;
      }

      if (!version_less_than(flag.deprecated_in, flag.expired_in)) {
        warning("Special flag entry \"%s\" must be deprecated before expired.", flag.name);
        success = false;
      }
    }

    if (!flag.obsolete_in.is_undefined()) {
      if (!version_less_than(flag.obsolete_in, flag.expired_in)) {
        warning("Special flag entry \"%s\" must be obsoleted before expired.", flag.name);
        success = false;
      }

      // if flag has become obsolete it should not have a "globals" flag defined anymore.
      if (check_globals && VM_Version::vm_build_number() >= SPECIAL_FLAG_VALIDATION_BUILD &&
          !version_less_than(JDK_Version::current(), flag.obsolete_in)) {
        if (JVMFlag::find_declared_flag(flag.name) != nullptr) {
          warning("Global variable for obsolete special flag entry \"%s\" should be removed", flag.name);
          success = false;
        }
      }

    } else if (!flag.expired_in.is_undefined()) {
      warning("Special flag entry \"%s\" must be explicitly obsoleted before expired.", flag.name);
      success = false;
    }

    if (!flag.expired_in.is_undefined()) {
      // if flag has become expired it should not have a "globals" flag defined anymore.
      if (check_globals && VM_Version::vm_build_number() >= SPECIAL_FLAG_VALIDATION_BUILD &&
          !version_less_than(JDK_Version::current(), flag.expired_in)) {
        if (JVMFlag::find_declared_flag(flag.name) != nullptr) {
          warning("Global variable for expired flag entry \"%s\" should be removed", flag.name);
          success = false;
        }
      }
    }
  }
  return success;
}
#endif

bool Arguments::atojulong(const char *s, julong* result) {
  return parse_integer(s, result);
}

Arguments::ArgsRange Arguments::check_memory_size(julong size, julong min_size, julong max_size) {
  if (size < min_size) return arg_too_small;
  if (size > max_size) return arg_too_big;
  return arg_in_range;
}

// Describe an argument out of range error
void Arguments::describe_range_error(ArgsRange errcode) {
  switch(errcode) {
  case arg_too_big:
    jio_fprintf(defaultStream::error_stream(),
                "The specified size exceeds the maximum "
                "representable size.\n");
    break;
  case arg_too_small:
  case arg_unreadable:
  case arg_in_range:
    // do nothing for now
    break;
  default:
    ShouldNotReachHere();
  }
}

static bool set_bool_flag(JVMFlag* flag, bool value, JVMFlagOrigin origin) {
  if (JVMFlagAccess::set_bool(flag, &value, origin) == JVMFlag::SUCCESS) {
    return true;
  } else {
    return false;
  }
}

static bool set_fp_numeric_flag(JVMFlag* flag, const char* value, JVMFlagOrigin origin) {
  // strtod allows leading whitespace, but our flag format does not.
  if (*value == '\0' || isspace(*value)) {
    return false;
  }
  char* end;
  errno = 0;
  double v = strtod(value, &end);
  if ((errno != 0) || (*end != 0)) {
    return false;
  }
  if (g_isnan(v) || !g_isfinite(v)) {
    // Currently we cannot handle these special values.
    return false;
  }

  if (JVMFlagAccess::set_double(flag, &v, origin) == JVMFlag::SUCCESS) {
    return true;
  }
  return false;
}

static bool set_numeric_flag(JVMFlag* flag, const char* value, JVMFlagOrigin origin) {
  JVMFlag::Error result = JVMFlag::WRONG_FORMAT;

  if (flag->is_int()) {
    int v;
    if (parse_integer(value, &v)) {
      result = JVMFlagAccess::set_int(flag, &v, origin);
    }
  } else if (flag->is_uint()) {
    uint v;
    if (parse_integer(value, &v)) {
      result = JVMFlagAccess::set_uint(flag, &v, origin);
    }
  } else if (flag->is_intx()) {
    intx v;
    if (parse_integer(value, &v)) {
      result = JVMFlagAccess::set_intx(flag, &v, origin);
    }
  } else if (flag->is_uintx()) {
    uintx v;
    if (parse_integer(value, &v)) {
      result = JVMFlagAccess::set_uintx(flag, &v, origin);
    }
  } else if (flag->is_uint64_t()) {
    uint64_t v;
    if (parse_integer(value, &v)) {
      result = JVMFlagAccess::set_uint64_t(flag, &v, origin);
    }
  } else if (flag->is_size_t()) {
    size_t v;
    if (parse_integer(value, &v)) {
      result = JVMFlagAccess::set_size_t(flag, &v, origin);
    }
  }

  return result == JVMFlag::SUCCESS;
}

static bool set_string_flag(JVMFlag* flag, const char* value, JVMFlagOrigin origin) {
  if (value[0] == '\0') {
    value = nullptr;
  }
  if (JVMFlagAccess::set_ccstr(flag, &value, origin) != JVMFlag::SUCCESS) return false;
  // Contract:  JVMFlag always returns a pointer that needs freeing.
  FREE_C_HEAP_ARRAY(char, value);
  return true;
}

static bool append_to_string_flag(JVMFlag* flag, const char* new_value, JVMFlagOrigin origin) {
  const char* old_value = "";
  if (JVMFlagAccess::get_ccstr(flag, &old_value) != JVMFlag::SUCCESS) return false;
  size_t old_len = old_value != nullptr ? strlen(old_value) : 0;
  size_t new_len = strlen(new_value);
  const char* value;
  char* free_this_too = nullptr;
  if (old_len == 0) {
    value = new_value;
  } else if (new_len == 0) {
    value = old_value;
  } else {
     size_t length = old_len + 1 + new_len + 1;
     char* buf = NEW_C_HEAP_ARRAY(char, length, mtArguments);
    // each new setting adds another LINE to the switch:
    jio_snprintf(buf, length, "%s\n%s", old_value, new_value);
    value = buf;
    free_this_too = buf;
  }
  (void) JVMFlagAccess::set_ccstr(flag, &value, origin);
  // JVMFlag always returns a pointer that needs freeing.
  FREE_C_HEAP_ARRAY(char, value);
  // JVMFlag made its own copy, so I must delete my own temp. buffer.
  FREE_C_HEAP_ARRAY(char, free_this_too);
  return true;
}

const char* Arguments::handle_aliases_and_deprecation(const char* arg) {
  const char* real_name = real_flag_name(arg);
  JDK_Version since = JDK_Version();
  switch (is_deprecated_flag(arg, &since)) {
  case -1: {
      // Obsolete or expired, so don't process normally,
      // but allow for an obsolete flag we're still
      // temporarily allowing.
      if (!is_obsolete_flag(arg, &since)) {
        return real_name;
      }
      // Note if we're not considered obsolete then we can't be expired either
      // as obsoletion must come first.
      return nullptr;
    }
    case 0:
      return real_name;
    case 1: {
      char version[256];
      since.to_string(version, sizeof(version));
      if (real_name != arg) {
        warning("Option %s was deprecated in version %s and will likely be removed in a future release. Use option %s instead.",
                arg, version, real_name);
      } else {
        warning("Option %s was deprecated in version %s and will likely be removed in a future release.",
                arg, version);
      }
      return real_name;
    }
  }
  ShouldNotReachHere();
  return nullptr;
}

#define BUFLEN 255

JVMFlag* Arguments::find_jvm_flag(const char* name, size_t name_length) {
  char name_copied[BUFLEN+1];
  if (name[name_length] != 0) {
    if (name_length > BUFLEN) {
      return nullptr;
    } else {
      strncpy(name_copied, name, name_length);
      name_copied[name_length] = '\0';
      name = name_copied;
    }
  }

  const char* real_name = Arguments::handle_aliases_and_deprecation(name);
  if (real_name == nullptr) {
    return nullptr;
  }
  JVMFlag* flag = JVMFlag::find_flag(real_name);
  return flag;
}

bool Arguments::parse_argument(const char* arg, JVMFlagOrigin origin) {
  bool is_bool = false;
  bool bool_val = false;
  char c = *arg;
  if (c == '+' || c == '-') {
    is_bool = true;
    bool_val = (c == '+');
    arg++;
  }

  const char* name = arg;
  while (true) {
    c = *arg;
    if (isalnum(c) || (c == '_')) {
      ++arg;
    } else {
      break;
    }
  }

  size_t name_len = size_t(arg - name);
  if (name_len == 0) {
    return false;
  }

  JVMFlag* flag = find_jvm_flag(name, name_len);
  if (flag == nullptr) {
    return false;
  }

  if (is_bool) {
    if (*arg != 0) {
      // Error -- extra characters such as -XX:+BoolFlag=123
      return false;
    }
    return set_bool_flag(flag, bool_val, origin);
  }

  if (arg[0] == '=') {
    const char* value = arg + 1;
    if (flag->is_ccstr()) {
      if (flag->ccstr_accumulates()) {
        return append_to_string_flag(flag, value, origin);
      } else {
        return set_string_flag(flag, value, origin);
      }
    } else if (flag->is_double()) {
      return set_fp_numeric_flag(flag, value, origin);
    } else {
      return set_numeric_flag(flag, value, origin);
    }
  }

  if (arg[0] == ':' && arg[1] == '=') {
    // -XX:Foo:=xxx will reset the string flag to the given value.
    const char* value = arg + 2;
    return set_string_flag(flag, value, origin);
  }

  return false;
}

void Arguments::add_string(char*** bldarray, int* count, const char* arg) {
  assert(bldarray != nullptr, "illegal argument");

  if (arg == nullptr) {
    return;
  }

  int new_count = *count + 1;

  // expand the array and add arg to the last element
  if (*bldarray == nullptr) {
    *bldarray = NEW_C_HEAP_ARRAY(char*, new_count, mtArguments);
  } else {
    *bldarray = REALLOC_C_HEAP_ARRAY(char*, *bldarray, new_count, mtArguments);
  }
  (*bldarray)[*count] = os::strdup_check_oom(arg);
  *count = new_count;
}

void Arguments::build_jvm_args(const char* arg) {
  add_string(&_jvm_args_array, &_num_jvm_args, arg);
}

void Arguments::build_jvm_flags(const char* arg) {
  add_string(&_jvm_flags_array, &_num_jvm_flags, arg);
}

// utility function to return a string that concatenates all
// strings in a given char** array
const char* Arguments::build_resource_string(char** args, int count) {
  if (args == nullptr || count == 0) {
    return nullptr;
  }
  size_t length = 0;
  for (int i = 0; i < count; i++) {
    length += strlen(args[i]) + 1; // add 1 for a space or null terminating character
  }
  char* s = NEW_RESOURCE_ARRAY(char, length);
  char* dst = s;
  for (int j = 0; j < count; j++) {
    size_t offset = strlen(args[j]) + 1; // add 1 for a space or null terminating character
    jio_snprintf(dst, length, "%s ", args[j]); // jio_snprintf will replace the last space character with null character
    dst += offset;
    length -= offset;
  }
  return (const char*) s;
}

void Arguments::print_on(outputStream* st) {
  st->print_cr("VM Arguments:");
  if (num_jvm_flags() > 0) {
    st->print("jvm_flags: "); print_jvm_flags_on(st);
    st->cr();
  }
  if (num_jvm_args() > 0) {
    st->print("jvm_args: "); print_jvm_args_on(st);
    st->cr();
  }
  st->print_cr("java_command: %s", java_command() ? java_command() : "<unknown>");
  if (_java_class_path != nullptr) {
    char* path = _java_class_path->value();
    size_t len = strlen(path);
    st->print("java_class_path (initial): ");
    // Avoid using st->print_cr() because path length maybe longer than O_BUFLEN.
    if (len == 0) {
      st->print_raw_cr("<not set>");
    } else {
      st->print_raw_cr(path, len);
    }
  }
  st->print_cr("Launcher Type: %s", _sun_java_launcher);
}

void Arguments::print_summary_on(outputStream* st) {
  // Print the command line.  Environment variables that are helpful for
  // reproducing the problem are written later in the hs_err file.
  // flags are from setting file
  if (num_jvm_flags() > 0) {
    st->print_raw("Settings File: ");
    print_jvm_flags_on(st);
    st->cr();
  }
  // args are the command line and environment variable arguments.
  st->print_raw("Command Line: ");
  if (num_jvm_args() > 0) {
    print_jvm_args_on(st);
  }
  // this is the classfile and any arguments to the java program
  if (java_command() != nullptr) {
    st->print("%s", java_command());
  }
  st->cr();
}

void Arguments::print_jvm_flags_on(outputStream* st) {
  if (_num_jvm_flags > 0) {
    for (int i=0; i < _num_jvm_flags; i++) {
      st->print("%s ", _jvm_flags_array[i]);
    }
  }
}

void Arguments::print_jvm_args_on(outputStream* st) {
  if (_num_jvm_args > 0) {
    for (int i=0; i < _num_jvm_args; i++) {
      st->print("%s ", _jvm_args_array[i]);
    }
  }
}

bool Arguments::process_argument(const char* arg,
                                 jboolean ignore_unrecognized,
                                 JVMFlagOrigin origin) {
  JDK_Version since = JDK_Version();

  if (parse_argument(arg, origin)) {
    return true;
  }

  // Determine if the flag has '+', '-', or '=' characters.
  bool has_plus_minus = (*arg == '+' || *arg == '-');
  const char* const argname = has_plus_minus ? arg + 1 : arg;

  size_t arg_len;
  const char* equal_sign = strchr(argname, '=');
  if (equal_sign == nullptr) {
    arg_len = strlen(argname);
  } else {
    arg_len = equal_sign - argname;
  }

  // Only make the obsolete check for valid arguments.
  if (arg_len <= BUFLEN) {
    // Construct a string which consists only of the argument name without '+', '-', or '='.
    char stripped_argname[BUFLEN+1]; // +1 for '\0'
    jio_snprintf(stripped_argname, arg_len+1, "%s", argname); // +1 for '\0'
    if (is_obsolete_flag(stripped_argname, &since)) {
      char version[256];
      since.to_string(version, sizeof(version));
      warning("Ignoring option %s; support was removed in %s", stripped_argname, version);
      return true;
    }
  }

  // For locked flags, report a custom error message if available.
  // Otherwise, report the standard unrecognized VM option.
  const JVMFlag* found_flag = JVMFlag::find_declared_flag((const char*)argname, arg_len);
  if (found_flag != nullptr) {
    char locked_message_buf[BUFLEN];
    JVMFlag::MsgType msg_type = found_flag->get_locked_message(locked_message_buf, BUFLEN);
    if (strlen(locked_message_buf) == 0) {
      if (found_flag->is_bool() && !has_plus_minus) {
        jio_fprintf(defaultStream::error_stream(),
          "Missing +/- setting for VM option '%s'\n", argname);
      } else if (!found_flag->is_bool() && has_plus_minus) {
        jio_fprintf(defaultStream::error_stream(),
          "Unexpected +/- setting in VM option '%s'\n", argname);
      } else {
        jio_fprintf(defaultStream::error_stream(),
          "Improperly specified VM option '%s'\n", argname);
      }
    } else {
#ifdef PRODUCT
      bool mismatched = ((msg_type == JVMFlag::NOTPRODUCT_FLAG_BUT_PRODUCT_BUILD) ||
                         (msg_type == JVMFlag::DEVELOPER_FLAG_BUT_PRODUCT_BUILD));
      if (ignore_unrecognized && mismatched) {
        return true;
      }
#endif
      jio_fprintf(defaultStream::error_stream(), "%s", locked_message_buf);
    }
  } else {
    if (ignore_unrecognized) {
      return true;
    }
    jio_fprintf(defaultStream::error_stream(),
                "Unrecognized VM option '%s'\n", argname);
    JVMFlag* fuzzy_matched = JVMFlag::fuzzy_match((const char*)argname, arg_len, true);
    if (fuzzy_matched != nullptr) {
      jio_fprintf(defaultStream::error_stream(),
                  "Did you mean '%s%s%s'? ",
                  (fuzzy_matched->is_bool()) ? "(+/-)" : "",
                  fuzzy_matched->name(),
                  (fuzzy_matched->is_bool()) ? "" : "=<value>");
    }
  }

  // allow for commandline "commenting out" options like -XX:#+Verbose
  return arg[0] == '#';
}

bool Arguments::process_settings_file(const char* file_name, bool should_exist, jboolean ignore_unrecognized) {
  FILE* stream = os::fopen(file_name, "rb");
  if (stream == nullptr) {
    if (should_exist) {
      jio_fprintf(defaultStream::error_stream(),
                  "Could not open settings file %s\n", file_name);
      return false;
    } else {
      return true;
    }
  }

  char token[1024];
  int  pos = 0;

  bool in_white_space = true;
  bool in_comment     = false;
  bool in_quote       = false;
  char quote_c        = 0;
  bool result         = true;

  int c = getc(stream);
  while(c != EOF && pos < (int)(sizeof(token)-1)) {
    if (in_white_space) {
      if (in_comment) {
        if (c == '\n') in_comment = false;
      } else {
        if (c == '#') in_comment = true;
        else if (!isspace(c)) {
          in_white_space = false;
          token[pos++] = c;
        }
      }
    } else {
      if (c == '\n' || (!in_quote && isspace(c))) {
        // token ends at newline, or at unquoted whitespace
        // this allows a way to include spaces in string-valued options
        token[pos] = '\0';
        logOption(token);
        result &= process_argument(token, ignore_unrecognized, JVMFlagOrigin::CONFIG_FILE);
        build_jvm_flags(token);
        pos = 0;
        in_white_space = true;
        in_quote = false;
      } else if (!in_quote && (c == '\'' || c == '"')) {
        in_quote = true;
        quote_c = c;
      } else if (in_quote && (c == quote_c)) {
        in_quote = false;
      } else {
        token[pos++] = c;
      }
    }
    c = getc(stream);
  }
  if (pos > 0) {
    token[pos] = '\0';
    result &= process_argument(token, ignore_unrecognized, JVMFlagOrigin::CONFIG_FILE);
    build_jvm_flags(token);
  }
  fclose(stream);
  return result;
}

//=============================================================================================================
// Parsing of properties (-D)

const char* Arguments::get_property(const char* key) {
  return PropertyList_get_value(system_properties(), key);
}

bool Arguments::add_property(const char* prop, PropertyWriteable writeable, PropertyInternal internal) {
  const char* eq = strchr(prop, '=');
  const char* key;
  const char* value = "";

  if (eq == nullptr) {
    // property doesn't have a value, thus use passed string
    key = prop;
  } else {
    // property have a value, thus extract it and save to the
    // allocated string
    size_t key_len = eq - prop;
    char* tmp_key = AllocateHeap(key_len + 1, mtArguments);

    jio_snprintf(tmp_key, key_len + 1, "%s", prop);
    key = tmp_key;

    value = &prop[key_len + 1];
  }

#if INCLUDE_CDS
  if (is_internal_module_property(key) ||
      strcmp(key, "jdk.module.main") == 0) {
    MetaspaceShared::disable_optimized_module_handling();
    log_info(cds)("optimized module handling: disabled due to incompatible property: %s=%s", key, value);
  }
  if (strcmp(key, "jdk.module.showModuleResolution") == 0 ||
      strcmp(key, "jdk.module.validation") == 0 ||
      strcmp(key, "java.system.class.loader") == 0) {
    MetaspaceShared::disable_full_module_graph();
    log_info(cds)("full module graph: disabled due to incompatible property: %s=%s", key, value);
  }
#endif

  if (strcmp(key, "java.compiler") == 0) {
    // we no longer support java.compiler system property, log a warning and let it get
    // passed to Java, like any other system property
    if (strlen(value) == 0 || strcasecmp(value, "NONE") == 0) {
        // for applications using NONE or empty value, log a more informative message
        warning("The java.compiler system property is obsolete and no longer supported, use -Xint");
    } else {
        warning("The java.compiler system property is obsolete and no longer supported.");
    }
  } else if (strcmp(key, "sun.java.launcher.is_altjvm") == 0) {
    // sun.java.launcher.is_altjvm property is
    // private and is processed in process_sun_java_launcher_properties();
    // the sun.java.launcher property is passed on to the java application
  } else if (strcmp(key, "sun.boot.library.path") == 0) {
    // append is true, writable is true, internal is false
    PropertyList_unique_add(&_system_properties, key, value, AppendProperty,
                            WriteableProperty, ExternalProperty);
  } else {
    if (strcmp(key, "sun.java.command") == 0) {
      char *old_java_command = _java_command;
      _java_command = os::strdup_check_oom(value, mtArguments);
      if (old_java_command != nullptr) {
        os::free(old_java_command);
      }
    } else if (strcmp(key, "java.vendor.url.bug") == 0) {
      // If this property is set on the command line then its value will be
      // displayed in VM error logs as the URL at which to submit such logs.
      // Normally the URL displayed in error logs is different from the value
      // of this system property, so a different property should have been
      // used here, but we leave this as-is in case someone depends upon it.
      const char* old_java_vendor_url_bug = _java_vendor_url_bug;
      // save it in _java_vendor_url_bug, so JVM fatal error handler can access
      // its value without going through the property list or making a Java call.
      _java_vendor_url_bug = os::strdup_check_oom(value, mtArguments);
      if (old_java_vendor_url_bug != nullptr) {
        os::free((void *)old_java_vendor_url_bug);
      }
    }

    // Create new property and add at the end of the list
    PropertyList_unique_add(&_system_properties, key, value, AddProperty, writeable, internal);
  }

  if (key != prop) {
    // SystemProperty copy passed value, thus free previously allocated
    // memory
    FreeHeap((void *)key);
  }

  return true;
}

#if INCLUDE_CDS
const char* unsupported_properties[] = { "jdk.module.limitmods",
                                         "jdk.module.upgrade.path",
                                         "jdk.module.patch.0" };
const char* unsupported_options[] = { "--limit-modules",
                                      "--upgrade-module-path",
                                      "--patch-module"
                                    };
void Arguments::check_unsupported_dumping_properties() {
  assert(is_dumping_archive(),
         "this function is only used with CDS dump time");
  assert(ARRAY_SIZE(unsupported_properties) == ARRAY_SIZE(unsupported_options), "must be");
  // If a vm option is found in the unsupported_options array, vm will exit with an error message.
  SystemProperty* sp = system_properties();
  while (sp != nullptr) {
    for (uint i = 0; i < ARRAY_SIZE(unsupported_properties); i++) {
      if (strcmp(sp->key(), unsupported_properties[i]) == 0) {
        vm_exit_during_initialization(
          "Cannot use the following option when dumping the shared archive", unsupported_options[i]);
      }
    }
    sp = sp->next();
  }

  // Check for an exploded module build in use with -Xshare:dump.
  if (!has_jimage()) {
    vm_exit_during_initialization("Dumping the shared archive is not supported with an exploded module build");
  }
}

bool Arguments::check_unsupported_cds_runtime_properties() {
  assert(UseSharedSpaces, "this function is only used with -Xshare:{on,auto}");
  assert(ARRAY_SIZE(unsupported_properties) == ARRAY_SIZE(unsupported_options), "must be");
  if (ArchiveClassesAtExit != nullptr) {
    // dynamic dumping, just return false for now.
    // check_unsupported_dumping_properties() will be called later to check the same set of
    // properties, and will exit the VM with the correct error message if the unsupported properties
    // are used.
    return false;
  }
  for (uint i = 0; i < ARRAY_SIZE(unsupported_properties); i++) {
    if (get_property(unsupported_properties[i]) != nullptr) {
      if (RequireSharedSpaces) {
        warning("CDS is disabled when the %s option is specified.", unsupported_options[i]);
      } else {
        log_info(cds)("CDS is disabled when the %s option is specified.", unsupported_options[i]);
      }
      return true;
    }
  }
  return false;
}
#endif

//===========================================================================================================
// Setting int/mixed/comp mode flags

void Arguments::set_mode_flags(Mode mode) {
  // Set up default values for all flags.
  // If you add a flag to any of the branches below,
  // add a default value for it here.
  _mode                      = mode;

  // Ensure Agent_OnLoad has the correct initial values.
  // This may not be the final mode; mode may change later in onload phase.
  PropertyList_unique_add(&_system_properties, "java.vm.info",
                          VM_Version::vm_info_string(), AddProperty, UnwriteableProperty, ExternalProperty);

  UseInterpreter             = true;
  UseCompiler                = true;
  UseLoopCounter             = true;

  // Default values may be platform/compiler dependent -
  // use the saved values
  ClipInlining               = Arguments::_ClipInlining;
  AlwaysCompileLoopMethods   = Arguments::_AlwaysCompileLoopMethods;
  UseOnStackReplacement      = Arguments::_UseOnStackReplacement;
  BackgroundCompilation      = Arguments::_BackgroundCompilation;

  // Change from defaults based on mode
  switch (mode) {
  default:
    ShouldNotReachHere();
    break;
  case _int:
    UseCompiler              = false;
    UseLoopCounter           = false;
    AlwaysCompileLoopMethods = false;
    UseOnStackReplacement    = false;
    break;
  case _mixed:
    // same as default
    break;
  case _comp:
    UseInterpreter           = false;
    BackgroundCompilation    = false;
    ClipInlining             = false;
    break;
  }
}

// Conflict: required to use shared spaces (-Xshare:on), but
// incompatible command line options were chosen.
static void no_shared_spaces(const char* message) {
  if (RequireSharedSpaces) {
    jio_fprintf(defaultStream::error_stream(),
      "Class data sharing is inconsistent with other specified options.\n");
    vm_exit_during_initialization("Unable to use shared archive", message);
  } else {
    log_info(cds)("Unable to use shared archive: %s", message);
    UseSharedSpaces = false;
  }
}

void set_object_alignment() {
  // Object alignment.
  assert(is_power_of_2(ObjectAlignmentInBytes), "ObjectAlignmentInBytes must be power of 2");
  MinObjAlignmentInBytes     = ObjectAlignmentInBytes;
  assert(MinObjAlignmentInBytes >= HeapWordsPerLong * HeapWordSize, "ObjectAlignmentInBytes value is too small");
  MinObjAlignment            = MinObjAlignmentInBytes / HeapWordSize;
  assert(MinObjAlignmentInBytes == MinObjAlignment * HeapWordSize, "ObjectAlignmentInBytes value is incorrect");
  MinObjAlignmentInBytesMask = MinObjAlignmentInBytes - 1;

  LogMinObjAlignmentInBytes  = exact_log2(ObjectAlignmentInBytes);
  LogMinObjAlignment         = LogMinObjAlignmentInBytes - LogHeapWordSize;

  // Oop encoding heap max
  OopEncodingHeapMax = (uint64_t(max_juint) + 1) << LogMinObjAlignmentInBytes;
}

size_t Arguments::max_heap_for_compressed_oops() {
  // Avoid sign flip.
  assert(OopEncodingHeapMax > (uint64_t)os::vm_page_size(), "Unusual page size");
  // We need to fit both the null page and the heap into the memory budget, while
  // keeping alignment constraints of the heap. To guarantee the latter, as the
  // null page is located before the heap, we pad the null page to the conservative
  // maximum alignment that the GC may ever impose upon the heap.
  size_t displacement_due_to_null_page = align_up(os::vm_page_size(),
                                                  _conservative_max_heap_alignment);

  LP64_ONLY(return OopEncodingHeapMax - displacement_due_to_null_page);
  NOT_LP64(ShouldNotReachHere(); return 0);
}

void Arguments::set_use_compressed_oops() {
#ifdef _LP64
  // MaxHeapSize is not set up properly at this point, but
  // the only value that can override MaxHeapSize if we are
  // to use UseCompressedOops are InitialHeapSize and MinHeapSize.
  size_t max_heap_size = MAX3(MaxHeapSize, InitialHeapSize, MinHeapSize);

  if (max_heap_size <= max_heap_for_compressed_oops()) {
    if (FLAG_IS_DEFAULT(UseCompressedOops)) {
      FLAG_SET_ERGO(UseCompressedOops, true);
    }
  } else {
    if (UseCompressedOops && !FLAG_IS_DEFAULT(UseCompressedOops)) {
      warning("Max heap size too large for Compressed Oops");
      FLAG_SET_DEFAULT(UseCompressedOops, false);
    }
  }
#endif // _LP64
}

void Arguments::set_use_compressed_klass_ptrs() {
#ifdef _LP64
  assert(!UseCompressedClassPointers || CompressedClassSpaceSize <= KlassEncodingMetaspaceMax,
         "CompressedClassSpaceSize is too large for UseCompressedClassPointers");
#endif // _LP64
}

void Arguments::set_conservative_max_heap_alignment() {
  // The conservative maximum required alignment for the heap is the maximum of
  // the alignments imposed by several sources: any requirements from the heap
  // itself and the maximum page size we may run the VM with.
  size_t heap_alignment = GCConfig::arguments()->conservative_max_heap_alignment();
  _conservative_max_heap_alignment = MAX4(heap_alignment,
                                          os::vm_allocation_granularity(),
                                          os::max_page_size(),
                                          GCArguments::compute_heap_alignment());
}

jint Arguments::set_ergonomics_flags() {
  GCConfig::initialize();

  set_conservative_max_heap_alignment();

#ifdef _LP64
  set_use_compressed_oops();
  set_use_compressed_klass_ptrs();

  // Also checks that certain machines are slower with compressed oops
  // in vm_version initialization code.
#endif // _LP64

  return JNI_OK;
}

size_t Arguments::limit_heap_by_allocatable_memory(size_t limit) {
  size_t max_allocatable;
  size_t result = limit;
  if (os::has_allocatable_memory_limit(&max_allocatable)) {
    // The AggressiveHeap check is a temporary workaround to avoid calling
    // GCarguments::heap_virtual_to_physical_ratio() before a GC has been
    // selected. This works because AggressiveHeap implies UseParallelGC
    // where we know the ratio will be 1. Once the AggressiveHeap option is
    // removed, this can be cleaned up.
    size_t heap_virtual_to_physical_ratio = (AggressiveHeap ? 1 : GCConfig::arguments()->heap_virtual_to_physical_ratio());
    size_t fraction = MaxVirtMemFraction * heap_virtual_to_physical_ratio;
    result = MIN2(result, max_allocatable / fraction);
  }
  return result;
}

// Use static initialization to get the default before parsing
static const size_t DefaultHeapBaseMinAddress = HeapBaseMinAddress;

void Arguments::set_heap_size() {
  julong phys_mem;

  // If the user specified one of these options, they
  // want specific memory sizing so do not limit memory
  // based on compressed oops addressability.
  // Also, memory limits will be calculated based on
  // available os physical memory, not our MaxRAM limit,
  // unless MaxRAM is also specified.
  bool override_coop_limit = (!FLAG_IS_DEFAULT(MaxRAMPercentage) ||
                           !FLAG_IS_DEFAULT(MaxRAMFraction) ||
                           !FLAG_IS_DEFAULT(MinRAMPercentage) ||
                           !FLAG_IS_DEFAULT(MinRAMFraction) ||
                           !FLAG_IS_DEFAULT(InitialRAMPercentage) ||
                           !FLAG_IS_DEFAULT(InitialRAMFraction) ||
                           !FLAG_IS_DEFAULT(MaxRAM));
  if (override_coop_limit) {
    if (FLAG_IS_DEFAULT(MaxRAM)) {
      phys_mem = os::physical_memory();
      FLAG_SET_ERGO(MaxRAM, (uint64_t)phys_mem);
    } else {
      phys_mem = (julong)MaxRAM;
    }
  } else {
    phys_mem = FLAG_IS_DEFAULT(MaxRAM) ? MIN2(os::physical_memory(), (julong)MaxRAM)
                                       : (julong)MaxRAM;
  }


  // Convert deprecated flags
  if (FLAG_IS_DEFAULT(MaxRAMPercentage) &&
      !FLAG_IS_DEFAULT(MaxRAMFraction))
    MaxRAMPercentage = 100.0 / MaxRAMFraction;

  if (FLAG_IS_DEFAULT(MinRAMPercentage) &&
      !FLAG_IS_DEFAULT(MinRAMFraction))
    MinRAMPercentage = 100.0 / MinRAMFraction;

  if (FLAG_IS_DEFAULT(InitialRAMPercentage) &&
      !FLAG_IS_DEFAULT(InitialRAMFraction))
    InitialRAMPercentage = 100.0 / InitialRAMFraction;

  // If the maximum heap size has not been set with -Xmx,
  // then set it as fraction of the size of physical memory,
  // respecting the maximum and minimum sizes of the heap.
  if (FLAG_IS_DEFAULT(MaxHeapSize)) {
    julong reasonable_max = (julong)((phys_mem * MaxRAMPercentage) / 100);
    const julong reasonable_min = (julong)((phys_mem * MinRAMPercentage) / 100);
    if (reasonable_min < MaxHeapSize) {
      // Small physical memory, so use a minimum fraction of it for the heap
      reasonable_max = reasonable_min;
    } else {
      // Not-small physical memory, so require a heap at least
      // as large as MaxHeapSize
      reasonable_max = MAX2(reasonable_max, (julong)MaxHeapSize);
    }

    if (!FLAG_IS_DEFAULT(ErgoHeapSizeLimit) && ErgoHeapSizeLimit != 0) {
      // Limit the heap size to ErgoHeapSizeLimit
      reasonable_max = MIN2(reasonable_max, (julong)ErgoHeapSizeLimit);
    }

    reasonable_max = limit_heap_by_allocatable_memory(reasonable_max);

    if (!FLAG_IS_DEFAULT(InitialHeapSize)) {
      // An initial heap size was specified on the command line,
      // so be sure that the maximum size is consistent.  Done
      // after call to limit_heap_by_allocatable_memory because that
      // method might reduce the allocation size.
      reasonable_max = MAX2(reasonable_max, (julong)InitialHeapSize);
    } else if (!FLAG_IS_DEFAULT(MinHeapSize)) {
      reasonable_max = MAX2(reasonable_max, (julong)MinHeapSize);
    }

#ifdef _LP64
    if (UseCompressedOops || UseCompressedClassPointers) {
      // HeapBaseMinAddress can be greater than default but not less than.
      if (!FLAG_IS_DEFAULT(HeapBaseMinAddress)) {
        if (HeapBaseMinAddress < DefaultHeapBaseMinAddress) {
          // matches compressed oops printing flags
          log_debug(gc, heap, coops)("HeapBaseMinAddress must be at least " SIZE_FORMAT
                                     " (" SIZE_FORMAT "G) which is greater than value given " SIZE_FORMAT,
                                     DefaultHeapBaseMinAddress,
                                     DefaultHeapBaseMinAddress/G,
                                     HeapBaseMinAddress);
          FLAG_SET_ERGO(HeapBaseMinAddress, DefaultHeapBaseMinAddress);
        }
      }
    }
    if (UseCompressedOops) {
      // Limit the heap size to the maximum possible when using compressed oops
      julong max_coop_heap = (julong)max_heap_for_compressed_oops();

      if (HeapBaseMinAddress + MaxHeapSize < max_coop_heap) {
        // Heap should be above HeapBaseMinAddress to get zero based compressed oops
        // but it should be not less than default MaxHeapSize.
        max_coop_heap -= HeapBaseMinAddress;
      }

      // If user specified flags prioritizing os physical
      // memory limits, then disable compressed oops if
      // limits exceed max_coop_heap and UseCompressedOops
      // was not specified.
      if (reasonable_max > max_coop_heap) {
        if (FLAG_IS_ERGO(UseCompressedOops) && override_coop_limit) {
          log_info(cds)("UseCompressedOops and UseCompressedClassPointers have been disabled due to"
            " max heap " SIZE_FORMAT " > compressed oop heap " SIZE_FORMAT ". "
            "Please check the setting of MaxRAMPercentage %5.2f."
            ,(size_t)reasonable_max, (size_t)max_coop_heap, MaxRAMPercentage);
          FLAG_SET_ERGO(UseCompressedOops, false);
        } else {
          reasonable_max = MIN2(reasonable_max, max_coop_heap);
        }
      }
    }
#endif // _LP64

    log_trace(gc, heap)("  Maximum heap size " SIZE_FORMAT, (size_t) reasonable_max);
    FLAG_SET_ERGO(MaxHeapSize, (size_t)reasonable_max);
  }

  // If the minimum or initial heap_size have not been set or requested to be set
  // ergonomically, set them accordingly.
  if (InitialHeapSize == 0 || MinHeapSize == 0) {
    julong reasonable_minimum = (julong)(OldSize + NewSize);

    reasonable_minimum = MIN2(reasonable_minimum, (julong)MaxHeapSize);

    reasonable_minimum = limit_heap_by_allocatable_memory(reasonable_minimum);

    if (InitialHeapSize == 0) {
      julong reasonable_initial = (julong)((phys_mem * InitialRAMPercentage) / 100);
      reasonable_initial = limit_heap_by_allocatable_memory(reasonable_initial);

      reasonable_initial = MAX3(reasonable_initial, reasonable_minimum, (julong)MinHeapSize);
      reasonable_initial = MIN2(reasonable_initial, (julong)MaxHeapSize);

      FLAG_SET_ERGO(InitialHeapSize, (size_t)reasonable_initial);
      log_trace(gc, heap)("  Initial heap size " SIZE_FORMAT, InitialHeapSize);
    }
    // If the minimum heap size has not been set (via -Xms or -XX:MinHeapSize),
    // synchronize with InitialHeapSize to avoid errors with the default value.
    if (MinHeapSize == 0) {
      FLAG_SET_ERGO(MinHeapSize, MIN2((size_t)reasonable_minimum, InitialHeapSize));
      log_trace(gc, heap)("  Minimum heap size " SIZE_FORMAT, MinHeapSize);
    }
  }
}

// This option inspects the machine and attempts to set various
// parameters to be optimal for long-running, memory allocation
// intensive jobs.  It is intended for machines with large
// amounts of cpu and memory.
jint Arguments::set_aggressive_heap_flags() {
  // initHeapSize is needed since _initial_heap_size is 4 bytes on a 32 bit
  // VM, but we may not be able to represent the total physical memory
  // available (like having 8gb of memory on a box but using a 32bit VM).
  // Thus, we need to make sure we're using a julong for intermediate
  // calculations.
  julong initHeapSize;
  julong total_memory = os::physical_memory();

  if (total_memory < (julong) 256 * M) {
    jio_fprintf(defaultStream::error_stream(),
            "You need at least 256mb of memory to use -XX:+AggressiveHeap\n");
    vm_exit(1);
  }

  // The heap size is half of available memory, or (at most)
  // all of possible memory less 160mb (leaving room for the OS
  // when using ISM).  This is the maximum; because adaptive sizing
  // is turned on below, the actual space used may be smaller.

  initHeapSize = MIN2(total_memory / (julong) 2,
          total_memory - (julong) 160 * M);

  initHeapSize = limit_heap_by_allocatable_memory(initHeapSize);

  if (FLAG_IS_DEFAULT(MaxHeapSize)) {
    if (FLAG_SET_CMDLINE(MaxHeapSize, initHeapSize) != JVMFlag::SUCCESS) {
      return JNI_EINVAL;
    }
    if (FLAG_SET_CMDLINE(InitialHeapSize, initHeapSize) != JVMFlag::SUCCESS) {
      return JNI_EINVAL;
    }
    if (FLAG_SET_CMDLINE(MinHeapSize, initHeapSize) != JVMFlag::SUCCESS) {
      return JNI_EINVAL;
    }
  }
  if (FLAG_IS_DEFAULT(NewSize)) {
    // Make the young generation 3/8ths of the total heap.
    if (FLAG_SET_CMDLINE(NewSize,
            ((julong) MaxHeapSize / (julong) 8) * (julong) 3) != JVMFlag::SUCCESS) {
      return JNI_EINVAL;
    }
    if (FLAG_SET_CMDLINE(MaxNewSize, NewSize) != JVMFlag::SUCCESS) {
      return JNI_EINVAL;
    }
  }

#if !defined(_ALLBSD_SOURCE) && !defined(AIX)  // UseLargePages is not yet supported on BSD and AIX.
  FLAG_SET_DEFAULT(UseLargePages, true);
#endif

  // Increase some data structure sizes for efficiency
  if (FLAG_SET_CMDLINE(BaseFootPrintEstimate, MaxHeapSize) != JVMFlag::SUCCESS) {
    return JNI_EINVAL;
  }
  if (FLAG_SET_CMDLINE(ResizeTLAB, false) != JVMFlag::SUCCESS) {
    return JNI_EINVAL;
  }
  if (FLAG_SET_CMDLINE(TLABSize, 256 * K) != JVMFlag::SUCCESS) {
    return JNI_EINVAL;
  }

  // See the OldPLABSize comment below, but replace 'after promotion'
  // with 'after copying'.  YoungPLABSize is the size of the survivor
  // space per-gc-thread buffers.  The default is 4kw.
  if (FLAG_SET_CMDLINE(YoungPLABSize, 256 * K) != JVMFlag::SUCCESS) { // Note: this is in words
    return JNI_EINVAL;
  }

  // OldPLABSize is the size of the buffers in the old gen that
  // UseParallelGC uses to promote live data that doesn't fit in the
  // survivor spaces.  At any given time, there's one for each gc thread.
  // The default size is 1kw. These buffers are rarely used, since the
  // survivor spaces are usually big enough.  For specjbb, however, there
  // are occasions when there's lots of live data in the young gen
  // and we end up promoting some of it.  We don't have a definite
  // explanation for why bumping OldPLABSize helps, but the theory
  // is that a bigger PLAB results in retaining something like the
  // original allocation order after promotion, which improves mutator
  // locality.  A minor effect may be that larger PLABs reduce the
  // number of PLAB allocation events during gc.  The value of 8kw
  // was arrived at by experimenting with specjbb.
  if (FLAG_SET_CMDLINE(OldPLABSize, 8 * K) != JVMFlag::SUCCESS) { // Note: this is in words
    return JNI_EINVAL;
  }

  // Enable parallel GC and adaptive generation sizing
  if (FLAG_SET_CMDLINE(UseParallelGC, true) != JVMFlag::SUCCESS) {
    return JNI_EINVAL;
  }

  // Encourage steady state memory management
  if (FLAG_SET_CMDLINE(ThresholdTolerance, 100) != JVMFlag::SUCCESS) {
    return JNI_EINVAL;
  }

  // This appears to improve mutator locality
  if (FLAG_SET_CMDLINE(ScavengeBeforeFullGC, false) != JVMFlag::SUCCESS) {
    return JNI_EINVAL;
  }

  return JNI_OK;
}

// This must be called after ergonomics.
void Arguments::set_bytecode_flags() {
  if (!RewriteBytecodes) {
    FLAG_SET_DEFAULT(RewriteFrequentPairs, false);
  }
}

// Aggressive optimization flags
jint Arguments::set_aggressive_opts_flags() {
#ifdef COMPILER2
  if (AggressiveUnboxing) {
    if (FLAG_IS_DEFAULT(EliminateAutoBox)) {
      FLAG_SET_DEFAULT(EliminateAutoBox, true);
    } else if (!EliminateAutoBox) {
      // warning("AggressiveUnboxing is disabled because EliminateAutoBox is disabled");
      AggressiveUnboxing = false;
    }
    if (FLAG_IS_DEFAULT(DoEscapeAnalysis)) {
      FLAG_SET_DEFAULT(DoEscapeAnalysis, true);
    } else if (!DoEscapeAnalysis) {
      // warning("AggressiveUnboxing is disabled because DoEscapeAnalysis is disabled");
      AggressiveUnboxing = false;
    }
  }
  if (!FLAG_IS_DEFAULT(AutoBoxCacheMax)) {
    if (FLAG_IS_DEFAULT(EliminateAutoBox)) {
      FLAG_SET_DEFAULT(EliminateAutoBox, true);
    }
    // Feed the cache size setting into the JDK
    char buffer[1024];
    jio_snprintf(buffer, 1024, "java.lang.Integer.IntegerCache.high=" INTX_FORMAT, AutoBoxCacheMax);
    if (!add_property(buffer)) {
      return JNI_ENOMEM;
    }
  }
#endif

  return JNI_OK;
}

//===========================================================================================================

void Arguments::process_java_launcher_argument(const char* launcher, void* extra_info) {
  if (_sun_java_launcher != _default_java_launcher) {
    os::free(const_cast<char*>(_sun_java_launcher));
  }
  _sun_java_launcher = os::strdup_check_oom(launcher);
}

bool Arguments::created_by_java_launcher() {
  assert(_sun_java_launcher != nullptr, "property must have value");
  return strcmp(DEFAULT_JAVA_LAUNCHER, _sun_java_launcher) != 0;
}

bool Arguments::sun_java_launcher_is_altjvm() {
  return _sun_java_launcher_is_altjvm;
}

//===========================================================================================================
// Parsing of main arguments

unsigned int addreads_count = 0;
unsigned int addexports_count = 0;
unsigned int addopens_count = 0;
unsigned int addmods_count = 0;
unsigned int enable_native_access_count = 0;

// Check the consistency of vm_init_args
bool Arguments::check_vm_args_consistency() {
  // Method for adding checks for flag consistency.
  // The intent is to warn the user of all possible conflicts,
  // before returning an error.
  // Note: Needs platform-dependent factoring.
  bool status = true;

  if (TLABRefillWasteFraction == 0) {
    jio_fprintf(defaultStream::error_stream(),
                "TLABRefillWasteFraction should be a denominator, "
                "not " SIZE_FORMAT "\n",
                TLABRefillWasteFraction);
    status = false;
  }

  status = CompilerConfig::check_args_consistency(status);
#if INCLUDE_JVMCI
  if (status && EnableJVMCI) {
    PropertyList_unique_add(&_system_properties, "jdk.internal.vm.ci.enabled", "true",
        AddProperty, UnwriteableProperty, InternalProperty);
    if (ClassLoader::is_module_observable("jdk.internal.vm.ci")) {
      if (!create_numbered_module_property("jdk.module.addmods", "jdk.internal.vm.ci", addmods_count++)) {
        return false;
      }
    }
  }
#endif

#if INCLUDE_JFR
  if (status && (FlightRecorderOptions || StartFlightRecording)) {
    if (!create_numbered_module_property("jdk.module.addmods", "jdk.jfr", addmods_count++)) {
      return false;
    }
  }
#endif

#ifndef SUPPORT_RESERVED_STACK_AREA
  if (StackReservedPages != 0) {
    FLAG_SET_CMDLINE(StackReservedPages, 0);
    warning("Reserved Stack Area not supported on this platform");
  }
#endif

  if (AMD64_ONLY(false &&) AARCH64_ONLY(false &&) !FLAG_IS_DEFAULT(InlineTypePassFieldsAsArgs)) {
    FLAG_SET_CMDLINE(InlineTypePassFieldsAsArgs, false);
    warning("InlineTypePassFieldsAsArgs is not supported on this platform");
  }

  if (AMD64_ONLY(false &&) AARCH64_ONLY(false &&) !FLAG_IS_DEFAULT(InlineTypeReturnedAsFields)) {
    FLAG_SET_CMDLINE(InlineTypeReturnedAsFields, false);
    warning("InlineTypeReturnedAsFields is not supported on this platform");
  }


#if !defined(X86) && !defined(AARCH64) && !defined(RISCV64) && !defined(ARM)
  if (LockingMode == LM_LIGHTWEIGHT) {
    FLAG_SET_CMDLINE(LockingMode, LM_LEGACY);
    warning("New lightweight locking not supported on this platform");
  }
#endif

  if (UseHeavyMonitors) {
    if (FLAG_IS_CMDLINE(LockingMode) && LockingMode != LM_MONITOR) {
      jio_fprintf(defaultStream::error_stream(),
                  "Conflicting -XX:+UseHeavyMonitors and -XX:LockingMode=%d flags", LockingMode);
      return false;
    }
    FLAG_SET_CMDLINE(LockingMode, LM_MONITOR);
  }

#if !defined(X86) && !defined(AARCH64) && !defined(PPC64) && !defined(RISCV64) && !defined(S390)
  if (LockingMode == LM_MONITOR) {
    jio_fprintf(defaultStream::error_stream(),
                "LockingMode == 0 (LM_MONITOR) is not fully implemented on this architecture");
    return false;
  }
#endif
#if (defined(X86) || defined(PPC64)) && !defined(ZERO)
  if (LockingMode == LM_MONITOR && UseRTMForStackLocks) {
    jio_fprintf(defaultStream::error_stream(),
                "LockingMode == 0 (LM_MONITOR) and -XX:+UseRTMForStackLocks are mutually exclusive");

    return false;
  }
#endif
  if (VerifyHeavyMonitors && LockingMode != LM_MONITOR) {
    jio_fprintf(defaultStream::error_stream(),
                "-XX:+VerifyHeavyMonitors requires LockingMode == 0 (LM_MONITOR)");
    return false;
  }
  return status;
}

bool Arguments::is_bad_option(const JavaVMOption* option, jboolean ignore,
  const char* option_type) {
  if (ignore) return false;

  const char* spacer = " ";
  if (option_type == nullptr) {
    option_type = ++spacer; // Set both to the empty string.
  }

  jio_fprintf(defaultStream::error_stream(),
              "Unrecognized %s%soption: %s\n", option_type, spacer,
              option->optionString);
  return true;
}

static const char* user_assertion_options[] = {
  "-da", "-ea", "-disableassertions", "-enableassertions", 0
};

static const char* system_assertion_options[] = {
  "-dsa", "-esa", "-disablesystemassertions", "-enablesystemassertions", 0
};

bool Arguments::parse_uintx(const char* value,
                            uintx* uintx_arg,
                            uintx min_size) {
  uintx n;
  if (!parse_integer(value, &n)) {
    return false;
  }
  if (n >= min_size) {
    *uintx_arg = n;
    return true;
  } else {
    return false;
  }
}

bool Arguments::create_module_property(const char* prop_name, const char* prop_value, PropertyInternal internal) {
  assert(is_internal_module_property(prop_name), "unknown module property: '%s'", prop_name);
  size_t prop_len = strlen(prop_name) + strlen(prop_value) + 2;
  char* property = AllocateHeap(prop_len, mtArguments);
  int ret = jio_snprintf(property, prop_len, "%s=%s", prop_name, prop_value);
  if (ret < 0 || ret >= (int)prop_len) {
    FreeHeap(property);
    return false;
  }
  // These are not strictly writeable properties as they cannot be set via -Dprop=val. But that
  // is enforced by checking is_internal_module_property(). We need the property to be writeable so
  // that multiple occurrences of the associated flag just causes the existing property value to be
  // replaced ("last option wins"). Otherwise we would need to keep track of the flags and only convert
  // to a property after we have finished flag processing.
  bool added = add_property(property, WriteableProperty, internal);
  FreeHeap(property);
  return added;
}

bool Arguments::create_numbered_module_property(const char* prop_base_name, const char* prop_value, unsigned int count) {
  assert(is_internal_module_property(prop_base_name), "unknown module property: '%s'", prop_base_name);
  const unsigned int props_count_limit = 1000;
  const int max_digits = 3;
  const int extra_symbols_count = 3; // includes '.', '=', '\0'

  // Make sure count is < props_count_limit. Otherwise, memory allocation will be too small.
  if (count < props_count_limit) {
    size_t prop_len = strlen(prop_base_name) + strlen(prop_value) + max_digits + extra_symbols_count;
    char* property = AllocateHeap(prop_len, mtArguments);
    int ret = jio_snprintf(property, prop_len, "%s.%d=%s", prop_base_name, count, prop_value);
    if (ret < 0 || ret >= (int)prop_len) {
      FreeHeap(property);
      jio_fprintf(defaultStream::error_stream(), "Failed to create property %s.%d=%s\n", prop_base_name, count, prop_value);
      return false;
    }
    bool added = add_property(property, UnwriteableProperty, InternalProperty);
    FreeHeap(property);
    return added;
  }

  jio_fprintf(defaultStream::error_stream(), "Property count limit exceeded: %s, limit=%d\n", prop_base_name, props_count_limit);
  return false;
}

Arguments::ArgsRange Arguments::parse_memory_size(const char* s,
                                                  julong* long_arg,
                                                  julong min_size,
                                                  julong max_size) {
  if (!parse_integer(s, long_arg)) return arg_unreadable;
  return check_memory_size(*long_arg, min_size, max_size);
}

// Parse JavaVMInitArgs structure

jint Arguments::parse_vm_init_args(const JavaVMInitArgs *vm_options_args,
                                   const JavaVMInitArgs *java_tool_options_args,
                                   const JavaVMInitArgs *java_options_args,
                                   const JavaVMInitArgs *cmd_line_args) {
  // Save default settings for some mode flags
  Arguments::_AlwaysCompileLoopMethods = AlwaysCompileLoopMethods;
  Arguments::_UseOnStackReplacement    = UseOnStackReplacement;
  Arguments::_ClipInlining             = ClipInlining;
  Arguments::_BackgroundCompilation    = BackgroundCompilation;

  // Remember the default value of SharedBaseAddress.
  Arguments::_default_SharedBaseAddress = SharedBaseAddress;

  // Setup flags for mixed which is the default
  set_mode_flags(_mixed);

  // Parse args structure generated from java.base vm options resource
  jint result = parse_each_vm_init_arg(vm_options_args, JVMFlagOrigin::JIMAGE_RESOURCE);
  if (result != JNI_OK) {
    return result;
  }

  // Parse args structure generated from JAVA_TOOL_OPTIONS environment
  // variable (if present).
  result = parse_each_vm_init_arg(java_tool_options_args, JVMFlagOrigin::ENVIRON_VAR);
  if (result != JNI_OK) {
    return result;
  }

  // Parse args structure generated from the command line flags.
  result = parse_each_vm_init_arg(cmd_line_args, JVMFlagOrigin::COMMAND_LINE);
  if (result != JNI_OK) {
    return result;
  }

  // Parse args structure generated from the _JAVA_OPTIONS environment
  // variable (if present) (mimics classic VM)
  result = parse_each_vm_init_arg(java_options_args, JVMFlagOrigin::ENVIRON_VAR);
  if (result != JNI_OK) {
    return result;
  }

  // Disable CDS for exploded image
  if (!has_jimage()) {
    no_shared_spaces("CDS disabled on exploded JDK");
  }

  // We need to ensure processor and memory resources have been properly
  // configured - which may rely on arguments we just processed - before
  // doing the final argument processing. Any argument processing that
  // needs to know about processor and memory resources must occur after
  // this point.

  os::init_container_support();

  SystemMemoryBarrier::initialize();

  // Do final processing now that all arguments have been parsed
  result = finalize_vm_init_args();
  if (result != JNI_OK) {
    return result;
  }

  return JNI_OK;
}

// Checks if name in command-line argument -agent{lib,path}:name[=options]
// represents a valid JDWP agent.  is_path==true denotes that we
// are dealing with -agentpath (case where name is a path), otherwise with
// -agentlib
bool valid_jdwp_agent(char *name, bool is_path) {
  char *_name;
  const char *_jdwp = "jdwp";
  size_t _len_jdwp, _len_prefix;

  if (is_path) {
    if ((_name = strrchr(name, (int) *os::file_separator())) == nullptr) {
      return false;
    }

    _name++;  // skip past last path separator
    _len_prefix = strlen(JNI_LIB_PREFIX);

    if (strncmp(_name, JNI_LIB_PREFIX, _len_prefix) != 0) {
      return false;
    }

    _name += _len_prefix;
    _len_jdwp = strlen(_jdwp);

    if (strncmp(_name, _jdwp, _len_jdwp) == 0) {
      _name += _len_jdwp;
    }
    else {
      return false;
    }

    if (strcmp(_name, JNI_LIB_SUFFIX) != 0) {
      return false;
    }

    return true;
  }

  if (strcmp(name, _jdwp) == 0) {
    return true;
  }

  return false;
}

int Arguments::process_patch_mod_option(const char* patch_mod_tail) {
  // --patch-module=<module>=<file>(<pathsep><file>)*
  assert(patch_mod_tail != nullptr, "Unexpected null patch-module value");
  // Find the equal sign between the module name and the path specification
  const char* module_equal = strchr(patch_mod_tail, '=');
  if (module_equal == nullptr) {
    jio_fprintf(defaultStream::output_stream(), "Missing '=' in --patch-module specification\n");
    return JNI_ERR;
  } else {
    // Pick out the module name
    size_t module_len = module_equal - patch_mod_tail;
    char* module_name = NEW_C_HEAP_ARRAY_RETURN_NULL(char, module_len+1, mtArguments);
    if (module_name != nullptr) {
      memcpy(module_name, patch_mod_tail, module_len);
      *(module_name + module_len) = '\0';
      // The path piece begins one past the module_equal sign
      add_patch_mod_prefix(module_name, module_equal + 1, false /* no append */);
      FREE_C_HEAP_ARRAY(char, module_name);
    } else {
      return JNI_ENOMEM;
    }
  }
  return JNI_OK;
}

// VALUECLASS_STR must match string used in the build
#define VALUECLASS_STR "valueclasses"
#define VALUECLASS_JAR "-" VALUECLASS_STR ".jar"

// Finalize --patch-module args and --enable-preview related to value class module patches.
// Create all numbered properties passing module patches.
int Arguments::finalize_patch_module() {
  // If --enable-preview and EnableValhalla is true, each module may have value classes that
  // are to be patched into the module.
  // For each <module>-valueclasses.jar in <JAVA_HOME>/lib/valueclasses/
  // appends the equivalent of --patch-module <module>=<JAVA_HOME>/lib/valueclasses/<module>-valueclasses.jar
  if (enable_preview() && EnableValhalla) {
    char * valueclasses_dir = AllocateHeap(JVM_MAXPATHLEN, mtArguments);
    const char * fileSep = os::file_separator();

    jio_snprintf(valueclasses_dir, JVM_MAXPATHLEN, "%s%slib%s" VALUECLASS_STR "%s",
                 Arguments::get_java_home(), fileSep, fileSep, fileSep);
    DIR* dir = os::opendir(valueclasses_dir);
    if (dir != nullptr) {
      char * module_name = AllocateHeap(JVM_MAXPATHLEN, mtArguments);
      char * path = AllocateHeap(JVM_MAXPATHLEN, mtArguments);

      for (dirent * entry = os::readdir(dir); entry != nullptr; entry = os::readdir(dir)) {
        // Test if file ends-with "-valueclasses.jar"
        int len = (int)strlen(entry->d_name) - (sizeof(VALUECLASS_JAR) - 1);
        if (len <= 0 || strcmp(&entry->d_name[len], VALUECLASS_JAR) != 0) {
          continue;         // too short or not the expected suffix
        }

        strcpy(module_name, entry->d_name);
        module_name[len] = '\0';     // truncate to just module-name

        jio_snprintf(path, JVM_MAXPATHLEN, "%s%s", valueclasses_dir, &entry->d_name);
        add_patch_mod_prefix(module_name, path, true /* append */);
        log_info(class)("--enable-preview appending value classes for module %s: %s", module_name, entry->d_name);
      }
      FreeHeap(module_name);
      FreeHeap(path);
      os::closedir(dir);
    }
    FreeHeap(valueclasses_dir);
  }

  // Create numbered properties for each module that has been patched either
  // by --patch-module or --enable-preview
  // Format is "jdk.module.patch.<n>=<module_name>=<path>"
  if (_patch_mod_prefix != nullptr) {
    char * prop_value = AllocateHeap(JVM_MAXPATHLEN + JVM_MAXPATHLEN + 1, mtArguments);
    unsigned int patch_mod_count = 0;

    for (GrowableArrayIterator<ModulePatchPath *> it = _patch_mod_prefix->begin();
            it != _patch_mod_prefix->end(); ++it) {
      jio_snprintf(prop_value, JVM_MAXPATHLEN + JVM_MAXPATHLEN + 1, "%s=%s",
                   (*it)->module_name(), (*it)->path_string());
      if (!create_numbered_module_property("jdk.module.patch", prop_value, patch_mod_count++)) {
        FreeHeap(prop_value);
        return JNI_ENOMEM;
      }
    }
    FreeHeap(prop_value);
  }
  return JNI_OK;
}

// Parse -Xss memory string parameter and convert to ThreadStackSize in K.
jint Arguments::parse_xss(const JavaVMOption* option, const char* tail, intx* out_ThreadStackSize) {
  // The min and max sizes match the values in globals.hpp, but scaled
  // with K. The values have been chosen so that alignment with page
  // size doesn't change the max value, which makes the conversions
  // back and forth between Xss value and ThreadStackSize value easier.
  // The values have also been chosen to fit inside a 32-bit signed type.
  const julong min_ThreadStackSize = 0;
  const julong max_ThreadStackSize = 1 * M;

  // Make sure the above values match the range set in globals.hpp
  const JVMTypedFlagLimit<intx>* limit = JVMFlagLimit::get_range_at(FLAG_MEMBER_ENUM(ThreadStackSize))->cast<intx>();
  assert(min_ThreadStackSize == static_cast<julong>(limit->min()), "must be");
  assert(max_ThreadStackSize == static_cast<julong>(limit->max()), "must be");

  const julong min_size = min_ThreadStackSize * K;
  const julong max_size = max_ThreadStackSize * K;

  assert(is_aligned(max_size, os::vm_page_size()), "Implementation assumption");

  julong size = 0;
  ArgsRange errcode = parse_memory_size(tail, &size, min_size, max_size);
  if (errcode != arg_in_range) {
    bool silent = (option == nullptr); // Allow testing to silence error messages
    if (!silent) {
      jio_fprintf(defaultStream::error_stream(),
                  "Invalid thread stack size: %s\n", option->optionString);
      describe_range_error(errcode);
    }
    return JNI_EINVAL;
  }

  // Internally track ThreadStackSize in units of 1024 bytes.
  const julong size_aligned = align_up(size, K);
  assert(size <= size_aligned,
         "Overflow: " JULONG_FORMAT " " JULONG_FORMAT,
         size, size_aligned);

  const julong size_in_K = size_aligned / K;
  assert(size_in_K < (julong)max_intx,
         "size_in_K doesn't fit in the type of ThreadStackSize: " JULONG_FORMAT,
         size_in_K);

  // Check that code expanding ThreadStackSize to a page aligned number of bytes won't overflow.
  const julong max_expanded = align_up(size_in_K * K, os::vm_page_size());
  assert(max_expanded < max_uintx && max_expanded >= size_in_K,
         "Expansion overflowed: " JULONG_FORMAT " " JULONG_FORMAT,
         max_expanded, size_in_K);

  *out_ThreadStackSize = (intx)size_in_K;

  return JNI_OK;
}

<<<<<<< HEAD
bool Arguments::enable_valhalla(const char* prop_value) {
  return strstr("jdk.incubator.vector", prop_value);
}

jint Arguments::parse_each_vm_init_arg(const JavaVMInitArgs* args, bool* patch_mod_javabase, JVMFlagOrigin origin) {
=======
jint Arguments::parse_each_vm_init_arg(const JavaVMInitArgs* args, JVMFlagOrigin origin) {
>>>>>>> 94636f4c
  // For match_option to return remaining or value part of option string
  const char* tail;

  // iterate over arguments
  for (int index = 0; index < args->nOptions; index++) {
    bool is_absolute_path = false;  // for -agentpath vs -agentlib

    const JavaVMOption* option = args->options + index;

    if (!match_option(option, "-Djava.class.path", &tail) &&
        !match_option(option, "-Dsun.java.command", &tail) &&
        !match_option(option, "-Dsun.java.launcher", &tail)) {

        // add all jvm options to the jvm_args string. This string
        // is used later to set the java.vm.args PerfData string constant.
        // the -Djava.class.path and the -Dsun.java.command options are
        // omitted from jvm_args string as each have their own PerfData
        // string constant object.
        build_jvm_args(option->optionString);
    }

    // -verbose:[class/module/gc/jni]
    if (match_option(option, "-verbose", &tail)) {
      if (!strcmp(tail, ":class") || !strcmp(tail, "")) {
        LogConfiguration::configure_stdout(LogLevel::Info, true, LOG_TAGS(class, load));
        LogConfiguration::configure_stdout(LogLevel::Info, true, LOG_TAGS(class, unload));
      } else if (!strcmp(tail, ":module")) {
        LogConfiguration::configure_stdout(LogLevel::Info, true, LOG_TAGS(module, load));
        LogConfiguration::configure_stdout(LogLevel::Info, true, LOG_TAGS(module, unload));
      } else if (!strcmp(tail, ":gc")) {
        if (_legacyGCLogging.lastFlag == 0) {
          _legacyGCLogging.lastFlag = 1;
        }
      } else if (!strcmp(tail, ":jni")) {
        LogConfiguration::configure_stdout(LogLevel::Debug, true, LOG_TAGS(jni, resolve));
      }
    // -da / -ea / -disableassertions / -enableassertions
    // These accept an optional class/package name separated by a colon, e.g.,
    // -da:java.lang.Thread.
    } else if (match_option(option, user_assertion_options, &tail, true)) {
      bool enable = option->optionString[1] == 'e';     // char after '-' is 'e'
      if (*tail == '\0') {
        JavaAssertions::setUserClassDefault(enable);
      } else {
        assert(*tail == ':', "bogus match by match_option()");
        JavaAssertions::addOption(tail + 1, enable);
      }
    // -dsa / -esa / -disablesystemassertions / -enablesystemassertions
    } else if (match_option(option, system_assertion_options, &tail, false)) {
      bool enable = option->optionString[1] == 'e';     // char after '-' is 'e'
      JavaAssertions::setSystemClassDefault(enable);
    // -bootclasspath:
    } else if (match_option(option, "-Xbootclasspath:", &tail)) {
        jio_fprintf(defaultStream::output_stream(),
          "-Xbootclasspath is no longer a supported option.\n");
        return JNI_EINVAL;
    // -bootclasspath/a:
    } else if (match_option(option, "-Xbootclasspath/a:", &tail)) {
      Arguments::append_sysclasspath(tail);
#if INCLUDE_CDS
      MetaspaceShared::disable_optimized_module_handling();
      log_info(cds)("optimized module handling: disabled because bootclasspath was appended");
#endif
    // -bootclasspath/p:
    } else if (match_option(option, "-Xbootclasspath/p:", &tail)) {
        jio_fprintf(defaultStream::output_stream(),
          "-Xbootclasspath/p is no longer a supported option.\n");
        return JNI_EINVAL;
    // -Xrun
    } else if (match_option(option, "-Xrun", &tail)) {
      if (tail != nullptr) {
        const char* pos = strchr(tail, ':');
        size_t len = (pos == nullptr) ? strlen(tail) : pos - tail;
        char* name = NEW_C_HEAP_ARRAY(char, len + 1, mtArguments);
        jio_snprintf(name, len + 1, "%s", tail);

        char *options = nullptr;
        if(pos != nullptr) {
          size_t len2 = strlen(pos+1) + 1; // options start after ':'.  Final zero must be copied.
          options = (char*)memcpy(NEW_C_HEAP_ARRAY(char, len2, mtArguments), pos+1, len2);
        }
#if !INCLUDE_JVMTI
        if (strcmp(name, "jdwp") == 0) {
          jio_fprintf(defaultStream::error_stream(),
            "Debugging agents are not supported in this VM\n");
          return JNI_ERR;
        }
#endif // !INCLUDE_JVMTI
        JvmtiAgentList::add_xrun(name, options, false);
        FREE_C_HEAP_ARRAY(char, name);
        FREE_C_HEAP_ARRAY(char, options);
      }
    } else if (match_option(option, "--add-reads=", &tail)) {
      if (!create_numbered_module_property("jdk.module.addreads", tail, addreads_count++)) {
        return JNI_ENOMEM;
      }
    } else if (match_option(option, "--add-exports=", &tail)) {
      if (!create_numbered_module_property("jdk.module.addexports", tail, addexports_count++)) {
        return JNI_ENOMEM;
      }
    } else if (match_option(option, "--add-opens=", &tail)) {
      if (!create_numbered_module_property("jdk.module.addopens", tail, addopens_count++)) {
        return JNI_ENOMEM;
      }
    } else if (match_option(option, "--add-modules=", &tail)) {
      if (!create_numbered_module_property("jdk.module.addmods", tail, addmods_count++)) {
        return JNI_ENOMEM;
      }
      if (enable_valhalla(tail)) {
        EnablePrimitiveClasses = true;
      }
    } else if (match_option(option, "--enable-native-access=", &tail)) {
      if (!create_numbered_module_property("jdk.module.enable.native.access", tail, enable_native_access_count++)) {
        return JNI_ENOMEM;
      }
    } else if (match_option(option, "--limit-modules=", &tail)) {
      if (!create_module_property("jdk.module.limitmods", tail, InternalProperty)) {
        return JNI_ENOMEM;
      }
    } else if (match_option(option, "--module-path=", &tail)) {
      if (!create_module_property("jdk.module.path", tail, ExternalProperty)) {
        return JNI_ENOMEM;
      }
    } else if (match_option(option, "--upgrade-module-path=", &tail)) {
      if (!create_module_property("jdk.module.upgrade.path", tail, ExternalProperty)) {
        return JNI_ENOMEM;
      }
    } else if (match_option(option, "--patch-module=", &tail)) {
      // --patch-module=<module>=<file>(<pathsep><file>)*
      int res = process_patch_mod_option(tail);
      if (res != JNI_OK) {
        return res;
      }
    } else if (match_option(option, "--illegal-access=", &tail)) {
      char version[256];
      JDK_Version::jdk(17).to_string(version, sizeof(version));
      warning("Ignoring option %s; support was removed in %s", option->optionString, version);
    // -agentlib and -agentpath
    } else if (match_option(option, "-agentlib:", &tail) ||
          (is_absolute_path = match_option(option, "-agentpath:", &tail))) {
      if(tail != nullptr) {
        const char* pos = strchr(tail, '=');
        char* name;
        if (pos == nullptr) {
          name = os::strdup_check_oom(tail, mtArguments);
        } else {
          size_t len = pos - tail;
          name = NEW_C_HEAP_ARRAY(char, len + 1, mtArguments);
          memcpy(name, tail, len);
          name[len] = '\0';
        }

        char *options = nullptr;
        if(pos != nullptr) {
          options = os::strdup_check_oom(pos + 1, mtArguments);
        }
#if !INCLUDE_JVMTI
        if (valid_jdwp_agent(name, is_absolute_path)) {
          jio_fprintf(defaultStream::error_stream(),
            "Debugging agents are not supported in this VM\n");
          return JNI_ERR;
        }
#endif // !INCLUDE_JVMTI
        JvmtiAgentList::add(name, options, is_absolute_path);
        os::free(name);
        os::free(options);
      }
    // -javaagent
    } else if (match_option(option, "-javaagent:", &tail)) {
#if !INCLUDE_JVMTI
      jio_fprintf(defaultStream::error_stream(),
        "Instrumentation agents are not supported in this VM\n");
      return JNI_ERR;
#else
      if (tail != nullptr) {
        size_t length = strlen(tail) + 1;
        char *options = NEW_C_HEAP_ARRAY(char, length, mtArguments);
        jio_snprintf(options, length, "%s", tail);
        JvmtiAgentList::add("instrument", options, false);
        FREE_C_HEAP_ARRAY(char, options);

        // java agents need module java.instrument
        if (!create_numbered_module_property("jdk.module.addmods", "java.instrument", addmods_count++)) {
          return JNI_ENOMEM;
        }
      }
#endif // !INCLUDE_JVMTI
    // --enable_preview
    } else if (match_option(option, "--enable-preview")) {
      set_enable_preview();
    // -Xnoclassgc
    } else if (match_option(option, "-Xnoclassgc")) {
      if (FLAG_SET_CMDLINE(ClassUnloading, false) != JVMFlag::SUCCESS) {
        return JNI_EINVAL;
      }
    // -Xbatch
    } else if (match_option(option, "-Xbatch")) {
      if (FLAG_SET_CMDLINE(BackgroundCompilation, false) != JVMFlag::SUCCESS) {
        return JNI_EINVAL;
      }
    // -Xmn for compatibility with other JVM vendors
    } else if (match_option(option, "-Xmn", &tail)) {
      julong long_initial_young_size = 0;
      ArgsRange errcode = parse_memory_size(tail, &long_initial_young_size, 1);
      if (errcode != arg_in_range) {
        jio_fprintf(defaultStream::error_stream(),
                    "Invalid initial young generation size: %s\n", option->optionString);
        describe_range_error(errcode);
        return JNI_EINVAL;
      }
      if (FLAG_SET_CMDLINE(MaxNewSize, (size_t)long_initial_young_size) != JVMFlag::SUCCESS) {
        return JNI_EINVAL;
      }
      if (FLAG_SET_CMDLINE(NewSize, (size_t)long_initial_young_size) != JVMFlag::SUCCESS) {
        return JNI_EINVAL;
      }
    // -Xms
    } else if (match_option(option, "-Xms", &tail)) {
      julong size = 0;
      // an initial heap size of 0 means automatically determine
      ArgsRange errcode = parse_memory_size(tail, &size, 0);
      if (errcode != arg_in_range) {
        jio_fprintf(defaultStream::error_stream(),
                    "Invalid initial heap size: %s\n", option->optionString);
        describe_range_error(errcode);
        return JNI_EINVAL;
      }
      if (FLAG_SET_CMDLINE(MinHeapSize, (size_t)size) != JVMFlag::SUCCESS) {
        return JNI_EINVAL;
      }
      if (FLAG_SET_CMDLINE(InitialHeapSize, (size_t)size) != JVMFlag::SUCCESS) {
        return JNI_EINVAL;
      }
    // -Xmx
    } else if (match_option(option, "-Xmx", &tail) || match_option(option, "-XX:MaxHeapSize=", &tail)) {
      julong long_max_heap_size = 0;
      ArgsRange errcode = parse_memory_size(tail, &long_max_heap_size, 1);
      if (errcode != arg_in_range) {
        jio_fprintf(defaultStream::error_stream(),
                    "Invalid maximum heap size: %s\n", option->optionString);
        describe_range_error(errcode);
        return JNI_EINVAL;
      }
      if (FLAG_SET_CMDLINE(MaxHeapSize, (size_t)long_max_heap_size) != JVMFlag::SUCCESS) {
        return JNI_EINVAL;
      }
    // Xmaxf
    } else if (match_option(option, "-Xmaxf", &tail)) {
      char* err;
      int maxf = (int)(strtod(tail, &err) * 100);
      if (*err != '\0' || *tail == '\0') {
        jio_fprintf(defaultStream::error_stream(),
                    "Bad max heap free percentage size: %s\n",
                    option->optionString);
        return JNI_EINVAL;
      } else {
        if (FLAG_SET_CMDLINE(MaxHeapFreeRatio, maxf) != JVMFlag::SUCCESS) {
            return JNI_EINVAL;
        }
      }
    // Xminf
    } else if (match_option(option, "-Xminf", &tail)) {
      char* err;
      int minf = (int)(strtod(tail, &err) * 100);
      if (*err != '\0' || *tail == '\0') {
        jio_fprintf(defaultStream::error_stream(),
                    "Bad min heap free percentage size: %s\n",
                    option->optionString);
        return JNI_EINVAL;
      } else {
        if (FLAG_SET_CMDLINE(MinHeapFreeRatio, minf) != JVMFlag::SUCCESS) {
          return JNI_EINVAL;
        }
      }
    // -Xss
    } else if (match_option(option, "-Xss", &tail)) {
      intx value = 0;
      jint err = parse_xss(option, tail, &value);
      if (err != JNI_OK) {
        return err;
      }
      if (FLAG_SET_CMDLINE(ThreadStackSize, value) != JVMFlag::SUCCESS) {
        return JNI_EINVAL;
      }
    } else if (match_option(option, "-Xmaxjitcodesize", &tail) ||
               match_option(option, "-XX:ReservedCodeCacheSize=", &tail)) {
      julong long_ReservedCodeCacheSize = 0;

      ArgsRange errcode = parse_memory_size(tail, &long_ReservedCodeCacheSize, 1);
      if (errcode != arg_in_range) {
        jio_fprintf(defaultStream::error_stream(),
                    "Invalid maximum code cache size: %s.\n", option->optionString);
        return JNI_EINVAL;
      }
      if (FLAG_SET_CMDLINE(ReservedCodeCacheSize, (uintx)long_ReservedCodeCacheSize) != JVMFlag::SUCCESS) {
        return JNI_EINVAL;
      }
    // -green
    } else if (match_option(option, "-green")) {
      jio_fprintf(defaultStream::error_stream(),
                  "Green threads support not available\n");
          return JNI_EINVAL;
    // -native
    } else if (match_option(option, "-native")) {
          // HotSpot always uses native threads, ignore silently for compatibility
    // -Xrs
    } else if (match_option(option, "-Xrs")) {
          // Classic/EVM option, new functionality
      if (FLAG_SET_CMDLINE(ReduceSignalUsage, true) != JVMFlag::SUCCESS) {
        return JNI_EINVAL;
      }
      // -Xprof
    } else if (match_option(option, "-Xprof")) {
      char version[256];
      // Obsolete in JDK 10
      JDK_Version::jdk(10).to_string(version, sizeof(version));
      warning("Ignoring option %s; support was removed in %s", option->optionString, version);
    // -Xinternalversion
    } else if (match_option(option, "-Xinternalversion")) {
      jio_fprintf(defaultStream::output_stream(), "%s\n",
                  VM_Version::internal_vm_info_string());
      vm_exit(0);
#ifndef PRODUCT
    // -Xprintflags
    } else if (match_option(option, "-Xprintflags")) {
      JVMFlag::printFlags(tty, false);
      vm_exit(0);
#endif
    // -D
    } else if (match_option(option, "-D", &tail)) {
      const char* value;
      if (match_option(option, "-Djava.endorsed.dirs=", &value) &&
            *value!= '\0' && strcmp(value, "\"\"") != 0) {
        // abort if -Djava.endorsed.dirs is set
        jio_fprintf(defaultStream::output_stream(),
          "-Djava.endorsed.dirs=%s is not supported. Endorsed standards and standalone APIs\n"
          "in modular form will be supported via the concept of upgradeable modules.\n", value);
        return JNI_EINVAL;
      }
      if (match_option(option, "-Djava.ext.dirs=", &value) &&
            *value != '\0' && strcmp(value, "\"\"") != 0) {
        // abort if -Djava.ext.dirs is set
        jio_fprintf(defaultStream::output_stream(),
          "-Djava.ext.dirs=%s is not supported.  Use -classpath instead.\n", value);
        return JNI_EINVAL;
      }
      // Check for module related properties.  They must be set using the modules
      // options. For example: use "--add-modules=java.sql", not
      // "-Djdk.module.addmods=java.sql"
      if (is_internal_module_property(option->optionString + 2)) {
        needs_module_property_warning = true;
        continue;
      }
      if (!add_property(tail)) {
        return JNI_ENOMEM;
      }
      // Out of the box management support
      if (match_option(option, "-Dcom.sun.management", &tail)) {
#if INCLUDE_MANAGEMENT
        if (FLAG_SET_CMDLINE(ManagementServer, true) != JVMFlag::SUCCESS) {
          return JNI_EINVAL;
        }
        // management agent in module jdk.management.agent
        if (!create_numbered_module_property("jdk.module.addmods", "jdk.management.agent", addmods_count++)) {
          return JNI_ENOMEM;
        }
#else
        jio_fprintf(defaultStream::output_stream(),
          "-Dcom.sun.management is not supported in this VM.\n");
        return JNI_ERR;
#endif
      }
    // -Xint
    } else if (match_option(option, "-Xint")) {
          set_mode_flags(_int);
    // -Xmixed
    } else if (match_option(option, "-Xmixed")) {
          set_mode_flags(_mixed);
    // -Xcomp
    } else if (match_option(option, "-Xcomp")) {
      // for testing the compiler; turn off all flags that inhibit compilation
          set_mode_flags(_comp);
    // -Xshare:dump
    } else if (match_option(option, "-Xshare:dump")) {
      DumpSharedSpaces = true;
    // -Xshare:on
    } else if (match_option(option, "-Xshare:on")) {
      UseSharedSpaces = true;
      RequireSharedSpaces = true;
    // -Xshare:auto || -XX:ArchiveClassesAtExit=<archive file>
    } else if (match_option(option, "-Xshare:auto")) {
      UseSharedSpaces = true;
      RequireSharedSpaces = false;
      xshare_auto_cmd_line = true;
    // -Xshare:off
    } else if (match_option(option, "-Xshare:off")) {
      UseSharedSpaces = false;
      RequireSharedSpaces = false;
    // -Xverify
    } else if (match_option(option, "-Xverify", &tail)) {
      if (strcmp(tail, ":all") == 0 || strcmp(tail, "") == 0) {
        if (FLAG_SET_CMDLINE(BytecodeVerificationLocal, true) != JVMFlag::SUCCESS) {
          return JNI_EINVAL;
        }
        if (FLAG_SET_CMDLINE(BytecodeVerificationRemote, true) != JVMFlag::SUCCESS) {
          return JNI_EINVAL;
        }
      } else if (strcmp(tail, ":remote") == 0) {
        if (FLAG_SET_CMDLINE(BytecodeVerificationLocal, false) != JVMFlag::SUCCESS) {
          return JNI_EINVAL;
        }
        if (FLAG_SET_CMDLINE(BytecodeVerificationRemote, true) != JVMFlag::SUCCESS) {
          return JNI_EINVAL;
        }
      } else if (strcmp(tail, ":none") == 0) {
        if (FLAG_SET_CMDLINE(BytecodeVerificationLocal, false) != JVMFlag::SUCCESS) {
          return JNI_EINVAL;
        }
        if (FLAG_SET_CMDLINE(BytecodeVerificationRemote, false) != JVMFlag::SUCCESS) {
          return JNI_EINVAL;
        }
        warning("Options -Xverify:none and -noverify were deprecated in JDK 13 and will likely be removed in a future release.");
      } else if (is_bad_option(option, args->ignoreUnrecognized, "verification")) {
        return JNI_EINVAL;
      }
    // -Xdebug
    } else if (match_option(option, "-Xdebug")) {
      // note this flag has been used, then ignore
      set_xdebug_mode(true);
    // -Xnoagent
    } else if (match_option(option, "-Xnoagent")) {
      // For compatibility with classic. HotSpot refuses to load the old style agent.dll.
    } else if (match_option(option, "-Xloggc:", &tail)) {
      // Deprecated flag to redirect GC output to a file. -Xloggc:<filename>
      log_warning(gc)("-Xloggc is deprecated. Will use -Xlog:gc:%s instead.", tail);
      _legacyGCLogging.lastFlag = 2;
      _legacyGCLogging.file = os::strdup_check_oom(tail);
    } else if (match_option(option, "-Xlog", &tail)) {
      bool ret = false;
      if (strcmp(tail, ":help") == 0) {
        fileStream stream(defaultStream::output_stream());
        LogConfiguration::print_command_line_help(&stream);
        vm_exit(0);
      } else if (strcmp(tail, ":disable") == 0) {
        LogConfiguration::disable_logging();
        ret = true;
      } else if (strcmp(tail, ":async") == 0) {
        LogConfiguration::set_async_mode(true);
        ret = true;
      } else if (*tail == '\0') {
        ret = LogConfiguration::parse_command_line_arguments();
        assert(ret, "-Xlog without arguments should never fail to parse");
      } else if (*tail == ':') {
        ret = LogConfiguration::parse_command_line_arguments(tail + 1);
      }
      if (ret == false) {
        jio_fprintf(defaultStream::error_stream(),
                    "Invalid -Xlog option '-Xlog%s', see error log for details.\n",
                    tail);
        return JNI_EINVAL;
      }
    // JNI hooks
    } else if (match_option(option, "-Xcheck", &tail)) {
      if (!strcmp(tail, ":jni")) {
#if !INCLUDE_JNI_CHECK
        warning("JNI CHECKING is not supported in this VM");
#else
        CheckJNICalls = true;
#endif // INCLUDE_JNI_CHECK
      } else if (is_bad_option(option, args->ignoreUnrecognized,
                                     "check")) {
        return JNI_EINVAL;
      }
    } else if (match_option(option, "vfprintf")) {
      _vfprintf_hook = CAST_TO_FN_PTR(vfprintf_hook_t, option->extraInfo);
    } else if (match_option(option, "exit")) {
      _exit_hook = CAST_TO_FN_PTR(exit_hook_t, option->extraInfo);
    } else if (match_option(option, "abort")) {
      _abort_hook = CAST_TO_FN_PTR(abort_hook_t, option->extraInfo);
    // Need to keep consistency of MaxTenuringThreshold and AlwaysTenure/NeverTenure;
    // and the last option wins.
    } else if (match_option(option, "-XX:+NeverTenure")) {
      if (FLAG_SET_CMDLINE(NeverTenure, true) != JVMFlag::SUCCESS) {
        return JNI_EINVAL;
      }
      if (FLAG_SET_CMDLINE(AlwaysTenure, false) != JVMFlag::SUCCESS) {
        return JNI_EINVAL;
      }
      if (FLAG_SET_CMDLINE(MaxTenuringThreshold, markWord::max_age + 1) != JVMFlag::SUCCESS) {
        return JNI_EINVAL;
      }
    } else if (match_option(option, "-XX:+AlwaysTenure")) {
      if (FLAG_SET_CMDLINE(NeverTenure, false) != JVMFlag::SUCCESS) {
        return JNI_EINVAL;
      }
      if (FLAG_SET_CMDLINE(AlwaysTenure, true) != JVMFlag::SUCCESS) {
        return JNI_EINVAL;
      }
      if (FLAG_SET_CMDLINE(MaxTenuringThreshold, 0) != JVMFlag::SUCCESS) {
        return JNI_EINVAL;
      }
    } else if (match_option(option, "-XX:MaxTenuringThreshold=", &tail)) {
      uintx max_tenuring_thresh = 0;
      if (!parse_uintx(tail, &max_tenuring_thresh, 0)) {
        jio_fprintf(defaultStream::error_stream(),
                    "Improperly specified VM option \'MaxTenuringThreshold=%s\'\n", tail);
        return JNI_EINVAL;
      }

      if (FLAG_SET_CMDLINE(MaxTenuringThreshold, max_tenuring_thresh) != JVMFlag::SUCCESS) {
        return JNI_EINVAL;
      }

      if (MaxTenuringThreshold == 0) {
        if (FLAG_SET_CMDLINE(NeverTenure, false) != JVMFlag::SUCCESS) {
          return JNI_EINVAL;
        }
        if (FLAG_SET_CMDLINE(AlwaysTenure, true) != JVMFlag::SUCCESS) {
          return JNI_EINVAL;
        }
      } else {
        if (FLAG_SET_CMDLINE(NeverTenure, false) != JVMFlag::SUCCESS) {
          return JNI_EINVAL;
        }
        if (FLAG_SET_CMDLINE(AlwaysTenure, false) != JVMFlag::SUCCESS) {
          return JNI_EINVAL;
        }
      }
    } else if (match_option(option, "-XX:+DisplayVMOutputToStderr")) {
      if (FLAG_SET_CMDLINE(DisplayVMOutputToStdout, false) != JVMFlag::SUCCESS) {
        return JNI_EINVAL;
      }
      if (FLAG_SET_CMDLINE(DisplayVMOutputToStderr, true) != JVMFlag::SUCCESS) {
        return JNI_EINVAL;
      }
    } else if (match_option(option, "-XX:+DisplayVMOutputToStdout")) {
      if (FLAG_SET_CMDLINE(DisplayVMOutputToStderr, false) != JVMFlag::SUCCESS) {
        return JNI_EINVAL;
      }
      if (FLAG_SET_CMDLINE(DisplayVMOutputToStdout, true) != JVMFlag::SUCCESS) {
        return JNI_EINVAL;
      }
    } else if (match_option(option, "-XX:+ErrorFileToStderr")) {
      if (FLAG_SET_CMDLINE(ErrorFileToStdout, false) != JVMFlag::SUCCESS) {
        return JNI_EINVAL;
      }
      if (FLAG_SET_CMDLINE(ErrorFileToStderr, true) != JVMFlag::SUCCESS) {
        return JNI_EINVAL;
      }
    } else if (match_option(option, "-XX:+ErrorFileToStdout")) {
      if (FLAG_SET_CMDLINE(ErrorFileToStderr, false) != JVMFlag::SUCCESS) {
        return JNI_EINVAL;
      }
      if (FLAG_SET_CMDLINE(ErrorFileToStdout, true) != JVMFlag::SUCCESS) {
        return JNI_EINVAL;
      }
    } else if (match_option(option, "--finalization=", &tail)) {
      if (strcmp(tail, "enabled") == 0) {
        InstanceKlass::set_finalization_enabled(true);
      } else if (strcmp(tail, "disabled") == 0) {
        InstanceKlass::set_finalization_enabled(false);
      } else {
        jio_fprintf(defaultStream::error_stream(),
                    "Invalid finalization value '%s', must be 'disabled' or 'enabled'.\n",
                    tail);
        return JNI_EINVAL;
      }
#if !defined(DTRACE_ENABLED)
    } else if (match_option(option, "-XX:+DTraceMethodProbes")) {
      jio_fprintf(defaultStream::error_stream(),
                  "DTraceMethodProbes flag is not applicable for this configuration\n");
      return JNI_EINVAL;
    } else if (match_option(option, "-XX:+DTraceAllocProbes")) {
      jio_fprintf(defaultStream::error_stream(),
                  "DTraceAllocProbes flag is not applicable for this configuration\n");
      return JNI_EINVAL;
    } else if (match_option(option, "-XX:+DTraceMonitorProbes")) {
      jio_fprintf(defaultStream::error_stream(),
                  "DTraceMonitorProbes flag is not applicable for this configuration\n");
      return JNI_EINVAL;
#endif // !defined(DTRACE_ENABLED)
#ifdef ASSERT
    } else if (match_option(option, "-XX:+FullGCALot")) {
      if (FLAG_SET_CMDLINE(FullGCALot, true) != JVMFlag::SUCCESS) {
        return JNI_EINVAL;
      }
      // disable scavenge before parallel mark-compact
      if (FLAG_SET_CMDLINE(ScavengeBeforeFullGC, false) != JVMFlag::SUCCESS) {
        return JNI_EINVAL;
      }
#endif
#if !INCLUDE_MANAGEMENT
    } else if (match_option(option, "-XX:+ManagementServer")) {
        jio_fprintf(defaultStream::error_stream(),
          "ManagementServer is not supported in this VM.\n");
        return JNI_ERR;
#endif // INCLUDE_MANAGEMENT
#if INCLUDE_JVMCI
    } else if (match_option(option, "-XX:-EnableJVMCIProduct")) {
      if (EnableJVMCIProduct) {
        jio_fprintf(defaultStream::error_stream(),
                  "-XX:-EnableJVMCIProduct cannot come after -XX:+EnableJVMCIProduct\n");
        return JNI_EINVAL;
      }
    } else if (match_option(option, "-XX:+EnableJVMCIProduct")) {
      // Just continue, since "-XX:+EnableJVMCIProduct" has been specified before
      if (EnableJVMCIProduct) {
        continue;
      }
      JVMFlag *jvmciFlag = JVMFlag::find_flag("EnableJVMCIProduct");
      // Allow this flag if it has been unlocked.
      if (jvmciFlag != nullptr && jvmciFlag->is_unlocked()) {
        if (!JVMCIGlobals::enable_jvmci_product_mode(origin)) {
          jio_fprintf(defaultStream::error_stream(),
            "Unable to enable JVMCI in product mode");
          return JNI_ERR;
        }
      }
      // The flag was locked so process normally to report that error
      else if (!process_argument("EnableJVMCIProduct", args->ignoreUnrecognized, origin)) {
        return JNI_EINVAL;
      }
#endif // INCLUDE_JVMCI
#if INCLUDE_JFR
    } else if (match_jfr_option(&option)) {
      return JNI_EINVAL;
#endif
    } else if (match_option(option, "-XX:", &tail)) { // -XX:xxxx
      // Skip -XX:Flags= and -XX:VMOptionsFile= since those cases have
      // already been handled
      if ((strncmp(tail, "Flags=", strlen("Flags=")) != 0) &&
          (strncmp(tail, "VMOptionsFile=", strlen("VMOptionsFile=")) != 0)) {
        if (!process_argument(tail, args->ignoreUnrecognized, origin)) {
          return JNI_EINVAL;
        }
      }
    // Unknown option
    } else if (is_bad_option(option, args->ignoreUnrecognized)) {
      return JNI_ERR;
    }
  }

  if (!EnableValhalla && EnablePrimitiveClasses) {
    jio_fprintf(defaultStream::error_stream(),
                "Cannot specify -XX:+EnablePrimitiveClasses without -XX:+EnableValhalla");
    return JNI_EINVAL;
  }

  // PrintSharedArchiveAndExit will turn on
  //   -Xshare:on
  //   -Xlog:class+path=info
  if (PrintSharedArchiveAndExit) {
    UseSharedSpaces = true;
    RequireSharedSpaces = true;
    LogConfiguration::configure_stdout(LogLevel::Info, true, LOG_TAGS(class, path));
  }

  fix_appclasspath();

  return JNI_OK;
}

bool match_module(void *module_name, ModulePatchPath *patch) {
  return (strcmp((char *)module_name, patch->module_name()) == 0);
}

bool Arguments::patch_mod_javabase() {
    return _patch_mod_prefix != nullptr && _patch_mod_prefix->find((void*)JAVA_BASE_NAME, match_module) >= 0;
}

void Arguments::add_patch_mod_prefix(const char* module_name, const char* path, bool allow_append) {
  // Create GrowableArray lazily, only if --patch-module has been specified
  if (_patch_mod_prefix == nullptr) {
    _patch_mod_prefix = new (mtArguments) GrowableArray<ModulePatchPath*>(10, mtArguments);
  }

  // Scan patches for matching module
  int i = _patch_mod_prefix->find((void*)module_name, match_module);
  if (i == -1) {
    _patch_mod_prefix->push(new ModulePatchPath(module_name, path));
  } else {
    if (allow_append) {
      // append path to existing module entry
      _patch_mod_prefix->at(i)->append_path(path);
    } else {
      if (strcmp(module_name, JAVA_BASE_NAME) == 0) {
        vm_exit_during_initialization("Cannot specify " JAVA_BASE_NAME " more than once to --patch-module");
      } else {
        vm_exit_during_initialization("Cannot specify a module more than once to --patch-module", module_name);
      }
    }
  }
}

// Remove all empty paths from the app classpath (if IgnoreEmptyClassPaths is enabled)
//
// This is necessary because some apps like to specify classpath like -cp foo.jar:${XYZ}:bar.jar
// in their start-up scripts. If XYZ is empty, the classpath will look like "-cp foo.jar::bar.jar".
// Java treats such empty paths as if the user specified "-cp foo.jar:.:bar.jar". I.e., an empty
// path is treated as the current directory.
//
// This causes problems with CDS, which requires that all directories specified in the classpath
// must be empty. In most cases, applications do NOT want to load classes from the current
// directory anyway. Adding -XX:+IgnoreEmptyClassPaths will make these applications' start-up
// scripts compatible with CDS.
void Arguments::fix_appclasspath() {
  if (IgnoreEmptyClassPaths) {
    const char separator = *os::path_separator();
    const char* src = _java_class_path->value();

    // skip over all the leading empty paths
    while (*src == separator) {
      src ++;
    }

    char* copy = os::strdup_check_oom(src, mtArguments);

    // trim all trailing empty paths
    for (char* tail = copy + strlen(copy) - 1; tail >= copy && *tail == separator; tail--) {
      *tail = '\0';
    }

    char from[3] = {separator, separator, '\0'};
    char to  [2] = {separator, '\0'};
    while (StringUtils::replace_no_expand(copy, from, to) > 0) {
      // Keep replacing "::" -> ":" until we have no more "::" (non-windows)
      // Keep replacing ";;" -> ";" until we have no more ";;" (windows)
    }

    _java_class_path->set_writeable_value(copy);
    FreeHeap(copy); // a copy was made by set_value, so don't need this anymore
  }
}

jint Arguments::finalize_vm_init_args() {
  // check if the default lib/endorsed directory exists; if so, error
  char path[JVM_MAXPATHLEN];
  const char* fileSep = os::file_separator();
  jio_snprintf(path, JVM_MAXPATHLEN, "%s%slib%sendorsed", Arguments::get_java_home(), fileSep, fileSep);

  DIR* dir = os::opendir(path);
  if (dir != nullptr) {
    jio_fprintf(defaultStream::output_stream(),
      "<JAVA_HOME>/lib/endorsed is not supported. Endorsed standards and standalone APIs\n"
      "in modular form will be supported via the concept of upgradeable modules.\n");
    os::closedir(dir);
    return JNI_ERR;
  }

  jio_snprintf(path, JVM_MAXPATHLEN, "%s%slib%sext", Arguments::get_java_home(), fileSep, fileSep);
  dir = os::opendir(path);
  if (dir != nullptr) {
    jio_fprintf(defaultStream::output_stream(),
      "<JAVA_HOME>/lib/ext exists, extensions mechanism no longer supported; "
      "Use -classpath instead.\n.");
    os::closedir(dir);
    return JNI_ERR;
  }

  // This must be done after all arguments have been processed
  // and the container support has been initialized since AggressiveHeap
  // relies on the amount of total memory available.
  if (AggressiveHeap) {
    jint result = set_aggressive_heap_flags();
    if (result != JNI_OK) {
      return result;
    }
  }

  // CompileThresholdScaling == 0.0 is same as -Xint: Disable compilation (enable interpreter-only mode),
  // but like -Xint, leave compilation thresholds unaffected.
  // With tiered compilation disabled, setting CompileThreshold to 0 disables compilation as well.
  if ((CompileThresholdScaling == 0.0) || (!TieredCompilation && CompileThreshold == 0)) {
    set_mode_flags(_int);
  }

#ifdef ZERO
  // Zero always runs in interpreted mode
  set_mode_flags(_int);
#endif

  // eventually fix up InitialTenuringThreshold if only MaxTenuringThreshold is set
  if (FLAG_IS_DEFAULT(InitialTenuringThreshold) && (InitialTenuringThreshold > MaxTenuringThreshold)) {
    FLAG_SET_ERGO(InitialTenuringThreshold, MaxTenuringThreshold);
  }

#if !COMPILER2_OR_JVMCI
  // Don't degrade server performance for footprint
  if (FLAG_IS_DEFAULT(UseLargePages) &&
      MaxHeapSize < LargePageHeapSizeThreshold) {
    // No need for large granularity pages w/small heaps.
    // Note that large pages are enabled/disabled for both the
    // Java heap and the code cache.
    FLAG_SET_DEFAULT(UseLargePages, false);
  }

  UNSUPPORTED_OPTION(ProfileInterpreter);
#endif

  // Parse the CompilationMode flag
  if (!CompilationModeFlag::initialize()) {
    return JNI_ERR;
  }

  if (!check_vm_args_consistency()) {
    return JNI_ERR;
  }

  // finalize --module-patch and related --enable-preview
  if (finalize_patch_module() != JNI_OK) {
    return JNI_ERR;
  }

#if INCLUDE_CDS
  if (DumpSharedSpaces) {
    // Compiler threads may concurrently update the class metadata (such as method entries), so it's
    // unsafe with -Xshare:dump (which modifies the class metadata in place). Let's disable
    // compiler just to be safe.
    //
    // Note: this is not a concern for dynamically dumping shared spaces, which makes a copy of the
    // class metadata instead of modifying them in place. The copy is inaccessible to the compiler.
    // TODO: revisit the following for the static archive case.
    set_mode_flags(_int);

    // String deduplication may cause CDS to iterate the strings in different order from one
    // run to another which resulting in non-determinstic CDS archives.
    // Disable UseStringDeduplication while dumping CDS archive.
    UseStringDeduplication = false;
  }

  // RecordDynamicDumpInfo is not compatible with ArchiveClassesAtExit
  if (ArchiveClassesAtExit != nullptr && RecordDynamicDumpInfo) {
    jio_fprintf(defaultStream::output_stream(),
                "-XX:+RecordDynamicDumpInfo cannot be used with -XX:ArchiveClassesAtExit.\n");
    return JNI_ERR;
  }

  if (ArchiveClassesAtExit == nullptr && !RecordDynamicDumpInfo) {
    DynamicDumpSharedSpaces = false;
  } else {
    DynamicDumpSharedSpaces = true;
  }

  if (AutoCreateSharedArchive) {
    if (SharedArchiveFile == nullptr) {
      log_warning(cds)("-XX:+AutoCreateSharedArchive requires -XX:SharedArchiveFile");
      return JNI_ERR;
    }
    if (ArchiveClassesAtExit != nullptr) {
      log_warning(cds)("-XX:+AutoCreateSharedArchive does not work with ArchiveClassesAtExit");
      return JNI_ERR;
    }
  }

  if (UseSharedSpaces && patch_mod_javabase()) {
    no_shared_spaces("CDS is disabled when " JAVA_BASE_NAME " module is patched.");
  }
  if (UseSharedSpaces && !DumpSharedSpaces && check_unsupported_cds_runtime_properties()) {
    UseSharedSpaces = false;
  }

  if (DumpSharedSpaces || DynamicDumpSharedSpaces) {
    // Always verify non-system classes during CDS dump
    if (!BytecodeVerificationRemote) {
      BytecodeVerificationRemote = true;
      log_info(cds)("All non-system classes will be verified (-Xverify:remote) during CDS dump time.");
    }
  }
#endif

#ifndef CAN_SHOW_REGISTERS_ON_ASSERT
  UNSUPPORTED_OPTION(ShowRegistersOnAssert);
#endif // CAN_SHOW_REGISTERS_ON_ASSERT

  return JNI_OK;
}

// Helper class for controlling the lifetime of JavaVMInitArgs
// objects.  The contents of the JavaVMInitArgs are guaranteed to be
// deleted on the destruction of the ScopedVMInitArgs object.
class ScopedVMInitArgs : public StackObj {
 private:
  JavaVMInitArgs _args;
  char*          _container_name;
  bool           _is_set;
  char*          _vm_options_file_arg;

 public:
  ScopedVMInitArgs(const char *container_name) {
    _args.version = JNI_VERSION_1_2;
    _args.nOptions = 0;
    _args.options = nullptr;
    _args.ignoreUnrecognized = false;
    _container_name = (char *)container_name;
    _is_set = false;
    _vm_options_file_arg = nullptr;
  }

  // Populates the JavaVMInitArgs object represented by this
  // ScopedVMInitArgs object with the arguments in options.  The
  // allocated memory is deleted by the destructor.  If this method
  // returns anything other than JNI_OK, then this object is in a
  // partially constructed state, and should be abandoned.
  jint set_args(const GrowableArrayView<JavaVMOption>* options) {
    _is_set = true;
    JavaVMOption* options_arr = NEW_C_HEAP_ARRAY_RETURN_NULL(
        JavaVMOption, options->length(), mtArguments);
    if (options_arr == nullptr) {
      return JNI_ENOMEM;
    }
    _args.options = options_arr;

    for (int i = 0; i < options->length(); i++) {
      options_arr[i] = options->at(i);
      options_arr[i].optionString = os::strdup(options_arr[i].optionString);
      if (options_arr[i].optionString == nullptr) {
        // Rely on the destructor to do cleanup.
        _args.nOptions = i;
        return JNI_ENOMEM;
      }
    }

    _args.nOptions = options->length();
    _args.ignoreUnrecognized = IgnoreUnrecognizedVMOptions;
    return JNI_OK;
  }

  JavaVMInitArgs* get()             { return &_args; }
  char* container_name()            { return _container_name; }
  bool  is_set()                    { return _is_set; }
  bool  found_vm_options_file_arg() { return _vm_options_file_arg != nullptr; }
  char* vm_options_file_arg()       { return _vm_options_file_arg; }

  void set_vm_options_file_arg(const char *vm_options_file_arg) {
    if (_vm_options_file_arg != nullptr) {
      os::free(_vm_options_file_arg);
    }
    _vm_options_file_arg = os::strdup_check_oom(vm_options_file_arg);
  }

  ~ScopedVMInitArgs() {
    if (_vm_options_file_arg != nullptr) {
      os::free(_vm_options_file_arg);
    }
    if (_args.options == nullptr) return;
    for (int i = 0; i < _args.nOptions; i++) {
      os::free(_args.options[i].optionString);
    }
    FREE_C_HEAP_ARRAY(JavaVMOption, _args.options);
  }

  // Insert options into this option list, to replace option at
  // vm_options_file_pos (-XX:VMOptionsFile)
  jint insert(const JavaVMInitArgs* args,
              const JavaVMInitArgs* args_to_insert,
              const int vm_options_file_pos) {
    assert(_args.options == nullptr, "shouldn't be set yet");
    assert(args_to_insert->nOptions != 0, "there should be args to insert");
    assert(vm_options_file_pos != -1, "vm_options_file_pos should be set");

    int length = args->nOptions + args_to_insert->nOptions - 1;
    // Construct new option array
    GrowableArrayCHeap<JavaVMOption, mtArguments> options(length);
    for (int i = 0; i < args->nOptions; i++) {
      if (i == vm_options_file_pos) {
        // insert the new options starting at the same place as the
        // -XX:VMOptionsFile option
        for (int j = 0; j < args_to_insert->nOptions; j++) {
          options.push(args_to_insert->options[j]);
        }
      } else {
        options.push(args->options[i]);
      }
    }
    // make into options array
    return set_args(&options);
  }
};

jint Arguments::parse_java_options_environment_variable(ScopedVMInitArgs* args) {
  return parse_options_environment_variable("_JAVA_OPTIONS", args);
}

jint Arguments::parse_java_tool_options_environment_variable(ScopedVMInitArgs* args) {
  return parse_options_environment_variable("JAVA_TOOL_OPTIONS", args);
}

jint Arguments::parse_options_environment_variable(const char* name,
                                                   ScopedVMInitArgs* vm_args) {
  char *buffer = ::getenv(name);

  // Don't check this environment variable if user has special privileges
  // (e.g. unix su command).
  if (buffer == nullptr || os::have_special_privileges()) {
    return JNI_OK;
  }

  if ((buffer = os::strdup(buffer)) == nullptr) {
    return JNI_ENOMEM;
  }

  jio_fprintf(defaultStream::error_stream(),
              "Picked up %s: %s\n", name, buffer);

  int retcode = parse_options_buffer(name, buffer, strlen(buffer), vm_args);

  os::free(buffer);
  return retcode;
}

jint Arguments::parse_vm_options_file(const char* file_name, ScopedVMInitArgs* vm_args) {
  // read file into buffer
  int fd = ::open(file_name, O_RDONLY);
  if (fd < 0) {
    jio_fprintf(defaultStream::error_stream(),
                "Could not open options file '%s'\n",
                file_name);
    return JNI_ERR;
  }

  struct stat stbuf;
  int retcode = os::stat(file_name, &stbuf);
  if (retcode != 0) {
    jio_fprintf(defaultStream::error_stream(),
                "Could not stat options file '%s'\n",
                file_name);
    ::close(fd);
    return JNI_ERR;
  }

  if (stbuf.st_size == 0) {
    // tell caller there is no option data and that is ok
    ::close(fd);
    return JNI_OK;
  }

  // '+ 1' for null termination even with max bytes
  size_t bytes_alloc = stbuf.st_size + 1;

  char *buf = NEW_C_HEAP_ARRAY_RETURN_NULL(char, bytes_alloc, mtArguments);
  if (nullptr == buf) {
    jio_fprintf(defaultStream::error_stream(),
                "Could not allocate read buffer for options file parse\n");
    ::close(fd);
    return JNI_ENOMEM;
  }

  memset(buf, 0, bytes_alloc);

  // Fill buffer
  ssize_t bytes_read = ::read(fd, (void *)buf, (unsigned)bytes_alloc);
  ::close(fd);
  if (bytes_read < 0) {
    FREE_C_HEAP_ARRAY(char, buf);
    jio_fprintf(defaultStream::error_stream(),
                "Could not read options file '%s'\n", file_name);
    return JNI_ERR;
  }

  if (bytes_read == 0) {
    // tell caller there is no option data and that is ok
    FREE_C_HEAP_ARRAY(char, buf);
    return JNI_OK;
  }

  retcode = parse_options_buffer(file_name, buf, bytes_read, vm_args);

  FREE_C_HEAP_ARRAY(char, buf);
  return retcode;
}

jint Arguments::parse_options_buffer(const char* name, char* buffer, const size_t buf_len, ScopedVMInitArgs* vm_args) {
  // Construct option array
  GrowableArrayCHeap<JavaVMOption, mtArguments> options(2);

  // some pointers to help with parsing
  char *buffer_end = buffer + buf_len;
  char *opt_hd = buffer;
  char *wrt = buffer;
  char *rd = buffer;

  // parse all options
  while (rd < buffer_end) {
    // skip leading white space from the input string
    while (rd < buffer_end && isspace(*rd)) {
      rd++;
    }

    if (rd >= buffer_end) {
      break;
    }

    // Remember this is where we found the head of the token.
    opt_hd = wrt;

    // Tokens are strings of non white space characters separated
    // by one or more white spaces.
    while (rd < buffer_end && !isspace(*rd)) {
      if (*rd == '\'' || *rd == '"') {      // handle a quoted string
        int quote = *rd;                    // matching quote to look for
        rd++;                               // don't copy open quote
        while (rd < buffer_end && *rd != quote) {
                                            // include everything (even spaces)
                                            // up until the close quote
          *wrt++ = *rd++;                   // copy to option string
        }

        if (rd < buffer_end) {
          rd++;                             // don't copy close quote
        } else {
                                            // did not see closing quote
          jio_fprintf(defaultStream::error_stream(),
                      "Unmatched quote in %s\n", name);
          return JNI_ERR;
        }
      } else {
        *wrt++ = *rd++;                     // copy to option string
      }
    }

    // steal a white space character and set it to null
    *wrt++ = '\0';
    // We now have a complete token

    JavaVMOption option;
    option.optionString = opt_hd;
    option.extraInfo = nullptr;

    options.append(option);                // Fill in option

    rd++;  // Advance to next character
  }

  // Fill out JavaVMInitArgs structure.
  return vm_args->set_args(&options);
}

void Arguments::set_shared_spaces_flags_and_archive_paths() {
  if (DumpSharedSpaces) {
    if (RequireSharedSpaces) {
      warning("Cannot dump shared archive while using shared archive");
    }
    UseSharedSpaces = false;
  }
#if INCLUDE_CDS
  // Initialize shared archive paths which could include both base and dynamic archive paths
  // This must be after set_ergonomics_flags() called so flag UseCompressedOops is set properly.
  //
  // UseSharedSpaces may be disabled if -XX:SharedArchiveFile is invalid.
  if (DumpSharedSpaces || UseSharedSpaces) {
    init_shared_archive_paths();
  }
#endif  // INCLUDE_CDS
}

#if INCLUDE_CDS
// Sharing support
// Construct the path to the archive
char* Arguments::get_default_shared_archive_path() {
  if (_default_shared_archive_path == nullptr) {
    char jvm_path[JVM_MAXPATHLEN];
    os::jvm_path(jvm_path, sizeof(jvm_path));
    char *end = strrchr(jvm_path, *os::file_separator());
    if (end != nullptr) *end = '\0';
    size_t jvm_path_len = strlen(jvm_path);
    size_t file_sep_len = strlen(os::file_separator());
    const size_t len = jvm_path_len + file_sep_len + 20;
    _default_shared_archive_path = NEW_C_HEAP_ARRAY(char, len, mtArguments);
    jio_snprintf(_default_shared_archive_path, len,
                LP64_ONLY(!UseCompressedOops ? "%s%sclasses_nocoops.jsa":) "%s%sclasses.jsa",
                jvm_path, os::file_separator());
  }
  return _default_shared_archive_path;
}

int Arguments::num_archives(const char* archive_path) {
  if (archive_path == nullptr) {
    return 0;
  }
  int npaths = 1;
  char* p = (char*)archive_path;
  while (*p != '\0') {
    if (*p == os::path_separator()[0]) {
      npaths++;
    }
    p++;
  }
  return npaths;
}

void Arguments::extract_shared_archive_paths(const char* archive_path,
                                         char** base_archive_path,
                                         char** top_archive_path) {
  char* begin_ptr = (char*)archive_path;
  char* end_ptr = strchr((char*)archive_path, os::path_separator()[0]);
  if (end_ptr == nullptr || end_ptr == begin_ptr) {
    vm_exit_during_initialization("Base archive was not specified", archive_path);
  }
  size_t len = end_ptr - begin_ptr;
  char* cur_path = NEW_C_HEAP_ARRAY(char, len + 1, mtInternal);
  strncpy(cur_path, begin_ptr, len);
  cur_path[len] = '\0';
  *base_archive_path = cur_path;

  begin_ptr = ++end_ptr;
  if (*begin_ptr == '\0') {
    vm_exit_during_initialization("Top archive was not specified", archive_path);
  }
  end_ptr = strchr(begin_ptr, '\0');
  assert(end_ptr != nullptr, "sanity");
  len = end_ptr - begin_ptr;
  cur_path = NEW_C_HEAP_ARRAY(char, len + 1, mtInternal);
  strncpy(cur_path, begin_ptr, len + 1);
  *top_archive_path = cur_path;
}

void Arguments::init_shared_archive_paths() {
  if (ArchiveClassesAtExit != nullptr) {
    assert(!RecordDynamicDumpInfo, "already checked");
    if (DumpSharedSpaces) {
      vm_exit_during_initialization("-XX:ArchiveClassesAtExit cannot be used with -Xshare:dump");
    }
    check_unsupported_dumping_properties();

    if (os::same_files(get_default_shared_archive_path(), ArchiveClassesAtExit)) {
      vm_exit_during_initialization(
        "Cannot specify the default CDS archive for -XX:ArchiveClassesAtExit", get_default_shared_archive_path());
    }
  }

  if (SharedArchiveFile == nullptr) {
    SharedArchivePath = get_default_shared_archive_path();
  } else {
    int archives = num_archives(SharedArchiveFile);
    assert(archives > 0, "must be");

    if (is_dumping_archive() && archives > 1) {
      vm_exit_during_initialization(
        "Cannot have more than 1 archive file specified in -XX:SharedArchiveFile during CDS dumping");
    }

    if (DumpSharedSpaces) {
      assert(archives == 1, "must be");
      // Static dump is simple: only one archive is allowed in SharedArchiveFile. This file
      // will be overwritten no matter regardless of its contents
      SharedArchivePath = os::strdup_check_oom(SharedArchiveFile, mtArguments);
    } else {
      // SharedArchiveFile may specify one or two files. In case (c), the path for base.jsa
      // is read from top.jsa
      //    (a) 1 file:  -XX:SharedArchiveFile=base.jsa
      //    (b) 2 files: -XX:SharedArchiveFile=base.jsa:top.jsa
      //    (c) 2 files: -XX:SharedArchiveFile=top.jsa
      //
      // However, if either RecordDynamicDumpInfo or ArchiveClassesAtExit is used, we do not
      // allow cases (b) and (c). Case (b) is already checked above.

      if (archives > 2) {
        vm_exit_during_initialization(
          "Cannot have more than 2 archive files specified in the -XX:SharedArchiveFile option");
      }
      if (archives == 1) {
        char* base_archive_path = nullptr;
        bool success =
          FileMapInfo::get_base_archive_name_from_header(SharedArchiveFile, &base_archive_path);
        if (!success) {
          // If +AutoCreateSharedArchive and the specified shared archive does not exist,
          // regenerate the dynamic archive base on default archive.
          if (AutoCreateSharedArchive && !os::file_exists(SharedArchiveFile)) {
            DynamicDumpSharedSpaces = true;
            ArchiveClassesAtExit = const_cast<char *>(SharedArchiveFile);
            SharedArchivePath = get_default_shared_archive_path();
            SharedArchiveFile = nullptr;
          } else {
            if (AutoCreateSharedArchive) {
              warning("-XX:+AutoCreateSharedArchive is unsupported when base CDS archive is not loaded. Run with -Xlog:cds for more info.");
              AutoCreateSharedArchive = false;
            }
            no_shared_spaces("invalid archive");
          }
        } else if (base_archive_path == nullptr) {
          // User has specified a single archive, which is a static archive.
          SharedArchivePath = const_cast<char *>(SharedArchiveFile);
        } else {
          // User has specified a single archive, which is a dynamic archive.
          SharedDynamicArchivePath = const_cast<char *>(SharedArchiveFile);
          SharedArchivePath = base_archive_path; // has been c-heap allocated.
        }
      } else {
        extract_shared_archive_paths((const char*)SharedArchiveFile,
                                      &SharedArchivePath, &SharedDynamicArchivePath);
        if (SharedArchivePath == nullptr) {
          assert(SharedDynamicArchivePath == nullptr, "must be");
          no_shared_spaces("invalid archive");
        }
      }

      if (SharedDynamicArchivePath != nullptr) {
        // Check for case (c)
        if (RecordDynamicDumpInfo) {
          vm_exit_during_initialization("-XX:+RecordDynamicDumpInfo is unsupported when a dynamic CDS archive is specified in -XX:SharedArchiveFile",
                                        SharedArchiveFile);
        }
        if (ArchiveClassesAtExit != nullptr) {
          vm_exit_during_initialization("-XX:ArchiveClassesAtExit is unsupported when a dynamic CDS archive is specified in -XX:SharedArchiveFile",
                                        SharedArchiveFile);
        }
      }

      if (ArchiveClassesAtExit != nullptr && os::same_files(SharedArchiveFile, ArchiveClassesAtExit)) {
          vm_exit_during_initialization(
            "Cannot have the same archive file specified for -XX:SharedArchiveFile and -XX:ArchiveClassesAtExit",
            SharedArchiveFile);
      }
    }
  }
}
#endif // INCLUDE_CDS

#ifndef PRODUCT
// Determine whether LogVMOutput should be implicitly turned on.
static bool use_vm_log() {
  if (LogCompilation || !FLAG_IS_DEFAULT(LogFile) ||
      PrintCompilation || PrintInlining || PrintDependencies || PrintNativeNMethods ||
      PrintDebugInfo || PrintRelocations || PrintNMethods || PrintExceptionHandlers ||
      PrintAssembly || TraceDeoptimization ||
      (VerifyDependencies && FLAG_IS_CMDLINE(VerifyDependencies))) {
    return true;
  }

#ifdef COMPILER1
  if (PrintC1Statistics) {
    return true;
  }
#endif // COMPILER1

#ifdef COMPILER2
  if (PrintOptoAssembly || PrintOptoStatistics) {
    return true;
  }
#endif // COMPILER2

  return false;
}

#endif // PRODUCT

bool Arguments::args_contains_vm_options_file_arg(const JavaVMInitArgs* args) {
  for (int index = 0; index < args->nOptions; index++) {
    const JavaVMOption* option = args->options + index;
    const char* tail;
    if (match_option(option, "-XX:VMOptionsFile=", &tail)) {
      return true;
    }
  }
  return false;
}

jint Arguments::insert_vm_options_file(const JavaVMInitArgs* args,
                                       const char* vm_options_file,
                                       const int vm_options_file_pos,
                                       ScopedVMInitArgs* vm_options_file_args,
                                       ScopedVMInitArgs* args_out) {
  jint code = parse_vm_options_file(vm_options_file, vm_options_file_args);
  if (code != JNI_OK) {
    return code;
  }

  if (vm_options_file_args->get()->nOptions < 1) {
    return JNI_OK;
  }

  if (args_contains_vm_options_file_arg(vm_options_file_args->get())) {
    jio_fprintf(defaultStream::error_stream(),
                "A VM options file may not refer to a VM options file. "
                "Specification of '-XX:VMOptionsFile=<file-name>' in the "
                "options file '%s' in options container '%s' is an error.\n",
                vm_options_file_args->vm_options_file_arg(),
                vm_options_file_args->container_name());
    return JNI_EINVAL;
  }

  return args_out->insert(args, vm_options_file_args->get(),
                          vm_options_file_pos);
}

// Expand -XX:VMOptionsFile found in args_in as needed.
// mod_args and args_out parameters may return values as needed.
jint Arguments::expand_vm_options_as_needed(const JavaVMInitArgs* args_in,
                                            ScopedVMInitArgs* mod_args,
                                            JavaVMInitArgs** args_out) {
  jint code = match_special_option_and_act(args_in, mod_args);
  if (code != JNI_OK) {
    return code;
  }

  if (mod_args->is_set()) {
    // args_in contains -XX:VMOptionsFile and mod_args contains the
    // original options from args_in along with the options expanded
    // from the VMOptionsFile. Return a short-hand to the caller.
    *args_out = mod_args->get();
  } else {
    *args_out = (JavaVMInitArgs *)args_in;  // no changes so use args_in
  }
  return JNI_OK;
}

jint Arguments::match_special_option_and_act(const JavaVMInitArgs* args,
                                             ScopedVMInitArgs* args_out) {
  // Remaining part of option string
  const char* tail;
  ScopedVMInitArgs vm_options_file_args(args_out->container_name());

  for (int index = 0; index < args->nOptions; index++) {
    const JavaVMOption* option = args->options + index;
    if (match_option(option, "-XX:Flags=", &tail)) {
      Arguments::set_jvm_flags_file(tail);
      continue;
    }
    if (match_option(option, "-XX:VMOptionsFile=", &tail)) {
      if (vm_options_file_args.found_vm_options_file_arg()) {
        jio_fprintf(defaultStream::error_stream(),
                    "The option '%s' is already specified in the options "
                    "container '%s' so the specification of '%s' in the "
                    "same options container is an error.\n",
                    vm_options_file_args.vm_options_file_arg(),
                    vm_options_file_args.container_name(),
                    option->optionString);
        return JNI_EINVAL;
      }
      vm_options_file_args.set_vm_options_file_arg(option->optionString);
      // If there's a VMOptionsFile, parse that
      jint code = insert_vm_options_file(args, tail, index,
                                         &vm_options_file_args, args_out);
      if (code != JNI_OK) {
        return code;
      }
      args_out->set_vm_options_file_arg(vm_options_file_args.vm_options_file_arg());
      if (args_out->is_set()) {
        // The VMOptions file inserted some options so switch 'args'
        // to the new set of options, and continue processing which
        // preserves "last option wins" semantics.
        args = args_out->get();
        // The first option from the VMOptionsFile replaces the
        // current option.  So we back track to process the
        // replacement option.
        index--;
      }
      continue;
    }
    if (match_option(option, "-XX:+PrintVMOptions")) {
      PrintVMOptions = true;
      continue;
    }
    if (match_option(option, "-XX:-PrintVMOptions")) {
      PrintVMOptions = false;
      continue;
    }
    if (match_option(option, "-XX:+IgnoreUnrecognizedVMOptions")) {
      IgnoreUnrecognizedVMOptions = true;
      continue;
    }
    if (match_option(option, "-XX:-IgnoreUnrecognizedVMOptions")) {
      IgnoreUnrecognizedVMOptions = false;
      continue;
    }
    if (match_option(option, "-XX:+PrintFlagsInitial")) {
      JVMFlag::printFlags(tty, false);
      vm_exit(0);
    }

#ifndef PRODUCT
    if (match_option(option, "-XX:+PrintFlagsWithComments")) {
      JVMFlag::printFlags(tty, true);
      vm_exit(0);
    }
#endif
  }
  return JNI_OK;
}

static void print_options(const JavaVMInitArgs *args) {
  const char* tail;
  for (int index = 0; index < args->nOptions; index++) {
    const JavaVMOption *option = args->options + index;
    if (match_option(option, "-XX:", &tail)) {
      logOption(tail);
    }
  }
}

bool Arguments::handle_deprecated_print_gc_flags() {
  if (PrintGC) {
    log_warning(gc)("-XX:+PrintGC is deprecated. Will use -Xlog:gc instead.");
  }
  if (PrintGCDetails) {
    log_warning(gc)("-XX:+PrintGCDetails is deprecated. Will use -Xlog:gc* instead.");
  }

  if (_legacyGCLogging.lastFlag == 2) {
    // -Xloggc was used to specify a filename
    const char* gc_conf = PrintGCDetails ? "gc*" : "gc";

    LogTarget(Error, logging) target;
    LogStream errstream(target);
    return LogConfiguration::parse_log_arguments(_legacyGCLogging.file, gc_conf, nullptr, nullptr, &errstream);
  } else if (PrintGC || PrintGCDetails || (_legacyGCLogging.lastFlag == 1)) {
    LogConfiguration::configure_stdout(LogLevel::Info, !PrintGCDetails, LOG_TAGS(gc));
  }
  return true;
}

static void apply_debugger_ergo() {
#ifndef PRODUCT
  // UseDebuggerErgo is notproduct
  if (ReplayCompiles) {
    FLAG_SET_ERGO_IF_DEFAULT(UseDebuggerErgo, true);
  }
#endif

#ifndef PRODUCT
  if (UseDebuggerErgo) {
    // Turn on sub-flags
    FLAG_SET_ERGO_IF_DEFAULT(UseDebuggerErgo1, true);
    FLAG_SET_ERGO_IF_DEFAULT(UseDebuggerErgo2, true);
  }
#endif

  if (UseDebuggerErgo2) {
    // Debugging with limited number of CPUs
    FLAG_SET_ERGO_IF_DEFAULT(UseNUMA, false);
    FLAG_SET_ERGO_IF_DEFAULT(ConcGCThreads, 1);
    FLAG_SET_ERGO_IF_DEFAULT(ParallelGCThreads, 1);
    FLAG_SET_ERGO_IF_DEFAULT(CICompilerCount, 2);
  }
}

// Parse entry point called from JNI_CreateJavaVM

jint Arguments::parse(const JavaVMInitArgs* initial_cmd_args) {
  assert(verify_special_jvm_flags(false), "deprecated and obsolete flag table inconsistent");
  JVMFlag::check_all_flag_declarations();

  // If flag "-XX:Flags=flags-file" is used it will be the first option to be processed.
  const char* hotspotrc = ".hotspotrc";
  bool settings_file_specified = false;
  bool needs_hotspotrc_warning = false;
  ScopedVMInitArgs initial_vm_options_args("");
  ScopedVMInitArgs initial_java_tool_options_args("env_var='JAVA_TOOL_OPTIONS'");
  ScopedVMInitArgs initial_java_options_args("env_var='_JAVA_OPTIONS'");

  // Pointers to current working set of containers
  JavaVMInitArgs* cur_cmd_args;
  JavaVMInitArgs* cur_vm_options_args;
  JavaVMInitArgs* cur_java_options_args;
  JavaVMInitArgs* cur_java_tool_options_args;

  // Containers for modified/expanded options
  ScopedVMInitArgs mod_cmd_args("cmd_line_args");
  ScopedVMInitArgs mod_vm_options_args("vm_options_args");
  ScopedVMInitArgs mod_java_tool_options_args("env_var='JAVA_TOOL_OPTIONS'");
  ScopedVMInitArgs mod_java_options_args("env_var='_JAVA_OPTIONS'");


  jint code =
      parse_java_tool_options_environment_variable(&initial_java_tool_options_args);
  if (code != JNI_OK) {
    return code;
  }

  code = parse_java_options_environment_variable(&initial_java_options_args);
  if (code != JNI_OK) {
    return code;
  }

  // Parse the options in the /java.base/jdk/internal/vm/options resource, if present
  char *vmoptions = ClassLoader::lookup_vm_options();
  if (vmoptions != nullptr) {
    code = parse_options_buffer("vm options resource", vmoptions, strlen(vmoptions), &initial_vm_options_args);
    FREE_C_HEAP_ARRAY(char, vmoptions);
    if (code != JNI_OK) {
      return code;
    }
  }

  code = expand_vm_options_as_needed(initial_java_tool_options_args.get(),
                                     &mod_java_tool_options_args,
                                     &cur_java_tool_options_args);
  if (code != JNI_OK) {
    return code;
  }

  code = expand_vm_options_as_needed(initial_cmd_args,
                                     &mod_cmd_args,
                                     &cur_cmd_args);
  if (code != JNI_OK) {
    return code;
  }

  code = expand_vm_options_as_needed(initial_java_options_args.get(),
                                     &mod_java_options_args,
                                     &cur_java_options_args);
  if (code != JNI_OK) {
    return code;
  }

  code = expand_vm_options_as_needed(initial_vm_options_args.get(),
                                     &mod_vm_options_args,
                                     &cur_vm_options_args);
  if (code != JNI_OK) {
    return code;
  }

  const char* flags_file = Arguments::get_jvm_flags_file();
  settings_file_specified = (flags_file != nullptr);

  if (IgnoreUnrecognizedVMOptions) {
    cur_cmd_args->ignoreUnrecognized = true;
    cur_java_tool_options_args->ignoreUnrecognized = true;
    cur_java_options_args->ignoreUnrecognized = true;
  }

  // Parse specified settings file
  if (settings_file_specified) {
    if (!process_settings_file(flags_file, true,
                               cur_cmd_args->ignoreUnrecognized)) {
      return JNI_EINVAL;
    }
  } else {
#ifdef ASSERT
    // Parse default .hotspotrc settings file
    if (!process_settings_file(".hotspotrc", false,
                               cur_cmd_args->ignoreUnrecognized)) {
      return JNI_EINVAL;
    }
#else
    struct stat buf;
    if (os::stat(hotspotrc, &buf) == 0) {
      needs_hotspotrc_warning = true;
    }
#endif
  }

  if (PrintVMOptions) {
    print_options(cur_java_tool_options_args);
    print_options(cur_cmd_args);
    print_options(cur_java_options_args);
  }

  // Parse JavaVMInitArgs structure passed in, as well as JAVA_TOOL_OPTIONS and _JAVA_OPTIONS
  jint result = parse_vm_init_args(cur_vm_options_args,
                                   cur_java_tool_options_args,
                                   cur_java_options_args,
                                   cur_cmd_args);

  if (result != JNI_OK) {
    return result;
  }

  // Delay warning until here so that we've had a chance to process
  // the -XX:-PrintWarnings flag
  if (needs_hotspotrc_warning) {
    warning("%s file is present but has been ignored.  "
            "Run with -XX:Flags=%s to load the file.",
            hotspotrc, hotspotrc);
  }

  if (needs_module_property_warning) {
    warning("Ignoring system property options whose names match the '-Djdk.module.*'."
            " names that are reserved for internal use.");
  }

#if defined(_ALLBSD_SOURCE) || defined(AIX)  // UseLargePages is not yet supported on BSD and AIX.
  UNSUPPORTED_OPTION(UseLargePages);
#endif

#if defined(AIX)
  UNSUPPORTED_OPTION_NULL(AllocateHeapAt);
#endif

#ifndef PRODUCT
  if (TraceBytecodesAt != 0) {
    TraceBytecodes = true;
  }
  if (CountCompiledCalls) {
    if (UseCounterDecay) {
      warning("UseCounterDecay disabled because CountCalls is set");
      UseCounterDecay = false;
    }
  }
#endif // PRODUCT

  if (ScavengeRootsInCode == 0) {
    if (!FLAG_IS_DEFAULT(ScavengeRootsInCode)) {
      warning("Forcing ScavengeRootsInCode non-zero");
    }
    ScavengeRootsInCode = 1;
  }

  if (!handle_deprecated_print_gc_flags()) {
    return JNI_EINVAL;
  }

  // Set object alignment values.
  set_object_alignment();

#if !INCLUDE_CDS
  if (DumpSharedSpaces || RequireSharedSpaces) {
    jio_fprintf(defaultStream::error_stream(),
      "Shared spaces are not supported in this VM\n");
    return JNI_ERR;
  }
  if (DumpLoadedClassList != nullptr) {
    jio_fprintf(defaultStream::error_stream(),
      "DumpLoadedClassList is not supported in this VM\n");
    return JNI_ERR;
  }
  if ((UseSharedSpaces && xshare_auto_cmd_line) ||
      log_is_enabled(Info, cds)) {
    warning("Shared spaces are not supported in this VM");
    UseSharedSpaces = false;
    LogConfiguration::configure_stdout(LogLevel::Off, true, LOG_TAGS(cds));
  }
  no_shared_spaces("CDS Disabled");
#endif // INCLUDE_CDS

  // Verify NMT arguments
  const NMT_TrackingLevel lvl = NMTUtil::parse_tracking_level(NativeMemoryTracking);
  if (lvl == NMT_unknown) {
    jio_fprintf(defaultStream::error_stream(),
                "Syntax error, expecting -XX:NativeMemoryTracking=[off|summary|detail]", nullptr);
    return JNI_ERR;
  }
  if (PrintNMTStatistics && lvl == NMT_off) {
    warning("PrintNMTStatistics is disabled, because native memory tracking is not enabled");
    FLAG_SET_DEFAULT(PrintNMTStatistics, false);
  }

  bool trace_dependencies = log_is_enabled(Debug, dependencies);
  if (trace_dependencies && VerifyDependencies) {
    warning("dependency logging results may be inflated by VerifyDependencies");
  }

  apply_debugger_ergo();

  if (log_is_enabled(Info, arguments)) {
    LogStream st(Log(arguments)::info());
    Arguments::print_on(&st);
  }

  return JNI_OK;
}

jint Arguments::apply_ergo() {
  // Set flags based on ergonomics.
  jint result = set_ergonomics_flags();
  if (result != JNI_OK) return result;

  // Set heap size based on available physical memory
  set_heap_size();

  GCConfig::arguments()->initialize();

  set_shared_spaces_flags_and_archive_paths();

  // Initialize Metaspace flags and alignments
  Metaspace::ergo_initialize();

  if (!StringDedup::ergo_initialize()) {
    return JNI_EINVAL;
  }

  // Set compiler flags after GC is selected and GC specific
  // flags (LoopStripMiningIter) are set.
  CompilerConfig::ergo_initialize();

  // Set bytecode rewriting flags
  set_bytecode_flags();

  // Set flags if aggressive optimization flags are enabled
  jint code = set_aggressive_opts_flags();
  if (code != JNI_OK) {
    return code;
  }

#ifdef ZERO
  // Clear flags not supported on zero.
  FLAG_SET_DEFAULT(ProfileInterpreter, false);
#endif // ZERO

  if (PrintAssembly && FLAG_IS_DEFAULT(DebugNonSafepoints)) {
    warning("PrintAssembly is enabled; turning on DebugNonSafepoints to gain additional output");
    DebugNonSafepoints = true;
  }

  if (FLAG_IS_CMDLINE(CompressedClassSpaceSize) && !UseCompressedClassPointers) {
    warning("Setting CompressedClassSpaceSize has no effect when compressed class pointers are not used");
  }

  // Treat the odd case where local verification is enabled but remote
  // verification is not as if both were enabled.
  if (BytecodeVerificationLocal && !BytecodeVerificationRemote) {
    log_info(verification)("Turning on remote verification because local verification is on");
    FLAG_SET_DEFAULT(BytecodeVerificationRemote, true);
  }
  if (!EnableValhalla || (is_interpreter_only() && !is_dumping_archive() && !UseSharedSpaces)) {
    // Disable calling convention optimizations if inline types are not supported.
    // Also these aren't useful in -Xint. However, don't disable them when dumping or using
    // the CDS archive, as the values must match between dumptime and runtime.
    InlineTypePassFieldsAsArgs = false;
    InlineTypeReturnedAsFields = false;
  }

#ifndef PRODUCT
  if (!LogVMOutput && FLAG_IS_DEFAULT(LogVMOutput)) {
    if (use_vm_log()) {
      LogVMOutput = true;
    }
  }
#endif // PRODUCT

  if (PrintCommandLineFlags) {
    JVMFlag::printSetFlags(tty);
  }

#ifdef COMPILER2
  if (!FLAG_IS_DEFAULT(EnableVectorSupport) && !EnableVectorSupport) {
    if (!FLAG_IS_DEFAULT(EnableVectorReboxing) && EnableVectorReboxing) {
      warning("Disabling EnableVectorReboxing since EnableVectorSupport is turned off.");
    }
    FLAG_SET_DEFAULT(EnableVectorReboxing, false);

    if (!FLAG_IS_DEFAULT(EnableVectorAggressiveReboxing) && EnableVectorAggressiveReboxing) {
      if (!EnableVectorReboxing) {
        warning("Disabling EnableVectorAggressiveReboxing since EnableVectorReboxing is turned off.");
      } else {
        warning("Disabling EnableVectorAggressiveReboxing since EnableVectorSupport is turned off.");
      }
    }
    FLAG_SET_DEFAULT(EnableVectorAggressiveReboxing, false);

    if (!FLAG_IS_DEFAULT(UseVectorStubs) && UseVectorStubs) {
      warning("Disabling UseVectorStubs since EnableVectorSupport is turned off.");
    }
    FLAG_SET_DEFAULT(UseVectorStubs, false);
  }
#endif // COMPILER2

  if (FLAG_IS_CMDLINE(DiagnoseSyncOnValueBasedClasses)) {
    if (DiagnoseSyncOnValueBasedClasses == ObjectSynchronizer::LOG_WARNING && !log_is_enabled(Info, valuebasedclasses)) {
      LogConfiguration::configure_stdout(LogLevel::Info, true, LOG_TAGS(valuebasedclasses));
    }
  }
  return JNI_OK;
}

jint Arguments::adjust_after_os() {
  if (UseNUMA) {
    if (UseParallelGC) {
      if (FLAG_IS_DEFAULT(MinHeapDeltaBytes)) {
         FLAG_SET_DEFAULT(MinHeapDeltaBytes, 64*M);
      }
    }
  }
  return JNI_OK;
}

int Arguments::PropertyList_count(SystemProperty* pl) {
  int count = 0;
  while(pl != nullptr) {
    count++;
    pl = pl->next();
  }
  return count;
}

// Return the number of readable properties.
int Arguments::PropertyList_readable_count(SystemProperty* pl) {
  int count = 0;
  while(pl != nullptr) {
    if (pl->readable()) {
      count++;
    }
    pl = pl->next();
  }
  return count;
}

const char* Arguments::PropertyList_get_value(SystemProperty *pl, const char* key) {
  assert(key != nullptr, "just checking");
  SystemProperty* prop;
  for (prop = pl; prop != nullptr; prop = prop->next()) {
    if (strcmp(key, prop->key()) == 0) return prop->value();
  }
  return nullptr;
}

// Return the value of the requested property provided that it is a readable property.
const char* Arguments::PropertyList_get_readable_value(SystemProperty *pl, const char* key) {
  assert(key != nullptr, "just checking");
  SystemProperty* prop;
  // Return the property value if the keys match and the property is not internal or
  // it's the special internal property "jdk.boot.class.path.append".
  for (prop = pl; prop != nullptr; prop = prop->next()) {
    if (strcmp(key, prop->key()) == 0) {
      if (!prop->internal()) {
        return prop->value();
      } else if (strcmp(key, "jdk.boot.class.path.append") == 0) {
        return prop->value();
      } else {
        // Property is internal and not jdk.boot.class.path.append so return null.
        return nullptr;
      }
    }
  }
  return nullptr;
}

void Arguments::PropertyList_add(SystemProperty** plist, SystemProperty *new_p) {
  SystemProperty* p = *plist;
  if (p == nullptr) {
    *plist = new_p;
  } else {
    while (p->next() != nullptr) {
      p = p->next();
    }
    p->set_next(new_p);
  }
}

void Arguments::PropertyList_add(SystemProperty** plist, const char* k, const char* v,
                                 bool writeable, bool internal) {
  if (plist == nullptr)
    return;

  SystemProperty* new_p = new SystemProperty(k, v, writeable, internal);
  PropertyList_add(plist, new_p);
}

void Arguments::PropertyList_add(SystemProperty *element) {
  PropertyList_add(&_system_properties, element);
}

// This add maintains unique property key in the list.
void Arguments::PropertyList_unique_add(SystemProperty** plist, const char* k, const char* v,
                                        PropertyAppendable append, PropertyWriteable writeable,
                                        PropertyInternal internal) {
  if (plist == nullptr)
    return;

  // If property key exists and is writeable, then update with new value.
  // Trying to update a non-writeable property is silently ignored.
  SystemProperty* prop;
  for (prop = *plist; prop != nullptr; prop = prop->next()) {
    if (strcmp(k, prop->key()) == 0) {
      if (append == AppendProperty) {
        prop->append_writeable_value(v);
      } else {
        prop->set_writeable_value(v);
      }
      return;
    }
  }

  PropertyList_add(plist, k, v, writeable == WriteableProperty, internal == InternalProperty);
}

// Copies src into buf, replacing "%%" with "%" and "%p" with pid
// Returns true if all of the source pointed by src has been copied over to
// the destination buffer pointed by buf. Otherwise, returns false.
// Notes:
// 1. If the length (buflen) of the destination buffer excluding the
// null terminator character is not long enough for holding the expanded
// pid characters, it also returns false instead of returning the partially
// expanded one.
// 2. The passed in "buflen" should be large enough to hold the null terminator.
bool Arguments::copy_expand_pid(const char* src, size_t srclen,
                                char* buf, size_t buflen) {
  const char* p = src;
  char* b = buf;
  const char* src_end = &src[srclen];
  char* buf_end = &buf[buflen - 1];

  while (p < src_end && b < buf_end) {
    if (*p == '%') {
      switch (*(++p)) {
      case '%':         // "%%" ==> "%"
        *b++ = *p++;
        break;
      case 'p':  {       //  "%p" ==> current process id
        // buf_end points to the character before the last character so
        // that we could write '\0' to the end of the buffer.
        size_t buf_sz = buf_end - b + 1;
        int ret = jio_snprintf(b, buf_sz, "%d", os::current_process_id());

        // if jio_snprintf fails or the buffer is not long enough to hold
        // the expanded pid, returns false.
        if (ret < 0 || ret >= (int)buf_sz) {
          return false;
        } else {
          b += ret;
          assert(*b == '\0', "fail in copy_expand_pid");
          if (p == src_end && b == buf_end + 1) {
            // reach the end of the buffer.
            return true;
          }
        }
        p++;
        break;
      }
      default :
        *b++ = '%';
      }
    } else {
      *b++ = *p++;
    }
  }
  *b = '\0';
  return (p == src_end); // return false if not all of the source was copied
}<|MERGE_RESOLUTION|>--- conflicted
+++ resolved
@@ -2300,15 +2300,11 @@
   return JNI_OK;
 }
 
-<<<<<<< HEAD
 bool Arguments::enable_valhalla(const char* prop_value) {
-  return strstr("jdk.incubator.vector", prop_value);
-}
-
-jint Arguments::parse_each_vm_init_arg(const JavaVMInitArgs* args, bool* patch_mod_javabase, JVMFlagOrigin origin) {
-=======
+  return strstr(prop_value, "jdk.incubator.vector");
+}
+
 jint Arguments::parse_each_vm_init_arg(const JavaVMInitArgs* args, JVMFlagOrigin origin) {
->>>>>>> 94636f4c
   // For match_option to return remaining or value part of option string
   const char* tail;
 
