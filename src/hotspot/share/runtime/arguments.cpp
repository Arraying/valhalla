/*
 * Copyright (c) 1997, 2023, Oracle and/or its affiliates. All rights reserved.
 * DO NOT ALTER OR REMOVE COPYRIGHT NOTICES OR THIS FILE HEADER.
 *
 * This code is free software; you can redistribute it and/or modify it
 * under the terms of the GNU General Public License version 2 only, as
 * published by the Free Software Foundation.
 *
 * This code is distributed in the hope that it will be useful, but WITHOUT
 * ANY WARRANTY; without even the implied warranty of MERCHANTABILITY or
 * FITNESS FOR A PARTICULAR PURPOSE.  See the GNU General Public License
 * version 2 for more details (a copy is included in the LICENSE file that
 * accompanied this code).
 *
 * You should have received a copy of the GNU General Public License version
 * 2 along with this work; if not, write to the Free Software Foundation,
 * Inc., 51 Franklin St, Fifth Floor, Boston, MA 02110-1301 USA.
 *
 * Please contact Oracle, 500 Oracle Parkway, Redwood Shores, CA 94065 USA
 * or visit www.oracle.com if you need additional information or have any
 * questions.
 *
 */

#include "precompiled.hpp"
#include "cds/cds_globals.hpp"
#include "cds/filemap.hpp"
#include "classfile/classLoader.hpp"
#include "classfile/javaAssertions.hpp"
#include "classfile/moduleEntry.hpp"
#include "classfile/stringTable.hpp"
#include "classfile/symbolTable.hpp"
#include "compiler/compilerDefinitions.hpp"
#include "gc/shared/gcArguments.hpp"
#include "gc/shared/gcConfig.hpp"
#include "gc/shared/stringdedup/stringDedup.hpp"
#include "gc/shared/tlab_globals.hpp"
#include "jvm.h"
#include "logging/log.hpp"
#include "logging/logConfiguration.hpp"
#include "logging/logStream.hpp"
#include "logging/logTag.hpp"
#include "memory/allocation.inline.hpp"
#include "oops/compressedKlass.hpp"
#include "oops/instanceKlass.hpp"
#include "oops/oop.inline.hpp"
#include "prims/jvmtiAgentList.hpp"
#include "prims/jvmtiExport.hpp"
#include "runtime/arguments.hpp"
#include "runtime/flags/jvmFlag.hpp"
#include "runtime/flags/jvmFlagAccess.hpp"
#include "runtime/flags/jvmFlagLimit.hpp"
#include "runtime/globals_extension.hpp"
#include "runtime/java.hpp"
#include "runtime/os.hpp"
#include "runtime/safepoint.hpp"
#include "runtime/safepointMechanism.hpp"
#include "runtime/synchronizer.hpp"
#include "runtime/vm_version.hpp"
#include "services/management.hpp"
#include "services/nmtCommon.hpp"
#include "utilities/align.hpp"
#include "utilities/checkedCast.hpp"
#include "utilities/debug.hpp"
#include "utilities/defaultStream.hpp"
#include "utilities/macros.hpp"
#include "utilities/parseInteger.hpp"
#include "utilities/powerOfTwo.hpp"
#include "utilities/stringUtils.hpp"
#include "utilities/systemMemoryBarrier.hpp"
#if INCLUDE_JFR
#include "jfr/jfr.hpp"
#endif

#include <limits>
#include <string.h>

static const char _default_java_launcher[] = "generic";

#define DEFAULT_JAVA_LAUNCHER _default_java_launcher

char*  Arguments::_jvm_flags_file               = nullptr;
char** Arguments::_jvm_flags_array              = nullptr;
int    Arguments::_num_jvm_flags                = 0;
char** Arguments::_jvm_args_array               = nullptr;
int    Arguments::_num_jvm_args                 = 0;
char*  Arguments::_java_command                 = nullptr;
SystemProperty* Arguments::_system_properties   = nullptr;
size_t Arguments::_conservative_max_heap_alignment = 0;
Arguments::Mode Arguments::_mode                = _mixed;
const char*  Arguments::_java_vendor_url_bug    = nullptr;
const char*  Arguments::_sun_java_launcher      = DEFAULT_JAVA_LAUNCHER;
bool   Arguments::_sun_java_launcher_is_altjvm  = false;

// These parameters are reset in method parse_vm_init_args()
bool   Arguments::_AlwaysCompileLoopMethods     = AlwaysCompileLoopMethods;
bool   Arguments::_UseOnStackReplacement        = UseOnStackReplacement;
bool   Arguments::_BackgroundCompilation        = BackgroundCompilation;
bool   Arguments::_ClipInlining                 = ClipInlining;
size_t Arguments::_default_SharedBaseAddress    = SharedBaseAddress;

bool   Arguments::_enable_preview               = false;

char*  Arguments::_default_shared_archive_path  = nullptr;
char*  Arguments::SharedArchivePath             = nullptr;
char*  Arguments::SharedDynamicArchivePath      = nullptr;

LegacyGCLogging Arguments::_legacyGCLogging     = { 0, 0 };

// These are not set by the JDK's built-in launchers, but they can be set by
// programs that embed the JVM using JNI_CreateJavaVM. See comments around
// JavaVMOption in jni.h.
abort_hook_t     Arguments::_abort_hook         = nullptr;
exit_hook_t      Arguments::_exit_hook          = nullptr;
vfprintf_hook_t  Arguments::_vfprintf_hook      = nullptr;


SystemProperty *Arguments::_sun_boot_library_path = nullptr;
SystemProperty *Arguments::_java_library_path = nullptr;
SystemProperty *Arguments::_java_home = nullptr;
SystemProperty *Arguments::_java_class_path = nullptr;
SystemProperty *Arguments::_jdk_boot_class_path_append = nullptr;
SystemProperty *Arguments::_vm_info = nullptr;

GrowableArray<ModulePatchPath*> *Arguments::_patch_mod_prefix = nullptr;
PathString *Arguments::_boot_class_path = nullptr;
bool Arguments::_has_jimage = false;

char* Arguments::_ext_dirs = nullptr;

// True if -Xshare:auto option was specified.
static bool xshare_auto_cmd_line = false;

bool PathString::set_value(const char *value, AllocFailType alloc_failmode) {
  char* new_value = AllocateHeap(strlen(value)+1, mtArguments, alloc_failmode);
  if (new_value == nullptr) {
    assert(alloc_failmode == AllocFailStrategy::RETURN_NULL, "must be");
    return false;
  }
  if (_value != nullptr) {
    FreeHeap(_value);
  }
  _value = new_value;
  strcpy(_value, value);
  return true;
}

void PathString::append_value(const char *value) {
  char *sp;
  size_t len = 0;
  if (value != nullptr) {
    len = strlen(value);
    if (_value != nullptr) {
      len += strlen(_value);
    }
    sp = AllocateHeap(len+2, mtArguments);
    assert(sp != nullptr, "Unable to allocate space for new append path value");
    if (sp != nullptr) {
      if (_value != nullptr) {
        strcpy(sp, _value);
        strcat(sp, os::path_separator());
        strcat(sp, value);
        FreeHeap(_value);
      } else {
        strcpy(sp, value);
      }
      _value = sp;
    }
  }
}

PathString::PathString(const char* value) {
  if (value == nullptr) {
    _value = nullptr;
  } else {
    _value = AllocateHeap(strlen(value)+1, mtArguments);
    strcpy(_value, value);
  }
}

PathString::~PathString() {
  if (_value != nullptr) {
    FreeHeap(_value);
    _value = nullptr;
  }
}

ModulePatchPath::ModulePatchPath(const char* module_name, const char* path) {
  assert(module_name != nullptr && path != nullptr, "Invalid module name or path value");
  size_t len = strlen(module_name) + 1;
  _module_name = AllocateHeap(len, mtInternal);
  strncpy(_module_name, module_name, len); // copy the trailing null
  _path =  new PathString(path);
}

ModulePatchPath::~ModulePatchPath() {
  if (_module_name != nullptr) {
    FreeHeap(_module_name);
    _module_name = nullptr;
  }
  if (_path != nullptr) {
    delete _path;
    _path = nullptr;
  }
}

SystemProperty::SystemProperty(const char* key, const char* value, bool writeable, bool internal) : PathString(value) {
  if (key == nullptr) {
    _key = nullptr;
  } else {
    _key = AllocateHeap(strlen(key)+1, mtArguments);
    strcpy(_key, key);
  }
  _next = nullptr;
  _internal = internal;
  _writeable = writeable;
}

// Check if head of 'option' matches 'name', and sets 'tail' to the remaining
// part of the option string.
static bool match_option(const JavaVMOption *option, const char* name,
                         const char** tail) {
  size_t len = strlen(name);
  if (strncmp(option->optionString, name, len) == 0) {
    *tail = option->optionString + len;
    return true;
  } else {
    return false;
  }
}

// Check if 'option' matches 'name'. No "tail" is allowed.
static bool match_option(const JavaVMOption *option, const char* name) {
  const char* tail = nullptr;
  bool result = match_option(option, name, &tail);
  if (tail != nullptr && *tail == '\0') {
    return result;
  } else {
    return false;
  }
}

// Return true if any of the strings in null-terminated array 'names' matches.
// If tail_allowed is true, then the tail must begin with a colon; otherwise,
// the option must match exactly.
static bool match_option(const JavaVMOption* option, const char** names, const char** tail,
  bool tail_allowed) {
  for (/* empty */; *names != nullptr; ++names) {
  if (match_option(option, *names, tail)) {
      if (**tail == '\0' || (tail_allowed && **tail == ':')) {
        return true;
      }
    }
  }
  return false;
}

#if INCLUDE_JFR
static bool _has_jfr_option = false;  // is using JFR

// return true on failure
static bool match_jfr_option(const JavaVMOption** option) {
  assert((*option)->optionString != nullptr, "invariant");
  char* tail = nullptr;
  if (match_option(*option, "-XX:StartFlightRecording", (const char**)&tail)) {
    _has_jfr_option = true;
    return Jfr::on_start_flight_recording_option(option, tail);
  } else if (match_option(*option, "-XX:FlightRecorderOptions", (const char**)&tail)) {
    _has_jfr_option = true;
    return Jfr::on_flight_recorder_option(option, tail);
  }
  return false;
}

bool Arguments::has_jfr_option() {
  return _has_jfr_option;
}
#endif

static void logOption(const char* opt) {
  if (PrintVMOptions) {
    jio_fprintf(defaultStream::output_stream(), "VM option '%s'\n", opt);
  }
}

bool needs_module_property_warning = false;

#define MODULE_PROPERTY_PREFIX "jdk.module."
#define MODULE_PROPERTY_PREFIX_LEN 11
#define ADDEXPORTS "addexports"
#define ADDEXPORTS_LEN 10
#define ADDREADS "addreads"
#define ADDREADS_LEN 8
#define ADDOPENS "addopens"
#define ADDOPENS_LEN 8
#define PATCH "patch"
#define PATCH_LEN 5
#define ADDMODS "addmods"
#define ADDMODS_LEN 7
#define LIMITMODS "limitmods"
#define LIMITMODS_LEN 9
#define PATH "path"
#define PATH_LEN 4
#define UPGRADE_PATH "upgrade.path"
#define UPGRADE_PATH_LEN 12
#define ENABLE_NATIVE_ACCESS "enable.native.access"
#define ENABLE_NATIVE_ACCESS_LEN 20

// Return TRUE if option matches 'property', or 'property=', or 'property.'.
static bool matches_property_suffix(const char* option, const char* property, size_t len) {
  return ((strncmp(option, property, len) == 0) &&
          (option[len] == '=' || option[len] == '.' || option[len] == '\0'));
}

// Return true if property starts with "jdk.module." and its ensuing chars match
// any of the reserved module properties.
// property should be passed without the leading "-D".
bool Arguments::is_internal_module_property(const char* property) {
  assert((strncmp(property, "-D", 2) != 0), "Unexpected leading -D");
  if  (strncmp(property, MODULE_PROPERTY_PREFIX, MODULE_PROPERTY_PREFIX_LEN) == 0) {
    const char* property_suffix = property + MODULE_PROPERTY_PREFIX_LEN;
    if (matches_property_suffix(property_suffix, ADDEXPORTS, ADDEXPORTS_LEN) ||
        matches_property_suffix(property_suffix, ADDREADS, ADDREADS_LEN) ||
        matches_property_suffix(property_suffix, ADDOPENS, ADDOPENS_LEN) ||
        matches_property_suffix(property_suffix, PATCH, PATCH_LEN) ||
        matches_property_suffix(property_suffix, ADDMODS, ADDMODS_LEN) ||
        matches_property_suffix(property_suffix, LIMITMODS, LIMITMODS_LEN) ||
        matches_property_suffix(property_suffix, PATH, PATH_LEN) ||
        matches_property_suffix(property_suffix, UPGRADE_PATH, UPGRADE_PATH_LEN) ||
        matches_property_suffix(property_suffix, ENABLE_NATIVE_ACCESS, ENABLE_NATIVE_ACCESS_LEN)) {
      return true;
    }
  }
  return false;
}

// Process java launcher properties.
void Arguments::process_sun_java_launcher_properties(JavaVMInitArgs* args) {
  // See if sun.java.launcher or sun.java.launcher.is_altjvm is defined.
  // Must do this before setting up other system properties,
  // as some of them may depend on launcher type.
  for (int index = 0; index < args->nOptions; index++) {
    const JavaVMOption* option = args->options + index;
    const char* tail;

    if (match_option(option, "-Dsun.java.launcher=", &tail)) {
      process_java_launcher_argument(tail, option->extraInfo);
      continue;
    }
    if (match_option(option, "-Dsun.java.launcher.is_altjvm=", &tail)) {
      if (strcmp(tail, "true") == 0) {
        _sun_java_launcher_is_altjvm = true;
      }
      continue;
    }
  }
}

// Initialize system properties key and value.
void Arguments::init_system_properties() {

  // Set up _boot_class_path which is not a property but
  // relies heavily on argument processing and the jdk.boot.class.path.append
  // property. It is used to store the underlying boot class path.
  _boot_class_path = new PathString(nullptr);

  PropertyList_add(&_system_properties, new SystemProperty("java.vm.specification.name",
                                                           "Java Virtual Machine Specification",  false));
  PropertyList_add(&_system_properties, new SystemProperty("java.vm.version", VM_Version::vm_release(),  false));
  PropertyList_add(&_system_properties, new SystemProperty("java.vm.name", VM_Version::vm_name(),  false));
  PropertyList_add(&_system_properties, new SystemProperty("jdk.debug", VM_Version::jdk_debug_level(),  false));

  // Initialize the vm.info now, but it will need updating after argument parsing.
  _vm_info = new SystemProperty("java.vm.info", VM_Version::vm_info_string(), true);

  // Following are JVMTI agent writable properties.
  // Properties values are set to nullptr and they are
  // os specific they are initialized in os::init_system_properties_values().
  _sun_boot_library_path = new SystemProperty("sun.boot.library.path", nullptr,  true);
  _java_library_path = new SystemProperty("java.library.path", nullptr,  true);
  _java_home =  new SystemProperty("java.home", nullptr,  true);
  _java_class_path = new SystemProperty("java.class.path", "",  true);
  // jdk.boot.class.path.append is a non-writeable, internal property.
  // It can only be set by either:
  //    - -Xbootclasspath/a:
  //    - AddToBootstrapClassLoaderSearch during JVMTI OnLoad phase
  _jdk_boot_class_path_append = new SystemProperty("jdk.boot.class.path.append", nullptr, false, true);

  // Add to System Property list.
  PropertyList_add(&_system_properties, _sun_boot_library_path);
  PropertyList_add(&_system_properties, _java_library_path);
  PropertyList_add(&_system_properties, _java_home);
  PropertyList_add(&_system_properties, _java_class_path);
  PropertyList_add(&_system_properties, _jdk_boot_class_path_append);
  PropertyList_add(&_system_properties, _vm_info);

  // Set OS specific system properties values
  os::init_system_properties_values();
}

// Update/Initialize System properties after JDK version number is known
void Arguments::init_version_specific_system_properties() {
  enum { bufsz = 16 };
  char buffer[bufsz];
  const char* spec_vendor = "Oracle Corporation";
  uint32_t spec_version = JDK_Version::current().major_version();

  jio_snprintf(buffer, bufsz, UINT32_FORMAT, spec_version);

  PropertyList_add(&_system_properties,
      new SystemProperty("java.vm.specification.vendor",  spec_vendor, false));
  PropertyList_add(&_system_properties,
      new SystemProperty("java.vm.specification.version", buffer, false));
  PropertyList_add(&_system_properties,
      new SystemProperty("java.vm.vendor", VM_Version::vm_vendor(),  false));
}

/*
 *  -XX argument processing:
 *
 *  -XX arguments are defined in several places, such as:
 *      globals.hpp, globals_<cpu>.hpp, globals_<os>.hpp, <compiler>_globals.hpp, or <gc>_globals.hpp.
 *  -XX arguments are parsed in parse_argument().
 *  -XX argument bounds checking is done in check_vm_args_consistency().
 *
 * Over time -XX arguments may change. There are mechanisms to handle common cases:
 *
 *      ALIASED: An option that is simply another name for another option. This is often
 *               part of the process of deprecating a flag, but not all aliases need
 *               to be deprecated.
 *
 *               Create an alias for an option by adding the old and new option names to the
 *               "aliased_jvm_flags" table. Delete the old variable from globals.hpp (etc).
 *
 *   DEPRECATED: An option that is supported, but a warning is printed to let the user know that
 *               support may be removed in the future. Both regular and aliased options may be
 *               deprecated.
 *
 *               Add a deprecation warning for an option (or alias) by adding an entry in the
 *               "special_jvm_flags" table and setting the "deprecated_in" field.
 *               Often an option "deprecated" in one major release will
 *               be made "obsolete" in the next. In this case the entry should also have its
 *               "obsolete_in" field set.
 *
 *     OBSOLETE: An option that has been removed (and deleted from globals.hpp), but is still accepted
 *               on the command line. A warning is printed to let the user know that option might not
 *               be accepted in the future.
 *
 *               Add an obsolete warning for an option by adding an entry in the "special_jvm_flags"
 *               table and setting the "obsolete_in" field.
 *
 *      EXPIRED: A deprecated or obsolete option that has an "accept_until" version less than or equal
 *               to the current JDK version. The system will flatly refuse to admit the existence of
 *               the flag. This allows a flag to die automatically over JDK releases.
 *
 *               Note that manual cleanup of expired options should be done at major JDK version upgrades:
 *                  - Newly expired options should be removed from the special_jvm_flags and aliased_jvm_flags tables.
 *                  - Newly obsolete or expired deprecated options should have their global variable
 *                    definitions removed (from globals.hpp, etc) and related implementations removed.
 *
 * Recommended approach for removing options:
 *
 * To remove options commonly used by customers (e.g. product -XX options), use
 * the 3-step model adding major release numbers to the deprecate, obsolete and expire columns.
 *
 * To remove internal options (e.g. diagnostic, experimental, develop options), use
 * a 2-step model adding major release numbers to the obsolete and expire columns.
 *
 * To change the name of an option, use the alias table as well as a 2-step
 * model adding major release numbers to the deprecate and expire columns.
 * Think twice about aliasing commonly used customer options.
 *
 * There are times when it is appropriate to leave a future release number as undefined.
 *
 * Tests:  Aliases should be tested in VMAliasOptions.java.
 *         Deprecated options should be tested in VMDeprecatedOptions.java.
 */

// The special_jvm_flags table declares options that are being deprecated and/or obsoleted. The
// "deprecated_in" or "obsolete_in" fields may be set to "undefined", but not both.
// When the JDK version reaches 'deprecated_in' limit, the JVM will process this flag on
// the command-line as usual, but will issue a warning.
// When the JDK version reaches 'obsolete_in' limit, the JVM will continue accepting this flag on
// the command-line, while issuing a warning and ignoring the flag value.
// Once the JDK version reaches 'expired_in' limit, the JVM will flatly refuse to admit the
// existence of the flag.
//
// MANUAL CLEANUP ON JDK VERSION UPDATES:
// This table ensures that the handling of options will update automatically when the JDK
// version is incremented, but the source code needs to be cleanup up manually:
// - As "deprecated" options age into "obsolete" or "expired" options, the associated "globals"
//   variable should be removed, as well as users of the variable.
// - As "deprecated" options age into "obsolete" options, move the entry into the
//   "Obsolete Flags" section of the table.
// - All expired options should be removed from the table.
static SpecialFlag const special_jvm_flags[] = {
  // -------------- Deprecated Flags --------------
  // --- Non-alias flags - sorted by obsolete_in then expired_in:
  { "MaxGCMinorPauseMillis",        JDK_Version::jdk(8), JDK_Version::undefined(), JDK_Version::undefined() },
  { "MaxRAMFraction",               JDK_Version::jdk(10),  JDK_Version::undefined(), JDK_Version::undefined() },
  { "MinRAMFraction",               JDK_Version::jdk(10),  JDK_Version::undefined(), JDK_Version::undefined() },
  { "InitialRAMFraction",           JDK_Version::jdk(10),  JDK_Version::undefined(), JDK_Version::undefined() },
  { "AllowRedefinitionToAddDeleteMethods", JDK_Version::jdk(13), JDK_Version::undefined(), JDK_Version::undefined() },
  { "FlightRecorder",               JDK_Version::jdk(13), JDK_Version::undefined(), JDK_Version::undefined() },
  { "DumpSharedSpaces",             JDK_Version::jdk(18), JDK_Version::jdk(19), JDK_Version::undefined() },
  { "DynamicDumpSharedSpaces",      JDK_Version::jdk(18), JDK_Version::jdk(19), JDK_Version::undefined() },
  { "RequireSharedSpaces",          JDK_Version::jdk(18), JDK_Version::jdk(19), JDK_Version::undefined() },
  { "UseSharedSpaces",              JDK_Version::jdk(18), JDK_Version::jdk(19), JDK_Version::undefined() },

  // --- Deprecated alias flags (see also aliased_jvm_flags) - sorted by obsolete_in then expired_in:
  { "DefaultMaxRAMFraction",        JDK_Version::jdk(8),  JDK_Version::undefined(), JDK_Version::undefined() },
  { "CreateMinidumpOnCrash",        JDK_Version::jdk(9),  JDK_Version::undefined(), JDK_Version::undefined() },
  { "TLABStats",                    JDK_Version::jdk(12), JDK_Version::undefined(), JDK_Version::undefined() },

  // -------------- Obsolete Flags - sorted by expired_in --------------

  { "G1ConcRefinementGreenZone",    JDK_Version::undefined(), JDK_Version::jdk(20), JDK_Version::undefined() },
  { "G1ConcRefinementYellowZone",   JDK_Version::undefined(), JDK_Version::jdk(20), JDK_Version::undefined() },
  { "G1ConcRefinementRedZone",      JDK_Version::undefined(), JDK_Version::jdk(20), JDK_Version::undefined() },
  { "G1ConcRefinementThresholdStep", JDK_Version::undefined(), JDK_Version::jdk(20), JDK_Version::undefined() },
  { "G1UseAdaptiveConcRefinement",  JDK_Version::undefined(), JDK_Version::jdk(20), JDK_Version::undefined() },
  { "G1ConcRefinementServiceIntervalMillis", JDK_Version::undefined(), JDK_Version::jdk(20), JDK_Version::undefined() },

  { "G1ConcRSLogCacheSize",         JDK_Version::undefined(), JDK_Version::jdk(21), JDK_Version::undefined() },
  { "G1ConcRSHotCardLimit",         JDK_Version::undefined(), JDK_Version::jdk(21), JDK_Version::undefined() },
  { "RefDiscoveryPolicy",           JDK_Version::undefined(), JDK_Version::jdk(21), JDK_Version::undefined() },
  { "MetaspaceReclaimPolicy",       JDK_Version::undefined(), JDK_Version::jdk(21), JDK_Version::undefined() },

#ifdef ASSERT
  { "DummyObsoleteTestFlag",        JDK_Version::undefined(), JDK_Version::jdk(18), JDK_Version::undefined() },
#endif

#ifdef TEST_VERIFY_SPECIAL_JVM_FLAGS
  // These entries will generate build errors.  Their purpose is to test the macros.
  { "dep > obs",                    JDK_Version::jdk(9), JDK_Version::jdk(8), JDK_Version::undefined() },
  { "dep > exp ",                   JDK_Version::jdk(9), JDK_Version::undefined(), JDK_Version::jdk(8) },
  { "obs > exp ",                   JDK_Version::undefined(), JDK_Version::jdk(9), JDK_Version::jdk(8) },
  { "obs > exp",                    JDK_Version::jdk(8), JDK_Version::undefined(), JDK_Version::jdk(10) },
  { "not deprecated or obsolete",   JDK_Version::undefined(), JDK_Version::undefined(), JDK_Version::jdk(9) },
  { "dup option",                   JDK_Version::jdk(9), JDK_Version::undefined(), JDK_Version::undefined() },
  { "dup option",                   JDK_Version::jdk(9), JDK_Version::undefined(), JDK_Version::undefined() },
#endif

  { nullptr, JDK_Version(0), JDK_Version(0) }
};

// Flags that are aliases for other flags.
typedef struct {
  const char* alias_name;
  const char* real_name;
} AliasedFlag;

static AliasedFlag const aliased_jvm_flags[] = {
  { "DefaultMaxRAMFraction",    "MaxRAMFraction"    },
  { "CreateMinidumpOnCrash",    "CreateCoredumpOnCrash" },
  { nullptr, nullptr}
};

// Return true if "v" is less than "other", where "other" may be "undefined".
static bool version_less_than(JDK_Version v, JDK_Version other) {
  assert(!v.is_undefined(), "must be defined");
  if (!other.is_undefined() && v.compare(other) >= 0) {
    return false;
  } else {
    return true;
  }
}

static bool lookup_special_flag(const char *flag_name, SpecialFlag& flag) {
  for (size_t i = 0; special_jvm_flags[i].name != nullptr; i++) {
    if ((strcmp(special_jvm_flags[i].name, flag_name) == 0)) {
      flag = special_jvm_flags[i];
      return true;
    }
  }
  return false;
}

bool Arguments::is_obsolete_flag(const char *flag_name, JDK_Version* version) {
  assert(version != nullptr, "Must provide a version buffer");
  SpecialFlag flag;
  if (lookup_special_flag(flag_name, flag)) {
    if (!flag.obsolete_in.is_undefined()) {
      if (!version_less_than(JDK_Version::current(), flag.obsolete_in)) {
        *version = flag.obsolete_in;
        // This flag may have been marked for obsoletion in this version, but we may not
        // have actually removed it yet. Rather than ignoring it as soon as we reach
        // this version we allow some time for the removal to happen. So if the flag
        // still actually exists we process it as normal, but issue an adjusted warning.
        const JVMFlag *real_flag = JVMFlag::find_declared_flag(flag_name);
        if (real_flag != nullptr) {
          char version_str[256];
          version->to_string(version_str, sizeof(version_str));
          warning("Temporarily processing option %s; support is scheduled for removal in %s",
                  flag_name, version_str);
          return false;
        }
        return true;
      }
    }
  }
  return false;
}

int Arguments::is_deprecated_flag(const char *flag_name, JDK_Version* version) {
  assert(version != nullptr, "Must provide a version buffer");
  SpecialFlag flag;
  if (lookup_special_flag(flag_name, flag)) {
    if (!flag.deprecated_in.is_undefined()) {
      if (version_less_than(JDK_Version::current(), flag.obsolete_in) &&
          version_less_than(JDK_Version::current(), flag.expired_in)) {
        *version = flag.deprecated_in;
        return 1;
      } else {
        return -1;
      }
    }
  }
  return 0;
}

const char* Arguments::real_flag_name(const char *flag_name) {
  for (size_t i = 0; aliased_jvm_flags[i].alias_name != nullptr; i++) {
    const AliasedFlag& flag_status = aliased_jvm_flags[i];
    if (strcmp(flag_status.alias_name, flag_name) == 0) {
        return flag_status.real_name;
    }
  }
  return flag_name;
}

#ifdef ASSERT
static bool lookup_special_flag(const char *flag_name, size_t skip_index) {
  for (size_t i = 0; special_jvm_flags[i].name != nullptr; i++) {
    if ((i != skip_index) && (strcmp(special_jvm_flags[i].name, flag_name) == 0)) {
      return true;
    }
  }
  return false;
}

// Verifies the correctness of the entries in the special_jvm_flags table.
// If there is a semantic error (i.e. a bug in the table) such as the obsoletion
// version being earlier than the deprecation version, then a warning is issued
// and verification fails - by returning false. If it is detected that the table
// is out of date, with respect to the current version, then ideally a warning is
// issued but verification does not fail. This allows the VM to operate when the
// version is first updated, without needing to update all the impacted flags at
// the same time. In practice we can't issue the warning immediately when the version
// is updated as it occurs for every test and some tests are not prepared to handle
// unexpected output - see 8196739. Instead we only check if the table is up-to-date
// if the check_globals flag is true, and in addition allow a grace period and only
// check for stale flags when we hit build 25 (which is far enough into the 6 month
// release cycle that all flag updates should have been processed, whilst still
// leaving time to make the change before RDP2).
// We use a gtest to call this, passing true, so that we can detect stale flags before
// the end of the release cycle.

static const int SPECIAL_FLAG_VALIDATION_BUILD = 25;

bool Arguments::verify_special_jvm_flags(bool check_globals) {
  bool success = true;
  for (size_t i = 0; special_jvm_flags[i].name != nullptr; i++) {
    const SpecialFlag& flag = special_jvm_flags[i];
    if (lookup_special_flag(flag.name, i)) {
      warning("Duplicate special flag declaration \"%s\"", flag.name);
      success = false;
    }
    if (flag.deprecated_in.is_undefined() &&
        flag.obsolete_in.is_undefined()) {
      warning("Special flag entry \"%s\" must declare version deprecated and/or obsoleted in.", flag.name);
      success = false;
    }

    if (!flag.deprecated_in.is_undefined()) {
      if (!version_less_than(flag.deprecated_in, flag.obsolete_in)) {
        warning("Special flag entry \"%s\" must be deprecated before obsoleted.", flag.name);
        success = false;
      }

      if (!version_less_than(flag.deprecated_in, flag.expired_in)) {
        warning("Special flag entry \"%s\" must be deprecated before expired.", flag.name);
        success = false;
      }
    }

    if (!flag.obsolete_in.is_undefined()) {
      if (!version_less_than(flag.obsolete_in, flag.expired_in)) {
        warning("Special flag entry \"%s\" must be obsoleted before expired.", flag.name);
        success = false;
      }

      // if flag has become obsolete it should not have a "globals" flag defined anymore.
      if (check_globals && VM_Version::vm_build_number() >= SPECIAL_FLAG_VALIDATION_BUILD &&
          !version_less_than(JDK_Version::current(), flag.obsolete_in)) {
        if (JVMFlag::find_declared_flag(flag.name) != nullptr) {
          warning("Global variable for obsolete special flag entry \"%s\" should be removed", flag.name);
          success = false;
        }
      }

    } else if (!flag.expired_in.is_undefined()) {
      warning("Special flag entry \"%s\" must be explicitly obsoleted before expired.", flag.name);
      success = false;
    }

    if (!flag.expired_in.is_undefined()) {
      // if flag has become expired it should not have a "globals" flag defined anymore.
      if (check_globals && VM_Version::vm_build_number() >= SPECIAL_FLAG_VALIDATION_BUILD &&
          !version_less_than(JDK_Version::current(), flag.expired_in)) {
        if (JVMFlag::find_declared_flag(flag.name) != nullptr) {
          warning("Global variable for expired flag entry \"%s\" should be removed", flag.name);
          success = false;
        }
      }
    }
  }
  return success;
}
#endif

bool Arguments::atojulong(const char *s, julong* result) {
  return parse_integer(s, result);
}

Arguments::ArgsRange Arguments::check_memory_size(julong size, julong min_size, julong max_size) {
  if (size < min_size) return arg_too_small;
  if (size > max_size) return arg_too_big;
  return arg_in_range;
}

// Describe an argument out of range error
void Arguments::describe_range_error(ArgsRange errcode) {
  switch(errcode) {
  case arg_too_big:
    jio_fprintf(defaultStream::error_stream(),
                "The specified size exceeds the maximum "
                "representable size.\n");
    break;
  case arg_too_small:
  case arg_unreadable:
  case arg_in_range:
    // do nothing for now
    break;
  default:
    ShouldNotReachHere();
  }
}

static bool set_bool_flag(JVMFlag* flag, bool value, JVMFlagOrigin origin) {
  if (JVMFlagAccess::set_bool(flag, &value, origin) == JVMFlag::SUCCESS) {
    return true;
  } else {
    return false;
  }
}

static bool set_fp_numeric_flag(JVMFlag* flag, const char* value, JVMFlagOrigin origin) {
  // strtod allows leading whitespace, but our flag format does not.
  if (*value == '\0' || isspace(*value)) {
    return false;
  }
  char* end;
  errno = 0;
  double v = strtod(value, &end);
  if ((errno != 0) || (*end != 0)) {
    return false;
  }
  if (g_isnan(v) || !g_isfinite(v)) {
    // Currently we cannot handle these special values.
    return false;
  }

  if (JVMFlagAccess::set_double(flag, &v, origin) == JVMFlag::SUCCESS) {
    return true;
  }
  return false;
}

static bool set_numeric_flag(JVMFlag* flag, const char* value, JVMFlagOrigin origin) {
  JVMFlag::Error result = JVMFlag::WRONG_FORMAT;

  if (flag->is_int()) {
    int v;
    if (parse_integer(value, &v)) {
      result = JVMFlagAccess::set_int(flag, &v, origin);
    }
  } else if (flag->is_uint()) {
    uint v;
    if (parse_integer(value, &v)) {
      result = JVMFlagAccess::set_uint(flag, &v, origin);
    }
  } else if (flag->is_intx()) {
    intx v;
    if (parse_integer(value, &v)) {
      result = JVMFlagAccess::set_intx(flag, &v, origin);
    }
  } else if (flag->is_uintx()) {
    uintx v;
    if (parse_integer(value, &v)) {
      result = JVMFlagAccess::set_uintx(flag, &v, origin);
    }
  } else if (flag->is_uint64_t()) {
    uint64_t v;
    if (parse_integer(value, &v)) {
      result = JVMFlagAccess::set_uint64_t(flag, &v, origin);
    }
  } else if (flag->is_size_t()) {
    size_t v;
    if (parse_integer(value, &v)) {
      result = JVMFlagAccess::set_size_t(flag, &v, origin);
    }
  }

  return result == JVMFlag::SUCCESS;
}

static bool set_string_flag(JVMFlag* flag, const char* value, JVMFlagOrigin origin) {
  if (value[0] == '\0') {
    value = nullptr;
  }
  if (JVMFlagAccess::set_ccstr(flag, &value, origin) != JVMFlag::SUCCESS) return false;
  // Contract:  JVMFlag always returns a pointer that needs freeing.
  FREE_C_HEAP_ARRAY(char, value);
  return true;
}

static bool append_to_string_flag(JVMFlag* flag, const char* new_value, JVMFlagOrigin origin) {
  const char* old_value = "";
  if (JVMFlagAccess::get_ccstr(flag, &old_value) != JVMFlag::SUCCESS) return false;
  size_t old_len = old_value != nullptr ? strlen(old_value) : 0;
  size_t new_len = strlen(new_value);
  const char* value;
  char* free_this_too = nullptr;
  if (old_len == 0) {
    value = new_value;
  } else if (new_len == 0) {
    value = old_value;
  } else {
     size_t length = old_len + 1 + new_len + 1;
     char* buf = NEW_C_HEAP_ARRAY(char, length, mtArguments);
    // each new setting adds another LINE to the switch:
    jio_snprintf(buf, length, "%s\n%s", old_value, new_value);
    value = buf;
    free_this_too = buf;
  }
  (void) JVMFlagAccess::set_ccstr(flag, &value, origin);
  // JVMFlag always returns a pointer that needs freeing.
  FREE_C_HEAP_ARRAY(char, value);
  // JVMFlag made its own copy, so I must delete my own temp. buffer.
  FREE_C_HEAP_ARRAY(char, free_this_too);
  return true;
}

const char* Arguments::handle_aliases_and_deprecation(const char* arg) {
  const char* real_name = real_flag_name(arg);
  JDK_Version since = JDK_Version();
  switch (is_deprecated_flag(arg, &since)) {
  case -1: {
      // Obsolete or expired, so don't process normally,
      // but allow for an obsolete flag we're still
      // temporarily allowing.
      if (!is_obsolete_flag(arg, &since)) {
        return real_name;
      }
      // Note if we're not considered obsolete then we can't be expired either
      // as obsoletion must come first.
      return nullptr;
    }
    case 0:
      return real_name;
    case 1: {
      char version[256];
      since.to_string(version, sizeof(version));
      if (real_name != arg) {
        warning("Option %s was deprecated in version %s and will likely be removed in a future release. Use option %s instead.",
                arg, version, real_name);
      } else {
        warning("Option %s was deprecated in version %s and will likely be removed in a future release.",
                arg, version);
      }
      return real_name;
    }
  }
  ShouldNotReachHere();
  return nullptr;
}

#define BUFLEN 255

JVMFlag* Arguments::find_jvm_flag(const char* name, size_t name_length) {
  char name_copied[BUFLEN+1];
  if (name[name_length] != 0) {
    if (name_length > BUFLEN) {
      return nullptr;
    } else {
      strncpy(name_copied, name, name_length);
      name_copied[name_length] = '\0';
      name = name_copied;
    }
  }

  const char* real_name = Arguments::handle_aliases_and_deprecation(name);
  if (real_name == nullptr) {
    return nullptr;
  }
  JVMFlag* flag = JVMFlag::find_flag(real_name);
  return flag;
}

bool Arguments::parse_argument(const char* arg, JVMFlagOrigin origin) {
  bool is_bool = false;
  bool bool_val = false;
  char c = *arg;
  if (c == '+' || c == '-') {
    is_bool = true;
    bool_val = (c == '+');
    arg++;
  }

  const char* name = arg;
  while (true) {
    c = *arg;
    if (isalnum(c) || (c == '_')) {
      ++arg;
    } else {
      break;
    }
  }

  size_t name_len = size_t(arg - name);
  if (name_len == 0) {
    return false;
  }

  JVMFlag* flag = find_jvm_flag(name, name_len);
  if (flag == nullptr) {
    return false;
  }

  if (is_bool) {
    if (*arg != 0) {
      // Error -- extra characters such as -XX:+BoolFlag=123
      return false;
    }
    return set_bool_flag(flag, bool_val, origin);
  }

  if (arg[0] == '=') {
    const char* value = arg + 1;
    if (flag->is_ccstr()) {
      if (flag->ccstr_accumulates()) {
        return append_to_string_flag(flag, value, origin);
      } else {
        return set_string_flag(flag, value, origin);
      }
    } else if (flag->is_double()) {
      return set_fp_numeric_flag(flag, value, origin);
    } else {
      return set_numeric_flag(flag, value, origin);
    }
  }

  if (arg[0] == ':' && arg[1] == '=') {
    // -XX:Foo:=xxx will reset the string flag to the given value.
    const char* value = arg + 2;
    return set_string_flag(flag, value, origin);
  }

  return false;
}

void Arguments::add_string(char*** bldarray, int* count, const char* arg) {
  assert(bldarray != nullptr, "illegal argument");

  if (arg == nullptr) {
    return;
  }

  int new_count = *count + 1;

  // expand the array and add arg to the last element
  if (*bldarray == nullptr) {
    *bldarray = NEW_C_HEAP_ARRAY(char*, new_count, mtArguments);
  } else {
    *bldarray = REALLOC_C_HEAP_ARRAY(char*, *bldarray, new_count, mtArguments);
  }
  (*bldarray)[*count] = os::strdup_check_oom(arg);
  *count = new_count;
}

void Arguments::build_jvm_args(const char* arg) {
  add_string(&_jvm_args_array, &_num_jvm_args, arg);
}

void Arguments::build_jvm_flags(const char* arg) {
  add_string(&_jvm_flags_array, &_num_jvm_flags, arg);
}

// utility function to return a string that concatenates all
// strings in a given char** array
const char* Arguments::build_resource_string(char** args, int count) {
  if (args == nullptr || count == 0) {
    return nullptr;
  }
  size_t length = 0;
  for (int i = 0; i < count; i++) {
    length += strlen(args[i]) + 1; // add 1 for a space or null terminating character
  }
  char* s = NEW_RESOURCE_ARRAY(char, length);
  char* dst = s;
  for (int j = 0; j < count; j++) {
    size_t offset = strlen(args[j]) + 1; // add 1 for a space or null terminating character
    jio_snprintf(dst, length, "%s ", args[j]); // jio_snprintf will replace the last space character with null character
    dst += offset;
    length -= offset;
  }
  return (const char*) s;
}

void Arguments::print_on(outputStream* st) {
  st->print_cr("VM Arguments:");
  if (num_jvm_flags() > 0) {
    st->print("jvm_flags: "); print_jvm_flags_on(st);
    st->cr();
  }
  if (num_jvm_args() > 0) {
    st->print("jvm_args: "); print_jvm_args_on(st);
    st->cr();
  }
  st->print_cr("java_command: %s", java_command() ? java_command() : "<unknown>");
  if (_java_class_path != nullptr) {
    char* path = _java_class_path->value();
    size_t len = strlen(path);
    st->print("java_class_path (initial): ");
    // Avoid using st->print_cr() because path length maybe longer than O_BUFLEN.
    if (len == 0) {
      st->print_raw_cr("<not set>");
    } else {
      st->print_raw_cr(path, len);
    }
  }
  st->print_cr("Launcher Type: %s", _sun_java_launcher);
}

void Arguments::print_summary_on(outputStream* st) {
  // Print the command line.  Environment variables that are helpful for
  // reproducing the problem are written later in the hs_err file.
  // flags are from setting file
  if (num_jvm_flags() > 0) {
    st->print_raw("Settings File: ");
    print_jvm_flags_on(st);
    st->cr();
  }
  // args are the command line and environment variable arguments.
  st->print_raw("Command Line: ");
  if (num_jvm_args() > 0) {
    print_jvm_args_on(st);
  }
  // this is the classfile and any arguments to the java program
  if (java_command() != nullptr) {
    st->print("%s", java_command());
  }
  st->cr();
}

void Arguments::print_jvm_flags_on(outputStream* st) {
  if (_num_jvm_flags > 0) {
    for (int i=0; i < _num_jvm_flags; i++) {
      st->print("%s ", _jvm_flags_array[i]);
    }
  }
}

void Arguments::print_jvm_args_on(outputStream* st) {
  if (_num_jvm_args > 0) {
    for (int i=0; i < _num_jvm_args; i++) {
      st->print("%s ", _jvm_args_array[i]);
    }
  }
}

bool Arguments::process_argument(const char* arg,
                                 jboolean ignore_unrecognized,
                                 JVMFlagOrigin origin) {
  JDK_Version since = JDK_Version();

  if (parse_argument(arg, origin)) {
    return true;
  }

  // Determine if the flag has '+', '-', or '=' characters.
  bool has_plus_minus = (*arg == '+' || *arg == '-');
  const char* const argname = has_plus_minus ? arg + 1 : arg;

  size_t arg_len;
  const char* equal_sign = strchr(argname, '=');
  if (equal_sign == nullptr) {
    arg_len = strlen(argname);
  } else {
    arg_len = equal_sign - argname;
  }

  // Only make the obsolete check for valid arguments.
  if (arg_len <= BUFLEN) {
    // Construct a string which consists only of the argument name without '+', '-', or '='.
    char stripped_argname[BUFLEN+1]; // +1 for '\0'
    jio_snprintf(stripped_argname, arg_len+1, "%s", argname); // +1 for '\0'
    if (is_obsolete_flag(stripped_argname, &since)) {
      char version[256];
      since.to_string(version, sizeof(version));
      warning("Ignoring option %s; support was removed in %s", stripped_argname, version);
      return true;
    }
  }

  // For locked flags, report a custom error message if available.
  // Otherwise, report the standard unrecognized VM option.
  const JVMFlag* found_flag = JVMFlag::find_declared_flag((const char*)argname, arg_len);
  if (found_flag != nullptr) {
    char locked_message_buf[BUFLEN];
    JVMFlag::MsgType msg_type = found_flag->get_locked_message(locked_message_buf, BUFLEN);
    if (strlen(locked_message_buf) == 0) {
      if (found_flag->is_bool() && !has_plus_minus) {
        jio_fprintf(defaultStream::error_stream(),
          "Missing +/- setting for VM option '%s'\n", argname);
      } else if (!found_flag->is_bool() && has_plus_minus) {
        jio_fprintf(defaultStream::error_stream(),
          "Unexpected +/- setting in VM option '%s'\n", argname);
      } else {
        jio_fprintf(defaultStream::error_stream(),
          "Improperly specified VM option '%s'\n", argname);
      }
    } else {
#ifdef PRODUCT
      bool mismatched = ((msg_type == JVMFlag::NOTPRODUCT_FLAG_BUT_PRODUCT_BUILD) ||
                         (msg_type == JVMFlag::DEVELOPER_FLAG_BUT_PRODUCT_BUILD));
      if (ignore_unrecognized && mismatched) {
        return true;
      }
#endif
      jio_fprintf(defaultStream::error_stream(), "%s", locked_message_buf);
    }
  } else {
    if (ignore_unrecognized) {
      return true;
    }
    jio_fprintf(defaultStream::error_stream(),
                "Unrecognized VM option '%s'\n", argname);
    JVMFlag* fuzzy_matched = JVMFlag::fuzzy_match((const char*)argname, arg_len, true);
    if (fuzzy_matched != nullptr) {
      jio_fprintf(defaultStream::error_stream(),
                  "Did you mean '%s%s%s'?\n",
                  (fuzzy_matched->is_bool()) ? "(+/-)" : "",
                  fuzzy_matched->name(),
                  (fuzzy_matched->is_bool()) ? "" : "=<value>");
    }
  }

  // allow for commandline "commenting out" options like -XX:#+Verbose
  return arg[0] == '#';
}

bool Arguments::process_settings_file(const char* file_name, bool should_exist, jboolean ignore_unrecognized) {
  FILE* stream = os::fopen(file_name, "rb");
  if (stream == nullptr) {
    if (should_exist) {
      jio_fprintf(defaultStream::error_stream(),
                  "Could not open settings file %s\n", file_name);
      return false;
    } else {
      return true;
    }
  }

  char token[1024];
  int  pos = 0;

  bool in_white_space = true;
  bool in_comment     = false;
  bool in_quote       = false;
  int  quote_c        = 0;
  bool result         = true;

  int c = getc(stream);
  while(c != EOF && pos < (int)(sizeof(token)-1)) {
    if (in_white_space) {
      if (in_comment) {
        if (c == '\n') in_comment = false;
      } else {
        if (c == '#') in_comment = true;
        else if (!isspace(c)) {
          in_white_space = false;
          token[pos++] = checked_cast<char>(c);
        }
      }
    } else {
      if (c == '\n' || (!in_quote && isspace(c))) {
        // token ends at newline, or at unquoted whitespace
        // this allows a way to include spaces in string-valued options
        token[pos] = '\0';
        logOption(token);
        result &= process_argument(token, ignore_unrecognized, JVMFlagOrigin::CONFIG_FILE);
        build_jvm_flags(token);
        pos = 0;
        in_white_space = true;
        in_quote = false;
      } else if (!in_quote && (c == '\'' || c == '"')) {
        in_quote = true;
        quote_c = c;
      } else if (in_quote && (c == quote_c)) {
        in_quote = false;
      } else {
        token[pos++] = checked_cast<char>(c);
      }
    }
    c = getc(stream);
  }
  if (pos > 0) {
    token[pos] = '\0';
    result &= process_argument(token, ignore_unrecognized, JVMFlagOrigin::CONFIG_FILE);
    build_jvm_flags(token);
  }
  fclose(stream);
  return result;
}

//=============================================================================================================
// Parsing of properties (-D)

const char* Arguments::get_property(const char* key) {
  return PropertyList_get_value(system_properties(), key);
}

bool Arguments::add_property(const char* prop, PropertyWriteable writeable, PropertyInternal internal) {
  const char* eq = strchr(prop, '=');
  const char* key;
  const char* value = "";

  if (eq == nullptr) {
    // property doesn't have a value, thus use passed string
    key = prop;
  } else {
    // property have a value, thus extract it and save to the
    // allocated string
    size_t key_len = eq - prop;
    char* tmp_key = AllocateHeap(key_len + 1, mtArguments);

    jio_snprintf(tmp_key, key_len + 1, "%s", prop);
    key = tmp_key;

    value = &prop[key_len + 1];
  }

#if INCLUDE_CDS
  if (is_internal_module_property(key) ||
      strcmp(key, "jdk.module.main") == 0) {
    MetaspaceShared::disable_optimized_module_handling();
    log_info(cds)("optimized module handling: disabled due to incompatible property: %s=%s", key, value);
  }
  if (strcmp(key, "jdk.module.showModuleResolution") == 0 ||
      strcmp(key, "jdk.module.validation") == 0 ||
      strcmp(key, "java.system.class.loader") == 0) {
    MetaspaceShared::disable_full_module_graph();
    log_info(cds)("full module graph: disabled due to incompatible property: %s=%s", key, value);
  }
#endif

  if (strcmp(key, "java.compiler") == 0) {
    // we no longer support java.compiler system property, log a warning and let it get
    // passed to Java, like any other system property
    if (strlen(value) == 0 || strcasecmp(value, "NONE") == 0) {
        // for applications using NONE or empty value, log a more informative message
        warning("The java.compiler system property is obsolete and no longer supported, use -Xint");
    } else {
        warning("The java.compiler system property is obsolete and no longer supported.");
    }
  } else if (strcmp(key, "sun.java.launcher.is_altjvm") == 0) {
    // sun.java.launcher.is_altjvm property is
    // private and is processed in process_sun_java_launcher_properties();
    // the sun.java.launcher property is passed on to the java application
  } else if (strcmp(key, "sun.boot.library.path") == 0) {
    // append is true, writable is true, internal is false
    PropertyList_unique_add(&_system_properties, key, value, AppendProperty,
                            WriteableProperty, ExternalProperty);
  } else {
    if (strcmp(key, "sun.java.command") == 0) {
      char *old_java_command = _java_command;
      _java_command = os::strdup_check_oom(value, mtArguments);
      if (old_java_command != nullptr) {
        os::free(old_java_command);
      }
    } else if (strcmp(key, "java.vendor.url.bug") == 0) {
      // If this property is set on the command line then its value will be
      // displayed in VM error logs as the URL at which to submit such logs.
      // Normally the URL displayed in error logs is different from the value
      // of this system property, so a different property should have been
      // used here, but we leave this as-is in case someone depends upon it.
      const char* old_java_vendor_url_bug = _java_vendor_url_bug;
      // save it in _java_vendor_url_bug, so JVM fatal error handler can access
      // its value without going through the property list or making a Java call.
      _java_vendor_url_bug = os::strdup_check_oom(value, mtArguments);
      if (old_java_vendor_url_bug != nullptr) {
        os::free((void *)old_java_vendor_url_bug);
      }
    }

    // Create new property and add at the end of the list
    PropertyList_unique_add(&_system_properties, key, value, AddProperty, writeable, internal);
  }

  if (key != prop) {
    // SystemProperty copy passed value, thus free previously allocated
    // memory
    FreeHeap((void *)key);
  }

  return true;
}

#if INCLUDE_CDS
const char* unsupported_properties[] = { "jdk.module.limitmods",
                                         "jdk.module.upgrade.path",
                                         "jdk.module.patch.0" };
const char* unsupported_options[] = { "--limit-modules",
                                      "--upgrade-module-path",
                                      "--patch-module"
                                    };
void Arguments::check_unsupported_dumping_properties() {
  assert(is_dumping_archive(),
         "this function is only used with CDS dump time");
  assert(ARRAY_SIZE(unsupported_properties) == ARRAY_SIZE(unsupported_options), "must be");
  // If a vm option is found in the unsupported_options array, vm will exit with an error message.
  SystemProperty* sp = system_properties();
  while (sp != nullptr) {
    for (uint i = 0; i < ARRAY_SIZE(unsupported_properties); i++) {
      if (strcmp(sp->key(), unsupported_properties[i]) == 0) {
        vm_exit_during_initialization(
          "Cannot use the following option when dumping the shared archive", unsupported_options[i]);
      }
    }
    sp = sp->next();
  }

  // Check for an exploded module build in use with -Xshare:dump.
  if (!has_jimage()) {
    vm_exit_during_initialization("Dumping the shared archive is not supported with an exploded module build");
  }
}

bool Arguments::check_unsupported_cds_runtime_properties() {
  assert(UseSharedSpaces, "this function is only used with -Xshare:{on,auto}");
  assert(ARRAY_SIZE(unsupported_properties) == ARRAY_SIZE(unsupported_options), "must be");
  if (ArchiveClassesAtExit != nullptr) {
    // dynamic dumping, just return false for now.
    // check_unsupported_dumping_properties() will be called later to check the same set of
    // properties, and will exit the VM with the correct error message if the unsupported properties
    // are used.
    return false;
  }
  for (uint i = 0; i < ARRAY_SIZE(unsupported_properties); i++) {
    if (get_property(unsupported_properties[i]) != nullptr) {
      if (RequireSharedSpaces) {
        warning("CDS is disabled when the %s option is specified.", unsupported_options[i]);
      } else {
        log_info(cds)("CDS is disabled when the %s option is specified.", unsupported_options[i]);
      }
      return true;
    }
  }
  return false;
}
#endif

//===========================================================================================================
// Setting int/mixed/comp mode flags

void Arguments::set_mode_flags(Mode mode) {
  // Set up default values for all flags.
  // If you add a flag to any of the branches below,
  // add a default value for it here.
  _mode                      = mode;

  // Ensure Agent_OnLoad has the correct initial values.
  // This may not be the final mode; mode may change later in onload phase.
  PropertyList_unique_add(&_system_properties, "java.vm.info",
                          VM_Version::vm_info_string(), AddProperty, UnwriteableProperty, ExternalProperty);

  UseInterpreter             = true;
  UseCompiler                = true;
  UseLoopCounter             = true;

  // Default values may be platform/compiler dependent -
  // use the saved values
  ClipInlining               = Arguments::_ClipInlining;
  AlwaysCompileLoopMethods   = Arguments::_AlwaysCompileLoopMethods;
  UseOnStackReplacement      = Arguments::_UseOnStackReplacement;
  BackgroundCompilation      = Arguments::_BackgroundCompilation;

  // Change from defaults based on mode
  switch (mode) {
  default:
    ShouldNotReachHere();
    break;
  case _int:
    UseCompiler              = false;
    UseLoopCounter           = false;
    AlwaysCompileLoopMethods = false;
    UseOnStackReplacement    = false;
    break;
  case _mixed:
    // same as default
    break;
  case _comp:
    UseInterpreter           = false;
    BackgroundCompilation    = false;
    ClipInlining             = false;
    break;
  }
}

// Conflict: required to use shared spaces (-Xshare:on), but
// incompatible command line options were chosen.
static void no_shared_spaces(const char* message) {
  if (RequireSharedSpaces) {
    jio_fprintf(defaultStream::error_stream(),
      "Class data sharing is inconsistent with other specified options.\n");
    vm_exit_during_initialization("Unable to use shared archive", message);
  } else {
    log_info(cds)("Unable to use shared archive: %s", message);
    UseSharedSpaces = false;
  }
}

void set_object_alignment() {
  // Object alignment.
  assert(is_power_of_2(ObjectAlignmentInBytes), "ObjectAlignmentInBytes must be power of 2");
  MinObjAlignmentInBytes     = ObjectAlignmentInBytes;
  assert(MinObjAlignmentInBytes >= HeapWordsPerLong * HeapWordSize, "ObjectAlignmentInBytes value is too small");
  MinObjAlignment            = MinObjAlignmentInBytes / HeapWordSize;
  assert(MinObjAlignmentInBytes == MinObjAlignment * HeapWordSize, "ObjectAlignmentInBytes value is incorrect");
  MinObjAlignmentInBytesMask = MinObjAlignmentInBytes - 1;

  LogMinObjAlignmentInBytes  = exact_log2(ObjectAlignmentInBytes);
  LogMinObjAlignment         = LogMinObjAlignmentInBytes - LogHeapWordSize;

  // Oop encoding heap max
  OopEncodingHeapMax = (uint64_t(max_juint) + 1) << LogMinObjAlignmentInBytes;
}

size_t Arguments::max_heap_for_compressed_oops() {
  // Avoid sign flip.
  assert(OopEncodingHeapMax > (uint64_t)os::vm_page_size(), "Unusual page size");
  // We need to fit both the null page and the heap into the memory budget, while
  // keeping alignment constraints of the heap. To guarantee the latter, as the
  // null page is located before the heap, we pad the null page to the conservative
  // maximum alignment that the GC may ever impose upon the heap.
  size_t displacement_due_to_null_page = align_up(os::vm_page_size(),
                                                  _conservative_max_heap_alignment);

  LP64_ONLY(return OopEncodingHeapMax - displacement_due_to_null_page);
  NOT_LP64(ShouldNotReachHere(); return 0);
}

void Arguments::set_use_compressed_oops() {
#ifdef _LP64
  // MaxHeapSize is not set up properly at this point, but
  // the only value that can override MaxHeapSize if we are
  // to use UseCompressedOops are InitialHeapSize and MinHeapSize.
  size_t max_heap_size = MAX3(MaxHeapSize, InitialHeapSize, MinHeapSize);

  if (max_heap_size <= max_heap_for_compressed_oops()) {
    if (FLAG_IS_DEFAULT(UseCompressedOops)) {
      FLAG_SET_ERGO(UseCompressedOops, true);
    }
  } else {
    if (UseCompressedOops && !FLAG_IS_DEFAULT(UseCompressedOops)) {
      warning("Max heap size too large for Compressed Oops");
      FLAG_SET_DEFAULT(UseCompressedOops, false);
    }
  }
#endif // _LP64
}

void Arguments::set_use_compressed_klass_ptrs() {
#ifdef _LP64
  assert(!UseCompressedClassPointers || CompressedClassSpaceSize <= KlassEncodingMetaspaceMax,
         "CompressedClassSpaceSize is too large for UseCompressedClassPointers");
#endif // _LP64
}

void Arguments::set_conservative_max_heap_alignment() {
  // The conservative maximum required alignment for the heap is the maximum of
  // the alignments imposed by several sources: any requirements from the heap
  // itself and the maximum page size we may run the VM with.
  size_t heap_alignment = GCConfig::arguments()->conservative_max_heap_alignment();
  _conservative_max_heap_alignment = MAX4(heap_alignment,
                                          os::vm_allocation_granularity(),
                                          os::max_page_size(),
                                          GCArguments::compute_heap_alignment());
}

jint Arguments::set_ergonomics_flags() {
  GCConfig::initialize();

  set_conservative_max_heap_alignment();

#ifdef _LP64
  set_use_compressed_oops();
  set_use_compressed_klass_ptrs();

  // Also checks that certain machines are slower with compressed oops
  // in vm_version initialization code.
#endif // _LP64

  return JNI_OK;
}

size_t Arguments::limit_heap_by_allocatable_memory(size_t limit) {
  size_t max_allocatable;
  size_t result = limit;
  if (os::has_allocatable_memory_limit(&max_allocatable)) {
    // The AggressiveHeap check is a temporary workaround to avoid calling
    // GCarguments::heap_virtual_to_physical_ratio() before a GC has been
    // selected. This works because AggressiveHeap implies UseParallelGC
    // where we know the ratio will be 1. Once the AggressiveHeap option is
    // removed, this can be cleaned up.
    size_t heap_virtual_to_physical_ratio = (AggressiveHeap ? 1 : GCConfig::arguments()->heap_virtual_to_physical_ratio());
    size_t fraction = MaxVirtMemFraction * heap_virtual_to_physical_ratio;
    result = MIN2(result, max_allocatable / fraction);
  }
  return result;
}

// Use static initialization to get the default before parsing
static const size_t DefaultHeapBaseMinAddress = HeapBaseMinAddress;

void Arguments::set_heap_size() {
  julong phys_mem;

  // If the user specified one of these options, they
  // want specific memory sizing so do not limit memory
  // based on compressed oops addressability.
  // Also, memory limits will be calculated based on
  // available os physical memory, not our MaxRAM limit,
  // unless MaxRAM is also specified.
  bool override_coop_limit = (!FLAG_IS_DEFAULT(MaxRAMPercentage) ||
                           !FLAG_IS_DEFAULT(MaxRAMFraction) ||
                           !FLAG_IS_DEFAULT(MinRAMPercentage) ||
                           !FLAG_IS_DEFAULT(MinRAMFraction) ||
                           !FLAG_IS_DEFAULT(InitialRAMPercentage) ||
                           !FLAG_IS_DEFAULT(InitialRAMFraction) ||
                           !FLAG_IS_DEFAULT(MaxRAM));
  if (override_coop_limit) {
    if (FLAG_IS_DEFAULT(MaxRAM)) {
      phys_mem = os::physical_memory();
      FLAG_SET_ERGO(MaxRAM, (uint64_t)phys_mem);
    } else {
      phys_mem = (julong)MaxRAM;
    }
  } else {
    phys_mem = FLAG_IS_DEFAULT(MaxRAM) ? MIN2(os::physical_memory(), (julong)MaxRAM)
                                       : (julong)MaxRAM;
  }


  // Convert deprecated flags
  if (FLAG_IS_DEFAULT(MaxRAMPercentage) &&
      !FLAG_IS_DEFAULT(MaxRAMFraction))
    MaxRAMPercentage = 100.0 / (double)MaxRAMFraction;

  if (FLAG_IS_DEFAULT(MinRAMPercentage) &&
      !FLAG_IS_DEFAULT(MinRAMFraction))
    MinRAMPercentage = 100.0 / (double)MinRAMFraction;

  if (FLAG_IS_DEFAULT(InitialRAMPercentage) &&
      !FLAG_IS_DEFAULT(InitialRAMFraction))
    InitialRAMPercentage = 100.0 / (double)InitialRAMFraction;

  // If the maximum heap size has not been set with -Xmx,
  // then set it as fraction of the size of physical memory,
  // respecting the maximum and minimum sizes of the heap.
  if (FLAG_IS_DEFAULT(MaxHeapSize)) {
    julong reasonable_max = (julong)(((double)phys_mem * MaxRAMPercentage) / 100);
    const julong reasonable_min = (julong)(((double)phys_mem * MinRAMPercentage) / 100);
    if (reasonable_min < MaxHeapSize) {
      // Small physical memory, so use a minimum fraction of it for the heap
      reasonable_max = reasonable_min;
    } else {
      // Not-small physical memory, so require a heap at least
      // as large as MaxHeapSize
      reasonable_max = MAX2(reasonable_max, (julong)MaxHeapSize);
    }

    if (!FLAG_IS_DEFAULT(ErgoHeapSizeLimit) && ErgoHeapSizeLimit != 0) {
      // Limit the heap size to ErgoHeapSizeLimit
      reasonable_max = MIN2(reasonable_max, (julong)ErgoHeapSizeLimit);
    }

    reasonable_max = limit_heap_by_allocatable_memory(reasonable_max);

    if (!FLAG_IS_DEFAULT(InitialHeapSize)) {
      // An initial heap size was specified on the command line,
      // so be sure that the maximum size is consistent.  Done
      // after call to limit_heap_by_allocatable_memory because that
      // method might reduce the allocation size.
      reasonable_max = MAX2(reasonable_max, (julong)InitialHeapSize);
    } else if (!FLAG_IS_DEFAULT(MinHeapSize)) {
      reasonable_max = MAX2(reasonable_max, (julong)MinHeapSize);
    }

#ifdef _LP64
    if (UseCompressedOops || UseCompressedClassPointers) {
      // HeapBaseMinAddress can be greater than default but not less than.
      if (!FLAG_IS_DEFAULT(HeapBaseMinAddress)) {
        if (HeapBaseMinAddress < DefaultHeapBaseMinAddress) {
          // matches compressed oops printing flags
          log_debug(gc, heap, coops)("HeapBaseMinAddress must be at least " SIZE_FORMAT
                                     " (" SIZE_FORMAT "G) which is greater than value given " SIZE_FORMAT,
                                     DefaultHeapBaseMinAddress,
                                     DefaultHeapBaseMinAddress/G,
                                     HeapBaseMinAddress);
          FLAG_SET_ERGO(HeapBaseMinAddress, DefaultHeapBaseMinAddress);
        }
      }
    }
    if (UseCompressedOops) {
      // Limit the heap size to the maximum possible when using compressed oops
      julong max_coop_heap = (julong)max_heap_for_compressed_oops();

      if (HeapBaseMinAddress + MaxHeapSize < max_coop_heap) {
        // Heap should be above HeapBaseMinAddress to get zero based compressed oops
        // but it should be not less than default MaxHeapSize.
        max_coop_heap -= HeapBaseMinAddress;
      }

      // If user specified flags prioritizing os physical
      // memory limits, then disable compressed oops if
      // limits exceed max_coop_heap and UseCompressedOops
      // was not specified.
      if (reasonable_max > max_coop_heap) {
        if (FLAG_IS_ERGO(UseCompressedOops) && override_coop_limit) {
          log_info(cds)("UseCompressedOops and UseCompressedClassPointers have been disabled due to"
            " max heap " SIZE_FORMAT " > compressed oop heap " SIZE_FORMAT ". "
            "Please check the setting of MaxRAMPercentage %5.2f."
            ,(size_t)reasonable_max, (size_t)max_coop_heap, MaxRAMPercentage);
          FLAG_SET_ERGO(UseCompressedOops, false);
        } else {
          reasonable_max = MIN2(reasonable_max, max_coop_heap);
        }
      }
    }
#endif // _LP64

    log_trace(gc, heap)("  Maximum heap size " SIZE_FORMAT, (size_t) reasonable_max);
    FLAG_SET_ERGO(MaxHeapSize, (size_t)reasonable_max);
  }

  // If the minimum or initial heap_size have not been set or requested to be set
  // ergonomically, set them accordingly.
  if (InitialHeapSize == 0 || MinHeapSize == 0) {
    julong reasonable_minimum = (julong)(OldSize + NewSize);

    reasonable_minimum = MIN2(reasonable_minimum, (julong)MaxHeapSize);

    reasonable_minimum = limit_heap_by_allocatable_memory(reasonable_minimum);

    if (InitialHeapSize == 0) {
      julong reasonable_initial = (julong)(((double)phys_mem * InitialRAMPercentage) / 100);
      reasonable_initial = limit_heap_by_allocatable_memory(reasonable_initial);

      reasonable_initial = MAX3(reasonable_initial, reasonable_minimum, (julong)MinHeapSize);
      reasonable_initial = MIN2(reasonable_initial, (julong)MaxHeapSize);

      FLAG_SET_ERGO(InitialHeapSize, (size_t)reasonable_initial);
      log_trace(gc, heap)("  Initial heap size " SIZE_FORMAT, InitialHeapSize);
    }
    // If the minimum heap size has not been set (via -Xms or -XX:MinHeapSize),
    // synchronize with InitialHeapSize to avoid errors with the default value.
    if (MinHeapSize == 0) {
      FLAG_SET_ERGO(MinHeapSize, MIN2((size_t)reasonable_minimum, InitialHeapSize));
      log_trace(gc, heap)("  Minimum heap size " SIZE_FORMAT, MinHeapSize);
    }
  }
}

// This option inspects the machine and attempts to set various
// parameters to be optimal for long-running, memory allocation
// intensive jobs.  It is intended for machines with large
// amounts of cpu and memory.
jint Arguments::set_aggressive_heap_flags() {
  // initHeapSize is needed since _initial_heap_size is 4 bytes on a 32 bit
  // VM, but we may not be able to represent the total physical memory
  // available (like having 8gb of memory on a box but using a 32bit VM).
  // Thus, we need to make sure we're using a julong for intermediate
  // calculations.
  julong initHeapSize;
  julong total_memory = os::physical_memory();

  if (total_memory < (julong) 256 * M) {
    jio_fprintf(defaultStream::error_stream(),
            "You need at least 256mb of memory to use -XX:+AggressiveHeap\n");
    vm_exit(1);
  }

  // The heap size is half of available memory, or (at most)
  // all of possible memory less 160mb (leaving room for the OS
  // when using ISM).  This is the maximum; because adaptive sizing
  // is turned on below, the actual space used may be smaller.

  initHeapSize = MIN2(total_memory / (julong) 2,
          total_memory - (julong) 160 * M);

  initHeapSize = limit_heap_by_allocatable_memory(initHeapSize);

  if (FLAG_IS_DEFAULT(MaxHeapSize)) {
    if (FLAG_SET_CMDLINE(MaxHeapSize, initHeapSize) != JVMFlag::SUCCESS) {
      return JNI_EINVAL;
    }
    if (FLAG_SET_CMDLINE(InitialHeapSize, initHeapSize) != JVMFlag::SUCCESS) {
      return JNI_EINVAL;
    }
    if (FLAG_SET_CMDLINE(MinHeapSize, initHeapSize) != JVMFlag::SUCCESS) {
      return JNI_EINVAL;
    }
  }
  if (FLAG_IS_DEFAULT(NewSize)) {
    // Make the young generation 3/8ths of the total heap.
    if (FLAG_SET_CMDLINE(NewSize,
            ((julong) MaxHeapSize / (julong) 8) * (julong) 3) != JVMFlag::SUCCESS) {
      return JNI_EINVAL;
    }
    if (FLAG_SET_CMDLINE(MaxNewSize, NewSize) != JVMFlag::SUCCESS) {
      return JNI_EINVAL;
    }
  }

#if !defined(_ALLBSD_SOURCE) && !defined(AIX)  // UseLargePages is not yet supported on BSD and AIX.
  FLAG_SET_DEFAULT(UseLargePages, true);
#endif

  // Increase some data structure sizes for efficiency
  if (FLAG_SET_CMDLINE(BaseFootPrintEstimate, MaxHeapSize) != JVMFlag::SUCCESS) {
    return JNI_EINVAL;
  }
  if (FLAG_SET_CMDLINE(ResizeTLAB, false) != JVMFlag::SUCCESS) {
    return JNI_EINVAL;
  }
  if (FLAG_SET_CMDLINE(TLABSize, 256 * K) != JVMFlag::SUCCESS) {
    return JNI_EINVAL;
  }

  // See the OldPLABSize comment below, but replace 'after promotion'
  // with 'after copying'.  YoungPLABSize is the size of the survivor
  // space per-gc-thread buffers.  The default is 4kw.
  if (FLAG_SET_CMDLINE(YoungPLABSize, 256 * K) != JVMFlag::SUCCESS) { // Note: this is in words
    return JNI_EINVAL;
  }

  // OldPLABSize is the size of the buffers in the old gen that
  // UseParallelGC uses to promote live data that doesn't fit in the
  // survivor spaces.  At any given time, there's one for each gc thread.
  // The default size is 1kw. These buffers are rarely used, since the
  // survivor spaces are usually big enough.  For specjbb, however, there
  // are occasions when there's lots of live data in the young gen
  // and we end up promoting some of it.  We don't have a definite
  // explanation for why bumping OldPLABSize helps, but the theory
  // is that a bigger PLAB results in retaining something like the
  // original allocation order after promotion, which improves mutator
  // locality.  A minor effect may be that larger PLABs reduce the
  // number of PLAB allocation events during gc.  The value of 8kw
  // was arrived at by experimenting with specjbb.
  if (FLAG_SET_CMDLINE(OldPLABSize, 8 * K) != JVMFlag::SUCCESS) { // Note: this is in words
    return JNI_EINVAL;
  }

  // Enable parallel GC and adaptive generation sizing
  if (FLAG_SET_CMDLINE(UseParallelGC, true) != JVMFlag::SUCCESS) {
    return JNI_EINVAL;
  }

  // Encourage steady state memory management
  if (FLAG_SET_CMDLINE(ThresholdTolerance, 100) != JVMFlag::SUCCESS) {
    return JNI_EINVAL;
  }

  // This appears to improve mutator locality
  if (FLAG_SET_CMDLINE(ScavengeBeforeFullGC, false) != JVMFlag::SUCCESS) {
    return JNI_EINVAL;
  }

  return JNI_OK;
}

// This must be called after ergonomics.
void Arguments::set_bytecode_flags() {
  if (!RewriteBytecodes) {
    FLAG_SET_DEFAULT(RewriteFrequentPairs, false);
  }
}

// Aggressive optimization flags
jint Arguments::set_aggressive_opts_flags() {
#ifdef COMPILER2
  if (AggressiveUnboxing) {
    if (FLAG_IS_DEFAULT(EliminateAutoBox)) {
      FLAG_SET_DEFAULT(EliminateAutoBox, true);
    } else if (!EliminateAutoBox) {
      // warning("AggressiveUnboxing is disabled because EliminateAutoBox is disabled");
      AggressiveUnboxing = false;
    }
    if (FLAG_IS_DEFAULT(DoEscapeAnalysis)) {
      FLAG_SET_DEFAULT(DoEscapeAnalysis, true);
    } else if (!DoEscapeAnalysis) {
      // warning("AggressiveUnboxing is disabled because DoEscapeAnalysis is disabled");
      AggressiveUnboxing = false;
    }
  }
  if (!FLAG_IS_DEFAULT(AutoBoxCacheMax)) {
    if (FLAG_IS_DEFAULT(EliminateAutoBox)) {
      FLAG_SET_DEFAULT(EliminateAutoBox, true);
    }
    // Feed the cache size setting into the JDK
    char buffer[1024];
    jio_snprintf(buffer, 1024, "java.lang.Integer.IntegerCache.high=" INTX_FORMAT, AutoBoxCacheMax);
    if (!add_property(buffer)) {
      return JNI_ENOMEM;
    }
  }
#endif

  return JNI_OK;
}

//===========================================================================================================

void Arguments::process_java_launcher_argument(const char* launcher, void* extra_info) {
  if (_sun_java_launcher != _default_java_launcher) {
    os::free(const_cast<char*>(_sun_java_launcher));
  }
  _sun_java_launcher = os::strdup_check_oom(launcher);
}

bool Arguments::created_by_java_launcher() {
  assert(_sun_java_launcher != nullptr, "property must have value");
  return strcmp(DEFAULT_JAVA_LAUNCHER, _sun_java_launcher) != 0;
}

bool Arguments::sun_java_launcher_is_altjvm() {
  return _sun_java_launcher_is_altjvm;
}

//===========================================================================================================
// Parsing of main arguments

unsigned int addreads_count = 0;
unsigned int addexports_count = 0;
unsigned int addopens_count = 0;
unsigned int addmods_count = 0;
unsigned int enable_native_access_count = 0;

// Check the consistency of vm_init_args
bool Arguments::check_vm_args_consistency() {
  // Method for adding checks for flag consistency.
  // The intent is to warn the user of all possible conflicts,
  // before returning an error.
  // Note: Needs platform-dependent factoring.
  bool status = true;

  if (TLABRefillWasteFraction == 0) {
    jio_fprintf(defaultStream::error_stream(),
                "TLABRefillWasteFraction should be a denominator, "
                "not " SIZE_FORMAT "\n",
                TLABRefillWasteFraction);
    status = false;
  }

  status = CompilerConfig::check_args_consistency(status);
#if INCLUDE_JVMCI
  if (status && EnableJVMCI) {
    PropertyList_unique_add(&_system_properties, "jdk.internal.vm.ci.enabled", "true",
        AddProperty, UnwriteableProperty, InternalProperty);
    if (ClassLoader::is_module_observable("jdk.internal.vm.ci")) {
      if (!create_numbered_module_property("jdk.module.addmods", "jdk.internal.vm.ci", addmods_count++)) {
        return false;
      }
    }
  }
#endif

#if INCLUDE_JFR
  if (status && (FlightRecorderOptions || StartFlightRecording)) {
    if (!create_numbered_module_property("jdk.module.addmods", "jdk.jfr", addmods_count++)) {
      return false;
    }
  }
#endif

#ifndef SUPPORT_RESERVED_STACK_AREA
  if (StackReservedPages != 0) {
    FLAG_SET_CMDLINE(StackReservedPages, 0);
    warning("Reserved Stack Area not supported on this platform");
  }
#endif

<<<<<<< HEAD
  if (AMD64_ONLY(false &&) AARCH64_ONLY(false &&) !FLAG_IS_DEFAULT(InlineTypePassFieldsAsArgs)) {
    FLAG_SET_CMDLINE(InlineTypePassFieldsAsArgs, false);
    warning("InlineTypePassFieldsAsArgs is not supported on this platform");
  }

  if (AMD64_ONLY(false &&) AARCH64_ONLY(false &&) !FLAG_IS_DEFAULT(InlineTypeReturnedAsFields)) {
    FLAG_SET_CMDLINE(InlineTypeReturnedAsFields, false);
    warning("InlineTypeReturnedAsFields is not supported on this platform");
  }


#if !defined(X86) && !defined(AARCH64) && !defined(RISCV64) && !defined(ARM) && !defined(PPC64)
=======
#if !defined(X86) && !defined(AARCH64) && !defined(RISCV64) && !defined(ARM) && !defined(PPC64) && !defined(S390)
>>>>>>> edcc559f
  if (LockingMode == LM_LIGHTWEIGHT) {
    FLAG_SET_CMDLINE(LockingMode, LM_LEGACY);
    warning("New lightweight locking not supported on this platform");
  }
#endif

#if !defined(X86) && !defined(AARCH64) && !defined(PPC64) && !defined(RISCV64) && !defined(S390)
  if (LockingMode == LM_MONITOR) {
    jio_fprintf(defaultStream::error_stream(),
                "LockingMode == 0 (LM_MONITOR) is not fully implemented on this architecture\n");
    return false;
  }
#endif
#if defined(X86) && !defined(ZERO)
  if (LockingMode == LM_MONITOR && UseRTMForStackLocks) {
    jio_fprintf(defaultStream::error_stream(),
                "LockingMode == 0 (LM_MONITOR) and -XX:+UseRTMForStackLocks are mutually exclusive\n");

    return false;
  }
#endif
  if (VerifyHeavyMonitors && LockingMode != LM_MONITOR) {
    jio_fprintf(defaultStream::error_stream(),
                "-XX:+VerifyHeavyMonitors requires LockingMode == 0 (LM_MONITOR)\n");
    return false;
  }
  return status;
}

bool Arguments::is_bad_option(const JavaVMOption* option, jboolean ignore,
  const char* option_type) {
  if (ignore) return false;

  const char* spacer = " ";
  if (option_type == nullptr) {
    option_type = ++spacer; // Set both to the empty string.
  }

  jio_fprintf(defaultStream::error_stream(),
              "Unrecognized %s%soption: %s\n", option_type, spacer,
              option->optionString);
  return true;
}

static const char* user_assertion_options[] = {
  "-da", "-ea", "-disableassertions", "-enableassertions", 0
};

static const char* system_assertion_options[] = {
  "-dsa", "-esa", "-disablesystemassertions", "-enablesystemassertions", 0
};

bool Arguments::parse_uint(const char* value,
                           uint* uint_arg,
                           uint min_size) {
  uint n;
  if (!parse_integer(value, &n)) {
    return false;
  }
  if (n >= min_size) {
    *uint_arg = n;
    return true;
  } else {
    return false;
  }
}

bool Arguments::create_module_property(const char* prop_name, const char* prop_value, PropertyInternal internal) {
  assert(is_internal_module_property(prop_name), "unknown module property: '%s'", prop_name);
  size_t prop_len = strlen(prop_name) + strlen(prop_value) + 2;
  char* property = AllocateHeap(prop_len, mtArguments);
  int ret = jio_snprintf(property, prop_len, "%s=%s", prop_name, prop_value);
  if (ret < 0 || ret >= (int)prop_len) {
    FreeHeap(property);
    return false;
  }
  // These are not strictly writeable properties as they cannot be set via -Dprop=val. But that
  // is enforced by checking is_internal_module_property(). We need the property to be writeable so
  // that multiple occurrences of the associated flag just causes the existing property value to be
  // replaced ("last option wins"). Otherwise we would need to keep track of the flags and only convert
  // to a property after we have finished flag processing.
  bool added = add_property(property, WriteableProperty, internal);
  FreeHeap(property);
  return added;
}

bool Arguments::create_numbered_module_property(const char* prop_base_name, const char* prop_value, unsigned int count) {
  assert(is_internal_module_property(prop_base_name), "unknown module property: '%s'", prop_base_name);
  const unsigned int props_count_limit = 1000;
  const int max_digits = 3;
  const int extra_symbols_count = 3; // includes '.', '=', '\0'

  // Make sure count is < props_count_limit. Otherwise, memory allocation will be too small.
  if (count < props_count_limit) {
    size_t prop_len = strlen(prop_base_name) + strlen(prop_value) + max_digits + extra_symbols_count;
    char* property = AllocateHeap(prop_len, mtArguments);
    int ret = jio_snprintf(property, prop_len, "%s.%d=%s", prop_base_name, count, prop_value);
    if (ret < 0 || ret >= (int)prop_len) {
      FreeHeap(property);
      jio_fprintf(defaultStream::error_stream(), "Failed to create property %s.%d=%s\n", prop_base_name, count, prop_value);
      return false;
    }
    bool added = add_property(property, UnwriteableProperty, InternalProperty);
    FreeHeap(property);
    return added;
  }

  jio_fprintf(defaultStream::error_stream(), "Property count limit exceeded: %s, limit=%d\n", prop_base_name, props_count_limit);
  return false;
}

Arguments::ArgsRange Arguments::parse_memory_size(const char* s,
                                                  julong* long_arg,
                                                  julong min_size,
                                                  julong max_size) {
  if (!parse_integer(s, long_arg)) return arg_unreadable;
  return check_memory_size(*long_arg, min_size, max_size);
}

// Parse JavaVMInitArgs structure

jint Arguments::parse_vm_init_args(const JavaVMInitArgs *vm_options_args,
                                   const JavaVMInitArgs *java_tool_options_args,
                                   const JavaVMInitArgs *java_options_args,
                                   const JavaVMInitArgs *cmd_line_args) {
  // Save default settings for some mode flags
  Arguments::_AlwaysCompileLoopMethods = AlwaysCompileLoopMethods;
  Arguments::_UseOnStackReplacement    = UseOnStackReplacement;
  Arguments::_ClipInlining             = ClipInlining;
  Arguments::_BackgroundCompilation    = BackgroundCompilation;

  // Remember the default value of SharedBaseAddress.
  Arguments::_default_SharedBaseAddress = SharedBaseAddress;

  // Setup flags for mixed which is the default
  set_mode_flags(_mixed);

  // Parse args structure generated from java.base vm options resource
  jint result = parse_each_vm_init_arg(vm_options_args, JVMFlagOrigin::JIMAGE_RESOURCE);
  if (result != JNI_OK) {
    return result;
  }

  // Parse args structure generated from JAVA_TOOL_OPTIONS environment
  // variable (if present).
  result = parse_each_vm_init_arg(java_tool_options_args, JVMFlagOrigin::ENVIRON_VAR);
  if (result != JNI_OK) {
    return result;
  }

  // Parse args structure generated from the command line flags.
  result = parse_each_vm_init_arg(cmd_line_args, JVMFlagOrigin::COMMAND_LINE);
  if (result != JNI_OK) {
    return result;
  }

  // Parse args structure generated from the _JAVA_OPTIONS environment
  // variable (if present) (mimics classic VM)
  result = parse_each_vm_init_arg(java_options_args, JVMFlagOrigin::ENVIRON_VAR);
  if (result != JNI_OK) {
    return result;
  }

  // Disable CDS for exploded image
  if (!has_jimage()) {
    no_shared_spaces("CDS disabled on exploded JDK");
  }

  // We need to ensure processor and memory resources have been properly
  // configured - which may rely on arguments we just processed - before
  // doing the final argument processing. Any argument processing that
  // needs to know about processor and memory resources must occur after
  // this point.

  os::init_container_support();

  SystemMemoryBarrier::initialize();

  // Do final processing now that all arguments have been parsed
  result = finalize_vm_init_args();
  if (result != JNI_OK) {
    return result;
  }

  return JNI_OK;
}

// Checks if name in command-line argument -agent{lib,path}:name[=options]
// represents a valid JDWP agent.  is_path==true denotes that we
// are dealing with -agentpath (case where name is a path), otherwise with
// -agentlib
bool valid_jdwp_agent(char *name, bool is_path) {
  char *_name;
  const char *_jdwp = "jdwp";
  size_t _len_jdwp, _len_prefix;

  if (is_path) {
    if ((_name = strrchr(name, (int) *os::file_separator())) == nullptr) {
      return false;
    }

    _name++;  // skip past last path separator
    _len_prefix = strlen(JNI_LIB_PREFIX);

    if (strncmp(_name, JNI_LIB_PREFIX, _len_prefix) != 0) {
      return false;
    }

    _name += _len_prefix;
    _len_jdwp = strlen(_jdwp);

    if (strncmp(_name, _jdwp, _len_jdwp) == 0) {
      _name += _len_jdwp;
    }
    else {
      return false;
    }

    if (strcmp(_name, JNI_LIB_SUFFIX) != 0) {
      return false;
    }

    return true;
  }

  if (strcmp(name, _jdwp) == 0) {
    return true;
  }

  return false;
}

int Arguments::process_patch_mod_option(const char* patch_mod_tail) {
  // --patch-module=<module>=<file>(<pathsep><file>)*
  assert(patch_mod_tail != nullptr, "Unexpected null patch-module value");
  // Find the equal sign between the module name and the path specification
  const char* module_equal = strchr(patch_mod_tail, '=');
  if (module_equal == nullptr) {
    jio_fprintf(defaultStream::output_stream(), "Missing '=' in --patch-module specification\n");
    return JNI_ERR;
  } else {
    // Pick out the module name
    size_t module_len = module_equal - patch_mod_tail;
    char* module_name = NEW_C_HEAP_ARRAY_RETURN_NULL(char, module_len+1, mtArguments);
    if (module_name != nullptr) {
      memcpy(module_name, patch_mod_tail, module_len);
      *(module_name + module_len) = '\0';
      // The path piece begins one past the module_equal sign
      add_patch_mod_prefix(module_name, module_equal + 1, false /* no append */);
      FREE_C_HEAP_ARRAY(char, module_name);
    } else {
      return JNI_ENOMEM;
    }
  }
  return JNI_OK;
}

// VALUECLASS_STR must match string used in the build
#define VALUECLASS_STR "valueclasses"
#define VALUECLASS_JAR "-" VALUECLASS_STR ".jar"

// Finalize --patch-module args and --enable-preview related to value class module patches.
// Create all numbered properties passing module patches.
int Arguments::finalize_patch_module() {
  // If --enable-preview and EnableValhalla is true, each module may have value classes that
  // are to be patched into the module.
  // For each <module>-valueclasses.jar in <JAVA_HOME>/lib/valueclasses/
  // appends the equivalent of --patch-module <module>=<JAVA_HOME>/lib/valueclasses/<module>-valueclasses.jar
  if (enable_preview() && EnableValhalla) {
    char * valueclasses_dir = AllocateHeap(JVM_MAXPATHLEN, mtArguments);
    const char * fileSep = os::file_separator();

    jio_snprintf(valueclasses_dir, JVM_MAXPATHLEN, "%s%slib%s" VALUECLASS_STR "%s",
                 Arguments::get_java_home(), fileSep, fileSep, fileSep);
    DIR* dir = os::opendir(valueclasses_dir);
    if (dir != nullptr) {
      char * module_name = AllocateHeap(JVM_MAXPATHLEN, mtArguments);
      char * path = AllocateHeap(JVM_MAXPATHLEN, mtArguments);

      for (dirent * entry = os::readdir(dir); entry != nullptr; entry = os::readdir(dir)) {
        // Test if file ends-with "-valueclasses.jar"
        int len = (int)strlen(entry->d_name) - (sizeof(VALUECLASS_JAR) - 1);
        if (len <= 0 || strcmp(&entry->d_name[len], VALUECLASS_JAR) != 0) {
          continue;         // too short or not the expected suffix
        }

        strcpy(module_name, entry->d_name);
        module_name[len] = '\0';     // truncate to just module-name

        jio_snprintf(path, JVM_MAXPATHLEN, "%s%s", valueclasses_dir, &entry->d_name);
        add_patch_mod_prefix(module_name, path, true /* append */);
        log_info(class)("--enable-preview appending value classes for module %s: %s", module_name, entry->d_name);
      }
      FreeHeap(module_name);
      FreeHeap(path);
      os::closedir(dir);
    }
    FreeHeap(valueclasses_dir);
  }

  // Create numbered properties for each module that has been patched either
  // by --patch-module or --enable-preview
  // Format is "jdk.module.patch.<n>=<module_name>=<path>"
  if (_patch_mod_prefix != nullptr) {
    char * prop_value = AllocateHeap(JVM_MAXPATHLEN + JVM_MAXPATHLEN + 1, mtArguments);
    unsigned int patch_mod_count = 0;

    for (GrowableArrayIterator<ModulePatchPath *> it = _patch_mod_prefix->begin();
            it != _patch_mod_prefix->end(); ++it) {
      jio_snprintf(prop_value, JVM_MAXPATHLEN + JVM_MAXPATHLEN + 1, "%s=%s",
                   (*it)->module_name(), (*it)->path_string());
      if (!create_numbered_module_property("jdk.module.patch", prop_value, patch_mod_count++)) {
        FreeHeap(prop_value);
        return JNI_ENOMEM;
      }
    }
    FreeHeap(prop_value);
  }
  return JNI_OK;
}

// Parse -Xss memory string parameter and convert to ThreadStackSize in K.
jint Arguments::parse_xss(const JavaVMOption* option, const char* tail, intx* out_ThreadStackSize) {
  // The min and max sizes match the values in globals.hpp, but scaled
  // with K. The values have been chosen so that alignment with page
  // size doesn't change the max value, which makes the conversions
  // back and forth between Xss value and ThreadStackSize value easier.
  // The values have also been chosen to fit inside a 32-bit signed type.
  const julong min_ThreadStackSize = 0;
  const julong max_ThreadStackSize = 1 * M;

  // Make sure the above values match the range set in globals.hpp
  const JVMTypedFlagLimit<intx>* limit = JVMFlagLimit::get_range_at(FLAG_MEMBER_ENUM(ThreadStackSize))->cast<intx>();
  assert(min_ThreadStackSize == static_cast<julong>(limit->min()), "must be");
  assert(max_ThreadStackSize == static_cast<julong>(limit->max()), "must be");

  const julong min_size = min_ThreadStackSize * K;
  const julong max_size = max_ThreadStackSize * K;

  assert(is_aligned(max_size, os::vm_page_size()), "Implementation assumption");

  julong size = 0;
  ArgsRange errcode = parse_memory_size(tail, &size, min_size, max_size);
  if (errcode != arg_in_range) {
    bool silent = (option == nullptr); // Allow testing to silence error messages
    if (!silent) {
      jio_fprintf(defaultStream::error_stream(),
                  "Invalid thread stack size: %s\n", option->optionString);
      describe_range_error(errcode);
    }
    return JNI_EINVAL;
  }

  // Internally track ThreadStackSize in units of 1024 bytes.
  const julong size_aligned = align_up(size, K);
  assert(size <= size_aligned,
         "Overflow: " JULONG_FORMAT " " JULONG_FORMAT,
         size, size_aligned);

  const julong size_in_K = size_aligned / K;
  assert(size_in_K < (julong)max_intx,
         "size_in_K doesn't fit in the type of ThreadStackSize: " JULONG_FORMAT,
         size_in_K);

  // Check that code expanding ThreadStackSize to a page aligned number of bytes won't overflow.
  const julong max_expanded = align_up(size_in_K * K, os::vm_page_size());
  assert(max_expanded < max_uintx && max_expanded >= size_in_K,
         "Expansion overflowed: " JULONG_FORMAT " " JULONG_FORMAT,
         max_expanded, size_in_K);

  *out_ThreadStackSize = (intx)size_in_K;

  return JNI_OK;
}

jint Arguments::parse_each_vm_init_arg(const JavaVMInitArgs* args, JVMFlagOrigin origin) {
  // For match_option to return remaining or value part of option string
  const char* tail;

  // iterate over arguments
  for (int index = 0; index < args->nOptions; index++) {
    bool is_absolute_path = false;  // for -agentpath vs -agentlib

    const JavaVMOption* option = args->options + index;

    if (!match_option(option, "-Djava.class.path", &tail) &&
        !match_option(option, "-Dsun.java.command", &tail) &&
        !match_option(option, "-Dsun.java.launcher", &tail)) {

        // add all jvm options to the jvm_args string. This string
        // is used later to set the java.vm.args PerfData string constant.
        // the -Djava.class.path and the -Dsun.java.command options are
        // omitted from jvm_args string as each have their own PerfData
        // string constant object.
        build_jvm_args(option->optionString);
    }

    // -verbose:[class/module/gc/jni]
    if (match_option(option, "-verbose", &tail)) {
      if (!strcmp(tail, ":class") || !strcmp(tail, "")) {
        LogConfiguration::configure_stdout(LogLevel::Info, true, LOG_TAGS(class, load));
        LogConfiguration::configure_stdout(LogLevel::Info, true, LOG_TAGS(class, unload));
      } else if (!strcmp(tail, ":module")) {
        LogConfiguration::configure_stdout(LogLevel::Info, true, LOG_TAGS(module, load));
        LogConfiguration::configure_stdout(LogLevel::Info, true, LOG_TAGS(module, unload));
      } else if (!strcmp(tail, ":gc")) {
        if (_legacyGCLogging.lastFlag == 0) {
          _legacyGCLogging.lastFlag = 1;
        }
      } else if (!strcmp(tail, ":jni")) {
        LogConfiguration::configure_stdout(LogLevel::Debug, true, LOG_TAGS(jni, resolve));
      }
    // -da / -ea / -disableassertions / -enableassertions
    // These accept an optional class/package name separated by a colon, e.g.,
    // -da:java.lang.Thread.
    } else if (match_option(option, user_assertion_options, &tail, true)) {
      bool enable = option->optionString[1] == 'e';     // char after '-' is 'e'
      if (*tail == '\0') {
        JavaAssertions::setUserClassDefault(enable);
      } else {
        assert(*tail == ':', "bogus match by match_option()");
        JavaAssertions::addOption(tail + 1, enable);
      }
    // -dsa / -esa / -disablesystemassertions / -enablesystemassertions
    } else if (match_option(option, system_assertion_options, &tail, false)) {
      bool enable = option->optionString[1] == 'e';     // char after '-' is 'e'
      JavaAssertions::setSystemClassDefault(enable);
    // -bootclasspath:
    } else if (match_option(option, "-Xbootclasspath:", &tail)) {
        jio_fprintf(defaultStream::output_stream(),
          "-Xbootclasspath is no longer a supported option.\n");
        return JNI_EINVAL;
    // -bootclasspath/a:
    } else if (match_option(option, "-Xbootclasspath/a:", &tail)) {
      Arguments::append_sysclasspath(tail);
#if INCLUDE_CDS
      MetaspaceShared::disable_optimized_module_handling();
      log_info(cds)("optimized module handling: disabled because bootclasspath was appended");
#endif
    // -bootclasspath/p:
    } else if (match_option(option, "-Xbootclasspath/p:", &tail)) {
        jio_fprintf(defaultStream::output_stream(),
          "-Xbootclasspath/p is no longer a supported option.\n");
        return JNI_EINVAL;
    // -Xrun
    } else if (match_option(option, "-Xrun", &tail)) {
      if (tail != nullptr) {
        const char* pos = strchr(tail, ':');
        size_t len = (pos == nullptr) ? strlen(tail) : pos - tail;
        char* name = NEW_C_HEAP_ARRAY(char, len + 1, mtArguments);
        jio_snprintf(name, len + 1, "%s", tail);

        char *options = nullptr;
        if(pos != nullptr) {
          size_t len2 = strlen(pos+1) + 1; // options start after ':'.  Final zero must be copied.
          options = (char*)memcpy(NEW_C_HEAP_ARRAY(char, len2, mtArguments), pos+1, len2);
        }
#if !INCLUDE_JVMTI
        if (strcmp(name, "jdwp") == 0) {
          jio_fprintf(defaultStream::error_stream(),
            "Debugging agents are not supported in this VM\n");
          return JNI_ERR;
        }
#endif // !INCLUDE_JVMTI
        JvmtiAgentList::add_xrun(name, options, false);
        FREE_C_HEAP_ARRAY(char, name);
        FREE_C_HEAP_ARRAY(char, options);
      }
    } else if (match_option(option, "--add-reads=", &tail)) {
      if (!create_numbered_module_property("jdk.module.addreads", tail, addreads_count++)) {
        return JNI_ENOMEM;
      }
    } else if (match_option(option, "--add-exports=", &tail)) {
      if (!create_numbered_module_property("jdk.module.addexports", tail, addexports_count++)) {
        return JNI_ENOMEM;
      }
    } else if (match_option(option, "--add-opens=", &tail)) {
      if (!create_numbered_module_property("jdk.module.addopens", tail, addopens_count++)) {
        return JNI_ENOMEM;
      }
    } else if (match_option(option, "--add-modules=", &tail)) {
      if (!create_numbered_module_property("jdk.module.addmods", tail, addmods_count++)) {
        return JNI_ENOMEM;
      }
    } else if (match_option(option, "--enable-native-access=", &tail)) {
      if (!create_numbered_module_property("jdk.module.enable.native.access", tail, enable_native_access_count++)) {
        return JNI_ENOMEM;
      }
    } else if (match_option(option, "--limit-modules=", &tail)) {
      if (!create_module_property("jdk.module.limitmods", tail, InternalProperty)) {
        return JNI_ENOMEM;
      }
    } else if (match_option(option, "--module-path=", &tail)) {
      if (!create_module_property("jdk.module.path", tail, ExternalProperty)) {
        return JNI_ENOMEM;
      }
    } else if (match_option(option, "--upgrade-module-path=", &tail)) {
      if (!create_module_property("jdk.module.upgrade.path", tail, ExternalProperty)) {
        return JNI_ENOMEM;
      }
    } else if (match_option(option, "--patch-module=", &tail)) {
      // --patch-module=<module>=<file>(<pathsep><file>)*
      int res = process_patch_mod_option(tail);
      if (res != JNI_OK) {
        return res;
      }
    } else if (match_option(option, "--illegal-access=", &tail)) {
      char version[256];
      JDK_Version::jdk(17).to_string(version, sizeof(version));
      warning("Ignoring option %s; support was removed in %s", option->optionString, version);
    // -agentlib and -agentpath
    } else if (match_option(option, "-agentlib:", &tail) ||
          (is_absolute_path = match_option(option, "-agentpath:", &tail))) {
      if(tail != nullptr) {
        const char* pos = strchr(tail, '=');
        char* name;
        if (pos == nullptr) {
          name = os::strdup_check_oom(tail, mtArguments);
        } else {
          size_t len = pos - tail;
          name = NEW_C_HEAP_ARRAY(char, len + 1, mtArguments);
          memcpy(name, tail, len);
          name[len] = '\0';
        }

        char *options = nullptr;
        if(pos != nullptr) {
          options = os::strdup_check_oom(pos + 1, mtArguments);
        }
#if !INCLUDE_JVMTI
        if (valid_jdwp_agent(name, is_absolute_path)) {
          jio_fprintf(defaultStream::error_stream(),
            "Debugging agents are not supported in this VM\n");
          return JNI_ERR;
        }
#endif // !INCLUDE_JVMTI
        JvmtiAgentList::add(name, options, is_absolute_path);
        os::free(name);
        os::free(options);
      }
    // -javaagent
    } else if (match_option(option, "-javaagent:", &tail)) {
#if !INCLUDE_JVMTI
      jio_fprintf(defaultStream::error_stream(),
        "Instrumentation agents are not supported in this VM\n");
      return JNI_ERR;
#else
      if (tail != nullptr) {
        size_t length = strlen(tail) + 1;
        char *options = NEW_C_HEAP_ARRAY(char, length, mtArguments);
        jio_snprintf(options, length, "%s", tail);
        JvmtiAgentList::add("instrument", options, false);
        FREE_C_HEAP_ARRAY(char, options);

        // java agents need module java.instrument
        if (!create_numbered_module_property("jdk.module.addmods", "java.instrument", addmods_count++)) {
          return JNI_ENOMEM;
        }
      }
#endif // !INCLUDE_JVMTI
    // --enable_preview
    } else if (match_option(option, "--enable-preview")) {
      set_enable_preview();
    // -Xnoclassgc
    } else if (match_option(option, "-Xnoclassgc")) {
      if (FLAG_SET_CMDLINE(ClassUnloading, false) != JVMFlag::SUCCESS) {
        return JNI_EINVAL;
      }
    // -Xbatch
    } else if (match_option(option, "-Xbatch")) {
      if (FLAG_SET_CMDLINE(BackgroundCompilation, false) != JVMFlag::SUCCESS) {
        return JNI_EINVAL;
      }
    // -Xmn for compatibility with other JVM vendors
    } else if (match_option(option, "-Xmn", &tail)) {
      julong long_initial_young_size = 0;
      ArgsRange errcode = parse_memory_size(tail, &long_initial_young_size, 1);
      if (errcode != arg_in_range) {
        jio_fprintf(defaultStream::error_stream(),
                    "Invalid initial young generation size: %s\n", option->optionString);
        describe_range_error(errcode);
        return JNI_EINVAL;
      }
      if (FLAG_SET_CMDLINE(MaxNewSize, (size_t)long_initial_young_size) != JVMFlag::SUCCESS) {
        return JNI_EINVAL;
      }
      if (FLAG_SET_CMDLINE(NewSize, (size_t)long_initial_young_size) != JVMFlag::SUCCESS) {
        return JNI_EINVAL;
      }
    // -Xms
    } else if (match_option(option, "-Xms", &tail)) {
      julong size = 0;
      // an initial heap size of 0 means automatically determine
      ArgsRange errcode = parse_memory_size(tail, &size, 0);
      if (errcode != arg_in_range) {
        jio_fprintf(defaultStream::error_stream(),
                    "Invalid initial heap size: %s\n", option->optionString);
        describe_range_error(errcode);
        return JNI_EINVAL;
      }
      if (FLAG_SET_CMDLINE(MinHeapSize, (size_t)size) != JVMFlag::SUCCESS) {
        return JNI_EINVAL;
      }
      if (FLAG_SET_CMDLINE(InitialHeapSize, (size_t)size) != JVMFlag::SUCCESS) {
        return JNI_EINVAL;
      }
    // -Xmx
    } else if (match_option(option, "-Xmx", &tail) || match_option(option, "-XX:MaxHeapSize=", &tail)) {
      julong long_max_heap_size = 0;
      ArgsRange errcode = parse_memory_size(tail, &long_max_heap_size, 1);
      if (errcode != arg_in_range) {
        jio_fprintf(defaultStream::error_stream(),
                    "Invalid maximum heap size: %s\n", option->optionString);
        describe_range_error(errcode);
        return JNI_EINVAL;
      }
      if (FLAG_SET_CMDLINE(MaxHeapSize, (size_t)long_max_heap_size) != JVMFlag::SUCCESS) {
        return JNI_EINVAL;
      }
    // Xmaxf
    } else if (match_option(option, "-Xmaxf", &tail)) {
      char* err;
      int maxf = (int)(strtod(tail, &err) * 100);
      if (*err != '\0' || *tail == '\0') {
        jio_fprintf(defaultStream::error_stream(),
                    "Bad max heap free percentage size: %s\n",
                    option->optionString);
        return JNI_EINVAL;
      } else {
        if (FLAG_SET_CMDLINE(MaxHeapFreeRatio, maxf) != JVMFlag::SUCCESS) {
            return JNI_EINVAL;
        }
      }
    // Xminf
    } else if (match_option(option, "-Xminf", &tail)) {
      char* err;
      int minf = (int)(strtod(tail, &err) * 100);
      if (*err != '\0' || *tail == '\0') {
        jio_fprintf(defaultStream::error_stream(),
                    "Bad min heap free percentage size: %s\n",
                    option->optionString);
        return JNI_EINVAL;
      } else {
        if (FLAG_SET_CMDLINE(MinHeapFreeRatio, minf) != JVMFlag::SUCCESS) {
          return JNI_EINVAL;
        }
      }
    // -Xss
    } else if (match_option(option, "-Xss", &tail)) {
      intx value = 0;
      jint err = parse_xss(option, tail, &value);
      if (err != JNI_OK) {
        return err;
      }
      if (FLAG_SET_CMDLINE(ThreadStackSize, value) != JVMFlag::SUCCESS) {
        return JNI_EINVAL;
      }
    } else if (match_option(option, "-Xmaxjitcodesize", &tail) ||
               match_option(option, "-XX:ReservedCodeCacheSize=", &tail)) {
      julong long_ReservedCodeCacheSize = 0;

      ArgsRange errcode = parse_memory_size(tail, &long_ReservedCodeCacheSize, 1);
      if (errcode != arg_in_range) {
        jio_fprintf(defaultStream::error_stream(),
                    "Invalid maximum code cache size: %s.\n", option->optionString);
        return JNI_EINVAL;
      }
      if (FLAG_SET_CMDLINE(ReservedCodeCacheSize, (uintx)long_ReservedCodeCacheSize) != JVMFlag::SUCCESS) {
        return JNI_EINVAL;
      }
    // -green
    } else if (match_option(option, "-green")) {
      jio_fprintf(defaultStream::error_stream(),
                  "Green threads support not available\n");
          return JNI_EINVAL;
    // -native
    } else if (match_option(option, "-native")) {
          // HotSpot always uses native threads, ignore silently for compatibility
    // -Xrs
    } else if (match_option(option, "-Xrs")) {
          // Classic/EVM option, new functionality
      if (FLAG_SET_CMDLINE(ReduceSignalUsage, true) != JVMFlag::SUCCESS) {
        return JNI_EINVAL;
      }
      // -Xprof
    } else if (match_option(option, "-Xprof")) {
      char version[256];
      // Obsolete in JDK 10
      JDK_Version::jdk(10).to_string(version, sizeof(version));
      warning("Ignoring option %s; support was removed in %s", option->optionString, version);
    // -Xinternalversion
    } else if (match_option(option, "-Xinternalversion")) {
      jio_fprintf(defaultStream::output_stream(), "%s\n",
                  VM_Version::internal_vm_info_string());
      vm_exit(0);
#ifndef PRODUCT
    // -Xprintflags
    } else if (match_option(option, "-Xprintflags")) {
      JVMFlag::printFlags(tty, false);
      vm_exit(0);
#endif
    // -D
    } else if (match_option(option, "-D", &tail)) {
      const char* value;
      if (match_option(option, "-Djava.endorsed.dirs=", &value) &&
            *value!= '\0' && strcmp(value, "\"\"") != 0) {
        // abort if -Djava.endorsed.dirs is set
        jio_fprintf(defaultStream::output_stream(),
          "-Djava.endorsed.dirs=%s is not supported. Endorsed standards and standalone APIs\n"
          "in modular form will be supported via the concept of upgradeable modules.\n", value);
        return JNI_EINVAL;
      }
      if (match_option(option, "-Djava.ext.dirs=", &value) &&
            *value != '\0' && strcmp(value, "\"\"") != 0) {
        // abort if -Djava.ext.dirs is set
        jio_fprintf(defaultStream::output_stream(),
          "-Djava.ext.dirs=%s is not supported.  Use -classpath instead.\n", value);
        return JNI_EINVAL;
      }
      // Check for module related properties.  They must be set using the modules
      // options. For example: use "--add-modules=java.sql", not
      // "-Djdk.module.addmods=java.sql"
      if (is_internal_module_property(option->optionString + 2)) {
        needs_module_property_warning = true;
        continue;
      }
      if (!add_property(tail)) {
        return JNI_ENOMEM;
      }
      // Out of the box management support
      if (match_option(option, "-Dcom.sun.management", &tail)) {
#if INCLUDE_MANAGEMENT
        if (FLAG_SET_CMDLINE(ManagementServer, true) != JVMFlag::SUCCESS) {
          return JNI_EINVAL;
        }
        // management agent in module jdk.management.agent
        if (!create_numbered_module_property("jdk.module.addmods", "jdk.management.agent", addmods_count++)) {
          return JNI_ENOMEM;
        }
#else
        jio_fprintf(defaultStream::output_stream(),
          "-Dcom.sun.management is not supported in this VM.\n");
        return JNI_ERR;
#endif
      }
    // -Xint
    } else if (match_option(option, "-Xint")) {
          set_mode_flags(_int);
    // -Xmixed
    } else if (match_option(option, "-Xmixed")) {
          set_mode_flags(_mixed);
    // -Xcomp
    } else if (match_option(option, "-Xcomp")) {
      // for testing the compiler; turn off all flags that inhibit compilation
          set_mode_flags(_comp);
    // -Xshare:dump
    } else if (match_option(option, "-Xshare:dump")) {
      DumpSharedSpaces = true;
    // -Xshare:on
    } else if (match_option(option, "-Xshare:on")) {
      UseSharedSpaces = true;
      RequireSharedSpaces = true;
    // -Xshare:auto || -XX:ArchiveClassesAtExit=<archive file>
    } else if (match_option(option, "-Xshare:auto")) {
      UseSharedSpaces = true;
      RequireSharedSpaces = false;
      xshare_auto_cmd_line = true;
    // -Xshare:off
    } else if (match_option(option, "-Xshare:off")) {
      UseSharedSpaces = false;
      RequireSharedSpaces = false;
    // -Xverify
    } else if (match_option(option, "-Xverify", &tail)) {
      if (strcmp(tail, ":all") == 0 || strcmp(tail, "") == 0) {
        if (FLAG_SET_CMDLINE(BytecodeVerificationLocal, true) != JVMFlag::SUCCESS) {
          return JNI_EINVAL;
        }
        if (FLAG_SET_CMDLINE(BytecodeVerificationRemote, true) != JVMFlag::SUCCESS) {
          return JNI_EINVAL;
        }
      } else if (strcmp(tail, ":remote") == 0) {
        if (FLAG_SET_CMDLINE(BytecodeVerificationLocal, false) != JVMFlag::SUCCESS) {
          return JNI_EINVAL;
        }
        if (FLAG_SET_CMDLINE(BytecodeVerificationRemote, true) != JVMFlag::SUCCESS) {
          return JNI_EINVAL;
        }
      } else if (strcmp(tail, ":none") == 0) {
        if (FLAG_SET_CMDLINE(BytecodeVerificationLocal, false) != JVMFlag::SUCCESS) {
          return JNI_EINVAL;
        }
        if (FLAG_SET_CMDLINE(BytecodeVerificationRemote, false) != JVMFlag::SUCCESS) {
          return JNI_EINVAL;
        }
        warning("Options -Xverify:none and -noverify were deprecated in JDK 13 and will likely be removed in a future release.");
      } else if (is_bad_option(option, args->ignoreUnrecognized, "verification")) {
        return JNI_EINVAL;
      }
    // -Xdebug
    } else if (match_option(option, "-Xdebug")) {
      warning("Option -Xdebug was deprecated in JDK 22 and will likely be removed in a future release.");
    // -Xnoagent
    } else if (match_option(option, "-Xnoagent")) {
      warning("Option -Xnoagent was deprecated in JDK 22 and will likely be removed in a future release.");
    } else if (match_option(option, "-Xloggc:", &tail)) {
      // Deprecated flag to redirect GC output to a file. -Xloggc:<filename>
      log_warning(gc)("-Xloggc is deprecated. Will use -Xlog:gc:%s instead.", tail);
      _legacyGCLogging.lastFlag = 2;
      _legacyGCLogging.file = os::strdup_check_oom(tail);
    } else if (match_option(option, "-Xlog", &tail)) {
      bool ret = false;
      if (strcmp(tail, ":help") == 0) {
        fileStream stream(defaultStream::output_stream());
        LogConfiguration::print_command_line_help(&stream);
        vm_exit(0);
      } else if (strcmp(tail, ":disable") == 0) {
        LogConfiguration::disable_logging();
        ret = true;
      } else if (strcmp(tail, ":async") == 0) {
        LogConfiguration::set_async_mode(true);
        ret = true;
      } else if (*tail == '\0') {
        ret = LogConfiguration::parse_command_line_arguments();
        assert(ret, "-Xlog without arguments should never fail to parse");
      } else if (*tail == ':') {
        ret = LogConfiguration::parse_command_line_arguments(tail + 1);
      }
      if (ret == false) {
        jio_fprintf(defaultStream::error_stream(),
                    "Invalid -Xlog option '-Xlog%s', see error log for details.\n",
                    tail);
        return JNI_EINVAL;
      }
    // JNI hooks
    } else if (match_option(option, "-Xcheck", &tail)) {
      if (!strcmp(tail, ":jni")) {
#if !INCLUDE_JNI_CHECK
        warning("JNI CHECKING is not supported in this VM");
#else
        CheckJNICalls = true;
#endif // INCLUDE_JNI_CHECK
      } else if (is_bad_option(option, args->ignoreUnrecognized,
                                     "check")) {
        return JNI_EINVAL;
      }
    } else if (match_option(option, "vfprintf")) {
      _vfprintf_hook = CAST_TO_FN_PTR(vfprintf_hook_t, option->extraInfo);
    } else if (match_option(option, "exit")) {
      _exit_hook = CAST_TO_FN_PTR(exit_hook_t, option->extraInfo);
    } else if (match_option(option, "abort")) {
      _abort_hook = CAST_TO_FN_PTR(abort_hook_t, option->extraInfo);
    // Need to keep consistency of MaxTenuringThreshold and AlwaysTenure/NeverTenure;
    // and the last option wins.
    } else if (match_option(option, "-XX:+NeverTenure")) {
      if (FLAG_SET_CMDLINE(NeverTenure, true) != JVMFlag::SUCCESS) {
        return JNI_EINVAL;
      }
      if (FLAG_SET_CMDLINE(AlwaysTenure, false) != JVMFlag::SUCCESS) {
        return JNI_EINVAL;
      }
      if (FLAG_SET_CMDLINE(MaxTenuringThreshold, markWord::max_age + 1) != JVMFlag::SUCCESS) {
        return JNI_EINVAL;
      }
    } else if (match_option(option, "-XX:+AlwaysTenure")) {
      if (FLAG_SET_CMDLINE(NeverTenure, false) != JVMFlag::SUCCESS) {
        return JNI_EINVAL;
      }
      if (FLAG_SET_CMDLINE(AlwaysTenure, true) != JVMFlag::SUCCESS) {
        return JNI_EINVAL;
      }
      if (FLAG_SET_CMDLINE(MaxTenuringThreshold, 0) != JVMFlag::SUCCESS) {
        return JNI_EINVAL;
      }
    } else if (match_option(option, "-XX:MaxTenuringThreshold=", &tail)) {
      uint max_tenuring_thresh = 0;
      if (!parse_uint(tail, &max_tenuring_thresh, 0)) {
        jio_fprintf(defaultStream::error_stream(),
                    "Improperly specified VM option \'MaxTenuringThreshold=%s\'\n", tail);
        return JNI_EINVAL;
      }

      if (FLAG_SET_CMDLINE(MaxTenuringThreshold, max_tenuring_thresh) != JVMFlag::SUCCESS) {
        return JNI_EINVAL;
      }

      if (MaxTenuringThreshold == 0) {
        if (FLAG_SET_CMDLINE(NeverTenure, false) != JVMFlag::SUCCESS) {
          return JNI_EINVAL;
        }
        if (FLAG_SET_CMDLINE(AlwaysTenure, true) != JVMFlag::SUCCESS) {
          return JNI_EINVAL;
        }
      } else {
        if (FLAG_SET_CMDLINE(NeverTenure, false) != JVMFlag::SUCCESS) {
          return JNI_EINVAL;
        }
        if (FLAG_SET_CMDLINE(AlwaysTenure, false) != JVMFlag::SUCCESS) {
          return JNI_EINVAL;
        }
      }
    } else if (match_option(option, "-XX:+DisplayVMOutputToStderr")) {
      if (FLAG_SET_CMDLINE(DisplayVMOutputToStdout, false) != JVMFlag::SUCCESS) {
        return JNI_EINVAL;
      }
      if (FLAG_SET_CMDLINE(DisplayVMOutputToStderr, true) != JVMFlag::SUCCESS) {
        return JNI_EINVAL;
      }
    } else if (match_option(option, "-XX:+DisplayVMOutputToStdout")) {
      if (FLAG_SET_CMDLINE(DisplayVMOutputToStderr, false) != JVMFlag::SUCCESS) {
        return JNI_EINVAL;
      }
      if (FLAG_SET_CMDLINE(DisplayVMOutputToStdout, true) != JVMFlag::SUCCESS) {
        return JNI_EINVAL;
      }
    } else if (match_option(option, "-XX:+ErrorFileToStderr")) {
      if (FLAG_SET_CMDLINE(ErrorFileToStdout, false) != JVMFlag::SUCCESS) {
        return JNI_EINVAL;
      }
      if (FLAG_SET_CMDLINE(ErrorFileToStderr, true) != JVMFlag::SUCCESS) {
        return JNI_EINVAL;
      }
    } else if (match_option(option, "-XX:+ErrorFileToStdout")) {
      if (FLAG_SET_CMDLINE(ErrorFileToStderr, false) != JVMFlag::SUCCESS) {
        return JNI_EINVAL;
      }
      if (FLAG_SET_CMDLINE(ErrorFileToStdout, true) != JVMFlag::SUCCESS) {
        return JNI_EINVAL;
      }
    } else if (match_option(option, "--finalization=", &tail)) {
      if (strcmp(tail, "enabled") == 0) {
        InstanceKlass::set_finalization_enabled(true);
      } else if (strcmp(tail, "disabled") == 0) {
        InstanceKlass::set_finalization_enabled(false);
      } else {
        jio_fprintf(defaultStream::error_stream(),
                    "Invalid finalization value '%s', must be 'disabled' or 'enabled'.\n",
                    tail);
        return JNI_EINVAL;
      }
#if !defined(DTRACE_ENABLED)
    } else if (match_option(option, "-XX:+DTraceMethodProbes")) {
      jio_fprintf(defaultStream::error_stream(),
                  "DTraceMethodProbes flag is not applicable for this configuration\n");
      return JNI_EINVAL;
    } else if (match_option(option, "-XX:+DTraceAllocProbes")) {
      jio_fprintf(defaultStream::error_stream(),
                  "DTraceAllocProbes flag is not applicable for this configuration\n");
      return JNI_EINVAL;
    } else if (match_option(option, "-XX:+DTraceMonitorProbes")) {
      jio_fprintf(defaultStream::error_stream(),
                  "DTraceMonitorProbes flag is not applicable for this configuration\n");
      return JNI_EINVAL;
#endif // !defined(DTRACE_ENABLED)
#ifdef ASSERT
    } else if (match_option(option, "-XX:+FullGCALot")) {
      if (FLAG_SET_CMDLINE(FullGCALot, true) != JVMFlag::SUCCESS) {
        return JNI_EINVAL;
      }
      // disable scavenge before parallel mark-compact
      if (FLAG_SET_CMDLINE(ScavengeBeforeFullGC, false) != JVMFlag::SUCCESS) {
        return JNI_EINVAL;
      }
#endif
#if !INCLUDE_MANAGEMENT
    } else if (match_option(option, "-XX:+ManagementServer")) {
        jio_fprintf(defaultStream::error_stream(),
          "ManagementServer is not supported in this VM.\n");
        return JNI_ERR;
#endif // INCLUDE_MANAGEMENT
#if INCLUDE_JVMCI
    } else if (match_option(option, "-XX:-EnableJVMCIProduct") || match_option(option, "-XX:-UseGraalJIT")) {
      if (EnableJVMCIProduct) {
        jio_fprintf(defaultStream::error_stream(),
                  "-XX:-EnableJVMCIProduct or -XX:-UseGraalJIT cannot come after -XX:+EnableJVMCIProduct or -XX:+UseGraalJIT\n");
        return JNI_EINVAL;
      }
    } else if (match_option(option, "-XX:+EnableJVMCIProduct") || match_option(option, "-XX:+UseGraalJIT")) {
      bool use_graal_jit = match_option(option, "-XX:+UseGraalJIT");
      if (use_graal_jit) {
        const char* jvmci_compiler = get_property("jvmci.Compiler");
        if (jvmci_compiler != nullptr) {
          if (strncmp(jvmci_compiler, "graal", strlen("graal")) != 0) {
            jio_fprintf(defaultStream::error_stream(),
              "Value of jvmci.Compiler incompatible with +UseGraalJIT: %s\n", jvmci_compiler);
            return JNI_ERR;
          }
        } else if (!add_property("jvmci.Compiler=graal")) {
            return JNI_ENOMEM;
        }
      }

      // Just continue, since "-XX:+EnableJVMCIProduct" or "-XX:+UseGraalJIT" has been specified before
      if (EnableJVMCIProduct) {
        continue;
      }
      JVMFlag *jvmciFlag = JVMFlag::find_flag("EnableJVMCIProduct");
      // Allow this flag if it has been unlocked.
      if (jvmciFlag != nullptr && jvmciFlag->is_unlocked()) {
        if (!JVMCIGlobals::enable_jvmci_product_mode(origin, use_graal_jit)) {
          jio_fprintf(defaultStream::error_stream(),
            "Unable to enable JVMCI in product mode\n");
          return JNI_ERR;
        }
      }
      // The flag was locked so process normally to report that error
      else if (!process_argument(use_graal_jit ? "UseGraalJIT" : "EnableJVMCIProduct", args->ignoreUnrecognized, origin)) {
        return JNI_EINVAL;
      }
#endif // INCLUDE_JVMCI
#if INCLUDE_JFR
    } else if (match_jfr_option(&option)) {
      return JNI_EINVAL;
#endif
    } else if (match_option(option, "-XX:", &tail)) { // -XX:xxxx
      // Skip -XX:Flags= and -XX:VMOptionsFile= since those cases have
      // already been handled
      if ((strncmp(tail, "Flags=", strlen("Flags=")) != 0) &&
          (strncmp(tail, "VMOptionsFile=", strlen("VMOptionsFile=")) != 0)) {
        if (!process_argument(tail, args->ignoreUnrecognized, origin)) {
          return JNI_EINVAL;
        }
      }
    // Unknown option
    } else if (is_bad_option(option, args->ignoreUnrecognized)) {
      return JNI_ERR;
    }
  }

  if (!EnableValhalla && EnablePrimitiveClasses) {
    jio_fprintf(defaultStream::error_stream(),
                "Cannot specify -XX:+EnablePrimitiveClasses without -XX:+EnableValhalla");
    return JNI_EINVAL;
  }

  // PrintSharedArchiveAndExit will turn on
  //   -Xshare:on
  //   -Xlog:class+path=info
  if (PrintSharedArchiveAndExit) {
    UseSharedSpaces = true;
    RequireSharedSpaces = true;
    LogConfiguration::configure_stdout(LogLevel::Info, true, LOG_TAGS(class, path));
  }

  fix_appclasspath();

  return JNI_OK;
}

bool match_module(void *module_name, ModulePatchPath *patch) {
  return (strcmp((char *)module_name, patch->module_name()) == 0);
}

bool Arguments::patch_mod_javabase() {
    return _patch_mod_prefix != nullptr && _patch_mod_prefix->find((void*)JAVA_BASE_NAME, match_module) >= 0;
}

void Arguments::add_patch_mod_prefix(const char* module_name, const char* path, bool allow_append) {
  // Create GrowableArray lazily, only if --patch-module has been specified
  if (_patch_mod_prefix == nullptr) {
    _patch_mod_prefix = new (mtArguments) GrowableArray<ModulePatchPath*>(10, mtArguments);
  }

  // Scan patches for matching module
  int i = _patch_mod_prefix->find((void*)module_name, match_module);
  if (i == -1) {
    _patch_mod_prefix->push(new ModulePatchPath(module_name, path));
  } else {
    if (allow_append) {
      // append path to existing module entry
      _patch_mod_prefix->at(i)->append_path(path);
    } else {
      if (strcmp(module_name, JAVA_BASE_NAME) == 0) {
        vm_exit_during_initialization("Cannot specify " JAVA_BASE_NAME " more than once to --patch-module");
      } else {
        vm_exit_during_initialization("Cannot specify a module more than once to --patch-module", module_name);
      }
    }
  }
}

// Remove all empty paths from the app classpath (if IgnoreEmptyClassPaths is enabled)
//
// This is necessary because some apps like to specify classpath like -cp foo.jar:${XYZ}:bar.jar
// in their start-up scripts. If XYZ is empty, the classpath will look like "-cp foo.jar::bar.jar".
// Java treats such empty paths as if the user specified "-cp foo.jar:.:bar.jar". I.e., an empty
// path is treated as the current directory.
//
// This causes problems with CDS, which requires that all directories specified in the classpath
// must be empty. In most cases, applications do NOT want to load classes from the current
// directory anyway. Adding -XX:+IgnoreEmptyClassPaths will make these applications' start-up
// scripts compatible with CDS.
void Arguments::fix_appclasspath() {
  if (IgnoreEmptyClassPaths) {
    const char separator = *os::path_separator();
    const char* src = _java_class_path->value();

    // skip over all the leading empty paths
    while (*src == separator) {
      src ++;
    }

    char* copy = os::strdup_check_oom(src, mtArguments);

    // trim all trailing empty paths
    for (char* tail = copy + strlen(copy) - 1; tail >= copy && *tail == separator; tail--) {
      *tail = '\0';
    }

    char from[3] = {separator, separator, '\0'};
    char to  [2] = {separator, '\0'};
    while (StringUtils::replace_no_expand(copy, from, to) > 0) {
      // Keep replacing "::" -> ":" until we have no more "::" (non-windows)
      // Keep replacing ";;" -> ";" until we have no more ";;" (windows)
    }

    _java_class_path->set_writeable_value(copy);
    FreeHeap(copy); // a copy was made by set_value, so don't need this anymore
  }
}

jint Arguments::finalize_vm_init_args() {
  // check if the default lib/endorsed directory exists; if so, error
  char path[JVM_MAXPATHLEN];
  const char* fileSep = os::file_separator();
  jio_snprintf(path, JVM_MAXPATHLEN, "%s%slib%sendorsed", Arguments::get_java_home(), fileSep, fileSep);

  DIR* dir = os::opendir(path);
  if (dir != nullptr) {
    jio_fprintf(defaultStream::output_stream(),
      "<JAVA_HOME>/lib/endorsed is not supported. Endorsed standards and standalone APIs\n"
      "in modular form will be supported via the concept of upgradeable modules.\n");
    os::closedir(dir);
    return JNI_ERR;
  }

  jio_snprintf(path, JVM_MAXPATHLEN, "%s%slib%sext", Arguments::get_java_home(), fileSep, fileSep);
  dir = os::opendir(path);
  if (dir != nullptr) {
    jio_fprintf(defaultStream::output_stream(),
      "<JAVA_HOME>/lib/ext exists, extensions mechanism no longer supported; "
      "Use -classpath instead.\n.");
    os::closedir(dir);
    return JNI_ERR;
  }

  // This must be done after all arguments have been processed
  // and the container support has been initialized since AggressiveHeap
  // relies on the amount of total memory available.
  if (AggressiveHeap) {
    jint result = set_aggressive_heap_flags();
    if (result != JNI_OK) {
      return result;
    }
  }

  // CompileThresholdScaling == 0.0 is same as -Xint: Disable compilation (enable interpreter-only mode),
  // but like -Xint, leave compilation thresholds unaffected.
  // With tiered compilation disabled, setting CompileThreshold to 0 disables compilation as well.
  if ((CompileThresholdScaling == 0.0) || (!TieredCompilation && CompileThreshold == 0)) {
    set_mode_flags(_int);
  }

#ifdef ZERO
  // Zero always runs in interpreted mode
  set_mode_flags(_int);
#endif

  // eventually fix up InitialTenuringThreshold if only MaxTenuringThreshold is set
  if (FLAG_IS_DEFAULT(InitialTenuringThreshold) && (InitialTenuringThreshold > MaxTenuringThreshold)) {
    FLAG_SET_ERGO(InitialTenuringThreshold, MaxTenuringThreshold);
  }

#if !COMPILER2_OR_JVMCI
  // Don't degrade server performance for footprint
  if (FLAG_IS_DEFAULT(UseLargePages) &&
      MaxHeapSize < LargePageHeapSizeThreshold) {
    // No need for large granularity pages w/small heaps.
    // Note that large pages are enabled/disabled for both the
    // Java heap and the code cache.
    FLAG_SET_DEFAULT(UseLargePages, false);
  }

  UNSUPPORTED_OPTION(ProfileInterpreter);
#endif

  // Parse the CompilationMode flag
  if (!CompilationModeFlag::initialize()) {
    return JNI_ERR;
  }

  if (!check_vm_args_consistency()) {
    return JNI_ERR;
  }

  // finalize --module-patch and related --enable-preview
  if (finalize_patch_module() != JNI_OK) {
    return JNI_ERR;
  }

#if INCLUDE_CDS
  if (DumpSharedSpaces) {
    // Compiler threads may concurrently update the class metadata (such as method entries), so it's
    // unsafe with -Xshare:dump (which modifies the class metadata in place). Let's disable
    // compiler just to be safe.
    //
    // Note: this is not a concern for dynamically dumping shared spaces, which makes a copy of the
    // class metadata instead of modifying them in place. The copy is inaccessible to the compiler.
    // TODO: revisit the following for the static archive case.
    set_mode_flags(_int);

    // String deduplication may cause CDS to iterate the strings in different order from one
    // run to another which resulting in non-determinstic CDS archives.
    // Disable UseStringDeduplication while dumping CDS archive.
    UseStringDeduplication = false;
  }

  // RecordDynamicDumpInfo is not compatible with ArchiveClassesAtExit
  if (ArchiveClassesAtExit != nullptr && RecordDynamicDumpInfo) {
    jio_fprintf(defaultStream::output_stream(),
                "-XX:+RecordDynamicDumpInfo cannot be used with -XX:ArchiveClassesAtExit.\n");
    return JNI_ERR;
  }

  if (ArchiveClassesAtExit == nullptr && !RecordDynamicDumpInfo) {
    DynamicDumpSharedSpaces = false;
  } else {
    DynamicDumpSharedSpaces = true;
  }

  if (AutoCreateSharedArchive) {
    if (SharedArchiveFile == nullptr) {
      log_warning(cds)("-XX:+AutoCreateSharedArchive requires -XX:SharedArchiveFile");
      return JNI_ERR;
    }
    if (ArchiveClassesAtExit != nullptr) {
      log_warning(cds)("-XX:+AutoCreateSharedArchive does not work with ArchiveClassesAtExit");
      return JNI_ERR;
    }
  }

  if (UseSharedSpaces && patch_mod_javabase()) {
    no_shared_spaces("CDS is disabled when " JAVA_BASE_NAME " module is patched.");
  }
  if (UseSharedSpaces && !DumpSharedSpaces && check_unsupported_cds_runtime_properties()) {
    UseSharedSpaces = false;
  }

  if (DumpSharedSpaces || DynamicDumpSharedSpaces) {
    // Always verify non-system classes during CDS dump
    if (!BytecodeVerificationRemote) {
      BytecodeVerificationRemote = true;
      log_info(cds)("All non-system classes will be verified (-Xverify:remote) during CDS dump time.");
    }
  }
#endif

#ifndef CAN_SHOW_REGISTERS_ON_ASSERT
  UNSUPPORTED_OPTION(ShowRegistersOnAssert);
#endif // CAN_SHOW_REGISTERS_ON_ASSERT

  return JNI_OK;
}

// Helper class for controlling the lifetime of JavaVMInitArgs
// objects.  The contents of the JavaVMInitArgs are guaranteed to be
// deleted on the destruction of the ScopedVMInitArgs object.
class ScopedVMInitArgs : public StackObj {
 private:
  JavaVMInitArgs _args;
  char*          _container_name;
  bool           _is_set;
  char*          _vm_options_file_arg;

 public:
  ScopedVMInitArgs(const char *container_name) {
    _args.version = JNI_VERSION_1_2;
    _args.nOptions = 0;
    _args.options = nullptr;
    _args.ignoreUnrecognized = false;
    _container_name = (char *)container_name;
    _is_set = false;
    _vm_options_file_arg = nullptr;
  }

  // Populates the JavaVMInitArgs object represented by this
  // ScopedVMInitArgs object with the arguments in options.  The
  // allocated memory is deleted by the destructor.  If this method
  // returns anything other than JNI_OK, then this object is in a
  // partially constructed state, and should be abandoned.
  jint set_args(const GrowableArrayView<JavaVMOption>* options) {
    _is_set = true;
    JavaVMOption* options_arr = NEW_C_HEAP_ARRAY_RETURN_NULL(
        JavaVMOption, options->length(), mtArguments);
    if (options_arr == nullptr) {
      return JNI_ENOMEM;
    }
    _args.options = options_arr;

    for (int i = 0; i < options->length(); i++) {
      options_arr[i] = options->at(i);
      options_arr[i].optionString = os::strdup(options_arr[i].optionString);
      if (options_arr[i].optionString == nullptr) {
        // Rely on the destructor to do cleanup.
        _args.nOptions = i;
        return JNI_ENOMEM;
      }
    }

    _args.nOptions = options->length();
    _args.ignoreUnrecognized = IgnoreUnrecognizedVMOptions;
    return JNI_OK;
  }

  JavaVMInitArgs* get()             { return &_args; }
  char* container_name()            { return _container_name; }
  bool  is_set()                    { return _is_set; }
  bool  found_vm_options_file_arg() { return _vm_options_file_arg != nullptr; }
  char* vm_options_file_arg()       { return _vm_options_file_arg; }

  void set_vm_options_file_arg(const char *vm_options_file_arg) {
    if (_vm_options_file_arg != nullptr) {
      os::free(_vm_options_file_arg);
    }
    _vm_options_file_arg = os::strdup_check_oom(vm_options_file_arg);
  }

  ~ScopedVMInitArgs() {
    if (_vm_options_file_arg != nullptr) {
      os::free(_vm_options_file_arg);
    }
    if (_args.options == nullptr) return;
    for (int i = 0; i < _args.nOptions; i++) {
      os::free(_args.options[i].optionString);
    }
    FREE_C_HEAP_ARRAY(JavaVMOption, _args.options);
  }

  // Insert options into this option list, to replace option at
  // vm_options_file_pos (-XX:VMOptionsFile)
  jint insert(const JavaVMInitArgs* args,
              const JavaVMInitArgs* args_to_insert,
              const int vm_options_file_pos) {
    assert(_args.options == nullptr, "shouldn't be set yet");
    assert(args_to_insert->nOptions != 0, "there should be args to insert");
    assert(vm_options_file_pos != -1, "vm_options_file_pos should be set");

    int length = args->nOptions + args_to_insert->nOptions - 1;
    // Construct new option array
    GrowableArrayCHeap<JavaVMOption, mtArguments> options(length);
    for (int i = 0; i < args->nOptions; i++) {
      if (i == vm_options_file_pos) {
        // insert the new options starting at the same place as the
        // -XX:VMOptionsFile option
        for (int j = 0; j < args_to_insert->nOptions; j++) {
          options.push(args_to_insert->options[j]);
        }
      } else {
        options.push(args->options[i]);
      }
    }
    // make into options array
    return set_args(&options);
  }
};

jint Arguments::parse_java_options_environment_variable(ScopedVMInitArgs* args) {
  return parse_options_environment_variable("_JAVA_OPTIONS", args);
}

jint Arguments::parse_java_tool_options_environment_variable(ScopedVMInitArgs* args) {
  return parse_options_environment_variable("JAVA_TOOL_OPTIONS", args);
}

jint Arguments::parse_options_environment_variable(const char* name,
                                                   ScopedVMInitArgs* vm_args) {
  char *buffer = ::getenv(name);

  // Don't check this environment variable if user has special privileges
  // (e.g. unix su command).
  if (buffer == nullptr || os::have_special_privileges()) {
    return JNI_OK;
  }

  if ((buffer = os::strdup(buffer)) == nullptr) {
    return JNI_ENOMEM;
  }

  jio_fprintf(defaultStream::error_stream(),
              "Picked up %s: %s\n", name, buffer);

  int retcode = parse_options_buffer(name, buffer, strlen(buffer), vm_args);

  os::free(buffer);
  return retcode;
}

jint Arguments::parse_vm_options_file(const char* file_name, ScopedVMInitArgs* vm_args) {
  // read file into buffer
  int fd = ::open(file_name, O_RDONLY);
  if (fd < 0) {
    jio_fprintf(defaultStream::error_stream(),
                "Could not open options file '%s'\n",
                file_name);
    return JNI_ERR;
  }

  struct stat stbuf;
  int retcode = os::stat(file_name, &stbuf);
  if (retcode != 0) {
    jio_fprintf(defaultStream::error_stream(),
                "Could not stat options file '%s'\n",
                file_name);
    ::close(fd);
    return JNI_ERR;
  }

  if (stbuf.st_size == 0) {
    // tell caller there is no option data and that is ok
    ::close(fd);
    return JNI_OK;
  }

  // '+ 1' for null termination even with max bytes
  size_t bytes_alloc = stbuf.st_size + 1;

  char *buf = NEW_C_HEAP_ARRAY_RETURN_NULL(char, bytes_alloc, mtArguments);
  if (nullptr == buf) {
    jio_fprintf(defaultStream::error_stream(),
                "Could not allocate read buffer for options file parse\n");
    ::close(fd);
    return JNI_ENOMEM;
  }

  memset(buf, 0, bytes_alloc);

  // Fill buffer
  ssize_t bytes_read = ::read(fd, (void *)buf, (unsigned)bytes_alloc);
  ::close(fd);
  if (bytes_read < 0) {
    FREE_C_HEAP_ARRAY(char, buf);
    jio_fprintf(defaultStream::error_stream(),
                "Could not read options file '%s'\n", file_name);
    return JNI_ERR;
  }

  if (bytes_read == 0) {
    // tell caller there is no option data and that is ok
    FREE_C_HEAP_ARRAY(char, buf);
    return JNI_OK;
  }

  retcode = parse_options_buffer(file_name, buf, bytes_read, vm_args);

  FREE_C_HEAP_ARRAY(char, buf);
  return retcode;
}

jint Arguments::parse_options_buffer(const char* name, char* buffer, const size_t buf_len, ScopedVMInitArgs* vm_args) {
  // Construct option array
  GrowableArrayCHeap<JavaVMOption, mtArguments> options(2);

  // some pointers to help with parsing
  char *buffer_end = buffer + buf_len;
  char *opt_hd = buffer;
  char *wrt = buffer;
  char *rd = buffer;

  // parse all options
  while (rd < buffer_end) {
    // skip leading white space from the input string
    while (rd < buffer_end && isspace(*rd)) {
      rd++;
    }

    if (rd >= buffer_end) {
      break;
    }

    // Remember this is where we found the head of the token.
    opt_hd = wrt;

    // Tokens are strings of non white space characters separated
    // by one or more white spaces.
    while (rd < buffer_end && !isspace(*rd)) {
      if (*rd == '\'' || *rd == '"') {      // handle a quoted string
        int quote = *rd;                    // matching quote to look for
        rd++;                               // don't copy open quote
        while (rd < buffer_end && *rd != quote) {
                                            // include everything (even spaces)
                                            // up until the close quote
          *wrt++ = *rd++;                   // copy to option string
        }

        if (rd < buffer_end) {
          rd++;                             // don't copy close quote
        } else {
                                            // did not see closing quote
          jio_fprintf(defaultStream::error_stream(),
                      "Unmatched quote in %s\n", name);
          return JNI_ERR;
        }
      } else {
        *wrt++ = *rd++;                     // copy to option string
      }
    }

    // steal a white space character and set it to null
    *wrt++ = '\0';
    // We now have a complete token

    JavaVMOption option;
    option.optionString = opt_hd;
    option.extraInfo = nullptr;

    options.append(option);                // Fill in option

    rd++;  // Advance to next character
  }

  // Fill out JavaVMInitArgs structure.
  return vm_args->set_args(&options);
}

void Arguments::set_shared_spaces_flags_and_archive_paths() {
  if (DumpSharedSpaces) {
    if (RequireSharedSpaces) {
      warning("Cannot dump shared archive while using shared archive");
    }
    UseSharedSpaces = false;
  }
#if INCLUDE_CDS
  // Initialize shared archive paths which could include both base and dynamic archive paths
  // This must be after set_ergonomics_flags() called so flag UseCompressedOops is set properly.
  //
  // UseSharedSpaces may be disabled if -XX:SharedArchiveFile is invalid.
  if (DumpSharedSpaces || UseSharedSpaces) {
    init_shared_archive_paths();
  }
#endif  // INCLUDE_CDS
}

#if INCLUDE_CDS
// Sharing support
// Construct the path to the archive
char* Arguments::get_default_shared_archive_path() {
  if (_default_shared_archive_path == nullptr) {
    char jvm_path[JVM_MAXPATHLEN];
    os::jvm_path(jvm_path, sizeof(jvm_path));
    char *end = strrchr(jvm_path, *os::file_separator());
    if (end != nullptr) *end = '\0';
    size_t jvm_path_len = strlen(jvm_path);
    size_t file_sep_len = strlen(os::file_separator());
    const size_t len = jvm_path_len + file_sep_len + 20;
    _default_shared_archive_path = NEW_C_HEAP_ARRAY(char, len, mtArguments);
    jio_snprintf(_default_shared_archive_path, len,
                LP64_ONLY(!UseCompressedOops ? "%s%sclasses_nocoops.jsa":) "%s%sclasses.jsa",
                jvm_path, os::file_separator());
  }
  return _default_shared_archive_path;
}

int Arguments::num_archives(const char* archive_path) {
  if (archive_path == nullptr) {
    return 0;
  }
  int npaths = 1;
  char* p = (char*)archive_path;
  while (*p != '\0') {
    if (*p == os::path_separator()[0]) {
      npaths++;
    }
    p++;
  }
  return npaths;
}

void Arguments::extract_shared_archive_paths(const char* archive_path,
                                         char** base_archive_path,
                                         char** top_archive_path) {
  char* begin_ptr = (char*)archive_path;
  char* end_ptr = strchr((char*)archive_path, os::path_separator()[0]);
  if (end_ptr == nullptr || end_ptr == begin_ptr) {
    vm_exit_during_initialization("Base archive was not specified", archive_path);
  }
  size_t len = end_ptr - begin_ptr;
  char* cur_path = NEW_C_HEAP_ARRAY(char, len + 1, mtInternal);
  strncpy(cur_path, begin_ptr, len);
  cur_path[len] = '\0';
  *base_archive_path = cur_path;

  begin_ptr = ++end_ptr;
  if (*begin_ptr == '\0') {
    vm_exit_during_initialization("Top archive was not specified", archive_path);
  }
  end_ptr = strchr(begin_ptr, '\0');
  assert(end_ptr != nullptr, "sanity");
  len = end_ptr - begin_ptr;
  cur_path = NEW_C_HEAP_ARRAY(char, len + 1, mtInternal);
  strncpy(cur_path, begin_ptr, len + 1);
  *top_archive_path = cur_path;
}

void Arguments::init_shared_archive_paths() {
  if (ArchiveClassesAtExit != nullptr) {
    assert(!RecordDynamicDumpInfo, "already checked");
    if (DumpSharedSpaces) {
      vm_exit_during_initialization("-XX:ArchiveClassesAtExit cannot be used with -Xshare:dump");
    }
    check_unsupported_dumping_properties();

    if (os::same_files(get_default_shared_archive_path(), ArchiveClassesAtExit)) {
      vm_exit_during_initialization(
        "Cannot specify the default CDS archive for -XX:ArchiveClassesAtExit", get_default_shared_archive_path());
    }
  }

  if (SharedArchiveFile == nullptr) {
    SharedArchivePath = get_default_shared_archive_path();
  } else {
    int archives = num_archives(SharedArchiveFile);
    assert(archives > 0, "must be");

    if (is_dumping_archive() && archives > 1) {
      vm_exit_during_initialization(
        "Cannot have more than 1 archive file specified in -XX:SharedArchiveFile during CDS dumping");
    }

    if (DumpSharedSpaces) {
      assert(archives == 1, "must be");
      // Static dump is simple: only one archive is allowed in SharedArchiveFile. This file
      // will be overwritten no matter regardless of its contents
      SharedArchivePath = os::strdup_check_oom(SharedArchiveFile, mtArguments);
    } else {
      // SharedArchiveFile may specify one or two files. In case (c), the path for base.jsa
      // is read from top.jsa
      //    (a) 1 file:  -XX:SharedArchiveFile=base.jsa
      //    (b) 2 files: -XX:SharedArchiveFile=base.jsa:top.jsa
      //    (c) 2 files: -XX:SharedArchiveFile=top.jsa
      //
      // However, if either RecordDynamicDumpInfo or ArchiveClassesAtExit is used, we do not
      // allow cases (b) and (c). Case (b) is already checked above.

      if (archives > 2) {
        vm_exit_during_initialization(
          "Cannot have more than 2 archive files specified in the -XX:SharedArchiveFile option");
      }
      if (archives == 1) {
        char* base_archive_path = nullptr;
        bool success =
          FileMapInfo::get_base_archive_name_from_header(SharedArchiveFile, &base_archive_path);
        if (!success) {
          // If +AutoCreateSharedArchive and the specified shared archive does not exist,
          // regenerate the dynamic archive base on default archive.
          if (AutoCreateSharedArchive && !os::file_exists(SharedArchiveFile)) {
            DynamicDumpSharedSpaces = true;
            ArchiveClassesAtExit = const_cast<char *>(SharedArchiveFile);
            SharedArchivePath = get_default_shared_archive_path();
            SharedArchiveFile = nullptr;
          } else {
            if (AutoCreateSharedArchive) {
              warning("-XX:+AutoCreateSharedArchive is unsupported when base CDS archive is not loaded. Run with -Xlog:cds for more info.");
              AutoCreateSharedArchive = false;
            }
            no_shared_spaces("invalid archive");
          }
        } else if (base_archive_path == nullptr) {
          // User has specified a single archive, which is a static archive.
          SharedArchivePath = const_cast<char *>(SharedArchiveFile);
        } else {
          // User has specified a single archive, which is a dynamic archive.
          SharedDynamicArchivePath = const_cast<char *>(SharedArchiveFile);
          SharedArchivePath = base_archive_path; // has been c-heap allocated.
        }
      } else {
        extract_shared_archive_paths((const char*)SharedArchiveFile,
                                      &SharedArchivePath, &SharedDynamicArchivePath);
        if (SharedArchivePath == nullptr) {
          assert(SharedDynamicArchivePath == nullptr, "must be");
          no_shared_spaces("invalid archive");
        }
      }

      if (SharedDynamicArchivePath != nullptr) {
        // Check for case (c)
        if (RecordDynamicDumpInfo) {
          vm_exit_during_initialization("-XX:+RecordDynamicDumpInfo is unsupported when a dynamic CDS archive is specified in -XX:SharedArchiveFile",
                                        SharedArchiveFile);
        }
        if (ArchiveClassesAtExit != nullptr) {
          vm_exit_during_initialization("-XX:ArchiveClassesAtExit is unsupported when a dynamic CDS archive is specified in -XX:SharedArchiveFile",
                                        SharedArchiveFile);
        }
      }

      if (ArchiveClassesAtExit != nullptr && os::same_files(SharedArchiveFile, ArchiveClassesAtExit)) {
          vm_exit_during_initialization(
            "Cannot have the same archive file specified for -XX:SharedArchiveFile and -XX:ArchiveClassesAtExit",
            SharedArchiveFile);
      }
    }
  }
}
#endif // INCLUDE_CDS

#ifndef PRODUCT
// Determine whether LogVMOutput should be implicitly turned on.
static bool use_vm_log() {
  if (LogCompilation || !FLAG_IS_DEFAULT(LogFile) ||
      PrintCompilation || PrintInlining || PrintDependencies || PrintNativeNMethods ||
      PrintDebugInfo || PrintRelocations || PrintNMethods || PrintExceptionHandlers ||
      PrintAssembly || TraceDeoptimization ||
      (VerifyDependencies && FLAG_IS_CMDLINE(VerifyDependencies))) {
    return true;
  }

#ifdef COMPILER1
  if (PrintC1Statistics) {
    return true;
  }
#endif // COMPILER1

#ifdef COMPILER2
  if (PrintOptoAssembly || PrintOptoStatistics) {
    return true;
  }
#endif // COMPILER2

  return false;
}

#endif // PRODUCT

bool Arguments::args_contains_vm_options_file_arg(const JavaVMInitArgs* args) {
  for (int index = 0; index < args->nOptions; index++) {
    const JavaVMOption* option = args->options + index;
    const char* tail;
    if (match_option(option, "-XX:VMOptionsFile=", &tail)) {
      return true;
    }
  }
  return false;
}

jint Arguments::insert_vm_options_file(const JavaVMInitArgs* args,
                                       const char* vm_options_file,
                                       const int vm_options_file_pos,
                                       ScopedVMInitArgs* vm_options_file_args,
                                       ScopedVMInitArgs* args_out) {
  jint code = parse_vm_options_file(vm_options_file, vm_options_file_args);
  if (code != JNI_OK) {
    return code;
  }

  if (vm_options_file_args->get()->nOptions < 1) {
    return JNI_OK;
  }

  if (args_contains_vm_options_file_arg(vm_options_file_args->get())) {
    jio_fprintf(defaultStream::error_stream(),
                "A VM options file may not refer to a VM options file. "
                "Specification of '-XX:VMOptionsFile=<file-name>' in the "
                "options file '%s' in options container '%s' is an error.\n",
                vm_options_file_args->vm_options_file_arg(),
                vm_options_file_args->container_name());
    return JNI_EINVAL;
  }

  return args_out->insert(args, vm_options_file_args->get(),
                          vm_options_file_pos);
}

// Expand -XX:VMOptionsFile found in args_in as needed.
// mod_args and args_out parameters may return values as needed.
jint Arguments::expand_vm_options_as_needed(const JavaVMInitArgs* args_in,
                                            ScopedVMInitArgs* mod_args,
                                            JavaVMInitArgs** args_out) {
  jint code = match_special_option_and_act(args_in, mod_args);
  if (code != JNI_OK) {
    return code;
  }

  if (mod_args->is_set()) {
    // args_in contains -XX:VMOptionsFile and mod_args contains the
    // original options from args_in along with the options expanded
    // from the VMOptionsFile. Return a short-hand to the caller.
    *args_out = mod_args->get();
  } else {
    *args_out = (JavaVMInitArgs *)args_in;  // no changes so use args_in
  }
  return JNI_OK;
}

jint Arguments::match_special_option_and_act(const JavaVMInitArgs* args,
                                             ScopedVMInitArgs* args_out) {
  // Remaining part of option string
  const char* tail;
  ScopedVMInitArgs vm_options_file_args(args_out->container_name());

  for (int index = 0; index < args->nOptions; index++) {
    const JavaVMOption* option = args->options + index;
    if (match_option(option, "-XX:Flags=", &tail)) {
      Arguments::set_jvm_flags_file(tail);
      continue;
    }
    if (match_option(option, "-XX:VMOptionsFile=", &tail)) {
      if (vm_options_file_args.found_vm_options_file_arg()) {
        jio_fprintf(defaultStream::error_stream(),
                    "The option '%s' is already specified in the options "
                    "container '%s' so the specification of '%s' in the "
                    "same options container is an error.\n",
                    vm_options_file_args.vm_options_file_arg(),
                    vm_options_file_args.container_name(),
                    option->optionString);
        return JNI_EINVAL;
      }
      vm_options_file_args.set_vm_options_file_arg(option->optionString);
      // If there's a VMOptionsFile, parse that
      jint code = insert_vm_options_file(args, tail, index,
                                         &vm_options_file_args, args_out);
      if (code != JNI_OK) {
        return code;
      }
      args_out->set_vm_options_file_arg(vm_options_file_args.vm_options_file_arg());
      if (args_out->is_set()) {
        // The VMOptions file inserted some options so switch 'args'
        // to the new set of options, and continue processing which
        // preserves "last option wins" semantics.
        args = args_out->get();
        // The first option from the VMOptionsFile replaces the
        // current option.  So we back track to process the
        // replacement option.
        index--;
      }
      continue;
    }
    if (match_option(option, "-XX:+PrintVMOptions")) {
      PrintVMOptions = true;
      continue;
    }
    if (match_option(option, "-XX:-PrintVMOptions")) {
      PrintVMOptions = false;
      continue;
    }
    if (match_option(option, "-XX:+IgnoreUnrecognizedVMOptions")) {
      IgnoreUnrecognizedVMOptions = true;
      continue;
    }
    if (match_option(option, "-XX:-IgnoreUnrecognizedVMOptions")) {
      IgnoreUnrecognizedVMOptions = false;
      continue;
    }
    if (match_option(option, "-XX:+PrintFlagsInitial")) {
      JVMFlag::printFlags(tty, false);
      vm_exit(0);
    }

#ifndef PRODUCT
    if (match_option(option, "-XX:+PrintFlagsWithComments")) {
      JVMFlag::printFlags(tty, true);
      vm_exit(0);
    }
#endif
  }
  return JNI_OK;
}

static void print_options(const JavaVMInitArgs *args) {
  const char* tail;
  for (int index = 0; index < args->nOptions; index++) {
    const JavaVMOption *option = args->options + index;
    if (match_option(option, "-XX:", &tail)) {
      logOption(tail);
    }
  }
}

bool Arguments::handle_deprecated_print_gc_flags() {
  if (PrintGC) {
    log_warning(gc)("-XX:+PrintGC is deprecated. Will use -Xlog:gc instead.");
  }
  if (PrintGCDetails) {
    log_warning(gc)("-XX:+PrintGCDetails is deprecated. Will use -Xlog:gc* instead.");
  }

  if (_legacyGCLogging.lastFlag == 2) {
    // -Xloggc was used to specify a filename
    const char* gc_conf = PrintGCDetails ? "gc*" : "gc";

    LogTarget(Error, logging) target;
    LogStream errstream(target);
    return LogConfiguration::parse_log_arguments(_legacyGCLogging.file, gc_conf, nullptr, nullptr, &errstream);
  } else if (PrintGC || PrintGCDetails || (_legacyGCLogging.lastFlag == 1)) {
    LogConfiguration::configure_stdout(LogLevel::Info, !PrintGCDetails, LOG_TAGS(gc));
  }
  return true;
}

static void apply_debugger_ergo() {
#ifndef PRODUCT
  // UseDebuggerErgo is notproduct
  if (ReplayCompiles) {
    FLAG_SET_ERGO_IF_DEFAULT(UseDebuggerErgo, true);
  }
#endif

#ifndef PRODUCT
  if (UseDebuggerErgo) {
    // Turn on sub-flags
    FLAG_SET_ERGO_IF_DEFAULT(UseDebuggerErgo1, true);
    FLAG_SET_ERGO_IF_DEFAULT(UseDebuggerErgo2, true);
  }
#endif

  if (UseDebuggerErgo2) {
    // Debugging with limited number of CPUs
    FLAG_SET_ERGO_IF_DEFAULT(UseNUMA, false);
    FLAG_SET_ERGO_IF_DEFAULT(ConcGCThreads, 1);
    FLAG_SET_ERGO_IF_DEFAULT(ParallelGCThreads, 1);
    FLAG_SET_ERGO_IF_DEFAULT(CICompilerCount, 2);
  }
}

// Parse entry point called from JNI_CreateJavaVM

jint Arguments::parse(const JavaVMInitArgs* initial_cmd_args) {
  assert(verify_special_jvm_flags(false), "deprecated and obsolete flag table inconsistent");
  JVMFlag::check_all_flag_declarations();

  // If flag "-XX:Flags=flags-file" is used it will be the first option to be processed.
  const char* hotspotrc = ".hotspotrc";
  bool settings_file_specified = false;
  bool needs_hotspotrc_warning = false;
  ScopedVMInitArgs initial_vm_options_args("");
  ScopedVMInitArgs initial_java_tool_options_args("env_var='JAVA_TOOL_OPTIONS'");
  ScopedVMInitArgs initial_java_options_args("env_var='_JAVA_OPTIONS'");

  // Pointers to current working set of containers
  JavaVMInitArgs* cur_cmd_args;
  JavaVMInitArgs* cur_vm_options_args;
  JavaVMInitArgs* cur_java_options_args;
  JavaVMInitArgs* cur_java_tool_options_args;

  // Containers for modified/expanded options
  ScopedVMInitArgs mod_cmd_args("cmd_line_args");
  ScopedVMInitArgs mod_vm_options_args("vm_options_args");
  ScopedVMInitArgs mod_java_tool_options_args("env_var='JAVA_TOOL_OPTIONS'");
  ScopedVMInitArgs mod_java_options_args("env_var='_JAVA_OPTIONS'");


  jint code =
      parse_java_tool_options_environment_variable(&initial_java_tool_options_args);
  if (code != JNI_OK) {
    return code;
  }

  code = parse_java_options_environment_variable(&initial_java_options_args);
  if (code != JNI_OK) {
    return code;
  }

  // Parse the options in the /java.base/jdk/internal/vm/options resource, if present
  char *vmoptions = ClassLoader::lookup_vm_options();
  if (vmoptions != nullptr) {
    code = parse_options_buffer("vm options resource", vmoptions, strlen(vmoptions), &initial_vm_options_args);
    FREE_C_HEAP_ARRAY(char, vmoptions);
    if (code != JNI_OK) {
      return code;
    }
  }

  code = expand_vm_options_as_needed(initial_java_tool_options_args.get(),
                                     &mod_java_tool_options_args,
                                     &cur_java_tool_options_args);
  if (code != JNI_OK) {
    return code;
  }

  code = expand_vm_options_as_needed(initial_cmd_args,
                                     &mod_cmd_args,
                                     &cur_cmd_args);
  if (code != JNI_OK) {
    return code;
  }

  code = expand_vm_options_as_needed(initial_java_options_args.get(),
                                     &mod_java_options_args,
                                     &cur_java_options_args);
  if (code != JNI_OK) {
    return code;
  }

  code = expand_vm_options_as_needed(initial_vm_options_args.get(),
                                     &mod_vm_options_args,
                                     &cur_vm_options_args);
  if (code != JNI_OK) {
    return code;
  }

  const char* flags_file = Arguments::get_jvm_flags_file();
  settings_file_specified = (flags_file != nullptr);

  if (IgnoreUnrecognizedVMOptions) {
    cur_cmd_args->ignoreUnrecognized = true;
    cur_java_tool_options_args->ignoreUnrecognized = true;
    cur_java_options_args->ignoreUnrecognized = true;
  }

  // Parse specified settings file
  if (settings_file_specified) {
    if (!process_settings_file(flags_file, true,
                               cur_cmd_args->ignoreUnrecognized)) {
      return JNI_EINVAL;
    }
  } else {
#ifdef ASSERT
    // Parse default .hotspotrc settings file
    if (!process_settings_file(".hotspotrc", false,
                               cur_cmd_args->ignoreUnrecognized)) {
      return JNI_EINVAL;
    }
#else
    struct stat buf;
    if (os::stat(hotspotrc, &buf) == 0) {
      needs_hotspotrc_warning = true;
    }
#endif
  }

  if (PrintVMOptions) {
    print_options(cur_java_tool_options_args);
    print_options(cur_cmd_args);
    print_options(cur_java_options_args);
  }

  // Parse JavaVMInitArgs structure passed in, as well as JAVA_TOOL_OPTIONS and _JAVA_OPTIONS
  jint result = parse_vm_init_args(cur_vm_options_args,
                                   cur_java_tool_options_args,
                                   cur_java_options_args,
                                   cur_cmd_args);

  if (result != JNI_OK) {
    return result;
  }

  // Delay warning until here so that we've had a chance to process
  // the -XX:-PrintWarnings flag
  if (needs_hotspotrc_warning) {
    warning("%s file is present but has been ignored.  "
            "Run with -XX:Flags=%s to load the file.",
            hotspotrc, hotspotrc);
  }

  if (needs_module_property_warning) {
    warning("Ignoring system property options whose names match the '-Djdk.module.*'."
            " names that are reserved for internal use.");
  }

#if defined(_ALLBSD_SOURCE) || defined(AIX)  // UseLargePages is not yet supported on BSD and AIX.
  UNSUPPORTED_OPTION(UseLargePages);
#endif

#if defined(AIX)
  UNSUPPORTED_OPTION_NULL(AllocateHeapAt);
#endif

#ifndef PRODUCT
  if (TraceBytecodesAt != 0) {
    TraceBytecodes = true;
  }
  if (CountCompiledCalls) {
    if (UseCounterDecay) {
      warning("UseCounterDecay disabled because CountCalls is set");
      UseCounterDecay = false;
    }
  }
#endif // PRODUCT

  if (ScavengeRootsInCode == 0) {
    if (!FLAG_IS_DEFAULT(ScavengeRootsInCode)) {
      warning("Forcing ScavengeRootsInCode non-zero");
    }
    ScavengeRootsInCode = 1;
  }

  if (!handle_deprecated_print_gc_flags()) {
    return JNI_EINVAL;
  }

  // Set object alignment values.
  set_object_alignment();

#if !INCLUDE_CDS
  if (DumpSharedSpaces || RequireSharedSpaces) {
    jio_fprintf(defaultStream::error_stream(),
      "Shared spaces are not supported in this VM\n");
    return JNI_ERR;
  }
  if (DumpLoadedClassList != nullptr) {
    jio_fprintf(defaultStream::error_stream(),
      "DumpLoadedClassList is not supported in this VM\n");
    return JNI_ERR;
  }
  if ((UseSharedSpaces && xshare_auto_cmd_line) ||
      log_is_enabled(Info, cds)) {
    warning("Shared spaces are not supported in this VM");
    UseSharedSpaces = false;
    LogConfiguration::configure_stdout(LogLevel::Off, true, LOG_TAGS(cds));
  }
  no_shared_spaces("CDS Disabled");
#endif // INCLUDE_CDS

  // Verify NMT arguments
  const NMT_TrackingLevel lvl = NMTUtil::parse_tracking_level(NativeMemoryTracking);
  if (lvl == NMT_unknown) {
    jio_fprintf(defaultStream::error_stream(),
                "Syntax error, expecting -XX:NativeMemoryTracking=[off|summary|detail]\n");
    return JNI_ERR;
  }
  if (PrintNMTStatistics && lvl == NMT_off) {
    warning("PrintNMTStatistics is disabled, because native memory tracking is not enabled");
    FLAG_SET_DEFAULT(PrintNMTStatistics, false);
  }

  bool trace_dependencies = log_is_enabled(Debug, dependencies);
  if (trace_dependencies && VerifyDependencies) {
    warning("dependency logging results may be inflated by VerifyDependencies");
  }

  bool log_class_load_cause = log_is_enabled(Info, class, load, cause, native) ||
                              log_is_enabled(Info, class, load, cause);
  if (log_class_load_cause && LogClassLoadingCauseFor == nullptr) {
    warning("class load cause logging will not produce output without LogClassLoadingCauseFor");
  }

  apply_debugger_ergo();

  if (log_is_enabled(Info, arguments)) {
    LogStream st(Log(arguments)::info());
    Arguments::print_on(&st);
  }

  return JNI_OK;
}

jint Arguments::apply_ergo() {
  // Set flags based on ergonomics.
  jint result = set_ergonomics_flags();
  if (result != JNI_OK) return result;

  // Set heap size based on available physical memory
  set_heap_size();

  GCConfig::arguments()->initialize();

  set_shared_spaces_flags_and_archive_paths();

  // Initialize Metaspace flags and alignments
  Metaspace::ergo_initialize();

  if (!StringDedup::ergo_initialize()) {
    return JNI_EINVAL;
  }

  // Set compiler flags after GC is selected and GC specific
  // flags (LoopStripMiningIter) are set.
  CompilerConfig::ergo_initialize();

  // Set bytecode rewriting flags
  set_bytecode_flags();

  // Set flags if aggressive optimization flags are enabled
  jint code = set_aggressive_opts_flags();
  if (code != JNI_OK) {
    return code;
  }

#ifdef ZERO
  // Clear flags not supported on zero.
  FLAG_SET_DEFAULT(ProfileInterpreter, false);
#endif // ZERO

  if (PrintAssembly && FLAG_IS_DEFAULT(DebugNonSafepoints)) {
    warning("PrintAssembly is enabled; turning on DebugNonSafepoints to gain additional output");
    DebugNonSafepoints = true;
  }

  if (FLAG_IS_CMDLINE(CompressedClassSpaceSize) && !UseCompressedClassPointers) {
    warning("Setting CompressedClassSpaceSize has no effect when compressed class pointers are not used");
  }

  // Treat the odd case where local verification is enabled but remote
  // verification is not as if both were enabled.
  if (BytecodeVerificationLocal && !BytecodeVerificationRemote) {
    log_info(verification)("Turning on remote verification because local verification is on");
    FLAG_SET_DEFAULT(BytecodeVerificationRemote, true);
  }
  if (!EnableValhalla || (is_interpreter_only() && !is_dumping_archive() && !UseSharedSpaces)) {
    // Disable calling convention optimizations if inline types are not supported.
    // Also these aren't useful in -Xint. However, don't disable them when dumping or using
    // the CDS archive, as the values must match between dumptime and runtime.
    InlineTypePassFieldsAsArgs = false;
    InlineTypeReturnedAsFields = false;
  }

#ifndef PRODUCT
  if (!LogVMOutput && FLAG_IS_DEFAULT(LogVMOutput)) {
    if (use_vm_log()) {
      LogVMOutput = true;
    }
  }
#endif // PRODUCT

  if (PrintCommandLineFlags) {
    JVMFlag::printSetFlags(tty);
  }

#if COMPILER2_OR_JVMCI
  if (!FLAG_IS_DEFAULT(EnableVectorSupport) && !EnableVectorSupport) {
    if (!FLAG_IS_DEFAULT(EnableVectorReboxing) && EnableVectorReboxing) {
      warning("Disabling EnableVectorReboxing since EnableVectorSupport is turned off.");
    }
    FLAG_SET_DEFAULT(EnableVectorReboxing, false);

    if (!FLAG_IS_DEFAULT(EnableVectorAggressiveReboxing) && EnableVectorAggressiveReboxing) {
      if (!EnableVectorReboxing) {
        warning("Disabling EnableVectorAggressiveReboxing since EnableVectorReboxing is turned off.");
      } else {
        warning("Disabling EnableVectorAggressiveReboxing since EnableVectorSupport is turned off.");
      }
    }
    FLAG_SET_DEFAULT(EnableVectorAggressiveReboxing, false);

    if (!FLAG_IS_DEFAULT(UseVectorStubs) && UseVectorStubs) {
      warning("Disabling UseVectorStubs since EnableVectorSupport is turned off.");
    }
    FLAG_SET_DEFAULT(UseVectorStubs, false);
  }
#endif // COMPILER2_OR_JVMCI

  if (FLAG_IS_CMDLINE(DiagnoseSyncOnValueBasedClasses)) {
    if (DiagnoseSyncOnValueBasedClasses == ObjectSynchronizer::LOG_WARNING && !log_is_enabled(Info, valuebasedclasses)) {
      LogConfiguration::configure_stdout(LogLevel::Info, true, LOG_TAGS(valuebasedclasses));
    }
  }
  return JNI_OK;
}

jint Arguments::adjust_after_os() {
  if (UseNUMA) {
    if (UseParallelGC) {
      if (FLAG_IS_DEFAULT(MinHeapDeltaBytes)) {
         FLAG_SET_DEFAULT(MinHeapDeltaBytes, 64*M);
      }
    }
  }
  return JNI_OK;
}

int Arguments::PropertyList_count(SystemProperty* pl) {
  int count = 0;
  while(pl != nullptr) {
    count++;
    pl = pl->next();
  }
  return count;
}

// Return the number of readable properties.
int Arguments::PropertyList_readable_count(SystemProperty* pl) {
  int count = 0;
  while(pl != nullptr) {
    if (pl->readable()) {
      count++;
    }
    pl = pl->next();
  }
  return count;
}

const char* Arguments::PropertyList_get_value(SystemProperty *pl, const char* key) {
  assert(key != nullptr, "just checking");
  SystemProperty* prop;
  for (prop = pl; prop != nullptr; prop = prop->next()) {
    if (strcmp(key, prop->key()) == 0) return prop->value();
  }
  return nullptr;
}

// Return the value of the requested property provided that it is a readable property.
const char* Arguments::PropertyList_get_readable_value(SystemProperty *pl, const char* key) {
  assert(key != nullptr, "just checking");
  SystemProperty* prop;
  // Return the property value if the keys match and the property is not internal or
  // it's the special internal property "jdk.boot.class.path.append".
  for (prop = pl; prop != nullptr; prop = prop->next()) {
    if (strcmp(key, prop->key()) == 0) {
      if (!prop->internal()) {
        return prop->value();
      } else if (strcmp(key, "jdk.boot.class.path.append") == 0) {
        return prop->value();
      } else {
        // Property is internal and not jdk.boot.class.path.append so return null.
        return nullptr;
      }
    }
  }
  return nullptr;
}

void Arguments::PropertyList_add(SystemProperty** plist, SystemProperty *new_p) {
  SystemProperty* p = *plist;
  if (p == nullptr) {
    *plist = new_p;
  } else {
    while (p->next() != nullptr) {
      p = p->next();
    }
    p->set_next(new_p);
  }
}

void Arguments::PropertyList_add(SystemProperty** plist, const char* k, const char* v,
                                 bool writeable, bool internal) {
  if (plist == nullptr)
    return;

  SystemProperty* new_p = new SystemProperty(k, v, writeable, internal);
  PropertyList_add(plist, new_p);
}

void Arguments::PropertyList_add(SystemProperty *element) {
  PropertyList_add(&_system_properties, element);
}

// This add maintains unique property key in the list.
void Arguments::PropertyList_unique_add(SystemProperty** plist, const char* k, const char* v,
                                        PropertyAppendable append, PropertyWriteable writeable,
                                        PropertyInternal internal) {
  if (plist == nullptr)
    return;

  // If property key exists and is writeable, then update with new value.
  // Trying to update a non-writeable property is silently ignored.
  SystemProperty* prop;
  for (prop = *plist; prop != nullptr; prop = prop->next()) {
    if (strcmp(k, prop->key()) == 0) {
      if (append == AppendProperty) {
        prop->append_writeable_value(v);
      } else {
        prop->set_writeable_value(v);
      }
      return;
    }
  }

  PropertyList_add(plist, k, v, writeable == WriteableProperty, internal == InternalProperty);
}

// Copies src into buf, replacing "%%" with "%" and "%p" with pid
// Returns true if all of the source pointed by src has been copied over to
// the destination buffer pointed by buf. Otherwise, returns false.
// Notes:
// 1. If the length (buflen) of the destination buffer excluding the
// null terminator character is not long enough for holding the expanded
// pid characters, it also returns false instead of returning the partially
// expanded one.
// 2. The passed in "buflen" should be large enough to hold the null terminator.
bool Arguments::copy_expand_pid(const char* src, size_t srclen,
                                char* buf, size_t buflen) {
  const char* p = src;
  char* b = buf;
  const char* src_end = &src[srclen];
  char* buf_end = &buf[buflen - 1];

  while (p < src_end && b < buf_end) {
    if (*p == '%') {
      switch (*(++p)) {
      case '%':         // "%%" ==> "%"
        *b++ = *p++;
        break;
      case 'p':  {       //  "%p" ==> current process id
        // buf_end points to the character before the last character so
        // that we could write '\0' to the end of the buffer.
        size_t buf_sz = buf_end - b + 1;
        int ret = jio_snprintf(b, buf_sz, "%d", os::current_process_id());

        // if jio_snprintf fails or the buffer is not long enough to hold
        // the expanded pid, returns false.
        if (ret < 0 || ret >= (int)buf_sz) {
          return false;
        } else {
          b += ret;
          assert(*b == '\0', "fail in copy_expand_pid");
          if (p == src_end && b == buf_end + 1) {
            // reach the end of the buffer.
            return true;
          }
        }
        p++;
        break;
      }
      default :
        *b++ = '%';
      }
    } else {
      *b++ = *p++;
    }
  }
  *b = '\0';
  return (p == src_end); // return false if not all of the source was copied
}<|MERGE_RESOLUTION|>--- conflicted
+++ resolved
@@ -1903,7 +1903,6 @@
   }
 #endif
 
-<<<<<<< HEAD
   if (AMD64_ONLY(false &&) AARCH64_ONLY(false &&) !FLAG_IS_DEFAULT(InlineTypePassFieldsAsArgs)) {
     FLAG_SET_CMDLINE(InlineTypePassFieldsAsArgs, false);
     warning("InlineTypePassFieldsAsArgs is not supported on this platform");
@@ -1914,11 +1913,11 @@
     warning("InlineTypeReturnedAsFields is not supported on this platform");
   }
 
-
-#if !defined(X86) && !defined(AARCH64) && !defined(RISCV64) && !defined(ARM) && !defined(PPC64)
-=======
+  // Valhalla missing LM_LIGHTWEIGHT support just now
+  if (EnableValhalla && LockingMode != LM_LEGACY) {
+    FLAG_SET_CMDLINE(LockingMode, LM_LEGACY);
+  }
 #if !defined(X86) && !defined(AARCH64) && !defined(RISCV64) && !defined(ARM) && !defined(PPC64) && !defined(S390)
->>>>>>> edcc559f
   if (LockingMode == LM_LIGHTWEIGHT) {
     FLAG_SET_CMDLINE(LockingMode, LM_LEGACY);
     warning("New lightweight locking not supported on this platform");
