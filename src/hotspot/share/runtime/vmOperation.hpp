--- conflicted
+++ resolved
@@ -115,13 +115,9 @@
   template(GTestExecuteAtSafepoint)               \
   template(GTestStopSafepoint)                    \
   template(JFROldObject)                          \
-<<<<<<< HEAD
   template(ClassPrintLayout)                      \
-  template(JvmtiPostObjectFree)
-=======
   template(JvmtiPostObjectFree)                   \
   template(RendezvousGCThreads)
->>>>>>> 2836c34b
 
 class Thread;
 class outputStream;
