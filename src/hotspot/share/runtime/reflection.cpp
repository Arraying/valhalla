--- conflicted
+++ resolved
@@ -773,15 +773,9 @@
                                      SignatureStream* ss,
                                      TRAPS) {
 
-<<<<<<< HEAD
   BasicType bt = ss->type();
   if (T_OBJECT == bt || T_ARRAY == bt || T_VALUETYPE == bt) {
-    Symbol* name = ss->as_symbol(CHECK_NULL);
-=======
-
-  if (T_OBJECT == ss->type() || T_ARRAY == ss->type()) {
     Symbol* name = ss->as_symbol();
->>>>>>> e3020339
     oop loader = method->method_holder()->class_loader();
     oop protection_domain = method->method_holder()->protection_domain();
     const Klass* k = SystemDictionary::resolve_or_fail(name,
