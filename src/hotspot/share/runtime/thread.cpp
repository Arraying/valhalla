/*
 * Copyright (c) 1997, 2022, Oracle and/or its affiliates. All rights reserved.
 * Copyright (c) 2021, Azul Systems, Inc. All rights reserved.
 * DO NOT ALTER OR REMOVE COPYRIGHT NOTICES OR THIS FILE HEADER.
 *
 * This code is free software; you can redistribute it and/or modify it
 * under the terms of the GNU General Public License version 2 only, as
 * published by the Free Software Foundation.
 *
 * This code is distributed in the hope that it will be useful, but WITHOUT
 * ANY WARRANTY; without even the implied warranty of MERCHANTABILITY or
 * FITNESS FOR A PARTICULAR PURPOSE.  See the GNU General Public License
 * version 2 for more details (a copy is included in the LICENSE file that
 * accompanied this code).
 *
 * You should have received a copy of the GNU General Public License version
 * 2 along with this work; if not, write to the Free Software Foundation,
 * Inc., 51 Franklin St, Fifth Floor, Boston, MA 02110-1301 USA.
 *
 * Please contact Oracle, 500 Oracle Parkway, Redwood Shores, CA 94065 USA
 * or visit www.oracle.com if you need additional information or have any
 * questions.
 *
 */

#include "precompiled.hpp"
#include "jvm.h"
#include "classfile/javaClasses.hpp"
#include "classfile/javaThreadStatus.hpp"
#include "gc/shared/barrierSet.hpp"
#include "jfr/jfrEvents.hpp"
#include "jvmtifiles/jvmtiEnv.hpp"
#include "logging/log.hpp"
#include "memory/allocation.inline.hpp"
#include "memory/iterator.hpp"
#include "memory/resourceArea.hpp"
#include "oops/oop.inline.hpp"
<<<<<<< HEAD
#include "oops/oopHandle.inline.hpp"
#include "oops/symbol.hpp"
#include "oops/typeArrayOop.inline.hpp"
#include "oops/inlineKlass.hpp"
#include "oops/verifyOopClosure.hpp"
#include "prims/jvm_misc.hpp"
#include "prims/jvmtiDeferredUpdates.hpp"
#include "prims/jvmtiExport.hpp"
#include "prims/jvmtiThreadState.hpp"
#include "runtime/arguments.hpp"
=======
>>>>>>> c1040897
#include "runtime/atomic.hpp"
#include "runtime/handles.inline.hpp"
#include "runtime/javaThread.inline.hpp"
#include "runtime/nonJavaThread.hpp"
#include "runtime/orderAccess.hpp"
#include "runtime/osThread.hpp"
#include "runtime/safepoint.hpp"
#include "runtime/safepointMechanism.inline.hpp"
#include "runtime/thread.inline.hpp"
#include "runtime/threadSMR.inline.hpp"
#include "services/memTracker.hpp"
#include "utilities/macros.hpp"
#include "utilities/spinYield.hpp"
#if INCLUDE_JFR
#include "jfr/jfr.hpp"
#endif

#ifndef USE_LIBRARY_BASED_TLS_ONLY
// Current thread is maintained as a thread-local variable
THREAD_LOCAL Thread* Thread::_thr_current = NULL;
#endif

// ======= Thread ========
void* Thread::allocate(size_t size, bool throw_excpt, MEMFLAGS flags) {
  return throw_excpt ? AllocateHeap(size, flags, CURRENT_PC)
                       : AllocateHeap(size, flags, CURRENT_PC, AllocFailStrategy::RETURN_NULL);
}

void Thread::operator delete(void* p) {
  FreeHeap(p);
}

// Base class for all threads: VMThread, WatcherThread, ConcurrentMarkSweepThread,
// JavaThread

DEBUG_ONLY(Thread* Thread::_starting_thread = NULL;)

Thread::Thread() {

  DEBUG_ONLY(_run_state = PRE_CALL_RUN;)

  // stack and get_thread
  set_stack_base(NULL);
  set_stack_size(0);
  set_lgrp_id(-1);
  DEBUG_ONLY(clear_suspendible_thread();)

  // allocated data structures
  set_osthread(NULL);
  set_resource_area(new (mtThread)ResourceArea());
  DEBUG_ONLY(_current_resource_mark = NULL;)
  set_handle_area(new (mtThread) HandleArea(NULL));
  set_metadata_handles(new (ResourceObj::C_HEAP, mtClass) GrowableArray<Metadata*>(30, mtClass));
  set_last_handle_mark(NULL);
  DEBUG_ONLY(_missed_ic_stub_refill_verifier = NULL);

  // Initial value of zero ==> never claimed.
  _threads_do_token = 0;
  _threads_hazard_ptr = NULL;
  _threads_list_ptr = NULL;
  _nested_threads_hazard_ptr_cnt = 0;
  _rcu_counter = 0;

  // the handle mark links itself to last_handle_mark
  new HandleMark(this);

  // plain initialization
  debug_only(_owned_locks = NULL;)
  NOT_PRODUCT(_skip_gcalot = false;)
  _jvmti_env_iteration_count = 0;
  set_allocated_bytes(0);
  _current_pending_raw_monitor = NULL;

  // thread-specific hashCode stream generator state - Marsaglia shift-xor form
  _hashStateX = os::random();
  _hashStateY = 842502087;
  _hashStateZ = 0x8767;    // (int)(3579807591LL & 0xffff) ;
  _hashStateW = 273326509;

  // Many of the following fields are effectively final - immutable
  // Note that nascent threads can't use the Native Monitor-Mutex
  // construct until the _MutexEvent is initialized ...
  // CONSIDER: instead of using a fixed set of purpose-dedicated ParkEvents
  // we might instead use a stack of ParkEvents that we could provision on-demand.
  // The stack would act as a cache to avoid calls to ParkEvent::Allocate()
  // and ::Release()
  _ParkEvent   = ParkEvent::Allocate(this);

#ifdef CHECK_UNHANDLED_OOPS
  if (CheckUnhandledOops) {
    _unhandled_oops = new UnhandledOops(this);
  }
#endif // CHECK_UNHANDLED_OOPS

  // Notify the barrier set that a thread is being created. The initial
  // thread is created before the barrier set is available.  The call to
  // BarrierSet::on_thread_create() for this thread is therefore deferred
  // to BarrierSet::set_barrier_set().
  BarrierSet* const barrier_set = BarrierSet::barrier_set();
  if (barrier_set != NULL) {
    barrier_set->on_thread_create(this);
  } else {
    // Only the main thread should be created before the barrier set
    // and that happens just before Thread::current is set. No other thread
    // can attach as the VM is not created yet, so they can't execute this code.
    // If the main thread creates other threads before the barrier set that is an error.
    assert(Thread::current_or_null() == NULL, "creating thread before barrier set");
  }

  MACOS_AARCH64_ONLY(DEBUG_ONLY(_wx_init = false));
}

void Thread::initialize_tlab() {
  if (UseTLAB) {
    tlab().initialize();
  }
}

void Thread::initialize_thread_current() {
#ifndef USE_LIBRARY_BASED_TLS_ONLY
  assert(_thr_current == NULL, "Thread::current already initialized");
  _thr_current = this;
#endif
  assert(ThreadLocalStorage::thread() == NULL, "ThreadLocalStorage::thread already initialized");
  ThreadLocalStorage::set_thread(this);
  assert(Thread::current() == ThreadLocalStorage::thread(), "TLS mismatch!");
}

void Thread::clear_thread_current() {
  assert(Thread::current() == ThreadLocalStorage::thread(), "TLS mismatch!");
#ifndef USE_LIBRARY_BASED_TLS_ONLY
  _thr_current = NULL;
#endif
  ThreadLocalStorage::set_thread(NULL);
}

void Thread::record_stack_base_and_size() {
  // Note: at this point, Thread object is not yet initialized. Do not rely on
  // any members being initialized. Do not rely on Thread::current() being set.
  // If possible, refrain from doing anything which may crash or assert since
  // quite probably those crash dumps will be useless.
  set_stack_base(os::current_stack_base());
  set_stack_size(os::current_stack_size());

  // Set stack limits after thread is initialized.
  if (is_Java_thread()) {
    JavaThread::cast(this)->stack_overflow_state()->initialize(stack_base(), stack_end());
  }
}

void Thread::register_thread_stack_with_NMT() {
  MemTracker::record_thread_stack(stack_end(), stack_size());
}

void Thread::unregister_thread_stack_with_NMT() {
  MemTracker::release_thread_stack(stack_end(), stack_size());
}

void Thread::call_run() {
  DEBUG_ONLY(_run_state = CALL_RUN;)

  // At this point, Thread object should be fully initialized and
  // Thread::current() should be set.

  assert(Thread::current_or_null() != NULL, "current thread is unset");
  assert(Thread::current_or_null() == this, "current thread is wrong");

  // Perform common initialization actions

  MACOS_AARCH64_ONLY(this->init_wx());

  register_thread_stack_with_NMT();

  JFR_ONLY(Jfr::on_thread_start(this);)

  log_debug(os, thread)("Thread " UINTX_FORMAT " stack dimensions: "
    PTR_FORMAT "-" PTR_FORMAT " (" SIZE_FORMAT "k).",
    os::current_thread_id(), p2i(stack_end()),
    p2i(stack_base()), stack_size()/1024);

  // Perform <ChildClass> initialization actions
  DEBUG_ONLY(_run_state = PRE_RUN;)
  this->pre_run();

  // Invoke <ChildClass>::run()
  DEBUG_ONLY(_run_state = RUN;)
  this->run();
  // Returned from <ChildClass>::run(). Thread finished.

  // Perform common tear-down actions

  assert(Thread::current_or_null() != NULL, "current thread is unset");
  assert(Thread::current_or_null() == this, "current thread is wrong");

  // Perform <ChildClass> tear-down actions
  DEBUG_ONLY(_run_state = POST_RUN;)
  this->post_run();

  // Note: at this point the thread object may already have deleted itself,
  // so from here on do not dereference *this*. Not all thread types currently
  // delete themselves when they terminate. But no thread should ever be deleted
  // asynchronously with respect to its termination - that is what _run_state can
  // be used to check.

  assert(Thread::current_or_null() == NULL, "current thread still present");
}

Thread::~Thread() {

  // Attached threads will remain in PRE_CALL_RUN, as will threads that don't actually
  // get started due to errors etc. Any active thread should at least reach post_run
  // before it is deleted (usually in post_run()).
  assert(_run_state == PRE_CALL_RUN ||
         _run_state == POST_RUN, "Active Thread deleted before post_run(): "
         "_run_state=%d", (int)_run_state);

  // Notify the barrier set that a thread is being destroyed. Note that a barrier
  // set might not be available if we encountered errors during bootstrapping.
  BarrierSet* const barrier_set = BarrierSet::barrier_set();
  if (barrier_set != NULL) {
    barrier_set->on_thread_destroy(this);
  }

  // deallocate data structures
  delete resource_area();
  // since the handle marks are using the handle area, we have to deallocated the root
  // handle mark before deallocating the thread's handle area,
  assert(last_handle_mark() != NULL, "check we have an element");
  delete last_handle_mark();
  assert(last_handle_mark() == NULL, "check we have reached the end");

  ParkEvent::Release(_ParkEvent);
  // Set to NULL as a termination indicator for has_terminated().
  Atomic::store(&_ParkEvent, (ParkEvent*)NULL);

  delete handle_area();
  delete metadata_handles();

  // osthread() can be NULL, if creation of thread failed.
  if (osthread() != NULL) os::free_thread(osthread());

  // Clear Thread::current if thread is deleting itself and it has not
  // already been done. This must be done before the memory is deallocated.
  // Needed to ensure JNI correctly detects non-attached threads.
  if (this == Thread::current_or_null()) {
    Thread::clear_thread_current();
  }

  CHECK_UNHANDLED_OOPS_ONLY(if (CheckUnhandledOops) delete unhandled_oops();)
}

#ifdef ASSERT
// A JavaThread is considered dangling if it not handshake-safe with respect to
// the current thread, it is not on a ThreadsList, or not at safepoint.
void Thread::check_for_dangling_thread_pointer(Thread *thread) {
  assert(!thread->is_Java_thread() ||
         JavaThread::cast(thread)->is_handshake_safe_for(Thread::current()) ||
         !JavaThread::cast(thread)->on_thread_list() ||
         SafepointSynchronize::is_at_safepoint() ||
         ThreadsSMRSupport::is_a_protected_JavaThread_with_lock(JavaThread::cast(thread)),
         "possibility of dangling Thread pointer");
}
#endif

// Is the target JavaThread protected by the calling Thread or by some other
// mechanism?
//
bool Thread::is_JavaThread_protected(const JavaThread* target) {
  Thread* current_thread = Thread::current();

  // Do the simplest check first:
  if (SafepointSynchronize::is_at_safepoint()) {
    // The target is protected since JavaThreads cannot exit
    // while we're at a safepoint.
    return true;
  }

  // If the target hasn't been started yet then it is trivially
  // "protected". We assume the caller is the thread that will do
  // the starting.
  if (target->osthread() == NULL || target->osthread()->get_state() <= INITIALIZED) {
    return true;
  }

  // Now make the simple checks based on who the caller is:
  if (current_thread == target || Threads_lock->owner() == current_thread) {
    // Target JavaThread is self or calling thread owns the Threads_lock.
    // Second check is the same as Threads_lock->owner_is_self(),
    // but we already have the current thread so check directly.
    return true;
  }

  // Check the ThreadsLists associated with the calling thread (if any)
  // to see if one of them protects the target JavaThread:
  if (is_JavaThread_protected_by_TLH(target)) {
    return true;
  }

  // Use this debug code with -XX:+UseNewCode to diagnose locations that
  // are missing a ThreadsListHandle or other protection mechanism:
  // guarantee(!UseNewCode, "current_thread=" INTPTR_FORMAT " is not protecting target="
  //           INTPTR_FORMAT, p2i(current_thread), p2i(target));

  // Note: Since 'target' isn't protected by a TLH, the call to
  // target->is_handshake_safe_for() may crash, but we have debug bits so
  // we'll be able to figure out what protection mechanism is missing.
  assert(target->is_handshake_safe_for(current_thread), "JavaThread=" INTPTR_FORMAT
         " is not protected and not handshake safe.", p2i(target));

  // The target JavaThread is not protected so it is not safe to query:
  return false;
}

// Is the target JavaThread protected by a ThreadsListHandle (TLH) associated
// with the calling Thread?
//
bool Thread::is_JavaThread_protected_by_TLH(const JavaThread* target) {
  Thread* current_thread = Thread::current();

  // Check the ThreadsLists associated with the calling thread (if any)
  // to see if one of them protects the target JavaThread:
  for (SafeThreadsListPtr* stlp = current_thread->_threads_list_ptr;
       stlp != NULL; stlp = stlp->previous()) {
    if (stlp->list()->includes(target)) {
      // The target JavaThread is protected by this ThreadsList:
      return true;
    }
  }

  // The target JavaThread is not protected by a TLH so it is not safe to query:
  return false;
}

ThreadPriority Thread::get_priority(const Thread* const thread) {
  ThreadPriority priority;
  // Can return an error!
  (void)os::get_priority(thread, priority);
  assert(MinPriority <= priority && priority <= MaxPriority, "non-Java priority found");
  return priority;
}

void Thread::set_priority(Thread* thread, ThreadPriority priority) {
  debug_only(check_for_dangling_thread_pointer(thread);)
  // Can return an error!
  (void)os::set_priority(thread, priority);
}


void Thread::start(Thread* thread) {
  // Start is different from resume in that its safety is guaranteed by context or
  // being called from a Java method synchronized on the Thread object.
  if (thread->is_Java_thread()) {
    // Initialize the thread state to RUNNABLE before starting this thread.
    // Can not set it after the thread started because we do not know the
    // exact thread state at that time. It could be in MONITOR_WAIT or
    // in SLEEPING or some other state.
    java_lang_Thread::set_thread_status(JavaThread::cast(thread)->threadObj(),
                                        JavaThreadStatus::RUNNABLE);
  }
  os::start_thread(thread);
}

// GC Support
bool Thread::claim_par_threads_do(uintx claim_token) {
  uintx token = _threads_do_token;
  if (token != claim_token) {
    uintx res = Atomic::cmpxchg(&_threads_do_token, token, claim_token);
    if (res == token) {
      return true;
    }
    guarantee(res == claim_token, "invariant");
  }
  return false;
}

void Thread::oops_do_no_frames(OopClosure* f, CodeBlobClosure* cf) {
  // Do oop for ThreadShadow
  f->do_oop((oop*)&_pending_exception);
  handle_area()->oops_do(f);
}

// If the caller is a NamedThread, then remember, in the current scope,
// the given JavaThread in its _processed_thread field.
class RememberProcessedThread: public StackObj {
  NamedThread* _cur_thr;
public:
  RememberProcessedThread(Thread* thread) {
    Thread* self = Thread::current();
    if (self->is_Named_thread()) {
      _cur_thr = (NamedThread *)self;
      assert(_cur_thr->processed_thread() == NULL, "nesting not supported");
      _cur_thr->set_processed_thread(thread);
    } else {
      _cur_thr = NULL;
    }
  }

  ~RememberProcessedThread() {
    if (_cur_thr) {
      assert(_cur_thr->processed_thread() != NULL, "nesting not supported");
      _cur_thr->set_processed_thread(NULL);
    }
  }
};

void Thread::oops_do(OopClosure* f, CodeBlobClosure* cf) {
  // Record JavaThread to GC thread
  RememberProcessedThread rpt(this);
  oops_do_no_frames(f, cf);
  oops_do_frames(f, cf);
}

void Thread::metadata_handles_do(void f(Metadata*)) {
  // Only walk the Handles in Thread.
  if (metadata_handles() != NULL) {
    for (int i = 0; i< metadata_handles()->length(); i++) {
      f(metadata_handles()->at(i));
    }
  }
}

void Thread::print_on(outputStream* st, bool print_extended_info) const {
  // get_priority assumes osthread initialized
  if (osthread() != NULL) {
    int os_prio;
    if (os::get_native_priority(this, &os_prio) == OS_OK) {
      st->print("os_prio=%d ", os_prio);
    }

    st->print("cpu=%.2fms ",
              os::thread_cpu_time(const_cast<Thread*>(this), true) / 1000000.0
              );
    st->print("elapsed=%.2fs ",
              _statistical_info.getElapsedTime() / 1000.0
              );
    if (is_Java_thread() && (PrintExtendedThreadInfo || print_extended_info)) {
      size_t allocated_bytes = (size_t) const_cast<Thread*>(this)->cooked_allocated_bytes();
      st->print("allocated=" SIZE_FORMAT "%s ",
                byte_size_in_proper_unit(allocated_bytes),
                proper_unit_for_byte_size(allocated_bytes)
                );
      st->print("defined_classes=" INT64_FORMAT " ", _statistical_info.getDefineClassCount());
    }

    st->print("tid=" INTPTR_FORMAT " ", p2i(this));
    if (!is_Java_thread() || !JavaThread::cast(this)->is_vthread_mounted()) {
      osthread()->print_on(st);
    }
  }
  ThreadsSMRSupport::print_info_on(this, st);
  st->print(" ");
  debug_only(if (WizardMode) print_owned_locks_on(st);)
}

void Thread::print() const { print_on(tty); }

// Thread::print_on_error() is called by fatal error handler. Don't use
// any lock or allocate memory.
void Thread::print_on_error(outputStream* st, char* buf, int buflen) const {
  assert(!(is_Compiler_thread() || is_Java_thread()), "Can't call name() here if it allocates");

  st->print("%s \"%s\"", type_name(), name());

  OSThread* os_thr = osthread();
  if (os_thr != NULL) {
    if (os_thr->get_state() != ZOMBIE) {
      st->print(" [stack: " PTR_FORMAT "," PTR_FORMAT "]",
                p2i(stack_end()), p2i(stack_base()));
      st->print(" [id=%d]", osthread()->thread_id());
    } else {
      st->print(" terminated");
    }
  } else {
    st->print(" unknown state (no osThread)");
  }
  ThreadsSMRSupport::print_info_on(this, st);
}

void Thread::print_value_on(outputStream* st) const {
  if (is_Named_thread()) {
    st->print(" \"%s\" ", name());
  }
  st->print(INTPTR_FORMAT, p2i(this));   // print address
}

#ifdef ASSERT
void Thread::print_owned_locks_on(outputStream* st) const {
  Mutex* cur = _owned_locks;
  if (cur == NULL) {
    st->print(" (no locks) ");
  } else {
    st->print_cr(" Locks owned:");
    while (cur) {
      cur->print_on(st);
      cur = cur->next();
    }
  }
}
#endif // ASSERT

// We had to move these methods here, because vm threads get into ObjectSynchronizer::enter
// However, there is a note in JavaThread::is_lock_owned() about the VM threads not being
// used for compilation in the future. If that change is made, the need for these methods
// should be revisited, and they should be removed if possible.

bool Thread::is_lock_owned(address adr) const {
  return is_in_full_stack(adr);
}

bool Thread::set_as_starting_thread() {
  assert(_starting_thread == NULL, "already initialized: "
         "_starting_thread=" INTPTR_FORMAT, p2i(_starting_thread));
  // NOTE: this must be called inside the main thread.
  DEBUG_ONLY(_starting_thread = this;)
  return os::create_main_thread(JavaThread::cast(this));
}

<<<<<<< HEAD
static void initialize_class(Symbol* class_name, TRAPS) {
  Klass* klass = SystemDictionary::resolve_or_fail(class_name, true, CHECK);
  InstanceKlass::cast(klass)->initialize(CHECK);
}


// Creates the initial ThreadGroup
static Handle create_initial_thread_group(TRAPS) {
  Handle system_instance = JavaCalls::construct_new_instance(
                            vmClasses::ThreadGroup_klass(),
                            vmSymbols::void_method_signature(),
                            CHECK_NH);
  Universe::set_system_thread_group(system_instance());

  Handle string = java_lang_String::create_from_str("main", CHECK_NH);
  Handle main_instance = JavaCalls::construct_new_instance(
                            vmClasses::ThreadGroup_klass(),
                            vmSymbols::threadgroup_string_void_signature(),
                            system_instance,
                            string,
                            CHECK_NH);
  return main_instance;
}

// Creates the initial Thread, and sets it to running.
static void create_initial_thread(Handle thread_group, JavaThread* thread,
                                 TRAPS) {
  InstanceKlass* ik = vmClasses::Thread_klass();
  assert(ik->is_initialized(), "must be");
  instanceHandle thread_oop = ik->allocate_instance_handle(CHECK);

  // Cannot use JavaCalls::construct_new_instance because the java.lang.Thread
  // constructor calls Thread.current(), which must be set here for the
  // initial thread.
  java_lang_Thread::set_thread(thread_oop(), thread);
  java_lang_Thread::set_priority(thread_oop(), NormPriority);
  thread->set_threadObj(thread_oop());

  Handle string = java_lang_String::create_from_str("main", CHECK);

  JavaValue result(T_VOID);
  JavaCalls::call_special(&result, thread_oop,
                          ik,
                          vmSymbols::object_initializer_name(),
                          vmSymbols::threadgroup_string_void_signature(),
                          thread_group,
                          string,
                          CHECK);

  // Set thread status to running since main thread has
  // been started and running.
  java_lang_Thread::set_thread_status(thread_oop(),
                                      JavaThreadStatus::RUNNABLE);
}

// Extract version and vendor specific information from
// java.lang.VersionProps fields.
// Returned char* is allocated in the thread's resource area
// so must be copied for permanency.
static const char* get_java_version_info(InstanceKlass* ik,
                                         Symbol* field_name) {
  fieldDescriptor fd;
  bool found = ik != NULL &&
               ik->find_local_field(field_name,
                                    vmSymbols::string_signature(), &fd);
  if (found) {
    oop name_oop = ik->java_mirror()->obj_field(fd.offset());
    if (name_oop == NULL) {
      return NULL;
    }
    const char* name = java_lang_String::as_utf8_string(name_oop);
    return name;
  } else {
    return NULL;
  }
}

// General purpose hook into Java code, run once when the VM is initialized.
// The Java library method itself may be changed independently from the VM.
static void call_postVMInitHook(TRAPS) {
  Klass* klass = SystemDictionary::resolve_or_null(vmSymbols::jdk_internal_vm_PostVMInitHook(), THREAD);
  if (klass != NULL) {
    JavaValue result(T_VOID);
    JavaCalls::call_static(&result, klass, vmSymbols::run_method_name(),
                           vmSymbols::void_method_signature(),
                           CHECK);
  }
}

// Initialized by VMThread at vm_global_init
static OopStorage* _thread_oop_storage = NULL;

oop  JavaThread::threadObj() const    {
  return _threadObj.resolve();
}

void JavaThread::set_threadObj(oop p) {
  assert(_thread_oop_storage != NULL, "not yet initialized");
  _threadObj = OopHandle(_thread_oop_storage, p);
}

OopStorage* JavaThread::thread_oop_storage() {
  assert(_thread_oop_storage != NULL, "not yet initialized");
  return _thread_oop_storage;
}

void JavaThread::allocate_threadObj(Handle thread_group, const char* thread_name,
                                    bool daemon, TRAPS) {
  assert(thread_group.not_null(), "thread group should be specified");
  assert(threadObj() == NULL, "should only create Java thread object once");

  InstanceKlass* ik = vmClasses::Thread_klass();
  assert(ik->is_initialized(), "must be");
  instanceHandle thread_oop = ik->allocate_instance_handle(CHECK);

  // We are called from jni_AttachCurrentThread/jni_AttachCurrentThreadAsDaemon.
  // We cannot use JavaCalls::construct_new_instance because the java.lang.Thread
  // constructor calls Thread.current(), which must be set here.
  java_lang_Thread::set_thread(thread_oop(), this);
  java_lang_Thread::set_priority(thread_oop(), NormPriority);
  set_threadObj(thread_oop());

  JavaValue result(T_VOID);
  if (thread_name != NULL) {
    Handle name = java_lang_String::create_from_str(thread_name, CHECK);
    // Thread gets assigned specified name and null target
    JavaCalls::call_special(&result,
                            thread_oop,
                            ik,
                            vmSymbols::object_initializer_name(),
                            vmSymbols::threadgroup_string_void_signature(),
                            thread_group,
                            name,
                            THREAD);
  } else {
    // Thread gets assigned name "Thread-nnn" and null target
    // (java.lang.Thread doesn't have a constructor taking only a ThreadGroup argument)
    JavaCalls::call_special(&result,
                            thread_oop,
                            ik,
                            vmSymbols::object_initializer_name(),
                            vmSymbols::threadgroup_runnable_void_signature(),
                            thread_group,
                            Handle(),
                            THREAD);
  }


  if (daemon) {
    java_lang_Thread::set_daemon(thread_oop());
  }

  if (HAS_PENDING_EXCEPTION) {
    return;
  }

  Klass* group = vmClasses::ThreadGroup_klass();
  Handle threadObj(THREAD, this->threadObj());

  JavaCalls::call_special(&result,
                          thread_group,
                          group,
                          vmSymbols::add_method_name(),
                          vmSymbols::thread_void_signature(),
                          threadObj,          // Arg 1
                          THREAD);
}

// ======= JavaThread ========

#if INCLUDE_JVMCI

jlong* JavaThread::_jvmci_old_thread_counters;

bool jvmci_counters_include(JavaThread* thread) {
  return !JVMCICountersExcludeCompiler || !thread->is_Compiler_thread();
}

void JavaThread::collect_counters(jlong* array, int length) {
  assert(length == JVMCICounterSize, "wrong value");
  for (int i = 0; i < length; i++) {
    array[i] = _jvmci_old_thread_counters[i];
  }
  for (JavaThread* tp : ThreadsListHandle()) {
    if (jvmci_counters_include(tp)) {
      for (int i = 0; i < length; i++) {
        array[i] += tp->_jvmci_counters[i];
      }
    }
  }
}

// Attempt to enlarge the array for per thread counters.
jlong* resize_counters_array(jlong* old_counters, int current_size, int new_size) {
  jlong* new_counters = NEW_C_HEAP_ARRAY_RETURN_NULL(jlong, new_size, mtJVMCI);
  if (new_counters == NULL) {
    return NULL;
  }
  if (old_counters == NULL) {
    old_counters = new_counters;
    memset(old_counters, 0, sizeof(jlong) * new_size);
  } else {
    for (int i = 0; i < MIN2((int) current_size, new_size); i++) {
      new_counters[i] = old_counters[i];
    }
    if (new_size > current_size) {
      memset(new_counters + current_size, 0, sizeof(jlong) * (new_size - current_size));
    }
    FREE_C_HEAP_ARRAY(jlong, old_counters);
  }
  return new_counters;
}

// Attempt to enlarge the array for per thread counters.
bool JavaThread::resize_counters(int current_size, int new_size) {
  jlong* new_counters = resize_counters_array(_jvmci_counters, current_size, new_size);
  if (new_counters == NULL) {
    return false;
  } else {
    _jvmci_counters = new_counters;
    return true;
  }
}

class VM_JVMCIResizeCounters : public VM_Operation {
 private:
  int _new_size;
  bool _failed;

 public:
  VM_JVMCIResizeCounters(int new_size) : _new_size(new_size), _failed(false) { }
  VMOp_Type type()                  const        { return VMOp_JVMCIResizeCounters; }
  bool allow_nested_vm_operations() const        { return true; }
  void doit() {
    // Resize the old thread counters array
    jlong* new_counters = resize_counters_array(JavaThread::_jvmci_old_thread_counters, JVMCICounterSize, _new_size);
    if (new_counters == NULL) {
      _failed = true;
      return;
    } else {
      JavaThread::_jvmci_old_thread_counters = new_counters;
    }

    // Now resize each threads array
    for (JavaThread* tp : ThreadsListHandle()) {
      if (!tp->resize_counters(JVMCICounterSize, _new_size)) {
        _failed = true;
        break;
      }
    }
    if (!_failed) {
      JVMCICounterSize = _new_size;
    }
  }

  bool failed() { return _failed; }
};

bool JavaThread::resize_all_jvmci_counters(int new_size) {
  VM_JVMCIResizeCounters op(new_size);
  VMThread::execute(&op);
  return !op.failed();
}

#endif // INCLUDE_JVMCI

#ifdef ASSERT
// Checks safepoint allowed and clears unhandled oops at potential safepoints.
void JavaThread::check_possible_safepoint() {
  if (_no_safepoint_count > 0) {
    print_owned_locks();
    assert(false, "Possible safepoint reached by thread that does not allow it");
  }
#ifdef CHECK_UNHANDLED_OOPS
  // Clear unhandled oops in JavaThreads so we get a crash right away.
  clear_unhandled_oops();
#endif // CHECK_UNHANDLED_OOPS

  // Macos/aarch64 should be in the right state for safepoint (e.g.
  // deoptimization needs WXWrite).  Crashes caused by the wrong state rarely
  // happens in practice, making such issues hard to find and reproduce.
#if defined(__APPLE__) && defined(AARCH64)
  if (AssertWXAtThreadSync) {
    assert_wx_state(WXWrite);
  }
#endif
}

void JavaThread::check_for_valid_safepoint_state() {
  // Check NoSafepointVerifier, which is implied by locks taken that can be
  // shared with the VM thread.  This makes sure that no locks with allow_vm_block
  // are held.
  check_possible_safepoint();

  if (thread_state() != _thread_in_vm) {
    fatal("LEAF method calling lock?");
  }

  if (GCALotAtAllSafepoints) {
    // We could enter a safepoint here and thus have a gc
    InterfaceSupport::check_gc_alot();
  }
}
#endif // ASSERT

// A JavaThread is a normal Java thread

JavaThread::JavaThread() :
  // Initialize fields

  _on_thread_list(false),
  DEBUG_ONLY(_java_call_counter(0) COMMA)
  _entry_point(nullptr),
  _deopt_mark(nullptr),
  _deopt_nmethod(nullptr),
  _vframe_array_head(nullptr),
  _vframe_array_last(nullptr),
  _jvmti_deferred_updates(nullptr),
  _callee_target(nullptr),
  _vm_result(nullptr),
  _vm_result_2(nullptr),
  _return_buffered_value(nullptr),

  _current_pending_monitor(NULL),
  _current_pending_monitor_is_from_java(true),
  _current_waiting_monitor(NULL),
  _active_handles(NULL),
  _free_handle_block(NULL),
  _Stalled(0),

  _monitor_chunks(nullptr),

  _suspend_flags(0),
  _pending_async_exception(nullptr),
#ifdef ASSERT
  _is_unsafe_access_error(false),
#endif

  _thread_state(_thread_new),
  _saved_exception_pc(nullptr),
#ifdef ASSERT
  _no_safepoint_count(0),
  _visited_for_critical_count(false),
#endif

  _terminated(_not_terminated),
  _in_deopt_handler(0),
  _doing_unsafe_access(false),
  _do_not_unlock_if_synchronized(false),
  _jni_attach_state(_not_attaching_via_jni),
#if INCLUDE_JVMCI
  _pending_deoptimization(-1),
  _pending_monitorenter(false),
  _pending_transfer_to_interpreter(false),
  _in_retryable_allocation(false),
  _pending_failed_speculation(0),
  _jvmci{nullptr},
  _jvmci_counters(nullptr),
  _jvmci_reserved0(0),
  _jvmci_reserved1(0),
  _jvmci_reserved_oop0(nullptr),
#endif // INCLUDE_JVMCI

  _exception_oop(oop()),
  _exception_pc(0),
  _exception_handler_pc(0),
  _is_method_handle_return(0),

  _jni_active_critical(0),
  _pending_jni_exception_check_fn(nullptr),
  _depth_first_number(0),

  // JVMTI PopFrame support
  _popframe_condition(popframe_inactive),
  _frames_to_pop_failed_realloc(0),

  _handshake(this),

  _popframe_preserved_args(nullptr),
  _popframe_preserved_args_size(0),

  _jvmti_thread_state(nullptr),
  _interp_only_mode(0),
  _should_post_on_exceptions_flag(JNI_FALSE),
  _thread_stat(new ThreadStatistics()),

  _parker(),

  _class_to_be_initialized(nullptr),

  _SleepEvent(ParkEvent::Allocate(this))
{
  set_jni_functions(jni_functions());
#if INCLUDE_JVMCI
  assert(_jvmci._implicit_exception_pc == nullptr, "must be");
  if (JVMCICounterSize > 0) {
    resize_counters(0, (int) JVMCICounterSize);
  }
#endif // INCLUDE_JVMCI

  // Setup safepoint state info for this thread
  ThreadSafepointState::create(this);

  SafepointMechanism::initialize_header(this);

  set_requires_cross_modify_fence(false);

  pd_initialize();
  assert(deferred_card_mark().is_empty(), "Default MemRegion ctor");
}

JavaThread::JavaThread(bool is_attaching_via_jni) : JavaThread() {
  if (is_attaching_via_jni) {
    _jni_attach_state = _attaching_via_jni;
  }
}


// interrupt support

void JavaThread::interrupt() {
  // All callers should have 'this' thread protected by a
  // ThreadsListHandle so that it cannot terminate and deallocate
  // itself.
  debug_only(check_for_dangling_thread_pointer(this);)

  // For Windows _interrupt_event
  WINDOWS_ONLY(osthread()->set_interrupted(true);)

  // For Thread.sleep
  _SleepEvent->unpark();

  // For JSR166 LockSupport.park
  parker()->unpark();

  // For ObjectMonitor and JvmtiRawMonitor
  _ParkEvent->unpark();
}


bool JavaThread::is_interrupted(bool clear_interrupted) {
  debug_only(check_for_dangling_thread_pointer(this);)

  if (_threadObj.peek() == NULL) {
    // If there is no j.l.Thread then it is impossible to have
    // been interrupted. We can find NULL during VM initialization
    // or when a JNI thread is still in the process of attaching.
    // In such cases this must be the current thread.
    assert(this == Thread::current(), "invariant");
    return false;
  }

  bool interrupted = java_lang_Thread::interrupted(threadObj());

  // NOTE that since there is no "lock" around the interrupt and
  // is_interrupted operations, there is the possibility that the
  // interrupted flag will be "false" but that the
  // low-level events will be in the signaled state. This is
  // intentional. The effect of this is that Object.wait() and
  // LockSupport.park() will appear to have a spurious wakeup, which
  // is allowed and not harmful, and the possibility is so rare that
  // it is not worth the added complexity to add yet another lock.
  // For the sleep event an explicit reset is performed on entry
  // to JavaThread::sleep, so there is no early return. It has also been
  // recommended not to put the interrupted flag into the "event"
  // structure because it hides the issue.
  // Also, because there is no lock, we must only clear the interrupt
  // state if we are going to report that we were interrupted; otherwise
  // an interrupt that happens just after we read the field would be lost.
  if (interrupted && clear_interrupted) {
    assert(this == Thread::current(), "only the current thread can clear");
    java_lang_Thread::set_interrupted(threadObj(), false);
    WINDOWS_ONLY(osthread()->set_interrupted(false);)
  }

  return interrupted;
}

void JavaThread::block_if_vm_exited() {
  if (_terminated == _vm_exited) {
    // _vm_exited is set at safepoint, and Threads_lock is never released
    // we will block here forever.
    // Here we can be doing a jump from a safe state to an unsafe state without
    // proper transition, but it happens after the final safepoint has begun.
    set_thread_state(_thread_in_vm);
    Threads_lock->lock();
    ShouldNotReachHere();
  }
}

JavaThread::JavaThread(ThreadFunction entry_point, size_t stack_sz) : JavaThread() {
  _jni_attach_state = _not_attaching_via_jni;
  set_entry_point(entry_point);
  // Create the native thread itself.
  // %note runtime_23
  os::ThreadType thr_type = os::java_thread;
  thr_type = entry_point == &CompilerThread::thread_entry ? os::compiler_thread :
                                                            os::java_thread;
  os::create_thread(this, thr_type, stack_sz);
  // The _osthread may be NULL here because we ran out of memory (too many threads active).
  // We need to throw and OutOfMemoryError - however we cannot do this here because the caller
  // may hold a lock and all locks must be unlocked before throwing the exception (throwing
  // the exception consists of creating the exception object & initializing it, initialization
  // will leave the VM via a JavaCall and then all locks must be unlocked).
  //
  // The thread is still suspended when we reach here. Thread must be explicit started
  // by creator! Furthermore, the thread must also explicitly be added to the Threads list
  // by calling Threads:add. The reason why this is not done here, is because the thread
  // object must be fully initialized (take a look at JVM_Start)
}

JavaThread::~JavaThread() {

  // Ask ServiceThread to release the threadObj OopHandle
  ServiceThread::add_oop_handle_release(_threadObj);

  // Return the sleep event to the free list
  ParkEvent::Release(_SleepEvent);
  _SleepEvent = NULL;

  // Free any remaining  previous UnrollBlock
  vframeArray* old_array = vframe_array_last();

  if (old_array != NULL) {
    Deoptimization::UnrollBlock* old_info = old_array->unroll_block();
    old_array->set_unroll_block(NULL);
    delete old_info;
    delete old_array;
  }

  JvmtiDeferredUpdates* updates = deferred_updates();
  if (updates != NULL) {
    // This can only happen if thread is destroyed before deoptimization occurs.
    assert(updates->count() > 0, "Updates holder not deleted");
    // free deferred updates.
    delete updates;
    set_deferred_updates(NULL);
  }

  // All Java related clean up happens in exit
  ThreadSafepointState::destroy(this);
  if (_thread_stat != NULL) delete _thread_stat;

#if INCLUDE_JVMCI
  if (JVMCICounterSize > 0) {
    FREE_C_HEAP_ARRAY(jlong, _jvmci_counters);
  }
#endif // INCLUDE_JVMCI
}


// First JavaThread specific code executed by a new Java thread.
void JavaThread::pre_run() {
  // empty - see comments in run()
}

// The main routine called by a new Java thread. This isn't overridden
// by subclasses, instead different subclasses define a different "entry_point"
// which defines the actual logic for that kind of thread.
void JavaThread::run() {
  // initialize thread-local alloc buffer related fields
  initialize_tlab();

  _stack_overflow_state.create_stack_guard_pages();

  cache_global_variables();

  // Thread is now sufficiently initialized to be handled by the safepoint code as being
  // in the VM. Change thread state from _thread_new to _thread_in_vm
  assert(this->thread_state() == _thread_new, "wrong thread state");
  set_thread_state(_thread_in_vm);

  // Before a thread is on the threads list it is always safe, so after leaving the
  // _thread_new we should emit a instruction barrier. The distance to modified code
  // from here is probably far enough, but this is consistent and safe.
  OrderAccess::cross_modify_fence();

  assert(JavaThread::current() == this, "sanity check");
  assert(!Thread::current()->owns_locks(), "sanity check");

  DTRACE_THREAD_PROBE(start, this);

  // This operation might block. We call that after all safepoint checks for a new thread has
  // been completed.
  set_active_handles(JNIHandleBlock::allocate_block());

  if (JvmtiExport::should_post_thread_life()) {
    JvmtiExport::post_thread_start(this);

  }

  // We call another function to do the rest so we are sure that the stack addresses used
  // from there will be lower than the stack base just computed.
  thread_main_inner();
}

void JavaThread::thread_main_inner() {
  assert(JavaThread::current() == this, "sanity check");
  assert(_threadObj.peek() != NULL, "just checking");

  // Execute thread entry point unless this thread has a pending exception
  // or has been stopped before starting.
  // Note: Due to JVM_StopThread we can have pending exceptions already!
  if (!this->has_pending_exception() &&
      !java_lang_Thread::is_stillborn(this->threadObj())) {
    {
      ResourceMark rm(this);
      this->set_native_thread_name(this->name());
    }
    HandleMark hm(this);
    this->entry_point()(this, this);
  }

  DTRACE_THREAD_PROBE(stop, this);

  // Cleanup is handled in post_run()
}

// Shared teardown for all JavaThreads
void JavaThread::post_run() {
  this->exit(false);
  this->unregister_thread_stack_with_NMT();
  // Defer deletion to here to ensure 'this' is still referenceable in call_run
  // for any shared tear-down.
  this->smr_delete();
}

static void ensure_join(JavaThread* thread) {
  // We do not need to grab the Threads_lock, since we are operating on ourself.
  Handle threadObj(thread, thread->threadObj());
  assert(threadObj.not_null(), "java thread object must exist");
  ObjectLocker lock(threadObj, thread);
  // Ignore pending exception (ThreadDeath), since we are exiting anyway
  thread->clear_pending_exception();
  // Thread is exiting. So set thread_status field in  java.lang.Thread class to TERMINATED.
  java_lang_Thread::set_thread_status(threadObj(), JavaThreadStatus::TERMINATED);
  // Clear the native thread instance - this makes isAlive return false and allows the join()
  // to complete once we've done the notify_all below
  java_lang_Thread::set_thread(threadObj(), NULL);
  lock.notify_all(thread);
  // Ignore pending exception (ThreadDeath), since we are exiting anyway
  thread->clear_pending_exception();
}

static bool is_daemon(oop threadObj) {
  return (threadObj != NULL && java_lang_Thread::is_daemon(threadObj));
}

// For any new cleanup additions, please check to see if they need to be applied to
// cleanup_failed_attach_current_thread as well.
void JavaThread::exit(bool destroy_vm, ExitType exit_type) {
  assert(this == JavaThread::current(), "thread consistency check");

  elapsedTimer _timer_exit_phase1;
  elapsedTimer _timer_exit_phase2;
  elapsedTimer _timer_exit_phase3;
  elapsedTimer _timer_exit_phase4;

  if (log_is_enabled(Debug, os, thread, timer)) {
    _timer_exit_phase1.start();
  }

  HandleMark hm(this);
  Handle uncaught_exception(this, this->pending_exception());
  this->clear_pending_exception();
  Handle threadObj(this, this->threadObj());
  assert(threadObj.not_null(), "Java thread object should be created");

  if (!destroy_vm) {
    if (uncaught_exception.not_null()) {
      EXCEPTION_MARK;
      // Call method Thread.dispatchUncaughtException().
      Klass* thread_klass = vmClasses::Thread_klass();
      JavaValue result(T_VOID);
      JavaCalls::call_virtual(&result,
                              threadObj, thread_klass,
                              vmSymbols::dispatchUncaughtException_name(),
                              vmSymbols::throwable_void_signature(),
                              uncaught_exception,
                              THREAD);
      if (HAS_PENDING_EXCEPTION) {
        ResourceMark rm(this);
        jio_fprintf(defaultStream::error_stream(),
                    "\nException: %s thrown from the UncaughtExceptionHandler"
                    " in thread \"%s\"\n",
                    pending_exception()->klass()->external_name(),
                    name());
        CLEAR_PENDING_EXCEPTION;
      }
    }

    if (!is_Compiler_thread()) {
      // We have finished executing user-defined Java code and now have to do the
      // implementation specific clean-up by calling Thread.exit(). We prevent any
      // asynchronous exceptions from being delivered while in Thread.exit()
      // to ensure the clean-up is not corrupted.
      NoAsyncExceptionDeliveryMark _no_async(this);

      EXCEPTION_MARK;
      JavaValue result(T_VOID);
      Klass* thread_klass = vmClasses::Thread_klass();
      JavaCalls::call_virtual(&result,
                              threadObj, thread_klass,
                              vmSymbols::exit_method_name(),
                              vmSymbols::void_method_signature(),
                              THREAD);
      CLEAR_PENDING_EXCEPTION;
    }

    // notify JVMTI
    if (JvmtiExport::should_post_thread_life()) {
      JvmtiExport::post_thread_end(this);
    }

    // The careful dance between thread suspension and exit is handled here.
    // Since we are in thread_in_vm state and suspension is done with handshakes,
    // we can just put in the exiting state and it will be correctly handled.
    set_terminated(_thread_exiting);

    ThreadService::current_thread_exiting(this, is_daemon(threadObj()));
  } else {
    assert(!is_terminated() && !is_exiting(), "must not be exiting");
    // before_exit() has already posted JVMTI THREAD_END events
  }

  if (log_is_enabled(Debug, os, thread, timer)) {
    _timer_exit_phase1.stop();
    _timer_exit_phase2.start();
  }

  // Capture daemon status before the thread is marked as terminated.
  bool daemon = is_daemon(threadObj());

  // Notify waiters on thread object. This has to be done after exit() is called
  // on the thread (if the thread is the last thread in a daemon ThreadGroup the
  // group should have the destroyed bit set before waiters are notified).
  ensure_join(this);
  assert(!this->has_pending_exception(), "ensure_join should have cleared");

  if (log_is_enabled(Debug, os, thread, timer)) {
    _timer_exit_phase2.stop();
    _timer_exit_phase3.start();
  }
  // 6282335 JNI DetachCurrentThread spec states that all Java monitors
  // held by this thread must be released. The spec does not distinguish
  // between JNI-acquired and regular Java monitors. We can only see
  // regular Java monitors here if monitor enter-exit matching is broken.
  //
  // ensure_join() ignores IllegalThreadStateExceptions, and so does
  // ObjectSynchronizer::release_monitors_owned_by_thread().
  if (exit_type == jni_detach) {
    // Sanity check even though JNI DetachCurrentThread() would have
    // returned JNI_ERR if there was a Java frame. JavaThread exit
    // should be done executing Java code by the time we get here.
    assert(!this->has_last_Java_frame(),
           "should not have a Java frame when detaching or exiting");
    ObjectSynchronizer::release_monitors_owned_by_thread(this);
    assert(!this->has_pending_exception(), "release_monitors should have cleared");
  }

  // These things needs to be done while we are still a Java Thread. Make sure that thread
  // is in a consistent state, in case GC happens
  JFR_ONLY(Jfr::on_thread_exit(this);)

  if (active_handles() != NULL) {
    JNIHandleBlock* block = active_handles();
    set_active_handles(NULL);
    JNIHandleBlock::release_block(block);
  }

  if (free_handle_block() != NULL) {
    JNIHandleBlock* block = free_handle_block();
    set_free_handle_block(NULL);
    JNIHandleBlock::release_block(block);
  }

  // These have to be removed while this is still a valid thread.
  _stack_overflow_state.remove_stack_guard_pages();

  if (UseTLAB) {
    tlab().retire();
  }

  if (JvmtiEnv::environments_might_exist()) {
    JvmtiExport::cleanup_thread(this);
  }
=======
// Ad-hoc mutual exclusion primitives: SpinLock
//
// We employ SpinLocks _only for low-contention, fixed-length
// short-duration critical sections where we're concerned
// about native mutex_t or HotSpot Mutex:: latency.
//
// TODO-FIXME: ListLock should be of type SpinLock.
// We should make this a 1st-class type, integrated into the lock
// hierarchy as leaf-locks.  Critically, the SpinLock structure
// should have sufficient padding to avoid false-sharing and excessive
// cache-coherency traffic.
>>>>>>> c1040897


typedef volatile int SpinLockT;

void Thread::SpinAcquire(volatile int * adr, const char * LockName) {
  if (Atomic::cmpxchg(adr, 0, 1) == 0) {
    return;   // normal fast-path return
  }

  // Slow-path : We've encountered contention -- Spin/Yield/Block strategy.
  int ctr = 0;
  int Yields = 0;
  for (;;) {
    while (*adr != 0) {
      ++ctr;
      if ((ctr & 0xFFF) == 0 || !os::is_MP()) {
        if (Yields > 5) {
          os::naked_short_sleep(1);
        } else {
          os::naked_yield();
          ++Yields;
        }
      } else {
        SpinPause();
      }
    }
    if (Atomic::cmpxchg(adr, 0, 1) == 0) return;
  }
}

void Thread::SpinRelease(volatile int * adr) {
  assert(*adr != 0, "invariant");
  OrderAccess::fence();      // guarantee at least release consistency.
  // Roach-motel semantics.
  // It's safe if subsequent LDs and STs float "up" into the critical section,
  // but prior LDs and STs within the critical section can't be allowed
  // to reorder or float past the ST that releases the lock.
  // Loads and stores in the critical section - which appear in program
  // order before the store that releases the lock - must also appear
  // before the store that releases the lock in memory visibility order.
  // Conceptually we need a #loadstore|#storestore "release" MEMBAR before
  // the ST of 0 into the lock-word which releases the lock, so fence
  // more than covers this on all platforms.
  *adr = 0;
}<|MERGE_RESOLUTION|>--- conflicted
+++ resolved
@@ -35,19 +35,6 @@
 #include "memory/iterator.hpp"
 #include "memory/resourceArea.hpp"
 #include "oops/oop.inline.hpp"
-<<<<<<< HEAD
-#include "oops/oopHandle.inline.hpp"
-#include "oops/symbol.hpp"
-#include "oops/typeArrayOop.inline.hpp"
-#include "oops/inlineKlass.hpp"
-#include "oops/verifyOopClosure.hpp"
-#include "prims/jvm_misc.hpp"
-#include "prims/jvmtiDeferredUpdates.hpp"
-#include "prims/jvmtiExport.hpp"
-#include "prims/jvmtiThreadState.hpp"
-#include "runtime/arguments.hpp"
-=======
->>>>>>> c1040897
 #include "runtime/atomic.hpp"
 #include "runtime/handles.inline.hpp"
 #include "runtime/javaThread.inline.hpp"
@@ -565,794 +552,6 @@
   return os::create_main_thread(JavaThread::cast(this));
 }
 
-<<<<<<< HEAD
-static void initialize_class(Symbol* class_name, TRAPS) {
-  Klass* klass = SystemDictionary::resolve_or_fail(class_name, true, CHECK);
-  InstanceKlass::cast(klass)->initialize(CHECK);
-}
-
-
-// Creates the initial ThreadGroup
-static Handle create_initial_thread_group(TRAPS) {
-  Handle system_instance = JavaCalls::construct_new_instance(
-                            vmClasses::ThreadGroup_klass(),
-                            vmSymbols::void_method_signature(),
-                            CHECK_NH);
-  Universe::set_system_thread_group(system_instance());
-
-  Handle string = java_lang_String::create_from_str("main", CHECK_NH);
-  Handle main_instance = JavaCalls::construct_new_instance(
-                            vmClasses::ThreadGroup_klass(),
-                            vmSymbols::threadgroup_string_void_signature(),
-                            system_instance,
-                            string,
-                            CHECK_NH);
-  return main_instance;
-}
-
-// Creates the initial Thread, and sets it to running.
-static void create_initial_thread(Handle thread_group, JavaThread* thread,
-                                 TRAPS) {
-  InstanceKlass* ik = vmClasses::Thread_klass();
-  assert(ik->is_initialized(), "must be");
-  instanceHandle thread_oop = ik->allocate_instance_handle(CHECK);
-
-  // Cannot use JavaCalls::construct_new_instance because the java.lang.Thread
-  // constructor calls Thread.current(), which must be set here for the
-  // initial thread.
-  java_lang_Thread::set_thread(thread_oop(), thread);
-  java_lang_Thread::set_priority(thread_oop(), NormPriority);
-  thread->set_threadObj(thread_oop());
-
-  Handle string = java_lang_String::create_from_str("main", CHECK);
-
-  JavaValue result(T_VOID);
-  JavaCalls::call_special(&result, thread_oop,
-                          ik,
-                          vmSymbols::object_initializer_name(),
-                          vmSymbols::threadgroup_string_void_signature(),
-                          thread_group,
-                          string,
-                          CHECK);
-
-  // Set thread status to running since main thread has
-  // been started and running.
-  java_lang_Thread::set_thread_status(thread_oop(),
-                                      JavaThreadStatus::RUNNABLE);
-}
-
-// Extract version and vendor specific information from
-// java.lang.VersionProps fields.
-// Returned char* is allocated in the thread's resource area
-// so must be copied for permanency.
-static const char* get_java_version_info(InstanceKlass* ik,
-                                         Symbol* field_name) {
-  fieldDescriptor fd;
-  bool found = ik != NULL &&
-               ik->find_local_field(field_name,
-                                    vmSymbols::string_signature(), &fd);
-  if (found) {
-    oop name_oop = ik->java_mirror()->obj_field(fd.offset());
-    if (name_oop == NULL) {
-      return NULL;
-    }
-    const char* name = java_lang_String::as_utf8_string(name_oop);
-    return name;
-  } else {
-    return NULL;
-  }
-}
-
-// General purpose hook into Java code, run once when the VM is initialized.
-// The Java library method itself may be changed independently from the VM.
-static void call_postVMInitHook(TRAPS) {
-  Klass* klass = SystemDictionary::resolve_or_null(vmSymbols::jdk_internal_vm_PostVMInitHook(), THREAD);
-  if (klass != NULL) {
-    JavaValue result(T_VOID);
-    JavaCalls::call_static(&result, klass, vmSymbols::run_method_name(),
-                           vmSymbols::void_method_signature(),
-                           CHECK);
-  }
-}
-
-// Initialized by VMThread at vm_global_init
-static OopStorage* _thread_oop_storage = NULL;
-
-oop  JavaThread::threadObj() const    {
-  return _threadObj.resolve();
-}
-
-void JavaThread::set_threadObj(oop p) {
-  assert(_thread_oop_storage != NULL, "not yet initialized");
-  _threadObj = OopHandle(_thread_oop_storage, p);
-}
-
-OopStorage* JavaThread::thread_oop_storage() {
-  assert(_thread_oop_storage != NULL, "not yet initialized");
-  return _thread_oop_storage;
-}
-
-void JavaThread::allocate_threadObj(Handle thread_group, const char* thread_name,
-                                    bool daemon, TRAPS) {
-  assert(thread_group.not_null(), "thread group should be specified");
-  assert(threadObj() == NULL, "should only create Java thread object once");
-
-  InstanceKlass* ik = vmClasses::Thread_klass();
-  assert(ik->is_initialized(), "must be");
-  instanceHandle thread_oop = ik->allocate_instance_handle(CHECK);
-
-  // We are called from jni_AttachCurrentThread/jni_AttachCurrentThreadAsDaemon.
-  // We cannot use JavaCalls::construct_new_instance because the java.lang.Thread
-  // constructor calls Thread.current(), which must be set here.
-  java_lang_Thread::set_thread(thread_oop(), this);
-  java_lang_Thread::set_priority(thread_oop(), NormPriority);
-  set_threadObj(thread_oop());
-
-  JavaValue result(T_VOID);
-  if (thread_name != NULL) {
-    Handle name = java_lang_String::create_from_str(thread_name, CHECK);
-    // Thread gets assigned specified name and null target
-    JavaCalls::call_special(&result,
-                            thread_oop,
-                            ik,
-                            vmSymbols::object_initializer_name(),
-                            vmSymbols::threadgroup_string_void_signature(),
-                            thread_group,
-                            name,
-                            THREAD);
-  } else {
-    // Thread gets assigned name "Thread-nnn" and null target
-    // (java.lang.Thread doesn't have a constructor taking only a ThreadGroup argument)
-    JavaCalls::call_special(&result,
-                            thread_oop,
-                            ik,
-                            vmSymbols::object_initializer_name(),
-                            vmSymbols::threadgroup_runnable_void_signature(),
-                            thread_group,
-                            Handle(),
-                            THREAD);
-  }
-
-
-  if (daemon) {
-    java_lang_Thread::set_daemon(thread_oop());
-  }
-
-  if (HAS_PENDING_EXCEPTION) {
-    return;
-  }
-
-  Klass* group = vmClasses::ThreadGroup_klass();
-  Handle threadObj(THREAD, this->threadObj());
-
-  JavaCalls::call_special(&result,
-                          thread_group,
-                          group,
-                          vmSymbols::add_method_name(),
-                          vmSymbols::thread_void_signature(),
-                          threadObj,          // Arg 1
-                          THREAD);
-}
-
-// ======= JavaThread ========
-
-#if INCLUDE_JVMCI
-
-jlong* JavaThread::_jvmci_old_thread_counters;
-
-bool jvmci_counters_include(JavaThread* thread) {
-  return !JVMCICountersExcludeCompiler || !thread->is_Compiler_thread();
-}
-
-void JavaThread::collect_counters(jlong* array, int length) {
-  assert(length == JVMCICounterSize, "wrong value");
-  for (int i = 0; i < length; i++) {
-    array[i] = _jvmci_old_thread_counters[i];
-  }
-  for (JavaThread* tp : ThreadsListHandle()) {
-    if (jvmci_counters_include(tp)) {
-      for (int i = 0; i < length; i++) {
-        array[i] += tp->_jvmci_counters[i];
-      }
-    }
-  }
-}
-
-// Attempt to enlarge the array for per thread counters.
-jlong* resize_counters_array(jlong* old_counters, int current_size, int new_size) {
-  jlong* new_counters = NEW_C_HEAP_ARRAY_RETURN_NULL(jlong, new_size, mtJVMCI);
-  if (new_counters == NULL) {
-    return NULL;
-  }
-  if (old_counters == NULL) {
-    old_counters = new_counters;
-    memset(old_counters, 0, sizeof(jlong) * new_size);
-  } else {
-    for (int i = 0; i < MIN2((int) current_size, new_size); i++) {
-      new_counters[i] = old_counters[i];
-    }
-    if (new_size > current_size) {
-      memset(new_counters + current_size, 0, sizeof(jlong) * (new_size - current_size));
-    }
-    FREE_C_HEAP_ARRAY(jlong, old_counters);
-  }
-  return new_counters;
-}
-
-// Attempt to enlarge the array for per thread counters.
-bool JavaThread::resize_counters(int current_size, int new_size) {
-  jlong* new_counters = resize_counters_array(_jvmci_counters, current_size, new_size);
-  if (new_counters == NULL) {
-    return false;
-  } else {
-    _jvmci_counters = new_counters;
-    return true;
-  }
-}
-
-class VM_JVMCIResizeCounters : public VM_Operation {
- private:
-  int _new_size;
-  bool _failed;
-
- public:
-  VM_JVMCIResizeCounters(int new_size) : _new_size(new_size), _failed(false) { }
-  VMOp_Type type()                  const        { return VMOp_JVMCIResizeCounters; }
-  bool allow_nested_vm_operations() const        { return true; }
-  void doit() {
-    // Resize the old thread counters array
-    jlong* new_counters = resize_counters_array(JavaThread::_jvmci_old_thread_counters, JVMCICounterSize, _new_size);
-    if (new_counters == NULL) {
-      _failed = true;
-      return;
-    } else {
-      JavaThread::_jvmci_old_thread_counters = new_counters;
-    }
-
-    // Now resize each threads array
-    for (JavaThread* tp : ThreadsListHandle()) {
-      if (!tp->resize_counters(JVMCICounterSize, _new_size)) {
-        _failed = true;
-        break;
-      }
-    }
-    if (!_failed) {
-      JVMCICounterSize = _new_size;
-    }
-  }
-
-  bool failed() { return _failed; }
-};
-
-bool JavaThread::resize_all_jvmci_counters(int new_size) {
-  VM_JVMCIResizeCounters op(new_size);
-  VMThread::execute(&op);
-  return !op.failed();
-}
-
-#endif // INCLUDE_JVMCI
-
-#ifdef ASSERT
-// Checks safepoint allowed and clears unhandled oops at potential safepoints.
-void JavaThread::check_possible_safepoint() {
-  if (_no_safepoint_count > 0) {
-    print_owned_locks();
-    assert(false, "Possible safepoint reached by thread that does not allow it");
-  }
-#ifdef CHECK_UNHANDLED_OOPS
-  // Clear unhandled oops in JavaThreads so we get a crash right away.
-  clear_unhandled_oops();
-#endif // CHECK_UNHANDLED_OOPS
-
-  // Macos/aarch64 should be in the right state for safepoint (e.g.
-  // deoptimization needs WXWrite).  Crashes caused by the wrong state rarely
-  // happens in practice, making such issues hard to find and reproduce.
-#if defined(__APPLE__) && defined(AARCH64)
-  if (AssertWXAtThreadSync) {
-    assert_wx_state(WXWrite);
-  }
-#endif
-}
-
-void JavaThread::check_for_valid_safepoint_state() {
-  // Check NoSafepointVerifier, which is implied by locks taken that can be
-  // shared with the VM thread.  This makes sure that no locks with allow_vm_block
-  // are held.
-  check_possible_safepoint();
-
-  if (thread_state() != _thread_in_vm) {
-    fatal("LEAF method calling lock?");
-  }
-
-  if (GCALotAtAllSafepoints) {
-    // We could enter a safepoint here and thus have a gc
-    InterfaceSupport::check_gc_alot();
-  }
-}
-#endif // ASSERT
-
-// A JavaThread is a normal Java thread
-
-JavaThread::JavaThread() :
-  // Initialize fields
-
-  _on_thread_list(false),
-  DEBUG_ONLY(_java_call_counter(0) COMMA)
-  _entry_point(nullptr),
-  _deopt_mark(nullptr),
-  _deopt_nmethod(nullptr),
-  _vframe_array_head(nullptr),
-  _vframe_array_last(nullptr),
-  _jvmti_deferred_updates(nullptr),
-  _callee_target(nullptr),
-  _vm_result(nullptr),
-  _vm_result_2(nullptr),
-  _return_buffered_value(nullptr),
-
-  _current_pending_monitor(NULL),
-  _current_pending_monitor_is_from_java(true),
-  _current_waiting_monitor(NULL),
-  _active_handles(NULL),
-  _free_handle_block(NULL),
-  _Stalled(0),
-
-  _monitor_chunks(nullptr),
-
-  _suspend_flags(0),
-  _pending_async_exception(nullptr),
-#ifdef ASSERT
-  _is_unsafe_access_error(false),
-#endif
-
-  _thread_state(_thread_new),
-  _saved_exception_pc(nullptr),
-#ifdef ASSERT
-  _no_safepoint_count(0),
-  _visited_for_critical_count(false),
-#endif
-
-  _terminated(_not_terminated),
-  _in_deopt_handler(0),
-  _doing_unsafe_access(false),
-  _do_not_unlock_if_synchronized(false),
-  _jni_attach_state(_not_attaching_via_jni),
-#if INCLUDE_JVMCI
-  _pending_deoptimization(-1),
-  _pending_monitorenter(false),
-  _pending_transfer_to_interpreter(false),
-  _in_retryable_allocation(false),
-  _pending_failed_speculation(0),
-  _jvmci{nullptr},
-  _jvmci_counters(nullptr),
-  _jvmci_reserved0(0),
-  _jvmci_reserved1(0),
-  _jvmci_reserved_oop0(nullptr),
-#endif // INCLUDE_JVMCI
-
-  _exception_oop(oop()),
-  _exception_pc(0),
-  _exception_handler_pc(0),
-  _is_method_handle_return(0),
-
-  _jni_active_critical(0),
-  _pending_jni_exception_check_fn(nullptr),
-  _depth_first_number(0),
-
-  // JVMTI PopFrame support
-  _popframe_condition(popframe_inactive),
-  _frames_to_pop_failed_realloc(0),
-
-  _handshake(this),
-
-  _popframe_preserved_args(nullptr),
-  _popframe_preserved_args_size(0),
-
-  _jvmti_thread_state(nullptr),
-  _interp_only_mode(0),
-  _should_post_on_exceptions_flag(JNI_FALSE),
-  _thread_stat(new ThreadStatistics()),
-
-  _parker(),
-
-  _class_to_be_initialized(nullptr),
-
-  _SleepEvent(ParkEvent::Allocate(this))
-{
-  set_jni_functions(jni_functions());
-#if INCLUDE_JVMCI
-  assert(_jvmci._implicit_exception_pc == nullptr, "must be");
-  if (JVMCICounterSize > 0) {
-    resize_counters(0, (int) JVMCICounterSize);
-  }
-#endif // INCLUDE_JVMCI
-
-  // Setup safepoint state info for this thread
-  ThreadSafepointState::create(this);
-
-  SafepointMechanism::initialize_header(this);
-
-  set_requires_cross_modify_fence(false);
-
-  pd_initialize();
-  assert(deferred_card_mark().is_empty(), "Default MemRegion ctor");
-}
-
-JavaThread::JavaThread(bool is_attaching_via_jni) : JavaThread() {
-  if (is_attaching_via_jni) {
-    _jni_attach_state = _attaching_via_jni;
-  }
-}
-
-
-// interrupt support
-
-void JavaThread::interrupt() {
-  // All callers should have 'this' thread protected by a
-  // ThreadsListHandle so that it cannot terminate and deallocate
-  // itself.
-  debug_only(check_for_dangling_thread_pointer(this);)
-
-  // For Windows _interrupt_event
-  WINDOWS_ONLY(osthread()->set_interrupted(true);)
-
-  // For Thread.sleep
-  _SleepEvent->unpark();
-
-  // For JSR166 LockSupport.park
-  parker()->unpark();
-
-  // For ObjectMonitor and JvmtiRawMonitor
-  _ParkEvent->unpark();
-}
-
-
-bool JavaThread::is_interrupted(bool clear_interrupted) {
-  debug_only(check_for_dangling_thread_pointer(this);)
-
-  if (_threadObj.peek() == NULL) {
-    // If there is no j.l.Thread then it is impossible to have
-    // been interrupted. We can find NULL during VM initialization
-    // or when a JNI thread is still in the process of attaching.
-    // In such cases this must be the current thread.
-    assert(this == Thread::current(), "invariant");
-    return false;
-  }
-
-  bool interrupted = java_lang_Thread::interrupted(threadObj());
-
-  // NOTE that since there is no "lock" around the interrupt and
-  // is_interrupted operations, there is the possibility that the
-  // interrupted flag will be "false" but that the
-  // low-level events will be in the signaled state. This is
-  // intentional. The effect of this is that Object.wait() and
-  // LockSupport.park() will appear to have a spurious wakeup, which
-  // is allowed and not harmful, and the possibility is so rare that
-  // it is not worth the added complexity to add yet another lock.
-  // For the sleep event an explicit reset is performed on entry
-  // to JavaThread::sleep, so there is no early return. It has also been
-  // recommended not to put the interrupted flag into the "event"
-  // structure because it hides the issue.
-  // Also, because there is no lock, we must only clear the interrupt
-  // state if we are going to report that we were interrupted; otherwise
-  // an interrupt that happens just after we read the field would be lost.
-  if (interrupted && clear_interrupted) {
-    assert(this == Thread::current(), "only the current thread can clear");
-    java_lang_Thread::set_interrupted(threadObj(), false);
-    WINDOWS_ONLY(osthread()->set_interrupted(false);)
-  }
-
-  return interrupted;
-}
-
-void JavaThread::block_if_vm_exited() {
-  if (_terminated == _vm_exited) {
-    // _vm_exited is set at safepoint, and Threads_lock is never released
-    // we will block here forever.
-    // Here we can be doing a jump from a safe state to an unsafe state without
-    // proper transition, but it happens after the final safepoint has begun.
-    set_thread_state(_thread_in_vm);
-    Threads_lock->lock();
-    ShouldNotReachHere();
-  }
-}
-
-JavaThread::JavaThread(ThreadFunction entry_point, size_t stack_sz) : JavaThread() {
-  _jni_attach_state = _not_attaching_via_jni;
-  set_entry_point(entry_point);
-  // Create the native thread itself.
-  // %note runtime_23
-  os::ThreadType thr_type = os::java_thread;
-  thr_type = entry_point == &CompilerThread::thread_entry ? os::compiler_thread :
-                                                            os::java_thread;
-  os::create_thread(this, thr_type, stack_sz);
-  // The _osthread may be NULL here because we ran out of memory (too many threads active).
-  // We need to throw and OutOfMemoryError - however we cannot do this here because the caller
-  // may hold a lock and all locks must be unlocked before throwing the exception (throwing
-  // the exception consists of creating the exception object & initializing it, initialization
-  // will leave the VM via a JavaCall and then all locks must be unlocked).
-  //
-  // The thread is still suspended when we reach here. Thread must be explicit started
-  // by creator! Furthermore, the thread must also explicitly be added to the Threads list
-  // by calling Threads:add. The reason why this is not done here, is because the thread
-  // object must be fully initialized (take a look at JVM_Start)
-}
-
-JavaThread::~JavaThread() {
-
-  // Ask ServiceThread to release the threadObj OopHandle
-  ServiceThread::add_oop_handle_release(_threadObj);
-
-  // Return the sleep event to the free list
-  ParkEvent::Release(_SleepEvent);
-  _SleepEvent = NULL;
-
-  // Free any remaining  previous UnrollBlock
-  vframeArray* old_array = vframe_array_last();
-
-  if (old_array != NULL) {
-    Deoptimization::UnrollBlock* old_info = old_array->unroll_block();
-    old_array->set_unroll_block(NULL);
-    delete old_info;
-    delete old_array;
-  }
-
-  JvmtiDeferredUpdates* updates = deferred_updates();
-  if (updates != NULL) {
-    // This can only happen if thread is destroyed before deoptimization occurs.
-    assert(updates->count() > 0, "Updates holder not deleted");
-    // free deferred updates.
-    delete updates;
-    set_deferred_updates(NULL);
-  }
-
-  // All Java related clean up happens in exit
-  ThreadSafepointState::destroy(this);
-  if (_thread_stat != NULL) delete _thread_stat;
-
-#if INCLUDE_JVMCI
-  if (JVMCICounterSize > 0) {
-    FREE_C_HEAP_ARRAY(jlong, _jvmci_counters);
-  }
-#endif // INCLUDE_JVMCI
-}
-
-
-// First JavaThread specific code executed by a new Java thread.
-void JavaThread::pre_run() {
-  // empty - see comments in run()
-}
-
-// The main routine called by a new Java thread. This isn't overridden
-// by subclasses, instead different subclasses define a different "entry_point"
-// which defines the actual logic for that kind of thread.
-void JavaThread::run() {
-  // initialize thread-local alloc buffer related fields
-  initialize_tlab();
-
-  _stack_overflow_state.create_stack_guard_pages();
-
-  cache_global_variables();
-
-  // Thread is now sufficiently initialized to be handled by the safepoint code as being
-  // in the VM. Change thread state from _thread_new to _thread_in_vm
-  assert(this->thread_state() == _thread_new, "wrong thread state");
-  set_thread_state(_thread_in_vm);
-
-  // Before a thread is on the threads list it is always safe, so after leaving the
-  // _thread_new we should emit a instruction barrier. The distance to modified code
-  // from here is probably far enough, but this is consistent and safe.
-  OrderAccess::cross_modify_fence();
-
-  assert(JavaThread::current() == this, "sanity check");
-  assert(!Thread::current()->owns_locks(), "sanity check");
-
-  DTRACE_THREAD_PROBE(start, this);
-
-  // This operation might block. We call that after all safepoint checks for a new thread has
-  // been completed.
-  set_active_handles(JNIHandleBlock::allocate_block());
-
-  if (JvmtiExport::should_post_thread_life()) {
-    JvmtiExport::post_thread_start(this);
-
-  }
-
-  // We call another function to do the rest so we are sure that the stack addresses used
-  // from there will be lower than the stack base just computed.
-  thread_main_inner();
-}
-
-void JavaThread::thread_main_inner() {
-  assert(JavaThread::current() == this, "sanity check");
-  assert(_threadObj.peek() != NULL, "just checking");
-
-  // Execute thread entry point unless this thread has a pending exception
-  // or has been stopped before starting.
-  // Note: Due to JVM_StopThread we can have pending exceptions already!
-  if (!this->has_pending_exception() &&
-      !java_lang_Thread::is_stillborn(this->threadObj())) {
-    {
-      ResourceMark rm(this);
-      this->set_native_thread_name(this->name());
-    }
-    HandleMark hm(this);
-    this->entry_point()(this, this);
-  }
-
-  DTRACE_THREAD_PROBE(stop, this);
-
-  // Cleanup is handled in post_run()
-}
-
-// Shared teardown for all JavaThreads
-void JavaThread::post_run() {
-  this->exit(false);
-  this->unregister_thread_stack_with_NMT();
-  // Defer deletion to here to ensure 'this' is still referenceable in call_run
-  // for any shared tear-down.
-  this->smr_delete();
-}
-
-static void ensure_join(JavaThread* thread) {
-  // We do not need to grab the Threads_lock, since we are operating on ourself.
-  Handle threadObj(thread, thread->threadObj());
-  assert(threadObj.not_null(), "java thread object must exist");
-  ObjectLocker lock(threadObj, thread);
-  // Ignore pending exception (ThreadDeath), since we are exiting anyway
-  thread->clear_pending_exception();
-  // Thread is exiting. So set thread_status field in  java.lang.Thread class to TERMINATED.
-  java_lang_Thread::set_thread_status(threadObj(), JavaThreadStatus::TERMINATED);
-  // Clear the native thread instance - this makes isAlive return false and allows the join()
-  // to complete once we've done the notify_all below
-  java_lang_Thread::set_thread(threadObj(), NULL);
-  lock.notify_all(thread);
-  // Ignore pending exception (ThreadDeath), since we are exiting anyway
-  thread->clear_pending_exception();
-}
-
-static bool is_daemon(oop threadObj) {
-  return (threadObj != NULL && java_lang_Thread::is_daemon(threadObj));
-}
-
-// For any new cleanup additions, please check to see if they need to be applied to
-// cleanup_failed_attach_current_thread as well.
-void JavaThread::exit(bool destroy_vm, ExitType exit_type) {
-  assert(this == JavaThread::current(), "thread consistency check");
-
-  elapsedTimer _timer_exit_phase1;
-  elapsedTimer _timer_exit_phase2;
-  elapsedTimer _timer_exit_phase3;
-  elapsedTimer _timer_exit_phase4;
-
-  if (log_is_enabled(Debug, os, thread, timer)) {
-    _timer_exit_phase1.start();
-  }
-
-  HandleMark hm(this);
-  Handle uncaught_exception(this, this->pending_exception());
-  this->clear_pending_exception();
-  Handle threadObj(this, this->threadObj());
-  assert(threadObj.not_null(), "Java thread object should be created");
-
-  if (!destroy_vm) {
-    if (uncaught_exception.not_null()) {
-      EXCEPTION_MARK;
-      // Call method Thread.dispatchUncaughtException().
-      Klass* thread_klass = vmClasses::Thread_klass();
-      JavaValue result(T_VOID);
-      JavaCalls::call_virtual(&result,
-                              threadObj, thread_klass,
-                              vmSymbols::dispatchUncaughtException_name(),
-                              vmSymbols::throwable_void_signature(),
-                              uncaught_exception,
-                              THREAD);
-      if (HAS_PENDING_EXCEPTION) {
-        ResourceMark rm(this);
-        jio_fprintf(defaultStream::error_stream(),
-                    "\nException: %s thrown from the UncaughtExceptionHandler"
-                    " in thread \"%s\"\n",
-                    pending_exception()->klass()->external_name(),
-                    name());
-        CLEAR_PENDING_EXCEPTION;
-      }
-    }
-
-    if (!is_Compiler_thread()) {
-      // We have finished executing user-defined Java code and now have to do the
-      // implementation specific clean-up by calling Thread.exit(). We prevent any
-      // asynchronous exceptions from being delivered while in Thread.exit()
-      // to ensure the clean-up is not corrupted.
-      NoAsyncExceptionDeliveryMark _no_async(this);
-
-      EXCEPTION_MARK;
-      JavaValue result(T_VOID);
-      Klass* thread_klass = vmClasses::Thread_klass();
-      JavaCalls::call_virtual(&result,
-                              threadObj, thread_klass,
-                              vmSymbols::exit_method_name(),
-                              vmSymbols::void_method_signature(),
-                              THREAD);
-      CLEAR_PENDING_EXCEPTION;
-    }
-
-    // notify JVMTI
-    if (JvmtiExport::should_post_thread_life()) {
-      JvmtiExport::post_thread_end(this);
-    }
-
-    // The careful dance between thread suspension and exit is handled here.
-    // Since we are in thread_in_vm state and suspension is done with handshakes,
-    // we can just put in the exiting state and it will be correctly handled.
-    set_terminated(_thread_exiting);
-
-    ThreadService::current_thread_exiting(this, is_daemon(threadObj()));
-  } else {
-    assert(!is_terminated() && !is_exiting(), "must not be exiting");
-    // before_exit() has already posted JVMTI THREAD_END events
-  }
-
-  if (log_is_enabled(Debug, os, thread, timer)) {
-    _timer_exit_phase1.stop();
-    _timer_exit_phase2.start();
-  }
-
-  // Capture daemon status before the thread is marked as terminated.
-  bool daemon = is_daemon(threadObj());
-
-  // Notify waiters on thread object. This has to be done after exit() is called
-  // on the thread (if the thread is the last thread in a daemon ThreadGroup the
-  // group should have the destroyed bit set before waiters are notified).
-  ensure_join(this);
-  assert(!this->has_pending_exception(), "ensure_join should have cleared");
-
-  if (log_is_enabled(Debug, os, thread, timer)) {
-    _timer_exit_phase2.stop();
-    _timer_exit_phase3.start();
-  }
-  // 6282335 JNI DetachCurrentThread spec states that all Java monitors
-  // held by this thread must be released. The spec does not distinguish
-  // between JNI-acquired and regular Java monitors. We can only see
-  // regular Java monitors here if monitor enter-exit matching is broken.
-  //
-  // ensure_join() ignores IllegalThreadStateExceptions, and so does
-  // ObjectSynchronizer::release_monitors_owned_by_thread().
-  if (exit_type == jni_detach) {
-    // Sanity check even though JNI DetachCurrentThread() would have
-    // returned JNI_ERR if there was a Java frame. JavaThread exit
-    // should be done executing Java code by the time we get here.
-    assert(!this->has_last_Java_frame(),
-           "should not have a Java frame when detaching or exiting");
-    ObjectSynchronizer::release_monitors_owned_by_thread(this);
-    assert(!this->has_pending_exception(), "release_monitors should have cleared");
-  }
-
-  // These things needs to be done while we are still a Java Thread. Make sure that thread
-  // is in a consistent state, in case GC happens
-  JFR_ONLY(Jfr::on_thread_exit(this);)
-
-  if (active_handles() != NULL) {
-    JNIHandleBlock* block = active_handles();
-    set_active_handles(NULL);
-    JNIHandleBlock::release_block(block);
-  }
-
-  if (free_handle_block() != NULL) {
-    JNIHandleBlock* block = free_handle_block();
-    set_free_handle_block(NULL);
-    JNIHandleBlock::release_block(block);
-  }
-
-  // These have to be removed while this is still a valid thread.
-  _stack_overflow_state.remove_stack_guard_pages();
-
-  if (UseTLAB) {
-    tlab().retire();
-  }
-
-  if (JvmtiEnv::environments_might_exist()) {
-    JvmtiExport::cleanup_thread(this);
-  }
-=======
 // Ad-hoc mutual exclusion primitives: SpinLock
 //
 // We employ SpinLocks _only for low-contention, fixed-length
@@ -1364,7 +563,6 @@
 // hierarchy as leaf-locks.  Critically, the SpinLock structure
 // should have sufficient padding to avoid false-sharing and excessive
 // cache-coherency traffic.
->>>>>>> c1040897
 
 
 typedef volatile int SpinLockT;
