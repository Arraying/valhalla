/*
 * Copyright (c) 1998, 2024, Oracle and/or its affiliates. All rights reserved.
 * DO NOT ALTER OR REMOVE COPYRIGHT NOTICES OR THIS FILE HEADER.
 *
 * This code is free software; you can redistribute it and/or modify it
 * under the terms of the GNU General Public License version 2 only, as
 * published by the Free Software Foundation.
 *
 * This code is distributed in the hope that it will be useful, but WITHOUT
 * ANY WARRANTY; without even the implied warranty of MERCHANTABILITY or
 * FITNESS FOR A PARTICULAR PURPOSE.  See the GNU General Public License
 * version 2 for more details (a copy is included in the LICENSE file that
 * accompanied this code).
 *
 * You should have received a copy of the GNU General Public License version
 * 2 along with this work; if not, write to the Free Software Foundation,
 * Inc., 51 Franklin St, Fifth Floor, Boston, MA 02110-1301 USA.
 *
 * Please contact Oracle, 500 Oracle Parkway, Redwood Shores, CA 94065 USA
 * or visit www.oracle.com if you need additional information or have any
 * questions.
 *
 */

#include "precompiled.hpp"
#include "classfile/vmSymbols.hpp"
#include "gc/shared/collectedHeap.hpp"
#include "jfr/jfrEvents.hpp"
#include "logging/log.hpp"
#include "logging/logStream.hpp"
#include "memory/allocation.inline.hpp"
#include "memory/padded.hpp"
#include "memory/resourceArea.hpp"
#include "memory/universe.hpp"
#include "oops/markWord.hpp"
#include "oops/oop.inline.hpp"
#include "runtime/atomic.hpp"
#include "runtime/basicLock.inline.hpp"
#include "runtime/frame.inline.hpp"
#include "runtime/globals.hpp"
#include "runtime/handles.inline.hpp"
#include "runtime/handshake.hpp"
#include "runtime/interfaceSupport.inline.hpp"
#include "runtime/javaThread.hpp"
#include "runtime/lightweightSynchronizer.hpp"
#include "runtime/lockStack.inline.hpp"
#include "runtime/mutexLocker.hpp"
#include "runtime/objectMonitor.hpp"
#include "runtime/objectMonitor.inline.hpp"
#include "runtime/os.inline.hpp"
#include "runtime/osThread.hpp"
#include "runtime/perfData.hpp"
#include "runtime/safepointMechanism.inline.hpp"
#include "runtime/safepointVerifiers.hpp"
#include "runtime/sharedRuntime.hpp"
#include "runtime/stubRoutines.hpp"
#include "runtime/synchronizer.inline.hpp"
#include "runtime/threads.hpp"
#include "runtime/timer.hpp"
#include "runtime/trimNativeHeap.hpp"
#include "runtime/vframe.hpp"
#include "runtime/vmThread.hpp"
#include "utilities/align.hpp"
#include "utilities/dtrace.hpp"
#include "utilities/events.hpp"
#include "utilities/globalDefinitions.hpp"
#include "utilities/linkedlist.hpp"
#include "utilities/preserveException.hpp"

class ObjectMonitorDeflationLogging;

void MonitorList::add(ObjectMonitor* m) {
  ObjectMonitor* head;
  do {
    head = Atomic::load(&_head);
    m->set_next_om(head);
  } while (Atomic::cmpxchg(&_head, head, m) != head);

  size_t count = Atomic::add(&_count, 1u);
  if (count > max()) {
    Atomic::inc(&_max);
  }
}

size_t MonitorList::count() const {
  return Atomic::load(&_count);
}

size_t MonitorList::max() const {
  return Atomic::load(&_max);
}

class ObjectMonitorDeflationSafepointer : public StackObj {
  JavaThread* const                    _current;
  ObjectMonitorDeflationLogging* const _log;

public:
  ObjectMonitorDeflationSafepointer(JavaThread* current, ObjectMonitorDeflationLogging* log)
    : _current(current), _log(log) {}

  void block_for_safepoint(const char* op_name, const char* count_name, size_t counter);
};

// Walk the in-use list and unlink deflated ObjectMonitors.
// Returns the number of unlinked ObjectMonitors.
size_t MonitorList::unlink_deflated(size_t deflated_count,
                                    GrowableArray<ObjectMonitor*>* unlinked_list,
                                    ObjectMonitorDeflationSafepointer* safepointer) {
  size_t unlinked_count = 0;
  ObjectMonitor* prev = nullptr;
  ObjectMonitor* m = Atomic::load_acquire(&_head);

  while (m != nullptr) {
    if (m->is_being_async_deflated()) {
      // Find next live ObjectMonitor. Batch up the unlinkable monitors, so we can
      // modify the list once per batch. The batch starts at "m".
      size_t unlinked_batch = 0;
      ObjectMonitor* next = m;
      // Look for at most MonitorUnlinkBatch monitors, or the number of
      // deflated and not unlinked monitors, whatever comes first.
      assert(deflated_count >= unlinked_count, "Sanity: underflow");
      size_t unlinked_batch_limit = MIN2<size_t>(deflated_count - unlinked_count, MonitorUnlinkBatch);
      do {
        ObjectMonitor* next_next = next->next_om();
        unlinked_batch++;
        unlinked_list->append(next);
        next = next_next;
        if (unlinked_batch >= unlinked_batch_limit) {
          // Reached the max batch, so bail out of the gathering loop.
          break;
        }
        if (prev == nullptr && Atomic::load(&_head) != m) {
          // Current batch used to be at head, but it is not at head anymore.
          // Bail out and figure out where we currently are. This avoids long
          // walks searching for new prev during unlink under heavy list inserts.
          break;
        }
      } while (next != nullptr && next->is_being_async_deflated());

      // Unlink the found batch.
      if (prev == nullptr) {
        // The current batch is the first batch, so there is a chance that it starts at head.
        // Optimistically assume no inserts happened, and try to unlink the entire batch from the head.
        ObjectMonitor* prev_head = Atomic::cmpxchg(&_head, m, next);
        if (prev_head != m) {
          // Something must have updated the head. Figure out the actual prev for this batch.
          for (ObjectMonitor* n = prev_head; n != m; n = n->next_om()) {
            prev = n;
          }
          assert(prev != nullptr, "Should have found the prev for the current batch");
          prev->set_next_om(next);
        }
      } else {
        // The current batch is preceded by another batch. This guarantees the current batch
        // does not start at head. Unlink the entire current batch without updating the head.
        assert(Atomic::load(&_head) != m, "Sanity");
        prev->set_next_om(next);
      }

      unlinked_count += unlinked_batch;
      if (unlinked_count >= deflated_count) {
        // Reached the max so bail out of the searching loop.
        // There should be no more deflated monitors left.
        break;
      }
      m = next;
    } else {
      prev = m;
      m = m->next_om();
    }

    // Must check for a safepoint/handshake and honor it.
    safepointer->block_for_safepoint("unlinking", "unlinked_count", unlinked_count);
  }

#ifdef ASSERT
  // Invariant: the code above should unlink all deflated monitors.
  // The code that runs after this unlinking does not expect deflated monitors.
  // Notably, attempting to deflate the already deflated monitor would break.
  {
    ObjectMonitor* m = Atomic::load_acquire(&_head);
    while (m != nullptr) {
      assert(!m->is_being_async_deflated(), "All deflated monitors should be unlinked");
      m = m->next_om();
    }
  }
#endif

  Atomic::sub(&_count, unlinked_count);
  return unlinked_count;
}

MonitorList::Iterator MonitorList::iterator() const {
  return Iterator(Atomic::load_acquire(&_head));
}

ObjectMonitor* MonitorList::Iterator::next() {
  ObjectMonitor* current = _current;
  _current = current->next_om();
  return current;
}

// The "core" versions of monitor enter and exit reside in this file.
// The interpreter and compilers contain specialized transliterated
// variants of the enter-exit fast-path operations.  See c2_MacroAssembler_x86.cpp
// fast_lock(...) for instance.  If you make changes here, make sure to modify the
// interpreter, and both C1 and C2 fast-path inline locking code emission.
//
// -----------------------------------------------------------------------------

#ifdef DTRACE_ENABLED

// Only bother with this argument setup if dtrace is available
// TODO-FIXME: probes should not fire when caller is _blocked.  assert() accordingly.

#define DTRACE_MONITOR_PROBE_COMMON(obj, thread)                           \
  char* bytes = nullptr;                                                      \
  int len = 0;                                                             \
  jlong jtid = SharedRuntime::get_java_tid(thread);                        \
  Symbol* klassname = obj->klass()->name();                                \
  if (klassname != nullptr) {                                                 \
    bytes = (char*)klassname->bytes();                                     \
    len = klassname->utf8_length();                                        \
  }

#define DTRACE_MONITOR_WAIT_PROBE(monitor, obj, thread, millis)            \
  {                                                                        \
    if (DTraceMonitorProbes) {                                             \
      DTRACE_MONITOR_PROBE_COMMON(obj, thread);                            \
      HOTSPOT_MONITOR_WAIT(jtid,                                           \
                           (uintptr_t)(monitor), bytes, len, (millis));    \
    }                                                                      \
  }

#define HOTSPOT_MONITOR_PROBE_notify HOTSPOT_MONITOR_NOTIFY
#define HOTSPOT_MONITOR_PROBE_notifyAll HOTSPOT_MONITOR_NOTIFYALL
#define HOTSPOT_MONITOR_PROBE_waited HOTSPOT_MONITOR_WAITED

#define DTRACE_MONITOR_PROBE(probe, monitor, obj, thread)                  \
  {                                                                        \
    if (DTraceMonitorProbes) {                                             \
      DTRACE_MONITOR_PROBE_COMMON(obj, thread);                            \
      HOTSPOT_MONITOR_PROBE_##probe(jtid, /* probe = waited */             \
                                    (uintptr_t)(monitor), bytes, len);     \
    }                                                                      \
  }

#else //  ndef DTRACE_ENABLED

#define DTRACE_MONITOR_WAIT_PROBE(obj, thread, millis, mon)    {;}
#define DTRACE_MONITOR_PROBE(probe, obj, thread, mon)          {;}

#endif // ndef DTRACE_ENABLED

// This exists only as a workaround of dtrace bug 6254741
static int dtrace_waited_probe(ObjectMonitor* monitor, Handle obj, JavaThread* thr) {
  DTRACE_MONITOR_PROBE(waited, monitor, obj(), thr);
  return 0;
}

static constexpr size_t inflation_lock_count() {
  return 256;
}

// Static storage for an array of PlatformMutex.
alignas(PlatformMutex) static uint8_t _inflation_locks[inflation_lock_count()][sizeof(PlatformMutex)];

static inline PlatformMutex* inflation_lock(size_t index) {
  return reinterpret_cast<PlatformMutex*>(_inflation_locks[index]);
}

void ObjectSynchronizer::initialize() {
  for (size_t i = 0; i < inflation_lock_count(); i++) {
    ::new(static_cast<void*>(inflation_lock(i))) PlatformMutex();
  }
  // Start the ceiling with the estimate for one thread.
  set_in_use_list_ceiling(AvgMonitorsPerThreadEstimate);

  // Start the timer for deflations, so it does not trigger immediately.
  _last_async_deflation_time_ns = os::javaTimeNanos();

  if (LockingMode == LM_LIGHTWEIGHT) {
    LightweightSynchronizer::initialize();
  }
}

MonitorList ObjectSynchronizer::_in_use_list;
// monitors_used_above_threshold() policy is as follows:
//
// The ratio of the current _in_use_list count to the ceiling is used
// to determine if we are above MonitorUsedDeflationThreshold and need
// to do an async monitor deflation cycle. The ceiling is increased by
// AvgMonitorsPerThreadEstimate when a thread is added to the system
// and is decreased by AvgMonitorsPerThreadEstimate when a thread is
// removed from the system.
//
// Note: If the _in_use_list max exceeds the ceiling, then
// monitors_used_above_threshold() will use the in_use_list max instead
// of the thread count derived ceiling because we have used more
// ObjectMonitors than the estimated average.
//
// Note: If deflate_idle_monitors() has NoAsyncDeflationProgressMax
// no-progress async monitor deflation cycles in a row, then the ceiling
// is adjusted upwards by monitors_used_above_threshold().
//
// Start the ceiling with the estimate for one thread in initialize()
// which is called after cmd line options are processed.
static size_t _in_use_list_ceiling = 0;
bool volatile ObjectSynchronizer::_is_async_deflation_requested = false;
bool volatile ObjectSynchronizer::_is_final_audit = false;
jlong ObjectSynchronizer::_last_async_deflation_time_ns = 0;
static uintx _no_progress_cnt = 0;
static bool _no_progress_skip_increment = false;

// These checks are required for wait, notify and exit to avoid inflating the monitor to
// find out this inline type object cannot be locked.
#define CHECK_THROW_NOSYNC_IMSE(obj)  \
  if (EnableValhalla && (obj)->mark().is_inline_type()) {  \
    JavaThread* THREAD = current;           \
    ResourceMark rm(THREAD);                \
    THROW_MSG(vmSymbols::java_lang_IllegalMonitorStateException(), obj->klass()->external_name()); \
  }

#define CHECK_THROW_NOSYNC_IMSE_0(obj)  \
  if (EnableValhalla && (obj)->mark().is_inline_type()) {  \
    JavaThread* THREAD = current;             \
    ResourceMark rm(THREAD);                  \
    THROW_MSG_0(vmSymbols::java_lang_IllegalMonitorStateException(), obj->klass()->external_name()); \
  }

// =====================> Quick functions

// The quick_* forms are special fast-path variants used to improve
// performance.  In the simplest case, a "quick_*" implementation could
// simply return false, in which case the caller will perform the necessary
// state transitions and call the slow-path form.
// The fast-path is designed to handle frequently arising cases in an efficient
// manner and is just a degenerate "optimistic" variant of the slow-path.
// returns true  -- to indicate the call was satisfied.
// returns false -- to indicate the call needs the services of the slow-path.
// A no-loitering ordinance is in effect for code in the quick_* family
// operators: safepoints or indefinite blocking (blocking that might span a
// safepoint) are forbidden. Generally the thread_state() is _in_Java upon
// entry.
//
// Consider: An interesting optimization is to have the JIT recognize the
// following common idiom:
//   synchronized (someobj) { .... ; notify(); }
// That is, we find a notify() or notifyAll() call that immediately precedes
// the monitorexit operation.  In that case the JIT could fuse the operations
// into a single notifyAndExit() runtime primitive.

bool ObjectSynchronizer::quick_notify(oopDesc* obj, JavaThread* current, bool all) {
  assert(current->thread_state() == _thread_in_Java, "invariant");
  NoSafepointVerifier nsv;
  if (obj == nullptr) return false;  // slow-path for invalid obj
  assert(!EnableValhalla || !obj->klass()->is_inline_klass(), "monitor op on inline type");
  const markWord mark = obj->mark();

  if (LockingMode == LM_LIGHTWEIGHT) {
    if (mark.is_fast_locked() && current->lock_stack().contains(cast_to_oop(obj))) {
      // Degenerate notify
      // fast-locked by caller so by definition the implied waitset is empty.
      return true;
    }
  } else if (LockingMode == LM_LEGACY) {
    if (mark.has_locker() && current->is_lock_owned((address)mark.locker())) {
      // Degenerate notify
      // stack-locked by caller so by definition the implied waitset is empty.
      return true;
    }
  }

  if (mark.has_monitor()) {
    ObjectMonitor* const mon = read_monitor(current, obj, mark);
    if (LockingMode == LM_LIGHTWEIGHT && mon == nullptr) {
      // Racing with inflation/deflation go slow path
      return false;
    }
    assert(mon->object() == oop(obj), "invariant");
    if (mon->owner() != current) return false;  // slow-path for IMS exception

    if (mon->first_waiter() != nullptr) {
      // We have one or more waiters. Since this is an inflated monitor
      // that we own, we can transfer one or more threads from the waitset
      // to the entrylist here and now, avoiding the slow-path.
      if (all) {
        DTRACE_MONITOR_PROBE(notifyAll, mon, obj, current);
      } else {
        DTRACE_MONITOR_PROBE(notify, mon, obj, current);
      }
      int free_count = 0;
      do {
        mon->INotify(current);
        ++free_count;
      } while (mon->first_waiter() != nullptr && all);
      OM_PERFDATA_OP(Notifications, inc(free_count));
    }
    return true;
  }

  // other IMS exception states take the slow-path
  return false;
}

static bool useHeavyMonitors() {
#if defined(X86) || defined(AARCH64) || defined(PPC64) || defined(RISCV64) || defined(S390)
  return LockingMode == LM_MONITOR;
#else
  return false;
#endif
}

// The LockNode emitted directly at the synchronization site would have
// been too big if it were to have included support for the cases of inflated
// recursive enter and exit, so they go here instead.
// Note that we can't safely call AsyncPrintJavaStack() from within
// quick_enter() as our thread state remains _in_Java.

bool ObjectSynchronizer::quick_enter_legacy(oop obj, BasicLock* lock, JavaThread* current) {
  assert(current->thread_state() == _thread_in_Java, "invariant");
<<<<<<< HEAD
  NoSafepointVerifier nsv;
  if (obj == nullptr) return false;       // Need to throw NPE
  assert(!EnableValhalla || !obj->klass()->is_inline_klass(), "monitor op on inline type");
=======
>>>>>>> 1d05989b

  if (useHeavyMonitors()) {
    return false;  // Slow path
  }

  if (LockingMode == LM_LIGHTWEIGHT) {
    return LightweightSynchronizer::quick_enter(obj, lock, current);
  }

  assert(LockingMode == LM_LEGACY, "legacy mode below");

  const markWord mark = obj->mark();

  if (mark.has_monitor()) {

    ObjectMonitor* const m = read_monitor(mark);
    // An async deflation or GC can race us before we manage to make
    // the ObjectMonitor busy by setting the owner below. If we detect
    // that race we just bail out to the slow-path here.
    if (m->object_peek() == nullptr) {
      return false;
    }
    JavaThread* const owner = static_cast<JavaThread*>(m->owner_raw());

    // Lock contention and Transactional Lock Elision (TLE) diagnostics
    // and observability
    // Case: light contention possibly amenable to TLE
    // Case: TLE inimical operations such as nested/recursive synchronization

    if (owner == current) {
      m->_recursions++;
      current->inc_held_monitor_count();
      return true;
    }

    // This Java Monitor is inflated so obj's header will never be
    // displaced to this thread's BasicLock. Make the displaced header
    // non-null so this BasicLock is not seen as recursive nor as
    // being locked. We do this unconditionally so that this thread's
    // BasicLock cannot be mis-interpreted by any stack walkers. For
    // performance reasons, stack walkers generally first check for
    // stack-locking in the object's header, the second check is for
    // recursive stack-locking in the displaced header in the BasicLock,
    // and last are the inflated Java Monitor (ObjectMonitor) checks.
    lock->set_displaced_header(markWord::unused_mark());

    if (owner == nullptr && m->try_set_owner_from(nullptr, current) == nullptr) {
      assert(m->_recursions == 0, "invariant");
      current->inc_held_monitor_count();
      return true;
    }
  }

  // Note that we could inflate in quick_enter.
  // This is likely a useful optimization
  // Critically, in quick_enter() we must not:
  // -- block indefinitely, or
  // -- reach a safepoint

  return false;        // revert to slow-path
}

// Handle notifications when synchronizing on value based classes
void ObjectSynchronizer::handle_sync_on_value_based_class(Handle obj, JavaThread* locking_thread) {
  assert(locking_thread == Thread::current() || locking_thread->is_obj_deopt_suspend(), "must be");
  frame last_frame = locking_thread->last_frame();
  bool bcp_was_adjusted = false;
  // Don't decrement bcp if it points to the frame's first instruction.  This happens when
  // handle_sync_on_value_based_class() is called because of a synchronized method.  There
  // is no actual monitorenter instruction in the byte code in this case.
  if (last_frame.is_interpreted_frame() &&
      (last_frame.interpreter_frame_method()->code_base() < last_frame.interpreter_frame_bcp())) {
    // adjust bcp to point back to monitorenter so that we print the correct line numbers
    last_frame.interpreter_frame_set_bcp(last_frame.interpreter_frame_bcp() - 1);
    bcp_was_adjusted = true;
  }

  if (DiagnoseSyncOnValueBasedClasses == FATAL_EXIT) {
    ResourceMark rm;
    stringStream ss;
    locking_thread->print_active_stack_on(&ss);
    char* base = (char*)strstr(ss.base(), "at");
    char* newline = (char*)strchr(ss.base(), '\n');
    if (newline != nullptr) {
      *newline = '\0';
    }
    fatal("Synchronizing on object " INTPTR_FORMAT " of klass %s %s", p2i(obj()), obj->klass()->external_name(), base);
  } else {
    assert(DiagnoseSyncOnValueBasedClasses == LOG_WARNING, "invalid value for DiagnoseSyncOnValueBasedClasses");
    ResourceMark rm;
    Log(valuebasedclasses) vblog;

    vblog.info("Synchronizing on object " INTPTR_FORMAT " of klass %s", p2i(obj()), obj->klass()->external_name());
    if (locking_thread->has_last_Java_frame()) {
      LogStream info_stream(vblog.info());
      locking_thread->print_active_stack_on(&info_stream);
    } else {
      vblog.info("Cannot find the last Java frame");
    }

    EventSyncOnValueBasedClass event;
    if (event.should_commit()) {
      event.set_valueBasedClass(obj->klass());
      event.commit();
    }
  }

  if (bcp_was_adjusted) {
    last_frame.interpreter_frame_set_bcp(last_frame.interpreter_frame_bcp() + 1);
  }
}

// -----------------------------------------------------------------------------
// Monitor Enter/Exit

void ObjectSynchronizer::enter_for(Handle obj, BasicLock* lock, JavaThread* locking_thread) {
  // When called with locking_thread != Thread::current() some mechanism must synchronize
  // the locking_thread with respect to the current thread. Currently only used when
  // deoptimizing and re-locking locks. See Deoptimization::relock_objects
  assert(locking_thread == Thread::current() || locking_thread->is_obj_deopt_suspend(), "must be");
<<<<<<< HEAD
  assert(!EnableValhalla || !obj->klass()->is_inline_klass(), "JITed code should never have locked an instance of a value class");
=======

  if (LockingMode == LM_LIGHTWEIGHT) {
    return LightweightSynchronizer::enter_for(obj, lock, locking_thread);
  }

>>>>>>> 1d05989b
  if (!enter_fast_impl(obj, lock, locking_thread)) {
    // Inflated ObjectMonitor::enter_for is required

    // An async deflation can race after the inflate_for() call and before
    // enter_for() can make the ObjectMonitor busy. enter_for() returns false
    // if we have lost the race to async deflation and we simply try again.
    while (true) {
      ObjectMonitor* monitor = inflate_for(locking_thread, obj(), inflate_cause_monitor_enter);
      if (monitor->enter_for(locking_thread)) {
        return;
      }
      assert(monitor->is_being_async_deflated(), "must be");
    }
  }
}

<<<<<<< HEAD
void ObjectSynchronizer::enter(Handle obj, BasicLock* lock, JavaThread* current) {
  assert(current == Thread::current(), "must be");
  assert(!EnableValhalla || !obj->klass()->is_inline_klass(), "This method should never be called on an instance of an inline class");
=======
void ObjectSynchronizer::enter_legacy(Handle obj, BasicLock* lock, JavaThread* current) {
>>>>>>> 1d05989b
  if (!enter_fast_impl(obj, lock, current)) {
    // Inflated ObjectMonitor::enter is required

    // An async deflation can race after the inflate() call and before
    // enter() can make the ObjectMonitor busy. enter() returns false if
    // we have lost the race to async deflation and we simply try again.
    while (true) {
      ObjectMonitor* monitor = inflate(current, obj(), inflate_cause_monitor_enter);
      if (monitor->enter(current)) {
        return;
      }
    }
  }
}

// The interpreter and compiler assembly code tries to lock using the fast path
// of this algorithm. Make sure to update that code if the following function is
// changed. The implementation is extremely sensitive to race condition. Be careful.
bool ObjectSynchronizer::enter_fast_impl(Handle obj, BasicLock* lock, JavaThread* locking_thread) {
<<<<<<< HEAD
  guarantee(!EnableValhalla || !obj->klass()->is_inline_klass(), "Attempt to inflate inline type");
=======
  assert(LockingMode != LM_LIGHTWEIGHT, "Use LightweightSynchronizer");

>>>>>>> 1d05989b
  if (obj->klass()->is_value_based()) {
    handle_sync_on_value_based_class(obj, locking_thread);
  }

  locking_thread->inc_held_monitor_count();

  if (!useHeavyMonitors()) {
    if (LockingMode == LM_LEGACY) {
      markWord mark = obj->mark();
      if (mark.is_unlocked()) {
        // Anticipate successful CAS -- the ST of the displaced mark must
        // be visible <= the ST performed by the CAS.
        lock->set_displaced_header(mark);
        if (mark == obj()->cas_set_mark(markWord::from_pointer(lock), mark)) {
          return true;
        }
      } else if (mark.has_locker() &&
                 locking_thread->is_lock_owned((address) mark.locker())) {
        assert(lock != mark.locker(), "must not re-lock the same lock");
        assert(lock != (BasicLock*) obj->mark().value(), "don't relock with same BasicLock");
        lock->set_displaced_header(markWord::from_pointer(nullptr));
        return true;
      }

      // The object header will never be displaced to this lock,
      // so it does not matter what the value is, except that it
      // must be non-zero to avoid looking like a re-entrant lock,
      // and must not look locked either.
      lock->set_displaced_header(markWord::unused_mark());

      // Failed to fast lock.
      return false;
    }
  } else if (VerifyHeavyMonitors) {
    guarantee((obj->mark().value() & markWord::lock_mask_in_place) != markWord::locked_value, "must not be lightweight/stack-locked");
  }

  return false;
}

void ObjectSynchronizer::exit_legacy(oop object, BasicLock* lock, JavaThread* current) {
  assert(LockingMode != LM_LIGHTWEIGHT, "Use LightweightSynchronizer");

  if (!useHeavyMonitors()) {
    markWord mark = object->mark();
<<<<<<< HEAD
    if (EnableValhalla && mark.is_inline_type()) {
      return;
    }
    if (LockingMode == LM_LIGHTWEIGHT) {
      // Fast-locking does not use the 'lock' argument.
      LockStack& lock_stack = current->lock_stack();
      if (mark.is_fast_locked() && lock_stack.try_recursive_exit(object)) {
        // Recursively unlocked.
        return;
      }

      if (mark.is_fast_locked() && lock_stack.is_recursive(object)) {
        // This lock is recursive but is not at the top of the lock stack so we're
        // doing an unbalanced exit. We have to fall thru to inflation below and
        // let ObjectMonitor::exit() do the unlock.
      } else {
        while (mark.is_fast_locked()) {
          // Retry until a lock state change has been observed. cas_set_mark() may collide with non lock bits modifications.
          const markWord unlocked_mark = mark.set_unlocked();
          const markWord old_mark = object->cas_set_mark(unlocked_mark, mark);
          if (old_mark == mark) {
            size_t recursions = lock_stack.remove(object) - 1;
            assert(recursions == 0, "must not be recursive here");
            return;
          }
          mark = old_mark;
        }
      }
    } else if (LockingMode == LM_LEGACY) {
=======
    if (LockingMode == LM_LEGACY) {
>>>>>>> 1d05989b
      markWord dhw = lock->displaced_header();
      if (dhw.value() == 0) {
        // If the displaced header is null, then this exit matches up with
        // a recursive enter. No real work to do here except for diagnostics.
#ifndef PRODUCT
        if (mark != markWord::INFLATING()) {
          // Only do diagnostics if we are not racing an inflation. Simply
          // exiting a recursive enter of a Java Monitor that is being
          // inflated is safe; see the has_monitor() comment below.
          assert(!mark.is_unlocked(), "invariant");
          assert(!mark.has_locker() ||
                 current->is_lock_owned((address)mark.locker()), "invariant");
          if (mark.has_monitor()) {
            // The BasicLock's displaced_header is marked as a recursive
            // enter and we have an inflated Java Monitor (ObjectMonitor).
            // This is a special case where the Java Monitor was inflated
            // after this thread entered the stack-lock recursively. When a
            // Java Monitor is inflated, we cannot safely walk the Java
            // Monitor owner's stack and update the BasicLocks because a
            // Java Monitor can be asynchronously inflated by a thread that
            // does not own the Java Monitor.
            ObjectMonitor* m = read_monitor(mark);
            assert(m->object()->mark() == mark, "invariant");
            assert(m->is_entered(current), "invariant");
          }
        }
#endif
        return;
      }

      if (mark == markWord::from_pointer(lock)) {
        // If the object is stack-locked by the current thread, try to
        // swing the displaced header from the BasicLock back to the mark.
        assert(dhw.is_neutral(), "invariant");
        if (object->cas_set_mark(dhw, mark) == mark) {
          return;
        }
      }
    }
  } else if (VerifyHeavyMonitors) {
    guarantee((object->mark().value() & markWord::lock_mask_in_place) != markWord::locked_value, "must not be lightweight/stack-locked");
  }

  // We have to take the slow-path of possible inflation and then exit.
  // The ObjectMonitor* can't be async deflated until ownership is
  // dropped inside exit() and the ObjectMonitor* must be !is_busy().
  ObjectMonitor* monitor = inflate(current, object, inflate_cause_vm_internal);
  assert(!monitor->is_owner_anonymous(), "must not be");
  monitor->exit(current);
}

// -----------------------------------------------------------------------------
// JNI locks on java objects
// NOTE: must use heavy weight monitor to handle jni monitor enter
void ObjectSynchronizer::jni_enter(Handle obj, JavaThread* current) {
  JavaThread* THREAD = current;
  if (obj->klass()->is_value_based()) {
    handle_sync_on_value_based_class(obj, current);
  }

  if (EnableValhalla && obj->klass()->is_inline_klass()) {
    ResourceMark rm(THREAD);
    const char* desc = "Cannot synchronize on an instance of value class ";
    const char* className = obj->klass()->external_name();
    size_t msglen = strlen(desc) + strlen(className) + 1;
    char* message = NEW_RESOURCE_ARRAY(char, msglen);
    assert(message != nullptr, "NEW_RESOURCE_ARRAY should have called vm_exit_out_of_memory and not return nullptr");
    THROW_MSG(vmSymbols::java_lang_IdentityException(), className);
  }

  // the current locking is from JNI instead of Java code
  current->set_current_pending_monitor_is_from_java(false);
  // An async deflation can race after the inflate() call and before
  // enter() can make the ObjectMonitor busy. enter() returns false if
  // we have lost the race to async deflation and we simply try again.
  while (true) {
    ObjectMonitor* monitor;
    bool entered;
    if (LockingMode == LM_LIGHTWEIGHT) {
      entered = LightweightSynchronizer::inflate_and_enter(obj(), inflate_cause_jni_enter, current, current) != nullptr;
    } else {
      monitor = inflate(current, obj(), inflate_cause_jni_enter);
      entered = monitor->enter(current);
    }

    if (entered) {
      current->inc_held_monitor_count(1, true);
      break;
    }
  }
  current->set_current_pending_monitor_is_from_java(true);
}

// NOTE: must use heavy weight monitor to handle jni monitor exit
void ObjectSynchronizer::jni_exit(oop obj, TRAPS) {
  JavaThread* current = THREAD;
  CHECK_THROW_NOSYNC_IMSE(obj);

  ObjectMonitor* monitor;
  if (LockingMode == LM_LIGHTWEIGHT) {
    monitor = LightweightSynchronizer::inflate_locked_or_imse(obj, inflate_cause_jni_exit, CHECK);
  } else {
    // The ObjectMonitor* can't be async deflated until ownership is
    // dropped inside exit() and the ObjectMonitor* must be !is_busy().
    monitor = inflate(current, obj, inflate_cause_jni_exit);
  }
  // If this thread has locked the object, exit the monitor. We
  // intentionally do not use CHECK on check_owner because we must exit the
  // monitor even if an exception was already pending.
  if (monitor->check_owner(THREAD)) {
    monitor->exit(current);
    current->dec_held_monitor_count(1, true);
  }
}

// -----------------------------------------------------------------------------
// Internal VM locks on java objects
// standard constructor, allows locking failures
ObjectLocker::ObjectLocker(Handle obj, JavaThread* thread) {
  _thread = thread;
  _thread->check_for_valid_safepoint_state();
  _obj = obj;

  if (_obj() != nullptr) {
    ObjectSynchronizer::enter(_obj, &_lock, _thread);
  }
}

ObjectLocker::~ObjectLocker() {
  if (_obj() != nullptr) {
    ObjectSynchronizer::exit(_obj(), &_lock, _thread);
  }
}


// -----------------------------------------------------------------------------
//  Wait/Notify/NotifyAll
// NOTE: must use heavy weight monitor to handle wait()

int ObjectSynchronizer::wait(Handle obj, jlong millis, TRAPS) {
  JavaThread* current = THREAD;
  CHECK_THROW_NOSYNC_IMSE_0(obj);
  if (millis < 0) {
    THROW_MSG_0(vmSymbols::java_lang_IllegalArgumentException(), "timeout value is negative");
  }

  ObjectMonitor* monitor;
  if (LockingMode == LM_LIGHTWEIGHT) {
    monitor = LightweightSynchronizer::inflate_locked_or_imse(obj(), inflate_cause_wait, CHECK_0);
  } else {
    // The ObjectMonitor* can't be async deflated because the _waiters
    // field is incremented before ownership is dropped and decremented
    // after ownership is regained.
    monitor = inflate(current, obj(), inflate_cause_wait);
  }

  DTRACE_MONITOR_WAIT_PROBE(monitor, obj(), current, millis);
  monitor->wait(millis, true, THREAD); // Not CHECK as we need following code

  // This dummy call is in place to get around dtrace bug 6254741.  Once
  // that's fixed we can uncomment the following line, remove the call
  // and change this function back into a "void" func.
  // DTRACE_MONITOR_PROBE(waited, monitor, obj(), THREAD);
  int ret_code = dtrace_waited_probe(monitor, obj, THREAD);
  return ret_code;
}

void ObjectSynchronizer::waitUninterruptibly(Handle obj, jlong millis, TRAPS) {
  if (millis < 0) {
    THROW_MSG(vmSymbols::java_lang_IllegalArgumentException(), "timeout value is negative");
  }

  ObjectMonitor* monitor;
  if (LockingMode == LM_LIGHTWEIGHT) {
    monitor = LightweightSynchronizer::inflate_locked_or_imse(obj(), inflate_cause_wait, CHECK);
  } else {
    monitor = inflate(THREAD, obj(), inflate_cause_wait);
  }
  monitor->wait(millis, false, THREAD);
}


void ObjectSynchronizer::notify(Handle obj, TRAPS) {
  JavaThread* current = THREAD;
  CHECK_THROW_NOSYNC_IMSE(obj);

  markWord mark = obj->mark();
  if (LockingMode == LM_LIGHTWEIGHT) {
    if ((mark.is_fast_locked() && current->lock_stack().contains(obj()))) {
      // Not inflated so there can't be any waiters to notify.
      return;
    }
  } else if (LockingMode == LM_LEGACY) {
    if (mark.has_locker() && current->is_lock_owned((address)mark.locker())) {
      // Not inflated so there can't be any waiters to notify.
      return;
    }
  }

  ObjectMonitor* monitor;
  if (LockingMode == LM_LIGHTWEIGHT) {
    monitor = LightweightSynchronizer::inflate_locked_or_imse(obj(), inflate_cause_notify, CHECK);
  } else {
    // The ObjectMonitor* can't be async deflated until ownership is
    // dropped by the calling thread.
    monitor = inflate(current, obj(), inflate_cause_notify);
  }
  monitor->notify(CHECK);
}

// NOTE: see comment of notify()
void ObjectSynchronizer::notifyall(Handle obj, TRAPS) {
  JavaThread* current = THREAD;
  CHECK_THROW_NOSYNC_IMSE(obj);

  markWord mark = obj->mark();
  if (LockingMode == LM_LIGHTWEIGHT) {
    if ((mark.is_fast_locked() && current->lock_stack().contains(obj()))) {
      // Not inflated so there can't be any waiters to notify.
      return;
    }
  } else if (LockingMode == LM_LEGACY) {
    if (mark.has_locker() && current->is_lock_owned((address)mark.locker())) {
      // Not inflated so there can't be any waiters to notify.
      return;
    }
  }

  ObjectMonitor* monitor;
  if (LockingMode == LM_LIGHTWEIGHT) {
    monitor = LightweightSynchronizer::inflate_locked_or_imse(obj(), inflate_cause_notify, CHECK);
  } else {
    // The ObjectMonitor* can't be async deflated until ownership is
    // dropped by the calling thread.
    monitor = inflate(current, obj(), inflate_cause_notify);
  }
  monitor->notifyAll(CHECK);
}

// -----------------------------------------------------------------------------
// Hash Code handling

struct SharedGlobals {
  char         _pad_prefix[OM_CACHE_LINE_SIZE];
  // This is a highly shared mostly-read variable.
  // To avoid false-sharing it needs to be the sole occupant of a cache line.
  volatile int stw_random;
  DEFINE_PAD_MINUS_SIZE(1, OM_CACHE_LINE_SIZE, sizeof(volatile int));
  // Hot RW variable -- Sequester to avoid false-sharing
  volatile int hc_sequence;
  DEFINE_PAD_MINUS_SIZE(2, OM_CACHE_LINE_SIZE, sizeof(volatile int));
};

static SharedGlobals GVars;

static markWord read_stable_mark(oop obj) {
  markWord mark = obj->mark_acquire();
  if (!mark.is_being_inflated() || LockingMode == LM_LIGHTWEIGHT) {
    // New lightweight locking does not use the markWord::INFLATING() protocol.
    return mark;       // normal fast-path return
  }

  int its = 0;
  for (;;) {
    markWord mark = obj->mark_acquire();
    if (!mark.is_being_inflated()) {
      return mark;    // normal fast-path return
    }

    // The object is being inflated by some other thread.
    // The caller of read_stable_mark() must wait for inflation to complete.
    // Avoid live-lock.

    ++its;
    if (its > 10000 || !os::is_MP()) {
      if (its & 1) {
        os::naked_yield();
      } else {
        // Note that the following code attenuates the livelock problem but is not
        // a complete remedy.  A more complete solution would require that the inflating
        // thread hold the associated inflation lock.  The following code simply restricts
        // the number of spinners to at most one.  We'll have N-2 threads blocked
        // on the inflationlock, 1 thread holding the inflation lock and using
        // a yield/park strategy, and 1 thread in the midst of inflation.
        // A more refined approach would be to change the encoding of INFLATING
        // to allow encapsulation of a native thread pointer.  Threads waiting for
        // inflation to complete would use CAS to push themselves onto a singly linked
        // list rooted at the markword.  Once enqueued, they'd loop, checking a per-thread flag
        // and calling park().  When inflation was complete the thread that accomplished inflation
        // would detach the list and set the markword to inflated with a single CAS and
        // then for each thread on the list, set the flag and unpark() the thread.

        // Index into the lock array based on the current object address.
        static_assert(is_power_of_2(inflation_lock_count()), "must be");
        size_t ix = (cast_from_oop<intptr_t>(obj) >> 5) & (inflation_lock_count() - 1);
        int YieldThenBlock = 0;
        assert(ix < inflation_lock_count(), "invariant");
        inflation_lock(ix)->lock();
        while (obj->mark_acquire() == markWord::INFLATING()) {
          // Beware: naked_yield() is advisory and has almost no effect on some platforms
          // so we periodically call current->_ParkEvent->park(1).
          // We use a mixed spin/yield/block mechanism.
          if ((YieldThenBlock++) >= 16) {
            Thread::current()->_ParkEvent->park(1);
          } else {
            os::naked_yield();
          }
        }
        inflation_lock(ix)->unlock();
      }
    } else {
      SpinPause();       // SMP-polite spinning
    }
  }
}

// hashCode() generation :
//
// Possibilities:
// * MD5Digest of {obj,stw_random}
// * CRC32 of {obj,stw_random} or any linear-feedback shift register function.
// * A DES- or AES-style SBox[] mechanism
// * One of the Phi-based schemes, such as:
//   2654435761 = 2^32 * Phi (golden ratio)
//   HashCodeValue = ((uintptr_t(obj) >> 3) * 2654435761) ^ GVars.stw_random ;
// * A variation of Marsaglia's shift-xor RNG scheme.
// * (obj ^ stw_random) is appealing, but can result
//   in undesirable regularity in the hashCode values of adjacent objects
//   (objects allocated back-to-back, in particular).  This could potentially
//   result in hashtable collisions and reduced hashtable efficiency.
//   There are simple ways to "diffuse" the middle address bits over the
//   generated hashCode values:

static intptr_t get_next_hash(Thread* current, oop obj) {
  intptr_t value = 0;
  if (hashCode == 0) {
    // This form uses global Park-Miller RNG.
    // On MP system we'll have lots of RW access to a global, so the
    // mechanism induces lots of coherency traffic.
    value = os::random();
  } else if (hashCode == 1) {
    // This variation has the property of being stable (idempotent)
    // between STW operations.  This can be useful in some of the 1-0
    // synchronization schemes.
    intptr_t addr_bits = cast_from_oop<intptr_t>(obj) >> 3;
    value = addr_bits ^ (addr_bits >> 5) ^ GVars.stw_random;
  } else if (hashCode == 2) {
    value = 1;            // for sensitivity testing
  } else if (hashCode == 3) {
    value = ++GVars.hc_sequence;
  } else if (hashCode == 4) {
    value = cast_from_oop<intptr_t>(obj);
  } else {
    // Marsaglia's xor-shift scheme with thread-specific state
    // This is probably the best overall implementation -- we'll
    // likely make this the default in future releases.
    unsigned t = current->_hashStateX;
    t ^= (t << 11);
    current->_hashStateX = current->_hashStateY;
    current->_hashStateY = current->_hashStateZ;
    current->_hashStateZ = current->_hashStateW;
    unsigned v = current->_hashStateW;
    v = (v ^ (v >> 19)) ^ (t ^ (t >> 8));
    current->_hashStateW = v;
    value = v;
  }

  value &= markWord::hash_mask;
  if (value == 0) value = 0xBAD;
  assert(value != markWord::no_hash, "invariant");
  return value;
}

static intptr_t install_hash_code(Thread* current, oop obj) {
  assert(UseObjectMonitorTable && LockingMode == LM_LIGHTWEIGHT, "must be");

  markWord mark = obj->mark_acquire();
  for (;;) {
    intptr_t hash = mark.hash();
    if (hash != 0) {
      return hash;
    }

    hash = get_next_hash(current, obj);
    const markWord old_mark = mark;
    const markWord new_mark = old_mark.copy_set_hash(hash);

    mark = obj->cas_set_mark(new_mark, old_mark);
    if (old_mark == mark) {
      return hash;
    }
  }
}

intptr_t ObjectSynchronizer::FastHashCode(Thread* current, oop obj) {
<<<<<<< HEAD
  if (EnableValhalla && obj->klass()->is_inline_klass()) {
    // VM should be calling bootstrap method
    ShouldNotReachHere();
=======
  if (UseObjectMonitorTable) {
    // Since the monitor isn't in the object header, the hash can simply be
    // installed in the object header.
    return install_hash_code(current, obj);
>>>>>>> 1d05989b
  }

  while (true) {
    ObjectMonitor* monitor = nullptr;
    markWord temp, test;
    intptr_t hash;
    markWord mark = read_stable_mark(obj);
    if (VerifyHeavyMonitors) {
      assert(LockingMode == LM_MONITOR, "+VerifyHeavyMonitors requires LockingMode == 0 (LM_MONITOR)");
      guarantee((obj->mark().value() & markWord::lock_mask_in_place) != markWord::locked_value, "must not be lightweight/stack-locked");
    }
    if (mark.is_unlocked() || (LockingMode == LM_LIGHTWEIGHT && mark.is_fast_locked())) {
      hash = mark.hash();
      if (hash != 0) {                     // if it has a hash, just return it
        return hash;
      }
      hash = get_next_hash(current, obj);  // get a new hash
      temp = mark.copy_set_hash(hash);     // merge the hash into header
                                           // try to install the hash
      test = obj->cas_set_mark(temp, mark);
      if (test == mark) {                  // if the hash was installed, return it
        return hash;
      }
      if (LockingMode == LM_LIGHTWEIGHT) {
        // CAS failed, retry
        continue;
      }
      // Failed to install the hash. It could be that another thread
      // installed the hash just before our attempt or inflation has
      // occurred or... so we fall thru to inflate the monitor for
      // stability and then install the hash.
    } else if (mark.has_monitor()) {
      monitor = mark.monitor();
      temp = monitor->header();
      assert(temp.is_neutral(), "invariant: header=" INTPTR_FORMAT, temp.value());
      hash = temp.hash();
      if (hash != 0) {
        // It has a hash.

        // Separate load of dmw/header above from the loads in
        // is_being_async_deflated().

        // dmw/header and _contentions may get written by different threads.
        // Make sure to observe them in the same order when having several observers.
        OrderAccess::loadload_for_IRIW();

        if (monitor->is_being_async_deflated()) {
          // But we can't safely use the hash if we detect that async
          // deflation has occurred. So we attempt to restore the
          // header/dmw to the object's header so that we only retry
          // once if the deflater thread happens to be slow.
          monitor->install_displaced_markword_in_object(obj);
          continue;
        }
        return hash;
      }
      // Fall thru so we only have one place that installs the hash in
      // the ObjectMonitor.
    } else if (LockingMode == LM_LEGACY && mark.has_locker()
               && current->is_Java_thread()
               && JavaThread::cast(current)->is_lock_owned((address)mark.locker())) {
      // This is a stack-lock owned by the calling thread so fetch the
      // displaced markWord from the BasicLock on the stack.
      temp = mark.displaced_mark_helper();
      assert(temp.is_neutral(), "invariant: header=" INTPTR_FORMAT, temp.value());
      hash = temp.hash();
      if (hash != 0) {                  // if it has a hash, just return it
        return hash;
      }
      // WARNING:
      // The displaced header in the BasicLock on a thread's stack
      // is strictly immutable. It CANNOT be changed in ANY cases.
      // So we have to inflate the stack-lock into an ObjectMonitor
      // even if the current thread owns the lock. The BasicLock on
      // a thread's stack can be asynchronously read by other threads
      // during an inflate() call so any change to that stack memory
      // may not propagate to other threads correctly.
    }

    // Inflate the monitor to set the hash.

    // There's no need to inflate if the mark has already got a monitor.
    // NOTE: an async deflation can race after we get the monitor and
    // before we can update the ObjectMonitor's header with the hash
    // value below.
    monitor = mark.has_monitor() ? mark.monitor() : inflate(current, obj, inflate_cause_hash_code);
    // Load ObjectMonitor's header/dmw field and see if it has a hash.
    mark = monitor->header();
    assert(mark.is_neutral(), "invariant: header=" INTPTR_FORMAT, mark.value());
    hash = mark.hash();
    if (hash == 0) {                       // if it does not have a hash
      hash = get_next_hash(current, obj);  // get a new hash
      temp = mark.copy_set_hash(hash)   ;  // merge the hash into header
      assert(temp.is_neutral(), "invariant: header=" INTPTR_FORMAT, temp.value());
      uintptr_t v = Atomic::cmpxchg(monitor->metadata_addr(), mark.value(), temp.value());
      test = markWord(v);
      if (test != mark) {
        // The attempt to update the ObjectMonitor's header/dmw field
        // did not work. This can happen if another thread managed to
        // merge in the hash just before our cmpxchg().
        // If we add any new usages of the header/dmw field, this code
        // will need to be updated.
        hash = test.hash();
        assert(test.is_neutral(), "invariant: header=" INTPTR_FORMAT, test.value());
        assert(hash != 0, "should only have lost the race to a thread that set a non-zero hash");
      }
      if (monitor->is_being_async_deflated() && !UseObjectMonitorTable) {
        // If we detect that async deflation has occurred, then we
        // attempt to restore the header/dmw to the object's header
        // so that we only retry once if the deflater thread happens
        // to be slow.
        monitor->install_displaced_markword_in_object(obj);
        continue;
      }
    }
    // We finally get the hash.
    return hash;
  }
}

bool ObjectSynchronizer::current_thread_holds_lock(JavaThread* current,
                                                   Handle h_obj) {
  if (EnableValhalla && h_obj->mark().is_inline_type()) {
    return false;
  }
  assert(current == JavaThread::current(), "Can only be called on current thread");
  oop obj = h_obj();

  markWord mark = read_stable_mark(obj);

  if (LockingMode == LM_LEGACY && mark.has_locker()) {
    // stack-locked case, header points into owner's stack
    return current->is_lock_owned((address)mark.locker());
  }

  if (LockingMode == LM_LIGHTWEIGHT && mark.is_fast_locked()) {
    // fast-locking case, see if lock is in current's lock stack
    return current->lock_stack().contains(h_obj());
  }

  while (LockingMode == LM_LIGHTWEIGHT && mark.has_monitor()) {
    ObjectMonitor* monitor = read_monitor(current, obj, mark);
    if (monitor != nullptr) {
      return monitor->is_entered(current) != 0;
    }
    // Racing with inflation/deflation, retry
    mark = obj->mark_acquire();

    if (mark.is_fast_locked()) {
      // Some other thread fast_locked, current could not have held the lock
      return false;
    }
  }

  if (LockingMode != LM_LIGHTWEIGHT && mark.has_monitor()) {
    // Inflated monitor so header points to ObjectMonitor (tagged pointer).
    // The first stage of async deflation does not affect any field
    // used by this comparison so the ObjectMonitor* is usable here.
    ObjectMonitor* monitor = read_monitor(mark);
    return monitor->is_entered(current) != 0;
  }
  // Unlocked case, header in place
  assert(mark.is_unlocked(), "sanity check");
  return false;
}

JavaThread* ObjectSynchronizer::get_lock_owner(ThreadsList * t_list, Handle h_obj) {
  oop obj = h_obj();
  markWord mark = read_stable_mark(obj);

  if (LockingMode == LM_LEGACY && mark.has_locker()) {
    // stack-locked so header points into owner's stack.
    // owning_thread_from_monitor_owner() may also return null here:
    return Threads::owning_thread_from_monitor_owner(t_list, (address) mark.locker());
  }

  if (LockingMode == LM_LIGHTWEIGHT && mark.is_fast_locked()) {
    // fast-locked so get owner from the object.
    // owning_thread_from_object() may also return null here:
    return Threads::owning_thread_from_object(t_list, h_obj());
  }

  while (LockingMode == LM_LIGHTWEIGHT && mark.has_monitor()) {
    ObjectMonitor* monitor = read_monitor(Thread::current(), obj, mark);
    if (monitor != nullptr) {
      return Threads::owning_thread_from_monitor(t_list, monitor);
    }
    // Racing with inflation/deflation, retry
    mark = obj->mark_acquire();

    if (mark.is_fast_locked()) {
      // Some other thread fast_locked
      return Threads::owning_thread_from_object(t_list, h_obj());
    }
  }

  if (LockingMode != LM_LIGHTWEIGHT && mark.has_monitor()) {
    // Inflated monitor so header points to ObjectMonitor (tagged pointer).
    // The first stage of async deflation does not affect any field
    // used by this comparison so the ObjectMonitor* is usable here.
    ObjectMonitor* monitor = read_monitor(mark);
    assert(monitor != nullptr, "monitor should be non-null");
    // owning_thread_from_monitor() may also return null here:
    return Threads::owning_thread_from_monitor(t_list, monitor);
  }

  // Unlocked case, header in place
  // Cannot have assertion since this object may have been
  // locked by another thread when reaching here.
  // assert(mark.is_unlocked(), "sanity check");

  return nullptr;
}

// Visitors ...

// Iterate over all ObjectMonitors.
template <typename Function>
void ObjectSynchronizer::monitors_iterate(Function function) {
  MonitorList::Iterator iter = _in_use_list.iterator();
  while (iter.has_next()) {
    ObjectMonitor* monitor = iter.next();
    function(monitor);
  }
}

// Iterate ObjectMonitors owned by any thread and where the owner `filter`
// returns true.
template <typename OwnerFilter>
void ObjectSynchronizer::owned_monitors_iterate_filtered(MonitorClosure* closure, OwnerFilter filter) {
  monitors_iterate([&](ObjectMonitor* monitor) {
    // This function is only called at a safepoint or when the
    // target thread is suspended or when the target thread is
    // operating on itself. The current closures in use today are
    // only interested in an owned ObjectMonitor and ownership
    // cannot be dropped under the calling contexts so the
    // ObjectMonitor cannot be async deflated.
    if (monitor->has_owner() && filter(monitor->owner_raw())) {
      assert(!monitor->is_being_async_deflated(), "Owned monitors should not be deflating");

      closure->do_monitor(monitor);
    }
  });
}

// Iterate ObjectMonitors where the owner == thread; this does NOT include
// ObjectMonitors where owner is set to a stack-lock address in thread.
void ObjectSynchronizer::owned_monitors_iterate(MonitorClosure* closure, JavaThread* thread) {
  auto thread_filter = [&](void* owner) { return owner == thread; };
  return owned_monitors_iterate_filtered(closure, thread_filter);
}

// Iterate ObjectMonitors owned by any thread.
void ObjectSynchronizer::owned_monitors_iterate(MonitorClosure* closure) {
  auto all_filter = [&](void* owner) { return true; };
  return owned_monitors_iterate_filtered(closure, all_filter);
}

static bool monitors_used_above_threshold(MonitorList* list) {
  if (MonitorUsedDeflationThreshold == 0) {  // disabled case is easy
    return false;
  }
  // Start with ceiling based on a per-thread estimate:
  size_t ceiling = ObjectSynchronizer::in_use_list_ceiling();
  size_t old_ceiling = ceiling;
  if (ceiling < list->max()) {
    // The max used by the system has exceeded the ceiling so use that:
    ceiling = list->max();
  }
  size_t monitors_used = list->count();
  if (monitors_used == 0) {  // empty list is easy
    return false;
  }
  if (NoAsyncDeflationProgressMax != 0 &&
      _no_progress_cnt >= NoAsyncDeflationProgressMax) {
    double remainder = (100.0 - MonitorUsedDeflationThreshold) / 100.0;
    size_t new_ceiling = ceiling + (size_t)((double)ceiling * remainder) + 1;
    ObjectSynchronizer::set_in_use_list_ceiling(new_ceiling);
    log_info(monitorinflation)("Too many deflations without progress; "
                               "bumping in_use_list_ceiling from " SIZE_FORMAT
                               " to " SIZE_FORMAT, old_ceiling, new_ceiling);
    _no_progress_cnt = 0;
    ceiling = new_ceiling;
  }

  // Check if our monitor usage is above the threshold:
  size_t monitor_usage = (monitors_used * 100LL) / ceiling;
  if (int(monitor_usage) > MonitorUsedDeflationThreshold) {
    log_info(monitorinflation)("monitors_used=" SIZE_FORMAT ", ceiling=" SIZE_FORMAT
                               ", monitor_usage=" SIZE_FORMAT ", threshold=%d",
                               monitors_used, ceiling, monitor_usage, MonitorUsedDeflationThreshold);
    return true;
  }

  return false;
}

size_t ObjectSynchronizer::in_use_list_ceiling() {
  return _in_use_list_ceiling;
}

void ObjectSynchronizer::dec_in_use_list_ceiling() {
  Atomic::sub(&_in_use_list_ceiling, AvgMonitorsPerThreadEstimate);
}

void ObjectSynchronizer::inc_in_use_list_ceiling() {
  Atomic::add(&_in_use_list_ceiling, AvgMonitorsPerThreadEstimate);
}

void ObjectSynchronizer::set_in_use_list_ceiling(size_t new_value) {
  _in_use_list_ceiling = new_value;
}

bool ObjectSynchronizer::is_async_deflation_needed() {
  if (is_async_deflation_requested()) {
    // Async deflation request.
    log_info(monitorinflation)("Async deflation needed: explicit request");
    return true;
  }

  jlong time_since_last = time_since_last_async_deflation_ms();

  if (AsyncDeflationInterval > 0 &&
      time_since_last > AsyncDeflationInterval &&
      monitors_used_above_threshold(&_in_use_list)) {
    // It's been longer than our specified deflate interval and there
    // are too many monitors in use. We don't deflate more frequently
    // than AsyncDeflationInterval (unless is_async_deflation_requested)
    // in order to not swamp the MonitorDeflationThread.
    log_info(monitorinflation)("Async deflation needed: monitors used are above the threshold");
    return true;
  }

  if (GuaranteedAsyncDeflationInterval > 0 &&
      time_since_last > GuaranteedAsyncDeflationInterval) {
    // It's been longer than our specified guaranteed deflate interval.
    // We need to clean up the used monitors even if the threshold is
    // not reached, to keep the memory utilization at bay when many threads
    // touched many monitors.
    log_info(monitorinflation)("Async deflation needed: guaranteed interval (" INTX_FORMAT " ms) "
                               "is greater than time since last deflation (" JLONG_FORMAT " ms)",
                               GuaranteedAsyncDeflationInterval, time_since_last);

    // If this deflation has no progress, then it should not affect the no-progress
    // tracking, otherwise threshold heuristics would think it was triggered, experienced
    // no progress, and needs to backoff more aggressively. In this "no progress" case,
    // the generic code would bump the no-progress counter, and we compensate for that
    // by telling it to skip the update.
    //
    // If this deflation has progress, then it should let non-progress tracking
    // know about this, otherwise the threshold heuristics would kick in, potentially
    // experience no-progress due to aggressive cleanup by this deflation, and think
    // it is still in no-progress stride. In this "progress" case, the generic code would
    // zero the counter, and we allow it to happen.
    _no_progress_skip_increment = true;

    return true;
  }

  return false;
}

void ObjectSynchronizer::request_deflate_idle_monitors() {
  MonitorLocker ml(MonitorDeflation_lock, Mutex::_no_safepoint_check_flag);
  set_is_async_deflation_requested(true);
  ml.notify_all();
}

bool ObjectSynchronizer::request_deflate_idle_monitors_from_wb() {
  JavaThread* current = JavaThread::current();
  bool ret_code = false;

  jlong last_time = last_async_deflation_time_ns();

  request_deflate_idle_monitors();

  const int N_CHECKS = 5;
  for (int i = 0; i < N_CHECKS; i++) {  // sleep for at most 5 seconds
    if (last_async_deflation_time_ns() > last_time) {
      log_info(monitorinflation)("Async Deflation happened after %d check(s).", i);
      ret_code = true;
      break;
    }
    {
      // JavaThread has to honor the blocking protocol.
      ThreadBlockInVM tbivm(current);
      os::naked_short_sleep(999);  // sleep for almost 1 second
    }
  }
  if (!ret_code) {
    log_info(monitorinflation)("Async Deflation DID NOT happen after %d checks.", N_CHECKS);
  }

  return ret_code;
}

jlong ObjectSynchronizer::time_since_last_async_deflation_ms() {
  return (os::javaTimeNanos() - last_async_deflation_time_ns()) / (NANOUNITS / MILLIUNITS);
}

static void post_monitor_inflate_event(EventJavaMonitorInflate* event,
                                       const oop obj,
                                       ObjectSynchronizer::InflateCause cause) {
  assert(event != nullptr, "invariant");
  event->set_monitorClass(obj->klass());
  event->set_address((uintptr_t)(void*)obj);
  event->set_cause((u1)cause);
  event->commit();
}

// Fast path code shared by multiple functions
void ObjectSynchronizer::inflate_helper(oop obj) {
  assert(LockingMode != LM_LIGHTWEIGHT, "only inflate through enter");
  markWord mark = obj->mark_acquire();
  if (mark.has_monitor()) {
    ObjectMonitor* monitor = read_monitor(mark);
    markWord dmw = monitor->header();
    assert(dmw.is_neutral(), "sanity check: header=" INTPTR_FORMAT, dmw.value());
    return;
  }
  (void)inflate(Thread::current(), obj, inflate_cause_vm_internal);
}

ObjectMonitor* ObjectSynchronizer::inflate(Thread* current, oop obj, const InflateCause cause) {
  assert(current == Thread::current(), "must be");
  assert(LockingMode != LM_LIGHTWEIGHT, "only inflate through enter");
  return inflate_impl(obj, cause);
}

ObjectMonitor* ObjectSynchronizer::inflate_for(JavaThread* thread, oop obj, const InflateCause cause) {
  assert(thread == Thread::current() || thread->is_obj_deopt_suspend(), "must be");
<<<<<<< HEAD
  return inflate_impl(thread, obj, cause);
}

ObjectMonitor* ObjectSynchronizer::inflate_impl(JavaThread* inflating_thread, oop object, const InflateCause cause) {
  if (EnableValhalla) {
    guarantee(!object->klass()->is_inline_klass(), "Attempt to inflate inline type");
  }
  // The JavaThread* inflating_thread parameter is only used by LM_LIGHTWEIGHT and requires
  // that the inflating_thread == Thread::current() or is suspended throughout the call by
  // some other mechanism.
  // Even with LM_LIGHTWEIGHT the thread might be nullptr when called from a non
  // JavaThread. (As may still be the case from FastHashCode). However it is only
  // important for the correctness of the LM_LIGHTWEIGHT algorithm that the thread
  // is set when called from ObjectSynchronizer::enter from the owning thread,
  // ObjectSynchronizer::enter_for from any thread, or ObjectSynchronizer::exit.
=======
  assert(LockingMode != LM_LIGHTWEIGHT, "LM_LIGHTWEIGHT cannot use inflate_for");
  return inflate_impl(obj, cause);
}

ObjectMonitor* ObjectSynchronizer::inflate_impl(oop object, const InflateCause cause) {
  assert(LockingMode != LM_LIGHTWEIGHT, "LM_LIGHTWEIGHT cannot use inflate_impl");
>>>>>>> 1d05989b
  EventJavaMonitorInflate event;

  for (;;) {
    const markWord mark = object->mark_acquire();

    // The mark can be in one of the following states:
    // *  inflated     - Just return it.
    // *  stack-locked - Coerce it to inflated from stack-locked.
    // *  INFLATING    - Busy wait for conversion from stack-locked to
    //                   inflated.
    // *  unlocked     - Aggressively inflate the object.

    // CASE: inflated
    if (mark.has_monitor()) {
      ObjectMonitor* inf = mark.monitor();
      markWord dmw = inf->header();
      assert(dmw.is_neutral(), "invariant: header=" INTPTR_FORMAT, dmw.value());
      return inf;
    }

    // CASE: inflation in progress - inflating over a stack-lock.
    // Some other thread is converting from stack-locked to inflated.
    // Only that thread can complete inflation -- other threads must wait.
    // The INFLATING value is transient.
    // Currently, we spin/yield/park and poll the markword, waiting for inflation to finish.
    // We could always eliminate polling by parking the thread on some auxiliary list.
    if (mark == markWord::INFLATING()) {
      read_stable_mark(object);
      continue;
    }

    // CASE: stack-locked
    // Could be stack-locked either by current or by some other thread.
    //
    // Note that we allocate the ObjectMonitor speculatively, _before_ attempting
    // to install INFLATING into the mark word.  We originally installed INFLATING,
    // allocated the ObjectMonitor, and then finally STed the address of the
    // ObjectMonitor into the mark.  This was correct, but artificially lengthened
    // the interval in which INFLATING appeared in the mark, thus increasing
    // the odds of inflation contention. If we lose the race to set INFLATING,
    // then we just delete the ObjectMonitor and loop around again.
    //
    LogStreamHandle(Trace, monitorinflation) lsh;
    if (LockingMode == LM_LEGACY && mark.has_locker()) {
      ObjectMonitor* m = new ObjectMonitor(object);
      // Optimistically prepare the ObjectMonitor - anticipate successful CAS
      // We do this before the CAS in order to minimize the length of time
      // in which INFLATING appears in the mark.

      markWord cmp = object->cas_set_mark(markWord::INFLATING(), mark);
      if (cmp != mark) {
        delete m;
        continue;       // Interference -- just retry
      }

      // We've successfully installed INFLATING (0) into the mark-word.
      // This is the only case where 0 will appear in a mark-word.
      // Only the singular thread that successfully swings the mark-word
      // to 0 can perform (or more precisely, complete) inflation.
      //
      // Why do we CAS a 0 into the mark-word instead of just CASing the
      // mark-word from the stack-locked value directly to the new inflated state?
      // Consider what happens when a thread unlocks a stack-locked object.
      // It attempts to use CAS to swing the displaced header value from the
      // on-stack BasicLock back into the object header.  Recall also that the
      // header value (hash code, etc) can reside in (a) the object header, or
      // (b) a displaced header associated with the stack-lock, or (c) a displaced
      // header in an ObjectMonitor.  The inflate() routine must copy the header
      // value from the BasicLock on the owner's stack to the ObjectMonitor, all
      // the while preserving the hashCode stability invariants.  If the owner
      // decides to release the lock while the value is 0, the unlock will fail
      // and control will eventually pass from slow_exit() to inflate.  The owner
      // will then spin, waiting for the 0 value to disappear.   Put another way,
      // the 0 causes the owner to stall if the owner happens to try to
      // drop the lock (restoring the header from the BasicLock to the object)
      // while inflation is in-progress.  This protocol avoids races that might
      // would otherwise permit hashCode values to change or "flicker" for an object.
      // Critically, while object->mark is 0 mark.displaced_mark_helper() is stable.
      // 0 serves as a "BUSY" inflate-in-progress indicator.


      // fetch the displaced mark from the owner's stack.
      // The owner can't die or unwind past the lock while our INFLATING
      // object is in the mark.  Furthermore the owner can't complete
      // an unlock on the object, either.
      markWord dmw = mark.displaced_mark_helper();
      // Catch if the object's header is not neutral (not locked and
      // not marked is what we care about here).
      assert(dmw.is_neutral(), "invariant: header=" INTPTR_FORMAT, dmw.value());

      // Setup monitor fields to proper values -- prepare the monitor
      m->set_header(dmw);

      // Optimization: if the mark.locker stack address is associated
      // with this thread we could simply set m->_owner = current.
      // Note that a thread can inflate an object
      // that it has stack-locked -- as might happen in wait() -- directly
      // with CAS.  That is, we can avoid the xchg-nullptr .... ST idiom.
      m->set_owner_from(nullptr, mark.locker());
      // TODO-FIXME: assert BasicLock->dhw != 0.

      // Must preserve store ordering. The monitor state must
      // be stable at the time of publishing the monitor address.
      guarantee(object->mark() == markWord::INFLATING(), "invariant");
      // Release semantics so that above set_object() is seen first.
      object->release_set_mark(markWord::encode(m));

      // Once ObjectMonitor is configured and the object is associated
      // with the ObjectMonitor, it is safe to allow async deflation:
      _in_use_list.add(m);

      // Hopefully the performance counters are allocated on distinct cache lines
      // to avoid false sharing on MP systems ...
      OM_PERFDATA_OP(Inflations, inc());
      if (log_is_enabled(Trace, monitorinflation)) {
        ResourceMark rm;
        lsh.print_cr("inflate(has_locker): object=" INTPTR_FORMAT ", mark="
                     INTPTR_FORMAT ", type='%s'", p2i(object),
                     object->mark().value(), object->klass()->external_name());
      }
      if (event.should_commit()) {
        post_monitor_inflate_event(&event, object, cause);
      }
      return m;
    }

    // CASE: unlocked
    // TODO-FIXME: for entry we currently inflate and then try to CAS _owner.
    // If we know we're inflating for entry it's better to inflate by swinging a
    // pre-locked ObjectMonitor pointer into the object header.   A successful
    // CAS inflates the object *and* confers ownership to the inflating thread.
    // In the current implementation we use a 2-step mechanism where we CAS()
    // to inflate and then CAS() again to try to swing _owner from null to current.
    // An inflateTry() method that we could call from enter() would be useful.

    assert(mark.is_unlocked(), "invariant: header=" INTPTR_FORMAT, mark.value());
    ObjectMonitor* m = new ObjectMonitor(object);
    // prepare m for installation - set monitor to initial state
    m->set_header(mark);

    if (object->cas_set_mark(markWord::encode(m), mark) != mark) {
      delete m;
      m = nullptr;
      continue;
      // interference - the markword changed - just retry.
      // The state-transitions are one-way, so there's no chance of
      // live-lock -- "Inflated" is an absorbing state.
    }

    // Once the ObjectMonitor is configured and object is associated
    // with the ObjectMonitor, it is safe to allow async deflation:
    _in_use_list.add(m);

    // Hopefully the performance counters are allocated on distinct
    // cache lines to avoid false sharing on MP systems ...
    OM_PERFDATA_OP(Inflations, inc());
    if (log_is_enabled(Trace, monitorinflation)) {
      ResourceMark rm;
      lsh.print_cr("inflate(unlocked): object=" INTPTR_FORMAT ", mark="
                   INTPTR_FORMAT ", type='%s'", p2i(object),
                   object->mark().value(), object->klass()->external_name());
    }
    if (event.should_commit()) {
      post_monitor_inflate_event(&event, object, cause);
    }
    return m;
  }
}

// Walk the in-use list and deflate (at most MonitorDeflationMax) idle
// ObjectMonitors. Returns the number of deflated ObjectMonitors.
//
size_t ObjectSynchronizer::deflate_monitor_list(ObjectMonitorDeflationSafepointer* safepointer) {
  MonitorList::Iterator iter = _in_use_list.iterator();
  size_t deflated_count = 0;
  Thread* current = Thread::current();

  while (iter.has_next()) {
    if (deflated_count >= (size_t)MonitorDeflationMax) {
      break;
    }
    ObjectMonitor* mid = iter.next();
    if (mid->deflate_monitor(current)) {
      deflated_count++;
    }

    // Must check for a safepoint/handshake and honor it.
    safepointer->block_for_safepoint("deflation", "deflated_count", deflated_count);
  }

  return deflated_count;
}

class HandshakeForDeflation : public HandshakeClosure {
 public:
  HandshakeForDeflation() : HandshakeClosure("HandshakeForDeflation") {}

  void do_thread(Thread* thread) {
    log_trace(monitorinflation)("HandshakeForDeflation::do_thread: thread="
                                INTPTR_FORMAT, p2i(thread));
    if (thread->is_Java_thread()) {
      // Clear OM cache
      JavaThread* jt = JavaThread::cast(thread);
      jt->om_clear_monitor_cache();
    }
  }
};

class VM_RendezvousGCThreads : public VM_Operation {
public:
  bool evaluate_at_safepoint() const override { return false; }
  VMOp_Type type() const override { return VMOp_RendezvousGCThreads; }
  void doit() override {
    Universe::heap()->safepoint_synchronize_begin();
    Universe::heap()->safepoint_synchronize_end();
  };
};

static size_t delete_monitors(GrowableArray<ObjectMonitor*>* delete_list,
                              ObjectMonitorDeflationSafepointer* safepointer) {
  NativeHeapTrimmer::SuspendMark sm("monitor deletion");
  size_t deleted_count = 0;
  for (ObjectMonitor* monitor: *delete_list) {
    delete monitor;
    deleted_count++;
    // A JavaThread must check for a safepoint/handshake and honor it.
    safepointer->block_for_safepoint("deletion", "deleted_count", deleted_count);
  }
  return deleted_count;
}

class ObjectMonitorDeflationLogging: public StackObj {
  LogStreamHandle(Debug, monitorinflation) _debug;
  LogStreamHandle(Info, monitorinflation)  _info;
  LogStream*                               _stream;
  elapsedTimer                             _timer;

  size_t ceiling() const { return ObjectSynchronizer::in_use_list_ceiling(); }
  size_t count() const   { return ObjectSynchronizer::_in_use_list.count(); }
  size_t max() const     { return ObjectSynchronizer::_in_use_list.max(); }

public:
  ObjectMonitorDeflationLogging()
    : _debug(), _info(), _stream(nullptr) {
    if (_debug.is_enabled()) {
      _stream = &_debug;
    } else if (_info.is_enabled()) {
      _stream = &_info;
    }
  }

  void begin() {
    if (_stream != nullptr) {
      _stream->print_cr("begin deflating: in_use_list stats: ceiling=" SIZE_FORMAT ", count=" SIZE_FORMAT ", max=" SIZE_FORMAT,
                        ceiling(), count(), max());
      _timer.start();
    }
  }

  void before_handshake(size_t unlinked_count) {
    if (_stream != nullptr) {
      _timer.stop();
      _stream->print_cr("before handshaking: unlinked_count=" SIZE_FORMAT
                        ", in_use_list stats: ceiling=" SIZE_FORMAT ", count="
                        SIZE_FORMAT ", max=" SIZE_FORMAT,
                        unlinked_count, ceiling(), count(), max());
    }
  }

  void after_handshake() {
    if (_stream != nullptr) {
      _stream->print_cr("after handshaking: in_use_list stats: ceiling="
                        SIZE_FORMAT ", count=" SIZE_FORMAT ", max=" SIZE_FORMAT,
                        ceiling(), count(), max());
      _timer.start();
    }
  }

  void end(size_t deflated_count, size_t unlinked_count) {
    if (_stream != nullptr) {
      _timer.stop();
      if (deflated_count != 0 || unlinked_count != 0 || _debug.is_enabled()) {
        _stream->print_cr("deflated_count=" SIZE_FORMAT ", {unlinked,deleted}_count=" SIZE_FORMAT " monitors in %3.7f secs",
                          deflated_count, unlinked_count, _timer.seconds());
      }
      _stream->print_cr("end deflating: in_use_list stats: ceiling=" SIZE_FORMAT ", count=" SIZE_FORMAT ", max=" SIZE_FORMAT,
                        ceiling(), count(), max());
    }
  }

  void before_block_for_safepoint(const char* op_name, const char* cnt_name, size_t cnt) {
    if (_stream != nullptr) {
      _timer.stop();
      _stream->print_cr("pausing %s: %s=" SIZE_FORMAT ", in_use_list stats: ceiling="
                        SIZE_FORMAT ", count=" SIZE_FORMAT ", max=" SIZE_FORMAT,
                        op_name, cnt_name, cnt, ceiling(), count(), max());
    }
  }

  void after_block_for_safepoint(const char* op_name) {
    if (_stream != nullptr) {
      _stream->print_cr("resuming %s: in_use_list stats: ceiling=" SIZE_FORMAT
                        ", count=" SIZE_FORMAT ", max=" SIZE_FORMAT, op_name,
                        ceiling(), count(), max());
      _timer.start();
    }
  }
};

void ObjectMonitorDeflationSafepointer::block_for_safepoint(const char* op_name, const char* count_name, size_t counter) {
  if (!SafepointMechanism::should_process(_current)) {
    return;
  }

  // A safepoint/handshake has started.
  _log->before_block_for_safepoint(op_name, count_name, counter);

  {
    // Honor block request.
    ThreadBlockInVM tbivm(_current);
  }

  _log->after_block_for_safepoint(op_name);
}

// This function is called by the MonitorDeflationThread to deflate
// ObjectMonitors.
size_t ObjectSynchronizer::deflate_idle_monitors() {
  JavaThread* current = JavaThread::current();
  assert(current->is_monitor_deflation_thread(), "The only monitor deflater");

  // The async deflation request has been processed.
  _last_async_deflation_time_ns = os::javaTimeNanos();
  set_is_async_deflation_requested(false);

  ObjectMonitorDeflationLogging log;
  ObjectMonitorDeflationSafepointer safepointer(current, &log);

  log.begin();

  // Deflate some idle ObjectMonitors.
  size_t deflated_count = deflate_monitor_list(&safepointer);

  // Unlink the deflated ObjectMonitors from the in-use list.
  size_t unlinked_count = 0;
  size_t deleted_count = 0;
  if (deflated_count > 0) {
    ResourceMark rm(current);
    GrowableArray<ObjectMonitor*> delete_list((int)deflated_count);
    unlinked_count = _in_use_list.unlink_deflated(deflated_count, &delete_list, &safepointer);

#ifdef ASSERT
    if (UseObjectMonitorTable) {
      for (ObjectMonitor* monitor : delete_list) {
        assert(!LightweightSynchronizer::contains_monitor(current, monitor), "Should have been removed");
      }
    }
#endif

    log.before_handshake(unlinked_count);

    // A JavaThread needs to handshake in order to safely free the
    // ObjectMonitors that were deflated in this cycle.
    HandshakeForDeflation hfd_hc;
    Handshake::execute(&hfd_hc);
    // Also, we sync and desync GC threads around the handshake, so that they can
    // safely read the mark-word and look-through to the object-monitor, without
    // being afraid that the object-monitor is going away.
    VM_RendezvousGCThreads sync_gc;
    VMThread::execute(&sync_gc);

    log.after_handshake();

    // After the handshake, safely free the ObjectMonitors that were
    // deflated and unlinked in this cycle.

    // Delete the unlinked ObjectMonitors.
    deleted_count = delete_monitors(&delete_list, &safepointer);
    assert(unlinked_count == deleted_count, "must be");
  }

  log.end(deflated_count, unlinked_count);

  OM_PERFDATA_OP(MonExtant, set_value(_in_use_list.count()));
  OM_PERFDATA_OP(Deflations, inc(deflated_count));

  GVars.stw_random = os::random();

  if (deflated_count != 0) {
    _no_progress_cnt = 0;
  } else if (_no_progress_skip_increment) {
    _no_progress_skip_increment = false;
  } else {
    _no_progress_cnt++;
  }

  return deflated_count;
}

// Monitor cleanup on JavaThread::exit

// Iterate through monitor cache and attempt to release thread's monitors
class ReleaseJavaMonitorsClosure: public MonitorClosure {
 private:
  JavaThread* _thread;

 public:
  ReleaseJavaMonitorsClosure(JavaThread* thread) : _thread(thread) {}
  void do_monitor(ObjectMonitor* mid) {
    intx rec = mid->complete_exit(_thread);
    _thread->dec_held_monitor_count(rec + 1);
  }
};

// Release all inflated monitors owned by current thread.  Lightweight monitors are
// ignored.  This is meant to be called during JNI thread detach which assumes
// all remaining monitors are heavyweight.  All exceptions are swallowed.
// Scanning the extant monitor list can be time consuming.
// A simple optimization is to add a per-thread flag that indicates a thread
// called jni_monitorenter() during its lifetime.
//
// Instead of NoSafepointVerifier it might be cheaper to
// use an idiom of the form:
//   auto int tmp = SafepointSynchronize::_safepoint_counter ;
//   <code that must not run at safepoint>
//   guarantee (((tmp ^ _safepoint_counter) | (tmp & 1)) == 0) ;
// Since the tests are extremely cheap we could leave them enabled
// for normal product builds.

void ObjectSynchronizer::release_monitors_owned_by_thread(JavaThread* current) {
  assert(current == JavaThread::current(), "must be current Java thread");
  NoSafepointVerifier nsv;
  ReleaseJavaMonitorsClosure rjmc(current);
  ObjectSynchronizer::owned_monitors_iterate(&rjmc, current);
  assert(!current->has_pending_exception(), "Should not be possible");
  current->clear_pending_exception();
  assert(current->held_monitor_count() == 0, "Should not be possible");
  // All monitors (including entered via JNI) have been unlocked above, so we need to clear jni count.
  current->clear_jni_monitor_count();
}

const char* ObjectSynchronizer::inflate_cause_name(const InflateCause cause) {
  switch (cause) {
    case inflate_cause_vm_internal:    return "VM Internal";
    case inflate_cause_monitor_enter:  return "Monitor Enter";
    case inflate_cause_wait:           return "Monitor Wait";
    case inflate_cause_notify:         return "Monitor Notify";
    case inflate_cause_hash_code:      return "Monitor Hash Code";
    case inflate_cause_jni_enter:      return "JNI Monitor Enter";
    case inflate_cause_jni_exit:       return "JNI Monitor Exit";
    default:
      ShouldNotReachHere();
  }
  return "Unknown";
}

//------------------------------------------------------------------------------
// Debugging code

u_char* ObjectSynchronizer::get_gvars_addr() {
  return (u_char*)&GVars;
}

u_char* ObjectSynchronizer::get_gvars_hc_sequence_addr() {
  return (u_char*)&GVars.hc_sequence;
}

size_t ObjectSynchronizer::get_gvars_size() {
  return sizeof(SharedGlobals);
}

u_char* ObjectSynchronizer::get_gvars_stw_random_addr() {
  return (u_char*)&GVars.stw_random;
}

// Do the final audit and print of ObjectMonitor stats; must be done
// by the VMThread at VM exit time.
void ObjectSynchronizer::do_final_audit_and_print_stats() {
  assert(Thread::current()->is_VM_thread(), "sanity check");

  if (is_final_audit()) {  // Only do the audit once.
    return;
  }
  set_is_final_audit();
  log_info(monitorinflation)("Starting the final audit.");

  if (log_is_enabled(Info, monitorinflation)) {
    LogStreamHandle(Info, monitorinflation) ls;
    audit_and_print_stats(&ls, true /* on_exit */);
  }
}

// This function can be called by the MonitorDeflationThread or it can be called when
// we are trying to exit the VM. The list walker functions can run in parallel with
// the other list operations.
// Calls to this function can be added in various places as a debugging
// aid.
//
void ObjectSynchronizer::audit_and_print_stats(outputStream* ls, bool on_exit) {
  int error_cnt = 0;

  ls->print_cr("Checking in_use_list:");
  chk_in_use_list(ls, &error_cnt);

  if (error_cnt == 0) {
    ls->print_cr("No errors found in in_use_list checks.");
  } else {
    log_error(monitorinflation)("found in_use_list errors: error_cnt=%d", error_cnt);
  }

  // When exiting, only log the interesting entries at the Info level.
  // When called at intervals by the MonitorDeflationThread, log output
  // at the Trace level since there can be a lot of it.
  if (!on_exit && log_is_enabled(Trace, monitorinflation)) {
    LogStreamHandle(Trace, monitorinflation) ls_tr;
    log_in_use_monitor_details(&ls_tr, true /* log_all */);
  } else if (on_exit) {
    log_in_use_monitor_details(ls, false /* log_all */);
  }

  ls->flush();

  guarantee(error_cnt == 0, "ERROR: found monitor list errors: error_cnt=%d", error_cnt);
}

// Check the in_use_list; log the results of the checks.
void ObjectSynchronizer::chk_in_use_list(outputStream* out, int *error_cnt_p) {
  size_t l_in_use_count = _in_use_list.count();
  size_t l_in_use_max = _in_use_list.max();
  out->print_cr("count=" SIZE_FORMAT ", max=" SIZE_FORMAT, l_in_use_count,
                l_in_use_max);

  size_t ck_in_use_count = 0;
  MonitorList::Iterator iter = _in_use_list.iterator();
  while (iter.has_next()) {
    ObjectMonitor* mid = iter.next();
    chk_in_use_entry(mid, out, error_cnt_p);
    ck_in_use_count++;
  }

  if (l_in_use_count == ck_in_use_count) {
    out->print_cr("in_use_count=" SIZE_FORMAT " equals ck_in_use_count="
                  SIZE_FORMAT, l_in_use_count, ck_in_use_count);
  } else {
    out->print_cr("WARNING: in_use_count=" SIZE_FORMAT " is not equal to "
                  "ck_in_use_count=" SIZE_FORMAT, l_in_use_count,
                  ck_in_use_count);
  }

  size_t ck_in_use_max = _in_use_list.max();
  if (l_in_use_max == ck_in_use_max) {
    out->print_cr("in_use_max=" SIZE_FORMAT " equals ck_in_use_max="
                  SIZE_FORMAT, l_in_use_max, ck_in_use_max);
  } else {
    out->print_cr("WARNING: in_use_max=" SIZE_FORMAT " is not equal to "
                  "ck_in_use_max=" SIZE_FORMAT, l_in_use_max, ck_in_use_max);
  }
}

// Check an in-use monitor entry; log any errors.
void ObjectSynchronizer::chk_in_use_entry(ObjectMonitor* n, outputStream* out,
                                          int* error_cnt_p) {
  if (n->owner_is_DEFLATER_MARKER()) {
    // This could happen when monitor deflation blocks for a safepoint.
    return;
  }


  if (n->metadata() == 0) {
    out->print_cr("ERROR: monitor=" INTPTR_FORMAT ": in-use monitor must "
                  "have non-null _metadata (header/hash) field.", p2i(n));
    *error_cnt_p = *error_cnt_p + 1;
  }

  const oop obj = n->object_peek();
  if (obj == nullptr) {
    return;
  }

  const markWord mark = obj->mark();
  if (!mark.has_monitor()) {
    out->print_cr("ERROR: monitor=" INTPTR_FORMAT ": in-use monitor's "
                  "object does not think it has a monitor: obj="
                  INTPTR_FORMAT ", mark=" INTPTR_FORMAT, p2i(n),
                  p2i(obj), mark.value());
    *error_cnt_p = *error_cnt_p + 1;
    return;
  }

  ObjectMonitor* const obj_mon = read_monitor(Thread::current(), obj, mark);
  if (n != obj_mon) {
    out->print_cr("ERROR: monitor=" INTPTR_FORMAT ": in-use monitor's "
                  "object does not refer to the same monitor: obj="
                  INTPTR_FORMAT ", mark=" INTPTR_FORMAT ", obj_mon="
                  INTPTR_FORMAT, p2i(n), p2i(obj), mark.value(), p2i(obj_mon));
    *error_cnt_p = *error_cnt_p + 1;
  }
}

// Log details about ObjectMonitors on the in_use_list. The 'BHL'
// flags indicate why the entry is in-use, 'object' and 'object type'
// indicate the associated object and its type.
void ObjectSynchronizer::log_in_use_monitor_details(outputStream* out, bool log_all) {
  if (_in_use_list.count() > 0) {
    stringStream ss;
    out->print_cr("In-use monitor info%s:", log_all ? "" : " (eliding idle monitors)");
    out->print_cr("(B -> is_busy, H -> has hash code, L -> lock status)");
    out->print_cr("%18s  %s  %18s  %18s",
                  "monitor", "BHL", "object", "object type");
    out->print_cr("==================  ===  ==================  ==================");

    auto is_interesting = [&](ObjectMonitor* monitor) {
      return log_all || monitor->has_owner() || monitor->is_busy();
    };

    monitors_iterate([&](ObjectMonitor* monitor) {
      if (is_interesting(monitor)) {
        const oop obj = monitor->object_peek();
        const intptr_t hash = UseObjectMonitorTable ? monitor->hash() : monitor->header().hash();
        ResourceMark rm;
        out->print(INTPTR_FORMAT "  %d%d%d  " INTPTR_FORMAT "  %s", p2i(monitor),
                   monitor->is_busy(), hash != 0, monitor->owner() != nullptr,
                   p2i(obj), obj == nullptr ? "" : obj->klass()->external_name());
        if (monitor->is_busy()) {
          out->print(" (%s)", monitor->is_busy_to_string(&ss));
          ss.reset();
        }
        out->cr();
      }
    });
  }

  out->flush();
}<|MERGE_RESOLUTION|>--- conflicted
+++ resolved
@@ -419,12 +419,7 @@
 
 bool ObjectSynchronizer::quick_enter_legacy(oop obj, BasicLock* lock, JavaThread* current) {
   assert(current->thread_state() == _thread_in_Java, "invariant");
-<<<<<<< HEAD
-  NoSafepointVerifier nsv;
-  if (obj == nullptr) return false;       // Need to throw NPE
   assert(!EnableValhalla || !obj->klass()->is_inline_klass(), "monitor op on inline type");
-=======
->>>>>>> 1d05989b
 
   if (useHeavyMonitors()) {
     return false;  // Slow path
@@ -545,15 +540,12 @@
   // the locking_thread with respect to the current thread. Currently only used when
   // deoptimizing and re-locking locks. See Deoptimization::relock_objects
   assert(locking_thread == Thread::current() || locking_thread->is_obj_deopt_suspend(), "must be");
-<<<<<<< HEAD
   assert(!EnableValhalla || !obj->klass()->is_inline_klass(), "JITed code should never have locked an instance of a value class");
-=======
 
   if (LockingMode == LM_LIGHTWEIGHT) {
     return LightweightSynchronizer::enter_for(obj, lock, locking_thread);
   }
 
->>>>>>> 1d05989b
   if (!enter_fast_impl(obj, lock, locking_thread)) {
     // Inflated ObjectMonitor::enter_for is required
 
@@ -570,13 +562,8 @@
   }
 }
 
-<<<<<<< HEAD
-void ObjectSynchronizer::enter(Handle obj, BasicLock* lock, JavaThread* current) {
-  assert(current == Thread::current(), "must be");
+void ObjectSynchronizer::enter_legacy(Handle obj, BasicLock* lock, JavaThread* current) {
   assert(!EnableValhalla || !obj->klass()->is_inline_klass(), "This method should never be called on an instance of an inline class");
-=======
-void ObjectSynchronizer::enter_legacy(Handle obj, BasicLock* lock, JavaThread* current) {
->>>>>>> 1d05989b
   if (!enter_fast_impl(obj, lock, current)) {
     // Inflated ObjectMonitor::enter is required
 
@@ -596,12 +583,9 @@
 // of this algorithm. Make sure to update that code if the following function is
 // changed. The implementation is extremely sensitive to race condition. Be careful.
 bool ObjectSynchronizer::enter_fast_impl(Handle obj, BasicLock* lock, JavaThread* locking_thread) {
-<<<<<<< HEAD
   guarantee(!EnableValhalla || !obj->klass()->is_inline_klass(), "Attempt to inflate inline type");
-=======
   assert(LockingMode != LM_LIGHTWEIGHT, "Use LightweightSynchronizer");
 
->>>>>>> 1d05989b
   if (obj->klass()->is_value_based()) {
     handle_sync_on_value_based_class(obj, locking_thread);
   }
@@ -647,39 +631,10 @@
 
   if (!useHeavyMonitors()) {
     markWord mark = object->mark();
-<<<<<<< HEAD
     if (EnableValhalla && mark.is_inline_type()) {
       return;
     }
-    if (LockingMode == LM_LIGHTWEIGHT) {
-      // Fast-locking does not use the 'lock' argument.
-      LockStack& lock_stack = current->lock_stack();
-      if (mark.is_fast_locked() && lock_stack.try_recursive_exit(object)) {
-        // Recursively unlocked.
-        return;
-      }
-
-      if (mark.is_fast_locked() && lock_stack.is_recursive(object)) {
-        // This lock is recursive but is not at the top of the lock stack so we're
-        // doing an unbalanced exit. We have to fall thru to inflation below and
-        // let ObjectMonitor::exit() do the unlock.
-      } else {
-        while (mark.is_fast_locked()) {
-          // Retry until a lock state change has been observed. cas_set_mark() may collide with non lock bits modifications.
-          const markWord unlocked_mark = mark.set_unlocked();
-          const markWord old_mark = object->cas_set_mark(unlocked_mark, mark);
-          if (old_mark == mark) {
-            size_t recursions = lock_stack.remove(object) - 1;
-            assert(recursions == 0, "must not be recursive here");
-            return;
-          }
-          mark = old_mark;
-        }
-      }
-    } else if (LockingMode == LM_LEGACY) {
-=======
     if (LockingMode == LM_LEGACY) {
->>>>>>> 1d05989b
       markWord dhw = lock->displaced_header();
       if (dhw.value() == 0) {
         // If the displaced header is null, then this exit matches up with
@@ -1075,16 +1030,14 @@
 }
 
 intptr_t ObjectSynchronizer::FastHashCode(Thread* current, oop obj) {
-<<<<<<< HEAD
   if (EnableValhalla && obj->klass()->is_inline_klass()) {
     // VM should be calling bootstrap method
     ShouldNotReachHere();
-=======
+  }
   if (UseObjectMonitorTable) {
     // Since the monitor isn't in the object header, the hash can simply be
     // installed in the object header.
     return install_hash_code(current, obj);
->>>>>>> 1d05989b
   }
 
   while (true) {
@@ -1516,30 +1469,15 @@
 
 ObjectMonitor* ObjectSynchronizer::inflate_for(JavaThread* thread, oop obj, const InflateCause cause) {
   assert(thread == Thread::current() || thread->is_obj_deopt_suspend(), "must be");
-<<<<<<< HEAD
-  return inflate_impl(thread, obj, cause);
-}
-
-ObjectMonitor* ObjectSynchronizer::inflate_impl(JavaThread* inflating_thread, oop object, const InflateCause cause) {
+  assert(LockingMode != LM_LIGHTWEIGHT, "LM_LIGHTWEIGHT cannot use inflate_for");
+  return inflate_impl(obj, cause);
+}
+
+ObjectMonitor* ObjectSynchronizer::inflate_impl(oop object, const InflateCause cause) {
   if (EnableValhalla) {
     guarantee(!object->klass()->is_inline_klass(), "Attempt to inflate inline type");
   }
-  // The JavaThread* inflating_thread parameter is only used by LM_LIGHTWEIGHT and requires
-  // that the inflating_thread == Thread::current() or is suspended throughout the call by
-  // some other mechanism.
-  // Even with LM_LIGHTWEIGHT the thread might be nullptr when called from a non
-  // JavaThread. (As may still be the case from FastHashCode). However it is only
-  // important for the correctness of the LM_LIGHTWEIGHT algorithm that the thread
-  // is set when called from ObjectSynchronizer::enter from the owning thread,
-  // ObjectSynchronizer::enter_for from any thread, or ObjectSynchronizer::exit.
-=======
-  assert(LockingMode != LM_LIGHTWEIGHT, "LM_LIGHTWEIGHT cannot use inflate_for");
-  return inflate_impl(obj, cause);
-}
-
-ObjectMonitor* ObjectSynchronizer::inflate_impl(oop object, const InflateCause cause) {
   assert(LockingMode != LM_LIGHTWEIGHT, "LM_LIGHTWEIGHT cannot use inflate_impl");
->>>>>>> 1d05989b
   EventJavaMonitorInflate event;
 
   for (;;) {
