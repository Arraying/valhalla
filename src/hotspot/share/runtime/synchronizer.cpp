/*
 * Copyright (c) 1998, 2021, Oracle and/or its affiliates. All rights reserved.
 * DO NOT ALTER OR REMOVE COPYRIGHT NOTICES OR THIS FILE HEADER.
 *
 * This code is free software; you can redistribute it and/or modify it
 * under the terms of the GNU General Public License version 2 only, as
 * published by the Free Software Foundation.
 *
 * This code is distributed in the hope that it will be useful, but WITHOUT
 * ANY WARRANTY; without even the implied warranty of MERCHANTABILITY or
 * FITNESS FOR A PARTICULAR PURPOSE.  See the GNU General Public License
 * version 2 for more details (a copy is included in the LICENSE file that
 * accompanied this code).
 *
 * You should have received a copy of the GNU General Public License version
 * 2 along with this work; if not, write to the Free Software Foundation,
 * Inc., 51 Franklin St, Fifth Floor, Boston, MA 02110-1301 USA.
 *
 * Please contact Oracle, 500 Oracle Parkway, Redwood Shores, CA 94065 USA
 * or visit www.oracle.com if you need additional information or have any
 * questions.
 *
 */

#include "precompiled.hpp"
#include "classfile/vmSymbols.hpp"
#include "jfr/jfrEvents.hpp"
#include "logging/log.hpp"
#include "logging/logStream.hpp"
#include "memory/allocation.inline.hpp"
#include "memory/padded.hpp"
#include "memory/resourceArea.hpp"
#include "memory/universe.hpp"
#include "oops/markWord.hpp"
#include "oops/oop.inline.hpp"
#include "runtime/atomic.hpp"
#include "runtime/handles.inline.hpp"
#include "runtime/handshake.hpp"
#include "runtime/interfaceSupport.inline.hpp"
#include "runtime/mutexLocker.hpp"
#include "runtime/objectMonitor.hpp"
#include "runtime/objectMonitor.inline.hpp"
#include "runtime/os.inline.hpp"
#include "runtime/osThread.hpp"
#include "runtime/perfData.hpp"
#include "runtime/safepointMechanism.inline.hpp"
#include "runtime/safepointVerifiers.hpp"
#include "runtime/sharedRuntime.hpp"
#include "runtime/stubRoutines.hpp"
#include "runtime/synchronizer.hpp"
#include "runtime/thread.inline.hpp"
#include "runtime/timer.hpp"
#include "runtime/vframe.hpp"
#include "runtime/vmThread.hpp"
#include "utilities/align.hpp"
#include "utilities/dtrace.hpp"
#include "utilities/events.hpp"
#include "utilities/preserveException.hpp"

void MonitorList::add(ObjectMonitor* m) {
  ObjectMonitor* head;
  do {
    head = Atomic::load(&_head);
    m->set_next_om(head);
  } while (Atomic::cmpxchg(&_head, head, m) != head);

  size_t count = Atomic::add(&_count, 1u);
  if (count > max()) {
    Atomic::inc(&_max);
  }
}

size_t MonitorList::count() const {
  return Atomic::load(&_count);
}

size_t MonitorList::max() const {
  return Atomic::load(&_max);
}

// Walk the in-use list and unlink (at most MonitorDeflationMax) deflated
// ObjectMonitors. Returns the number of unlinked ObjectMonitors.
size_t MonitorList::unlink_deflated(Thread* current, LogStream* ls,
                                    elapsedTimer* timer_p,
                                    GrowableArray<ObjectMonitor*>* unlinked_list) {
  size_t unlinked_count = 0;
  ObjectMonitor* prev = NULL;
  ObjectMonitor* head = Atomic::load_acquire(&_head);
  ObjectMonitor* m = head;
  // The in-use list head can be NULL during the final audit.
  while (m != NULL) {
    if (m->is_being_async_deflated()) {
      // Find next live ObjectMonitor.
      ObjectMonitor* next = m;
      do {
        ObjectMonitor* next_next = next->next_om();
        unlinked_count++;
        unlinked_list->append(next);
        next = next_next;
        if (unlinked_count >= (size_t)MonitorDeflationMax) {
          // Reached the max so bail out on the gathering loop.
          break;
        }
      } while (next != NULL && next->is_being_async_deflated());
      if (prev == NULL) {
        ObjectMonitor* prev_head = Atomic::cmpxchg(&_head, head, next);
        if (prev_head != head) {
          // Find new prev ObjectMonitor that just got inserted.
          for (ObjectMonitor* n = prev_head; n != m; n = n->next_om()) {
            prev = n;
          }
          prev->set_next_om(next);
        }
      } else {
        prev->set_next_om(next);
      }
      if (unlinked_count >= (size_t)MonitorDeflationMax) {
        // Reached the max so bail out on the searching loop.
        break;
      }
      m = next;
    } else {
      prev = m;
      m = m->next_om();
    }

    if (current->is_Java_thread()) {
      // A JavaThread must check for a safepoint/handshake and honor it.
      ObjectSynchronizer::chk_for_block_req(JavaThread::cast(current), "unlinking",
                                            "unlinked_count", unlinked_count,
                                            ls, timer_p);
    }
  }
  Atomic::sub(&_count, unlinked_count);
  return unlinked_count;
}

MonitorList::Iterator MonitorList::iterator() const {
  return Iterator(Atomic::load_acquire(&_head));
}

ObjectMonitor* MonitorList::Iterator::next() {
  ObjectMonitor* current = _current;
  _current = current->next_om();
  return current;
}

// The "core" versions of monitor enter and exit reside in this file.
// The interpreter and compilers contain specialized transliterated
// variants of the enter-exit fast-path operations.  See c2_MacroAssembler_x86.cpp
// fast_lock(...) for instance.  If you make changes here, make sure to modify the
// interpreter, and both C1 and C2 fast-path inline locking code emission.
//
// -----------------------------------------------------------------------------

#ifdef DTRACE_ENABLED

// Only bother with this argument setup if dtrace is available
// TODO-FIXME: probes should not fire when caller is _blocked.  assert() accordingly.

#define DTRACE_MONITOR_PROBE_COMMON(obj, thread)                           \
  char* bytes = NULL;                                                      \
  int len = 0;                                                             \
  jlong jtid = SharedRuntime::get_java_tid(thread);                        \
  Symbol* klassname = obj->klass()->name();                                \
  if (klassname != NULL) {                                                 \
    bytes = (char*)klassname->bytes();                                     \
    len = klassname->utf8_length();                                        \
  }

#define DTRACE_MONITOR_WAIT_PROBE(monitor, obj, thread, millis)            \
  {                                                                        \
    if (DTraceMonitorProbes) {                                             \
      DTRACE_MONITOR_PROBE_COMMON(obj, thread);                            \
      HOTSPOT_MONITOR_WAIT(jtid,                                           \
                           (uintptr_t)(monitor), bytes, len, (millis));    \
    }                                                                      \
  }

#define HOTSPOT_MONITOR_PROBE_notify HOTSPOT_MONITOR_NOTIFY
#define HOTSPOT_MONITOR_PROBE_notifyAll HOTSPOT_MONITOR_NOTIFYALL
#define HOTSPOT_MONITOR_PROBE_waited HOTSPOT_MONITOR_WAITED

#define DTRACE_MONITOR_PROBE(probe, monitor, obj, thread)                  \
  {                                                                        \
    if (DTraceMonitorProbes) {                                             \
      DTRACE_MONITOR_PROBE_COMMON(obj, thread);                            \
      HOTSPOT_MONITOR_PROBE_##probe(jtid, /* probe = waited */             \
                                    (uintptr_t)(monitor), bytes, len);     \
    }                                                                      \
  }

#else //  ndef DTRACE_ENABLED

#define DTRACE_MONITOR_WAIT_PROBE(obj, thread, millis, mon)    {;}
#define DTRACE_MONITOR_PROBE(probe, obj, thread, mon)          {;}

#endif // ndef DTRACE_ENABLED

// This exists only as a workaround of dtrace bug 6254741
int dtrace_waited_probe(ObjectMonitor* monitor, Handle obj, Thread* thr) {
  DTRACE_MONITOR_PROBE(waited, monitor, obj(), thr);
  return 0;
}

static const int NINFLATIONLOCKS = 256;
static os::PlatformMutex* gInflationLocks[NINFLATIONLOCKS];

void ObjectSynchronizer::initialize() {
  for (int i = 0; i < NINFLATIONLOCKS; i++) {
    gInflationLocks[i] = new os::PlatformMutex();
  }
  // Start the ceiling with the estimate for one thread.
  set_in_use_list_ceiling(AvgMonitorsPerThreadEstimate);
}

MonitorList ObjectSynchronizer::_in_use_list;
// monitors_used_above_threshold() policy is as follows:
//
// The ratio of the current _in_use_list count to the ceiling is used
// to determine if we are above MonitorUsedDeflationThreshold and need
// to do an async monitor deflation cycle. The ceiling is increased by
// AvgMonitorsPerThreadEstimate when a thread is added to the system
// and is decreased by AvgMonitorsPerThreadEstimate when a thread is
// removed from the system.
//
// Note: If the _in_use_list max exceeds the ceiling, then
// monitors_used_above_threshold() will use the in_use_list max instead
// of the thread count derived ceiling because we have used more
// ObjectMonitors than the estimated average.
//
// Note: If deflate_idle_monitors() has NoAsyncDeflationProgressMax
// no-progress async monitor deflation cycles in a row, then the ceiling
// is adjusted upwards by monitors_used_above_threshold().
//
// Start the ceiling with the estimate for one thread in initialize()
// which is called after cmd line options are processed.
static size_t _in_use_list_ceiling = 0;
bool volatile ObjectSynchronizer::_is_async_deflation_requested = false;
bool volatile ObjectSynchronizer::_is_final_audit = false;
jlong ObjectSynchronizer::_last_async_deflation_time_ns = 0;
static uintx _no_progress_cnt = 0;

#define CHECK_THROW_NOSYNC_IMSE(obj)  \
  if (EnableValhalla && (obj)->mark().is_inline_type()) {  \
    JavaThread* THREAD = current;           \
    ResourceMark rm(THREAD);                \
    THROW_MSG(vmSymbols::java_lang_IllegalMonitorStateException(), obj->klass()->external_name()); \
  }

#define CHECK_THROW_NOSYNC_IMSE_0(obj)  \
  if (EnableValhalla && (obj)->mark().is_inline_type()) {  \
    JavaThread* THREAD = current;             \
    ResourceMark rm(THREAD);                  \
    THROW_MSG_0(vmSymbols::java_lang_IllegalMonitorStateException(), obj->klass()->external_name()); \
  }

// =====================> Quick functions

// The quick_* forms are special fast-path variants used to improve
// performance.  In the simplest case, a "quick_*" implementation could
// simply return false, in which case the caller will perform the necessary
// state transitions and call the slow-path form.
// The fast-path is designed to handle frequently arising cases in an efficient
// manner and is just a degenerate "optimistic" variant of the slow-path.
// returns true  -- to indicate the call was satisfied.
// returns false -- to indicate the call needs the services of the slow-path.
// A no-loitering ordinance is in effect for code in the quick_* family
// operators: safepoints or indefinite blocking (blocking that might span a
// safepoint) are forbidden. Generally the thread_state() is _in_Java upon
// entry.
//
// Consider: An interesting optimization is to have the JIT recognize the
// following common idiom:
//   synchronized (someobj) { .... ; notify(); }
// That is, we find a notify() or notifyAll() call that immediately precedes
// the monitorexit operation.  In that case the JIT could fuse the operations
// into a single notifyAndExit() runtime primitive.

bool ObjectSynchronizer::quick_notify(oopDesc* obj, JavaThread* current, bool all) {
  assert(current->thread_state() == _thread_in_Java, "invariant");
  NoSafepointVerifier nsv;
  if (obj == NULL) return false;  // slow-path for invalid obj
  assert(!EnableValhalla || !obj->klass()->is_inline_klass(), "monitor op on inline type");
  const markWord mark = obj->mark();

  if (mark.has_locker() && current->is_lock_owned((address)mark.locker())) {
    // Degenerate notify
    // stack-locked by caller so by definition the implied waitset is empty.
    return true;
  }

  if (mark.has_monitor()) {
    ObjectMonitor* const mon = mark.monitor();
    assert(mon->object() == oop(obj), "invariant");
    if (mon->owner() != current) return false;  // slow-path for IMS exception

    if (mon->first_waiter() != NULL) {
      // We have one or more waiters. Since this is an inflated monitor
      // that we own, we can transfer one or more threads from the waitset
      // to the entrylist here and now, avoiding the slow-path.
      if (all) {
        DTRACE_MONITOR_PROBE(notifyAll, mon, obj, current);
      } else {
        DTRACE_MONITOR_PROBE(notify, mon, obj, current);
      }
      int free_count = 0;
      do {
        mon->INotify(current);
        ++free_count;
      } while (mon->first_waiter() != NULL && all);
      OM_PERFDATA_OP(Notifications, inc(free_count));
    }
    return true;
  }

  // other IMS exception states take the slow-path
  return false;
}


// The LockNode emitted directly at the synchronization site would have
// been too big if it were to have included support for the cases of inflated
// recursive enter and exit, so they go here instead.
// Note that we can't safely call AsyncPrintJavaStack() from within
// quick_enter() as our thread state remains _in_Java.

bool ObjectSynchronizer::quick_enter(oop obj, JavaThread* current,
                                     BasicLock * lock) {
  assert(current->thread_state() == _thread_in_Java, "invariant");
  NoSafepointVerifier nsv;
  if (obj == NULL) return false;       // Need to throw NPE
  assert(!EnableValhalla || !obj->klass()->is_inline_klass(), "monitor op on inline type");

  if (obj->klass()->is_value_based()) {
    return false;
  }

  const markWord mark = obj->mark();

  if (mark.has_monitor()) {
    ObjectMonitor* const m = mark.monitor();
    // An async deflation or GC can race us before we manage to make
    // the ObjectMonitor busy by setting the owner below. If we detect
    // that race we just bail out to the slow-path here.
    if (m->object_peek() == NULL) {
      return false;
    }
    JavaThread* const owner = (JavaThread*) m->owner_raw();

    // Lock contention and Transactional Lock Elision (TLE) diagnostics
    // and observability
    // Case: light contention possibly amenable to TLE
    // Case: TLE inimical operations such as nested/recursive synchronization

    if (owner == current) {
      m->_recursions++;
      return true;
    }

    // This Java Monitor is inflated so obj's header will never be
    // displaced to this thread's BasicLock. Make the displaced header
    // non-NULL so this BasicLock is not seen as recursive nor as
    // being locked. We do this unconditionally so that this thread's
    // BasicLock cannot be mis-interpreted by any stack walkers. For
    // performance reasons, stack walkers generally first check for
    // stack-locking in the object's header, the second check is for
    // recursive stack-locking in the displaced header in the BasicLock,
    // and last are the inflated Java Monitor (ObjectMonitor) checks.
    lock->set_displaced_header(markWord::unused_mark());

    if (owner == NULL && m->try_set_owner_from(NULL, current) == NULL) {
      assert(m->_recursions == 0, "invariant");
      return true;
    }
  }

  // Note that we could inflate in quick_enter.
  // This is likely a useful optimization
  // Critically, in quick_enter() we must not:
  // -- block indefinitely, or
  // -- reach a safepoint

  return false;        // revert to slow-path
}

// Handle notifications when synchronizing on value based classes
void ObjectSynchronizer::handle_sync_on_value_based_class(Handle obj, JavaThread* current) {
  frame last_frame = current->last_frame();
  bool bcp_was_adjusted = false;
  // Don't decrement bcp if it points to the frame's first instruction.  This happens when
  // handle_sync_on_value_based_class() is called because of a synchronized method.  There
  // is no actual monitorenter instruction in the byte code in this case.
  if (last_frame.is_interpreted_frame() &&
      (last_frame.interpreter_frame_method()->code_base() < last_frame.interpreter_frame_bcp())) {
    // adjust bcp to point back to monitorenter so that we print the correct line numbers
    last_frame.interpreter_frame_set_bcp(last_frame.interpreter_frame_bcp() - 1);
    bcp_was_adjusted = true;
  }

  if (DiagnoseSyncOnValueBasedClasses == FATAL_EXIT) {
    ResourceMark rm(current);
    stringStream ss;
    current->print_stack_on(&ss);
    char* base = (char*)strstr(ss.base(), "at");
    char* newline = (char*)strchr(ss.base(), '\n');
    if (newline != NULL) {
      *newline = '\0';
    }
    fatal("Synchronizing on object " INTPTR_FORMAT " of klass %s %s", p2i(obj()), obj->klass()->external_name(), base);
  } else {
    assert(DiagnoseSyncOnValueBasedClasses == LOG_WARNING, "invalid value for DiagnoseSyncOnValueBasedClasses");
    ResourceMark rm(current);
    Log(valuebasedclasses) vblog;

    vblog.info("Synchronizing on object " INTPTR_FORMAT " of klass %s", p2i(obj()), obj->klass()->external_name());
    if (current->has_last_Java_frame()) {
      LogStream info_stream(vblog.info());
      current->print_stack_on(&info_stream);
    } else {
      vblog.info("Cannot find the last Java frame");
    }

    EventSyncOnValueBasedClass event;
    if (event.should_commit()) {
      event.set_valueBasedClass(obj->klass());
      event.commit();
    }
  }

  if (bcp_was_adjusted) {
    last_frame.interpreter_frame_set_bcp(last_frame.interpreter_frame_bcp() + 1);
  }
}

// -----------------------------------------------------------------------------
// Monitor Enter/Exit
// The interpreter and compiler assembly code tries to lock using the fast path
// of this algorithm. Make sure to update that code if the following function is
// changed. The implementation is extremely sensitive to race condition. Be careful.

void ObjectSynchronizer::enter(Handle obj, BasicLock* lock, JavaThread* current) {
  CHECK_THROW_NOSYNC_IMSE(obj);
  if (obj->klass()->is_value_based()) {
    handle_sync_on_value_based_class(obj, current);
  }

  markWord mark = obj->mark();
<<<<<<< HEAD
  assert(!UseBiasedLocking || !mark.has_bias_pattern(), "should not see bias pattern here");

=======
>>>>>>> 024c4027
  if (mark.is_neutral()) {
    // Anticipate successful CAS -- the ST of the displaced mark must
    // be visible <= the ST performed by the CAS.
    lock->set_displaced_header(mark);
    if (mark == obj()->cas_set_mark(markWord::from_pointer(lock), mark)) {
      return;
    }
    // Fall through to inflate() ...
  } else if (mark.has_locker() &&
             current->is_lock_owned((address)mark.locker())) {
    assert(lock != mark.locker(), "must not re-lock the same lock");
    assert(lock != (BasicLock*)obj->mark().value(), "don't relock with same BasicLock");
    lock->set_displaced_header(markWord::from_pointer(NULL));
    return;
  }

  // The object header will never be displaced to this lock,
  // so it does not matter what the value is, except that it
  // must be non-zero to avoid looking like a re-entrant lock,
  // and must not look locked either.
  lock->set_displaced_header(markWord::unused_mark());
  // An async deflation can race after the inflate() call and before
  // enter() can make the ObjectMonitor busy. enter() returns false if
  // we have lost the race to async deflation and we simply try again.
  while (true) {
    ObjectMonitor* monitor = inflate(current, obj(), inflate_cause_monitor_enter);
    if (monitor->enter(current)) {
      return;
    }
  }
}

void ObjectSynchronizer::exit(oop object, BasicLock* lock, JavaThread* current) {
  markWord mark = object->mark();
<<<<<<< HEAD
  if (EnableValhalla && mark.is_inline_type()) {
    return;
  }
  assert(!EnableValhalla || !object->klass()->is_inline_klass(), "monitor op on inline type");
  // We cannot check for Biased Locking if we are racing an inflation.
  assert(mark == markWord::INFLATING() ||
         !UseBiasedLocking ||
         !mark.has_bias_pattern(), "should not see bias pattern here");
=======
>>>>>>> 024c4027

  markWord dhw = lock->displaced_header();
  if (dhw.value() == 0) {
    // If the displaced header is NULL, then this exit matches up with
    // a recursive enter. No real work to do here except for diagnostics.
#ifndef PRODUCT
    if (mark != markWord::INFLATING()) {
      // Only do diagnostics if we are not racing an inflation. Simply
      // exiting a recursive enter of a Java Monitor that is being
      // inflated is safe; see the has_monitor() comment below.
      assert(!mark.is_neutral(), "invariant");
      assert(!mark.has_locker() ||
             current->is_lock_owned((address)mark.locker()), "invariant");
      if (mark.has_monitor()) {
        // The BasicLock's displaced_header is marked as a recursive
        // enter and we have an inflated Java Monitor (ObjectMonitor).
        // This is a special case where the Java Monitor was inflated
        // after this thread entered the stack-lock recursively. When a
        // Java Monitor is inflated, we cannot safely walk the Java
        // Monitor owner's stack and update the BasicLocks because a
        // Java Monitor can be asynchronously inflated by a thread that
        // does not own the Java Monitor.
        ObjectMonitor* m = mark.monitor();
        assert(m->object()->mark() == mark, "invariant");
        assert(m->is_entered(current), "invariant");
      }
    }
#endif
    return;
  }

  if (mark == markWord::from_pointer(lock)) {
    // If the object is stack-locked by the current thread, try to
    // swing the displaced header from the BasicLock back to the mark.
    assert(dhw.is_neutral(), "invariant");
    if (object->cas_set_mark(dhw, mark) == mark) {
      return;
    }
  }

  // We have to take the slow-path of possible inflation and then exit.
  // The ObjectMonitor* can't be async deflated until ownership is
  // dropped inside exit() and the ObjectMonitor* must be !is_busy().
  ObjectMonitor* monitor = inflate(current, object, inflate_cause_vm_internal);
  monitor->exit(current);
}

// -----------------------------------------------------------------------------
// Class Loader  support to workaround deadlocks on the class loader lock objects
// Also used by GC
// complete_exit()/reenter() are used to wait on a nested lock
// i.e. to give up an outer lock completely and then re-enter
// Used when holding nested locks - lock acquisition order: lock1 then lock2
//  1) complete_exit lock1 - saving recursion count
//  2) wait on lock2
//  3) when notified on lock2, unlock lock2
//  4) reenter lock1 with original recursion count
//  5) lock lock2
// NOTE: must use heavy weight monitor to handle complete_exit/reenter()
intx ObjectSynchronizer::complete_exit(Handle obj, JavaThread* current) {
<<<<<<< HEAD
  assert(!EnableValhalla || !obj->klass()->is_inline_klass(), "monitor op on inline type");
  if (UseBiasedLocking) {
    BiasedLocking::revoke(current, obj);
    assert(!obj->mark().has_bias_pattern(), "biases should be revoked by now");
  }

=======
>>>>>>> 024c4027
  // The ObjectMonitor* can't be async deflated until ownership is
  // dropped inside exit() and the ObjectMonitor* must be !is_busy().
  ObjectMonitor* monitor = inflate(current, obj(), inflate_cause_vm_internal);
  intptr_t ret_code = monitor->complete_exit(current);
  return ret_code;
}

// NOTE: must use heavy weight monitor to handle complete_exit/reenter()
void ObjectSynchronizer::reenter(Handle obj, intx recursions, JavaThread* current) {
<<<<<<< HEAD
  assert(!EnableValhalla || !obj->klass()->is_inline_klass(), "monitor op on inline type");
  if (UseBiasedLocking) {
    BiasedLocking::revoke(current, obj);
    assert(!obj->mark().has_bias_pattern(), "biases should be revoked by now");
  }

=======
>>>>>>> 024c4027
  // An async deflation can race after the inflate() call and before
  // reenter() -> enter() can make the ObjectMonitor busy. reenter() ->
  // enter() returns false if we have lost the race to async deflation
  // and we simply try again.
  while (true) {
    ObjectMonitor* monitor = inflate(current, obj(), inflate_cause_vm_internal);
    if (monitor->reenter(recursions, current)) {
      return;
    }
  }
}

// -----------------------------------------------------------------------------
// JNI locks on java objects
// NOTE: must use heavy weight monitor to handle jni monitor enter
void ObjectSynchronizer::jni_enter(Handle obj, JavaThread* current) {
  if (obj->klass()->is_value_based()) {
    handle_sync_on_value_based_class(obj, current);
  }

  // the current locking is from JNI instead of Java code
<<<<<<< HEAD
  CHECK_THROW_NOSYNC_IMSE(obj);
  if (UseBiasedLocking) {
    BiasedLocking::revoke(current, obj);
    assert(!obj->mark().has_bias_pattern(), "biases should be revoked by now");
  }
=======
>>>>>>> 024c4027
  current->set_current_pending_monitor_is_from_java(false);
  // An async deflation can race after the inflate() call and before
  // enter() can make the ObjectMonitor busy. enter() returns false if
  // we have lost the race to async deflation and we simply try again.
  while (true) {
    ObjectMonitor* monitor = inflate(current, obj(), inflate_cause_jni_enter);
    if (monitor->enter(current)) {
      break;
    }
  }
  current->set_current_pending_monitor_is_from_java(true);
}

// NOTE: must use heavy weight monitor to handle jni monitor exit
void ObjectSynchronizer::jni_exit(oop obj, TRAPS) {
  JavaThread* current = THREAD;
<<<<<<< HEAD
  CHECK_THROW_NOSYNC_IMSE(obj);
  if (UseBiasedLocking) {
    Handle h_obj(current, obj);
    BiasedLocking::revoke(current, h_obj);
    obj = h_obj();
    assert(!obj->mark().has_bias_pattern(), "biases should be revoked by now");
  }
=======
>>>>>>> 024c4027

  // The ObjectMonitor* can't be async deflated until ownership is
  // dropped inside exit() and the ObjectMonitor* must be !is_busy().
  ObjectMonitor* monitor = inflate(current, obj, inflate_cause_jni_exit);
  // If this thread has locked the object, exit the monitor. We
  // intentionally do not use CHECK on check_owner because we must exit the
  // monitor even if an exception was already pending.
  if (monitor->check_owner(THREAD)) {
    monitor->exit(current);
  }
}

// -----------------------------------------------------------------------------
// Internal VM locks on java objects
// standard constructor, allows locking failures
ObjectLocker::ObjectLocker(Handle obj, JavaThread* thread) {
  _thread = thread;
  _thread->check_for_valid_safepoint_state();
  _obj = obj;

  if (_obj() != NULL) {
    ObjectSynchronizer::enter(_obj, &_lock, _thread);
  }
}

ObjectLocker::~ObjectLocker() {
  if (_obj() != NULL) {
    ObjectSynchronizer::exit(_obj(), &_lock, _thread);
  }
}


// -----------------------------------------------------------------------------
//  Wait/Notify/NotifyAll
// NOTE: must use heavy weight monitor to handle wait()
int ObjectSynchronizer::wait(Handle obj, jlong millis, TRAPS) {
  JavaThread* current = THREAD;
<<<<<<< HEAD
  CHECK_THROW_NOSYNC_IMSE_0(obj);
  if (UseBiasedLocking) {
    BiasedLocking::revoke(current, obj);
    assert(!obj->mark().has_bias_pattern(), "biases should be revoked by now");
  }
=======
>>>>>>> 024c4027
  if (millis < 0) {
    THROW_MSG_0(vmSymbols::java_lang_IllegalArgumentException(), "timeout value is negative");
  }
  // The ObjectMonitor* can't be async deflated because the _waiters
  // field is incremented before ownership is dropped and decremented
  // after ownership is regained.
  ObjectMonitor* monitor = inflate(current, obj(), inflate_cause_wait);

  DTRACE_MONITOR_WAIT_PROBE(monitor, obj(), current, millis);
  monitor->wait(millis, true, THREAD); // Not CHECK as we need following code

  // This dummy call is in place to get around dtrace bug 6254741.  Once
  // that's fixed we can uncomment the following line, remove the call
  // and change this function back into a "void" func.
  // DTRACE_MONITOR_PROBE(waited, monitor, obj(), THREAD);
  int ret_code = dtrace_waited_probe(monitor, obj, THREAD);
  return ret_code;
}

// No exception are possible in this case as we only use this internally when locking is
// correct and we have to wait until notified - so no interrupts or timeouts.
void ObjectSynchronizer::wait_uninterruptibly(Handle obj, JavaThread* current) {
<<<<<<< HEAD
  CHECK_THROW_NOSYNC_IMSE(obj);
  if (UseBiasedLocking) {
    BiasedLocking::revoke(current, obj);
    assert(!obj->mark().has_bias_pattern(), "biases should be revoked by now");
  }
=======
>>>>>>> 024c4027
  // The ObjectMonitor* can't be async deflated because the _waiters
  // field is incremented before ownership is dropped and decremented
  // after ownership is regained.
  ObjectMonitor* monitor = inflate(current, obj(), inflate_cause_wait);
  monitor->wait(0 /* wait-forever */, false /* not interruptible */, current);
}

void ObjectSynchronizer::notify(Handle obj, TRAPS) {
  JavaThread* current = THREAD;
<<<<<<< HEAD
  CHECK_THROW_NOSYNC_IMSE(obj);
  if (UseBiasedLocking) {
    BiasedLocking::revoke(current, obj);
    assert(!obj->mark().has_bias_pattern(), "biases should be revoked by now");
  }
=======
>>>>>>> 024c4027

  markWord mark = obj->mark();
  if (mark.has_locker() && current->is_lock_owned((address)mark.locker())) {
    // Not inflated so there can't be any waiters to notify.
    return;
  }
  // The ObjectMonitor* can't be async deflated until ownership is
  // dropped by the calling thread.
  ObjectMonitor* monitor = inflate(current, obj(), inflate_cause_notify);
  monitor->notify(CHECK);
}

// NOTE: see comment of notify()
void ObjectSynchronizer::notifyall(Handle obj, TRAPS) {
  JavaThread* current = THREAD;
<<<<<<< HEAD
  CHECK_THROW_NOSYNC_IMSE(obj);
  if (UseBiasedLocking) {
    BiasedLocking::revoke(current, obj);
    assert(!obj->mark().has_bias_pattern(), "biases should be revoked by now");
  }
=======
>>>>>>> 024c4027

  markWord mark = obj->mark();
  if (mark.has_locker() && current->is_lock_owned((address)mark.locker())) {
    // Not inflated so there can't be any waiters to notify.
    return;
  }
  // The ObjectMonitor* can't be async deflated until ownership is
  // dropped by the calling thread.
  ObjectMonitor* monitor = inflate(current, obj(), inflate_cause_notify);
  monitor->notifyAll(CHECK);
}

// -----------------------------------------------------------------------------
// Hash Code handling

struct SharedGlobals {
  char         _pad_prefix[OM_CACHE_LINE_SIZE];
  // This is a highly shared mostly-read variable.
  // To avoid false-sharing it needs to be the sole occupant of a cache line.
  volatile int stw_random;
  DEFINE_PAD_MINUS_SIZE(1, OM_CACHE_LINE_SIZE, sizeof(volatile int));
  // Hot RW variable -- Sequester to avoid false-sharing
  volatile int hc_sequence;
  DEFINE_PAD_MINUS_SIZE(2, OM_CACHE_LINE_SIZE, sizeof(volatile int));
};

static SharedGlobals GVars;

static markWord read_stable_mark(oop obj) {
  markWord mark = obj->mark();
  if (!mark.is_being_inflated()) {
    return mark;       // normal fast-path return
  }

  int its = 0;
  for (;;) {
    markWord mark = obj->mark();
    if (!mark.is_being_inflated()) {
      return mark;    // normal fast-path return
    }

    // The object is being inflated by some other thread.
    // The caller of read_stable_mark() must wait for inflation to complete.
    // Avoid live-lock.

    ++its;
    if (its > 10000 || !os::is_MP()) {
      if (its & 1) {
        os::naked_yield();
      } else {
        // Note that the following code attenuates the livelock problem but is not
        // a complete remedy.  A more complete solution would require that the inflating
        // thread hold the associated inflation lock.  The following code simply restricts
        // the number of spinners to at most one.  We'll have N-2 threads blocked
        // on the inflationlock, 1 thread holding the inflation lock and using
        // a yield/park strategy, and 1 thread in the midst of inflation.
        // A more refined approach would be to change the encoding of INFLATING
        // to allow encapsulation of a native thread pointer.  Threads waiting for
        // inflation to complete would use CAS to push themselves onto a singly linked
        // list rooted at the markword.  Once enqueued, they'd loop, checking a per-thread flag
        // and calling park().  When inflation was complete the thread that accomplished inflation
        // would detach the list and set the markword to inflated with a single CAS and
        // then for each thread on the list, set the flag and unpark() the thread.

        // Index into the lock array based on the current object address.
        static_assert(is_power_of_2(NINFLATIONLOCKS), "must be");
        int ix = (cast_from_oop<intptr_t>(obj) >> 5) & (NINFLATIONLOCKS-1);
        int YieldThenBlock = 0;
        assert(ix >= 0 && ix < NINFLATIONLOCKS, "invariant");
        gInflationLocks[ix]->lock();
        while (obj->mark() == markWord::INFLATING()) {
          // Beware: naked_yield() is advisory and has almost no effect on some platforms
          // so we periodically call current->_ParkEvent->park(1).
          // We use a mixed spin/yield/block mechanism.
          if ((YieldThenBlock++) >= 16) {
            Thread::current()->_ParkEvent->park(1);
          } else {
            os::naked_yield();
          }
        }
        gInflationLocks[ix]->unlock();
      }
    } else {
      SpinPause();       // SMP-polite spinning
    }
  }
}

// hashCode() generation :
//
// Possibilities:
// * MD5Digest of {obj,stw_random}
// * CRC32 of {obj,stw_random} or any linear-feedback shift register function.
// * A DES- or AES-style SBox[] mechanism
// * One of the Phi-based schemes, such as:
//   2654435761 = 2^32 * Phi (golden ratio)
//   HashCodeValue = ((uintptr_t(obj) >> 3) * 2654435761) ^ GVars.stw_random ;
// * A variation of Marsaglia's shift-xor RNG scheme.
// * (obj ^ stw_random) is appealing, but can result
//   in undesirable regularity in the hashCode values of adjacent objects
//   (objects allocated back-to-back, in particular).  This could potentially
//   result in hashtable collisions and reduced hashtable efficiency.
//   There are simple ways to "diffuse" the middle address bits over the
//   generated hashCode values:

static inline intptr_t get_next_hash(Thread* current, oop obj) {
  intptr_t value = 0;
  if (hashCode == 0) {
    // This form uses global Park-Miller RNG.
    // On MP system we'll have lots of RW access to a global, so the
    // mechanism induces lots of coherency traffic.
    value = os::random();
  } else if (hashCode == 1) {
    // This variation has the property of being stable (idempotent)
    // between STW operations.  This can be useful in some of the 1-0
    // synchronization schemes.
    intptr_t addr_bits = cast_from_oop<intptr_t>(obj) >> 3;
    value = addr_bits ^ (addr_bits >> 5) ^ GVars.stw_random;
  } else if (hashCode == 2) {
    value = 1;            // for sensitivity testing
  } else if (hashCode == 3) {
    value = ++GVars.hc_sequence;
  } else if (hashCode == 4) {
    value = cast_from_oop<intptr_t>(obj);
  } else {
    // Marsaglia's xor-shift scheme with thread-specific state
    // This is probably the best overall implementation -- we'll
    // likely make this the default in future releases.
    unsigned t = current->_hashStateX;
    t ^= (t << 11);
    current->_hashStateX = current->_hashStateY;
    current->_hashStateY = current->_hashStateZ;
    current->_hashStateZ = current->_hashStateW;
    unsigned v = current->_hashStateW;
    v = (v ^ (v >> 19)) ^ (t ^ (t >> 8));
    current->_hashStateW = v;
    value = v;
  }

  value &= markWord::hash_mask;
  if (value == 0) value = 0xBAD;
  assert(value != markWord::no_hash, "invariant");
  return value;
}

intptr_t ObjectSynchronizer::FastHashCode(Thread* current, oop obj) {
<<<<<<< HEAD
  if (EnableValhalla && obj->klass()->is_inline_klass()) {
    // VM should be calling bootstrap method
    ShouldNotReachHere();
  }
  if (UseBiasedLocking) {
    // NOTE: many places throughout the JVM do not expect a safepoint
    // to be taken here. However, we only ever bias Java instances and all
    // of the call sites of identity_hash that might revoke biases have
    // been checked to make sure they can handle a safepoint. The
    // added check of the bias pattern is to avoid useless calls to
    // thread-local storage.
    if (obj->mark().has_bias_pattern()) {
      // Handle for oop obj in case of STW safepoint
      Handle hobj(current, obj);
      if (SafepointSynchronize::is_at_safepoint()) {
        BiasedLocking::revoke_at_safepoint(hobj);
      } else {
        BiasedLocking::revoke(current->as_Java_thread(), hobj);
      }
      obj = hobj();
      assert(!obj->mark().has_bias_pattern(), "biases should be revoked by now");
    }
  }
=======
>>>>>>> 024c4027

  while (true) {
    ObjectMonitor* monitor = NULL;
    markWord temp, test;
    intptr_t hash;
    markWord mark = read_stable_mark(obj);

<<<<<<< HEAD
    // object should remain ineligible for biased locking
    assert(!UseBiasedLocking || !mark.has_bias_pattern(), "invariant");

=======
>>>>>>> 024c4027
    if (mark.is_neutral()) {               // if this is a normal header
      hash = mark.hash();
      if (hash != 0) {                     // if it has a hash, just return it
        return hash;
      }
      hash = get_next_hash(current, obj);  // get a new hash
      temp = mark.copy_set_hash(hash);     // merge the hash into header
                                           // try to install the hash
      test = obj->cas_set_mark(temp, mark);
      if (test == mark) {                  // if the hash was installed, return it
        return hash;
      }
      // Failed to install the hash. It could be that another thread
      // installed the hash just before our attempt or inflation has
      // occurred or... so we fall thru to inflate the monitor for
      // stability and then install the hash.
    } else if (mark.has_monitor()) {
      monitor = mark.monitor();
      temp = monitor->header();
      assert(temp.is_neutral(), "invariant: header=" INTPTR_FORMAT, temp.value());
      hash = temp.hash();
      if (hash != 0) {
        // It has a hash.

        // Separate load of dmw/header above from the loads in
        // is_being_async_deflated().

        // dmw/header and _contentions may get written by different threads.
        // Make sure to observe them in the same order when having several observers.
        OrderAccess::loadload_for_IRIW();

        if (monitor->is_being_async_deflated()) {
          // But we can't safely use the hash if we detect that async
          // deflation has occurred. So we attempt to restore the
          // header/dmw to the object's header so that we only retry
          // once if the deflater thread happens to be slow.
          monitor->install_displaced_markword_in_object(obj);
          continue;
        }
        return hash;
      }
      // Fall thru so we only have one place that installs the hash in
      // the ObjectMonitor.
    } else if (current->is_lock_owned((address)mark.locker())) {
      // This is a stack lock owned by the calling thread so fetch the
      // displaced markWord from the BasicLock on the stack.
      temp = mark.displaced_mark_helper();
      assert(temp.is_neutral(), "invariant: header=" INTPTR_FORMAT, temp.value());
      hash = temp.hash();
      if (hash != 0) {                  // if it has a hash, just return it
        return hash;
      }
      // WARNING:
      // The displaced header in the BasicLock on a thread's stack
      // is strictly immutable. It CANNOT be changed in ANY cases.
      // So we have to inflate the stack lock into an ObjectMonitor
      // even if the current thread owns the lock. The BasicLock on
      // a thread's stack can be asynchronously read by other threads
      // during an inflate() call so any change to that stack memory
      // may not propagate to other threads correctly.
    }

    // Inflate the monitor to set the hash.

    // An async deflation can race after the inflate() call and before we
    // can update the ObjectMonitor's header with the hash value below.
    monitor = inflate(current, obj, inflate_cause_hash_code);
    // Load ObjectMonitor's header/dmw field and see if it has a hash.
    mark = monitor->header();
    assert(mark.is_neutral(), "invariant: header=" INTPTR_FORMAT, mark.value());
    hash = mark.hash();
    if (hash == 0) {                       // if it does not have a hash
      hash = get_next_hash(current, obj);  // get a new hash
      temp = mark.copy_set_hash(hash)   ;  // merge the hash into header
      assert(temp.is_neutral(), "invariant: header=" INTPTR_FORMAT, temp.value());
      uintptr_t v = Atomic::cmpxchg((volatile uintptr_t*)monitor->header_addr(), mark.value(), temp.value());
      test = markWord(v);
      if (test != mark) {
        // The attempt to update the ObjectMonitor's header/dmw field
        // did not work. This can happen if another thread managed to
        // merge in the hash just before our cmpxchg().
        // If we add any new usages of the header/dmw field, this code
        // will need to be updated.
        hash = test.hash();
        assert(test.is_neutral(), "invariant: header=" INTPTR_FORMAT, test.value());
        assert(hash != 0, "should only have lost the race to a thread that set a non-zero hash");
      }
      if (monitor->is_being_async_deflated()) {
        // If we detect that async deflation has occurred, then we
        // attempt to restore the header/dmw to the object's header
        // so that we only retry once if the deflater thread happens
        // to be slow.
        monitor->install_displaced_markword_in_object(obj);
        continue;
      }
    }
    // We finally get the hash.
    return hash;
  }
}


bool ObjectSynchronizer::current_thread_holds_lock(JavaThread* current,
                                                   Handle h_obj) {
<<<<<<< HEAD
  if (EnableValhalla && h_obj->mark().is_inline_type()) {
    return false;
  }
  if (UseBiasedLocking) {
    BiasedLocking::revoke(current, h_obj);
    assert(!h_obj->mark().has_bias_pattern(), "biases should be revoked by now");
  }

=======
>>>>>>> 024c4027
  assert(current == JavaThread::current(), "Can only be called on current thread");
  oop obj = h_obj();

  markWord mark = read_stable_mark(obj);

  // Uncontended case, header points to stack
  if (mark.has_locker()) {
    return current->is_lock_owned((address)mark.locker());
  }
  // Contended case, header points to ObjectMonitor (tagged pointer)
  if (mark.has_monitor()) {
    // The first stage of async deflation does not affect any field
    // used by this comparison so the ObjectMonitor* is usable here.
    ObjectMonitor* monitor = mark.monitor();
    return monitor->is_entered(current) != 0;
  }
  // Unlocked case, header in place
  assert(mark.is_neutral(), "sanity check");
  return false;
}

// FIXME: jvmti should call this
JavaThread* ObjectSynchronizer::get_lock_owner(ThreadsList * t_list, Handle h_obj) {
  oop obj = h_obj();
  address owner = NULL;

  markWord mark = read_stable_mark(obj);

  // Uncontended case, header points to stack
  if (mark.has_locker()) {
    owner = (address) mark.locker();
  }

  // Contended case, header points to ObjectMonitor (tagged pointer)
  else if (mark.has_monitor()) {
    // The first stage of async deflation does not affect any field
    // used by this comparison so the ObjectMonitor* is usable here.
    ObjectMonitor* monitor = mark.monitor();
    assert(monitor != NULL, "monitor should be non-null");
    owner = (address) monitor->owner();
  }

  if (owner != NULL) {
    // owning_thread_from_monitor_owner() may also return NULL here
    return Threads::owning_thread_from_monitor_owner(t_list, owner);
  }

  // Unlocked case, header in place
  // Cannot have assertion since this object may have been
  // locked by another thread when reaching here.
  // assert(mark.is_neutral(), "sanity check");

  return NULL;
}

// Visitors ...

void ObjectSynchronizer::monitors_iterate(MonitorClosure* closure) {
  MonitorList::Iterator iter = _in_use_list.iterator();
  while (iter.has_next()) {
    ObjectMonitor* mid = iter.next();
    if (!mid->is_being_async_deflated() && mid->object_peek() != NULL) {
      // Only process with closure if the object is set.

      // monitors_iterate() is only called at a safepoint or when the
      // target thread is suspended or when the target thread is
      // operating on itself. The current closures in use today are
      // only interested in an owned ObjectMonitor and ownership
      // cannot be dropped under the calling contexts so the
      // ObjectMonitor cannot be async deflated.
      closure->do_monitor(mid);
    }
  }
}

static bool monitors_used_above_threshold(MonitorList* list) {
  if (MonitorUsedDeflationThreshold == 0) {  // disabled case is easy
    return false;
  }
  // Start with ceiling based on a per-thread estimate:
  size_t ceiling = ObjectSynchronizer::in_use_list_ceiling();
  size_t old_ceiling = ceiling;
  if (ceiling < list->max()) {
    // The max used by the system has exceeded the ceiling so use that:
    ceiling = list->max();
  }
  size_t monitors_used = list->count();
  if (monitors_used == 0) {  // empty list is easy
    return false;
  }
  if (NoAsyncDeflationProgressMax != 0 &&
      _no_progress_cnt >= NoAsyncDeflationProgressMax) {
    float remainder = (100.0 - MonitorUsedDeflationThreshold) / 100.0;
    size_t new_ceiling = ceiling + (ceiling * remainder) + 1;
    ObjectSynchronizer::set_in_use_list_ceiling(new_ceiling);
    log_info(monitorinflation)("Too many deflations without progress; "
                               "bumping in_use_list_ceiling from " SIZE_FORMAT
                               " to " SIZE_FORMAT, old_ceiling, new_ceiling);
    _no_progress_cnt = 0;
    ceiling = new_ceiling;
  }

  // Check if our monitor usage is above the threshold:
  size_t monitor_usage = (monitors_used * 100LL) / ceiling;
  return int(monitor_usage) > MonitorUsedDeflationThreshold;
}

size_t ObjectSynchronizer::in_use_list_ceiling() {
  return _in_use_list_ceiling;
}

void ObjectSynchronizer::dec_in_use_list_ceiling() {
  Atomic::sub(&_in_use_list_ceiling, AvgMonitorsPerThreadEstimate);
}

void ObjectSynchronizer::inc_in_use_list_ceiling() {
  Atomic::add(&_in_use_list_ceiling, AvgMonitorsPerThreadEstimate);
}

void ObjectSynchronizer::set_in_use_list_ceiling(size_t new_value) {
  _in_use_list_ceiling = new_value;
}

bool ObjectSynchronizer::is_async_deflation_needed() {
  if (is_async_deflation_requested()) {
    // Async deflation request.
    return true;
  }
  if (AsyncDeflationInterval > 0 &&
      time_since_last_async_deflation_ms() > AsyncDeflationInterval &&
      monitors_used_above_threshold(&_in_use_list)) {
    // It's been longer than our specified deflate interval and there
    // are too many monitors in use. We don't deflate more frequently
    // than AsyncDeflationInterval (unless is_async_deflation_requested)
    // in order to not swamp the MonitorDeflationThread.
    return true;
  }
  return false;
}

bool ObjectSynchronizer::request_deflate_idle_monitors() {
  JavaThread* current = JavaThread::current();
  bool ret_code = false;

  jlong last_time = last_async_deflation_time_ns();
  set_is_async_deflation_requested(true);
  {
    MonitorLocker ml(MonitorDeflation_lock, Mutex::_no_safepoint_check_flag);
    ml.notify_all();
  }
  const int N_CHECKS = 5;
  for (int i = 0; i < N_CHECKS; i++) {  // sleep for at most 5 seconds
    if (last_async_deflation_time_ns() > last_time) {
      log_info(monitorinflation)("Async Deflation happened after %d check(s).", i);
      ret_code = true;
      break;
    }
    {
      // JavaThread has to honor the blocking protocol.
      ThreadBlockInVM tbivm(current);
      os::naked_short_sleep(999);  // sleep for almost 1 second
    }
  }
  if (!ret_code) {
    log_info(monitorinflation)("Async Deflation DID NOT happen after %d checks.", N_CHECKS);
  }

  return ret_code;
}

jlong ObjectSynchronizer::time_since_last_async_deflation_ms() {
  return (os::javaTimeNanos() - last_async_deflation_time_ns()) / (NANOUNITS / MILLIUNITS);
}

static void post_monitor_inflate_event(EventJavaMonitorInflate* event,
                                       const oop obj,
                                       ObjectSynchronizer::InflateCause cause) {
  assert(event != NULL, "invariant");
  assert(event->should_commit(), "invariant");
  event->set_monitorClass(obj->klass());
  event->set_address((uintptr_t)(void*)obj);
  event->set_cause((u1)cause);
  event->commit();
}

// Fast path code shared by multiple functions
void ObjectSynchronizer::inflate_helper(oop obj) {
  markWord mark = obj->mark();
  if (mark.has_monitor()) {
    ObjectMonitor* monitor = mark.monitor();
    markWord dmw = monitor->header();
    assert(dmw.is_neutral(), "sanity check: header=" INTPTR_FORMAT, dmw.value());
    return;
  }
  (void)inflate(Thread::current(), obj, inflate_cause_vm_internal);
}

ObjectMonitor* ObjectSynchronizer::inflate(Thread* current, oop object,
                                           const InflateCause cause) {
  if (EnableValhalla) {
    guarantee(!object->klass()->is_inline_klass(), "Attempt to inflate inline type");
  }

  EventJavaMonitorInflate event;

  for (;;) {
    const markWord mark = object->mark();
<<<<<<< HEAD
    assert(!UseBiasedLocking || !mark.has_bias_pattern(), "invariant");
=======
>>>>>>> 024c4027

    // The mark can be in one of the following states:
    // *  Inflated     - just return
    // *  Stack-locked - coerce it to inflated
    // *  INFLATING    - busy wait for conversion to complete
    // *  Neutral      - aggressively inflate the object.

    // CASE: inflated
    if (mark.has_monitor()) {
      ObjectMonitor* inf = mark.monitor();
      markWord dmw = inf->header();
      assert(dmw.is_neutral(), "invariant: header=" INTPTR_FORMAT, dmw.value());
      return inf;
    }

    // CASE: inflation in progress - inflating over a stack-lock.
    // Some other thread is converting from stack-locked to inflated.
    // Only that thread can complete inflation -- other threads must wait.
    // The INFLATING value is transient.
    // Currently, we spin/yield/park and poll the markword, waiting for inflation to finish.
    // We could always eliminate polling by parking the thread on some auxiliary list.
    if (mark == markWord::INFLATING()) {
      read_stable_mark(object);
      continue;
    }

    // CASE: stack-locked
    // Could be stack-locked either by this thread or by some other thread.
    //
    // Note that we allocate the ObjectMonitor speculatively, _before_ attempting
    // to install INFLATING into the mark word.  We originally installed INFLATING,
    // allocated the ObjectMonitor, and then finally STed the address of the
    // ObjectMonitor into the mark.  This was correct, but artificially lengthened
    // the interval in which INFLATING appeared in the mark, thus increasing
    // the odds of inflation contention.

    LogStreamHandle(Trace, monitorinflation) lsh;

    if (mark.has_locker()) {
      ObjectMonitor* m = new ObjectMonitor(object);
      // Optimistically prepare the ObjectMonitor - anticipate successful CAS
      // We do this before the CAS in order to minimize the length of time
      // in which INFLATING appears in the mark.

      markWord cmp = object->cas_set_mark(markWord::INFLATING(), mark);
      if (cmp != mark) {
        delete m;
        continue;       // Interference -- just retry
      }

      // We've successfully installed INFLATING (0) into the mark-word.
      // This is the only case where 0 will appear in a mark-word.
      // Only the singular thread that successfully swings the mark-word
      // to 0 can perform (or more precisely, complete) inflation.
      //
      // Why do we CAS a 0 into the mark-word instead of just CASing the
      // mark-word from the stack-locked value directly to the new inflated state?
      // Consider what happens when a thread unlocks a stack-locked object.
      // It attempts to use CAS to swing the displaced header value from the
      // on-stack BasicLock back into the object header.  Recall also that the
      // header value (hash code, etc) can reside in (a) the object header, or
      // (b) a displaced header associated with the stack-lock, or (c) a displaced
      // header in an ObjectMonitor.  The inflate() routine must copy the header
      // value from the BasicLock on the owner's stack to the ObjectMonitor, all
      // the while preserving the hashCode stability invariants.  If the owner
      // decides to release the lock while the value is 0, the unlock will fail
      // and control will eventually pass from slow_exit() to inflate.  The owner
      // will then spin, waiting for the 0 value to disappear.   Put another way,
      // the 0 causes the owner to stall if the owner happens to try to
      // drop the lock (restoring the header from the BasicLock to the object)
      // while inflation is in-progress.  This protocol avoids races that might
      // would otherwise permit hashCode values to change or "flicker" for an object.
      // Critically, while object->mark is 0 mark.displaced_mark_helper() is stable.
      // 0 serves as a "BUSY" inflate-in-progress indicator.


      // fetch the displaced mark from the owner's stack.
      // The owner can't die or unwind past the lock while our INFLATING
      // object is in the mark.  Furthermore the owner can't complete
      // an unlock on the object, either.
      markWord dmw = mark.displaced_mark_helper();
      // Catch if the object's header is not neutral (not locked and
      // not marked is what we care about here).
      assert(dmw.is_neutral(), "invariant: header=" INTPTR_FORMAT, dmw.value());

      // Setup monitor fields to proper values -- prepare the monitor
      m->set_header(dmw);

      // Optimization: if the mark.locker stack address is associated
      // with this thread we could simply set m->_owner = current.
      // Note that a thread can inflate an object
      // that it has stack-locked -- as might happen in wait() -- directly
      // with CAS.  That is, we can avoid the xchg-NULL .... ST idiom.
      m->set_owner_from(NULL, mark.locker());
      // TODO-FIXME: assert BasicLock->dhw != 0.

      // Must preserve store ordering. The monitor state must
      // be stable at the time of publishing the monitor address.
      guarantee(object->mark() == markWord::INFLATING(), "invariant");
      // Release semantics so that above set_object() is seen first.
      object->release_set_mark(markWord::encode(m));

      // Once ObjectMonitor is configured and the object is associated
      // with the ObjectMonitor, it is safe to allow async deflation:
      _in_use_list.add(m);

      // Hopefully the performance counters are allocated on distinct cache lines
      // to avoid false sharing on MP systems ...
      OM_PERFDATA_OP(Inflations, inc());
      if (log_is_enabled(Trace, monitorinflation)) {
        ResourceMark rm(current);
        lsh.print_cr("inflate(has_locker): object=" INTPTR_FORMAT ", mark="
                     INTPTR_FORMAT ", type='%s'", p2i(object),
                     object->mark().value(), object->klass()->external_name());
      }
      if (event.should_commit()) {
        post_monitor_inflate_event(&event, object, cause);
      }
      return m;
    }

    // CASE: neutral
    // TODO-FIXME: for entry we currently inflate and then try to CAS _owner.
    // If we know we're inflating for entry it's better to inflate by swinging a
    // pre-locked ObjectMonitor pointer into the object header.   A successful
    // CAS inflates the object *and* confers ownership to the inflating thread.
    // In the current implementation we use a 2-step mechanism where we CAS()
    // to inflate and then CAS() again to try to swing _owner from NULL to current.
    // An inflateTry() method that we could call from enter() would be useful.

    // Catch if the object's header is not neutral (not locked and
    // not marked is what we care about here).
    assert(mark.is_neutral(), "invariant: header=" INTPTR_FORMAT, mark.value());
    ObjectMonitor* m = new ObjectMonitor(object);
    // prepare m for installation - set monitor to initial state
    m->set_header(mark);

    if (object->cas_set_mark(markWord::encode(m), mark) != mark) {
      delete m;
      m = NULL;
      continue;
      // interference - the markword changed - just retry.
      // The state-transitions are one-way, so there's no chance of
      // live-lock -- "Inflated" is an absorbing state.
    }

    // Once the ObjectMonitor is configured and object is associated
    // with the ObjectMonitor, it is safe to allow async deflation:
    _in_use_list.add(m);

    // Hopefully the performance counters are allocated on distinct
    // cache lines to avoid false sharing on MP systems ...
    OM_PERFDATA_OP(Inflations, inc());
    if (log_is_enabled(Trace, monitorinflation)) {
      ResourceMark rm(current);
      lsh.print_cr("inflate(neutral): object=" INTPTR_FORMAT ", mark="
                   INTPTR_FORMAT ", type='%s'", p2i(object),
                   object->mark().value(), object->klass()->external_name());
    }
    if (event.should_commit()) {
      post_monitor_inflate_event(&event, object, cause);
    }
    return m;
  }
}

void ObjectSynchronizer::chk_for_block_req(JavaThread* current, const char* op_name,
                                           const char* cnt_name, size_t cnt,
                                           LogStream* ls, elapsedTimer* timer_p) {
  if (!SafepointMechanism::should_process(current)) {
    return;
  }

  // A safepoint/handshake has started.
  if (ls != NULL) {
    timer_p->stop();
    ls->print_cr("pausing %s: %s=" SIZE_FORMAT ", in_use_list stats: ceiling="
                 SIZE_FORMAT ", count=" SIZE_FORMAT ", max=" SIZE_FORMAT,
                 op_name, cnt_name, cnt, in_use_list_ceiling(),
                 _in_use_list.count(), _in_use_list.max());
  }

  {
    // Honor block request.
    ThreadBlockInVM tbivm(current);
  }

  if (ls != NULL) {
    ls->print_cr("resuming %s: in_use_list stats: ceiling=" SIZE_FORMAT
                 ", count=" SIZE_FORMAT ", max=" SIZE_FORMAT, op_name,
                 in_use_list_ceiling(), _in_use_list.count(), _in_use_list.max());
    timer_p->start();
  }
}

// Walk the in-use list and deflate (at most MonitorDeflationMax) idle
// ObjectMonitors. Returns the number of deflated ObjectMonitors.
size_t ObjectSynchronizer::deflate_monitor_list(Thread* current, LogStream* ls,
                                                elapsedTimer* timer_p) {
  MonitorList::Iterator iter = _in_use_list.iterator();
  size_t deflated_count = 0;

  while (iter.has_next()) {
    if (deflated_count >= (size_t)MonitorDeflationMax) {
      break;
    }
    ObjectMonitor* mid = iter.next();
    if (mid->deflate_monitor()) {
      deflated_count++;
    }

    if (current->is_Java_thread()) {
      // A JavaThread must check for a safepoint/handshake and honor it.
      chk_for_block_req(JavaThread::cast(current), "deflation", "deflated_count",
                        deflated_count, ls, timer_p);
    }
  }

  return deflated_count;
}

class HandshakeForDeflation : public HandshakeClosure {
 public:
  HandshakeForDeflation() : HandshakeClosure("HandshakeForDeflation") {}

  void do_thread(Thread* thread) {
    log_trace(monitorinflation)("HandshakeForDeflation::do_thread: thread="
                                INTPTR_FORMAT, p2i(thread));
  }
};

// This function is called by the MonitorDeflationThread to deflate
// ObjectMonitors. It is also called via do_final_audit_and_print_stats()
// by the VMThread.
size_t ObjectSynchronizer::deflate_idle_monitors() {
  Thread* current = Thread::current();
  if (current->is_Java_thread()) {
    // The async deflation request has been processed.
    _last_async_deflation_time_ns = os::javaTimeNanos();
    set_is_async_deflation_requested(false);
  }

  LogStreamHandle(Debug, monitorinflation) lsh_debug;
  LogStreamHandle(Info, monitorinflation) lsh_info;
  LogStream* ls = NULL;
  if (log_is_enabled(Debug, monitorinflation)) {
    ls = &lsh_debug;
  } else if (log_is_enabled(Info, monitorinflation)) {
    ls = &lsh_info;
  }

  elapsedTimer timer;
  if (ls != NULL) {
    ls->print_cr("begin deflating: in_use_list stats: ceiling=" SIZE_FORMAT ", count=" SIZE_FORMAT ", max=" SIZE_FORMAT,
                 in_use_list_ceiling(), _in_use_list.count(), _in_use_list.max());
    timer.start();
  }

  // Deflate some idle ObjectMonitors.
  size_t deflated_count = deflate_monitor_list(current, ls, &timer);
  if (deflated_count > 0 || is_final_audit()) {
    // There are ObjectMonitors that have been deflated or this is the
    // final audit and all the remaining ObjectMonitors have been
    // deflated, BUT the MonitorDeflationThread blocked for the final
    // safepoint during unlinking.

    // Unlink deflated ObjectMonitors from the in-use list.
    ResourceMark rm;
    GrowableArray<ObjectMonitor*> delete_list((int)deflated_count);
    size_t unlinked_count = _in_use_list.unlink_deflated(current, ls, &timer,
                                                         &delete_list);
    if (current->is_Java_thread()) {
      if (ls != NULL) {
        timer.stop();
        ls->print_cr("before handshaking: unlinked_count=" SIZE_FORMAT
                     ", in_use_list stats: ceiling=" SIZE_FORMAT ", count="
                     SIZE_FORMAT ", max=" SIZE_FORMAT,
                     unlinked_count, in_use_list_ceiling(),
                     _in_use_list.count(), _in_use_list.max());
      }

      // A JavaThread needs to handshake in order to safely free the
      // ObjectMonitors that were deflated in this cycle.
      HandshakeForDeflation hfd_hc;
      Handshake::execute(&hfd_hc);

      if (ls != NULL) {
        ls->print_cr("after handshaking: in_use_list stats: ceiling="
                     SIZE_FORMAT ", count=" SIZE_FORMAT ", max=" SIZE_FORMAT,
                     in_use_list_ceiling(), _in_use_list.count(), _in_use_list.max());
        timer.start();
      }
    }

    // After the handshake, safely free the ObjectMonitors that were
    // deflated in this cycle.
    size_t deleted_count = 0;
    for (ObjectMonitor* monitor: delete_list) {
      delete monitor;
      deleted_count++;

      if (current->is_Java_thread()) {
        // A JavaThread must check for a safepoint/handshake and honor it.
        chk_for_block_req(JavaThread::cast(current), "deletion", "deleted_count",
                          deleted_count, ls, &timer);
      }
    }
  }

  if (ls != NULL) {
    timer.stop();
    if (deflated_count != 0 || log_is_enabled(Debug, monitorinflation)) {
      ls->print_cr("deflated " SIZE_FORMAT " monitors in %3.7f secs",
                   deflated_count, timer.seconds());
    }
    ls->print_cr("end deflating: in_use_list stats: ceiling=" SIZE_FORMAT ", count=" SIZE_FORMAT ", max=" SIZE_FORMAT,
                 in_use_list_ceiling(), _in_use_list.count(), _in_use_list.max());
  }

  OM_PERFDATA_OP(MonExtant, set_value(_in_use_list.count()));
  OM_PERFDATA_OP(Deflations, inc(deflated_count));

  GVars.stw_random = os::random();

  if (deflated_count != 0) {
    _no_progress_cnt = 0;
  } else {
    _no_progress_cnt++;
  }

  return deflated_count;
}

// Monitor cleanup on JavaThread::exit

// Iterate through monitor cache and attempt to release thread's monitors
class ReleaseJavaMonitorsClosure: public MonitorClosure {
 private:
  JavaThread* _thread;

 public:
  ReleaseJavaMonitorsClosure(JavaThread* thread) : _thread(thread) {}
  void do_monitor(ObjectMonitor* mid) {
    if (mid->owner() == _thread) {
      (void)mid->complete_exit(_thread);
    }
  }
};

// Release all inflated monitors owned by current thread.  Lightweight monitors are
// ignored.  This is meant to be called during JNI thread detach which assumes
// all remaining monitors are heavyweight.  All exceptions are swallowed.
// Scanning the extant monitor list can be time consuming.
// A simple optimization is to add a per-thread flag that indicates a thread
// called jni_monitorenter() during its lifetime.
//
// Instead of NoSafepointVerifier it might be cheaper to
// use an idiom of the form:
//   auto int tmp = SafepointSynchronize::_safepoint_counter ;
//   <code that must not run at safepoint>
//   guarantee (((tmp ^ _safepoint_counter) | (tmp & 1)) == 0) ;
// Since the tests are extremely cheap we could leave them enabled
// for normal product builds.

void ObjectSynchronizer::release_monitors_owned_by_thread(JavaThread* current) {
  assert(current == JavaThread::current(), "must be current Java thread");
  NoSafepointVerifier nsv;
  ReleaseJavaMonitorsClosure rjmc(current);
  ObjectSynchronizer::monitors_iterate(&rjmc);
  assert(!current->has_pending_exception(), "Should not be possible");
  current->clear_pending_exception();
}

const char* ObjectSynchronizer::inflate_cause_name(const InflateCause cause) {
  switch (cause) {
    case inflate_cause_vm_internal:    return "VM Internal";
    case inflate_cause_monitor_enter:  return "Monitor Enter";
    case inflate_cause_wait:           return "Monitor Wait";
    case inflate_cause_notify:         return "Monitor Notify";
    case inflate_cause_hash_code:      return "Monitor Hash Code";
    case inflate_cause_jni_enter:      return "JNI Monitor Enter";
    case inflate_cause_jni_exit:       return "JNI Monitor Exit";
    default:
      ShouldNotReachHere();
  }
  return "Unknown";
}

//------------------------------------------------------------------------------
// Debugging code

u_char* ObjectSynchronizer::get_gvars_addr() {
  return (u_char*)&GVars;
}

u_char* ObjectSynchronizer::get_gvars_hc_sequence_addr() {
  return (u_char*)&GVars.hc_sequence;
}

size_t ObjectSynchronizer::get_gvars_size() {
  return sizeof(SharedGlobals);
}

u_char* ObjectSynchronizer::get_gvars_stw_random_addr() {
  return (u_char*)&GVars.stw_random;
}

// Do the final audit and print of ObjectMonitor stats; must be done
// by the VMThread at VM exit time.
void ObjectSynchronizer::do_final_audit_and_print_stats() {
  assert(Thread::current()->is_VM_thread(), "sanity check");

  if (is_final_audit()) {  // Only do the audit once.
    return;
  }
  set_is_final_audit();

  if (log_is_enabled(Info, monitorinflation)) {
    // Do a deflation in order to reduce the in-use monitor population
    // that is reported by ObjectSynchronizer::log_in_use_monitor_details()
    // which is called by ObjectSynchronizer::audit_and_print_stats().
    while (ObjectSynchronizer::deflate_idle_monitors() != 0) {
      ; // empty
    }
    // The other audit_and_print_stats() call is done at the Debug
    // level at a safepoint in ObjectSynchronizer::do_safepoint_work().
    ObjectSynchronizer::audit_and_print_stats(true /* on_exit */);
  }
}

// This function can be called at a safepoint or it can be called when
// we are trying to exit the VM. When we are trying to exit the VM, the
// list walker functions can run in parallel with the other list
// operations so spin-locking is used for safety.
//
// Calls to this function can be added in various places as a debugging
// aid; pass 'true' for the 'on_exit' parameter to have in-use monitor
// details logged at the Info level and 'false' for the 'on_exit'
// parameter to have in-use monitor details logged at the Trace level.
//
void ObjectSynchronizer::audit_and_print_stats(bool on_exit) {
  assert(on_exit || SafepointSynchronize::is_at_safepoint(), "invariant");

  LogStreamHandle(Debug, monitorinflation) lsh_debug;
  LogStreamHandle(Info, monitorinflation) lsh_info;
  LogStreamHandle(Trace, monitorinflation) lsh_trace;
  LogStream* ls = NULL;
  if (log_is_enabled(Trace, monitorinflation)) {
    ls = &lsh_trace;
  } else if (log_is_enabled(Debug, monitorinflation)) {
    ls = &lsh_debug;
  } else if (log_is_enabled(Info, monitorinflation)) {
    ls = &lsh_info;
  }
  assert(ls != NULL, "sanity check");

  int error_cnt = 0;

  ls->print_cr("Checking in_use_list:");
  chk_in_use_list(ls, &error_cnt);

  if (error_cnt == 0) {
    ls->print_cr("No errors found in in_use_list checks.");
  } else {
    log_error(monitorinflation)("found in_use_list errors: error_cnt=%d", error_cnt);
  }

  if ((on_exit && log_is_enabled(Info, monitorinflation)) ||
      (!on_exit && log_is_enabled(Trace, monitorinflation))) {
    // When exiting this log output is at the Info level. When called
    // at a safepoint, this log output is at the Trace level since
    // there can be a lot of it.
    log_in_use_monitor_details(ls);
  }

  ls->flush();

  guarantee(error_cnt == 0, "ERROR: found monitor list errors: error_cnt=%d", error_cnt);
}

// Check the in_use_list; log the results of the checks.
void ObjectSynchronizer::chk_in_use_list(outputStream* out, int *error_cnt_p) {
  size_t l_in_use_count = _in_use_list.count();
  size_t l_in_use_max = _in_use_list.max();
  out->print_cr("count=" SIZE_FORMAT ", max=" SIZE_FORMAT, l_in_use_count,
                l_in_use_max);

  size_t ck_in_use_count = 0;
  MonitorList::Iterator iter = _in_use_list.iterator();
  while (iter.has_next()) {
    ObjectMonitor* mid = iter.next();
    chk_in_use_entry(mid, out, error_cnt_p);
    ck_in_use_count++;
  }

  if (l_in_use_count == ck_in_use_count) {
    out->print_cr("in_use_count=" SIZE_FORMAT " equals ck_in_use_count="
                  SIZE_FORMAT, l_in_use_count, ck_in_use_count);
  } else {
    out->print_cr("WARNING: in_use_count=" SIZE_FORMAT " is not equal to "
                  "ck_in_use_count=" SIZE_FORMAT, l_in_use_count,
                  ck_in_use_count);
  }

  size_t ck_in_use_max = _in_use_list.max();
  if (l_in_use_max == ck_in_use_max) {
    out->print_cr("in_use_max=" SIZE_FORMAT " equals ck_in_use_max="
                  SIZE_FORMAT, l_in_use_max, ck_in_use_max);
  } else {
    out->print_cr("WARNING: in_use_max=" SIZE_FORMAT " is not equal to "
                  "ck_in_use_max=" SIZE_FORMAT, l_in_use_max, ck_in_use_max);
  }
}

// Check an in-use monitor entry; log any errors.
void ObjectSynchronizer::chk_in_use_entry(ObjectMonitor* n, outputStream* out,
                                          int* error_cnt_p) {
  if (n->owner_is_DEFLATER_MARKER()) {
    // This should not happen, but if it does, it is not fatal.
    out->print_cr("WARNING: monitor=" INTPTR_FORMAT ": in-use monitor is "
                  "deflated.", p2i(n));
    return;
  }
  if (n->header().value() == 0) {
    out->print_cr("ERROR: monitor=" INTPTR_FORMAT ": in-use monitor must "
                  "have non-NULL _header field.", p2i(n));
    *error_cnt_p = *error_cnt_p + 1;
  }
  const oop obj = n->object_peek();
  if (obj != NULL) {
    const markWord mark = obj->mark();
    if (!mark.has_monitor()) {
      out->print_cr("ERROR: monitor=" INTPTR_FORMAT ": in-use monitor's "
                    "object does not think it has a monitor: obj="
                    INTPTR_FORMAT ", mark=" INTPTR_FORMAT, p2i(n),
                    p2i(obj), mark.value());
      *error_cnt_p = *error_cnt_p + 1;
    }
    ObjectMonitor* const obj_mon = mark.monitor();
    if (n != obj_mon) {
      out->print_cr("ERROR: monitor=" INTPTR_FORMAT ": in-use monitor's "
                    "object does not refer to the same monitor: obj="
                    INTPTR_FORMAT ", mark=" INTPTR_FORMAT ", obj_mon="
                    INTPTR_FORMAT, p2i(n), p2i(obj), mark.value(), p2i(obj_mon));
      *error_cnt_p = *error_cnt_p + 1;
    }
  }
}

// Log details about ObjectMonitors on the in_use_list. The 'BHL'
// flags indicate why the entry is in-use, 'object' and 'object type'
// indicate the associated object and its type.
void ObjectSynchronizer::log_in_use_monitor_details(outputStream* out) {
  stringStream ss;
  if (_in_use_list.count() > 0) {
    out->print_cr("In-use monitor info:");
    out->print_cr("(B -> is_busy, H -> has hash code, L -> lock status)");
    out->print_cr("%18s  %s  %18s  %18s",
                  "monitor", "BHL", "object", "object type");
    out->print_cr("==================  ===  ==================  ==================");
    MonitorList::Iterator iter = _in_use_list.iterator();
    while (iter.has_next()) {
      ObjectMonitor* mid = iter.next();
      const oop obj = mid->object_peek();
      const markWord mark = mid->header();
      ResourceMark rm;
      out->print(INTPTR_FORMAT "  %d%d%d  " INTPTR_FORMAT "  %s", p2i(mid),
                 mid->is_busy(), mark.hash() != 0, mid->owner() != NULL,
                 p2i(obj), obj == NULL ? "" : obj->klass()->external_name());
      if (mid->is_busy()) {
        out->print(" (%s)", mid->is_busy_to_string(&ss));
        ss.reset();
      }
      out->cr();
    }
  }

  out->flush();
}<|MERGE_RESOLUTION|>--- conflicted
+++ resolved
@@ -446,11 +446,6 @@
   }
 
   markWord mark = obj->mark();
-<<<<<<< HEAD
-  assert(!UseBiasedLocking || !mark.has_bias_pattern(), "should not see bias pattern here");
-
-=======
->>>>>>> 024c4027
   if (mark.is_neutral()) {
     // Anticipate successful CAS -- the ST of the displaced mark must
     // be visible <= the ST performed by the CAS.
@@ -485,17 +480,10 @@
 
 void ObjectSynchronizer::exit(oop object, BasicLock* lock, JavaThread* current) {
   markWord mark = object->mark();
-<<<<<<< HEAD
   if (EnableValhalla && mark.is_inline_type()) {
     return;
   }
   assert(!EnableValhalla || !object->klass()->is_inline_klass(), "monitor op on inline type");
-  // We cannot check for Biased Locking if we are racing an inflation.
-  assert(mark == markWord::INFLATING() ||
-         !UseBiasedLocking ||
-         !mark.has_bias_pattern(), "should not see bias pattern here");
-=======
->>>>>>> 024c4027
 
   markWord dhw = lock->displaced_header();
   if (dhw.value() == 0) {
@@ -556,15 +544,8 @@
 //  5) lock lock2
 // NOTE: must use heavy weight monitor to handle complete_exit/reenter()
 intx ObjectSynchronizer::complete_exit(Handle obj, JavaThread* current) {
-<<<<<<< HEAD
   assert(!EnableValhalla || !obj->klass()->is_inline_klass(), "monitor op on inline type");
-  if (UseBiasedLocking) {
-    BiasedLocking::revoke(current, obj);
-    assert(!obj->mark().has_bias_pattern(), "biases should be revoked by now");
-  }
-
-=======
->>>>>>> 024c4027
+
   // The ObjectMonitor* can't be async deflated until ownership is
   // dropped inside exit() and the ObjectMonitor* must be !is_busy().
   ObjectMonitor* monitor = inflate(current, obj(), inflate_cause_vm_internal);
@@ -574,15 +555,8 @@
 
 // NOTE: must use heavy weight monitor to handle complete_exit/reenter()
 void ObjectSynchronizer::reenter(Handle obj, intx recursions, JavaThread* current) {
-<<<<<<< HEAD
   assert(!EnableValhalla || !obj->klass()->is_inline_klass(), "monitor op on inline type");
-  if (UseBiasedLocking) {
-    BiasedLocking::revoke(current, obj);
-    assert(!obj->mark().has_bias_pattern(), "biases should be revoked by now");
-  }
-
-=======
->>>>>>> 024c4027
+
   // An async deflation can race after the inflate() call and before
   // reenter() -> enter() can make the ObjectMonitor busy. reenter() ->
   // enter() returns false if we have lost the race to async deflation
@@ -602,16 +576,9 @@
   if (obj->klass()->is_value_based()) {
     handle_sync_on_value_based_class(obj, current);
   }
+  CHECK_THROW_NOSYNC_IMSE(obj);
 
   // the current locking is from JNI instead of Java code
-<<<<<<< HEAD
-  CHECK_THROW_NOSYNC_IMSE(obj);
-  if (UseBiasedLocking) {
-    BiasedLocking::revoke(current, obj);
-    assert(!obj->mark().has_bias_pattern(), "biases should be revoked by now");
-  }
-=======
->>>>>>> 024c4027
   current->set_current_pending_monitor_is_from_java(false);
   // An async deflation can race after the inflate() call and before
   // enter() can make the ObjectMonitor busy. enter() returns false if
@@ -628,16 +595,7 @@
 // NOTE: must use heavy weight monitor to handle jni monitor exit
 void ObjectSynchronizer::jni_exit(oop obj, TRAPS) {
   JavaThread* current = THREAD;
-<<<<<<< HEAD
   CHECK_THROW_NOSYNC_IMSE(obj);
-  if (UseBiasedLocking) {
-    Handle h_obj(current, obj);
-    BiasedLocking::revoke(current, h_obj);
-    obj = h_obj();
-    assert(!obj->mark().has_bias_pattern(), "biases should be revoked by now");
-  }
-=======
->>>>>>> 024c4027
 
   // The ObjectMonitor* can't be async deflated until ownership is
   // dropped inside exit() and the ObjectMonitor* must be !is_busy().
@@ -675,14 +633,7 @@
 // NOTE: must use heavy weight monitor to handle wait()
 int ObjectSynchronizer::wait(Handle obj, jlong millis, TRAPS) {
   JavaThread* current = THREAD;
-<<<<<<< HEAD
   CHECK_THROW_NOSYNC_IMSE_0(obj);
-  if (UseBiasedLocking) {
-    BiasedLocking::revoke(current, obj);
-    assert(!obj->mark().has_bias_pattern(), "biases should be revoked by now");
-  }
-=======
->>>>>>> 024c4027
   if (millis < 0) {
     THROW_MSG_0(vmSymbols::java_lang_IllegalArgumentException(), "timeout value is negative");
   }
@@ -705,14 +656,7 @@
 // No exception are possible in this case as we only use this internally when locking is
 // correct and we have to wait until notified - so no interrupts or timeouts.
 void ObjectSynchronizer::wait_uninterruptibly(Handle obj, JavaThread* current) {
-<<<<<<< HEAD
   CHECK_THROW_NOSYNC_IMSE(obj);
-  if (UseBiasedLocking) {
-    BiasedLocking::revoke(current, obj);
-    assert(!obj->mark().has_bias_pattern(), "biases should be revoked by now");
-  }
-=======
->>>>>>> 024c4027
   // The ObjectMonitor* can't be async deflated because the _waiters
   // field is incremented before ownership is dropped and decremented
   // after ownership is regained.
@@ -722,14 +666,7 @@
 
 void ObjectSynchronizer::notify(Handle obj, TRAPS) {
   JavaThread* current = THREAD;
-<<<<<<< HEAD
   CHECK_THROW_NOSYNC_IMSE(obj);
-  if (UseBiasedLocking) {
-    BiasedLocking::revoke(current, obj);
-    assert(!obj->mark().has_bias_pattern(), "biases should be revoked by now");
-  }
-=======
->>>>>>> 024c4027
 
   markWord mark = obj->mark();
   if (mark.has_locker() && current->is_lock_owned((address)mark.locker())) {
@@ -745,14 +682,7 @@
 // NOTE: see comment of notify()
 void ObjectSynchronizer::notifyall(Handle obj, TRAPS) {
   JavaThread* current = THREAD;
-<<<<<<< HEAD
   CHECK_THROW_NOSYNC_IMSE(obj);
-  if (UseBiasedLocking) {
-    BiasedLocking::revoke(current, obj);
-    assert(!obj->mark().has_bias_pattern(), "biases should be revoked by now");
-  }
-=======
->>>>>>> 024c4027
 
   markWord mark = obj->mark();
   if (mark.has_locker() && current->is_lock_owned((address)mark.locker())) {
@@ -899,32 +829,10 @@
 }
 
 intptr_t ObjectSynchronizer::FastHashCode(Thread* current, oop obj) {
-<<<<<<< HEAD
   if (EnableValhalla && obj->klass()->is_inline_klass()) {
     // VM should be calling bootstrap method
     ShouldNotReachHere();
   }
-  if (UseBiasedLocking) {
-    // NOTE: many places throughout the JVM do not expect a safepoint
-    // to be taken here. However, we only ever bias Java instances and all
-    // of the call sites of identity_hash that might revoke biases have
-    // been checked to make sure they can handle a safepoint. The
-    // added check of the bias pattern is to avoid useless calls to
-    // thread-local storage.
-    if (obj->mark().has_bias_pattern()) {
-      // Handle for oop obj in case of STW safepoint
-      Handle hobj(current, obj);
-      if (SafepointSynchronize::is_at_safepoint()) {
-        BiasedLocking::revoke_at_safepoint(hobj);
-      } else {
-        BiasedLocking::revoke(current->as_Java_thread(), hobj);
-      }
-      obj = hobj();
-      assert(!obj->mark().has_bias_pattern(), "biases should be revoked by now");
-    }
-  }
-=======
->>>>>>> 024c4027
 
   while (true) {
     ObjectMonitor* monitor = NULL;
@@ -932,12 +840,6 @@
     intptr_t hash;
     markWord mark = read_stable_mark(obj);
 
-<<<<<<< HEAD
-    // object should remain ineligible for biased locking
-    assert(!UseBiasedLocking || !mark.has_bias_pattern(), "invariant");
-
-=======
->>>>>>> 024c4027
     if (mark.is_neutral()) {               // if this is a normal header
       hash = mark.hash();
       if (hash != 0) {                     // if it has a hash, just return it
@@ -1042,17 +944,9 @@
 
 bool ObjectSynchronizer::current_thread_holds_lock(JavaThread* current,
                                                    Handle h_obj) {
-<<<<<<< HEAD
   if (EnableValhalla && h_obj->mark().is_inline_type()) {
     return false;
   }
-  if (UseBiasedLocking) {
-    BiasedLocking::revoke(current, h_obj);
-    assert(!h_obj->mark().has_bias_pattern(), "biases should be revoked by now");
-  }
-
-=======
->>>>>>> 024c4027
   assert(current == JavaThread::current(), "Can only be called on current thread");
   oop obj = h_obj();
 
@@ -1260,10 +1154,6 @@
 
   for (;;) {
     const markWord mark = object->mark();
-<<<<<<< HEAD
-    assert(!UseBiasedLocking || !mark.has_bias_pattern(), "invariant");
-=======
->>>>>>> 024c4027
 
     // The mark can be in one of the following states:
     // *  Inflated     - just return
