--- conflicted
+++ resolved
@@ -597,49 +597,6 @@
 }
 
 // -----------------------------------------------------------------------------
-<<<<<<< HEAD
-// Class Loader  support to workaround deadlocks on the class loader lock objects
-// Also used by GC
-// complete_exit()/reenter() are used to wait on a nested lock
-// i.e. to give up an outer lock completely and then re-enter
-// Used when holding nested locks - lock acquisition order: lock1 then lock2
-//  1) complete_exit lock1 - saving recursion count
-//  2) wait on lock2
-//  3) when notified on lock2, unlock lock2
-//  4) reenter lock1 with original recursion count
-//  5) lock lock2
-// NOTE: must use heavy weight monitor to handle complete_exit/reenter()
-intx ObjectSynchronizer::complete_exit(Handle obj, JavaThread* current) {
-  assert(!EnableValhalla || !obj->klass()->is_inline_klass(), "monitor op on inline type");
-
-  // The ObjectMonitor* can't be async deflated until ownership is
-  // dropped inside exit() and the ObjectMonitor* must be !is_busy().
-  ObjectMonitor* monitor = inflate(current, obj(), inflate_cause_vm_internal);
-  intx recur_count = monitor->complete_exit(current);
-  current->dec_held_monitor_count(recur_count + 1);
-  return recur_count;
-}
-
-// NOTE: must use heavy weight monitor to handle complete_exit/reenter()
-void ObjectSynchronizer::reenter(Handle obj, intx recursions, JavaThread* current) {
-  assert(!EnableValhalla || !obj->klass()->is_inline_klass(), "monitor op on inline type");
-
-  // An async deflation can race after the inflate() call and before
-  // reenter() -> enter() can make the ObjectMonitor busy. reenter() ->
-  // enter() returns false if we have lost the race to async deflation
-  // and we simply try again.
-  while (true) {
-    ObjectMonitor* monitor = inflate(current, obj(), inflate_cause_vm_internal);
-    if (monitor->reenter(recursions, current)) {
-      current->inc_held_monitor_count(recursions + 1);
-      return;
-    }
-  }
-}
-
-// -----------------------------------------------------------------------------
-=======
->>>>>>> 75168eac
 // JNI locks on java objects
 // NOTE: must use heavy weight monitor to handle jni monitor enter
 void ObjectSynchronizer::jni_enter(Handle obj, JavaThread* current) {
