--- conflicted
+++ resolved
@@ -88,13 +88,8 @@
   bool is_static()                const    { return access_flags().is_static(); }
   bool is_final()                 const    { return access_flags().is_final(); }
   bool is_stable()                const    { return access_flags().is_stable(); }
-<<<<<<< HEAD
-  bool is_volatile()              const    { return access_flags().is_volatile(); }
-  bool is_transient()             const    { return access_flags().is_transient(); }
   inline bool is_inlined() const;
   inline bool is_inline_type()    const;
-=======
->>>>>>> 175e3d3f
 
   bool is_synthetic()             const    { return access_flags().is_synthetic(); }
 
