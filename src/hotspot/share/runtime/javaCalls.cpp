--- conflicted
+++ resolved
@@ -406,12 +406,7 @@
   // Figure out if the result value is an oop or not (Note: This is a different value
   // than result_type. result_type will be T_INT of oops. (it is about size)
   BasicType result_type = runtime_type_from(result);
-<<<<<<< HEAD
-  bool oop_result_flag = (result->get_type() == T_OBJECT || result->get_type() == T_ARRAY
-                          || result->get_type() == T_VALUETYPE);
-=======
   bool oop_result_flag = is_reference_type(result->get_type());
->>>>>>> 72c2079f
 
   // Find receiver
   Handle receiver = (!method->is_static()) ? args->receiver() : Handle();
@@ -652,7 +647,7 @@
   guarantee(method->size_of_parameters() == size_of_parameters(), "wrong no. of arguments pushed");
 
   // Treat T_OBJECT and T_ARRAY as the same
-  if (is_reference_type(return_type)) return_type = T_OBJECT;
+  if (return_type == T_ARRAY) return_type = T_OBJECT;
 
   // Check that oop information is correct
   Symbol* signature = method->signature();
