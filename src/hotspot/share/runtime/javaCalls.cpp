--- conflicted
+++ resolved
@@ -406,12 +406,12 @@
     os::map_stack_shadow_pages(sp);
   }
 
-  jobject value_buffer = NULL;
+  jobject value_buffer = nullptr;
   if (InlineTypeReturnedAsFields && (result->get_type() == T_PRIMITIVE_OBJECT || result->get_type() == T_OBJECT)) {
     // Pre allocate a buffered inline type in case the result is returned
     // flattened by compiled code
     InlineKlass* vk = method->returns_inline_type(thread);
-    if (vk != NULL && vk->can_be_returned_as_fields()) {
+    if (vk != nullptr && vk->can_be_returned_as_fields()) {
       oop instance = vk->allocate_instance(CHECK);
       value_buffer = JNIHandles::make_local(thread, instance);
       result->set_jobject(value_buffer);
@@ -467,12 +467,8 @@
   // Restore possible oop return
   if (oop_result_flag) {
     result->set_oop(thread->vm_result());
-<<<<<<< HEAD
-    thread->set_vm_result(NULL);
+    thread->set_vm_result(nullptr);
     JNIHandles::destroy_local(value_buffer);
-=======
-    thread->set_vm_result(nullptr);
->>>>>>> 861e3020
   }
 }
 
