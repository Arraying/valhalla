--- conflicted
+++ resolved
@@ -99,10 +99,6 @@
   // during GC phase 3, a handle may be a forward pointer that
   // is not yet valid, so loosen the assertion
   while (bottom < top) {
-<<<<<<< HEAD
-    // This test can be moved up but for now check every oop.
-
-    assert(oopDesc::is_oop(*bottom, true), "handle should point to oop");
     if (Universe::heap()->is_in_reserved_or_null(*bottom)) {
       f->do_oop(bottom);
     } else {
@@ -114,9 +110,6 @@
       }
     }
     bottom++;
-=======
-    f->do_oop(bottom++);
->>>>>>> 3bd3094c
   }
   return handles_visited;
 }
