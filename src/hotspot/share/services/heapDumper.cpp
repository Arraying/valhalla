/*
 * Copyright (c) 2005, 2023, Oracle and/or its affiliates. All rights reserved.
 * Copyright (c) 2023, Alibaba Group Holding Limited. All rights reserved.
 * DO NOT ALTER OR REMOVE COPYRIGHT NOTICES OR THIS FILE HEADER.
 *
 * This code is free software; you can redistribute it and/or modify it
 * under the terms of the GNU General Public License version 2 only, as
 * published by the Free Software Foundation.
 *
 * This code is distributed in the hope that it will be useful, but WITHOUT
 * ANY WARRANTY; without even the implied warranty of MERCHANTABILITY or
 * FITNESS FOR A PARTICULAR PURPOSE.  See the GNU General Public License
 * version 2 for more details (a copy is included in the LICENSE file that
 * accompanied this code).
 *
 * You should have received a copy of the GNU General Public License version
 * 2 along with this work; if not, write to the Free Software Foundation,
 * Inc., 51 Franklin St, Fifth Floor, Boston, MA 02110-1301 USA.
 *
 * Please contact Oracle, 500 Oracle Parkway, Redwood Shores, CA 94065 USA
 * or visit www.oracle.com if you need additional information or have any
 * questions.
 *
 */

#include "precompiled.hpp"
#include "classfile/classLoaderData.inline.hpp"
#include "classfile/classLoaderDataGraph.hpp"
#include "classfile/javaClasses.inline.hpp"
#include "classfile/symbolTable.hpp"
#include "classfile/vmClasses.hpp"
#include "classfile/vmSymbols.hpp"
#include "gc/shared/gcLocker.hpp"
#include "gc/shared/gcVMOperations.hpp"
#include "gc/shared/workerThread.hpp"
#include "jfr/jfrEvents.hpp"
#include "jvm.h"
#include "memory/allocation.inline.hpp"
#include "memory/resourceArea.hpp"
#include "memory/universe.hpp"
#include "oops/fieldStreams.inline.hpp"
#include "oops/klass.inline.hpp"
#include "oops/objArrayKlass.hpp"
#include "oops/objArrayOop.inline.hpp"
#include "oops/flatArrayKlass.hpp"
#include "oops/flatArrayOop.inline.hpp"
#include "oops/oop.inline.hpp"
#include "oops/typeArrayOop.inline.hpp"
#include "runtime/continuationWrapper.inline.hpp"
#include "runtime/fieldDescriptor.inline.hpp"
#include "runtime/frame.inline.hpp"
#include "runtime/handles.inline.hpp"
#include "runtime/javaCalls.hpp"
#include "runtime/javaThread.inline.hpp"
#include "runtime/jniHandles.hpp"
#include "runtime/os.hpp"
#include "runtime/threads.hpp"
#include "runtime/threadSMR.hpp"
#include "runtime/vframe.hpp"
#include "runtime/vmOperations.hpp"
#include "runtime/vmThread.hpp"
#include "runtime/timerTrace.hpp"
#include "services/heapDumper.hpp"
#include "services/heapDumperCompression.hpp"
#include "services/threadService.hpp"
#include "utilities/checkedCast.hpp"
#include "utilities/macros.hpp"
#include "utilities/ostream.hpp"
#ifdef LINUX
#include "os_linux.hpp"
#endif

/*
 * HPROF binary format - description copied from:
 *   src/share/demo/jvmti/hprof/hprof_io.c
 *
 *
 *  header    "JAVA PROFILE 1.0.2" (0-terminated)
 *
 *  u4        size of identifiers. Identifiers are used to represent
 *            UTF8 strings, objects, stack traces, etc. They usually
 *            have the same size as host pointers.
 * u4         high word
 * u4         low word    number of milliseconds since 0:00 GMT, 1/1/70
 * [record]*  a sequence of records.
 *
 *
 * Record format:
 *
 * u1         a TAG denoting the type of the record
 * u4         number of *microseconds* since the time stamp in the
 *            header. (wraps around in a little more than an hour)
 * u4         number of bytes *remaining* in the record. Note that
 *            this number excludes the tag and the length field itself.
 * [u1]*      BODY of the record (a sequence of bytes)
 *
 *
 * The following TAGs are supported:
 *
 * TAG           BODY       notes
 *----------------------------------------------------------
 * HPROF_UTF8               a UTF8-encoded name
 *
 *               id         name ID
 *               [u1]*      UTF8 characters (no trailing zero)
 *
 * HPROF_LOAD_CLASS         a newly loaded class
 *
 *                u4        class serial number (> 0)
 *                id        class object ID
 *                u4        stack trace serial number
 *                id        class name ID
 *
 * HPROF_UNLOAD_CLASS       an unloading class
 *
 *                u4        class serial_number
 *
 * HPROF_FRAME              a Java stack frame
 *
 *                id        stack frame ID
 *                id        method name ID
 *                id        method signature ID
 *                id        source file name ID
 *                u4        class serial number
 *                i4        line number. >0: normal
 *                                       -1: unknown
 *                                       -2: compiled method
 *                                       -3: native method
 *
 * HPROF_TRACE              a Java stack trace
 *
 *               u4         stack trace serial number
 *               u4         thread serial number
 *               u4         number of frames
 *               [id]*      stack frame IDs
 *
 *
 * HPROF_ALLOC_SITES        a set of heap allocation sites, obtained after GC
 *
 *               u2         flags 0x0001: incremental vs. complete
 *                                0x0002: sorted by allocation vs. live
 *                                0x0004: whether to force a GC
 *               u4         cutoff ratio
 *               u4         total live bytes
 *               u4         total live instances
 *               u8         total bytes allocated
 *               u8         total instances allocated
 *               u4         number of sites that follow
 *               [u1        is_array: 0:  normal object
 *                                    2:  object array
 *                                    4:  boolean array
 *                                    5:  char array
 *                                    6:  float array
 *                                    7:  double array
 *                                    8:  byte array
 *                                    9:  short array
 *                                    10: int array
 *                                    11: long array
 *                u4        class serial number (may be zero during startup)
 *                u4        stack trace serial number
 *                u4        number of bytes alive
 *                u4        number of instances alive
 *                u4        number of bytes allocated
 *                u4]*      number of instance allocated
 *
 * HPROF_START_THREAD       a newly started thread.
 *
 *               u4         thread serial number (> 0)
 *               id         thread object ID
 *               u4         stack trace serial number
 *               id         thread name ID
 *               id         thread group name ID
 *               id         thread group parent name ID
 *
 * HPROF_END_THREAD         a terminating thread.
 *
 *               u4         thread serial number
 *
 * HPROF_HEAP_SUMMARY       heap summary
 *
 *               u4         total live bytes
 *               u4         total live instances
 *               u8         total bytes allocated
 *               u8         total instances allocated
 *
 * HPROF_HEAP_DUMP          denote a heap dump
 *
 *               [heap dump sub-records]*
 *
 *                          There are four kinds of heap dump sub-records:
 *
 *               u1         sub-record type
 *
 *               HPROF_GC_ROOT_UNKNOWN         unknown root
 *
 *                          id         object ID
 *
 *               HPROF_GC_ROOT_THREAD_OBJ      thread object
 *
 *                          id         thread object ID  (may be 0 for a
 *                                     thread newly attached through JNI)
 *                          u4         thread sequence number
 *                          u4         stack trace sequence number
 *
 *               HPROF_GC_ROOT_JNI_GLOBAL      JNI global ref root
 *
 *                          id         object ID
 *                          id         JNI global ref ID
 *
 *               HPROF_GC_ROOT_JNI_LOCAL       JNI local ref
 *
 *                          id         object ID
 *                          u4         thread serial number
 *                          u4         frame # in stack trace (-1 for empty)
 *
 *               HPROF_GC_ROOT_JAVA_FRAME      Java stack frame
 *
 *                          id         object ID
 *                          u4         thread serial number
 *                          u4         frame # in stack trace (-1 for empty)
 *
 *               HPROF_GC_ROOT_NATIVE_STACK    Native stack
 *
 *                          id         object ID
 *                          u4         thread serial number
 *
 *               HPROF_GC_ROOT_STICKY_CLASS    System class
 *
 *                          id         object ID
 *
 *               HPROF_GC_ROOT_THREAD_BLOCK    Reference from thread block
 *
 *                          id         object ID
 *                          u4         thread serial number
 *
 *               HPROF_GC_ROOT_MONITOR_USED    Busy monitor
 *
 *                          id         object ID
 *
 *               HPROF_GC_CLASS_DUMP           dump of a class object
 *
 *                          id         class object ID
 *                          u4         stack trace serial number
 *                          id         super class object ID
 *                          id         class loader object ID
 *                          id         signers object ID
 *                          id         protection domain object ID
 *                          id         reserved
 *                          id         reserved
 *
 *                          u4         instance size (in bytes)
 *
 *                          u2         size of constant pool
 *                          [u2,       constant pool index,
 *                           ty,       type
 *                                     2:  object
 *                                     4:  boolean
 *                                     5:  char
 *                                     6:  float
 *                                     7:  double
 *                                     8:  byte
 *                                     9:  short
 *                                     10: int
 *                                     11: long
 *                           vl]*      and value
 *
 *                          u2         number of static fields
 *                          [id,       static field name,
 *                           ty,       type,
 *                           vl]*      and value
 *
 *                          u2         number of inst. fields (not inc. super)
 *                          [id,       instance field name,
 *                           ty]*      type
 *
 *               HPROF_GC_INSTANCE_DUMP        dump of a normal object
 *
 *                          id         object ID
 *                          u4         stack trace serial number
 *                          id         class object ID
 *                          u4         number of bytes that follow
 *                          [vl]*      instance field values (class, followed
 *                                     by super, super's super ...)
 *
 *               HPROF_GC_OBJ_ARRAY_DUMP       dump of an object array
 *
 *                          id         array object ID
 *                          u4         stack trace serial number
 *                          u4         number of elements
 *                          id         array class ID
 *                          [id]*      elements
 *
 *               HPROF_GC_PRIM_ARRAY_DUMP      dump of a primitive array
 *
 *                          id         array object ID
 *                          u4         stack trace serial number
 *                          u4         number of elements
 *                          u1         element type
 *                                     4:  boolean array
 *                                     5:  char array
 *                                     6:  float array
 *                                     7:  double array
 *                                     8:  byte array
 *                                     9:  short array
 *                                     10: int array
 *                                     11: long array
 *                          [u1]*      elements
 *
 * HPROF_CPU_SAMPLES        a set of sample traces of running threads
 *
 *                u4        total number of samples
 *                u4        # of traces
 *               [u4        # of samples
 *                u4]*      stack trace serial number
 *
 * HPROF_CONTROL_SETTINGS   the settings of on/off switches
 *
 *                u4        0x00000001: alloc traces on/off
 *                          0x00000002: cpu sampling on/off
 *                u2        stack trace depth
 *
 * HPROF_FLAT_ARRAYS        list of flat arrays
 *
 *               [flat array sub-records]*
 *
 *               HPROF_FLAT_ARRAY      flat array
 *
 *                          id         array object ID (dumped as HPROF_GC_PRIM_ARRAY_DUMP)
 *                          id         element class ID (dumped by HPROF_GC_CLASS_DUMP)
 *
 * HPROF_INLINED_FIELDS     decribes inlined fields
 *
 *               [class with inlined fields sub-records]*
 *
 *               HPROF_CLASS_WITH_INLINED_FIELDS
 *
 *                          id         class ID (dumped as HPROF_GC_CLASS_DUMP)
 *
 *                          u2         number of instance inlined fields (not including super)
 *                          [u2,       inlined field index,
 *                           u2,       synthetic field count,
 *                           id,       original field name,
 *                           id]*      inlined field class ID (dumped by HPROF_GC_CLASS_DUMP)
 *
 * When the header is "JAVA PROFILE 1.0.2" a heap dump can optionally
 * be generated as a sequence of heap dump segments. This sequence is
 * terminated by an end record. The additional tags allowed by format
 * "JAVA PROFILE 1.0.2" are:
 *
 * HPROF_HEAP_DUMP_SEGMENT  denote a heap dump segment
 *
 *               [heap dump sub-records]*
 *               The same sub-record types allowed by HPROF_HEAP_DUMP
 *
 * HPROF_HEAP_DUMP_END      denotes the end of a heap dump
 *
 */


// HPROF tags

enum hprofTag : u1 {
  // top-level records
  HPROF_UTF8                    = 0x01,
  HPROF_LOAD_CLASS              = 0x02,
  HPROF_UNLOAD_CLASS            = 0x03,
  HPROF_FRAME                   = 0x04,
  HPROF_TRACE                   = 0x05,
  HPROF_ALLOC_SITES             = 0x06,
  HPROF_HEAP_SUMMARY            = 0x07,
  HPROF_START_THREAD            = 0x0A,
  HPROF_END_THREAD              = 0x0B,
  HPROF_HEAP_DUMP               = 0x0C,
  HPROF_CPU_SAMPLES             = 0x0D,
  HPROF_CONTROL_SETTINGS        = 0x0E,

  // 1.0.2 record types
  HPROF_HEAP_DUMP_SEGMENT       = 0x1C,
  HPROF_HEAP_DUMP_END           = 0x2C,

  // inlined object support
  HPROF_FLAT_ARRAYS             = 0x12,
  HPROF_INLINED_FIELDS          = 0x13,
  // inlined object subrecords
  HPROF_FLAT_ARRAY                  = 0x01,
  HPROF_CLASS_WITH_INLINED_FIELDS   = 0x01,

  // field types
  HPROF_ARRAY_OBJECT            = 0x01,
  HPROF_NORMAL_OBJECT           = 0x02,
  HPROF_BOOLEAN                 = 0x04,
  HPROF_CHAR                    = 0x05,
  HPROF_FLOAT                   = 0x06,
  HPROF_DOUBLE                  = 0x07,
  HPROF_BYTE                    = 0x08,
  HPROF_SHORT                   = 0x09,
  HPROF_INT                     = 0x0A,
  HPROF_LONG                    = 0x0B,

  // data-dump sub-records
  HPROF_GC_ROOT_UNKNOWN         = 0xFF,
  HPROF_GC_ROOT_JNI_GLOBAL      = 0x01,
  HPROF_GC_ROOT_JNI_LOCAL       = 0x02,
  HPROF_GC_ROOT_JAVA_FRAME      = 0x03,
  HPROF_GC_ROOT_NATIVE_STACK    = 0x04,
  HPROF_GC_ROOT_STICKY_CLASS    = 0x05,
  HPROF_GC_ROOT_THREAD_BLOCK    = 0x06,
  HPROF_GC_ROOT_MONITOR_USED    = 0x07,
  HPROF_GC_ROOT_THREAD_OBJ      = 0x08,
  HPROF_GC_CLASS_DUMP           = 0x20,
  HPROF_GC_INSTANCE_DUMP        = 0x21,
  HPROF_GC_OBJ_ARRAY_DUMP       = 0x22,
  HPROF_GC_PRIM_ARRAY_DUMP      = 0x23
};

// Default stack trace ID (used for dummy HPROF_TRACE record)
enum {
  STACK_TRACE_ID = 1,
  INITIAL_CLASS_COUNT = 200
};


class AbstractDumpWriter;

class InlinedObjects {

  struct ClassInlinedFields {
    const Klass *klass;
    uintx base_index;   // base index of the inlined field names (1st field has index base_index+1).
    ClassInlinedFields(const Klass *klass = nullptr, uintx base_index = 0) : klass(klass), base_index(base_index) {}

    // For GrowableArray::find_sorted().
    static int compare(const ClassInlinedFields& a, const ClassInlinedFields& b) {
      return a.klass - b.klass;
    }
    // For GrowableArray::sort().
    static int compare(ClassInlinedFields* a, ClassInlinedFields* b) {
      return compare(*a, *b);
    }
  };

  uintx _min_string_id;
  uintx _max_string_id;

  GrowableArray<ClassInlinedFields> *_inlined_field_map;

  // counters for classes with inlined fields and for the fields
  int _classes_count;
  int _inlined_fields_count;

  static InlinedObjects *_instance;

  static void inlined_field_names_callback(InlinedObjects* _this, const Klass *klass, uintx base_index, int count);

  GrowableArray<oop> *_flat_arrays;

public:
  InlinedObjects()
    : _min_string_id(0), _max_string_id(0),
    _inlined_field_map(nullptr),
    _classes_count(0), _inlined_fields_count(0),
    _flat_arrays(nullptr) {
  }

  static InlinedObjects* get_instance() {
    return _instance;
  }

  void init();
  void release();

  void dump_inlined_field_names(AbstractDumpWriter *writer);

  uintx get_base_index_for(Klass* k);
  uintx get_next_string_id(uintx id);

  void dump_classed_with_inlined_fields(AbstractDumpWriter* writer);

  void add_flat_array(oop array);
  void dump_flat_arrays(AbstractDumpWriter* writer);

};

InlinedObjects *InlinedObjects::_instance = nullptr;


// Supports I/O operations for a dump
// Base class for dump and parallel dump
class AbstractDumpWriter : public CHeapObj<mtInternal> {
 protected:
  enum {
    io_buffer_max_size = 1*M,
    dump_segment_header_size = 9
  };

  char* _buffer;    // internal buffer
  size_t _size;
  size_t _pos;

  bool _in_dump_segment; // Are we currently in a dump segment?
  bool _is_huge_sub_record; // Are we writing a sub-record larger than the buffer size?
  DEBUG_ONLY(size_t _sub_record_left;) // The bytes not written for the current sub-record.
  DEBUG_ONLY(bool _sub_record_ended;) // True if we have called the end_sub_record().

  char* buffer() const                          { return _buffer; }
  size_t buffer_size() const                    { return _size; }
  void set_position(size_t pos)                 { _pos = pos; }

  // Can be called if we have enough room in the buffer.
  void write_fast(const void* s, size_t len);

  // Returns true if we have enough room in the buffer for 'len' bytes.
  bool can_write_fast(size_t len);

  void write_address(address a);

 public:
  AbstractDumpWriter() :
    _buffer(nullptr),
    _size(io_buffer_max_size),
    _pos(0),
    _in_dump_segment(false) { }

  // Total number of bytes written to the disk
  virtual julong bytes_written() const = 0;
  // Return non-null if error occurred
  virtual char const* error() const = 0;

  size_t position() const                       { return _pos; }
  // writer functions
  virtual void write_raw(const void* s, size_t len);
  void write_u1(u1 x);
  void write_u2(u2 x);
  void write_u4(u4 x);
  void write_u8(u8 x);
  void write_objectID(oop o);
  void write_rootID(oop* p);
  void write_symbolID(Symbol* o);
  void write_classID(Klass* k);
  void write_id(u4 x);

  // Start a new sub-record. Starts a new heap dump segment if needed.
  void start_sub_record(u1 tag, u4 len);
  // Ends the current sub-record.
  void end_sub_record();
  // Finishes the current dump segment if not already finished.
  void finish_dump_segment();
  // Flush internal buffer to persistent storage
  virtual void flush() = 0;
};

void AbstractDumpWriter::write_fast(const void* s, size_t len) {
  assert(!_in_dump_segment || (_sub_record_left >= len), "sub-record too large");
  assert(buffer_size() - position() >= len, "Must fit");
  debug_only(_sub_record_left -= len);
  memcpy(buffer() + position(), s, len);
  set_position(position() + len);
}

bool AbstractDumpWriter::can_write_fast(size_t len) {
  return buffer_size() - position() >= len;
}

// write raw bytes
void AbstractDumpWriter::write_raw(const void* s, size_t len) {
  assert(!_in_dump_segment || (_sub_record_left >= len), "sub-record too large");
  debug_only(_sub_record_left -= len);

  // flush buffer to make room.
  while (len > buffer_size() - position()) {
    assert(!_in_dump_segment || _is_huge_sub_record,
           "Cannot overflow in non-huge sub-record.");
    size_t to_write = buffer_size() - position();
    memcpy(buffer() + position(), s, to_write);
    s = (void*) ((char*) s + to_write);
    len -= to_write;
    set_position(position() + to_write);
    flush();
  }

  memcpy(buffer() + position(), s, len);
  set_position(position() + len);
}

// Makes sure we inline the fast write into the write_u* functions. This is a big speedup.
#define WRITE_KNOWN_TYPE(p, len) do { if (can_write_fast((len))) write_fast((p), (len)); \
                                      else write_raw((p), (len)); } while (0)

void AbstractDumpWriter::write_u1(u1 x) {
  WRITE_KNOWN_TYPE(&x, 1);
}

void AbstractDumpWriter::write_u2(u2 x) {
  u2 v;
  Bytes::put_Java_u2((address)&v, x);
  WRITE_KNOWN_TYPE(&v, 2);
}

void AbstractDumpWriter::write_u4(u4 x) {
  u4 v;
  Bytes::put_Java_u4((address)&v, x);
  WRITE_KNOWN_TYPE(&v, 4);
}

void AbstractDumpWriter::write_u8(u8 x) {
  u8 v;
  Bytes::put_Java_u8((address)&v, x);
  WRITE_KNOWN_TYPE(&v, 8);
}

void AbstractDumpWriter::write_address(address a) {
#ifdef _LP64
  write_u8((u8)a);
#else
  write_u4((u4)a);
#endif
}

void AbstractDumpWriter::write_objectID(oop o) {
  write_address(cast_from_oop<address>(o));
}

void AbstractDumpWriter::write_rootID(oop* p) {
  write_address((address)p);
}

void AbstractDumpWriter::write_symbolID(Symbol* s) {
  write_address((address)((uintptr_t)s));
}

void AbstractDumpWriter::write_id(u4 x) {
#ifdef _LP64
  write_u8((u8) x);
#else
  write_u4(x);
#endif
}

// We use java mirror as the class ID
void AbstractDumpWriter::write_classID(Klass* k) {
  write_objectID(k->java_mirror());
}

void AbstractDumpWriter::finish_dump_segment() {
  if (_in_dump_segment) {
    assert(_sub_record_left == 0, "Last sub-record not written completely");
    assert(_sub_record_ended, "sub-record must have ended");

    // Fix up the dump segment length if we haven't written a huge sub-record last
    // (in which case the segment length was already set to the correct value initially).
    if (!_is_huge_sub_record) {
      assert(position() > dump_segment_header_size, "Dump segment should have some content");
      Bytes::put_Java_u4((address) (buffer() + 5),
                         (u4) (position() - dump_segment_header_size));
    } else {
      // Finish process huge sub record
      // Set _is_huge_sub_record to false so the parallel dump writer can flush data to file.
      _is_huge_sub_record = false;
    }

    _in_dump_segment = false;
    flush();
  }
}

void AbstractDumpWriter::start_sub_record(u1 tag, u4 len) {
  if (!_in_dump_segment) {
    if (position() > 0) {
      flush();
    }

    assert(position() == 0 && buffer_size() > dump_segment_header_size, "Must be at the start");

    write_u1(HPROF_HEAP_DUMP_SEGMENT);
    write_u4(0); // timestamp
    // Will be fixed up later if we add more sub-records.  If this is a huge sub-record,
    // this is already the correct length, since we don't add more sub-records.
    write_u4(len);
    assert(Bytes::get_Java_u4((address)(buffer() + 5)) == len, "Inconsistent size!");
    _in_dump_segment = true;
    _is_huge_sub_record = len > buffer_size() - dump_segment_header_size;
  } else if (_is_huge_sub_record || (len > buffer_size() - position())) {
    // This object will not fit in completely or the last sub-record was huge.
    // Finish the current segment and try again.
    finish_dump_segment();
    start_sub_record(tag, len);

    return;
  }

  debug_only(_sub_record_left = len);
  debug_only(_sub_record_ended = false);

  write_u1(tag);
}

void AbstractDumpWriter::end_sub_record() {
  assert(_in_dump_segment, "must be in dump segment");
  assert(_sub_record_left == 0, "sub-record not written completely");
  assert(!_sub_record_ended, "Must not have ended yet");
  debug_only(_sub_record_ended = true);
}

// Supports I/O operations for a dump

class DumpWriter : public AbstractDumpWriter {
private:
  FileWriter* _writer;
  AbstractCompressor* _compressor;
  size_t _bytes_written;
  char* _error;
  // Compression support
  char* _out_buffer;
  size_t _out_size;
  size_t _out_pos;
  char* _tmp_buffer;
  size_t _tmp_size;

private:
  void do_compress();

public:
  DumpWriter(const char* path, bool overwrite, AbstractCompressor* compressor);
  ~DumpWriter();
  julong bytes_written() const override        { return (julong) _bytes_written; }
  void set_bytes_written(julong bytes_written) { _bytes_written = bytes_written; }
  char const* error() const override           { return _error; }
  void set_error(const char* error)            { _error = (char*)error; }
  bool has_error() const                       { return _error != nullptr; }
  const char* get_file_path() const            { return _writer->get_file_path(); }
  AbstractCompressor* compressor()             { return _compressor; }
  void set_compressor(AbstractCompressor* p)   { _compressor = p; }
  bool is_overwrite() const                    { return _writer->is_overwrite(); }
  int get_fd() const                           { return _writer->get_fd(); }

  void flush() override;
};

DumpWriter::DumpWriter(const char* path, bool overwrite, AbstractCompressor* compressor) :
  AbstractDumpWriter(),
  _writer(new (std::nothrow) FileWriter(path, overwrite)),
  _compressor(compressor),
  _bytes_written(0),
  _error(nullptr),
  _out_buffer(nullptr),
  _out_size(0),
  _out_pos(0),
  _tmp_buffer(nullptr),
  _tmp_size(0) {
  _error = (char*)_writer->open_writer();
  if (_error == nullptr) {
    _buffer = (char*)os::malloc(io_buffer_max_size, mtInternal);
    if (compressor != nullptr) {
      _error = (char*)_compressor->init(io_buffer_max_size, &_out_size, &_tmp_size);
      if (_error == nullptr) {
        if (_out_size > 0) {
          _out_buffer = (char*)os::malloc(_out_size, mtInternal);
        }
        if (_tmp_size > 0) {
          _tmp_buffer = (char*)os::malloc(_tmp_size, mtInternal);
        }
      }
    }
  }
  // initialize internal buffer
  _pos = 0;
  _size = io_buffer_max_size;
}

DumpWriter::~DumpWriter(){
  if (_buffer != nullptr) {
    os::free(_buffer);
  }
  if (_out_buffer != nullptr) {
    os::free(_out_buffer);
  }
  if (_tmp_buffer != nullptr) {
    os::free(_tmp_buffer);
  }
  if (_writer != NULL) {
    delete _writer;
  }
  _bytes_written = -1;
}

// flush any buffered bytes to the file
void DumpWriter::flush() {
  if (_pos <= 0) {
    return;
  }
  if (has_error()) {
    _pos = 0;
    return;
  }
  char* result = nullptr;
  if (_compressor == nullptr) {
    result = (char*)_writer->write_buf(_buffer, _pos);
    _bytes_written += _pos;
  } else {
    do_compress();
    if (!has_error()) {
      result = (char*)_writer->write_buf(_out_buffer, _out_pos);
      _bytes_written += _out_pos;
    }
  }
  _pos = 0; // reset pos to make internal buffer available

  if (result != nullptr) {
    set_error(result);
  }
}

void DumpWriter::do_compress() {
  const char* msg = _compressor->compress(_buffer, _pos, _out_buffer, _out_size,
                                          _tmp_buffer, _tmp_size, &_out_pos);

  if (msg != nullptr) {
    set_error(msg);
  }
}

class DumperClassCacheTable;
class DumperClassCacheTableEntry;

// Support class with a collection of functions used when dumping the heap
class DumperSupport : AllStatic {
 public:

  // write a header of the given type
  static void write_header(AbstractDumpWriter* writer, hprofTag tag, u4 len);

  // returns hprof tag for the given type signature
  static hprofTag sig2tag(Symbol* sig);
  // returns hprof tag for the given basic type
  static hprofTag type2tag(BasicType type);
  // Returns the size of the data to write.
  static u4 sig2size(Symbol* sig);

  // calculates the total size of the all fields of the given class.
  static u4 instance_size(InstanceKlass* ik, DumperClassCacheTableEntry* class_cache_entry = nullptr);

  // dump a jfloat
  static void dump_float(AbstractDumpWriter* writer, jfloat f);
  // dump a jdouble
  static void dump_double(AbstractDumpWriter* writer, jdouble d);
  // dumps the raw value of the given field
  static void dump_field_value(AbstractDumpWriter* writer, char type, oop obj, int offset);
  // returns the size of the static fields; also counts the static fields
  static u4 get_static_fields_size(InstanceKlass* ik, u2& field_count);
  // dumps static fields of the given class
  static void dump_static_fields(AbstractDumpWriter* writer, Klass* k);
  // dump the raw values of the instance fields of the given identity or inlined object;
  // for identity objects offset is 0 and 'klass' is o->klass(),
  // for inlined objects offset is the offset in the holder object, 'klass' is inlined object class
  static void dump_instance_fields(AbstractDumpWriter* writer, oop o, int offset, DumperClassCacheTable* class_cache, DumperClassCacheTableEntry* class_cache_entry);
  // dump the raw values of the instance fields of the given inlined object;
  // dump_instance_fields wrapper for inlined objects
  static void dump_inlined_object_fields(AbstractDumpWriter* writer, oop o, int offset, DumperClassCacheTable* class_cache, DumperClassCacheTableEntry* class_cache_entry);

  // get the count of the instance fields for a given class
  static u2 get_instance_fields_count(InstanceKlass* ik);
  // dumps the definition of the instance fields for a given class
  static void dump_instance_field_descriptors(AbstractDumpWriter* writer, InstanceKlass* k, uintx *inlined_fields_index = nullptr);
  // creates HPROF_GC_INSTANCE_DUMP record for the given object
  static void dump_instance(AbstractDumpWriter* writer, oop o, DumperClassCacheTable* class_cache);
  // creates HPROF_GC_CLASS_DUMP record for the given instance class
  static void dump_instance_class(AbstractDumpWriter* writer, Klass* k);
  // creates HPROF_GC_CLASS_DUMP record for a given array class
  static void dump_array_class(AbstractDumpWriter* writer, Klass* k);

  // creates HPROF_GC_OBJ_ARRAY_DUMP record for the given object array
  static void dump_object_array(AbstractDumpWriter* writer, objArrayOop array);
  // creates HPROF_GC_PRIM_ARRAY_DUMP record for the given flat array
  static void dump_flat_array(AbstractDumpWriter* writer, flatArrayOop array, DumperClassCacheTable* class_cache);
  // creates HPROF_GC_PRIM_ARRAY_DUMP record for the given type array
  static void dump_prim_array(AbstractDumpWriter* writer, typeArrayOop array);
  // create HPROF_FRAME record for the given method and bci
  static void dump_stack_frame(AbstractDumpWriter* writer, int frame_serial_num, int class_serial_num, Method* m, int bci);

  // check if we need to truncate an array
  static int calculate_array_max_length(AbstractDumpWriter* writer, arrayOop array, short header_size);
  // extended version to dump flat arrays as primitive arrays;
  // type_size specifies size of the inlined objects.
  static int calculate_array_max_length(AbstractDumpWriter* writer, arrayOop array, int type_size, short header_size);

  // fixes up the current dump record and writes HPROF_HEAP_DUMP_END record
  static void end_of_dump(AbstractDumpWriter* writer);

  static oop mask_dormant_archived_object(oop o, oop ref_obj) {
    if (o != nullptr && o->klass()->java_mirror_no_keepalive() == nullptr) {
      // Ignore this object since the corresponding java mirror is not loaded.
      // Might be a dormant archive object.
      report_dormant_archived_object(o, ref_obj);
      return nullptr;
    } else {
      return o;
    }
  }

<<<<<<< HEAD
  // helper methods for inlined fields.
  static bool is_inlined_field(const fieldDescriptor& fld) {
    return fld.is_flat();
  }
  static InlineKlass* get_inlined_field_klass(const fieldDescriptor& fld) {
    assert(is_inlined_field(fld), "must be inlined field");
    InstanceKlass* holder_klass = fld.field_holder();
    return InlineKlass::cast(holder_klass->get_inline_type_field_klass(fld.index()));
=======
  static void report_dormant_archived_object(oop o, oop ref_obj) {
    if (log_is_enabled(Trace, cds, heap)) {
      ResourceMark rm;
      if (ref_obj != nullptr) {
        log_trace(cds, heap)("skipped dormant archived object " INTPTR_FORMAT " (%s) referenced by " INTPTR_FORMAT " (%s)",
                  p2i(o), o->klass()->external_name(),
                  p2i(ref_obj), ref_obj->klass()->external_name());
      } else {
        log_trace(cds, heap)("skipped dormant archived object " INTPTR_FORMAT " (%s)",
                  p2i(o), o->klass()->external_name());
      }
    }
>>>>>>> 86f9b3f5
  }
};

// Hash table of klasses to the klass metadata. This should greatly improve the
// hash dumping performance. This hash table is supposed to be used by a single
// thread only.
//
class DumperClassCacheTableEntry : public CHeapObj<mtServiceability> {
  friend class DumperClassCacheTable;
private:
  GrowableArray<char> _sigs_start;
  GrowableArray<int> _offsets;
  GrowableArray<InlineKlass*> _inline_klasses;
  u4 _instance_size;
  int _entries;

public:
  DumperClassCacheTableEntry() : _instance_size(0), _entries(0) {};

  int field_count()             { return _entries; }
  char sig_start(int field_idx) { return _sigs_start.at(field_idx); }
  void push_sig_start_inlined() { _sigs_start.push('Q'); }
  bool is_inlined(int field_idx){ return _sigs_start.at(field_idx) == 'Q'; }
  InlineKlass* inline_klass(int field_idx) { assert(is_inlined(field_idx), "Not inlined"); return _inline_klasses.at(field_idx); }
  int offset(int field_idx)     { return _offsets.at(field_idx); }
  u4 instance_size()            { return _instance_size; }
};

class DumperClassCacheTable {
private:
  // ResourceHashtable SIZE is specified at compile time so we
  // use 1031 which is the first prime after 1024.
  static constexpr size_t TABLE_SIZE = 1031;

  // Maintain the cache for N classes. This limits memory footprint
  // impact, regardless of how many classes we have in the dump.
  // This also improves look up performance by keeping the statically
  // sized table from overloading.
  static constexpr int CACHE_TOP = 256;

  typedef ResourceHashtable<InstanceKlass*, DumperClassCacheTableEntry*,
                            TABLE_SIZE, AnyObj::C_HEAP, mtServiceability> PtrTable;
  PtrTable* _ptrs;

  // Single-slot cache to handle the major case of objects of the same
  // class back-to-back, e.g. from T[].
  InstanceKlass* _last_ik;
  DumperClassCacheTableEntry* _last_entry;

  void unlink_all(PtrTable* table) {
    class CleanupEntry: StackObj {
    public:
      bool do_entry(InstanceKlass*& key, DumperClassCacheTableEntry*& entry) {
        delete entry;
        return true;
      }
    } cleanup;
    table->unlink(&cleanup);
  }

public:
  DumperClassCacheTableEntry* lookup_or_create(InstanceKlass* ik) {
    if (_last_ik == ik) {
      return _last_entry;
    }

    DumperClassCacheTableEntry* entry;
    DumperClassCacheTableEntry** from_cache = _ptrs->get(ik);
    if (from_cache == nullptr) {
      entry = new DumperClassCacheTableEntry();
      for (HierarchicalFieldStream<JavaFieldStream> fld(ik); !fld.done(); fld.next()) {
        if (!fld.access_flags().is_static()) {
          InlineKlass* inlineKlass = nullptr;
          if (DumperSupport::is_inlined_field(fld.field_descriptor())) {
            inlineKlass = DumperSupport::get_inlined_field_klass(fld.field_descriptor());
            entry->push_sig_start_inlined();
            entry->_instance_size += DumperSupport::instance_size(inlineKlass);
          } else {
            Symbol* sig = fld.signature();
            entry->_sigs_start.push(sig->char_at(0));
            entry->_instance_size += DumperSupport::sig2size(sig);
          }
          entry->_inline_klasses.push(inlineKlass);
          entry->_offsets.push(fld.offset());
          entry->_entries++;
        }
      }

      if (_ptrs->number_of_entries() >= CACHE_TOP) {
        // We do not track the individual hit rates for table entries.
        // Purge the entire table, and let the cache catch up with new
        // distribution.
        unlink_all(_ptrs);
      }

      _ptrs->put(ik, entry);
    } else {
      entry = *from_cache;
    }

    // Remember for single-slot cache.
    _last_ik = ik;
    _last_entry = entry;

    return entry;
  }

  DumperClassCacheTable() : _ptrs(new (mtServiceability) PtrTable), _last_ik(nullptr), _last_entry(nullptr) {}

  ~DumperClassCacheTable() {
    unlink_all(_ptrs);
    delete _ptrs;
  }
};

// write a header of the given type
void DumperSupport:: write_header(AbstractDumpWriter* writer, hprofTag tag, u4 len) {
  writer->write_u1(tag);
  writer->write_u4(0);                  // current ticks
  writer->write_u4(len);
}

// returns hprof tag for the given type signature
hprofTag DumperSupport::sig2tag(Symbol* sig) {
  switch (sig->char_at(0)) {
    case JVM_SIGNATURE_CLASS    : return HPROF_NORMAL_OBJECT;
    case JVM_SIGNATURE_ARRAY    : return HPROF_NORMAL_OBJECT;
    case JVM_SIGNATURE_BYTE     : return HPROF_BYTE;
    case JVM_SIGNATURE_CHAR     : return HPROF_CHAR;
    case JVM_SIGNATURE_FLOAT    : return HPROF_FLOAT;
    case JVM_SIGNATURE_DOUBLE   : return HPROF_DOUBLE;
    case JVM_SIGNATURE_INT      : return HPROF_INT;
    case JVM_SIGNATURE_LONG     : return HPROF_LONG;
    case JVM_SIGNATURE_SHORT    : return HPROF_SHORT;
    case JVM_SIGNATURE_BOOLEAN  : return HPROF_BOOLEAN;
    default : ShouldNotReachHere(); /* to shut up compiler */ return HPROF_BYTE;
  }
}

hprofTag DumperSupport::type2tag(BasicType type) {
  switch (type) {
    case T_BYTE     : return HPROF_BYTE;
    case T_CHAR     : return HPROF_CHAR;
    case T_FLOAT    : return HPROF_FLOAT;
    case T_DOUBLE   : return HPROF_DOUBLE;
    case T_INT      : return HPROF_INT;
    case T_LONG     : return HPROF_LONG;
    case T_SHORT    : return HPROF_SHORT;
    case T_BOOLEAN  : return HPROF_BOOLEAN;
    default : ShouldNotReachHere(); /* to shut up compiler */ return HPROF_BYTE;
  }
}

u4 DumperSupport::sig2size(Symbol* sig) {
  switch (sig->char_at(0)) {
    case JVM_SIGNATURE_CLASS:
    case JVM_SIGNATURE_ARRAY: return sizeof(address);
    case JVM_SIGNATURE_BOOLEAN:
    case JVM_SIGNATURE_BYTE: return 1;
    case JVM_SIGNATURE_SHORT:
    case JVM_SIGNATURE_CHAR: return 2;
    case JVM_SIGNATURE_INT:
    case JVM_SIGNATURE_FLOAT: return 4;
    case JVM_SIGNATURE_LONG:
    case JVM_SIGNATURE_DOUBLE: return 8;
    default: ShouldNotReachHere(); /* to shut up compiler */ return 0;
  }
}

template<typename T, typename F> T bit_cast(F from) { // replace with the real thing when we can use c++20
  T to;
  static_assert(sizeof(to) == sizeof(from), "must be of the same size");
  memcpy(&to, &from, sizeof(to));
  return to;
}

// dump a jfloat
void DumperSupport::dump_float(AbstractDumpWriter* writer, jfloat f) {
  if (g_isnan(f)) {
    writer->write_u4(0x7fc00000); // collapsing NaNs
  } else {
    writer->write_u4(bit_cast<u4>(f));
  }
}

// dump a jdouble
void DumperSupport::dump_double(AbstractDumpWriter* writer, jdouble d) {
  if (g_isnan(d)) {
    writer->write_u8(0x7ff80000ull << 32); // collapsing NaNs
  } else {
    writer->write_u8(bit_cast<u8>(d));
  }
}


// dumps the raw value of the given field
void DumperSupport::dump_field_value(AbstractDumpWriter* writer, char type, oop obj, int offset) {
  switch (type) {
    case JVM_SIGNATURE_CLASS :
    case JVM_SIGNATURE_ARRAY : {
      oop o = obj->obj_field_access<ON_UNKNOWN_OOP_REF | AS_NO_KEEPALIVE>(offset);
      o = mask_dormant_archived_object(o, obj);
      assert(oopDesc::is_oop_or_null(o), "Expected an oop or nullptr at " PTR_FORMAT, p2i(o));
      writer->write_objectID(o);
      break;
    }
    case JVM_SIGNATURE_BYTE : {
      jbyte b = obj->byte_field(offset);
      writer->write_u1(b);
      break;
    }
    case JVM_SIGNATURE_CHAR : {
      jchar c = obj->char_field(offset);
      writer->write_u2(c);
      break;
    }
    case JVM_SIGNATURE_SHORT : {
      jshort s = obj->short_field(offset);
      writer->write_u2(s);
      break;
    }
    case JVM_SIGNATURE_FLOAT : {
      jfloat f = obj->float_field(offset);
      dump_float(writer, f);
      break;
    }
    case JVM_SIGNATURE_DOUBLE : {
      jdouble d = obj->double_field(offset);
      dump_double(writer, d);
      break;
    }
    case JVM_SIGNATURE_INT : {
      jint i = obj->int_field(offset);
      writer->write_u4(i);
      break;
    }
    case JVM_SIGNATURE_LONG : {
      jlong l = obj->long_field(offset);
      writer->write_u8(l);
      break;
    }
    case JVM_SIGNATURE_BOOLEAN : {
      jboolean b = obj->bool_field(offset);
      writer->write_u1(b);
      break;
    }
    default : {
      ShouldNotReachHere();
      break;
    }
  }
}

// calculates the total size of the all fields of the given class.
u4 DumperSupport::instance_size(InstanceKlass* ik, DumperClassCacheTableEntry* class_cache_entry) {
  if (class_cache_entry != nullptr) {
    return class_cache_entry->instance_size();
  } else {
    u4 size = 0;
    for (HierarchicalFieldStream<JavaFieldStream> fld(ik); !fld.done(); fld.next()) {
      if (!fld.access_flags().is_static()) {
        if (is_inlined_field(fld.field_descriptor())) {
          size += instance_size(get_inlined_field_klass(fld.field_descriptor()));
        } else {
          size += sig2size(fld.signature());
        }
      }
    }
    return size;
  }
}

u4 DumperSupport::get_static_fields_size(InstanceKlass* ik, u2& field_count) {
  field_count = 0;
  u4 size = 0;

  for (JavaFieldStream fldc(ik); !fldc.done(); fldc.next()) {
    if (fldc.access_flags().is_static()) {
      assert(!is_inlined_field(fldc.field_descriptor()), "static fields cannot be inlined");

      field_count++;
      size += sig2size(fldc.signature());
    }
  }

  // Add in resolved_references which is referenced by the cpCache
  // The resolved_references is an array per InstanceKlass holding the
  // strings and other oops resolved from the constant pool.
  oop resolved_references = ik->constants()->resolved_references_or_null();
  if (resolved_references != nullptr) {
    field_count++;
    size += sizeof(address);

    // Add in the resolved_references of the used previous versions of the class
    // in the case of RedefineClasses
    InstanceKlass* prev = ik->previous_versions();
    while (prev != nullptr && prev->constants()->resolved_references_or_null() != nullptr) {
      field_count++;
      size += sizeof(address);
      prev = prev->previous_versions();
    }
  }

  // We write the value itself plus a name and a one byte type tag per field.
  return checked_cast<u4>(size + field_count * (sizeof(address) + 1));
}

// dumps static fields of the given class
void DumperSupport::dump_static_fields(AbstractDumpWriter* writer, Klass* k) {
  InstanceKlass* ik = InstanceKlass::cast(k);

  // dump the field descriptors and raw values
  for (JavaFieldStream fld(ik); !fld.done(); fld.next()) {
    if (fld.access_flags().is_static()) {
      assert(!is_inlined_field(fld.field_descriptor()), "static fields cannot be inlined");

      Symbol* sig = fld.signature();

      writer->write_symbolID(fld.name());   // name
      writer->write_u1(sig2tag(sig));       // type

      // value
      dump_field_value(writer, sig->char_at(0), ik->java_mirror(), fld.offset());
    }
  }

  // Add resolved_references for each class that has them
  oop resolved_references = ik->constants()->resolved_references_or_null();
  if (resolved_references != nullptr) {
    writer->write_symbolID(vmSymbols::resolved_references_name());  // name
    writer->write_u1(sig2tag(vmSymbols::object_array_signature())); // type
    writer->write_objectID(resolved_references);

    // Also write any previous versions
    InstanceKlass* prev = ik->previous_versions();
    while (prev != nullptr && prev->constants()->resolved_references_or_null() != nullptr) {
      writer->write_symbolID(vmSymbols::resolved_references_name());  // name
      writer->write_u1(sig2tag(vmSymbols::object_array_signature())); // type
      writer->write_objectID(prev->constants()->resolved_references());
      prev = prev->previous_versions();
    }
  }
}

// dump the raw values of the instance fields of the given identity or inlined object;
// for identity objects offset is 0 and 'klass' is o->klass(),
// for inlined objects offset is the offset in the holder object, 'klass' is inlined object class.
void DumperSupport::dump_instance_fields(AbstractDumpWriter* writer, oop o, int offset, DumperClassCacheTable* class_cache, DumperClassCacheTableEntry* class_cache_entry) {
  assert(class_cache_entry != nullptr, "Pre-condition: must be provided");
  for (int idx = 0; idx < class_cache_entry->field_count(); idx++) {
    if (class_cache_entry->is_inlined(idx)) {
      InlineKlass* field_klass = class_cache_entry->inline_klass(idx);
      int fields_offset = offset + (class_cache_entry->offset(idx) - field_klass->first_field_offset());
      DumperClassCacheTableEntry* inline_class_cache_entry = class_cache->lookup_or_create(field_klass);
      dump_inlined_object_fields(writer, o, fields_offset, class_cache, inline_class_cache_entry);
    } else {
      dump_field_value(writer, class_cache_entry->sig_start(idx), o, class_cache_entry->offset(idx));
    }
  }
}

void DumperSupport::dump_inlined_object_fields(AbstractDumpWriter* writer, oop o, int offset, DumperClassCacheTable* class_cache, DumperClassCacheTableEntry* class_cache_entry) {
  // the object is inlined, so all its fields are stored without headers.
  dump_instance_fields(writer, o, offset, class_cache, class_cache_entry);
}

// gets the count of the instance fields for a given class
u2 DumperSupport::get_instance_fields_count(InstanceKlass* ik) {
  u2 field_count = 0;

  for (JavaFieldStream fldc(ik); !fldc.done(); fldc.next()) {
    if (!fldc.access_flags().is_static()) {
      if (is_inlined_field(fldc.field_descriptor())) {
        // add "synthetic" fields for inlined fields.
        field_count += get_instance_fields_count(get_inlined_field_klass(fldc.field_descriptor()));
      } else {
        field_count++;
      }
    }
  }

  return field_count;
}

// dumps the definition of the instance fields for a given class
// inlined_fields_id is not-nullptr for inlined fields (to get synthetic field name IDs
// by using InlinedObjects::get_next_string_id()).
void DumperSupport::dump_instance_field_descriptors(AbstractDumpWriter* writer, InstanceKlass* ik, uintx* inlined_fields_id) {
  // inlined_fields_id != nullptr means ik is a class of inlined field.
  // Inlined field id pointer for this class; lazyly initialized
  // if the class has inlined field(s) and the caller didn't provide inlined_fields_id.
  uintx *this_klass_inlined_fields_id = inlined_fields_id;
  uintx inlined_id = 0;

  // dump the field descriptors
  for (JavaFieldStream fld(ik); !fld.done(); fld.next()) {
    if (!fld.access_flags().is_static()) {
      if (is_inlined_field(fld.field_descriptor())) {
        // dump "synthetic" fields for inlined fields.
        if (this_klass_inlined_fields_id == nullptr) {
          inlined_id = InlinedObjects::get_instance()->get_base_index_for(ik);
          this_klass_inlined_fields_id = &inlined_id;
        }
        dump_instance_field_descriptors(writer, get_inlined_field_klass(fld.field_descriptor()), this_klass_inlined_fields_id);
      } else {
        Symbol* sig = fld.signature();
        Symbol* name = nullptr;
        // Use inlined_fields_id provided by caller.
        if (inlined_fields_id != nullptr) {
          uintx name_id = InlinedObjects::get_instance()->get_next_string_id(*inlined_fields_id);

          // name_id == 0 is returned on error. use original field signature.
          if (name_id != 0) {
            *inlined_fields_id = name_id;
            name = reinterpret_cast<Symbol*>(name_id);
          }
        }
        if (name == nullptr) {
          name = fld.name();
        }

        writer->write_symbolID(name);         // name
        writer->write_u1(sig2tag(sig));       // type
      }
    }
  }
}

// creates HPROF_GC_INSTANCE_DUMP record for the given object
void DumperSupport::dump_instance(AbstractDumpWriter* writer, oop o, DumperClassCacheTable* class_cache) {
  InstanceKlass* ik = InstanceKlass::cast(o->klass());

  DumperClassCacheTableEntry* cache_entry = class_cache->lookup_or_create(ik);

  u4 is = instance_size(ik, cache_entry);
  u4 size = 1 + sizeof(address) + 4 + sizeof(address) + 4 + is;

  writer->start_sub_record(HPROF_GC_INSTANCE_DUMP, size);
  writer->write_objectID(o);
  writer->write_u4(STACK_TRACE_ID);

  // class ID
  writer->write_classID(ik);

  // number of bytes that follow
  writer->write_u4(is);

  // field values
  dump_instance_fields(writer, o, 0, class_cache, cache_entry);

  writer->end_sub_record();
}

// creates HPROF_GC_CLASS_DUMP record for the given instance class
void DumperSupport::dump_instance_class(AbstractDumpWriter* writer, Klass* k) {
  InstanceKlass* ik = InstanceKlass::cast(k);

  // We can safepoint and do a heap dump at a point where we have a Klass,
  // but no java mirror class has been setup for it. So we need to check
  // that the class is at least loaded, to avoid crash from a null mirror.
  if (!ik->is_loaded()) {
    return;
  }

  u2 static_fields_count = 0;
  u4 static_size = get_static_fields_size(ik, static_fields_count);
  u2 instance_fields_count = get_instance_fields_count(ik);
  u4 instance_fields_size = instance_fields_count * (sizeof(address) + 1);
  u4 size = checked_cast<u4>(1 + sizeof(address) + 4 + 6 * sizeof(address) + 4 + 2 + 2 + static_size + 2 + instance_fields_size);

  writer->start_sub_record(HPROF_GC_CLASS_DUMP, size);

  // class ID
  writer->write_classID(ik);
  writer->write_u4(STACK_TRACE_ID);

  // super class ID
  InstanceKlass* java_super = ik->java_super();
  if (java_super == nullptr) {
    writer->write_objectID(oop(nullptr));
  } else {
    writer->write_classID(java_super);
  }

  writer->write_objectID(ik->class_loader());
  writer->write_objectID(ik->signers());
  writer->write_objectID(ik->protection_domain());

  // reserved
  writer->write_objectID(oop(nullptr));
  writer->write_objectID(oop(nullptr));

  // instance size
  writer->write_u4(HeapWordSize * ik->size_helper());

  // size of constant pool - ignored by HAT 1.1
  writer->write_u2(0);

  // static fields
  writer->write_u2(static_fields_count);
  dump_static_fields(writer, ik);

  // description of instance fields
  writer->write_u2(instance_fields_count);
  dump_instance_field_descriptors(writer, ik);

  writer->end_sub_record();
}

// creates HPROF_GC_CLASS_DUMP record for the given array class
void DumperSupport::dump_array_class(AbstractDumpWriter* writer, Klass* k) {
  InstanceKlass* ik = nullptr; // bottom class for object arrays, null for primitive type arrays
  if (k->is_objArray_klass()) {
    Klass *bk = ObjArrayKlass::cast(k)->bottom_klass();
    assert(bk != nullptr, "checking");
    if (bk->is_instance_klass()) {
      ik = InstanceKlass::cast(bk);
    }
  }

  u4 size = 1 + sizeof(address) + 4 + 6 * sizeof(address) + 4 + 2 + 2 + 2;
  writer->start_sub_record(HPROF_GC_CLASS_DUMP, size);
  writer->write_classID(k);
  writer->write_u4(STACK_TRACE_ID);

  // super class of array classes is java.lang.Object
  InstanceKlass* java_super = k->java_super();
  assert(java_super != nullptr, "checking");
  writer->write_classID(java_super);

  writer->write_objectID(ik == nullptr ? oop(nullptr) : ik->class_loader());
  writer->write_objectID(ik == nullptr ? oop(nullptr) : ik->signers());
  writer->write_objectID(ik == nullptr ? oop(nullptr) : ik->protection_domain());

  writer->write_objectID(oop(nullptr));    // reserved
  writer->write_objectID(oop(nullptr));
  writer->write_u4(0);             // instance size
  writer->write_u2(0);             // constant pool
  writer->write_u2(0);             // static fields
  writer->write_u2(0);             // instance fields

  writer->end_sub_record();

}

// Hprof uses an u4 as record length field,
// which means we need to truncate arrays that are too long.
int DumperSupport::calculate_array_max_length(AbstractDumpWriter* writer, arrayOop array, int type_size, short header_size) {
  int length = array->length();

  size_t length_in_bytes = (size_t)length * type_size;
  uint max_bytes = max_juint - header_size;

  if (length_in_bytes > max_bytes) {
    length = max_bytes / type_size;
    length_in_bytes = (size_t)length * type_size;

    BasicType type = ArrayKlass::cast(array->klass())->element_type();
    warning("cannot dump array of type %s[] with length %d; truncating to length %d",
            type2name_tab[type], array->length(), length);
  }
  return length;
}

int DumperSupport::calculate_array_max_length(AbstractDumpWriter* writer, arrayOop array, short header_size) {
  BasicType type = ArrayKlass::cast(array->klass())->element_type();
  assert((type >= T_BOOLEAN && type <= T_OBJECT) || type == T_PRIMITIVE_OBJECT, "invalid array element type");
  int type_size;
  if (type == T_OBJECT) {
    type_size = sizeof(address);
  } else if (type == T_PRIMITIVE_OBJECT) {
      // TODO: FIXME
      fatal("Not supported yet"); // FIXME: JDK-8325678
  } else {
    type_size = type2aelembytes(type);
  }

  return calculate_array_max_length(writer, array, type_size, header_size);
}

// creates HPROF_GC_OBJ_ARRAY_DUMP record for the given object array
void DumperSupport::dump_object_array(AbstractDumpWriter* writer, objArrayOop array) {
  // sizeof(u1) + 2 * sizeof(u4) + sizeof(objectID) + sizeof(classID)
  short header_size = 1 + 2 * 4 + 2 * sizeof(address);
  int length = calculate_array_max_length(writer, array, header_size);
  u4 size = checked_cast<u4>(header_size + length * sizeof(address));

  writer->start_sub_record(HPROF_GC_OBJ_ARRAY_DUMP, size);
  writer->write_objectID(array);
  writer->write_u4(STACK_TRACE_ID);
  writer->write_u4(length);

  // array class ID
  writer->write_classID(array->klass());

  // [id]* elements
  for (int index = 0; index < length; index++) {
    oop o = array->obj_at(index);
    o = mask_dormant_archived_object(o, array);
    writer->write_objectID(o);
  }

  writer->end_sub_record();
}

// creates HPROF_GC_PRIM_ARRAY_DUMP record for the given flat array
void DumperSupport::dump_flat_array(AbstractDumpWriter* writer, flatArrayOop array, DumperClassCacheTable* class_cache) {
  FlatArrayKlass* array_klass = FlatArrayKlass::cast(array->klass());
  InlineKlass* element_klass = array_klass->element_klass();
  int element_size = instance_size(element_klass);
  /*                          id         array object ID
   *                          u4         stack trace serial number
   *                          u4         number of elements
   *                          u1         element type
   */
  short header_size = 1 + sizeof(address) + 2 * 4 + 1;

  // TODO: use T_SHORT/T_INT/T_LONG if needed to avoid truncation
  BasicType type = T_BYTE;
  int type_size = type2aelembytes(type);
  int length = calculate_array_max_length(writer, array, element_size, header_size);
  u4 length_in_bytes = (u4)(length * element_size);
  u4 size = header_size + length_in_bytes;

  writer->start_sub_record(HPROF_GC_PRIM_ARRAY_DUMP, size);
  writer->write_objectID(array);
  writer->write_u4(STACK_TRACE_ID);
  // TODO: round up array length for T_SHORT/T_INT/T_LONG
  writer->write_u4(length * element_size);
  writer->write_u1(type2tag(type));

  for (int index = 0; index < length; index++) {
    // need offset in the holder to read inlined object. calculate it from flatArrayOop::value_at_addr()
    int offset = (int)((address)array->value_at_addr(index, array_klass->layout_helper())
                  - cast_from_oop<address>(array));
    DumperClassCacheTableEntry* class_cache_entry = class_cache->lookup_or_create(element_klass);
    dump_inlined_object_fields(writer, array, offset, class_cache, class_cache_entry);
  }

  // TODO: write padding bytes for T_SHORT/T_INT/T_LONG

  InlinedObjects::get_instance()->add_flat_array(array);

  writer->end_sub_record();
}

#define WRITE_ARRAY(Array, Type, Size, Length) \
  for (int i = 0; i < Length; i++) { writer->write_##Size((Size)Array->Type##_at(i)); }

// creates HPROF_GC_PRIM_ARRAY_DUMP record for the given type array
void DumperSupport::dump_prim_array(AbstractDumpWriter* writer, typeArrayOop array) {
  BasicType type = TypeArrayKlass::cast(array->klass())->element_type();
  // 2 * sizeof(u1) + 2 * sizeof(u4) + sizeof(objectID)
  short header_size = 2 * 1 + 2 * 4 + sizeof(address);

  int length = calculate_array_max_length(writer, array, header_size);
  int type_size = type2aelembytes(type);
  u4 length_in_bytes = (u4)length * type_size;
  u4 size = header_size + length_in_bytes;

  writer->start_sub_record(HPROF_GC_PRIM_ARRAY_DUMP, size);
  writer->write_objectID(array);
  writer->write_u4(STACK_TRACE_ID);
  writer->write_u4(length);
  writer->write_u1(type2tag(type));

  // nothing to copy
  if (length == 0) {
    writer->end_sub_record();
    return;
  }

  // If the byte ordering is big endian then we can copy most types directly

  switch (type) {
    case T_INT : {
      if (Endian::is_Java_byte_ordering_different()) {
        WRITE_ARRAY(array, int, u4, length);
      } else {
        writer->write_raw(array->int_at_addr(0), length_in_bytes);
      }
      break;
    }
    case T_BYTE : {
      writer->write_raw(array->byte_at_addr(0), length_in_bytes);
      break;
    }
    case T_CHAR : {
      if (Endian::is_Java_byte_ordering_different()) {
        WRITE_ARRAY(array, char, u2, length);
      } else {
        writer->write_raw(array->char_at_addr(0), length_in_bytes);
      }
      break;
    }
    case T_SHORT : {
      if (Endian::is_Java_byte_ordering_different()) {
        WRITE_ARRAY(array, short, u2, length);
      } else {
        writer->write_raw(array->short_at_addr(0), length_in_bytes);
      }
      break;
    }
    case T_BOOLEAN : {
      if (Endian::is_Java_byte_ordering_different()) {
        WRITE_ARRAY(array, bool, u1, length);
      } else {
        writer->write_raw(array->bool_at_addr(0), length_in_bytes);
      }
      break;
    }
    case T_LONG : {
      if (Endian::is_Java_byte_ordering_different()) {
        WRITE_ARRAY(array, long, u8, length);
      } else {
        writer->write_raw(array->long_at_addr(0), length_in_bytes);
      }
      break;
    }

    // handle float/doubles in a special value to ensure than NaNs are
    // written correctly. TO DO: Check if we can avoid this on processors that
    // use IEEE 754.

    case T_FLOAT : {
      for (int i = 0; i < length; i++) {
        dump_float(writer, array->float_at(i));
      }
      break;
    }
    case T_DOUBLE : {
      for (int i = 0; i < length; i++) {
        dump_double(writer, array->double_at(i));
      }
      break;
    }
    default : ShouldNotReachHere();
  }

  writer->end_sub_record();
}

// create a HPROF_FRAME record of the given Method* and bci
void DumperSupport::dump_stack_frame(AbstractDumpWriter* writer,
                                     int frame_serial_num,
                                     int class_serial_num,
                                     Method* m,
                                     int bci) {
  int line_number;
  if (m->is_native()) {
    line_number = -3;  // native frame
  } else {
    line_number = m->line_number_from_bci(bci);
  }

  write_header(writer, HPROF_FRAME, 4*oopSize + 2*sizeof(u4));
  writer->write_id(frame_serial_num);               // frame serial number
  writer->write_symbolID(m->name());                // method's name
  writer->write_symbolID(m->signature());           // method's signature

  assert(m->method_holder()->is_instance_klass(), "not InstanceKlass");
  writer->write_symbolID(m->method_holder()->source_file_name());  // source file name
  writer->write_u4(class_serial_num);               // class serial number
  writer->write_u4((u4) line_number);               // line number
}


class InlinedFieldNameDumper : public LockedClassesDo {
public:
  typedef void (*Callback)(InlinedObjects *owner, const Klass *klass, uintx base_index, int count);

private:
  AbstractDumpWriter* _writer;
  InlinedObjects *_owner;
  Callback       _callback;
  uintx _index;

  void dump_inlined_field_names(GrowableArray<Symbol*>* super_names, Symbol* field_name, InlineKlass* klass) {
    super_names->push(field_name);
    for (HierarchicalFieldStream<JavaFieldStream> fld(klass); !fld.done(); fld.next()) {
      if (!fld.access_flags().is_static()) {
        if (DumperSupport::is_inlined_field(fld.field_descriptor())) {
          dump_inlined_field_names(super_names, fld.name(), DumperSupport::get_inlined_field_klass(fld.field_descriptor()));
        } else {
          // get next string ID.
          uintx next_index = _owner->get_next_string_id(_index);
          if (next_index == 0) {
            // something went wrong (overflow?)
            // stop generation; the rest of inlined objects will have original field names.
            return;
          }
          _index = next_index;

          // Calculate length.
          int len = fld.name()->utf8_length();
          for (GrowableArrayIterator<Symbol*> it = super_names->begin(); it != super_names->end(); ++it) {
            len += (*it)->utf8_length() + 1;    // +1 for ".".
          }

          DumperSupport::write_header(_writer, HPROF_UTF8, oopSize + len);
          _writer->write_symbolID(reinterpret_cast<Symbol*>(_index));
          // Write the string value.
          // 1) super_names.
          for (GrowableArrayIterator<Symbol*> it = super_names->begin(); it != super_names->end(); ++it) {
            _writer->write_raw((*it)->bytes(), (*it)->utf8_length());
            _writer->write_u1('.');
          }
          // 2) field name.
          _writer->write_raw(fld.name()->bytes(), fld.name()->utf8_length());
        }
      }
    }
    super_names->pop();
  }

  void dump_inlined_field_names(Symbol* field_name, InlineKlass* field_klass) {
    GrowableArray<Symbol*> super_names(4, mtServiceability);
    dump_inlined_field_names(&super_names, field_name, field_klass);
  }

public:
  InlinedFieldNameDumper(AbstractDumpWriter* writer, InlinedObjects* owner, Callback callback)
    : _writer(writer), _owner(owner), _callback(callback), _index(0)  {
  }

  void do_klass(Klass* k) {
    if (!k->is_instance_klass()) {
      return;
    }
    InstanceKlass* ik = InstanceKlass::cast(k);
    // if (ik->has_inline_type_fields()) {
    //   return;
    // }

    uintx base_index = _index;
    int count = 0;

    for (HierarchicalFieldStream<JavaFieldStream> fld(ik); !fld.done(); fld.next()) {
      if (!fld.access_flags().is_static()) {
        if (DumperSupport::is_inlined_field(fld.field_descriptor())) {
          dump_inlined_field_names(fld.name(), DumperSupport::get_inlined_field_klass(fld.field_descriptor()));
          count++;
        }
      }
    }

    if (count != 0) {
      _callback(_owner, k, base_index, count);
    }
  }
};

class InlinedFieldsDumper : public LockedClassesDo {
private:
  AbstractDumpWriter* _writer;

public:
  InlinedFieldsDumper(AbstractDumpWriter* writer) : _writer(writer) {}

  void do_klass(Klass* k) {
    if (!k->is_instance_klass()) {
      return;
    }
    InstanceKlass* ik = InstanceKlass::cast(k);
    // if (ik->has_inline_type_fields()) {
    //   return;
    // }

    // We can be at a point where java mirror does not exist yet.
    // So we need to check that the class is at least loaded, to avoid crash from a null mirror.
    if (!ik->is_loaded()) {
      return;
    }

    u2 inlined_count = 0;
    for (HierarchicalFieldStream<JavaFieldStream> fld(ik); !fld.done(); fld.next()) {
      if (!fld.access_flags().is_static()) {
        if (DumperSupport::is_inlined_field(fld.field_descriptor())) {
          inlined_count++;
        }
      }
    }
    if (inlined_count != 0) {
      _writer->write_u1(HPROF_CLASS_WITH_INLINED_FIELDS);

      // class ID
      _writer->write_classID(ik);
      // number of inlined fields
      _writer->write_u2(inlined_count);
      u2 index = 0;
      for (HierarchicalFieldStream<JavaFieldStream> fld(ik); !fld.done(); fld.next()) {
        if (!fld.access_flags().is_static()) {
          if (DumperSupport::is_inlined_field(fld.field_descriptor())) {
            // inlined field index
            _writer->write_u2(index);
            // synthetic field count
            u2 field_count = DumperSupport::get_instance_fields_count(DumperSupport::get_inlined_field_klass(fld.field_descriptor()));
            _writer->write_u2(field_count);
            // original field name
            _writer->write_symbolID(fld.name());
            // inlined field class ID
            _writer->write_classID(DumperSupport::get_inlined_field_klass(fld.field_descriptor()));

            index += field_count;
          } else {
            index++;
          }
        }
      }
    }
  }
};


void InlinedObjects::init() {
  _instance = this;

  struct Closure : public SymbolClosure {
    uintx _min_id = max_uintx;
    uintx _max_id = 0;
    Closure() : _min_id(max_uintx), _max_id(0) {}

    void do_symbol(Symbol** p) {
      uintx val = reinterpret_cast<uintx>(*p);
      if (val < _min_id) {
        _min_id = val;
      }
      if (val > _max_id) {
        _max_id = val;
      }
    }
  } closure;

  SymbolTable::symbols_do(&closure);

  _min_string_id = closure._min_id;
  _max_string_id = closure._max_id;
}

void InlinedObjects::release() {
  _instance = nullptr;

  if (_inlined_field_map != nullptr) {
    delete _inlined_field_map;
    _inlined_field_map = nullptr;
  }
  if (_flat_arrays != nullptr) {
    delete _flat_arrays;
    _flat_arrays = nullptr;
  }
}

void InlinedObjects::inlined_field_names_callback(InlinedObjects* _this, const Klass* klass, uintx base_index, int count) {
  if (_this->_inlined_field_map == nullptr) {
    _this->_inlined_field_map = new (mtServiceability) GrowableArray<ClassInlinedFields>(100, mtServiceability);
  }
  _this->_inlined_field_map->append(ClassInlinedFields(klass, base_index));

  // counters for dumping classes with inlined fields
  _this->_classes_count++;
  _this->_inlined_fields_count += count;
}

void InlinedObjects::dump_inlined_field_names(AbstractDumpWriter* writer) {
  InlinedFieldNameDumper nameDumper(writer, this, inlined_field_names_callback);
  ClassLoaderDataGraph::classes_do(&nameDumper);

  if (_inlined_field_map != nullptr) {
    // prepare the map for  get_base_index_for().
    _inlined_field_map->sort(ClassInlinedFields::compare);
  }
}

uintx InlinedObjects::get_base_index_for(Klass* k) {
  if (_inlined_field_map != nullptr) {
    bool found = false;
    int idx = _inlined_field_map->find_sorted<ClassInlinedFields, ClassInlinedFields::compare>(ClassInlinedFields(k, 0), found);
    if (found) {
        return _inlined_field_map->at(idx).base_index;
    }
  }

  // return max_uintx, so get_next_string_id returns 0.
  return max_uintx;
}

uintx InlinedObjects::get_next_string_id(uintx id) {
  if (++id == _min_string_id) {
    return _max_string_id + 1;
  }
  return id;
}

void InlinedObjects::dump_classed_with_inlined_fields(AbstractDumpWriter* writer) {
  if (_classes_count != 0) {
    // Record for each class contains tag(u1), class ID and count(u2)
    // for each inlined field index(u2), synthetic fields count(u2), original field name and class ID
    int size = _classes_count * (1 + sizeof(address) + 2)
             + _inlined_fields_count * (2 + 2 + sizeof(address) + sizeof(address));
    DumperSupport::write_header(writer, HPROF_INLINED_FIELDS, (u4)size);

    InlinedFieldsDumper dumper(writer);
    ClassLoaderDataGraph::classes_do(&dumper);
  }
}

void InlinedObjects::add_flat_array(oop array) {
  if (_flat_arrays == nullptr) {
    _flat_arrays = new (mtServiceability) GrowableArray<oop>(100, mtServiceability);
  }
  _flat_arrays->append(array);
}

void InlinedObjects::dump_flat_arrays(AbstractDumpWriter* writer) {
  if (_flat_arrays != nullptr) {
    // For each flat array the record contains tag (u1), object ID and class ID.
    int size = _flat_arrays->length() * (1 + sizeof(address) + sizeof(address));

    DumperSupport::write_header(writer, HPROF_FLAT_ARRAYS, (u4)size);
    for (GrowableArrayIterator<oop> it = _flat_arrays->begin(); it != _flat_arrays->end(); ++it) {
      flatArrayOop array = flatArrayOop(*it);
      FlatArrayKlass* array_klass = FlatArrayKlass::cast(array->klass());
      InlineKlass* element_klass = array_klass->element_klass();
      writer->write_u1(HPROF_FLAT_ARRAY);
      writer->write_objectID(array);
      writer->write_classID(element_klass);
    }
  }
}


// Support class used to generate HPROF_UTF8 records from the entries in the
// SymbolTable.

class SymbolTableDumper : public SymbolClosure {
 private:
  AbstractDumpWriter* _writer;
  AbstractDumpWriter* writer() const                { return _writer; }
 public:
  SymbolTableDumper(AbstractDumpWriter* writer)     { _writer = writer; }
  void do_symbol(Symbol** p);
};

void SymbolTableDumper::do_symbol(Symbol** p) {
  ResourceMark rm;
  Symbol* sym = *p;
  int len = sym->utf8_length();
  if (len > 0) {
    char* s = sym->as_utf8();
    DumperSupport::write_header(writer(), HPROF_UTF8, oopSize + len);
    writer()->write_symbolID(sym);
    writer()->write_raw(s, len);
  }
}

// Support class used to generate HPROF_GC_ROOT_JNI_LOCAL records

class JNILocalsDumper : public OopClosure {
 private:
  AbstractDumpWriter* _writer;
  u4 _thread_serial_num;
  int _frame_num;
  AbstractDumpWriter* writer() const                { return _writer; }
 public:
  JNILocalsDumper(AbstractDumpWriter* writer, u4 thread_serial_num) {
    _writer = writer;
    _thread_serial_num = thread_serial_num;
    _frame_num = -1;  // default - empty stack
  }
  void set_frame_number(int n) { _frame_num = n; }
  void do_oop(oop* obj_p);
  void do_oop(narrowOop* obj_p) { ShouldNotReachHere(); }
};

void JNILocalsDumper::do_oop(oop* obj_p) {
  // ignore null handles
  oop o = *obj_p;
  if (o != nullptr) {
    u4 size = 1 + sizeof(address) + 4 + 4;
    writer()->start_sub_record(HPROF_GC_ROOT_JNI_LOCAL, size);
    writer()->write_objectID(o);
    writer()->write_u4(_thread_serial_num);
    writer()->write_u4((u4)_frame_num);
    writer()->end_sub_record();
  }
}


// Support class used to generate HPROF_GC_ROOT_JNI_GLOBAL records

class JNIGlobalsDumper : public OopClosure {
 private:
  AbstractDumpWriter* _writer;
  AbstractDumpWriter* writer() const                { return _writer; }

 public:
  JNIGlobalsDumper(AbstractDumpWriter* writer) {
    _writer = writer;
  }
  void do_oop(oop* obj_p);
  void do_oop(narrowOop* obj_p) { ShouldNotReachHere(); }
};

void JNIGlobalsDumper::do_oop(oop* obj_p) {
  oop o = NativeAccess<AS_NO_KEEPALIVE>::oop_load(obj_p);

  // ignore these
  if (o == nullptr) return;
  // we ignore global ref to symbols and other internal objects
  if (o->is_instance() || o->is_objArray() || o->is_typeArray()) {
    u4 size = 1 + 2 * sizeof(address);
    writer()->start_sub_record(HPROF_GC_ROOT_JNI_GLOBAL, size);
    writer()->write_objectID(o);
    writer()->write_rootID(obj_p);      // global ref ID
    writer()->end_sub_record();
  }
};

// Support class used to generate HPROF_GC_ROOT_STICKY_CLASS records

class StickyClassDumper : public KlassClosure {
 private:
  AbstractDumpWriter* _writer;
  AbstractDumpWriter* writer() const                { return _writer; }
 public:
  StickyClassDumper(AbstractDumpWriter* writer) {
    _writer = writer;
  }
  void do_klass(Klass* k) {
    if (k->is_instance_klass()) {
      InstanceKlass* ik = InstanceKlass::cast(k);
      u4 size = 1 + sizeof(address);
      writer()->start_sub_record(HPROF_GC_ROOT_STICKY_CLASS, size);
      writer()->write_classID(ik);
      writer()->end_sub_record();
    }
  }
};

// Support class used to generate HPROF_GC_ROOT_JAVA_FRAME records.

class JavaStackRefDumper : public StackObj {
private:
  AbstractDumpWriter* _writer;
  u4 _thread_serial_num;
  int _frame_num;
  AbstractDumpWriter* writer() const { return _writer; }
public:
  JavaStackRefDumper(AbstractDumpWriter* writer, u4 thread_serial_num)
      : _writer(writer), _thread_serial_num(thread_serial_num), _frame_num(-1) // default - empty stack
  {
  }

  void set_frame_number(int n) { _frame_num = n; }

  void dump_java_stack_refs(StackValueCollection* values);
};

void JavaStackRefDumper::dump_java_stack_refs(StackValueCollection* values) {
  for (int index = 0; index < values->size(); index++) {
    if (values->at(index)->type() == T_OBJECT) {
      oop o = values->obj_at(index)();
      if (o != nullptr) {
        u4 size = 1 + sizeof(address) + 4 + 4;
        writer()->start_sub_record(HPROF_GC_ROOT_JAVA_FRAME, size);
        writer()->write_objectID(o);
        writer()->write_u4(_thread_serial_num);
        writer()->write_u4((u4)_frame_num);
        writer()->end_sub_record();
      }
    }
  }
}

// Class to collect, store and dump thread-related data:
// - HPROF_TRACE and HPROF_FRAME records;
// - HPROF_GC_ROOT_THREAD_OBJ/HPROF_GC_ROOT_JAVA_FRAME/HPROF_GC_ROOT_JNI_LOCAL subrecords.
class ThreadDumper : public CHeapObj<mtInternal> {
public:
  enum class ThreadType { Platform, MountedVirtual, UnmountedVirtual };

private:
  ThreadType _thread_type;
  JavaThread* _java_thread;
  oop _thread_oop;

  GrowableArray<StackFrameInfo*>* _frames;
  // non-null if the thread is OOM thread
  Method* _oome_constructor;
  int _thread_serial_num;
  int _start_frame_serial_num;

  vframe* get_top_frame() const;

public:
  static bool should_dump_pthread(JavaThread* thread) {
    return thread->threadObj() != nullptr && !thread->is_exiting() && !thread->is_hidden_from_external_view();
  }

  static bool should_dump_vthread(oop vt) {
    return java_lang_VirtualThread::state(vt) != java_lang_VirtualThread::NEW
        && java_lang_VirtualThread::state(vt) != java_lang_VirtualThread::TERMINATED;
  }

  ThreadDumper(ThreadType thread_type, JavaThread* java_thread, oop thread_oop);

  // affects frame_count
  void add_oom_frame(Method* oome_constructor) {
    assert(_start_frame_serial_num == 0, "add_oom_frame cannot be called after init_serial_nums");
    _oome_constructor = oome_constructor;
  }

  void init_serial_nums(volatile int* thread_counter, volatile int* frame_counter) {
    assert(_start_frame_serial_num == 0, "already initialized");
    _thread_serial_num = Atomic::fetch_then_add(thread_counter, 1);
    _start_frame_serial_num = Atomic::fetch_then_add(frame_counter, frame_count());
  }

  bool oom_thread() const {
    return _oome_constructor != nullptr;
  }

  int frame_count() const {
    return _frames->length() + (oom_thread() ? 1 : 0);
  }

  u4 thread_serial_num() const {
    return (u4)_thread_serial_num;
  }

  u4 stack_trace_serial_num() const {
    return (u4)(_thread_serial_num + STACK_TRACE_ID);
  }

  // writes HPROF_TRACE and HPROF_FRAME records
  // returns number of dumped frames
  void dump_stack_traces(AbstractDumpWriter* writer, GrowableArray<Klass*>* klass_map);

  // writes HPROF_GC_ROOT_THREAD_OBJ subrecord
  void dump_thread_obj(AbstractDumpWriter* writer);

  // Walk the stack of the thread.
  // Dumps a HPROF_GC_ROOT_JAVA_FRAME subrecord for each local
  // Dumps a HPROF_GC_ROOT_JNI_LOCAL subrecord for each JNI local
  void dump_stack_refs(AbstractDumpWriter* writer);

};

ThreadDumper::ThreadDumper(ThreadType thread_type, JavaThread* java_thread, oop thread_oop)
    : _thread_type(thread_type), _java_thread(java_thread), _thread_oop(thread_oop),
      _oome_constructor(nullptr),
      _thread_serial_num(0), _start_frame_serial_num(0)
{
  // sanity checks
  if (_thread_type == ThreadType::UnmountedVirtual) {
    assert(_java_thread == nullptr, "sanity");
    assert(_thread_oop != nullptr, "sanity");
  } else {
    assert(_java_thread != nullptr, "sanity");
    assert(_thread_oop != nullptr, "sanity");
  }

  _frames = new (mtServiceability) GrowableArray<StackFrameInfo*>(10, mtServiceability);
  bool stop_at_vthread_entry = _thread_type == ThreadType::MountedVirtual;

  // vframes are resource allocated
  Thread* current_thread = Thread::current();
  ResourceMark rm(current_thread);
  HandleMark hm(current_thread);

  for (vframe* vf = get_top_frame(); vf != nullptr; vf = vf->sender()) {
    if (stop_at_vthread_entry && vf->is_vthread_entry()) {
      break;
    }
    if (vf->is_java_frame()) {
      javaVFrame* jvf = javaVFrame::cast(vf);
      _frames->append(new StackFrameInfo(jvf, false));
    } else {
      // ignore non-Java frames
    }
  }
}

void ThreadDumper::dump_stack_traces(AbstractDumpWriter* writer, GrowableArray<Klass*>* klass_map) {
  assert(_thread_serial_num != 0 && _start_frame_serial_num != 0, "serial_nums are not initialized");

  // write HPROF_FRAME records for this thread's stack trace
  int depth = _frames->length();
  int frame_serial_num = _start_frame_serial_num;

  if (oom_thread()) {
    // OOM thread
    // write fake frame that makes it look like the thread, which caused OOME,
    // is in the OutOfMemoryError zero-parameter constructor
    int oome_serial_num = klass_map->find(_oome_constructor->method_holder());
    // the class serial number starts from 1
    assert(oome_serial_num > 0, "OutOfMemoryError class not found");
    DumperSupport::dump_stack_frame(writer, ++frame_serial_num, oome_serial_num, _oome_constructor, 0);
    depth++;
  }

  for (int j = 0; j < _frames->length(); j++) {
    StackFrameInfo* frame = _frames->at(j);
    Method* m = frame->method();
    int class_serial_num = klass_map->find(m->method_holder());
    // the class serial number starts from 1
    assert(class_serial_num > 0, "class not found");
    DumperSupport::dump_stack_frame(writer, ++frame_serial_num, class_serial_num, m, frame->bci());
  }

  // write HPROF_TRACE record for the thread
  DumperSupport::write_header(writer, HPROF_TRACE, checked_cast<u4>(3 * sizeof(u4) + depth * oopSize));
  writer->write_u4(stack_trace_serial_num());   // stack trace serial number
  writer->write_u4(thread_serial_num());        // thread serial number
  writer->write_u4((u4)depth);                  // frame count (including oom frame)
  for (int j = 1; j <= depth; j++) {
    writer->write_id(_start_frame_serial_num + j);
  }
}

void ThreadDumper::dump_thread_obj(AbstractDumpWriter * writer) {
  assert(_thread_serial_num != 0 && _start_frame_serial_num != 0, "serial_num is not initialized");

  u4 size = 1 + sizeof(address) + 4 + 4;
  writer->start_sub_record(HPROF_GC_ROOT_THREAD_OBJ, size);
  writer->write_objectID(_thread_oop);
  writer->write_u4(thread_serial_num());      // thread serial number
  writer->write_u4(stack_trace_serial_num()); // stack trace serial number
  writer->end_sub_record();
}

void ThreadDumper::dump_stack_refs(AbstractDumpWriter * writer) {
  assert(_thread_serial_num != 0 && _start_frame_serial_num != 0, "serial_num is not initialized");

  JNILocalsDumper blk(writer, thread_serial_num());
  if (_thread_type == ThreadType::Platform) {
    if (!_java_thread->has_last_Java_frame()) {
      // no last java frame but there may be JNI locals
      _java_thread->active_handles()->oops_do(&blk);
      return;
    }
  }

  JavaStackRefDumper java_ref_dumper(writer, thread_serial_num());

  // vframes are resource allocated
  Thread* current_thread = Thread::current();
  ResourceMark rm(current_thread);
  HandleMark hm(current_thread);

  bool stopAtVthreadEntry = _thread_type == ThreadType::MountedVirtual;
  frame* last_entry_frame = nullptr;
  bool is_top_frame = true;
  int depth = 0;
  if (oom_thread()) {
    depth++;
  }

  for (vframe* vf = get_top_frame(); vf != nullptr; vf = vf->sender()) {
    if (stopAtVthreadEntry && vf->is_vthread_entry()) {
      break;
    }

    if (vf->is_java_frame()) {
      javaVFrame* jvf = javaVFrame::cast(vf);
      if (!(jvf->method()->is_native())) {
        java_ref_dumper.set_frame_number(depth);
        java_ref_dumper.dump_java_stack_refs(jvf->locals());
        java_ref_dumper.dump_java_stack_refs(jvf->expressions());
      } else {
        // native frame
        blk.set_frame_number(depth);
        if (is_top_frame) {
          // JNI locals for the top frame.
          assert(_java_thread != nullptr, "impossible for unmounted vthread");
          _java_thread->active_handles()->oops_do(&blk);
        } else {
          if (last_entry_frame != nullptr) {
            // JNI locals for the entry frame
            assert(last_entry_frame->is_entry_frame(), "checking");
            last_entry_frame->entry_frame_call_wrapper()->handles()->oops_do(&blk);
          }
        }
      }
      last_entry_frame = nullptr;
      // increment only for Java frames
      depth++;
    } else {
      // externalVFrame - for an entry frame then we report the JNI locals
      // when we find the corresponding javaVFrame
      frame* fr = vf->frame_pointer();
      assert(fr != nullptr, "sanity check");
      if (fr->is_entry_frame()) {
        last_entry_frame = fr;
      }
    }
  is_top_frame = false;
  }
  assert(depth == frame_count(), "total number of Java frames not matched");
}

vframe* ThreadDumper::get_top_frame() const {
  if (_thread_type == ThreadType::UnmountedVirtual) {
    ContinuationWrapper cont(java_lang_VirtualThread::continuation(_thread_oop));
    if (cont.is_empty()) {
      return nullptr;
    }
    assert(!cont.is_mounted(), "sanity check");
    stackChunkOop chunk = cont.last_nonempty_chunk();
    if (chunk == nullptr || chunk->is_empty()) {
      return nullptr;
    }

    RegisterMap reg_map(cont.continuation(), RegisterMap::UpdateMap::include);
    frame fr = chunk->top_frame(&reg_map);
    vframe* vf = vframe::new_vframe(&fr, &reg_map, nullptr); // don't need JavaThread
    return vf;
  }

  RegisterMap reg_map(_java_thread,
      RegisterMap::UpdateMap::include,
      RegisterMap::ProcessFrames::include,
      RegisterMap::WalkContinuation::skip);
  switch (_thread_type) {
  case ThreadType::Platform:
    if (!_java_thread->has_last_Java_frame()) {
      return nullptr;
    }
    return _java_thread->is_vthread_mounted()
        ? _java_thread->carrier_last_java_vframe(&reg_map)
        : _java_thread->platform_thread_last_java_vframe(&reg_map);

  case ThreadType::MountedVirtual:
    return _java_thread->last_java_vframe(&reg_map);

  default: // make compilers happy
      break;
  }
  ShouldNotReachHere();
  return nullptr;
}


class VM_HeapDumper;

// Support class using when iterating over the heap.
class HeapObjectDumper : public ObjectClosure {
 private:
  AbstractDumpWriter* _writer;
  AbstractDumpWriter* writer()                  { return _writer; }

  DumperClassCacheTable _class_cache;

 public:
  HeapObjectDumper(AbstractDumpWriter* writer) {
    _writer = writer;
  }

  // called for each object in the heap
  void do_object(oop o);
};

void HeapObjectDumper::do_object(oop o) {
  // skip classes as these emitted as HPROF_GC_CLASS_DUMP records
  if (o->klass() == vmClasses::Class_klass()) {
    if (!java_lang_Class::is_primitive(o)) {
      return;
    }
  }

  if (DumperSupport::mask_dormant_archived_object(o, nullptr) == nullptr) {
    return;
  }

  if (o->is_instance()) {
    // create a HPROF_GC_INSTANCE record for each object
    DumperSupport::dump_instance(writer(), o, &_class_cache);
  } else if (o->is_objArray()) {
    // create a HPROF_GC_OBJ_ARRAY_DUMP record for each object array
    DumperSupport::dump_object_array(writer(), objArrayOop(o));
  } else if (o->is_flatArray()) {
    DumperSupport::dump_flat_array(writer(), flatArrayOop(o), &_class_cache);
  } else if (o->is_typeArray()) {
    // create a HPROF_GC_PRIM_ARRAY_DUMP record for each type array
    DumperSupport::dump_prim_array(writer(), typeArrayOop(o));
  }
}

// The dumper controller for parallel heap dump
class DumperController : public CHeapObj<mtInternal> {
 private:
   Monitor* _lock;
   const uint   _dumper_number;
   uint   _complete_number;

 public:
   DumperController(uint number) :
     _lock(new (std::nothrow) PaddedMonitor(Mutex::safepoint, "DumperController_lock")),
     _dumper_number(number),
     _complete_number(0) { }

   ~DumperController() { delete _lock; }

   void dumper_complete(DumpWriter* local_writer, DumpWriter* global_writer) {
     MonitorLocker ml(_lock, Mutex::_no_safepoint_check_flag);
     _complete_number++;
     // propagate local error to global if any
     if (local_writer->has_error()) {
       global_writer->set_error(local_writer->error());
     }
     ml.notify();
   }

   void wait_all_dumpers_complete() {
     MonitorLocker ml(_lock, Mutex::_no_safepoint_check_flag);
     while (_complete_number != _dumper_number) {
        ml.wait();
     }
   }
};

// DumpMerger merges separate dump files into a complete one
class DumpMerger : public StackObj {
private:
  DumpWriter* _writer;
  InlinedObjects*  _inlined_objects;
  const char* _path;
  bool _has_error;
  int _dump_seq;

private:
  void merge_file(char* path);
  void merge_done();
  void set_error(const char* msg);

public:
  DumpMerger(const char* path, DumpWriter* writer, InlinedObjects* inlined_objects, int dump_seq) :
    _writer(writer),
    _inlined_objects(inlined_objects),
    _path(path),
    _has_error(_writer->has_error()),
    _dump_seq(dump_seq) {}

  void do_merge();
};

void DumpMerger::merge_done() {
  // Writes the HPROF_HEAP_DUMP_END record.
  if (!_has_error) {
    DumperSupport::end_of_dump(_writer);
    _inlined_objects->dump_flat_arrays(_writer);
    _writer->flush();
    _inlined_objects->release();
  }
  _dump_seq = 0; //reset
}

void DumpMerger::set_error(const char* msg) {
  assert(msg != nullptr, "sanity check");
  log_error(heapdump)("%s (file: %s)", msg, _path);
  _writer->set_error(msg);
  _has_error = true;
}

#ifdef LINUX
// Merge segmented heap files via sendfile, it's more efficient than the
// read+write combination, which would require transferring data to and from
// user space.
void DumpMerger::merge_file(char* path) {
  assert(!SafepointSynchronize::is_at_safepoint(), "merging happens outside safepoint");
  TraceTime timer("Merge segmented heap file directly", TRACETIME_LOG(Info, heapdump));

  int segment_fd = os::open(path, O_RDONLY, 0);
  if (segment_fd == -1) {
    set_error("Can not open segmented heap file during merging");
    return;
  }

  struct stat st;
  if (os::stat(path, &st) != 0) {
    ::close(segment_fd);
    set_error("Can not get segmented heap file size during merging");
    return;
  }

  // A successful call to sendfile may write fewer bytes than requested; the
  // caller should be prepared to retry the call if there were unsent bytes.
  jlong offset = 0;
  while (offset < st.st_size) {
    int ret = os::Linux::sendfile(_writer->get_fd(), segment_fd, &offset, st.st_size);
    if (ret == -1) {
      ::close(segment_fd);
      set_error("Failed to merge segmented heap file");
      return;
    }
  }

  // As sendfile variant does not call the write method of the global writer,
  // bytes_written is also incorrect for this variant, we need to explicitly
  // accumulate bytes_written for the global writer in this case
  julong accum = _writer->bytes_written() + st.st_size;
  _writer->set_bytes_written(accum);
  ::close(segment_fd);
}
#else
// Generic implementation using read+write
void DumpMerger::merge_file(char* path) {
  assert(!SafepointSynchronize::is_at_safepoint(), "merging happens outside safepoint");
  TraceTime timer("Merge segmented heap file", TRACETIME_LOG(Info, heapdump));

  fileStream segment_fs(path, "rb");
  if (!segment_fs.is_open()) {
    set_error("Can not open segmented heap file during merging");
    return;
  }

  jlong total = 0;
  size_t cnt = 0;
  char read_buf[4096];
  while ((cnt = segment_fs.read(read_buf, 1, 4096)) != 0) {
    _writer->write_raw(read_buf, cnt);
    total += cnt;
  }

  _writer->flush();
  if (segment_fs.fileSize() != total) {
    set_error("Merged heap dump is incomplete");
  }
}
#endif

void DumpMerger::do_merge() {
  assert(!SafepointSynchronize::is_at_safepoint(), "merging happens outside safepoint");
  TraceTime timer("Merge heap files complete", TRACETIME_LOG(Info, heapdump));

  // Since contents in segmented heap file were already zipped, we don't need to zip
  // them again during merging.
  AbstractCompressor* saved_compressor = _writer->compressor();
  _writer->set_compressor(nullptr);

  // Merge the content of the remaining files into base file. Regardless of whether
  // the merge process is successful or not, these segmented files will be deleted.
  char path[JVM_MAXPATHLEN];
  for (int i = 0; i < _dump_seq; i++) {
    memset(path, 0, JVM_MAXPATHLEN);
    os::snprintf(path, JVM_MAXPATHLEN, "%s.p%d", _path, i);
    if (!_has_error) {
      merge_file(path);
    }
    // Delete selected segmented heap file nevertheless
    if (remove(path) != 0) {
      log_info(heapdump)("Removal of segment file (%d) failed (%d)", i, errno);
    }
  }

  // restore compressor for further use
  _writer->set_compressor(saved_compressor);
  merge_done();
}

// The VM operation wraps DumpMerger so that it could be performed by VM thread
class VM_HeapDumpMerge : public VM_Operation {
private:
  DumpMerger* _merger;
public:
  VM_HeapDumpMerge(DumpMerger* merger) : _merger(merger) {}
  VMOp_Type type() const { return VMOp_HeapDumpMerge; }
  // heap dump merge could happen outside safepoint
  virtual bool evaluate_at_safepoint() const { return false; }
  void doit() {
    _merger->do_merge();
  }
};

// The VM operation that performs the heap dump
class VM_HeapDumper : public VM_GC_Operation, public WorkerTask {
 private:
  static VM_HeapDumper*   _global_dumper;
  static DumpWriter*      _global_writer;
  DumpWriter*             _local_writer;
  JavaThread*             _oome_thread;
  Method*                 _oome_constructor;
  bool                    _gc_before_heap_dump;
  GrowableArray<Klass*>*  _klass_map;

  ThreadDumper**          _thread_dumpers; // platform, carrier and mounted virtual threads
  int                     _thread_dumpers_count;
  volatile int            _thread_serial_num;
  volatile int            _frame_serial_num;

  volatile int            _dump_seq;

  // Inlined object support.
  InlinedObjects          _inlined_objects;

  // parallel heap dump support
  uint                    _num_dumper_threads;
  DumperController*       _dumper_controller;
  ParallelObjectIterator* _poi;
  // worker id of VMDumper thread.
  static const size_t VMDumperWorkerId = 0;
  // VM dumper dumps both heap and non-heap data, other dumpers dump heap-only data.
  static bool is_vm_dumper(uint worker_id) { return worker_id == VMDumperWorkerId; }

  // accessors and setters
  static VM_HeapDumper* dumper()         {  assert(_global_dumper != nullptr, "Error"); return _global_dumper; }
  static DumpWriter* writer()            {  assert(_global_writer != nullptr, "Error"); return _global_writer; }

  void set_global_dumper() {
    assert(_global_dumper == nullptr, "Error");
    _global_dumper = this;
  }
  void set_global_writer() {
    assert(_global_writer == nullptr, "Error");
    _global_writer = _local_writer;
  }
  void clear_global_dumper() { _global_dumper = nullptr; }
  void clear_global_writer() { _global_writer = nullptr; }

  bool skip_operation() const;

  // create dump writer for every parallel dump thread
  DumpWriter* create_local_writer();

  // writes a HPROF_LOAD_CLASS record
  static void do_load_class(Klass* k);

  // writes a HPROF_GC_CLASS_DUMP record for the given class
  static void do_class_dump(Klass* k);

  // HPROF_GC_ROOT_THREAD_OBJ records for platform and mounted virtual threads
  void dump_threads();

  void add_class_serial_number(Klass* k, int serial_num) {
    _klass_map->at_put_grow(serial_num, k);
  }

  bool is_oom_thread(JavaThread* thread) const {
    return thread == _oome_thread && _oome_constructor != nullptr;
  }

  // HPROF_TRACE and HPROF_FRAME records for platform and mounted virtual threads
  void dump_stack_traces();

 public:
  VM_HeapDumper(DumpWriter* writer, bool gc_before_heap_dump, bool oome, uint num_dump_threads) :
    VM_GC_Operation(0 /* total collections,      dummy, ignored */,
                    GCCause::_heap_dump /* GC Cause */,
                    0 /* total full collections, dummy, ignored */,
                    gc_before_heap_dump),
    WorkerTask("dump heap") {
    _local_writer = writer;
    _gc_before_heap_dump = gc_before_heap_dump;
    _klass_map = new (mtServiceability) GrowableArray<Klass*>(INITIAL_CLASS_COUNT, mtServiceability);

    _thread_dumpers = nullptr;
    _thread_dumpers_count = 0;
    _thread_serial_num = 1;
    _frame_serial_num = 1;

    _dump_seq = 0;
    _num_dumper_threads = num_dump_threads;
    _dumper_controller = nullptr;
    _poi = nullptr;
    if (oome) {
      assert(!Thread::current()->is_VM_thread(), "Dump from OutOfMemoryError cannot be called by the VMThread");
      // get OutOfMemoryError zero-parameter constructor
      InstanceKlass* oome_ik = vmClasses::OutOfMemoryError_klass();
      _oome_constructor = oome_ik->find_method(vmSymbols::object_initializer_name(),
                                                          vmSymbols::void_method_signature());
      // get thread throwing OOME when generating the heap dump at OOME
      _oome_thread = JavaThread::current();
    } else {
      _oome_thread = nullptr;
      _oome_constructor = nullptr;
    }
  }

  ~VM_HeapDumper() {
    if (_thread_dumpers != nullptr) {
      for (int i = 0; i < _thread_dumpers_count; i++) {
        delete _thread_dumpers[i];
      }
      FREE_C_HEAP_ARRAY(ThreadDumper*, _thread_dumpers);
    }

    if (_dumper_controller != nullptr) {
      delete _dumper_controller;
      _dumper_controller = nullptr;
    }
    delete _klass_map;
  }
  int dump_seq()           { return _dump_seq; }
  bool is_parallel_dump()  { return _num_dumper_threads > 1; }
  bool can_parallel_dump(WorkerThreads* workers);

  InlinedObjects* inlined_objects() { return &_inlined_objects; }

  VMOp_Type type() const { return VMOp_HeapDumper; }
  virtual bool doit_prologue();
  void doit();
  void work(uint worker_id);
};

VM_HeapDumper* VM_HeapDumper::_global_dumper = nullptr;
DumpWriter*    VM_HeapDumper::_global_writer = nullptr;

bool VM_HeapDumper::skip_operation() const {
  return false;
}

// fixes up the current dump record and writes HPROF_HEAP_DUMP_END record
void DumperSupport::end_of_dump(AbstractDumpWriter* writer) {
  writer->finish_dump_segment();

  writer->write_u1(HPROF_HEAP_DUMP_END);
  writer->write_u4(0);
  writer->write_u4(0);
}

// writes a HPROF_LOAD_CLASS record for the class
void VM_HeapDumper::do_load_class(Klass* k) {
  static u4 class_serial_num = 0;

  // len of HPROF_LOAD_CLASS record
  u4 remaining = 2*oopSize + 2*sizeof(u4);

  DumperSupport::write_header(writer(), HPROF_LOAD_CLASS, remaining);

  // class serial number is just a number
  writer()->write_u4(++class_serial_num);

  // class ID
  writer()->write_classID(k);

  // add the Klass* and class serial number pair
  dumper()->add_class_serial_number(k, class_serial_num);

  writer()->write_u4(STACK_TRACE_ID);

  // class name ID
  Symbol* name = k->name();
  writer()->write_symbolID(name);
}

// writes a HPROF_GC_CLASS_DUMP record for the given class
void VM_HeapDumper::do_class_dump(Klass* k) {
  if (k->is_instance_klass()) {
    DumperSupport::dump_instance_class(writer(), k);
  } else {
    DumperSupport::dump_array_class(writer(), k);
  }
}

// Write a HPROF_GC_ROOT_THREAD_OBJ record for platform/carrier and mounted virtual threads.
// Then walk the stack so that locals and JNI locals are dumped.
void VM_HeapDumper::dump_threads() {
    for (int i = 0; i < _thread_dumpers_count; i++) {
        _thread_dumpers[i]->dump_thread_obj(writer());
        _thread_dumpers[i]->dump_stack_refs(writer());
    }
}

bool VM_HeapDumper::doit_prologue() {
  if (_gc_before_heap_dump && UseZGC) {
    // ZGC cannot perform a synchronous GC cycle from within the VM thread.
    // So ZCollectedHeap::collect_as_vm_thread() is a noop. To respect the
    // _gc_before_heap_dump flag a synchronous GC cycle is performed from
    // the caller thread in the prologue.
    Universe::heap()->collect(GCCause::_heap_dump);
  }
  return VM_GC_Operation::doit_prologue();
}

bool VM_HeapDumper::can_parallel_dump(WorkerThreads* workers) {
  bool can_parallel = true;
  uint num_active_workers = workers != nullptr ? workers->active_workers() : 0;
  uint num_requested_dump_threads = _num_dumper_threads;
  // check if we can dump in parallel based on requested and active threads
  if (num_active_workers <= 1 || num_requested_dump_threads <= 1) {
    _num_dumper_threads = 1;
    can_parallel = false;
  } else {
    // check if we have extra path room to accommodate segmented heap files
    const char* base_path = writer()->get_file_path();
    assert(base_path != nullptr, "sanity check");
    if ((strlen(base_path) + 7/*.p\d\d\d\d\0*/) >= JVM_MAXPATHLEN) {
      _num_dumper_threads = 1;
      can_parallel = false;
    } else {
      _num_dumper_threads = clamp(num_requested_dump_threads, 2U, num_active_workers);
    }
  }

  log_info(heapdump)("Requested dump threads %u, active dump threads %u, "
                     "actual dump threads %u, parallelism %s",
                     num_requested_dump_threads, num_active_workers,
                     _num_dumper_threads, can_parallel ? "true" : "false");
  return can_parallel;
}

// The VM operation that dumps the heap. The dump consists of the following
// records:
//
//  HPROF_HEADER
//  [HPROF_UTF8]*
//  [HPROF_LOAD_CLASS]*
//  [[HPROF_FRAME]*|HPROF_TRACE]*
//  [HPROF_GC_CLASS_DUMP]*
//  [HPROF_HEAP_DUMP_SEGMENT]*
//  HPROF_HEAP_DUMP_END
//
// The HPROF_TRACE records represent the stack traces where the heap dump
// is generated and a "dummy trace" record which does not include
// any frames. The dummy trace record is used to be referenced as the
// unknown object alloc site.
//
// Each HPROF_HEAP_DUMP_SEGMENT record has a length followed by sub-records.
// To allow the heap dump be generated in a single pass we remember the position
// of the dump length and fix it up after all sub-records have been written.
// To generate the sub-records we iterate over the heap, writing
// HPROF_GC_INSTANCE_DUMP, HPROF_GC_OBJ_ARRAY_DUMP, and HPROF_GC_PRIM_ARRAY_DUMP
// records as we go. Once that is done we write records for some of the GC
// roots.

void VM_HeapDumper::doit() {

  CollectedHeap* ch = Universe::heap();

  ch->ensure_parsability(false); // must happen, even if collection does
                                 // not happen (e.g. due to GCLocker)

  if (_gc_before_heap_dump) {
    if (GCLocker::is_active()) {
      warning("GC locker is held; pre-heapdump GC was skipped");
    } else {
      ch->collect_as_vm_thread(GCCause::_heap_dump);
    }
  }

  // At this point we should be the only dumper active, so
  // the following should be safe.
  set_global_dumper();
  set_global_writer();

  WorkerThreads* workers = ch->safepoint_workers();
  if (!can_parallel_dump(workers)) {
    work(VMDumperWorkerId);
  } else {
    uint heap_only_dumper_threads = _num_dumper_threads - 1 /* VMDumper thread */;
    _dumper_controller = new (std::nothrow) DumperController(heap_only_dumper_threads);
    ParallelObjectIterator poi(_num_dumper_threads);
    _poi = &poi;
    workers->run_task(this, _num_dumper_threads);
    _poi = nullptr;
  }

  // Now we clear the global variables, so that a future dumper can run.
  clear_global_dumper();
  clear_global_writer();
}

// prepare DumpWriter for every parallel dump thread
DumpWriter* VM_HeapDumper::create_local_writer() {
  char* path = NEW_RESOURCE_ARRAY(char, JVM_MAXPATHLEN);
  memset(path, 0, JVM_MAXPATHLEN);

  // generate segmented heap file path
  const char* base_path = writer()->get_file_path();
  // share global compressor, local DumpWriter is not responsible for its life cycle
  AbstractCompressor* compressor = writer()->compressor();
  int seq = Atomic::fetch_then_add(&_dump_seq, 1);
  os::snprintf(path, JVM_MAXPATHLEN, "%s.p%d", base_path, seq);

  // create corresponding writer for that
  DumpWriter* local_writer = new DumpWriter(path, writer()->is_overwrite(), compressor);
  return local_writer;
}

void VM_HeapDumper::work(uint worker_id) {
  // VM Dumper works on all non-heap data dumping and part of heap iteration.
  if (is_vm_dumper(worker_id)) {
    TraceTime timer("Dump non-objects", TRACETIME_LOG(Info, heapdump));
    // Write the file header - we always use 1.0.2
    const char* header = "JAVA PROFILE 1.0.2";

    // header is few bytes long - no chance to overflow int
    writer()->write_raw(header, strlen(header) + 1); // NUL terminated
    writer()->write_u4(oopSize);
    // timestamp is current time in ms
    writer()->write_u8(os::javaTimeMillis());
    // HPROF_UTF8 records
    SymbolTableDumper sym_dumper(writer());
    SymbolTable::symbols_do(&sym_dumper);

    // HPROF_UTF8 records for inlined field names.
    inlined_objects()->init();
    inlined_objects()->dump_inlined_field_names(writer());

    // HPROF_INLINED_FIELDS
    inlined_objects()->dump_classed_with_inlined_fields(writer());

    // write HPROF_LOAD_CLASS records
    {
      LockedClassesDo locked_load_classes(&do_load_class);
      ClassLoaderDataGraph::classes_do(&locked_load_classes);
    }

    // write HPROF_FRAME and HPROF_TRACE records
    // this must be called after _klass_map is built when iterating the classes above.
    dump_stack_traces();

    // HPROF_HEAP_DUMP/HPROF_HEAP_DUMP_SEGMENT starts here

    // Writes HPROF_GC_CLASS_DUMP records
    {
      LockedClassesDo locked_dump_class(&do_class_dump);
      ClassLoaderDataGraph::classes_do(&locked_dump_class);
    }

    // HPROF_GC_ROOT_THREAD_OBJ + frames + jni locals
    dump_threads();

    // HPROF_GC_ROOT_JNI_GLOBAL
    JNIGlobalsDumper jni_dumper(writer());
    JNIHandles::oops_do(&jni_dumper);
    // technically not jni roots, but global roots
    // for things like preallocated throwable backtraces
    Universe::vm_global()->oops_do(&jni_dumper);
    // HPROF_GC_ROOT_STICKY_CLASS
    // These should be classes in the null class loader data, and not all classes
    // if !ClassUnloading
    StickyClassDumper class_dumper(writer());
    ClassLoaderData::the_null_class_loader_data()->classes_do(&class_dumper);
  }

  // Heap iteration.
  // writes HPROF_GC_INSTANCE_DUMP records.
  // After each sub-record is written check_segment_length will be invoked
  // to check if the current segment exceeds a threshold. If so, a new
  // segment is started.
  // The HPROF_GC_CLASS_DUMP and HPROF_GC_INSTANCE_DUMP are the vast bulk
  // of the heap dump.
  if (!is_parallel_dump()) {
    assert(is_vm_dumper(worker_id), "must be");
    // == Serial dump
    ResourceMark rm;
    TraceTime timer("Dump heap objects", TRACETIME_LOG(Info, heapdump));
    HeapObjectDumper obj_dumper(writer());
    Universe::heap()->object_iterate(&obj_dumper);
    writer()->finish_dump_segment();
    // Writes the HPROF_HEAP_DUMP_END record because merge does not happen in serial dump
    DumperSupport::end_of_dump(writer());
    inlined_objects()->dump_flat_arrays(writer());
    writer()->flush();
    inlined_objects()->release();
  } else {
    // == Parallel dump
    ResourceMark rm;
    TraceTime timer("Dump heap objects in parallel", TRACETIME_LOG(Info, heapdump));
    DumpWriter* local_writer = is_vm_dumper(worker_id) ? writer() : create_local_writer();
    if (!local_writer->has_error()) {
      HeapObjectDumper obj_dumper(local_writer);
      _poi->object_iterate(&obj_dumper, worker_id);
      local_writer->finish_dump_segment();
      local_writer->flush();
    }
    if (is_vm_dumper(worker_id)) {
      _dumper_controller->wait_all_dumpers_complete();
    } else {
      _dumper_controller->dumper_complete(local_writer, writer());
      delete local_writer;
      return;
    }
  }
  // At this point, all fragments of the heapdump have been written to separate files.
  // We need to merge them into a complete heapdump and write HPROF_HEAP_DUMP_END at that time.
}

void VM_HeapDumper::dump_stack_traces() {
  // write a HPROF_TRACE record without any frames to be referenced as object alloc sites
  DumperSupport::write_header(writer(), HPROF_TRACE, 3 * sizeof(u4));
  writer()->write_u4((u4)STACK_TRACE_ID);
  writer()->write_u4(0);                    // thread number
  writer()->write_u4(0);                    // frame count

  // max number if every platform thread is carrier with mounted virtual thread
  _thread_dumpers = NEW_C_HEAP_ARRAY(ThreadDumper*, Threads::number_of_threads() * 2, mtInternal);

  for (JavaThreadIteratorWithHandle jtiwh; JavaThread * thread = jtiwh.next(); ) {
    if (ThreadDumper::should_dump_pthread(thread)) {
      bool add_oom_frame = is_oom_thread(thread);

      oop mounted_vt = thread->is_vthread_mounted() ? thread->vthread() : nullptr;
      if (mounted_vt != nullptr && !ThreadDumper::should_dump_vthread(mounted_vt)) {
        mounted_vt = nullptr;
      }

      // mounted vthread (if any)
      if (mounted_vt != nullptr) {
        ThreadDumper* thread_dumper = new ThreadDumper(ThreadDumper::ThreadType::MountedVirtual, thread, mounted_vt);
        _thread_dumpers[_thread_dumpers_count++] = thread_dumper;
        if (add_oom_frame) {
          thread_dumper->add_oom_frame(_oome_constructor);
          // we add oom frame to the VT stack, don't add it to the carrier thread stack
          add_oom_frame = false;
        }
        thread_dumper->init_serial_nums(&_thread_serial_num, &_frame_serial_num);
        thread_dumper->dump_stack_traces(writer(), _klass_map);
      }

      // platform or carrier thread
      ThreadDumper* thread_dumper = new ThreadDumper(ThreadDumper::ThreadType::Platform, thread, thread->threadObj());
      _thread_dumpers[_thread_dumpers_count++] = thread_dumper;
      if (add_oom_frame) {
        thread_dumper->add_oom_frame(_oome_constructor);
      }
      thread_dumper->init_serial_nums(&_thread_serial_num, &_frame_serial_num);
      thread_dumper->dump_stack_traces(writer(), _klass_map);
    }
  }
}

// dump the heap to given path.
int HeapDumper::dump(const char* path, outputStream* out, int compression, bool overwrite, uint num_dump_threads) {
  assert(path != nullptr && strlen(path) > 0, "path missing");

  // print message in interactive case
  if (out != nullptr) {
    out->print_cr("Dumping heap to %s ...", path);
    timer()->start();
  }
  // create JFR event
  EventHeapDump event;

  AbstractCompressor* compressor = nullptr;

  if (compression > 0) {
    compressor = new (std::nothrow) GZipCompressor(compression);

    if (compressor == nullptr) {
      set_error("Could not allocate gzip compressor");
      return -1;
    }
  }

  DumpWriter writer(path, overwrite, compressor);

  if (writer.error() != nullptr) {
    set_error(writer.error());
    if (out != nullptr) {
      out->print_cr("Unable to create %s: %s", path,
        (error() != nullptr) ? error() : "reason unknown");
    }
    return -1;
  }

  // generate the segmented heap dump into separate files
  VM_HeapDumper dumper(&writer, _gc_before_heap_dump, _oome, num_dump_threads);
  VMThread::execute(&dumper);

  // record any error that the writer may have encountered
  set_error(writer.error());

  // For serial dump, once VM_HeapDumper completes, the whole heap dump process
  // is done, no further phases needed. For parallel dump, the whole heap dump
  // process is done in two phases
  //
  // Phase 1: Concurrent threads directly write heap data to multiple heap files.
  //          This is done by VM_HeapDumper, which is performed within safepoint.
  //
  // Phase 2: Merge multiple heap files into one complete heap dump file.
  //          This is done by DumpMerger, which is performed outside safepoint
  if (dumper.is_parallel_dump()) {
    DumpMerger merger(path, &writer, dumper.inlined_objects(), dumper.dump_seq());
    Thread* current_thread = Thread::current();
    if (current_thread->is_AttachListener_thread()) {
      // perform heapdump file merge operation in the current thread prevents us
      // from occupying the VM Thread, which in turn affects the occurrence of
      // GC and other VM operations.
      merger.do_merge();
    } else {
      // otherwise, performs it by VM thread
      VM_HeapDumpMerge op(&merger);
      VMThread::execute(&op);
    }
    set_error(writer.error());
  }

  // emit JFR event
  if (error() == nullptr) {
    event.set_destination(path);
    event.set_gcBeforeDump(_gc_before_heap_dump);
    event.set_size(writer.bytes_written());
    event.set_onOutOfMemoryError(_oome);
    event.set_overwrite(overwrite);
    event.set_compression(compression);
    event.commit();
  } else {
    log_debug(cds, heap)("Error %s while dumping heap", error());
  }

  // print message in interactive case
  if (out != nullptr) {
    timer()->stop();
    if (error() == nullptr) {
      out->print_cr("Heap dump file created [" JULONG_FORMAT " bytes in %3.3f secs]",
                    writer.bytes_written(), timer()->seconds());
    } else {
      out->print_cr("Dump file is incomplete: %s", writer.error());
    }
  }

  if (compressor != nullptr) {
    delete compressor;
  }
  return (writer.error() == nullptr) ? 0 : -1;
}

// stop timer (if still active), and free any error string we might be holding
HeapDumper::~HeapDumper() {
  if (timer()->is_active()) {
    timer()->stop();
  }
  set_error(nullptr);
}


// returns the error string (resource allocated), or null
char* HeapDumper::error_as_C_string() const {
  if (error() != nullptr) {
    char* str = NEW_RESOURCE_ARRAY(char, strlen(error())+1);
    strcpy(str, error());
    return str;
  } else {
    return nullptr;
  }
}

// set the error string
void HeapDumper::set_error(char const* error) {
  if (_error != nullptr) {
    os::free(_error);
  }
  if (error == nullptr) {
    _error = nullptr;
  } else {
    _error = os::strdup(error);
    assert(_error != nullptr, "allocation failure");
  }
}

// Called by out-of-memory error reporting by a single Java thread
// outside of a JVM safepoint
void HeapDumper::dump_heap_from_oome() {
  HeapDumper::dump_heap(true);
}

// Called by error reporting by a single Java thread outside of a JVM safepoint,
// or by heap dumping by the VM thread during a (GC) safepoint. Thus, these various
// callers are strictly serialized and guaranteed not to interfere below. For more
// general use, however, this method will need modification to prevent
// inteference when updating the static variables base_path and dump_file_seq below.
void HeapDumper::dump_heap() {
  HeapDumper::dump_heap(false);
}

void HeapDumper::dump_heap(bool oome) {
  static char base_path[JVM_MAXPATHLEN] = {'\0'};
  static uint dump_file_seq = 0;
  char* my_path;
  const int max_digit_chars = 20;

  const char* dump_file_name = "java_pid";
  const char* dump_file_ext  = HeapDumpGzipLevel > 0 ? ".hprof.gz" : ".hprof";

  // The dump file defaults to java_pid<pid>.hprof in the current working
  // directory. HeapDumpPath=<file> can be used to specify an alternative
  // dump file name or a directory where dump file is created.
  if (dump_file_seq == 0) { // first time in, we initialize base_path
    // Calculate potentially longest base path and check if we have enough
    // allocated statically.
    const size_t total_length =
                      (HeapDumpPath == nullptr ? 0 : strlen(HeapDumpPath)) +
                      strlen(os::file_separator()) + max_digit_chars +
                      strlen(dump_file_name) + strlen(dump_file_ext) + 1;
    if (total_length > sizeof(base_path)) {
      warning("Cannot create heap dump file.  HeapDumpPath is too long.");
      return;
    }

    bool use_default_filename = true;
    if (HeapDumpPath == nullptr || HeapDumpPath[0] == '\0') {
      // HeapDumpPath=<file> not specified
    } else {
      strcpy(base_path, HeapDumpPath);
      // check if the path is a directory (must exist)
      DIR* dir = os::opendir(base_path);
      if (dir == nullptr) {
        use_default_filename = false;
      } else {
        // HeapDumpPath specified a directory. We append a file separator
        // (if needed).
        os::closedir(dir);
        size_t fs_len = strlen(os::file_separator());
        if (strlen(base_path) >= fs_len) {
          char* end = base_path;
          end += (strlen(base_path) - fs_len);
          if (strcmp(end, os::file_separator()) != 0) {
            strcat(base_path, os::file_separator());
          }
        }
      }
    }
    // If HeapDumpPath wasn't a file name then we append the default name
    if (use_default_filename) {
      const size_t dlen = strlen(base_path);  // if heap dump dir specified
      jio_snprintf(&base_path[dlen], sizeof(base_path)-dlen, "%s%d%s",
                   dump_file_name, os::current_process_id(), dump_file_ext);
    }
    const size_t len = strlen(base_path) + 1;
    my_path = (char*)os::malloc(len, mtInternal);
    if (my_path == nullptr) {
      warning("Cannot create heap dump file.  Out of system memory.");
      return;
    }
    strncpy(my_path, base_path, len);
  } else {
    // Append a sequence number id for dumps following the first
    const size_t len = strlen(base_path) + max_digit_chars + 2; // for '.' and \0
    my_path = (char*)os::malloc(len, mtInternal);
    if (my_path == nullptr) {
      warning("Cannot create heap dump file.  Out of system memory.");
      return;
    }
    jio_snprintf(my_path, len, "%s.%d", base_path, dump_file_seq);
  }
  dump_file_seq++;   // increment seq number for next time we dump

  HeapDumper dumper(false /* no GC before heap dump */,
                    oome  /* pass along out-of-memory-error flag */);
  dumper.dump(my_path, tty, HeapDumpGzipLevel);
  os::free(my_path);
}<|MERGE_RESOLUTION|>--- conflicted
+++ resolved
@@ -897,7 +897,6 @@
     }
   }
 
-<<<<<<< HEAD
   // helper methods for inlined fields.
   static bool is_inlined_field(const fieldDescriptor& fld) {
     return fld.is_flat();
@@ -906,7 +905,8 @@
     assert(is_inlined_field(fld), "must be inlined field");
     InstanceKlass* holder_klass = fld.field_holder();
     return InlineKlass::cast(holder_klass->get_inline_type_field_klass(fld.index()));
-=======
+  }
+
   static void report_dormant_archived_object(oop o, oop ref_obj) {
     if (log_is_enabled(Trace, cds, heap)) {
       ResourceMark rm;
@@ -919,7 +919,6 @@
                   p2i(o), o->klass()->external_name());
       }
     }
->>>>>>> 86f9b3f5
   }
 };
 
