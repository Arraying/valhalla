--- conflicted
+++ resolved
@@ -384,7 +384,6 @@
   virtual void execute(DCmdSource source, TRAPS);
 };
 
-<<<<<<< HEAD
 class PrintClassLayoutDCmd : public DCmdWithParser {
 protected:
   DCmdArgument<char*> _classname; // lass name whose layout should be printed.
@@ -410,11 +409,7 @@
   virtual void execute(DCmdSource source, TRAPS);
 };
 
-
-class TouchedMethodsDCmd : public DCmdWithParser {
-=======
 class TouchedMethodsDCmd : public DCmd {
->>>>>>> 7146104f
 public:
   TouchedMethodsDCmd(outputStream* output, bool heap) : DCmd(output, heap) {}
   static const char* name() {
