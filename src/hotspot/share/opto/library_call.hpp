--- conflicted
+++ resolved
@@ -180,40 +180,23 @@
   };
 
   Node* generate_hidden_class_guard(Node* kls, RegionNode* region);
-<<<<<<< HEAD
-
-  Node* generate_array_guard(Node* kls, RegionNode* region) {
-    return generate_array_guard_common(kls, region, AnyArray);
-  }
-  Node* generate_non_array_guard(Node* kls, RegionNode* region) {
-    return generate_array_guard_common(kls, region, NonArray);
-  }
-  Node* generate_objArray_guard(Node* kls, RegionNode* region) {
-    return generate_array_guard_common(kls, region, ObjectArray);
-  }
-  Node* generate_non_objArray_guard(Node* kls, RegionNode* region) {
-    return generate_array_guard_common(kls, region, NonObjectArray);
-  }
-  Node* generate_typeArray_guard(Node* kls, RegionNode* region) {
-    return generate_array_guard_common(kls, region, TypeArray);
-  }
-  Node* generate_array_guard_common(Node* kls, RegionNode* region, ArrayKind kind);
-=======
+
   Node* generate_array_guard(Node* kls, RegionNode* region, Node** obj = nullptr) {
-    return generate_array_guard_common(kls, region, false, false, obj);
+    return generate_array_guard_common(kls, region, AnyArray, obj);
   }
   Node* generate_non_array_guard(Node* kls, RegionNode* region, Node** obj = nullptr) {
-    return generate_array_guard_common(kls, region, false, true, obj);
+    return generate_array_guard_common(kls, region, NonArray, obj);
   }
   Node* generate_objArray_guard(Node* kls, RegionNode* region, Node** obj = nullptr) {
-    return generate_array_guard_common(kls, region, true, false, obj);
+    return generate_array_guard_common(kls, region, ObjectArray, obj);
   }
   Node* generate_non_objArray_guard(Node* kls, RegionNode* region, Node** obj = nullptr) {
-    return generate_array_guard_common(kls, region, true, true, obj);
-  }
-  Node* generate_array_guard_common(Node* kls, RegionNode* region,
-                                    bool obj_array, bool not_array, Node** obj = nullptr);
->>>>>>> 9c430c92
+    return generate_array_guard_common(kls, region, NonObjectArray, obj);
+  }
+  Node* generate_typeArray_guard(Node* kls, RegionNode* region, Node** obj = nullptr) {
+    return generate_array_guard_common(kls, region, TypeArray, obj);
+  }
+  Node* generate_array_guard_common(Node* kls, RegionNode* region, ArrayKind kind, Node** obj = nullptr);
   Node* generate_virtual_guard(Node* obj_klass, RegionNode* slow_region);
   CallJavaNode* generate_method_call(vmIntrinsicID method_id, bool is_virtual, bool is_static, bool res_not_null);
   CallJavaNode* generate_method_call_static(vmIntrinsicID method_id, bool res_not_null) {
