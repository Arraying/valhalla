/*
 * Copyright (c) 2005, 2025, Oracle and/or its affiliates. All rights reserved.
 * DO NOT ALTER OR REMOVE COPYRIGHT NOTICES OR THIS FILE HEADER.
 *
 * This code is free software; you can redistribute it and/or modify it
 * under the terms of the GNU General Public License version 2 only, as
 * published by the Free Software Foundation.
 *
 * This code is distributed in the hope that it will be useful, but WITHOUT
 * ANY WARRANTY; without even the implied warranty of MERCHANTABILITY or
 * FITNESS FOR A PARTICULAR PURPOSE.  See the GNU General Public License
 * version 2 for more details (a copy is included in the LICENSE file that
 * accompanied this code).
 *
 * You should have received a copy of the GNU General Public License version
 * 2 along with this work; if not, write to the Free Software Foundation,
 * Inc., 51 Franklin St, Fifth Floor, Boston, MA 02110-1301 USA.
 *
 * Please contact Oracle, 500 Oracle Parkway, Redwood Shores, CA 94065 USA
 * or visit www.oracle.com if you need additional information or have any
 * questions.
 *
 */

#include "ci/ciFlatArrayKlass.hpp"
#include "ci/ciInstanceKlass.hpp"
#include "compiler/compileLog.hpp"
#include "gc/shared/collectedHeap.inline.hpp"
#include "gc/shared/tlab_globals.hpp"
#include "libadt/vectset.hpp"
#include "memory/universe.hpp"
#include "opto/addnode.hpp"
#include "opto/arraycopynode.hpp"
#include "opto/callnode.hpp"
#include "opto/castnode.hpp"
#include "opto/cfgnode.hpp"
#include "opto/compile.hpp"
#include "opto/convertnode.hpp"
#include "opto/graphKit.hpp"
#include "opto/inlinetypenode.hpp"
#include "opto/intrinsicnode.hpp"
#include "opto/locknode.hpp"
#include "opto/loopnode.hpp"
#include "opto/macro.hpp"
#include "opto/memnode.hpp"
#include "opto/narrowptrnode.hpp"
#include "opto/node.hpp"
#include "opto/opaquenode.hpp"
#include "opto/phaseX.hpp"
#include "opto/rootnode.hpp"
#include "opto/runtime.hpp"
#include "opto/subnode.hpp"
#include "opto/subtypenode.hpp"
#include "opto/type.hpp"
#include "prims/jvmtiExport.hpp"
#include "runtime/continuation.hpp"
#include "runtime/sharedRuntime.hpp"
#include "runtime/stubRoutines.hpp"
#include "utilities/globalDefinitions.hpp"
#include "utilities/macros.hpp"
#include "utilities/powerOfTwo.hpp"
#if INCLUDE_G1GC
#include "gc/g1/g1ThreadLocalData.hpp"
#endif // INCLUDE_G1GC


//
// Replace any references to "oldref" in inputs to "use" with "newref".
// Returns the number of replacements made.
//
int PhaseMacroExpand::replace_input(Node *use, Node *oldref, Node *newref) {
  int nreplacements = 0;
  uint req = use->req();
  for (uint j = 0; j < use->len(); j++) {
    Node *uin = use->in(j);
    if (uin == oldref) {
      if (j < req)
        use->set_req(j, newref);
      else
        use->set_prec(j, newref);
      nreplacements++;
    } else if (j >= req && uin == nullptr) {
      break;
    }
  }
  return nreplacements;
}

<<<<<<< HEAD
Node* PhaseMacroExpand::opt_bits_test(Node* ctrl, Node* region, int edge, Node* word, int mask, int bits, bool return_fast_path) {
  Node* cmp;
  if (mask != 0) {
    Node* and_node = transform_later(new AndXNode(word, MakeConX(mask)));
    cmp = transform_later(new CmpXNode(and_node, MakeConX(bits)));
  } else {
    cmp = word;
  }
=======
void PhaseMacroExpand::migrate_outs(Node *old, Node *target) {
  assert(old != nullptr, "sanity");
  for (DUIterator_Fast imax, i = old->fast_outs(imax); i < imax; i++) {
    Node* use = old->fast_out(i);
    _igvn.rehash_node_delayed(use);
    imax -= replace_input(use, old, target);
    // back up iterator
    --i;
  }
  assert(old->outcnt() == 0, "all uses must be deleted");
}

Node* PhaseMacroExpand::opt_bits_test(Node* ctrl, Node* region, int edge, Node* word) {
  Node* cmp = word;
>>>>>>> a65d9532
  Node* bol = transform_later(new BoolNode(cmp, BoolTest::ne));
  IfNode* iff = new IfNode( ctrl, bol, PROB_MIN, COUNT_UNKNOWN );
  transform_later(iff);

  // Fast path taken.
  Node *fast_taken = transform_later(new IfFalseNode(iff));

  // Fast path not-taken, i.e. slow path
  Node *slow_taken = transform_later(new IfTrueNode(iff));

    region->init_req(edge, fast_taken); // Capture fast-control
    return slow_taken;
}

//--------------------copy_predefined_input_for_runtime_call--------------------
void PhaseMacroExpand::copy_predefined_input_for_runtime_call(Node * ctrl, CallNode* oldcall, CallNode* call) {
  // Set fixed predefined input arguments
  call->init_req( TypeFunc::Control, ctrl );
  call->init_req( TypeFunc::I_O    , oldcall->in( TypeFunc::I_O) );
  call->init_req( TypeFunc::Memory , oldcall->in( TypeFunc::Memory ) ); // ?????
  call->init_req( TypeFunc::ReturnAdr, oldcall->in( TypeFunc::ReturnAdr ) );
  call->init_req( TypeFunc::FramePtr, oldcall->in( TypeFunc::FramePtr ) );
}

//------------------------------make_slow_call---------------------------------
CallNode* PhaseMacroExpand::make_slow_call(CallNode *oldcall, const TypeFunc* slow_call_type,
                                           address slow_call, const char* leaf_name, Node* slow_path,
                                           Node* parm0, Node* parm1, Node* parm2) {

  // Slow-path call
 CallNode *call = leaf_name
   ? (CallNode*)new CallLeafNode      ( slow_call_type, slow_call, leaf_name, TypeRawPtr::BOTTOM )
   : (CallNode*)new CallStaticJavaNode( slow_call_type, slow_call, OptoRuntime::stub_name(slow_call), TypeRawPtr::BOTTOM );

  // Slow path call has no side-effects, uses few values
  copy_predefined_input_for_runtime_call(slow_path, oldcall, call );
  if (parm0 != nullptr)  call->init_req(TypeFunc::Parms+0, parm0);
  if (parm1 != nullptr)  call->init_req(TypeFunc::Parms+1, parm1);
  if (parm2 != nullptr)  call->init_req(TypeFunc::Parms+2, parm2);
  call->copy_call_debug_info(&_igvn, oldcall);
  call->set_cnt(PROB_UNLIKELY_MAG(4));  // Same effect as RC_UNCOMMON.
  _igvn.replace_node(oldcall, call);
  transform_later(call);

  return call;
}

void PhaseMacroExpand::eliminate_gc_barrier(Node* p2x) {
  BarrierSetC2 *bs = BarrierSet::barrier_set()->barrier_set_c2();
  bs->eliminate_gc_barrier(&_igvn, p2x);
#ifndef PRODUCT
  if (PrintOptoStatistics) {
    Atomic::inc(&PhaseMacroExpand::_GC_barriers_removed_counter);
  }
#endif
}

// Search for a memory operation for the specified memory slice.
static Node *scan_mem_chain(Node *mem, int alias_idx, int offset, Node *start_mem, Node *alloc, PhaseGVN *phase) {
  Node *orig_mem = mem;
  Node *alloc_mem = alloc->as_Allocate()->proj_out_or_null(TypeFunc::Memory, /*io_use:*/false);
  assert(alloc_mem != nullptr, "Allocation without a memory projection.");
  const TypeOopPtr *tinst = phase->C->get_adr_type(alias_idx)->isa_oopptr();
  while (true) {
    if (mem == alloc_mem || mem == start_mem ) {
      return mem;  // hit one of our sentinels
    } else if (mem->is_MergeMem()) {
      mem = mem->as_MergeMem()->memory_at(alias_idx);
    } else if (mem->is_Proj() && mem->as_Proj()->_con == TypeFunc::Memory) {
      Node *in = mem->in(0);
      // we can safely skip over safepoints, calls, locks and membars because we
      // already know that the object is safe to eliminate.
      if (in->is_Initialize() && in->as_Initialize()->allocation() == alloc) {
        return in;
      } else if (in->is_Call()) {
        CallNode *call = in->as_Call();
        if (call->may_modify(tinst, phase)) {
          assert(call->is_ArrayCopy(), "ArrayCopy is the only call node that doesn't make allocation escape");
          if (call->as_ArrayCopy()->modifies(offset, offset, phase, false)) {
            return in;
          }
        }
        mem = in->in(TypeFunc::Memory);
      } else if (in->is_MemBar()) {
        ArrayCopyNode* ac = nullptr;
        if (ArrayCopyNode::may_modify(tinst, in->as_MemBar(), phase, ac)) {
          if (ac != nullptr) {
            assert(ac->is_clonebasic(), "Only basic clone is a non escaping clone");
            return ac;
          }
        }
        mem = in->in(TypeFunc::Memory);
      } else {
#ifdef ASSERT
        in->dump();
        mem->dump();
        assert(false, "unexpected projection");
#endif
      }
    } else if (mem->is_Store()) {
      const TypePtr* atype = mem->as_Store()->adr_type();
      int adr_idx = phase->C->get_alias_index(atype);
      if (adr_idx == alias_idx) {
        assert(atype->isa_oopptr(), "address type must be oopptr");
        int adr_offset = atype->flat_offset();
        uint adr_iid = atype->is_oopptr()->instance_id();
        // Array elements references have the same alias_idx
        // but different offset and different instance_id.
        if (adr_offset == offset && adr_iid == alloc->_idx) {
          return mem;
        }
      } else {
        assert(adr_idx == Compile::AliasIdxRaw, "address must match or be raw");
      }
      mem = mem->in(MemNode::Memory);
    } else if (mem->is_ClearArray()) {
      if (!ClearArrayNode::step_through(&mem, alloc->_idx, phase)) {
        // Can not bypass initialization of the instance
        // we are looking.
        DEBUG_ONLY(intptr_t offset;)
        assert(alloc == AllocateNode::Ideal_allocation(mem->in(3), phase, offset), "sanity");
        InitializeNode* init = alloc->as_Allocate()->initialization();
        // We are looking for stored value, return Initialize node
        // or memory edge from Allocate node.
        if (init != nullptr) {
          return init;
        } else {
          return alloc->in(TypeFunc::Memory); // It will produce zero value (see callers).
        }
      }
      // Otherwise skip it (the call updated 'mem' value).
    } else if (mem->Opcode() == Op_SCMemProj) {
      mem = mem->in(0);
      Node* adr = nullptr;
      if (mem->is_LoadStore()) {
        adr = mem->in(MemNode::Address);
      } else {
        assert(mem->Opcode() == Op_EncodeISOArray ||
               mem->Opcode() == Op_StrCompressedCopy, "sanity");
        adr = mem->in(3); // Destination array
      }
      const TypePtr* atype = adr->bottom_type()->is_ptr();
      int adr_idx = phase->C->get_alias_index(atype);
      if (adr_idx == alias_idx) {
        DEBUG_ONLY(mem->dump();)
        assert(false, "Object is not scalar replaceable if a LoadStore node accesses its field");
        return nullptr;
      }
      mem = mem->in(MemNode::Memory);
    } else if (mem->Opcode() == Op_StrInflatedCopy) {
      Node* adr = mem->in(3); // Destination array
      const TypePtr* atype = adr->bottom_type()->is_ptr();
      int adr_idx = phase->C->get_alias_index(atype);
      if (adr_idx == alias_idx) {
        DEBUG_ONLY(mem->dump();)
        assert(false, "Object is not scalar replaceable if a StrInflatedCopy node accesses its field");
        return nullptr;
      }
      mem = mem->in(MemNode::Memory);
    } else {
      return mem;
    }
    assert(mem != orig_mem, "dead memory loop");
  }
}

// Generate loads from source of the arraycopy for fields of
// destination needed at a deoptimization point
Node* PhaseMacroExpand::make_arraycopy_load(ArrayCopyNode* ac, intptr_t offset, Node* ctl, Node* mem, BasicType ft, const Type *ftype, AllocateNode *alloc) {
  BasicType bt = ft;
  const Type *type = ftype;
  if (ft == T_NARROWOOP) {
    bt = T_OBJECT;
    type = ftype->make_oopptr();
  }
  Node* res = nullptr;
  if (ac->is_clonebasic()) {
    assert(ac->in(ArrayCopyNode::Src) != ac->in(ArrayCopyNode::Dest), "clone source equals destination");
    Node* base = ac->in(ArrayCopyNode::Src);
    Node* adr = _igvn.transform(new AddPNode(base, base, _igvn.MakeConX(offset)));
    const TypePtr* adr_type = _igvn.type(base)->is_ptr()->add_offset(offset);
    MergeMemNode* mergemen = _igvn.transform(MergeMemNode::make(mem))->as_MergeMem();
    BarrierSetC2* bs = BarrierSet::barrier_set()->barrier_set_c2();
    res = ArrayCopyNode::load(bs, &_igvn, ctl, mergemen, adr, adr_type, type, bt);
  } else {
    if (ac->modifies(offset, offset, &_igvn, true)) {
      assert(ac->in(ArrayCopyNode::Dest) == alloc->result_cast(), "arraycopy destination should be allocation's result");
      uint shift = exact_log2(type2aelembytes(bt));
      Node* src_pos = ac->in(ArrayCopyNode::SrcPos);
      Node* dest_pos = ac->in(ArrayCopyNode::DestPos);
      const TypeInt* src_pos_t = _igvn.type(src_pos)->is_int();
      const TypeInt* dest_pos_t = _igvn.type(dest_pos)->is_int();

      Node* adr = nullptr;
      Node* base = ac->in(ArrayCopyNode::Src);
      const TypeAryPtr* adr_type = _igvn.type(base)->is_aryptr();
      if (adr_type->is_flat()) {
        shift = adr_type->flat_log_elem_size();
      }
      if (src_pos_t->is_con() && dest_pos_t->is_con()) {
        intptr_t off = ((src_pos_t->get_con() - dest_pos_t->get_con()) << shift) + offset;
        adr = _igvn.transform(new AddPNode(base, base, _igvn.MakeConX(off)));
        adr_type = _igvn.type(adr)->is_aryptr();
        assert(adr_type == _igvn.type(base)->is_aryptr()->add_field_offset_and_offset(off), "incorrect address type");
        if (ac->in(ArrayCopyNode::Src) == ac->in(ArrayCopyNode::Dest)) {
          // Don't emit a new load from src if src == dst but try to get the value from memory instead
          return value_from_mem(ac->in(TypeFunc::Memory), ctl, ft, ftype, adr_type, alloc);
        }
      } else {
        if (ac->in(ArrayCopyNode::Src) == ac->in(ArrayCopyNode::Dest)) {
          // Non constant offset in the array: we can't statically
          // determine the value
          return nullptr;
        }
        Node* diff = _igvn.transform(new SubINode(ac->in(ArrayCopyNode::SrcPos), ac->in(ArrayCopyNode::DestPos)));
#ifdef _LP64
        diff = _igvn.transform(new ConvI2LNode(diff));
#endif
        diff = _igvn.transform(new LShiftXNode(diff, _igvn.intcon(shift)));

        Node* off = _igvn.transform(new AddXNode(_igvn.MakeConX(offset), diff));
        adr = _igvn.transform(new AddPNode(base, base, off));
        // In the case of a flat inline type array, each field has its
        // own slice so we need to extract the field being accessed from
        // the address computation
        adr_type = adr_type->add_field_offset_and_offset(offset)->add_offset(Type::OffsetBot)->is_aryptr();
        adr = _igvn.transform(new CastPPNode(ctl, adr, adr_type));
      }
      MergeMemNode* mergemen = _igvn.transform(MergeMemNode::make(mem))->as_MergeMem();
      BarrierSetC2* bs = BarrierSet::barrier_set()->barrier_set_c2();
      res = ArrayCopyNode::load(bs, &_igvn, ctl, mergemen, adr, adr_type, type, bt);
    }
  }
  if (res != nullptr) {
    if (ftype->isa_narrowoop()) {
      // PhaseMacroExpand::scalar_replacement adds DecodeN nodes
      assert(res->isa_DecodeN(), "should be narrow oop");
      res = _igvn.transform(new EncodePNode(res, ftype));
    }
    return res;
  }
  return nullptr;
}

//
// Given a Memory Phi, compute a value Phi containing the values from stores
// on the input paths.
// Note: this function is recursive, its depth is limited by the "level" argument
// Returns the computed Phi, or null if it cannot compute it.
Node *PhaseMacroExpand::value_from_mem_phi(Node *mem, BasicType ft, const Type *phi_type, const TypeOopPtr *adr_t, AllocateNode *alloc, Node_Stack *value_phis, int level) {
  assert(mem->is_Phi(), "sanity");
  int alias_idx = C->get_alias_index(adr_t);
  int offset = adr_t->flat_offset();
  int instance_id = adr_t->instance_id();

  // Check if an appropriate value phi already exists.
  Node* region = mem->in(0);
  for (DUIterator_Fast kmax, k = region->fast_outs(kmax); k < kmax; k++) {
    Node* phi = region->fast_out(k);
    if (phi->is_Phi() && phi != mem &&
        phi->as_Phi()->is_same_inst_field(phi_type, (int)mem->_idx, instance_id, alias_idx, offset)) {
      return phi;
    }
  }
  // Check if an appropriate new value phi already exists.
  Node* new_phi = value_phis->find(mem->_idx);
  if (new_phi != nullptr)
    return new_phi;

  if (level <= 0) {
    return nullptr; // Give up: phi tree too deep
  }
  Node *start_mem = C->start()->proj_out_or_null(TypeFunc::Memory);
  Node *alloc_mem = alloc->proj_out_or_null(TypeFunc::Memory, /*io_use:*/false);
  assert(alloc_mem != nullptr, "Allocation without a memory projection.");

  uint length = mem->req();
  GrowableArray <Node *> values(length, length, nullptr);

  // create a new Phi for the value
  PhiNode *phi = new PhiNode(mem->in(0), phi_type, nullptr, mem->_idx, instance_id, alias_idx, offset);
  transform_later(phi);
  value_phis->push(phi, mem->_idx);

  for (uint j = 1; j < length; j++) {
    Node *in = mem->in(j);
    if (in == nullptr || in->is_top()) {
      values.at_put(j, in);
    } else {
      Node *val = scan_mem_chain(in, alias_idx, offset, start_mem, alloc, &_igvn);
      if (val == start_mem || val == alloc_mem) {
        // hit a sentinel, return appropriate value
        Node* init_value = alloc->in(AllocateNode::InitValue);
        if (init_value != nullptr) {
          if (val == start_mem) {
            // TODO 8350865 Scalar replacement does not work well for flat arrays.
            // Somehow we ended up with root mem and therefore walked past the alloc. Fix this. Triggered by TestGenerated::test15
            // Don't we need field_value_by_offset?
            return nullptr;
          }
          values.at_put(j, init_value);
        } else {
          assert(alloc->in(AllocateNode::RawInitValue) == nullptr, "init value may not be null");
          values.at_put(j, _igvn.zerocon(ft));
        }
        continue;
      }
      if (val->is_Initialize()) {
        val = val->as_Initialize()->find_captured_store(offset, type2aelembytes(ft), &_igvn);
      }
      if (val == nullptr) {
        return nullptr;  // can't find a value on this path
      }
      if (val == mem) {
        values.at_put(j, mem);
      } else if (val->is_Store()) {
        Node* n = val->in(MemNode::ValueIn);
        BarrierSetC2* bs = BarrierSet::barrier_set()->barrier_set_c2();
        n = bs->step_over_gc_barrier(n);
        if (is_subword_type(ft)) {
          n = Compile::narrow_value(ft, n, phi_type, &_igvn, true);
        }
        values.at_put(j, n);
      } else if (val->is_Proj() && val->in(0) == alloc) {
        Node* init_value = alloc->in(AllocateNode::InitValue);
        if (init_value != nullptr) {
          // TODO 8350865 Scalar replacement does not work well for flat arrays.
          // Is this correct for non-all-zero init values? Don't we need field_value_by_offset?
          values.at_put(j, init_value);
        } else {
          assert(alloc->in(AllocateNode::RawInitValue) == nullptr, "init value may not be null");
          values.at_put(j, _igvn.zerocon(ft));
        }
      } else if (val->is_Phi()) {
        val = value_from_mem_phi(val, ft, phi_type, adr_t, alloc, value_phis, level-1);
        if (val == nullptr) {
          return nullptr;
        }
        values.at_put(j, val);
      } else if (val->Opcode() == Op_SCMemProj) {
        assert(val->in(0)->is_LoadStore() ||
               val->in(0)->Opcode() == Op_EncodeISOArray ||
               val->in(0)->Opcode() == Op_StrCompressedCopy, "sanity");
        assert(false, "Object is not scalar replaceable if a LoadStore node accesses its field");
        return nullptr;
      } else if (val->is_ArrayCopy()) {
        Node* res = make_arraycopy_load(val->as_ArrayCopy(), offset, val->in(0), val->in(TypeFunc::Memory), ft, phi_type, alloc);
        if (res == nullptr) {
          return nullptr;
        }
        values.at_put(j, res);
      } else if (val->is_top()) {
        // This indicates that this path into the phi is dead. Top will eventually also propagate into the Region.
        // IGVN will clean this up later.
        values.at_put(j, val);
      } else {
        DEBUG_ONLY( val->dump(); )
        assert(false, "unknown node on this path");
        return nullptr;  // unknown node on this path
      }
    }
  }
  // Set Phi's inputs
  for (uint j = 1; j < length; j++) {
    if (values.at(j) == mem) {
      phi->init_req(j, phi);
    } else {
      phi->init_req(j, values.at(j));
    }
  }
  return phi;
}

// Search the last value stored into the object's field.
Node *PhaseMacroExpand::value_from_mem(Node *sfpt_mem, Node *sfpt_ctl, BasicType ft, const Type *ftype, const TypeOopPtr *adr_t, AllocateNode *alloc) {
  assert(adr_t->is_known_instance_field(), "instance required");
  int instance_id = adr_t->instance_id();
  assert((uint)instance_id == alloc->_idx, "wrong allocation");

  int alias_idx = C->get_alias_index(adr_t);
  int offset = adr_t->flat_offset();
  Node *start_mem = C->start()->proj_out_or_null(TypeFunc::Memory);
  Node *alloc_mem = alloc->proj_out_or_null(TypeFunc::Memory, /*io_use:*/false);
  assert(alloc_mem != nullptr, "Allocation without a memory projection.");
  VectorSet visited;

  bool done = sfpt_mem == alloc_mem;
  Node *mem = sfpt_mem;
  while (!done) {
    if (visited.test_set(mem->_idx)) {
      return nullptr;  // found a loop, give up
    }
    mem = scan_mem_chain(mem, alias_idx, offset, start_mem, alloc, &_igvn);
    if (mem == start_mem || mem == alloc_mem) {
      done = true;  // hit a sentinel, return appropriate 0 value
    } else if (mem->is_Initialize()) {
      mem = mem->as_Initialize()->find_captured_store(offset, type2aelembytes(ft), &_igvn);
      if (mem == nullptr) {
        done = true; // Something went wrong.
      } else if (mem->is_Store()) {
        const TypePtr* atype = mem->as_Store()->adr_type();
        assert(C->get_alias_index(atype) == Compile::AliasIdxRaw, "store is correct memory slice");
        done = true;
      }
    } else if (mem->is_Store()) {
      const TypeOopPtr* atype = mem->as_Store()->adr_type()->isa_oopptr();
      assert(atype != nullptr, "address type must be oopptr");
      assert(C->get_alias_index(atype) == alias_idx &&
             atype->is_known_instance_field() && atype->flat_offset() == offset &&
             atype->instance_id() == instance_id, "store is correct memory slice");
      done = true;
    } else if (mem->is_Phi()) {
      // try to find a phi's unique input
      Node *unique_input = nullptr;
      Node *top = C->top();
      for (uint i = 1; i < mem->req(); i++) {
        Node *n = scan_mem_chain(mem->in(i), alias_idx, offset, start_mem, alloc, &_igvn);
        if (n == nullptr || n == top || n == mem) {
          continue;
        } else if (unique_input == nullptr) {
          unique_input = n;
        } else if (unique_input != n) {
          unique_input = top;
          break;
        }
      }
      if (unique_input != nullptr && unique_input != top) {
        mem = unique_input;
      } else {
        done = true;
      }
    } else if (mem->is_ArrayCopy()) {
      done = true;
    } else {
      DEBUG_ONLY( mem->dump(); )
      assert(false, "unexpected node");
    }
  }
  if (mem != nullptr) {
    if (mem == start_mem || mem == alloc_mem) {
      // hit a sentinel, return appropriate value
      Node* init_value = alloc->in(AllocateNode::InitValue);
      if (init_value != nullptr) {
        if (adr_t->is_flat()) {
          if (init_value->is_EncodeP()) {
            init_value = init_value->in(1);
          }
          assert(adr_t->is_aryptr()->field_offset().get() != Type::OffsetBot, "Unknown offset");
          offset = adr_t->is_aryptr()->field_offset().get() + init_value->bottom_type()->inline_klass()->payload_offset();
          init_value = init_value->as_InlineType()->field_value_by_offset(offset, true);
          if (ft == T_NARROWOOP) {
            init_value = transform_later(new EncodePNode(init_value, init_value->bottom_type()->make_ptr()));
          }
        }
        return init_value;
      }
      assert(alloc->in(AllocateNode::RawInitValue) == nullptr, "init value may not be null");
      return _igvn.zerocon(ft);
    } else if (mem->is_Store()) {
      Node* n = mem->in(MemNode::ValueIn);
      BarrierSetC2* bs = BarrierSet::barrier_set()->barrier_set_c2();
      n = bs->step_over_gc_barrier(n);
      return n;
    } else if (mem->is_Phi()) {
      // attempt to produce a Phi reflecting the values on the input paths of the Phi
      Node_Stack value_phis(8);
      Node* phi = value_from_mem_phi(mem, ft, ftype, adr_t, alloc, &value_phis, ValueSearchLimit);
      if (phi != nullptr) {
        return phi;
      } else {
        // Kill all new Phis
        while(value_phis.is_nonempty()) {
          Node* n = value_phis.node();
          _igvn.replace_node(n, C->top());
          value_phis.pop();
        }
      }
    } else if (mem->is_ArrayCopy()) {
      Node* ctl = mem->in(0);
      Node* m = mem->in(TypeFunc::Memory);
      if (sfpt_ctl->is_Proj() && sfpt_ctl->as_Proj()->is_uncommon_trap_proj()) {
        // pin the loads in the uncommon trap path
        ctl = sfpt_ctl;
        m = sfpt_mem;
      }
      return make_arraycopy_load(mem->as_ArrayCopy(), offset, ctl, m, ft, ftype, alloc);
    }
  }
  // Something went wrong.
  return nullptr;
}

// Search the last value stored into the inline type's fields (for flat arrays).
Node* PhaseMacroExpand::inline_type_from_mem(ciInlineKlass* vk, const TypeAryPtr* elem_adr_type, int elem_idx, int offset_in_element, bool null_free, AllocateNode* alloc, SafePointNode* sfpt) {
  auto report_failure = [&](int field_offset_in_element) {
#ifndef PRODUCT
    if (PrintEliminateAllocations) {
      ciInlineKlass* elem_klass = elem_adr_type->elem()->inline_klass();
      int offset = field_offset_in_element + elem_klass->payload_offset();
      ciField* flattened_field = elem_klass->get_field_by_offset(offset, false);
      assert(flattened_field != nullptr, "must have a field of type %s at offset %d", elem_klass->name()->as_utf8(), offset);
      tty->print("=== At SafePoint node %d can't find value of field [%s] of array element [%d]", sfpt->_idx, flattened_field->name()->as_utf8(), elem_idx);
      tty->print(", which prevents elimination of: ");
      alloc->dump();
    }
#endif // PRODUCT
  };

  // Create a new InlineTypeNode and retrieve the field values from memory
  InlineTypeNode* vt = InlineTypeNode::make_uninitialized(_igvn, vk, false);
  transform_later(vt);
  if (null_free) {
    vt->set_null_marker(_igvn);
  } else {
    int nm_offset_in_element = offset_in_element + vk->null_marker_offset_in_payload();
    const TypeAryPtr* nm_adr_type = elem_adr_type->with_field_offset(nm_offset_in_element);
    Node* nm_value = value_from_mem(sfpt->memory(), sfpt->control(), T_BOOLEAN, TypeInt::BOOL, nm_adr_type, alloc);
    if (nm_value != nullptr) {
      vt->set_null_marker(_igvn, nm_value);
    } else {
      report_failure(nm_offset_in_element);
      return nullptr;
    }
  }

  for (int i = 0; i < vk->nof_declared_nonstatic_fields(); ++i) {
    ciType* field_type = vt->field_type(i);
    int field_offset_in_element = offset_in_element + vt->field_offset(i) - vk->payload_offset();
    Node* field_value = nullptr;
    if (vt->field_is_flat(i)) {
      field_value = inline_type_from_mem(field_type->as_inline_klass(), elem_adr_type, elem_idx, field_offset_in_element, vt->field_is_null_free(i), alloc, sfpt);
    } else {
      const Type* ft = Type::get_const_type(field_type);
      BasicType bt = type2field[field_type->basic_type()];
      if (UseCompressedOops && !is_java_primitive(bt)) {
        ft = ft->make_narrowoop();
        bt = T_NARROWOOP;
      }
      // Each inline type field has its own memory slice
      const TypeAryPtr* field_adr_type = elem_adr_type->with_field_offset(field_offset_in_element);
      field_value = value_from_mem(sfpt->memory(), sfpt->control(), bt, ft, field_adr_type, alloc);
      if (field_value == nullptr) {
        report_failure(field_offset_in_element);
      } else if (ft->isa_narrowoop()) {
        assert(UseCompressedOops, "unexpected narrow oop");
        if (field_value->is_EncodeP()) {
          field_value = field_value->in(1);
        } else if (!field_value->is_InlineType()) {
          field_value = transform_later(new DecodeNNode(field_value, field_value->get_ptr_type()));
        }
      }
    }
    if (field_value != nullptr) {
      vt->set_field_value(i, field_value);
    } else {
      return nullptr;
    }
  }
  return vt;
}

// Check the possibility of scalar replacement.
bool PhaseMacroExpand::can_eliminate_allocation(PhaseIterGVN* igvn, AllocateNode *alloc, GrowableArray <SafePointNode *>* safepoints) {
  //  Scan the uses of the allocation to check for anything that would
  //  prevent us from eliminating it.
  NOT_PRODUCT( const char* fail_eliminate = nullptr; )
  DEBUG_ONLY( Node* disq_node = nullptr; )
  bool can_eliminate = true;
  bool reduce_merge_precheck = (safepoints == nullptr);

  Unique_Node_List worklist;
  Node* res = alloc->result_cast();
  const TypeOopPtr* res_type = nullptr;
  if (res == nullptr) {
    // All users were eliminated.
  } else if (!res->is_CheckCastPP()) {
    NOT_PRODUCT(fail_eliminate = "Allocation does not have unique CheckCastPP";)
    can_eliminate = false;
  } else {
    worklist.push(res);
    res_type = igvn->type(res)->isa_oopptr();
    if (res_type == nullptr) {
      NOT_PRODUCT(fail_eliminate = "Neither instance or array allocation";)
      can_eliminate = false;
    } else if (!res_type->klass_is_exact()) {
      NOT_PRODUCT(fail_eliminate = "Not an exact type.";)
      can_eliminate = false;
    } else if (res_type->isa_aryptr()) {
      int length = alloc->in(AllocateNode::ALength)->find_int_con(-1);
      if (length < 0) {
        NOT_PRODUCT(fail_eliminate = "Array's size is not constant";)
        can_eliminate = false;
      }
    }
  }

  while (can_eliminate && worklist.size() > 0) {
    BarrierSetC2 *bs = BarrierSet::barrier_set()->barrier_set_c2();
    res = worklist.pop();
    for (DUIterator_Fast jmax, j = res->fast_outs(jmax); j < jmax && can_eliminate; j++) {
      Node* use = res->fast_out(j);

      if (use->is_AddP()) {
        const TypePtr* addp_type = igvn->type(use)->is_ptr();
        int offset = addp_type->offset();

        if (offset == Type::OffsetTop || offset == Type::OffsetBot) {
          NOT_PRODUCT(fail_eliminate = "Undefined field reference";)
          can_eliminate = false;
          break;
        }
        for (DUIterator_Fast kmax, k = use->fast_outs(kmax);
                                   k < kmax && can_eliminate; k++) {
          Node* n = use->fast_out(k);
          if (!n->is_Store() && n->Opcode() != Op_CastP2X && !bs->is_gc_pre_barrier_node(n) && !reduce_merge_precheck) {
            DEBUG_ONLY(disq_node = n;)
            if (n->is_Load() || n->is_LoadStore()) {
              NOT_PRODUCT(fail_eliminate = "Field load";)
            } else {
              NOT_PRODUCT(fail_eliminate = "Not store field reference";)
            }
            can_eliminate = false;
          }
        }
      } else if (use->is_ArrayCopy() &&
                 (use->as_ArrayCopy()->is_clonebasic() ||
                  use->as_ArrayCopy()->is_arraycopy_validated() ||
                  use->as_ArrayCopy()->is_copyof_validated() ||
                  use->as_ArrayCopy()->is_copyofrange_validated()) &&
                 use->in(ArrayCopyNode::Dest) == res) {
        // ok to eliminate
      } else if (use->is_SafePoint()) {
        SafePointNode* sfpt = use->as_SafePoint();
        if (sfpt->is_Call() && sfpt->as_Call()->has_non_debug_use(res)) {
          // Object is passed as argument.
          DEBUG_ONLY(disq_node = use;)
          NOT_PRODUCT(fail_eliminate = "Object is passed as argument";)
          can_eliminate = false;
        }
        Node* sfptMem = sfpt->memory();
        if (sfptMem == nullptr || sfptMem->is_top()) {
          DEBUG_ONLY(disq_node = use;)
          NOT_PRODUCT(fail_eliminate = "null or TOP memory";)
          can_eliminate = false;
        } else if (!reduce_merge_precheck) {
          assert(!res->is_Phi() || !res->as_Phi()->can_be_inline_type(), "Inline type allocations should not have safepoint uses");
          safepoints->append_if_missing(sfpt);
        }
      } else if (use->is_InlineType() && use->as_InlineType()->get_oop() == res) {
        // Look at uses
        for (DUIterator_Fast kmax, k = use->fast_outs(kmax); k < kmax; k++) {
          Node* u = use->fast_out(k);
          if (u->is_InlineType()) {
            // Use in flat field can be eliminated
            InlineTypeNode* vt = u->as_InlineType();
            for (uint i = 0; i < vt->field_count(); ++i) {
              if (vt->field_value(i) == use && !vt->field_is_flat(i)) {
                can_eliminate = false; // Use in non-flat field
                break;
              }
            }
          } else {
            // Add other uses to the worklist to process individually
            worklist.push(use);
          }
        }
      } else if (use->Opcode() == Op_StoreX && use->in(MemNode::Address) == res) {
        // Store to mark word of inline type larval buffer
        assert(res_type->is_inlinetypeptr(), "Unexpected store to mark word");
      } else if (res_type->is_inlinetypeptr() && (use->Opcode() == Op_MemBarRelease || use->Opcode() == Op_MemBarStoreStore)) {
        // Inline type buffer allocations are followed by a membar
      } else if (reduce_merge_precheck &&
                 (use->is_Phi() || use->is_EncodeP() ||
                  use->Opcode() == Op_MemBarRelease ||
                  (UseStoreStoreForCtor && use->Opcode() == Op_MemBarStoreStore))) {
        // Nothing to do
      } else if (use->Opcode() != Op_CastP2X) { // CastP2X is used by card mark
        if (use->is_Phi()) {
          if (use->outcnt() == 1 && use->unique_out()->Opcode() == Op_Return) {
            NOT_PRODUCT(fail_eliminate = "Object is return value";)
          } else {
            NOT_PRODUCT(fail_eliminate = "Object is referenced by Phi";)
          }
          DEBUG_ONLY(disq_node = use;)
        } else {
          if (use->Opcode() == Op_Return) {
            NOT_PRODUCT(fail_eliminate = "Object is return value";)
          } else {
            NOT_PRODUCT(fail_eliminate = "Object is referenced by node";)
          }
          DEBUG_ONLY(disq_node = use;)
        }
        can_eliminate = false;
      } else {
        assert(use->Opcode() == Op_CastP2X, "should be");
        assert(!use->has_out_with(Op_OrL), "should have been removed because oop is never null");
      }
    }
  }

#ifndef PRODUCT
  if (PrintEliminateAllocations && safepoints != nullptr) {
    if (can_eliminate) {
      tty->print("Scalar ");
      if (res == nullptr)
        alloc->dump();
      else
        res->dump();
    } else {
      tty->print("NotScalar (%s)", fail_eliminate);
      if (res == nullptr)
        alloc->dump();
      else
        res->dump();
#ifdef ASSERT
      if (disq_node != nullptr) {
          tty->print("  >>>> ");
          disq_node->dump();
      }
#endif /*ASSERT*/
    }
  }

  if (TraceReduceAllocationMerges && !can_eliminate && reduce_merge_precheck) {
    tty->print_cr("\tCan't eliminate allocation because '%s': ", fail_eliminate != nullptr ? fail_eliminate : "");
    DEBUG_ONLY(if (disq_node != nullptr) disq_node->dump();)
  }
#endif
  return can_eliminate;
}

void PhaseMacroExpand::undo_previous_scalarizations(GrowableArray <SafePointNode *> safepoints_done, AllocateNode* alloc) {
  Node* res = alloc->result_cast();
  int nfields = 0;
  assert(res == nullptr || res->is_CheckCastPP(), "unexpected AllocateNode result");

  if (res != nullptr) {
    const TypeOopPtr* res_type = _igvn.type(res)->isa_oopptr();

    if (res_type->isa_instptr()) {
      // find the fields of the class which will be needed for safepoint debug information
      ciInstanceKlass* iklass = res_type->is_instptr()->instance_klass();
      nfields = iklass->nof_nonstatic_fields();
    } else {
      // find the array's elements which will be needed for safepoint debug information
      nfields = alloc->in(AllocateNode::ALength)->find_int_con(-1);
      assert(nfields >= 0, "must be an array klass.");
    }
  }

  // rollback processed safepoints
  while (safepoints_done.length() > 0) {
    SafePointNode* sfpt_done = safepoints_done.pop();
    // remove any extra entries we added to the safepoint
    uint last = sfpt_done->req() - 1;
    for (int k = 0;  k < nfields; k++) {
      sfpt_done->del_req(last--);
    }
    JVMState *jvms = sfpt_done->jvms();
    jvms->set_endoff(sfpt_done->req());
    // Now make a pass over the debug information replacing any references
    // to SafePointScalarObjectNode with the allocated object.
    int start = jvms->debug_start();
    int end   = jvms->debug_end();
    for (int i = start; i < end; i++) {
      if (sfpt_done->in(i)->is_SafePointScalarObject()) {
        SafePointScalarObjectNode* scobj = sfpt_done->in(i)->as_SafePointScalarObject();
        if (scobj->first_index(jvms) == sfpt_done->req() &&
            scobj->n_fields() == (uint)nfields) {
          assert(scobj->alloc() == alloc, "sanity");
          sfpt_done->set_req(i, res);
        }
      }
    }
    _igvn._worklist.push(sfpt_done);
  }
}

void PhaseMacroExpand::process_field_value_at_safepoint(const Type* field_type, Node* field_val, SafePointNode* sfpt, Unique_Node_List* value_worklist) {
  if (UseCompressedOops && field_type->isa_narrowoop()) {
    // Enable "DecodeN(EncodeP(Allocate)) --> Allocate" transformation
    // to be able scalar replace the allocation.
    if (field_val->is_EncodeP()) {
      field_val = field_val->in(1);
    } else if (!field_val->is_InlineType()) {
      field_val = transform_later(new DecodeNNode(field_val, field_val->get_ptr_type()));
    }
  }

  // Keep track of inline types to scalarize them later
  if (field_val->is_InlineType()) {
    value_worklist->push(field_val);
  } else if (field_val->is_Phi()) {
    PhiNode* phi = field_val->as_Phi();
    // Eagerly replace inline type phis now since we could be removing an inline type allocation where we must
    // scalarize all its fields in safepoints.
    field_val = phi->try_push_inline_types_down(&_igvn, true);
    if (field_val->is_InlineType()) {
      value_worklist->push(field_val);
    }
  }
  sfpt->add_req(field_val);
}

bool PhaseMacroExpand::add_array_elems_to_safepoint(AllocateNode* alloc, const TypeAryPtr* array_type, SafePointNode* sfpt, Unique_Node_List* value_worklist) {
  const Type* elem_type = array_type->elem();
  BasicType basic_elem_type = elem_type->array_element_basic_type();

  intptr_t elem_size;
  if (array_type->is_flat()) {
    elem_size = array_type->flat_elem_size();
  } else {
    elem_size = type2aelembytes(basic_elem_type);
  }

  int n_elems = alloc->in(AllocateNode::ALength)->get_int();
  for (int elem_idx = 0; elem_idx < n_elems; elem_idx++) {
    intptr_t elem_offset = arrayOopDesc::base_offset_in_bytes(basic_elem_type) + elem_idx * elem_size;
    const TypeAryPtr* elem_adr_type = array_type->with_offset(elem_offset);
    Node* elem_val;
    if (array_type->is_flat()) {
      ciInlineKlass* elem_klass = elem_type->inline_klass();
      assert(elem_klass->maybe_flat_in_array(), "must be flat in array");
      elem_val = inline_type_from_mem(elem_klass, elem_adr_type, elem_idx, 0, array_type->is_null_free(), alloc, sfpt);
    } else {
      elem_val = value_from_mem(sfpt->memory(), sfpt->control(), basic_elem_type, elem_type, elem_adr_type, alloc);
#ifndef PRODUCT
      if (PrintEliminateAllocations && elem_val == nullptr) {
        tty->print("=== At SafePoint node %d can't find value of array element [%d]", sfpt->_idx, elem_idx);
        tty->print(", which prevents elimination of: ");
        alloc->dump();
      }
#endif // PRODUCT
    }
    if (elem_val == nullptr) {
      return false;
    }

    process_field_value_at_safepoint(elem_type, elem_val, sfpt, value_worklist);
  }

  return true;
}

// Recursively adds all flattened fields of a type 'iklass' inside 'base' to 'sfpt'.
// 'offset_minus_header' refers to the offset of the payload of 'iklass' inside 'base' minus the
// payload offset of 'iklass'. If 'base' is of type 'iklass' then 'offset_minus_header' == 0.
bool PhaseMacroExpand::add_inst_fields_to_safepoint(ciInstanceKlass* iklass, AllocateNode* alloc, Node* base, int offset_minus_header, SafePointNode* sfpt, Unique_Node_List* value_worklist) {
  const TypeInstPtr* base_type = _igvn.type(base)->is_instptr();
  auto report_failure = [&](int offset) {
#ifndef PRODUCT
    if (PrintEliminateAllocations) {
      ciInstanceKlass* base_klass = base_type->instance_klass();
      ciField* flattened_field = base_klass->get_field_by_offset(offset, false);
      assert(flattened_field != nullptr, "must have a field of type %s at offset %d", base_klass->name()->as_utf8(), offset);
      tty->print("=== At SafePoint node %d can't find value of field: ", sfpt->_idx);
      flattened_field->print();
      int field_idx = C->alias_type(flattened_field)->index();
      tty->print(" (alias_idx=%d)", field_idx);
      tty->print(", which prevents elimination of: ");
      base->dump();
    }
#endif // PRODUCT
  };

  for (int i = 0; i < iklass->nof_declared_nonstatic_fields(); i++) {
    ciField* field = iklass->declared_nonstatic_field_at(i);
    if (field->is_flat()) {
      ciInlineKlass* fvk = field->type()->as_inline_klass();
      int field_offset_minus_header = offset_minus_header + field->offset_in_bytes() - fvk->payload_offset();
      bool success = add_inst_fields_to_safepoint(fvk, alloc, base, field_offset_minus_header, sfpt, value_worklist);
      if (!success) {
        return false;
      }

      // The null marker of a field is added right after we scalarize that field
      if (!field->is_null_free()) {
        int nm_offset = offset_minus_header + field->null_marker_offset();
        Node* null_marker = value_from_mem(sfpt->memory(), sfpt->control(), T_BOOLEAN, TypeInt::BOOL, base_type->with_offset(nm_offset), alloc);
        if (null_marker == nullptr) {
          report_failure(nm_offset);
          return false;
        }
        process_field_value_at_safepoint(TypeInt::BOOL, null_marker, sfpt, value_worklist);
      }

      continue;
    }

    int offset = offset_minus_header + field->offset_in_bytes();
    ciType* elem_type = field->type();
    BasicType basic_elem_type = field->layout_type();

    const Type* field_type;
    if (is_reference_type(basic_elem_type)) {
      if (!elem_type->is_loaded()) {
        field_type = TypeInstPtr::BOTTOM;
      } else {
        field_type = TypeOopPtr::make_from_klass(elem_type->as_klass());
      }
      if (UseCompressedOops) {
        field_type = field_type->make_narrowoop();
        basic_elem_type = T_NARROWOOP;
      }
    } else {
      field_type = Type::get_const_basic_type(basic_elem_type);
    }

    const TypeInstPtr* field_addr_type = base_type->add_offset(offset)->isa_instptr();
    Node* field_val = value_from_mem(sfpt->memory(), sfpt->control(), basic_elem_type, field_type, field_addr_type, alloc);
    if (field_val == nullptr) {
      report_failure(offset);
      return false;
    }
    process_field_value_at_safepoint(field_type, field_val, sfpt, value_worklist);
  }

  return true;
}

SafePointScalarObjectNode* PhaseMacroExpand::create_scalarized_object_description(AllocateNode* alloc, SafePointNode* sfpt,
                                                                                  Unique_Node_List* value_worklist) {
  // Fields of scalar objs are referenced only at the end
  // of regular debuginfo at the last (youngest) JVMS.
  // Record relative start index.
  ciInstanceKlass* iklass    = nullptr;
  const TypeOopPtr* res_type = nullptr;
  int nfields                = 0;
  uint first_ind             = (sfpt->req() - sfpt->jvms()->scloff());
  Node* res                  = alloc->result_cast();

  assert(res == nullptr || res->is_CheckCastPP(), "unexpected AllocateNode result");
  assert(sfpt->jvms() != nullptr, "missed JVMS");
  uint before_sfpt_req = sfpt->req();

  if (res != nullptr) { // Could be null when there are no users
    res_type = _igvn.type(res)->isa_oopptr();

    if (res_type->isa_instptr()) {
      // find the fields of the class which will be needed for safepoint debug information
      iklass = res_type->is_instptr()->instance_klass();
      nfields = iklass->nof_nonstatic_fields();
    } else {
      // find the array's elements which will be needed for safepoint debug information
      nfields = alloc->in(AllocateNode::ALength)->find_int_con(-1);
      assert(nfields >= 0, "must be an array klass.");
    }

    if (res->bottom_type()->is_inlinetypeptr()) {
      // Nullable inline types have a null marker field which is added to the safepoint when scalarizing them (see
      // InlineTypeNode::make_scalar_in_safepoint()). When having circular inline types, we stop scalarizing at depth 1
      // to avoid an endless recursion. Therefore, we do not have a SafePointScalarObjectNode node here, yet.
      // We are about to create a SafePointScalarObjectNode as if this is a normal object. Add an additional int input
      // with value 1 which sets the null marker to true to indicate that the object is always non-null. This input is checked
      // later in PhaseOutput::filLocArray() for inline types.
      sfpt->add_req(_igvn.intcon(1));
    }
  }

  SafePointScalarObjectNode* sobj = new SafePointScalarObjectNode(res_type, alloc, first_ind, sfpt->jvms()->depth(), nfields);
  sobj->init_req(0, C->root());
  transform_later(sobj);

  if (res == nullptr) {
    sfpt->jvms()->set_endoff(sfpt->req());
    return sobj;
  }

  bool success;
  if (iklass == nullptr) {
    success = add_array_elems_to_safepoint(alloc, res_type->is_aryptr(), sfpt, value_worklist);
  } else {
    success = add_inst_fields_to_safepoint(iklass, alloc, res, 0, sfpt, value_worklist);
  }

  // We weren't able to find a value for this field, remove all the fields added to the safepoint
  if (!success) {
    for (uint i = sfpt->req() - 1; i >= before_sfpt_req; i--) {
      sfpt->del_req(i);
    }
    _igvn._worklist.push(sfpt);
    return nullptr;
  }

  sfpt->jvms()->set_endoff(sfpt->req());
  return sobj;
}

// Do scalar replacement.
bool PhaseMacroExpand::scalar_replacement(AllocateNode *alloc, GrowableArray <SafePointNode *>& safepoints) {
  GrowableArray <SafePointNode *> safepoints_done;
  Node* res = alloc->result_cast();
  assert(res == nullptr || res->is_CheckCastPP(), "unexpected AllocateNode result");
  const TypeOopPtr* res_type = nullptr;
  if (res != nullptr) { // Could be null when there are no users
    res_type = _igvn.type(res)->isa_oopptr();
  }

  // Process the safepoint uses
  Unique_Node_List value_worklist;
  while (safepoints.length() > 0) {
    SafePointNode* sfpt = safepoints.pop();
    SafePointScalarObjectNode* sobj = create_scalarized_object_description(alloc, sfpt, &value_worklist);

    if (sobj == nullptr) {
      undo_previous_scalarizations(safepoints_done, alloc);
      return false;
    }

    // Now make a pass over the debug information replacing any references
    // to the allocated object with "sobj"
    JVMState *jvms = sfpt->jvms();
    sfpt->replace_edges_in_range(res, sobj, jvms->debug_start(), jvms->debug_end(), &_igvn);
    _igvn._worklist.push(sfpt);

    // keep it for rollback
    safepoints_done.append_if_missing(sfpt);
  }
  // Scalarize inline types that were added to the safepoint.
  // Don't allow linking a constant oop (if available) for flat array elements
  // because Deoptimization::reassign_flat_array_elements needs field values.
  bool allow_oop = (res_type != nullptr) && !res_type->is_flat();
  for (uint i = 0; i < value_worklist.size(); ++i) {
    InlineTypeNode* vt = value_worklist.at(i)->as_InlineType();
    vt->make_scalar_in_safepoints(&_igvn, allow_oop);
  }
  return true;
}

static void disconnect_projections(MultiNode* n, PhaseIterGVN& igvn) {
  Node* ctl_proj = n->proj_out_or_null(TypeFunc::Control);
  Node* mem_proj = n->proj_out_or_null(TypeFunc::Memory);
  if (ctl_proj != nullptr) {
    igvn.replace_node(ctl_proj, n->in(0));
  }
  if (mem_proj != nullptr) {
    igvn.replace_node(mem_proj, n->in(TypeFunc::Memory));
  }
}

// Process users of eliminated allocation.
void PhaseMacroExpand::process_users_of_allocation(CallNode *alloc, bool inline_alloc) {
  Unique_Node_List worklist;
  Node* res = alloc->result_cast();
  if (res != nullptr) {
    worklist.push(res);
  }
  while (worklist.size() > 0) {
    res = worklist.pop();
    for (DUIterator_Last jmin, j = res->last_outs(jmin); j >= jmin; ) {
      Node *use = res->last_out(j);
      uint oc1 = res->outcnt();

      if (use->is_AddP()) {
        for (DUIterator_Last kmin, k = use->last_outs(kmin); k >= kmin; ) {
          Node *n = use->last_out(k);
          uint oc2 = use->outcnt();
          if (n->is_Store()) {
            for (DUIterator_Fast pmax, p = n->fast_outs(pmax); p < pmax; p++) {
              MemBarNode* mb = n->fast_out(p)->isa_MemBar();
              if (mb != nullptr && mb->req() <= MemBarNode::Precedent && mb->in(MemBarNode::Precedent) == n) {
                // MemBarVolatiles should have been removed by MemBarNode::Ideal() for non-inline allocations
                assert(inline_alloc, "MemBarVolatile should be eliminated for non-escaping object");
                mb->remove(&_igvn);
              }
            }
            _igvn.replace_node(n, n->in(MemNode::Memory));
          } else {
            eliminate_gc_barrier(n);
          }
          k -= (oc2 - use->outcnt());
        }
        _igvn.remove_dead_node(use);
      } else if (use->is_ArrayCopy()) {
        // Disconnect ArrayCopy node
        ArrayCopyNode* ac = use->as_ArrayCopy();
        if (ac->is_clonebasic()) {
          Node* membar_after = ac->proj_out(TypeFunc::Control)->unique_ctrl_out();
          disconnect_projections(ac, _igvn);
          assert(alloc->in(TypeFunc::Memory)->is_Proj() && alloc->in(TypeFunc::Memory)->in(0)->Opcode() == Op_MemBarCPUOrder, "mem barrier expected before allocation");
          Node* membar_before = alloc->in(TypeFunc::Memory)->in(0);
          disconnect_projections(membar_before->as_MemBar(), _igvn);
          if (membar_after->is_MemBar()) {
            disconnect_projections(membar_after->as_MemBar(), _igvn);
          }
        } else {
          assert(ac->is_arraycopy_validated() ||
                 ac->is_copyof_validated() ||
                 ac->is_copyofrange_validated(), "unsupported");
          CallProjections* callprojs = ac->extract_projections(true);

          _igvn.replace_node(callprojs->fallthrough_ioproj, ac->in(TypeFunc::I_O));
          _igvn.replace_node(callprojs->fallthrough_memproj, ac->in(TypeFunc::Memory));
          _igvn.replace_node(callprojs->fallthrough_catchproj, ac->in(TypeFunc::Control));

          // Set control to top. IGVN will remove the remaining projections
          ac->set_req(0, top());
          ac->replace_edge(res, top(), &_igvn);

          // Disconnect src right away: it can help find new
          // opportunities for allocation elimination
          Node* src = ac->in(ArrayCopyNode::Src);
          ac->replace_edge(src, top(), &_igvn);
          // src can be top at this point if src and dest of the
          // arraycopy were the same
          if (src->outcnt() == 0 && !src->is_top()) {
            _igvn.remove_dead_node(src);
          }
        }
        _igvn._worklist.push(ac);
      } else if (use->is_InlineType()) {
        assert(use->as_InlineType()->get_oop() == res, "unexpected inline type ptr use");
        // Cut off oop input and remove known instance id from type
        _igvn.rehash_node_delayed(use);
        use->as_InlineType()->set_oop(_igvn, _igvn.zerocon(T_OBJECT));
        const TypeOopPtr* toop = _igvn.type(use)->is_oopptr()->cast_to_instance_id(TypeOopPtr::InstanceBot);
        _igvn.set_type(use, toop);
        use->as_InlineType()->set_type(toop);
        // Process users
        for (DUIterator_Fast kmax, k = use->fast_outs(kmax); k < kmax; k++) {
          Node* u = use->fast_out(k);
          if (!u->is_InlineType()) {
            worklist.push(u);
          }
        }
      } else if (use->Opcode() == Op_StoreX && use->in(MemNode::Address) == res) {
        // Store to mark word of inline type larval buffer
        assert(inline_alloc, "Unexpected store to mark word");
        _igvn.replace_node(use, use->in(MemNode::Memory));
      } else if (use->Opcode() == Op_MemBarRelease || use->Opcode() == Op_MemBarStoreStore) {
        // Inline type buffer allocations are followed by a membar
        assert(inline_alloc, "Unexpected MemBarRelease");
        use->as_MemBar()->remove(&_igvn);
      } else {
        eliminate_gc_barrier(use);
      }
      j -= (oc1 - res->outcnt());
    }
    assert(res->outcnt() == 0, "all uses of allocated objects must be deleted");
    _igvn.remove_dead_node(res);
  }

  //
  // Process other users of allocation's projections
  //
  if (_callprojs->resproj[0] != nullptr && _callprojs->resproj[0]->outcnt() != 0) {
    // First disconnect stores captured by Initialize node.
    // If Initialize node is eliminated first in the following code,
    // it will kill such stores and DUIterator_Last will assert.
    for (DUIterator_Fast jmax, j = _callprojs->resproj[0]->fast_outs(jmax);  j < jmax; j++) {
      Node* use = _callprojs->resproj[0]->fast_out(j);
      if (use->is_AddP()) {
        // raw memory addresses used only by the initialization
        _igvn.replace_node(use, C->top());
        --j; --jmax;
      }
    }
    for (DUIterator_Last jmin, j = _callprojs->resproj[0]->last_outs(jmin); j >= jmin; ) {
      Node* use = _callprojs->resproj[0]->last_out(j);
      uint oc1 = _callprojs->resproj[0]->outcnt();
      if (use->is_Initialize()) {
        // Eliminate Initialize node.
        InitializeNode *init = use->as_Initialize();
        assert(init->outcnt() <= 2, "only a control and memory projection expected");
        Node *ctrl_proj = init->proj_out_or_null(TypeFunc::Control);
        if (ctrl_proj != nullptr) {
          _igvn.replace_node(ctrl_proj, init->in(TypeFunc::Control));
#ifdef ASSERT
          // If the InitializeNode has no memory out, it will die, and tmp will become null
          Node* tmp = init->in(TypeFunc::Control);
          assert(tmp == nullptr || tmp == _callprojs->fallthrough_catchproj, "allocation control projection");
#endif
        }
        Node *mem_proj = init->proj_out_or_null(TypeFunc::Memory);
        if (mem_proj != nullptr) {
          Node *mem = init->in(TypeFunc::Memory);
#ifdef ASSERT
          if (mem->is_MergeMem()) {
            assert(mem->in(TypeFunc::Memory) == _callprojs->fallthrough_memproj, "allocation memory projection");
          } else {
            assert(mem == _callprojs->fallthrough_memproj, "allocation memory projection");
          }
#endif
          _igvn.replace_node(mem_proj, mem);
        }
      } else if (use->Opcode() == Op_MemBarStoreStore) {
        // Inline type buffer allocations are followed by a membar
        assert(inline_alloc, "Unexpected MemBarStoreStore");
        use->as_MemBar()->remove(&_igvn);
      } else  {
        assert(false, "only Initialize or AddP expected");
      }
      j -= (oc1 - _callprojs->resproj[0]->outcnt());
    }
  }
  if (_callprojs->fallthrough_catchproj != nullptr) {
    _igvn.replace_node(_callprojs->fallthrough_catchproj, alloc->in(TypeFunc::Control));
  }
  if (_callprojs->fallthrough_memproj != nullptr) {
    _igvn.replace_node(_callprojs->fallthrough_memproj, alloc->in(TypeFunc::Memory));
  }
  if (_callprojs->catchall_memproj != nullptr) {
    _igvn.replace_node(_callprojs->catchall_memproj, C->top());
  }
  if (_callprojs->fallthrough_ioproj != nullptr) {
    _igvn.replace_node(_callprojs->fallthrough_ioproj, alloc->in(TypeFunc::I_O));
  }
  if (_callprojs->catchall_ioproj != nullptr) {
    _igvn.replace_node(_callprojs->catchall_ioproj, C->top());
  }
  if (_callprojs->catchall_catchproj != nullptr) {
    _igvn.replace_node(_callprojs->catchall_catchproj, C->top());
  }
}

bool PhaseMacroExpand::eliminate_allocate_node(AllocateNode *alloc) {
  // If reallocation fails during deoptimization we'll pop all
  // interpreter frames for this compiled frame and that won't play
  // nice with JVMTI popframe.
  // We avoid this issue by eager reallocation when the popframe request
  // is received.
  if (!EliminateAllocations) {
    return false;
  }
  Node* klass = alloc->in(AllocateNode::KlassNode);
  const TypeKlassPtr* tklass = _igvn.type(klass)->is_klassptr();

  // Attempt to eliminate inline type buffer allocations
  // regardless of usage and escape/replaceable status.
  bool inline_alloc = tklass->isa_instklassptr() &&
                      tklass->is_instklassptr()->instance_klass()->is_inlinetype();
  if (!alloc->_is_non_escaping && !inline_alloc) {
    return false;
  }
  // Eliminate boxing allocations which are not used
  // regardless scalar replaceable status.
  Node* res = alloc->result_cast();
  bool boxing_alloc = (res == nullptr) && C->eliminate_boxing() &&
                      tklass->isa_instklassptr() &&
                      tklass->is_instklassptr()->instance_klass()->is_box_klass();
  if (!alloc->_is_scalar_replaceable && !boxing_alloc && !inline_alloc) {
    return false;
  }

  _callprojs = alloc->extract_projections(false /*separate_io_proj*/, false /*do_asserts*/);

  GrowableArray <SafePointNode *> safepoints;
  if (!can_eliminate_allocation(&_igvn, alloc, &safepoints)) {
    return false;
  }

  if (!alloc->_is_scalar_replaceable) {
    assert(res == nullptr || inline_alloc, "sanity");
    // We can only eliminate allocation if all debug info references
    // are already replaced with SafePointScalarObject because
    // we can't search for a fields value without instance_id.
    if (safepoints.length() > 0) {
      return false;
    }
  }

  if (!scalar_replacement(alloc, safepoints)) {
    return false;
  }

  CompileLog* log = C->log();
  if (log != nullptr) {
    log->head("eliminate_allocation type='%d'",
              log->identify(tklass->exact_klass()));
    JVMState* p = alloc->jvms();
    while (p != nullptr) {
      log->elem("jvms bci='%d' method='%d'", p->bci(), log->identify(p->method()));
      p = p->caller();
    }
    log->tail("eliminate_allocation");
  }

  process_users_of_allocation(alloc, inline_alloc);

#ifndef PRODUCT
  if (PrintEliminateAllocations) {
    if (alloc->is_AllocateArray())
      tty->print_cr("++++ Eliminated: %d AllocateArray", alloc->_idx);
    else
      tty->print_cr("++++ Eliminated: %d Allocate", alloc->_idx);
  }
#endif

  return true;
}

bool PhaseMacroExpand::eliminate_boxing_node(CallStaticJavaNode *boxing) {
  // EA should remove all uses of non-escaping boxing node.
  if (!C->eliminate_boxing() || boxing->proj_out_or_null(TypeFunc::Parms) != nullptr) {
    return false;
  }

  assert(boxing->result_cast() == nullptr, "unexpected boxing node result");

  _callprojs = boxing->extract_projections(false /*separate_io_proj*/, false /*do_asserts*/);

  const TypeTuple* r = boxing->tf()->range_sig();
  assert(r->cnt() > TypeFunc::Parms, "sanity");
  const TypeInstPtr* t = r->field_at(TypeFunc::Parms)->isa_instptr();
  assert(t != nullptr, "sanity");

  CompileLog* log = C->log();
  if (log != nullptr) {
    log->head("eliminate_boxing type='%d'",
              log->identify(t->instance_klass()));
    JVMState* p = boxing->jvms();
    while (p != nullptr) {
      log->elem("jvms bci='%d' method='%d'", p->bci(), log->identify(p->method()));
      p = p->caller();
    }
    log->tail("eliminate_boxing");
  }

  process_users_of_allocation(boxing);

#ifndef PRODUCT
  if (PrintEliminateAllocations) {
    tty->print("++++ Eliminated: %d ", boxing->_idx);
    boxing->method()->print_short_name(tty);
    tty->cr();
  }
#endif

  return true;
}


Node* PhaseMacroExpand::make_load(Node* ctl, Node* mem, Node* base, int offset, const Type* value_type, BasicType bt) {
  Node* adr = basic_plus_adr(base, offset);
  const TypePtr* adr_type = adr->bottom_type()->is_ptr();
  Node* value = LoadNode::make(_igvn, ctl, mem, adr, adr_type, value_type, bt, MemNode::unordered);
  transform_later(value);
  return value;
}


Node* PhaseMacroExpand::make_store(Node* ctl, Node* mem, Node* base, int offset, Node* value, BasicType bt) {
  Node* adr = basic_plus_adr(base, offset);
  mem = StoreNode::make(_igvn, ctl, mem, adr, nullptr, value, bt, MemNode::unordered);
  transform_later(mem);
  return mem;
}

//=============================================================================
//
//                              A L L O C A T I O N
//
// Allocation attempts to be fast in the case of frequent small objects.
// It breaks down like this:
//
// 1) Size in doublewords is computed.  This is a constant for objects and
// variable for most arrays.  Doubleword units are used to avoid size
// overflow of huge doubleword arrays.  We need doublewords in the end for
// rounding.
//
// 2) Size is checked for being 'too large'.  Too-large allocations will go
// the slow path into the VM.  The slow path can throw any required
// exceptions, and does all the special checks for very large arrays.  The
// size test can constant-fold away for objects.  For objects with
// finalizers it constant-folds the otherway: you always go slow with
// finalizers.
//
// 3) If NOT using TLABs, this is the contended loop-back point.
// Load-Locked the heap top.  If using TLABs normal-load the heap top.
//
// 4) Check that heap top + size*8 < max.  If we fail go the slow ` route.
// NOTE: "top+size*8" cannot wrap the 4Gig line!  Here's why: for largish
// "size*8" we always enter the VM, where "largish" is a constant picked small
// enough that there's always space between the eden max and 4Gig (old space is
// there so it's quite large) and large enough that the cost of entering the VM
// is dwarfed by the cost to initialize the space.
//
// 5) If NOT using TLABs, Store-Conditional the adjusted heap top back
// down.  If contended, repeat at step 3.  If using TLABs normal-store
// adjusted heap top back down; there is no contention.
//
// 6) If !ZeroTLAB then Bulk-clear the object/array.  Fill in klass & mark
// fields.
//
// 7) Merge with the slow-path; cast the raw memory pointer to the correct
// oop flavor.
//
//=============================================================================
// FastAllocateSizeLimit value is in DOUBLEWORDS.
// Allocations bigger than this always go the slow route.
// This value must be small enough that allocation attempts that need to
// trigger exceptions go the slow route.  Also, it must be small enough so
// that heap_top + size_in_bytes does not wrap around the 4Gig limit.
//=============================================================================j//
// %%% Here is an old comment from parseHelper.cpp; is it outdated?
// The allocator will coalesce int->oop copies away.  See comment in
// coalesce.cpp about how this works.  It depends critically on the exact
// code shape produced here, so if you are changing this code shape
// make sure the GC info for the heap-top is correct in and around the
// slow-path call.
//

void PhaseMacroExpand::expand_allocate_common(
            AllocateNode* alloc, // allocation node to be expanded
            Node* length,  // array length for an array allocation
            Node* init_val, // value to initialize the array with
            const TypeFunc* slow_call_type, // Type of slow call
            address slow_call_address,  // Address of slow call
            Node* valid_length_test // whether length is valid or not
    )
{
  Node* ctrl = alloc->in(TypeFunc::Control);
  Node* mem  = alloc->in(TypeFunc::Memory);
  Node* i_o  = alloc->in(TypeFunc::I_O);
  Node* size_in_bytes     = alloc->in(AllocateNode::AllocSize);
  Node* klass_node        = alloc->in(AllocateNode::KlassNode);
  Node* initial_slow_test = alloc->in(AllocateNode::InitialTest);
  assert(ctrl != nullptr, "must have control");

  // We need a Region and corresponding Phi's to merge the slow-path and fast-path results.
  // they will not be used if "always_slow" is set
  enum { slow_result_path = 1, fast_result_path = 2 };
  Node *result_region = nullptr;
  Node *result_phi_rawmem = nullptr;
  Node *result_phi_rawoop = nullptr;
  Node *result_phi_i_o = nullptr;

  // The initial slow comparison is a size check, the comparison
  // we want to do is a BoolTest::gt
  bool expand_fast_path = true;
  int tv = _igvn.find_int_con(initial_slow_test, -1);
  if (tv >= 0) {
    // InitialTest has constant result
    //   0 - can fit in TLAB
    //   1 - always too big or negative
    assert(tv <= 1, "0 or 1 if a constant");
    expand_fast_path = (tv == 0);
    initial_slow_test = nullptr;
  } else {
    initial_slow_test = BoolNode::make_predicate(initial_slow_test, &_igvn);
  }

  if (!UseTLAB) {
    // Force slow-path allocation
    expand_fast_path = false;
    initial_slow_test = nullptr;
  }

  bool allocation_has_use = (alloc->result_cast() != nullptr);
  if (!allocation_has_use) {
    InitializeNode* init = alloc->initialization();
    if (init != nullptr) {
      init->remove(&_igvn);
    }
    if (expand_fast_path && (initial_slow_test == nullptr)) {
      // Remove allocation node and return.
      // Size is a non-negative constant -> no initial check needed -> directly to fast path.
      // Also, no usages -> empty fast path -> no fall out to slow path -> nothing left.
#ifndef PRODUCT
      if (PrintEliminateAllocations) {
        tty->print("NotUsed ");
        Node* res = alloc->proj_out_or_null(TypeFunc::Parms);
        if (res != nullptr) {
          res->dump();
        } else {
          alloc->dump();
        }
      }
#endif
      yank_alloc_node(alloc);
      return;
    }
  }

  enum { too_big_or_final_path = 1, need_gc_path = 2 };
  Node *slow_region = nullptr;
  Node *toobig_false = ctrl;

  // generate the initial test if necessary
  if (initial_slow_test != nullptr ) {
    assert (expand_fast_path, "Only need test if there is a fast path");
    slow_region = new RegionNode(3);

    // Now make the initial failure test.  Usually a too-big test but
    // might be a TRUE for finalizers.
    IfNode *toobig_iff = new IfNode(ctrl, initial_slow_test, PROB_MIN, COUNT_UNKNOWN);
    transform_later(toobig_iff);
    // Plug the failing-too-big test into the slow-path region
    Node* toobig_true = new IfTrueNode(toobig_iff);
    transform_later(toobig_true);
    slow_region    ->init_req( too_big_or_final_path, toobig_true );
    toobig_false = new IfFalseNode(toobig_iff);
    transform_later(toobig_false);
  } else {
    // No initial test, just fall into next case
    assert(allocation_has_use || !expand_fast_path, "Should already have been handled");
    toobig_false = ctrl;
    DEBUG_ONLY(slow_region = NodeSentinel);
  }

  // If we are here there are several possibilities
  // - expand_fast_path is false - then only a slow path is expanded. That's it.
  // no_initial_check means a constant allocation.
  // - If check always evaluates to false -> expand_fast_path is false (see above)
  // - If check always evaluates to true -> directly into fast path (but may bailout to slowpath)
  // if !allocation_has_use the fast path is empty
  // if !allocation_has_use && no_initial_check
  // - Then there are no fastpath that can fall out to slowpath -> no allocation code at all.
  //   removed by yank_alloc_node above.

  Node *slow_mem = mem;  // save the current memory state for slow path
  // generate the fast allocation code unless we know that the initial test will always go slow
  if (expand_fast_path) {
    // Fast path modifies only raw memory.
    if (mem->is_MergeMem()) {
      mem = mem->as_MergeMem()->memory_at(Compile::AliasIdxRaw);
    }

    // allocate the Region and Phi nodes for the result
    result_region = new RegionNode(3);
    result_phi_rawmem = new PhiNode(result_region, Type::MEMORY, TypeRawPtr::BOTTOM);
    result_phi_i_o    = new PhiNode(result_region, Type::ABIO); // I/O is used for Prefetch

    // Grab regular I/O before optional prefetch may change it.
    // Slow-path does no I/O so just set it to the original I/O.
    result_phi_i_o->init_req(slow_result_path, i_o);

    // Name successful fast-path variables
    Node* fast_oop_ctrl;
    Node* fast_oop_rawmem;

    if (allocation_has_use) {
      Node* needgc_ctrl = nullptr;
      result_phi_rawoop = new PhiNode(result_region, TypeRawPtr::BOTTOM);

      intx prefetch_lines = length != nullptr ? AllocatePrefetchLines : AllocateInstancePrefetchLines;
      BarrierSetC2* bs = BarrierSet::barrier_set()->barrier_set_c2();
      Node* fast_oop = bs->obj_allocate(this, mem, toobig_false, size_in_bytes, i_o, needgc_ctrl,
                                        fast_oop_ctrl, fast_oop_rawmem,
                                        prefetch_lines);

      if (initial_slow_test != nullptr) {
        // This completes all paths into the slow merge point
        slow_region->init_req(need_gc_path, needgc_ctrl);
        transform_later(slow_region);
      } else {
        // No initial slow path needed!
        // Just fall from the need-GC path straight into the VM call.
        slow_region = needgc_ctrl;
      }

      InitializeNode* init = alloc->initialization();
      fast_oop_rawmem = initialize_object(alloc,
                                          fast_oop_ctrl, fast_oop_rawmem, fast_oop,
                                          klass_node, length, size_in_bytes);
      expand_initialize_membar(alloc, init, fast_oop_ctrl, fast_oop_rawmem);
      expand_dtrace_alloc_probe(alloc, fast_oop, fast_oop_ctrl, fast_oop_rawmem);

      result_phi_rawoop->init_req(fast_result_path, fast_oop);
    } else {
      assert (initial_slow_test != nullptr, "sanity");
      fast_oop_ctrl   = toobig_false;
      fast_oop_rawmem = mem;
      transform_later(slow_region);
    }

    // Plug in the successful fast-path into the result merge point
    result_region    ->init_req(fast_result_path, fast_oop_ctrl);
    result_phi_i_o   ->init_req(fast_result_path, i_o);
    result_phi_rawmem->init_req(fast_result_path, fast_oop_rawmem);
  } else {
    slow_region = ctrl;
    result_phi_i_o = i_o; // Rename it to use in the following code.
  }

  // Generate slow-path call
  CallNode *call = new CallStaticJavaNode(slow_call_type, slow_call_address,
                               OptoRuntime::stub_name(slow_call_address),
                               TypePtr::BOTTOM);
  call->init_req(TypeFunc::Control,   slow_region);
  call->init_req(TypeFunc::I_O,       top());    // does no i/o
  call->init_req(TypeFunc::Memory,    slow_mem); // may gc ptrs
  call->init_req(TypeFunc::ReturnAdr, alloc->in(TypeFunc::ReturnAdr));
  call->init_req(TypeFunc::FramePtr,  alloc->in(TypeFunc::FramePtr));

  call->init_req(TypeFunc::Parms+0, klass_node);
  if (length != nullptr) {
    call->init_req(TypeFunc::Parms+1, length);
    if (init_val != nullptr) {
      call->init_req(TypeFunc::Parms+2, init_val);
    }
  } else {
    // Let the runtime know if this is a larval allocation
    call->init_req(TypeFunc::Parms+1, _igvn.intcon(alloc->_larval));
  }

  // Copy debug information and adjust JVMState information, then replace
  // allocate node with the call
  call->copy_call_debug_info(&_igvn, alloc);
  // For array allocations, copy the valid length check to the call node so Compile::final_graph_reshaping() can verify
  // that the call has the expected number of CatchProj nodes (in case the allocation always fails and the fallthrough
  // path dies).
  if (valid_length_test != nullptr) {
    call->add_req(valid_length_test);
  }
  if (expand_fast_path) {
    call->set_cnt(PROB_UNLIKELY_MAG(4));  // Same effect as RC_UNCOMMON.
  } else {
    // Hook i_o projection to avoid its elimination during allocation
    // replacement (when only a slow call is generated).
    call->set_req(TypeFunc::I_O, result_phi_i_o);
  }
  _igvn.replace_node(alloc, call);
  transform_later(call);

  // Identify the output projections from the allocate node and
  // adjust any references to them.
  // The control and io projections look like:
  //
  //        v---Proj(ctrl) <-----+   v---CatchProj(ctrl)
  //  Allocate                   Catch
  //        ^---Proj(io) <-------+   ^---CatchProj(io)
  //
  //  We are interested in the CatchProj nodes.
  //
  _callprojs = call->extract_projections(false /*separate_io_proj*/, false /*do_asserts*/);

  // An allocate node has separate memory projections for the uses on
  // the control and i_o paths. Replace the control memory projection with
  // result_phi_rawmem (unless we are only generating a slow call when
  // both memory projections are combined)
  if (expand_fast_path && _callprojs->fallthrough_memproj != nullptr) {
    _igvn.replace_in_uses(_callprojs->fallthrough_memproj, result_phi_rawmem);
  }
  // Now change uses of catchall_memproj to use fallthrough_memproj and delete
  // catchall_memproj so we end up with a call that has only 1 memory projection.
  if (_callprojs->catchall_memproj != nullptr) {
    if (_callprojs->fallthrough_memproj == nullptr) {
      _callprojs->fallthrough_memproj = new ProjNode(call, TypeFunc::Memory);
      transform_later(_callprojs->fallthrough_memproj);
    }
    _igvn.replace_in_uses(_callprojs->catchall_memproj, _callprojs->fallthrough_memproj);
    _igvn.remove_dead_node(_callprojs->catchall_memproj);
  }

  // An allocate node has separate i_o projections for the uses on the control
  // and i_o paths. Always replace the control i_o projection with result i_o
  // otherwise incoming i_o become dead when only a slow call is generated
  // (it is different from memory projections where both projections are
  // combined in such case).
  if (_callprojs->fallthrough_ioproj != nullptr) {
    _igvn.replace_in_uses(_callprojs->fallthrough_ioproj, result_phi_i_o);
  }
  // Now change uses of catchall_ioproj to use fallthrough_ioproj and delete
  // catchall_ioproj so we end up with a call that has only 1 i_o projection.
  if (_callprojs->catchall_ioproj != nullptr) {
    if (_callprojs->fallthrough_ioproj == nullptr) {
      _callprojs->fallthrough_ioproj = new ProjNode(call, TypeFunc::I_O);
      transform_later(_callprojs->fallthrough_ioproj);
    }
    _igvn.replace_in_uses(_callprojs->catchall_ioproj, _callprojs->fallthrough_ioproj);
    _igvn.remove_dead_node(_callprojs->catchall_ioproj);
  }

  // if we generated only a slow call, we are done
  if (!expand_fast_path) {
    // Now we can unhook i_o.
    if (result_phi_i_o->outcnt() > 1) {
      call->set_req(TypeFunc::I_O, top());
    } else {
      assert(result_phi_i_o->unique_ctrl_out() == call, "sanity");
      // Case of new array with negative size known during compilation.
      // AllocateArrayNode::Ideal() optimization disconnect unreachable
      // following code since call to runtime will throw exception.
      // As result there will be no users of i_o after the call.
      // Leave i_o attached to this call to avoid problems in preceding graph.
    }
    return;
  }

  if (_callprojs->fallthrough_catchproj != nullptr) {
    ctrl = _callprojs->fallthrough_catchproj->clone();
    transform_later(ctrl);
    _igvn.replace_node(_callprojs->fallthrough_catchproj, result_region);
  } else {
    ctrl = top();
  }
  Node *slow_result;
  if (_callprojs->resproj[0] == nullptr) {
    // no uses of the allocation result
    slow_result = top();
  } else {
    slow_result = _callprojs->resproj[0]->clone();
    transform_later(slow_result);
    _igvn.replace_node(_callprojs->resproj[0], result_phi_rawoop);
  }

  // Plug slow-path into result merge point
  result_region->init_req( slow_result_path, ctrl);
  transform_later(result_region);
  if (allocation_has_use) {
    result_phi_rawoop->init_req(slow_result_path, slow_result);
    transform_later(result_phi_rawoop);
  }
  result_phi_rawmem->init_req(slow_result_path, _callprojs->fallthrough_memproj);
  transform_later(result_phi_rawmem);
  transform_later(result_phi_i_o);
  // This completes all paths into the result merge point
}

// Remove alloc node that has no uses.
void PhaseMacroExpand::yank_alloc_node(AllocateNode* alloc) {
  Node* ctrl = alloc->in(TypeFunc::Control);
  Node* mem  = alloc->in(TypeFunc::Memory);
  Node* i_o  = alloc->in(TypeFunc::I_O);

  _callprojs = alloc->extract_projections(false /*separate_io_proj*/, false /*do_asserts*/);
  if (_callprojs->resproj[0] != nullptr) {
    for (DUIterator_Fast imax, i = _callprojs->resproj[0]->fast_outs(imax); i < imax; i++) {
      Node* use = _callprojs->resproj[0]->fast_out(i);
      use->isa_MemBar()->remove(&_igvn);
      --imax;
      --i; // back up iterator
    }
    assert(_callprojs->resproj[0]->outcnt() == 0, "all uses must be deleted");
    _igvn.remove_dead_node(_callprojs->resproj[0]);
  }
  if (_callprojs->fallthrough_catchproj != nullptr) {
    _igvn.replace_in_uses(_callprojs->fallthrough_catchproj, ctrl);
    _igvn.remove_dead_node(_callprojs->fallthrough_catchproj);
  }
  if (_callprojs->catchall_catchproj != nullptr) {
    _igvn.rehash_node_delayed(_callprojs->catchall_catchproj);
    _callprojs->catchall_catchproj->set_req(0, top());
  }
  if (_callprojs->fallthrough_proj != nullptr) {
    Node* catchnode = _callprojs->fallthrough_proj->unique_ctrl_out();
    _igvn.remove_dead_node(catchnode);
    _igvn.remove_dead_node(_callprojs->fallthrough_proj);
  }
  if (_callprojs->fallthrough_memproj != nullptr) {
    _igvn.replace_in_uses(_callprojs->fallthrough_memproj, mem);
    _igvn.remove_dead_node(_callprojs->fallthrough_memproj);
  }
  if (_callprojs->fallthrough_ioproj != nullptr) {
    _igvn.replace_in_uses(_callprojs->fallthrough_ioproj, i_o);
    _igvn.remove_dead_node(_callprojs->fallthrough_ioproj);
  }
  if (_callprojs->catchall_memproj != nullptr) {
    _igvn.rehash_node_delayed(_callprojs->catchall_memproj);
    _callprojs->catchall_memproj->set_req(0, top());
  }
  if (_callprojs->catchall_ioproj != nullptr) {
    _igvn.rehash_node_delayed(_callprojs->catchall_ioproj);
    _callprojs->catchall_ioproj->set_req(0, top());
  }
#ifndef PRODUCT
  if (PrintEliminateAllocations) {
    if (alloc->is_AllocateArray()) {
      tty->print_cr("++++ Eliminated: %d AllocateArray", alloc->_idx);
    } else {
      tty->print_cr("++++ Eliminated: %d Allocate", alloc->_idx);
    }
  }
#endif
  _igvn.remove_dead_node(alloc);
}

void PhaseMacroExpand::expand_initialize_membar(AllocateNode* alloc, InitializeNode* init,
                                                Node*& fast_oop_ctrl, Node*& fast_oop_rawmem) {
  // If initialization is performed by an array copy, any required
  // MemBarStoreStore was already added. If the object does not
  // escape no need for a MemBarStoreStore. If the object does not
  // escape in its initializer and memory barrier (MemBarStoreStore or
  // stronger) is already added at exit of initializer, also no need
  // for a MemBarStoreStore. Otherwise we need a MemBarStoreStore
  // so that stores that initialize this object can't be reordered
  // with a subsequent store that makes this object accessible by
  // other threads.
  // Other threads include java threads and JVM internal threads
  // (for example concurrent GC threads). Current concurrent GC
  // implementation: G1 will not scan newly created object,
  // so it's safe to skip storestore barrier when allocation does
  // not escape.
  if (!alloc->does_not_escape_thread() &&
    !alloc->is_allocation_MemBar_redundant() &&
    (init == nullptr || !init->is_complete_with_arraycopy())) {
    if (init == nullptr || init->req() < InitializeNode::RawStores) {
      // No InitializeNode or no stores captured by zeroing
      // elimination. Simply add the MemBarStoreStore after object
      // initialization.
      MemBarNode* mb = MemBarNode::make(C, Op_MemBarStoreStore, Compile::AliasIdxBot);
      transform_later(mb);

      mb->init_req(TypeFunc::Memory, fast_oop_rawmem);
      mb->init_req(TypeFunc::Control, fast_oop_ctrl);
      fast_oop_ctrl = new ProjNode(mb, TypeFunc::Control);
      transform_later(fast_oop_ctrl);
      fast_oop_rawmem = new ProjNode(mb, TypeFunc::Memory);
      transform_later(fast_oop_rawmem);
    } else {
      // Add the MemBarStoreStore after the InitializeNode so that
      // all stores performing the initialization that were moved
      // before the InitializeNode happen before the storestore
      // barrier.

      Node* init_ctrl = init->proj_out_or_null(TypeFunc::Control);
      Node* init_mem = init->proj_out_or_null(TypeFunc::Memory);

      MemBarNode* mb = MemBarNode::make(C, Op_MemBarStoreStore, Compile::AliasIdxBot);
      transform_later(mb);

      Node* ctrl = new ProjNode(init, TypeFunc::Control);
      transform_later(ctrl);
      Node* mem = new ProjNode(init, TypeFunc::Memory);
      transform_later(mem);

      // The MemBarStoreStore depends on control and memory coming
      // from the InitializeNode
      mb->init_req(TypeFunc::Memory, mem);
      mb->init_req(TypeFunc::Control, ctrl);

      ctrl = new ProjNode(mb, TypeFunc::Control);
      transform_later(ctrl);
      mem = new ProjNode(mb, TypeFunc::Memory);
      transform_later(mem);

      // All nodes that depended on the InitializeNode for control
      // and memory must now depend on the MemBarNode that itself
      // depends on the InitializeNode
      if (init_ctrl != nullptr) {
        _igvn.replace_node(init_ctrl, ctrl);
      }
      if (init_mem != nullptr) {
        _igvn.replace_node(init_mem, mem);
      }
    }
  }
}

void PhaseMacroExpand::expand_dtrace_alloc_probe(AllocateNode* alloc, Node* oop,
                                                Node*& ctrl, Node*& rawmem) {
  if (C->env()->dtrace_alloc_probes()) {
    // Slow-path call
    int size = TypeFunc::Parms + 2;
    CallLeafNode *call = new CallLeafNode(OptoRuntime::dtrace_object_alloc_Type(),
                                          CAST_FROM_FN_PTR(address,
                                          static_cast<int (*)(JavaThread*, oopDesc*)>(SharedRuntime::dtrace_object_alloc)),
                                          "dtrace_object_alloc",
                                          TypeRawPtr::BOTTOM);

    // Get base of thread-local storage area
    Node* thread = new ThreadLocalNode();
    transform_later(thread);

    call->init_req(TypeFunc::Parms + 0, thread);
    call->init_req(TypeFunc::Parms + 1, oop);
    call->init_req(TypeFunc::Control, ctrl);
    call->init_req(TypeFunc::I_O    , top()); // does no i/o
    call->init_req(TypeFunc::Memory , rawmem);
    call->init_req(TypeFunc::ReturnAdr, alloc->in(TypeFunc::ReturnAdr));
    call->init_req(TypeFunc::FramePtr, alloc->in(TypeFunc::FramePtr));
    transform_later(call);
    ctrl = new ProjNode(call, TypeFunc::Control);
    transform_later(ctrl);
    rawmem = new ProjNode(call, TypeFunc::Memory);
    transform_later(rawmem);
  }
}

// Helper for PhaseMacroExpand::expand_allocate_common.
// Initializes the newly-allocated storage.
Node* PhaseMacroExpand::initialize_object(AllocateNode* alloc,
                                          Node* control, Node* rawmem, Node* object,
                                          Node* klass_node, Node* length,
                                          Node* size_in_bytes) {
  InitializeNode* init = alloc->initialization();
  // Store the klass & mark bits
  Node* mark_node = alloc->make_ideal_mark(&_igvn, control, rawmem);
  if (!mark_node->is_Con()) {
    transform_later(mark_node);
  }
  rawmem = make_store(control, rawmem, object, oopDesc::mark_offset_in_bytes(), mark_node, TypeX_X->basic_type());

  if (!UseCompactObjectHeaders) {
    rawmem = make_store(control, rawmem, object, oopDesc::klass_offset_in_bytes(), klass_node, T_METADATA);
  }
  int header_size = alloc->minimum_header_size();  // conservatively small

  // Array length
  if (length != nullptr) {         // Arrays need length field
    rawmem = make_store(control, rawmem, object, arrayOopDesc::length_offset_in_bytes(), length, T_INT);
    // conservatively small header size:
    header_size = arrayOopDesc::base_offset_in_bytes(T_BYTE);
    if (_igvn.type(klass_node)->isa_aryklassptr()) {   // we know the exact header size in most cases:
      BasicType elem = _igvn.type(klass_node)->is_klassptr()->as_instance_type()->isa_aryptr()->elem()->array_element_basic_type();
      if (is_reference_type(elem, true)) {
        elem = T_OBJECT;
      }
      header_size = Klass::layout_helper_header_size(Klass::array_layout_helper(elem));
    }
  }

  // Clear the object body, if necessary.
  if (init == nullptr) {
    // The init has somehow disappeared; be cautious and clear everything.
    //
    // This can happen if a node is allocated but an uncommon trap occurs
    // immediately.  In this case, the Initialize gets associated with the
    // trap, and may be placed in a different (outer) loop, if the Allocate
    // is in a loop.  If (this is rare) the inner loop gets unrolled, then
    // there can be two Allocates to one Initialize.  The answer in all these
    // edge cases is safety first.  It is always safe to clear immediately
    // within an Allocate, and then (maybe or maybe not) clear some more later.
    if (!(UseTLAB && ZeroTLAB)) {
      rawmem = ClearArrayNode::clear_memory(control, rawmem, object,
                                            alloc->in(AllocateNode::InitValue),
                                            alloc->in(AllocateNode::RawInitValue),
                                            header_size, size_in_bytes,
                                            &_igvn);
    }
  } else {
    if (!init->is_complete()) {
      // Try to win by zeroing only what the init does not store.
      // We can also try to do some peephole optimizations,
      // such as combining some adjacent subword stores.
      rawmem = init->complete_stores(control, rawmem, object,
                                     header_size, size_in_bytes, &_igvn);
    }
    // We have no more use for this link, since the AllocateNode goes away:
    init->set_req(InitializeNode::RawAddress, top());
    // (If we keep the link, it just confuses the register allocator,
    // who thinks he sees a real use of the address by the membar.)
  }

  return rawmem;
}

// Generate prefetch instructions for next allocations.
Node* PhaseMacroExpand::prefetch_allocation(Node* i_o, Node*& needgc_false,
                                        Node*& contended_phi_rawmem,
                                        Node* old_eden_top, Node* new_eden_top,
                                        intx lines) {
   enum { fall_in_path = 1, pf_path = 2 };
   if( UseTLAB && AllocatePrefetchStyle == 2 ) {
      // Generate prefetch allocation with watermark check.
      // As an allocation hits the watermark, we will prefetch starting
      // at a "distance" away from watermark.

      Node *pf_region = new RegionNode(3);
      Node *pf_phi_rawmem = new PhiNode( pf_region, Type::MEMORY,
                                                TypeRawPtr::BOTTOM );
      // I/O is used for Prefetch
      Node *pf_phi_abio = new PhiNode( pf_region, Type::ABIO );

      Node *thread = new ThreadLocalNode();
      transform_later(thread);

      Node *eden_pf_adr = new AddPNode( top()/*not oop*/, thread,
                   _igvn.MakeConX(in_bytes(JavaThread::tlab_pf_top_offset())) );
      transform_later(eden_pf_adr);

      Node *old_pf_wm = new LoadPNode(needgc_false,
                                   contended_phi_rawmem, eden_pf_adr,
                                   TypeRawPtr::BOTTOM, TypeRawPtr::BOTTOM,
                                   MemNode::unordered);
      transform_later(old_pf_wm);

      // check against new_eden_top
      Node *need_pf_cmp = new CmpPNode( new_eden_top, old_pf_wm );
      transform_later(need_pf_cmp);
      Node *need_pf_bol = new BoolNode( need_pf_cmp, BoolTest::ge );
      transform_later(need_pf_bol);
      IfNode *need_pf_iff = new IfNode( needgc_false, need_pf_bol,
                                       PROB_UNLIKELY_MAG(4), COUNT_UNKNOWN );
      transform_later(need_pf_iff);

      // true node, add prefetchdistance
      Node *need_pf_true = new IfTrueNode( need_pf_iff );
      transform_later(need_pf_true);

      Node *need_pf_false = new IfFalseNode( need_pf_iff );
      transform_later(need_pf_false);

      Node *new_pf_wmt = new AddPNode( top(), old_pf_wm,
                                    _igvn.MakeConX(AllocatePrefetchDistance) );
      transform_later(new_pf_wmt );
      new_pf_wmt->set_req(0, need_pf_true);

      Node *store_new_wmt = new StorePNode(need_pf_true,
                                       contended_phi_rawmem, eden_pf_adr,
                                       TypeRawPtr::BOTTOM, new_pf_wmt,
                                       MemNode::unordered);
      transform_later(store_new_wmt);

      // adding prefetches
      pf_phi_abio->init_req( fall_in_path, i_o );

      Node *prefetch_adr;
      Node *prefetch;
      uint step_size = AllocatePrefetchStepSize;
      uint distance = 0;

      for ( intx i = 0; i < lines; i++ ) {
        prefetch_adr = new AddPNode( old_pf_wm, new_pf_wmt,
                                            _igvn.MakeConX(distance) );
        transform_later(prefetch_adr);
        prefetch = new PrefetchAllocationNode( i_o, prefetch_adr );
        transform_later(prefetch);
        distance += step_size;
        i_o = prefetch;
      }
      pf_phi_abio->set_req( pf_path, i_o );

      pf_region->init_req( fall_in_path, need_pf_false );
      pf_region->init_req( pf_path, need_pf_true );

      pf_phi_rawmem->init_req( fall_in_path, contended_phi_rawmem );
      pf_phi_rawmem->init_req( pf_path, store_new_wmt );

      transform_later(pf_region);
      transform_later(pf_phi_rawmem);
      transform_later(pf_phi_abio);

      needgc_false = pf_region;
      contended_phi_rawmem = pf_phi_rawmem;
      i_o = pf_phi_abio;
   } else if( UseTLAB && AllocatePrefetchStyle == 3 ) {
      // Insert a prefetch instruction for each allocation.
      // This code is used to generate 1 prefetch instruction per cache line.

      // Generate several prefetch instructions.
      uint step_size = AllocatePrefetchStepSize;
      uint distance = AllocatePrefetchDistance;

      // Next cache address.
      Node *cache_adr = new AddPNode(old_eden_top, old_eden_top,
                                     _igvn.MakeConX(step_size + distance));
      transform_later(cache_adr);
      cache_adr = new CastP2XNode(needgc_false, cache_adr);
      transform_later(cache_adr);
      // Address is aligned to execute prefetch to the beginning of cache line size
      // (it is important when BIS instruction is used on SPARC as prefetch).
      Node* mask = _igvn.MakeConX(~(intptr_t)(step_size-1));
      cache_adr = new AndXNode(cache_adr, mask);
      transform_later(cache_adr);
      cache_adr = new CastX2PNode(cache_adr);
      transform_later(cache_adr);

      // Prefetch
      Node *prefetch = new PrefetchAllocationNode( contended_phi_rawmem, cache_adr );
      prefetch->set_req(0, needgc_false);
      transform_later(prefetch);
      contended_phi_rawmem = prefetch;
      Node *prefetch_adr;
      distance = step_size;
      for ( intx i = 1; i < lines; i++ ) {
        prefetch_adr = new AddPNode( cache_adr, cache_adr,
                                            _igvn.MakeConX(distance) );
        transform_later(prefetch_adr);
        prefetch = new PrefetchAllocationNode( contended_phi_rawmem, prefetch_adr );
        transform_later(prefetch);
        distance += step_size;
        contended_phi_rawmem = prefetch;
      }
   } else if( AllocatePrefetchStyle > 0 ) {
      // Insert a prefetch for each allocation only on the fast-path
      Node *prefetch_adr;
      Node *prefetch;
      // Generate several prefetch instructions.
      uint step_size = AllocatePrefetchStepSize;
      uint distance = AllocatePrefetchDistance;
      for ( intx i = 0; i < lines; i++ ) {
        prefetch_adr = new AddPNode( old_eden_top, new_eden_top,
                                            _igvn.MakeConX(distance) );
        transform_later(prefetch_adr);
        prefetch = new PrefetchAllocationNode( i_o, prefetch_adr );
        // Do not let it float too high, since if eden_top == eden_end,
        // both might be null.
        if( i == 0 ) { // Set control for first prefetch, next follows it
          prefetch->init_req(0, needgc_false);
        }
        transform_later(prefetch);
        distance += step_size;
        i_o = prefetch;
      }
   }
   return i_o;
}


void PhaseMacroExpand::expand_allocate(AllocateNode *alloc) {
  expand_allocate_common(alloc, nullptr, nullptr,
                         OptoRuntime::new_instance_Type(),
                         OptoRuntime::new_instance_Java(), nullptr);
}

void PhaseMacroExpand::expand_allocate_array(AllocateArrayNode *alloc) {
  Node* length = alloc->in(AllocateNode::ALength);
  Node* valid_length_test = alloc->in(AllocateNode::ValidLengthTest);
  InitializeNode* init = alloc->initialization();
  Node* klass_node = alloc->in(AllocateNode::KlassNode);
  Node* init_value = alloc->in(AllocateNode::InitValue);
  const TypeAryKlassPtr* ary_klass_t = _igvn.type(klass_node)->isa_aryklassptr();
  // TODO 8366668 Compute the VM type, is this even needed now that we set it earlier? Should we assert instead?
  if (ary_klass_t && ary_klass_t->klass_is_exact() && ary_klass_t->exact_klass()->is_obj_array_klass()) {
    ary_klass_t = ary_klass_t->get_vm_type();
    klass_node = makecon(ary_klass_t);
    _igvn.replace_input_of(alloc, AllocateNode::KlassNode, klass_node);
  }
  const TypeFunc* slow_call_type;
  address slow_call_address;  // Address of slow call
  if (init != nullptr && init->is_complete_with_arraycopy() &&
      ary_klass_t && ary_klass_t->elem()->isa_klassptr() == nullptr) {
    // Don't zero type array during slow allocation in VM since
    // it will be initialized later by arraycopy in compiled code.
    slow_call_address = OptoRuntime::new_array_nozero_Java();
    slow_call_type = OptoRuntime::new_array_nozero_Type();
  } else {
    slow_call_address = OptoRuntime::new_array_Java();
    slow_call_type = OptoRuntime::new_array_Type();

    if (init_value == nullptr) {
      init_value = _igvn.zerocon(T_OBJECT);
    } else if (UseCompressedOops) {
      init_value = transform_later(new DecodeNNode(init_value, init_value->bottom_type()->make_ptr()));
    }
  }
  expand_allocate_common(alloc, length, init_value,
                         slow_call_type,
                         slow_call_address, valid_length_test);
}

//-------------------mark_eliminated_box----------------------------------
//
// During EA obj may point to several objects but after few ideal graph
// transformations (CCP) it may point to only one non escaping object
// (but still using phi), corresponding locks and unlocks will be marked
// for elimination. Later obj could be replaced with a new node (new phi)
// and which does not have escape information. And later after some graph
// reshape other locks and unlocks (which were not marked for elimination
// before) are connected to this new obj (phi) but they still will not be
// marked for elimination since new obj has no escape information.
// Mark all associated (same box and obj) lock and unlock nodes for
// elimination if some of them marked already.
void PhaseMacroExpand::mark_eliminated_box(Node* box, Node* obj) {
  BoxLockNode* oldbox = box->as_BoxLock();
  if (oldbox->is_eliminated()) {
    return; // This BoxLock node was processed already.
  }
  assert(!oldbox->is_unbalanced(), "this should not be called for unbalanced region");
  // New implementation (EliminateNestedLocks) has separate BoxLock
  // node for each locked region so mark all associated locks/unlocks as
  // eliminated even if different objects are referenced in one locked region
  // (for example, OSR compilation of nested loop inside locked scope).
  if (EliminateNestedLocks ||
      oldbox->as_BoxLock()->is_simple_lock_region(nullptr, obj, nullptr)) {
    // Box is used only in one lock region. Mark this box as eliminated.
    oldbox->set_local();      // This verifies correct state of BoxLock
    _igvn.hash_delete(oldbox);
    oldbox->set_eliminated(); // This changes box's hash value
     _igvn.hash_insert(oldbox);

    for (uint i = 0; i < oldbox->outcnt(); i++) {
      Node* u = oldbox->raw_out(i);
      if (u->is_AbstractLock() && !u->as_AbstractLock()->is_non_esc_obj()) {
        AbstractLockNode* alock = u->as_AbstractLock();
        // Check lock's box since box could be referenced by Lock's debug info.
        if (alock->box_node() == oldbox) {
          // Mark eliminated all related locks and unlocks.
#ifdef ASSERT
          alock->log_lock_optimization(C, "eliminate_lock_set_non_esc4");
#endif
          alock->set_non_esc_obj();
        }
      }
    }
    return;
  }

  // Create new "eliminated" BoxLock node and use it in monitor debug info
  // instead of oldbox for the same object.
  BoxLockNode* newbox = oldbox->clone()->as_BoxLock();

  // Note: BoxLock node is marked eliminated only here and it is used
  // to indicate that all associated lock and unlock nodes are marked
  // for elimination.
  newbox->set_local(); // This verifies correct state of BoxLock
  newbox->set_eliminated();
  transform_later(newbox);

  // Replace old box node with new box for all users of the same object.
  for (uint i = 0; i < oldbox->outcnt();) {
    bool next_edge = true;

    Node* u = oldbox->raw_out(i);
    if (u->is_AbstractLock()) {
      AbstractLockNode* alock = u->as_AbstractLock();
      if (alock->box_node() == oldbox && alock->obj_node()->eqv_uncast(obj)) {
        // Replace Box and mark eliminated all related locks and unlocks.
#ifdef ASSERT
        alock->log_lock_optimization(C, "eliminate_lock_set_non_esc5");
#endif
        alock->set_non_esc_obj();
        _igvn.rehash_node_delayed(alock);
        alock->set_box_node(newbox);
        next_edge = false;
      }
    }
    if (u->is_FastLock() && u->as_FastLock()->obj_node()->eqv_uncast(obj)) {
      FastLockNode* flock = u->as_FastLock();
      assert(flock->box_node() == oldbox, "sanity");
      _igvn.rehash_node_delayed(flock);
      flock->set_box_node(newbox);
      next_edge = false;
    }

    // Replace old box in monitor debug info.
    if (u->is_SafePoint() && u->as_SafePoint()->jvms()) {
      SafePointNode* sfn = u->as_SafePoint();
      JVMState* youngest_jvms = sfn->jvms();
      int max_depth = youngest_jvms->depth();
      for (int depth = 1; depth <= max_depth; depth++) {
        JVMState* jvms = youngest_jvms->of_depth(depth);
        int num_mon  = jvms->nof_monitors();
        // Loop over monitors
        for (int idx = 0; idx < num_mon; idx++) {
          Node* obj_node = sfn->monitor_obj(jvms, idx);
          Node* box_node = sfn->monitor_box(jvms, idx);
          if (box_node == oldbox && obj_node->eqv_uncast(obj)) {
            int j = jvms->monitor_box_offset(idx);
            _igvn.replace_input_of(u, j, newbox);
            next_edge = false;
          }
        }
      }
    }
    if (next_edge) i++;
  }
}

//-----------------------mark_eliminated_locking_nodes-----------------------
void PhaseMacroExpand::mark_eliminated_locking_nodes(AbstractLockNode *alock) {
  if (!alock->is_balanced()) {
    return; // Can't do any more elimination for this locking region
  }
  if (EliminateNestedLocks) {
    if (alock->is_nested()) {
       assert(alock->box_node()->as_BoxLock()->is_eliminated(), "sanity");
       return;
    } else if (!alock->is_non_esc_obj()) { // Not eliminated or coarsened
      // Only Lock node has JVMState needed here.
      // Not that preceding claim is documented anywhere else.
      if (alock->jvms() != nullptr) {
        if (alock->as_Lock()->is_nested_lock_region()) {
          // Mark eliminated related nested locks and unlocks.
          Node* obj = alock->obj_node();
          BoxLockNode* box_node = alock->box_node()->as_BoxLock();
          assert(!box_node->is_eliminated(), "should not be marked yet");
          // Note: BoxLock node is marked eliminated only here
          // and it is used to indicate that all associated lock
          // and unlock nodes are marked for elimination.
          box_node->set_eliminated(); // Box's hash is always NO_HASH here
          for (uint i = 0; i < box_node->outcnt(); i++) {
            Node* u = box_node->raw_out(i);
            if (u->is_AbstractLock()) {
              alock = u->as_AbstractLock();
              if (alock->box_node() == box_node) {
                // Verify that this Box is referenced only by related locks.
                assert(alock->obj_node()->eqv_uncast(obj), "");
                // Mark all related locks and unlocks.
#ifdef ASSERT
                alock->log_lock_optimization(C, "eliminate_lock_set_nested");
#endif
                alock->set_nested();
              }
            }
          }
        } else {
#ifdef ASSERT
          alock->log_lock_optimization(C, "eliminate_lock_NOT_nested_lock_region");
          if (C->log() != nullptr)
            alock->as_Lock()->is_nested_lock_region(C); // rerun for debugging output
#endif
        }
      }
      return;
    }
    // Process locks for non escaping object
    assert(alock->is_non_esc_obj(), "");
  } // EliminateNestedLocks

  if (alock->is_non_esc_obj()) { // Lock is used for non escaping object
    // Look for all locks of this object and mark them and
    // corresponding BoxLock nodes as eliminated.
    Node* obj = alock->obj_node();
    for (uint j = 0; j < obj->outcnt(); j++) {
      Node* o = obj->raw_out(j);
      if (o->is_AbstractLock() &&
          o->as_AbstractLock()->obj_node()->eqv_uncast(obj)) {
        alock = o->as_AbstractLock();
        Node* box = alock->box_node();
        // Replace old box node with new eliminated box for all users
        // of the same object and mark related locks as eliminated.
        mark_eliminated_box(box, obj);
      }
    }
  }
}

// we have determined that this lock/unlock can be eliminated, we simply
// eliminate the node without expanding it.
//
// Note:  The membar's associated with the lock/unlock are currently not
//        eliminated.  This should be investigated as a future enhancement.
//
bool PhaseMacroExpand::eliminate_locking_node(AbstractLockNode *alock) {

  if (!alock->is_eliminated()) {
    return false;
  }
#ifdef ASSERT
  if (!alock->is_coarsened()) {
    // Check that new "eliminated" BoxLock node is created.
    BoxLockNode* oldbox = alock->box_node()->as_BoxLock();
    assert(oldbox->is_eliminated(), "should be done already");
  }
#endif

  alock->log_lock_optimization(C, "eliminate_lock");

#ifndef PRODUCT
  if (PrintEliminateLocks) {
    tty->print_cr("++++ Eliminated: %d %s '%s'", alock->_idx, (alock->is_Lock() ? "Lock" : "Unlock"), alock->kind_as_string());
  }
#endif

  Node* mem  = alock->in(TypeFunc::Memory);
  Node* ctrl = alock->in(TypeFunc::Control);
  guarantee(ctrl != nullptr, "missing control projection, cannot replace_node() with null");

  _callprojs = alock->extract_projections(false /*separate_io_proj*/, false /*do_asserts*/);
  // There are 2 projections from the lock.  The lock node will
  // be deleted when its last use is subsumed below.
  assert(alock->outcnt() == 2 &&
         _callprojs->fallthrough_proj != nullptr &&
         _callprojs->fallthrough_memproj != nullptr,
         "Unexpected projections from Lock/Unlock");

  Node* fallthroughproj = _callprojs->fallthrough_proj;
  Node* memproj_fallthrough = _callprojs->fallthrough_memproj;

  // The memory projection from a lock/unlock is RawMem
  // The input to a Lock is merged memory, so extract its RawMem input
  // (unless the MergeMem has been optimized away.)
  if (alock->is_Lock()) {
    // Search for MemBarAcquireLock node and delete it also.
    MemBarNode* membar = fallthroughproj->unique_ctrl_out()->as_MemBar();
    assert(membar != nullptr && membar->Opcode() == Op_MemBarAcquireLock, "");
    Node* ctrlproj = membar->proj_out(TypeFunc::Control);
    Node* memproj = membar->proj_out(TypeFunc::Memory);
    _igvn.replace_node(ctrlproj, fallthroughproj);
    _igvn.replace_node(memproj, memproj_fallthrough);

    // Delete FastLock node also if this Lock node is unique user
    // (a loop peeling may clone a Lock node).
    Node* flock = alock->as_Lock()->fastlock_node();
    if (flock->outcnt() == 1) {
      assert(flock->unique_out() == alock, "sanity");
      _igvn.replace_node(flock, top());
    }
  }

  // Search for MemBarReleaseLock node and delete it also.
  if (alock->is_Unlock() && ctrl->is_Proj() && ctrl->in(0)->is_MemBar()) {
    MemBarNode* membar = ctrl->in(0)->as_MemBar();
    assert(membar->Opcode() == Op_MemBarReleaseLock &&
           mem->is_Proj() && membar == mem->in(0), "");
    _igvn.replace_node(fallthroughproj, ctrl);
    _igvn.replace_node(memproj_fallthrough, mem);
    fallthroughproj = ctrl;
    memproj_fallthrough = mem;
    ctrl = membar->in(TypeFunc::Control);
    mem  = membar->in(TypeFunc::Memory);
  }

  _igvn.replace_node(fallthroughproj, ctrl);
  _igvn.replace_node(memproj_fallthrough, mem);
  return true;
}


//------------------------------expand_lock_node----------------------
void PhaseMacroExpand::expand_lock_node(LockNode *lock) {

  Node* ctrl = lock->in(TypeFunc::Control);
  Node* mem = lock->in(TypeFunc::Memory);
  Node* obj = lock->obj_node();
  Node* box = lock->box_node();
  Node* flock = lock->fastlock_node();

  assert(!box->as_BoxLock()->is_eliminated(), "sanity");

  // Make the merge point
  Node *region;
  Node *mem_phi;
  Node *slow_path;

  region  = new RegionNode(3);
  // create a Phi for the memory state
  mem_phi = new PhiNode( region, Type::MEMORY, TypeRawPtr::BOTTOM);

  // Optimize test; set region slot 2
  slow_path = opt_bits_test(ctrl, region, 2, flock);
  mem_phi->init_req(2, mem);

  // Make slow path call
  CallNode* call = make_slow_call(lock, OptoRuntime::complete_monitor_enter_Type(),
                                  OptoRuntime::complete_monitor_locking_Java(), nullptr, slow_path,
                                  obj, box, nullptr);

  _callprojs = call->extract_projections(false /*separate_io_proj*/, false /*do_asserts*/);

  // Slow path can only throw asynchronous exceptions, which are always
  // de-opted.  So the compiler thinks the slow-call can never throw an
  // exception.  If it DOES throw an exception we would need the debug
  // info removed first (since if it throws there is no monitor).
  assert(_callprojs->fallthrough_ioproj == nullptr && _callprojs->catchall_ioproj == nullptr &&
         _callprojs->catchall_memproj == nullptr && _callprojs->catchall_catchproj == nullptr, "Unexpected projection from Lock");

  // Capture slow path
  // disconnect fall-through projection from call and create a new one
  // hook up users of fall-through projection to region
  Node *slow_ctrl = _callprojs->fallthrough_proj->clone();
  transform_later(slow_ctrl);
  _igvn.hash_delete(_callprojs->fallthrough_proj);
  _callprojs->fallthrough_proj->disconnect_inputs(C);
  region->init_req(1, slow_ctrl);
  // region inputs are now complete
  transform_later(region);
  _igvn.replace_node(_callprojs->fallthrough_proj, region);

  Node *memproj = transform_later(new ProjNode(call, TypeFunc::Memory));

  mem_phi->init_req(1, memproj);

  transform_later(mem_phi);

  _igvn.replace_node(_callprojs->fallthrough_memproj, mem_phi);
}

//------------------------------expand_unlock_node----------------------
void PhaseMacroExpand::expand_unlock_node(UnlockNode *unlock) {

  Node* ctrl = unlock->in(TypeFunc::Control);
  Node* mem = unlock->in(TypeFunc::Memory);
  Node* obj = unlock->obj_node();
  Node* box = unlock->box_node();

  assert(!box->as_BoxLock()->is_eliminated(), "sanity");

  // No need for a null check on unlock

  // Make the merge point
  Node *region;
  Node *mem_phi;

  region  = new RegionNode(3);
  // create a Phi for the memory state
  mem_phi = new PhiNode( region, Type::MEMORY, TypeRawPtr::BOTTOM);

  FastUnlockNode *funlock = new FastUnlockNode( ctrl, obj, box );
  funlock = transform_later( funlock )->as_FastUnlock();
  // Optimize test; set region slot 2
  Node *slow_path = opt_bits_test(ctrl, region, 2, funlock);
  Node *thread = transform_later(new ThreadLocalNode());

  CallNode *call = make_slow_call((CallNode *) unlock, OptoRuntime::complete_monitor_exit_Type(),
                                  CAST_FROM_FN_PTR(address, SharedRuntime::complete_monitor_unlocking_C),
                                  "complete_monitor_unlocking_C", slow_path, obj, box, thread);

  _callprojs = call->extract_projections(false /*separate_io_proj*/, false /*do_asserts*/);
  assert(_callprojs->fallthrough_ioproj == nullptr && _callprojs->catchall_ioproj == nullptr &&
         _callprojs->catchall_memproj == nullptr && _callprojs->catchall_catchproj == nullptr, "Unexpected projection from Lock");

  // No exceptions for unlocking
  // Capture slow path
  // disconnect fall-through projection from call and create a new one
  // hook up users of fall-through projection to region
  Node *slow_ctrl = _callprojs->fallthrough_proj->clone();
  transform_later(slow_ctrl);
  _igvn.hash_delete(_callprojs->fallthrough_proj);
  _callprojs->fallthrough_proj->disconnect_inputs(C);
  region->init_req(1, slow_ctrl);
  // region inputs are now complete
  transform_later(region);
  _igvn.replace_node(_callprojs->fallthrough_proj, region);

  Node *memproj = transform_later(new ProjNode(call, TypeFunc::Memory) );
  mem_phi->init_req(1, memproj );
  mem_phi->init_req(2, mem);
  transform_later(mem_phi);

  _igvn.replace_node(_callprojs->fallthrough_memproj, mem_phi);
}

// An inline type might be returned from the call but we don't know its
// type. Either we get a buffered inline type (and nothing needs to be done)
// or one of the values being returned is the klass of the inline type
// and we need to allocate an inline type instance of that type and
// initialize it with other values being returned. In that case, we
// first try a fast path allocation and initialize the value with the
// inline klass's pack handler or we fall back to a runtime call.
void PhaseMacroExpand::expand_mh_intrinsic_return(CallStaticJavaNode* call) {
  assert(call->method()->is_method_handle_intrinsic(), "must be a method handle intrinsic call");
  Node* ret = call->proj_out_or_null(TypeFunc::Parms);
  if (ret == nullptr) {
    return;
  }
  const TypeFunc* tf = call->_tf;
  const TypeTuple* domain = OptoRuntime::store_inline_type_fields_Type()->domain_cc();
  const TypeFunc* new_tf = TypeFunc::make(tf->domain_sig(), tf->domain_cc(), tf->range_sig(), domain);
  call->_tf = new_tf;
  // Make sure the change of type is applied before projections are processed by igvn
  _igvn.set_type(call, call->Value(&_igvn));
  _igvn.set_type(ret, ret->Value(&_igvn));

  // Before any new projection is added:
  CallProjections* projs = call->extract_projections(true, true);

  // Create temporary hook nodes that will be replaced below.
  // Add an input to prevent hook nodes from being dead.
  Node* ctl = new Node(call);
  Node* mem = new Node(ctl);
  Node* io = new Node(ctl);
  Node* ex_ctl = new Node(ctl);
  Node* ex_mem = new Node(ctl);
  Node* ex_io = new Node(ctl);
  Node* res = new Node(ctl);

  // Allocate a new buffered inline type only if a new one is not returned
  Node* cast = transform_later(new CastP2XNode(ctl, res));
  Node* mask = MakeConX(0x1);
  Node* masked = transform_later(new AndXNode(cast, mask));
  Node* cmp = transform_later(new CmpXNode(masked, mask));
  Node* bol = transform_later(new BoolNode(cmp, BoolTest::eq));
  IfNode* allocation_iff = new IfNode(ctl, bol, PROB_MAX, COUNT_UNKNOWN);
  transform_later(allocation_iff);
  Node* allocation_ctl = transform_later(new IfTrueNode(allocation_iff));
  Node* no_allocation_ctl = transform_later(new IfFalseNode(allocation_iff));
  Node* no_allocation_res = transform_later(new CheckCastPPNode(no_allocation_ctl, res, TypeInstPtr::BOTTOM));

  // Try to allocate a new buffered inline instance either from TLAB or eden space
  Node* needgc_ctrl = nullptr; // needgc means slowcase, i.e. allocation failed
  CallLeafNoFPNode* handler_call;
  const bool alloc_in_place = UseTLAB;
  if (alloc_in_place) {
    Node* fast_oop_ctrl = nullptr;
    Node* fast_oop_rawmem = nullptr;
    Node* mask2 = MakeConX(-2);
    Node* masked2 = transform_later(new AndXNode(cast, mask2));
    Node* rawklassptr = transform_later(new CastX2PNode(masked2));
    Node* klass_node = transform_later(new CheckCastPPNode(allocation_ctl, rawklassptr, TypeInstKlassPtr::OBJECT_OR_NULL));
    Node* layout_val = make_load(nullptr, mem, klass_node, in_bytes(Klass::layout_helper_offset()), TypeInt::INT, T_INT);
    Node* size_in_bytes = ConvI2X(layout_val);
    BarrierSetC2* bs = BarrierSet::barrier_set()->barrier_set_c2();
    Node* fast_oop = bs->obj_allocate(this, mem, allocation_ctl, size_in_bytes, io, needgc_ctrl,
                                      fast_oop_ctrl, fast_oop_rawmem,
                                      AllocateInstancePrefetchLines);
    // Allocation succeed, initialize buffered inline instance header firstly,
    // and then initialize its fields with an inline class specific handler
    Node* mark_node = makecon(TypeRawPtr::make((address)markWord::inline_type_prototype().value()));
    fast_oop_rawmem = make_store(fast_oop_ctrl, fast_oop_rawmem, fast_oop, oopDesc::mark_offset_in_bytes(), mark_node, T_ADDRESS);
    fast_oop_rawmem = make_store(fast_oop_ctrl, fast_oop_rawmem, fast_oop, oopDesc::klass_offset_in_bytes(), klass_node, T_METADATA);
    if (UseCompressedClassPointers) {
      fast_oop_rawmem = make_store(fast_oop_ctrl, fast_oop_rawmem, fast_oop, oopDesc::klass_gap_offset_in_bytes(), intcon(0), T_INT);
    }
    Node* fixed_block  = make_load(fast_oop_ctrl, fast_oop_rawmem, klass_node, in_bytes(InstanceKlass::adr_inlineklass_fixed_block_offset()), TypeRawPtr::BOTTOM, T_ADDRESS);
    Node* pack_handler = make_load(fast_oop_ctrl, fast_oop_rawmem, fixed_block, in_bytes(InlineKlass::pack_handler_offset()), TypeRawPtr::BOTTOM, T_ADDRESS);
    handler_call = new CallLeafNoFPNode(OptoRuntime::pack_inline_type_Type(),
                                        nullptr,
                                        "pack handler",
                                        TypeRawPtr::BOTTOM);
    handler_call->init_req(TypeFunc::Control, fast_oop_ctrl);
    handler_call->init_req(TypeFunc::Memory, fast_oop_rawmem);
    handler_call->init_req(TypeFunc::I_O, top());
    handler_call->init_req(TypeFunc::FramePtr, call->in(TypeFunc::FramePtr));
    handler_call->init_req(TypeFunc::ReturnAdr, top());
    handler_call->init_req(TypeFunc::Parms, pack_handler);
    handler_call->init_req(TypeFunc::Parms+1, fast_oop);
  } else {
    needgc_ctrl = allocation_ctl;
  }

  // Allocation failed, fall back to a runtime call
  CallStaticJavaNode* slow_call = new CallStaticJavaNode(OptoRuntime::store_inline_type_fields_Type(),
                                                         StubRoutines::store_inline_type_fields_to_buf(),
                                                         "store_inline_type_fields",
                                                         TypePtr::BOTTOM);
  slow_call->init_req(TypeFunc::Control, needgc_ctrl);
  slow_call->init_req(TypeFunc::Memory, mem);
  slow_call->init_req(TypeFunc::I_O, io);
  slow_call->init_req(TypeFunc::FramePtr, call->in(TypeFunc::FramePtr));
  slow_call->init_req(TypeFunc::ReturnAdr, call->in(TypeFunc::ReturnAdr));
  slow_call->init_req(TypeFunc::Parms, res);

  Node* slow_ctl = transform_later(new ProjNode(slow_call, TypeFunc::Control));
  Node* slow_mem = transform_later(new ProjNode(slow_call, TypeFunc::Memory));
  Node* slow_io = transform_later(new ProjNode(slow_call, TypeFunc::I_O));
  Node* slow_res = transform_later(new ProjNode(slow_call, TypeFunc::Parms));
  Node* slow_catc = transform_later(new CatchNode(slow_ctl, slow_io, 2));
  Node* slow_norm = transform_later(new CatchProjNode(slow_catc, CatchProjNode::fall_through_index, CatchProjNode::no_handler_bci));
  Node* slow_excp = transform_later(new CatchProjNode(slow_catc, CatchProjNode::catch_all_index,    CatchProjNode::no_handler_bci));

  Node* ex_r = new RegionNode(3);
  Node* ex_mem_phi = new PhiNode(ex_r, Type::MEMORY, TypePtr::BOTTOM);
  Node* ex_io_phi = new PhiNode(ex_r, Type::ABIO);
  ex_r->init_req(1, slow_excp);
  ex_mem_phi->init_req(1, slow_mem);
  ex_io_phi->init_req(1, slow_io);
  ex_r->init_req(2, ex_ctl);
  ex_mem_phi->init_req(2, ex_mem);
  ex_io_phi->init_req(2, ex_io);
  transform_later(ex_r);
  transform_later(ex_mem_phi);
  transform_later(ex_io_phi);

  // We don't know how many values are returned. This assumes the
  // worst case, that all available registers are used.
  for (uint i = TypeFunc::Parms+1; i < domain->cnt(); i++) {
    if (domain->field_at(i) == Type::HALF) {
      slow_call->init_req(i, top());
      if (alloc_in_place) {
        handler_call->init_req(i+1, top());
      }
      continue;
    }
    Node* proj = transform_later(new ProjNode(call, i));
    slow_call->init_req(i, proj);
    if (alloc_in_place) {
      handler_call->init_req(i+1, proj);
    }
  }
  // We can safepoint at that new call
  slow_call->copy_call_debug_info(&_igvn, call);
  transform_later(slow_call);
  if (alloc_in_place) {
    transform_later(handler_call);
  }

  Node* fast_ctl = nullptr;
  Node* fast_res = nullptr;
  MergeMemNode* fast_mem = nullptr;
  if (alloc_in_place) {
    fast_ctl = transform_later(new ProjNode(handler_call, TypeFunc::Control));
    Node* rawmem = transform_later(new ProjNode(handler_call, TypeFunc::Memory));
    fast_res = transform_later(new ProjNode(handler_call, TypeFunc::Parms));
    fast_mem = MergeMemNode::make(mem);
    fast_mem->set_memory_at(Compile::AliasIdxRaw, rawmem);
    transform_later(fast_mem);
  }

  Node* r = new RegionNode(alloc_in_place ? 4 : 3);
  Node* mem_phi = new PhiNode(r, Type::MEMORY, TypePtr::BOTTOM);
  Node* io_phi = new PhiNode(r, Type::ABIO);
  Node* res_phi = new PhiNode(r, TypeInstPtr::BOTTOM);
  r->init_req(1, no_allocation_ctl);
  mem_phi->init_req(1, mem);
  io_phi->init_req(1, io);
  res_phi->init_req(1, no_allocation_res);
  r->init_req(2, slow_norm);
  mem_phi->init_req(2, slow_mem);
  io_phi->init_req(2, slow_io);
  res_phi->init_req(2, slow_res);
  if (alloc_in_place) {
    r->init_req(3, fast_ctl);
    mem_phi->init_req(3, fast_mem);
    io_phi->init_req(3, io);
    res_phi->init_req(3, fast_res);
  }
  transform_later(r);
  transform_later(mem_phi);
  transform_later(io_phi);
  transform_later(res_phi);

  // Do not let stores that initialize this buffer be reordered with a subsequent
  // store that would make this buffer accessible by other threads.
  MemBarNode* mb = MemBarNode::make(C, Op_MemBarStoreStore, Compile::AliasIdxBot);
  transform_later(mb);
  mb->init_req(TypeFunc::Memory, mem_phi);
  mb->init_req(TypeFunc::Control, r);
  r = new ProjNode(mb, TypeFunc::Control);
  transform_later(r);
  mem_phi = new ProjNode(mb, TypeFunc::Memory);
  transform_later(mem_phi);

  assert(projs->nb_resproj == 1, "unexpected number of results");
  _igvn.replace_in_uses(projs->fallthrough_catchproj, r);
  _igvn.replace_in_uses(projs->fallthrough_memproj, mem_phi);
  _igvn.replace_in_uses(projs->fallthrough_ioproj, io_phi);
  _igvn.replace_in_uses(projs->resproj[0], res_phi);
  _igvn.replace_in_uses(projs->catchall_catchproj, ex_r);
  _igvn.replace_in_uses(projs->catchall_memproj, ex_mem_phi);
  _igvn.replace_in_uses(projs->catchall_ioproj, ex_io_phi);
  // The CatchNode should not use the ex_io_phi. Re-connect it to the catchall_ioproj.
  Node* cn = projs->fallthrough_catchproj->in(0);
  _igvn.replace_input_of(cn, 1, projs->catchall_ioproj);

  _igvn.replace_node(ctl, projs->fallthrough_catchproj);
  _igvn.replace_node(mem, projs->fallthrough_memproj);
  _igvn.replace_node(io, projs->fallthrough_ioproj);
  _igvn.replace_node(res, projs->resproj[0]);
  _igvn.replace_node(ex_ctl, projs->catchall_catchproj);
  _igvn.replace_node(ex_mem, projs->catchall_memproj);
  _igvn.replace_node(ex_io, projs->catchall_ioproj);
 }

void PhaseMacroExpand::expand_subtypecheck_node(SubTypeCheckNode *check) {
  assert(check->in(SubTypeCheckNode::Control) == nullptr, "should be pinned");
  Node* bol = check->unique_out();
  Node* obj_or_subklass = check->in(SubTypeCheckNode::ObjOrSubKlass);
  Node* superklass = check->in(SubTypeCheckNode::SuperKlass);
  assert(bol->is_Bool() && bol->as_Bool()->_test._test == BoolTest::ne, "unexpected bool node");

  for (DUIterator_Last imin, i = bol->last_outs(imin); i >= imin; --i) {
    Node* iff = bol->last_out(i);
    assert(iff->is_If(), "where's the if?");

    if (iff->in(0)->is_top()) {
      _igvn.replace_input_of(iff, 1, C->top());
      continue;
    }

    Node* iftrue = iff->as_If()->proj_out(1);
    Node* iffalse = iff->as_If()->proj_out(0);
    Node* ctrl = iff->in(0);

    Node* subklass = nullptr;
    if (_igvn.type(obj_or_subklass)->isa_klassptr()) {
      subklass = obj_or_subklass;
    } else {
      Node* k_adr = basic_plus_adr(obj_or_subklass, oopDesc::klass_offset_in_bytes());
      subklass = _igvn.transform(LoadKlassNode::make(_igvn, C->immutable_memory(), k_adr, TypeInstPtr::KLASS, TypeInstKlassPtr::OBJECT));
    }

    Node* not_subtype_ctrl = Phase::gen_subtype_check(subklass, superklass, &ctrl, nullptr, _igvn, check->method(), check->bci());

    _igvn.replace_input_of(iff, 0, C->top());
    _igvn.replace_node(iftrue, not_subtype_ctrl);
    _igvn.replace_node(iffalse, ctrl);
  }
  _igvn.replace_node(check, C->top());
}

// FlatArrayCheckNode (array1 array2 ...) is expanded into:
//
// long mark = array1.mark | array2.mark | ...;
// long locked_bit = markWord::unlocked_value & array1.mark & array2.mark & ...;
// if (locked_bit == 0) {
//   // One array is locked, load prototype header from the klass
//   mark = array1.klass.proto | array2.klass.proto | ...
// }
// if ((mark & markWord::flat_array_bit_in_place) == 0) {
//    ...
// }
void PhaseMacroExpand::expand_flatarraycheck_node(FlatArrayCheckNode* check) {
  bool array_inputs = _igvn.type(check->in(FlatArrayCheckNode::ArrayOrKlass))->isa_oopptr() != nullptr;
  if (array_inputs) {
    Node* mark = MakeConX(0);
    Node* locked_bit = MakeConX(markWord::unlocked_value);
    Node* mem = check->in(FlatArrayCheckNode::Memory);
    for (uint i = FlatArrayCheckNode::ArrayOrKlass; i < check->req(); ++i) {
      Node* ary = check->in(i);
      const TypeOopPtr* t = _igvn.type(ary)->isa_oopptr();
      assert(t != nullptr, "Mixing array and klass inputs");
      assert(!t->is_flat() && !t->is_not_flat(), "Should have been optimized out");
      Node* mark_adr = basic_plus_adr(ary, oopDesc::mark_offset_in_bytes());
      Node* mark_load = _igvn.transform(LoadNode::make(_igvn, nullptr, mem, mark_adr, mark_adr->bottom_type()->is_ptr(), TypeX_X, TypeX_X->basic_type(), MemNode::unordered));
      mark = _igvn.transform(new OrXNode(mark, mark_load));
      locked_bit = _igvn.transform(new AndXNode(locked_bit, mark_load));
    }
    assert(!mark->is_Con(), "Should have been optimized out");
    Node* cmp = _igvn.transform(new CmpXNode(locked_bit, MakeConX(0)));
    Node* is_unlocked = _igvn.transform(new BoolNode(cmp, BoolTest::ne));

    // BoolNode might be shared, replace each if user
    Node* old_bol = check->unique_out();
    assert(old_bol->is_Bool() && old_bol->as_Bool()->_test._test == BoolTest::ne, "unexpected condition");
    for (DUIterator_Last imin, i = old_bol->last_outs(imin); i >= imin; --i) {
      IfNode* old_iff = old_bol->last_out(i)->as_If();
      Node* ctrl = old_iff->in(0);
      RegionNode* region = new RegionNode(3);
      Node* mark_phi = new PhiNode(region, TypeX_X);

      // Check if array is unlocked
      IfNode* iff = _igvn.transform(new IfNode(ctrl, is_unlocked, PROB_MAX, COUNT_UNKNOWN))->as_If();

      // Unlocked: Use bits from mark word
      region->init_req(1, _igvn.transform(new IfTrueNode(iff)));
      mark_phi->init_req(1, mark);

      // Locked: Load prototype header from klass
      ctrl = _igvn.transform(new IfFalseNode(iff));
      Node* proto = MakeConX(0);
      for (uint i = FlatArrayCheckNode::ArrayOrKlass; i < check->req(); ++i) {
        Node* ary = check->in(i);
        // Make loads control dependent to make sure they are only executed if array is locked
        Node* klass_adr = basic_plus_adr(ary, oopDesc::klass_offset_in_bytes());
        Node* klass = _igvn.transform(LoadKlassNode::make(_igvn, C->immutable_memory(), klass_adr, TypeInstPtr::KLASS, TypeInstKlassPtr::OBJECT));
        Node* proto_adr = basic_plus_adr(klass, in_bytes(Klass::prototype_header_offset()));
        Node* proto_load = _igvn.transform(LoadNode::make(_igvn, ctrl, C->immutable_memory(), proto_adr, proto_adr->bottom_type()->is_ptr(), TypeX_X, TypeX_X->basic_type(), MemNode::unordered));
        proto = _igvn.transform(new OrXNode(proto, proto_load));
      }
      region->init_req(2, ctrl);
      mark_phi->init_req(2, proto);

      // Check if flat array bits are set
      Node* mask = MakeConX(markWord::flat_array_bit_in_place);
      Node* masked = _igvn.transform(new AndXNode(_igvn.transform(mark_phi), mask));
      cmp = _igvn.transform(new CmpXNode(masked, MakeConX(0)));
      Node* is_not_flat = _igvn.transform(new BoolNode(cmp, BoolTest::eq));

      ctrl = _igvn.transform(region);
      iff = _igvn.transform(new IfNode(ctrl, is_not_flat, PROB_MAX, COUNT_UNKNOWN))->as_If();
      _igvn.replace_node(old_iff, iff);
    }
    _igvn.replace_node(check, C->top());
  } else {
    // Fall back to layout helper check
    Node* lhs = intcon(0);
    for (uint i = FlatArrayCheckNode::ArrayOrKlass; i < check->req(); ++i) {
      Node* array_or_klass = check->in(i);
      Node* klass = nullptr;
      const TypePtr* t = _igvn.type(array_or_klass)->is_ptr();
      assert(!t->is_flat() && !t->is_not_flat(), "Should have been optimized out");
      if (t->isa_oopptr() != nullptr) {
        Node* klass_adr = basic_plus_adr(array_or_klass, oopDesc::klass_offset_in_bytes());
        klass = transform_later(LoadKlassNode::make(_igvn, C->immutable_memory(), klass_adr, TypeInstPtr::KLASS, TypeInstKlassPtr::OBJECT));
      } else {
        assert(t->isa_klassptr(), "Unexpected input type");
        klass = array_or_klass;
      }
      Node* lh_addr = basic_plus_adr(klass, in_bytes(Klass::layout_helper_offset()));
      Node* lh_val = _igvn.transform(LoadNode::make(_igvn, nullptr, C->immutable_memory(), lh_addr, lh_addr->bottom_type()->is_ptr(), TypeInt::INT, T_INT, MemNode::unordered));
      lhs = _igvn.transform(new OrINode(lhs, lh_val));
    }
    Node* masked = transform_later(new AndINode(lhs, intcon(Klass::_lh_array_tag_flat_value_bit_inplace)));
    Node* cmp = transform_later(new CmpINode(masked, intcon(0)));
    Node* bol = transform_later(new BoolNode(cmp, BoolTest::eq));
    Node* m2b = transform_later(new Conv2BNode(masked));
    // The matcher expects the input to If nodes to be produced by a Bool(CmpI..)
    // pattern, but the input to other potential users (e.g. Phi) to be some
    // other pattern (e.g. a Conv2B node, possibly idealized as a CMoveI).
    Node* old_bol = check->unique_out();
    for (DUIterator_Last imin, i = old_bol->last_outs(imin); i >= imin; --i) {
      Node* user = old_bol->last_out(i);
      for (uint j = 0; j < user->req(); j++) {
        Node* n = user->in(j);
        if (n == old_bol) {
          _igvn.replace_input_of(user, j, user->is_If() ? bol : m2b);
        }
      }
    }
    _igvn.replace_node(check, C->top());
  }
}

// Perform refining of strip mined loop nodes in the macro nodes list.
void PhaseMacroExpand::refine_strip_mined_loop_macro_nodes() {
   for (int i = C->macro_count(); i > 0; i--) {
    Node* n = C->macro_node(i - 1);
    if (n->is_OuterStripMinedLoop()) {
      n->as_OuterStripMinedLoop()->adjust_strip_mined_loop(&_igvn);
    }
  }
}

//---------------------------eliminate_macro_nodes----------------------
// Eliminate scalar replaced allocations and associated locks.
void PhaseMacroExpand::eliminate_macro_nodes(bool eliminate_locks) {
  if (C->macro_count() == 0) {
    return;
  }

  if (StressMacroElimination) {
    C->shuffle_macro_nodes();
  }
  NOT_PRODUCT(int membar_before = count_MemBar(C);)

  int iteration = 0;
  while (C->macro_count() > 0) {
    if (iteration++ > 100) {
      assert(false, "Too slow convergence of macro elimination");
      break;
    }

    // Postpone lock elimination to after EA when most allocations are eliminated
    // because they might block lock elimination if their escape state isn't
    // determined yet and we only got one chance at eliminating the lock.
    if (eliminate_locks) {
      // Before elimination may re-mark (change to Nested or NonEscObj)
      // all associated (same box and obj) lock and unlock nodes.
      int cnt = C->macro_count();
      for (int i=0; i < cnt; i++) {
        Node *n = C->macro_node(i);
        if (n->is_AbstractLock()) { // Lock and Unlock nodes
          mark_eliminated_locking_nodes(n->as_AbstractLock());
        }
      }
      // Re-marking may break consistency of Coarsened locks.
      if (!C->coarsened_locks_consistent()) {
        return; // recompile without Coarsened locks if broken
      } else {
        // After coarsened locks are eliminated locking regions
        // become unbalanced. We should not execute any more
        // locks elimination optimizations on them.
        C->mark_unbalanced_boxes();
      }
    }

    bool progress = false;
    for (int i = C->macro_count(); i > 0; i = MIN2(i - 1, C->macro_count())) { // more than 1 element can be eliminated at once
      Node* n = C->macro_node(i - 1);
      bool success = false;
      DEBUG_ONLY(int old_macro_count = C->macro_count();)
      switch (n->class_id()) {
      case Node::Class_Allocate:
      case Node::Class_AllocateArray:
        success = eliminate_allocate_node(n->as_Allocate());
#ifndef PRODUCT
        if (success && PrintOptoStatistics) {
          Atomic::inc(&PhaseMacroExpand::_objs_scalar_replaced_counter);
        }
#endif
        break;
      case Node::Class_CallStaticJava: {
        CallStaticJavaNode* call = n->as_CallStaticJava();
        if (!call->method()->is_method_handle_intrinsic()) {
          success = eliminate_boxing_node(n->as_CallStaticJava());
        }
        break;
      }
      case Node::Class_Lock:
      case Node::Class_Unlock:
        if (eliminate_locks) {
          success = eliminate_locking_node(n->as_AbstractLock());
#ifndef PRODUCT
          if (success && PrintOptoStatistics) {
            Atomic::inc(&PhaseMacroExpand::_monitor_objects_removed_counter);
          }
#endif
        }
        break;
      case Node::Class_ArrayCopy:
        break;
      case Node::Class_OuterStripMinedLoop:
        break;
      case Node::Class_SubTypeCheck:
        break;
      case Node::Class_Opaque1:
        break;
      case Node::Class_FlatArrayCheck:
        break;
      default:
        assert(n->Opcode() == Op_LoopLimit ||
               n->Opcode() == Op_ModD ||
               n->Opcode() == Op_ModF ||
               n->is_OpaqueNotNull()       ||
               n->is_OpaqueInitializedAssertionPredicate() ||
               n->Opcode() == Op_MaxL      ||
               n->Opcode() == Op_MinL      ||
               BarrierSet::barrier_set()->barrier_set_c2()->is_gc_barrier_node(n),
               "unknown node type in macro list");
      }
      assert(success == (C->macro_count() < old_macro_count), "elimination reduces macro count");
      progress = progress || success;
      if (success) {
        C->print_method(PHASE_AFTER_MACRO_ELIMINATION_STEP, 5, n);
      }
    }

    // Ensure the graph after PhaseMacroExpand::eliminate_macro_nodes is canonical (no igvn
    // transformation is pending). If an allocation is used only in safepoints, elimination of
    // other macro nodes can remove all these safepoints, allowing the allocation to be removed.
    // Hence after igvn we retry removing macro nodes if some progress that has been made in this
    // iteration.
    _igvn.set_delay_transform(false);
    _igvn.optimize();
    if (C->failing()) {
      return;
    }
    _igvn.set_delay_transform(true);

    if (!progress) {
      break;
    }
  }
#ifndef PRODUCT
  if (PrintOptoStatistics) {
    int membar_after = count_MemBar(C);
    Atomic::add(&PhaseMacroExpand::_memory_barriers_removed_counter, membar_before - membar_after);
  }
#endif
}

void PhaseMacroExpand::eliminate_opaque_looplimit_macro_nodes() {
  if (C->macro_count() == 0) {
    return;
  }
  refine_strip_mined_loop_macro_nodes();
  // Eliminate Opaque and LoopLimit nodes. Do it after all loop optimizations.
  bool progress = true;
  while (progress) {
    progress = false;
    for (int i = C->macro_count(); i > 0; i--) {
      Node* n = C->macro_node(i-1);
      bool success = false;
      DEBUG_ONLY(int old_macro_count = C->macro_count();)
      if (n->Opcode() == Op_LoopLimit) {
        // Remove it from macro list and put on IGVN worklist to optimize.
        C->remove_macro_node(n);
        _igvn._worklist.push(n);
        success = true;
      } else if (n->Opcode() == Op_CallStaticJava) {
        CallStaticJavaNode* call = n->as_CallStaticJava();
        if (!call->method()->is_method_handle_intrinsic()) {
          // Remove it from macro list and put on IGVN worklist to optimize.
          C->remove_macro_node(n);
          _igvn._worklist.push(n);
          success = true;
        }
      } else if (n->is_Opaque1()) {
        _igvn.replace_node(n, n->in(1));
        success = true;
      } else if (n->is_OpaqueNotNull()) {
        // Tests with OpaqueNotNull nodes are implicitly known to be true. Replace the node with true. In debug builds,
        // we leave the test in the graph to have an additional sanity check at runtime. If the test fails (i.e. a bug),
        // we will execute a Halt node.
#ifdef ASSERT
        _igvn.replace_node(n, n->in(1));
#else
        _igvn.replace_node(n, _igvn.intcon(1));
#endif
        success = true;
      } else if (n->is_OpaqueInitializedAssertionPredicate()) {
          // Initialized Assertion Predicates must always evaluate to true. Therefore, we get rid of them in product
          // builds as they are useless. In debug builds we keep them as additional verification code. Even though
          // loop opts are already over, we want to keep Initialized Assertion Predicates alive as long as possible to
          // enable folding of dead control paths within which cast nodes become top after due to impossible types -
          // even after loop opts are over. Therefore, we delay the removal of these opaque nodes until now.
#ifdef ASSERT
        _igvn.replace_node(n, n->in(1));
#else
        _igvn.replace_node(n, _igvn.intcon(1));
#endif // ASSERT
      } else if (n->Opcode() == Op_OuterStripMinedLoop) {
        C->remove_macro_node(n);
        success = true;
      } else if (n->Opcode() == Op_MaxL) {
        // Since MaxL and MinL are not implemented in the backend, we expand them to
        // a CMoveL construct now. At least until here, the type could be computed
        // precisely. CMoveL is not so smart, but we can give it at least the best
        // type we know abouot n now.
        Node* repl = MaxNode::signed_max(n->in(1), n->in(2), _igvn.type(n), _igvn);
        _igvn.replace_node(n, repl);
        success = true;
      } else if (n->Opcode() == Op_MinL) {
        Node* repl = MaxNode::signed_min(n->in(1), n->in(2), _igvn.type(n), _igvn);
        _igvn.replace_node(n, repl);
        success = true;
      }
      assert(!success || (C->macro_count() == (old_macro_count - 1)), "elimination must have deleted one node from macro list");
      progress = progress || success;
      if (success) {
        C->print_method(PHASE_AFTER_MACRO_ELIMINATION_STEP, 5, n);
      }
    }
  }
}

//------------------------------expand_macro_nodes----------------------
//  Returns true if a failure occurred.
bool PhaseMacroExpand::expand_macro_nodes() {
  if (StressMacroExpansion) {
    C->shuffle_macro_nodes();
  }

  // Clean up the graph so we're less likely to hit the maximum node
  // limit
  _igvn.set_delay_transform(false);
  _igvn.optimize();
  if (C->failing())  return true;
  _igvn.set_delay_transform(true);


  // Because we run IGVN after each expansion, some macro nodes may go
  // dead and be removed from the list as we iterate over it. Move
  // Allocate nodes (processed in a second pass) at the beginning of
  // the list and then iterate from the last element of the list until
  // an Allocate node is seen. This is robust to random deletion in
  // the list due to nodes going dead.
  C->sort_macro_nodes();

  // expand arraycopy "macro" nodes first
  // For ReduceBulkZeroing, we must first process all arraycopy nodes
  // before the allocate nodes are expanded.
  while (C->macro_count() > 0) {
    int macro_count = C->macro_count();
    Node * n = C->macro_node(macro_count-1);
    assert(n->is_macro(), "only macro nodes expected here");
    if (_igvn.type(n) == Type::TOP || (n->in(0) != nullptr && n->in(0)->is_top())) {
      // node is unreachable, so don't try to expand it
      C->remove_macro_node(n);
      continue;
    }
    if (n->is_Allocate()) {
      break;
    }
    // Make sure expansion will not cause node limit to be exceeded.
    // Worst case is a macro node gets expanded into about 200 nodes.
    // Allow 50% more for optimization.
    if (C->check_node_count(300, "out of nodes before macro expansion")) {
      return true;
    }

    DEBUG_ONLY(int old_macro_count = C->macro_count();)
    switch (n->class_id()) {
    case Node::Class_Lock:
      expand_lock_node(n->as_Lock());
      break;
    case Node::Class_Unlock:
      expand_unlock_node(n->as_Unlock());
      break;
    case Node::Class_ArrayCopy:
      expand_arraycopy_node(n->as_ArrayCopy());
      break;
    case Node::Class_SubTypeCheck:
      expand_subtypecheck_node(n->as_SubTypeCheck());
      break;
    case Node::Class_CallStaticJava:
      expand_mh_intrinsic_return(n->as_CallStaticJava());
      C->remove_macro_node(n);
      break;
    case Node::Class_FlatArrayCheck:
      expand_flatarraycheck_node(n->as_FlatArrayCheck());
      break;
    default:
      switch (n->Opcode()) {
      case Op_ModD:
      case Op_ModF: {
        bool is_drem = n->Opcode() == Op_ModD;
        CallNode* mod_macro = n->as_Call();
        CallNode* call = new CallLeafNode(mod_macro->tf(),
                                          is_drem ? CAST_FROM_FN_PTR(address, SharedRuntime::drem)
                                                  : CAST_FROM_FN_PTR(address, SharedRuntime::frem),
                                          is_drem ? "drem" : "frem", TypeRawPtr::BOTTOM);
        call->init_req(TypeFunc::Control, mod_macro->in(TypeFunc::Control));
        call->init_req(TypeFunc::I_O, mod_macro->in(TypeFunc::I_O));
        call->init_req(TypeFunc::Memory, mod_macro->in(TypeFunc::Memory));
        call->init_req(TypeFunc::ReturnAdr, mod_macro->in(TypeFunc::ReturnAdr));
        call->init_req(TypeFunc::FramePtr, mod_macro->in(TypeFunc::FramePtr));
        for (unsigned int i = 0; i < mod_macro->tf()->domain_cc()->cnt() - TypeFunc::Parms; i++) {
          call->init_req(TypeFunc::Parms + i, mod_macro->in(TypeFunc::Parms + i));
        }
        _igvn.replace_node(mod_macro, call);
        transform_later(call);
        break;
      }
      default:
        assert(false, "unknown node type in macro list");
      }
    }
    assert(C->macro_count() == (old_macro_count - 1), "expansion must have deleted one node from macro list");
    if (C->failing())  return true;
    C->print_method(PHASE_AFTER_MACRO_EXPANSION_STEP, 5, n);

    // Clean up the graph so we're less likely to hit the maximum node
    // limit
    _igvn.set_delay_transform(false);
    _igvn.optimize();
    if (C->failing())  return true;
    _igvn.set_delay_transform(true);
  }

  // All nodes except Allocate nodes are expanded now. There could be
  // new optimization opportunities (such as folding newly created
  // load from a just allocated object). Run IGVN.

  // expand "macro" nodes
  // nodes are removed from the macro list as they are processed
  while (C->macro_count() > 0) {
    int macro_count = C->macro_count();
    Node * n = C->macro_node(macro_count-1);
    assert(n->is_macro(), "only macro nodes expected here");
    if (_igvn.type(n) == Type::TOP || (n->in(0) != nullptr && n->in(0)->is_top())) {
      // node is unreachable, so don't try to expand it
      C->remove_macro_node(n);
      continue;
    }
    // Make sure expansion will not cause node limit to be exceeded.
    // Worst case is a macro node gets expanded into about 200 nodes.
    // Allow 50% more for optimization.
    if (C->check_node_count(300, "out of nodes before macro expansion")) {
      return true;
    }
    switch (n->class_id()) {
    case Node::Class_Allocate:
      expand_allocate(n->as_Allocate());
      break;
    case Node::Class_AllocateArray:
      expand_allocate_array(n->as_AllocateArray());
      break;
    default:
      assert(false, "unknown node type in macro list");
    }
    assert(C->macro_count() < macro_count, "must have deleted a node from macro list");
    if (C->failing())  return true;
    C->print_method(PHASE_AFTER_MACRO_EXPANSION_STEP, 5, n);

    // Clean up the graph so we're less likely to hit the maximum node
    // limit
    _igvn.set_delay_transform(false);
    _igvn.optimize();
    if (C->failing())  return true;
    _igvn.set_delay_transform(true);
  }

  _igvn.set_delay_transform(false);
  return false;
}

#ifndef PRODUCT
int PhaseMacroExpand::_objs_scalar_replaced_counter = 0;
int PhaseMacroExpand::_monitor_objects_removed_counter = 0;
int PhaseMacroExpand::_GC_barriers_removed_counter = 0;
int PhaseMacroExpand::_memory_barriers_removed_counter = 0;

void PhaseMacroExpand::print_statistics() {
  tty->print("Objects scalar replaced = %d, ", Atomic::load(&_objs_scalar_replaced_counter));
  tty->print("Monitor objects removed = %d, ", Atomic::load(&_monitor_objects_removed_counter));
  tty->print("GC barriers removed = %d, ", Atomic::load(&_GC_barriers_removed_counter));
  tty->print_cr("Memory barriers removed = %d", Atomic::load(&_memory_barriers_removed_counter));
}

int PhaseMacroExpand::count_MemBar(Compile *C) {
  if (!PrintOptoStatistics) {
    return 0;
  }
  Unique_Node_List ideal_nodes;
  int total = 0;
  ideal_nodes.map(C->live_nodes(), nullptr);
  ideal_nodes.push(C->root());
  for (uint next = 0; next < ideal_nodes.size(); ++next) {
    Node* n = ideal_nodes.at(next);
    if (n->is_MemBar()) {
      total++;
    }
    for (DUIterator_Fast imax, i = n->fast_outs(imax); i < imax; i++) {
      Node* m = n->fast_out(i);
      ideal_nodes.push(m);
    }
  }
  return total;
}
#endif<|MERGE_RESOLUTION|>--- conflicted
+++ resolved
@@ -86,31 +86,9 @@
   return nreplacements;
 }
 
-<<<<<<< HEAD
-Node* PhaseMacroExpand::opt_bits_test(Node* ctrl, Node* region, int edge, Node* word, int mask, int bits, bool return_fast_path) {
-  Node* cmp;
-  if (mask != 0) {
-    Node* and_node = transform_later(new AndXNode(word, MakeConX(mask)));
-    cmp = transform_later(new CmpXNode(and_node, MakeConX(bits)));
-  } else {
-    cmp = word;
-  }
-=======
-void PhaseMacroExpand::migrate_outs(Node *old, Node *target) {
-  assert(old != nullptr, "sanity");
-  for (DUIterator_Fast imax, i = old->fast_outs(imax); i < imax; i++) {
-    Node* use = old->fast_out(i);
-    _igvn.rehash_node_delayed(use);
-    imax -= replace_input(use, old, target);
-    // back up iterator
-    --i;
-  }
-  assert(old->outcnt() == 0, "all uses must be deleted");
-}
 
 Node* PhaseMacroExpand::opt_bits_test(Node* ctrl, Node* region, int edge, Node* word) {
   Node* cmp = word;
->>>>>>> a65d9532
   Node* bol = transform_later(new BoolNode(cmp, BoolTest::ne));
   IfNode* iff = new IfNode( ctrl, bol, PROB_MIN, COUNT_UNKNOWN );
   transform_later(iff);
