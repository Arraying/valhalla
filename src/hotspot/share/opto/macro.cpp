/*
 * Copyright (c) 2005, 2024, Oracle and/or its affiliates. All rights reserved.
 * DO NOT ALTER OR REMOVE COPYRIGHT NOTICES OR THIS FILE HEADER.
 *
 * This code is free software; you can redistribute it and/or modify it
 * under the terms of the GNU General Public License version 2 only, as
 * published by the Free Software Foundation.
 *
 * This code is distributed in the hope that it will be useful, but WITHOUT
 * ANY WARRANTY; without even the implied warranty of MERCHANTABILITY or
 * FITNESS FOR A PARTICULAR PURPOSE.  See the GNU General Public License
 * version 2 for more details (a copy is included in the LICENSE file that
 * accompanied this code).
 *
 * You should have received a copy of the GNU General Public License version
 * 2 along with this work; if not, write to the Free Software Foundation,
 * Inc., 51 Franklin St, Fifth Floor, Boston, MA 02110-1301 USA.
 *
 * Please contact Oracle, 500 Oracle Parkway, Redwood Shores, CA 94065 USA
 * or visit www.oracle.com if you need additional information or have any
 * questions.
 *
 */

#include "precompiled.hpp"
#include "ci/ciFlatArrayKlass.hpp"
#include "compiler/compileLog.hpp"
#include "gc/shared/collectedHeap.inline.hpp"
#include "gc/shared/tlab_globals.hpp"
#include "libadt/vectset.hpp"
#include "memory/universe.hpp"
#include "opto/addnode.hpp"
#include "opto/arraycopynode.hpp"
#include "opto/callnode.hpp"
#include "opto/castnode.hpp"
#include "opto/cfgnode.hpp"
#include "opto/compile.hpp"
#include "opto/convertnode.hpp"
#include "opto/graphKit.hpp"
#include "opto/inlinetypenode.hpp"
#include "opto/intrinsicnode.hpp"
#include "opto/locknode.hpp"
#include "opto/loopnode.hpp"
#include "opto/macro.hpp"
#include "opto/memnode.hpp"
#include "opto/narrowptrnode.hpp"
#include "opto/node.hpp"
#include "opto/opaquenode.hpp"
#include "opto/phaseX.hpp"
#include "opto/rootnode.hpp"
#include "opto/runtime.hpp"
#include "opto/subnode.hpp"
#include "opto/subtypenode.hpp"
#include "opto/type.hpp"
#include "prims/jvmtiExport.hpp"
#include "runtime/continuation.hpp"
#include "runtime/sharedRuntime.hpp"
#include "runtime/stubRoutines.hpp"
#include "utilities/macros.hpp"
#include "utilities/powerOfTwo.hpp"
#if INCLUDE_G1GC
#include "gc/g1/g1ThreadLocalData.hpp"
#endif // INCLUDE_G1GC


//
// Replace any references to "oldref" in inputs to "use" with "newref".
// Returns the number of replacements made.
//
int PhaseMacroExpand::replace_input(Node *use, Node *oldref, Node *newref) {
  int nreplacements = 0;
  uint req = use->req();
  for (uint j = 0; j < use->len(); j++) {
    Node *uin = use->in(j);
    if (uin == oldref) {
      if (j < req)
        use->set_req(j, newref);
      else
        use->set_prec(j, newref);
      nreplacements++;
    } else if (j >= req && uin == nullptr) {
      break;
    }
  }
  return nreplacements;
}

Node* PhaseMacroExpand::opt_bits_test(Node* ctrl, Node* region, int edge, Node* word, int mask, int bits, bool return_fast_path) {
  Node* cmp;
  if (mask != 0) {
    Node* and_node = transform_later(new AndXNode(word, MakeConX(mask)));
    cmp = transform_later(new CmpXNode(and_node, MakeConX(bits)));
  } else {
    cmp = word;
  }
  Node* bol = transform_later(new BoolNode(cmp, BoolTest::ne));
  IfNode* iff = new IfNode( ctrl, bol, PROB_MIN, COUNT_UNKNOWN );
  transform_later(iff);

  // Fast path taken.
  Node *fast_taken = transform_later(new IfFalseNode(iff));

  // Fast path not-taken, i.e. slow path
  Node *slow_taken = transform_later(new IfTrueNode(iff));

  if (return_fast_path) {
    region->init_req(edge, slow_taken); // Capture slow-control
    return fast_taken;
  } else {
    region->init_req(edge, fast_taken); // Capture fast-control
    return slow_taken;
  }
}

//--------------------copy_predefined_input_for_runtime_call--------------------
void PhaseMacroExpand::copy_predefined_input_for_runtime_call(Node * ctrl, CallNode* oldcall, CallNode* call) {
  // Set fixed predefined input arguments
  call->init_req( TypeFunc::Control, ctrl );
  call->init_req( TypeFunc::I_O    , oldcall->in( TypeFunc::I_O) );
  call->init_req( TypeFunc::Memory , oldcall->in( TypeFunc::Memory ) ); // ?????
  call->init_req( TypeFunc::ReturnAdr, oldcall->in( TypeFunc::ReturnAdr ) );
  call->init_req( TypeFunc::FramePtr, oldcall->in( TypeFunc::FramePtr ) );
}

//------------------------------make_slow_call---------------------------------
CallNode* PhaseMacroExpand::make_slow_call(CallNode *oldcall, const TypeFunc* slow_call_type,
                                           address slow_call, const char* leaf_name, Node* slow_path,
                                           Node* parm0, Node* parm1, Node* parm2) {

  // Slow-path call
 CallNode *call = leaf_name
   ? (CallNode*)new CallLeafNode      ( slow_call_type, slow_call, leaf_name, TypeRawPtr::BOTTOM )
   : (CallNode*)new CallStaticJavaNode( slow_call_type, slow_call, OptoRuntime::stub_name(slow_call), TypeRawPtr::BOTTOM );

  // Slow path call has no side-effects, uses few values
  copy_predefined_input_for_runtime_call(slow_path, oldcall, call );
  if (parm0 != nullptr)  call->init_req(TypeFunc::Parms+0, parm0);
  if (parm1 != nullptr)  call->init_req(TypeFunc::Parms+1, parm1);
  if (parm2 != nullptr)  call->init_req(TypeFunc::Parms+2, parm2);
  call->copy_call_debug_info(&_igvn, oldcall);
  call->set_cnt(PROB_UNLIKELY_MAG(4));  // Same effect as RC_UNCOMMON.
  _igvn.replace_node(oldcall, call);
  transform_later(call);

  return call;
}

void PhaseMacroExpand::eliminate_gc_barrier(Node* p2x) {
  BarrierSetC2 *bs = BarrierSet::barrier_set()->barrier_set_c2();
  bs->eliminate_gc_barrier(&_igvn, p2x);
#ifndef PRODUCT
  if (PrintOptoStatistics) {
    Atomic::inc(&PhaseMacroExpand::_GC_barriers_removed_counter);
  }
#endif
}

// Search for a memory operation for the specified memory slice.
static Node *scan_mem_chain(Node *mem, int alias_idx, int offset, Node *start_mem, Node *alloc, PhaseGVN *phase) {
  Node *orig_mem = mem;
  Node *alloc_mem = alloc->as_Allocate()->proj_out_or_null(TypeFunc::Memory, /*io_use:*/false);
  assert(alloc_mem != nullptr, "Allocation without a memory projection.");
  const TypeOopPtr *tinst = phase->C->get_adr_type(alias_idx)->isa_oopptr();
  while (true) {
    if (mem == alloc_mem || mem == start_mem ) {
      return mem;  // hit one of our sentinels
    } else if (mem->is_MergeMem()) {
      mem = mem->as_MergeMem()->memory_at(alias_idx);
    } else if (mem->is_Proj() && mem->as_Proj()->_con == TypeFunc::Memory) {
      Node *in = mem->in(0);
      // we can safely skip over safepoints, calls, locks and membars because we
      // already know that the object is safe to eliminate.
      if (in->is_Initialize() && in->as_Initialize()->allocation() == alloc) {
        return in;
      } else if (in->is_Call()) {
        CallNode *call = in->as_Call();
        if (call->may_modify(tinst, phase)) {
          assert(call->is_ArrayCopy(), "ArrayCopy is the only call node that doesn't make allocation escape");
          if (call->as_ArrayCopy()->modifies(offset, offset, phase, false)) {
            return in;
          }
        }
        mem = in->in(TypeFunc::Memory);
      } else if (in->is_MemBar()) {
        ArrayCopyNode* ac = nullptr;
        if (ArrayCopyNode::may_modify(tinst, in->as_MemBar(), phase, ac)) {
          if (ac != nullptr) {
            assert(ac->is_clonebasic(), "Only basic clone is a non escaping clone");
            return ac;
          }
        }
        mem = in->in(TypeFunc::Memory);
      } else {
#ifdef ASSERT
        in->dump();
        mem->dump();
        assert(false, "unexpected projection");
#endif
      }
    } else if (mem->is_Store()) {
      const TypePtr* atype = mem->as_Store()->adr_type();
      int adr_idx = phase->C->get_alias_index(atype);
      if (adr_idx == alias_idx) {
        assert(atype->isa_oopptr(), "address type must be oopptr");
        int adr_offset = atype->flat_offset();
        uint adr_iid = atype->is_oopptr()->instance_id();
        // Array elements references have the same alias_idx
        // but different offset and different instance_id.
        if (adr_offset == offset && adr_iid == alloc->_idx) {
          return mem;
        }
      } else {
        assert(adr_idx == Compile::AliasIdxRaw, "address must match or be raw");
      }
      mem = mem->in(MemNode::Memory);
    } else if (mem->is_ClearArray()) {
      if (!ClearArrayNode::step_through(&mem, alloc->_idx, phase)) {
        // Can not bypass initialization of the instance
        // we are looking.
        debug_only(intptr_t offset;)
        assert(alloc == AllocateNode::Ideal_allocation(mem->in(3), phase, offset), "sanity");
        InitializeNode* init = alloc->as_Allocate()->initialization();
        // We are looking for stored value, return Initialize node
        // or memory edge from Allocate node.
        if (init != nullptr) {
          return init;
        } else {
          return alloc->in(TypeFunc::Memory); // It will produce zero value (see callers).
        }
      }
      // Otherwise skip it (the call updated 'mem' value).
    } else if (mem->Opcode() == Op_SCMemProj) {
      mem = mem->in(0);
      Node* adr = nullptr;
      if (mem->is_LoadStore()) {
        adr = mem->in(MemNode::Address);
      } else {
        assert(mem->Opcode() == Op_EncodeISOArray ||
               mem->Opcode() == Op_StrCompressedCopy, "sanity");
        adr = mem->in(3); // Destination array
      }
      const TypePtr* atype = adr->bottom_type()->is_ptr();
      int adr_idx = phase->C->get_alias_index(atype);
      if (adr_idx == alias_idx) {
        DEBUG_ONLY(mem->dump();)
        assert(false, "Object is not scalar replaceable if a LoadStore node accesses its field");
        return nullptr;
      }
      mem = mem->in(MemNode::Memory);
    } else if (mem->Opcode() == Op_StrInflatedCopy) {
      Node* adr = mem->in(3); // Destination array
      const TypePtr* atype = adr->bottom_type()->is_ptr();
      int adr_idx = phase->C->get_alias_index(atype);
      if (adr_idx == alias_idx) {
        DEBUG_ONLY(mem->dump();)
        assert(false, "Object is not scalar replaceable if a StrInflatedCopy node accesses its field");
        return nullptr;
      }
      mem = mem->in(MemNode::Memory);
    } else {
      return mem;
    }
    assert(mem != orig_mem, "dead memory loop");
  }
}

// Generate loads from source of the arraycopy for fields of
// destination needed at a deoptimization point
Node* PhaseMacroExpand::make_arraycopy_load(ArrayCopyNode* ac, intptr_t offset, Node* ctl, Node* mem, BasicType ft, const Type *ftype, AllocateNode *alloc) {
  BasicType bt = ft;
  const Type *type = ftype;
  if (ft == T_NARROWOOP) {
    bt = T_OBJECT;
    type = ftype->make_oopptr();
  }
  Node* res = nullptr;
  if (ac->is_clonebasic()) {
    assert(ac->in(ArrayCopyNode::Src) != ac->in(ArrayCopyNode::Dest), "clone source equals destination");
    Node* base = ac->in(ArrayCopyNode::Src);
    Node* adr = _igvn.transform(new AddPNode(base, base, _igvn.MakeConX(offset)));
    const TypePtr* adr_type = _igvn.type(base)->is_ptr()->add_offset(offset);
    MergeMemNode* mergemen = _igvn.transform(MergeMemNode::make(mem))->as_MergeMem();
    BarrierSetC2* bs = BarrierSet::barrier_set()->barrier_set_c2();
    res = ArrayCopyNode::load(bs, &_igvn, ctl, mergemen, adr, adr_type, type, bt);
  } else {
    if (ac->modifies(offset, offset, &_igvn, true)) {
      assert(ac->in(ArrayCopyNode::Dest) == alloc->result_cast(), "arraycopy destination should be allocation's result");
      uint shift = exact_log2(type2aelembytes(bt));
      Node* src_pos = ac->in(ArrayCopyNode::SrcPos);
      Node* dest_pos = ac->in(ArrayCopyNode::DestPos);
      const TypeInt* src_pos_t = _igvn.type(src_pos)->is_int();
      const TypeInt* dest_pos_t = _igvn.type(dest_pos)->is_int();

      Node* adr = nullptr;
      Node* base = ac->in(ArrayCopyNode::Src);
      const TypeAryPtr* adr_type = _igvn.type(base)->is_aryptr();
      if (adr_type->is_flat()) {
        shift = adr_type->flat_log_elem_size();
      }
      if (src_pos_t->is_con() && dest_pos_t->is_con()) {
        intptr_t off = ((src_pos_t->get_con() - dest_pos_t->get_con()) << shift) + offset;
        adr = _igvn.transform(new AddPNode(base, base, _igvn.MakeConX(off)));
        adr_type = _igvn.type(adr)->is_aryptr();
        assert(adr_type == _igvn.type(base)->is_aryptr()->add_field_offset_and_offset(off), "incorrect address type");
        if (ac->in(ArrayCopyNode::Src) == ac->in(ArrayCopyNode::Dest)) {
          // Don't emit a new load from src if src == dst but try to get the value from memory instead
          return value_from_mem(ac->in(TypeFunc::Memory), ctl, ft, ftype, adr_type, alloc);
        }
      } else {
        if (ac->in(ArrayCopyNode::Src) == ac->in(ArrayCopyNode::Dest)) {
          // Non constant offset in the array: we can't statically
          // determine the value
          return nullptr;
        }
        Node* diff = _igvn.transform(new SubINode(ac->in(ArrayCopyNode::SrcPos), ac->in(ArrayCopyNode::DestPos)));
#ifdef _LP64
        diff = _igvn.transform(new ConvI2LNode(diff));
#endif
        diff = _igvn.transform(new LShiftXNode(diff, _igvn.intcon(shift)));

        Node* off = _igvn.transform(new AddXNode(_igvn.MakeConX(offset), diff));
        adr = _igvn.transform(new AddPNode(base, base, off));
        // In the case of a flat inline type array, each field has its
        // own slice so we need to extract the field being accessed from
        // the address computation
        adr_type = adr_type->add_field_offset_and_offset(offset)->add_offset(Type::OffsetBot)->is_aryptr();
        adr = _igvn.transform(new CastPPNode(ctl, adr, adr_type));
      }
      MergeMemNode* mergemen = _igvn.transform(MergeMemNode::make(mem))->as_MergeMem();
      BarrierSetC2* bs = BarrierSet::barrier_set()->barrier_set_c2();
      res = ArrayCopyNode::load(bs, &_igvn, ctl, mergemen, adr, adr_type, type, bt);
    }
  }
  if (res != nullptr) {
    if (ftype->isa_narrowoop()) {
      // PhaseMacroExpand::scalar_replacement adds DecodeN nodes
      assert(res->isa_DecodeN(), "should be narrow oop");
      res = _igvn.transform(new EncodePNode(res, ftype));
    }
    return res;
  }
  return nullptr;
}

//
// Given a Memory Phi, compute a value Phi containing the values from stores
// on the input paths.
// Note: this function is recursive, its depth is limited by the "level" argument
// Returns the computed Phi, or null if it cannot compute it.
Node *PhaseMacroExpand::value_from_mem_phi(Node *mem, BasicType ft, const Type *phi_type, const TypeOopPtr *adr_t, AllocateNode *alloc, Node_Stack *value_phis, int level) {
  assert(mem->is_Phi(), "sanity");
  int alias_idx = C->get_alias_index(adr_t);
  int offset = adr_t->flat_offset();
  int instance_id = adr_t->instance_id();

  // Check if an appropriate value phi already exists.
  Node* region = mem->in(0);
  for (DUIterator_Fast kmax, k = region->fast_outs(kmax); k < kmax; k++) {
    Node* phi = region->fast_out(k);
    if (phi->is_Phi() && phi != mem &&
        phi->as_Phi()->is_same_inst_field(phi_type, (int)mem->_idx, instance_id, alias_idx, offset)) {
      return phi;
    }
  }
  // Check if an appropriate new value phi already exists.
  Node* new_phi = value_phis->find(mem->_idx);
  if (new_phi != nullptr)
    return new_phi;

  if (level <= 0) {
    return nullptr; // Give up: phi tree too deep
  }
  Node *start_mem = C->start()->proj_out_or_null(TypeFunc::Memory);
  Node *alloc_mem = alloc->proj_out_or_null(TypeFunc::Memory, /*io_use:*/false);
  assert(alloc_mem != nullptr, "Allocation without a memory projection.");

  uint length = mem->req();
  GrowableArray <Node *> values(length, length, nullptr);

  // create a new Phi for the value
  PhiNode *phi = new PhiNode(mem->in(0), phi_type, nullptr, mem->_idx, instance_id, alias_idx, offset);
  transform_later(phi);
  value_phis->push(phi, mem->_idx);

  for (uint j = 1; j < length; j++) {
    Node *in = mem->in(j);
    if (in == nullptr || in->is_top()) {
      values.at_put(j, in);
    } else {
      Node *val = scan_mem_chain(in, alias_idx, offset, start_mem, alloc, &_igvn);
      if (val == start_mem || val == alloc_mem) {
        // hit a sentinel, return appropriate 0 value
        Node* default_value = alloc->in(AllocateNode::DefaultValue);
        if (default_value != nullptr) {
          values.at_put(j, default_value);
        } else {
          assert(alloc->in(AllocateNode::RawDefaultValue) == nullptr, "default value may not be null");
          values.at_put(j, _igvn.zerocon(ft));
        }
        continue;
      }
      if (val->is_Initialize()) {
        val = val->as_Initialize()->find_captured_store(offset, type2aelembytes(ft), &_igvn);
      }
      if (val == nullptr) {
        return nullptr;  // can't find a value on this path
      }
      if (val == mem) {
        values.at_put(j, mem);
      } else if (val->is_Store()) {
        Node* n = val->in(MemNode::ValueIn);
        BarrierSetC2* bs = BarrierSet::barrier_set()->barrier_set_c2();
        n = bs->step_over_gc_barrier(n);
        if (is_subword_type(ft)) {
          n = Compile::narrow_value(ft, n, phi_type, &_igvn, true);
        }
        values.at_put(j, n);
      } else if(val->is_Proj() && val->in(0) == alloc) {
        Node* default_value = alloc->in(AllocateNode::DefaultValue);
        if (default_value != nullptr) {
          values.at_put(j, default_value);
        } else {
          assert(alloc->in(AllocateNode::RawDefaultValue) == nullptr, "default value may not be null");
          values.at_put(j, _igvn.zerocon(ft));
        }
      } else if (val->is_Phi()) {
        val = value_from_mem_phi(val, ft, phi_type, adr_t, alloc, value_phis, level-1);
        if (val == nullptr) {
          return nullptr;
        }
        values.at_put(j, val);
      } else if (val->Opcode() == Op_SCMemProj) {
        assert(val->in(0)->is_LoadStore() ||
               val->in(0)->Opcode() == Op_EncodeISOArray ||
               val->in(0)->Opcode() == Op_StrCompressedCopy, "sanity");
        assert(false, "Object is not scalar replaceable if a LoadStore node accesses its field");
        return nullptr;
      } else if (val->is_ArrayCopy()) {
        Node* res = make_arraycopy_load(val->as_ArrayCopy(), offset, val->in(0), val->in(TypeFunc::Memory), ft, phi_type, alloc);
        if (res == nullptr) {
          return nullptr;
        }
        values.at_put(j, res);
      } else {
        DEBUG_ONLY( val->dump(); )
        assert(false, "unknown node on this path");
        return nullptr;  // unknown node on this path
      }
    }
  }
  // Set Phi's inputs
  for (uint j = 1; j < length; j++) {
    if (values.at(j) == mem) {
      phi->init_req(j, phi);
    } else {
      phi->init_req(j, values.at(j));
    }
  }
  return phi;
}

// Search the last value stored into the object's field.
Node *PhaseMacroExpand::value_from_mem(Node *sfpt_mem, Node *sfpt_ctl, BasicType ft, const Type *ftype, const TypeOopPtr *adr_t, AllocateNode *alloc) {
  assert(adr_t->is_known_instance_field(), "instance required");
  int instance_id = adr_t->instance_id();
  assert((uint)instance_id == alloc->_idx, "wrong allocation");

  int alias_idx = C->get_alias_index(adr_t);
  int offset = adr_t->flat_offset();
  Node *start_mem = C->start()->proj_out_or_null(TypeFunc::Memory);
  Node *alloc_mem = alloc->proj_out_or_null(TypeFunc::Memory, /*io_use:*/false);
  assert(alloc_mem != nullptr, "Allocation without a memory projection.");
  VectorSet visited;

  bool done = sfpt_mem == alloc_mem;
  Node *mem = sfpt_mem;
  while (!done) {
    if (visited.test_set(mem->_idx)) {
      return nullptr;  // found a loop, give up
    }
    mem = scan_mem_chain(mem, alias_idx, offset, start_mem, alloc, &_igvn);
    if (mem == start_mem || mem == alloc_mem) {
      done = true;  // hit a sentinel, return appropriate 0 value
    } else if (mem->is_Initialize()) {
      mem = mem->as_Initialize()->find_captured_store(offset, type2aelembytes(ft), &_igvn);
      if (mem == nullptr) {
        done = true; // Something went wrong.
      } else if (mem->is_Store()) {
        const TypePtr* atype = mem->as_Store()->adr_type();
        assert(C->get_alias_index(atype) == Compile::AliasIdxRaw, "store is correct memory slice");
        done = true;
      }
    } else if (mem->is_Store()) {
      const TypeOopPtr* atype = mem->as_Store()->adr_type()->isa_oopptr();
      assert(atype != nullptr, "address type must be oopptr");
      assert(C->get_alias_index(atype) == alias_idx &&
             atype->is_known_instance_field() && atype->flat_offset() == offset &&
             atype->instance_id() == instance_id, "store is correct memory slice");
      done = true;
    } else if (mem->is_Phi()) {
      // try to find a phi's unique input
      Node *unique_input = nullptr;
      Node *top = C->top();
      for (uint i = 1; i < mem->req(); i++) {
        Node *n = scan_mem_chain(mem->in(i), alias_idx, offset, start_mem, alloc, &_igvn);
        if (n == nullptr || n == top || n == mem) {
          continue;
        } else if (unique_input == nullptr) {
          unique_input = n;
        } else if (unique_input != n) {
          unique_input = top;
          break;
        }
      }
      if (unique_input != nullptr && unique_input != top) {
        mem = unique_input;
      } else {
        done = true;
      }
    } else if (mem->is_ArrayCopy()) {
      done = true;
    } else {
      DEBUG_ONLY( mem->dump(); )
      assert(false, "unexpected node");
    }
  }
  if (mem != nullptr) {
    if (mem == start_mem || mem == alloc_mem) {
      // hit a sentinel, return appropriate 0 value
      Node* default_value = alloc->in(AllocateNode::DefaultValue);
      if (default_value != nullptr) {
        return default_value;
      }
      assert(alloc->in(AllocateNode::RawDefaultValue) == nullptr, "default value may not be null");
      return _igvn.zerocon(ft);
    } else if (mem->is_Store()) {
      Node* n = mem->in(MemNode::ValueIn);
      BarrierSetC2* bs = BarrierSet::barrier_set()->barrier_set_c2();
      n = bs->step_over_gc_barrier(n);
      return n;
    } else if (mem->is_Phi()) {
      // attempt to produce a Phi reflecting the values on the input paths of the Phi
      Node_Stack value_phis(8);
      Node* phi = value_from_mem_phi(mem, ft, ftype, adr_t, alloc, &value_phis, ValueSearchLimit);
      if (phi != nullptr) {
        return phi;
      } else {
        // Kill all new Phis
        while(value_phis.is_nonempty()) {
          Node* n = value_phis.node();
          _igvn.replace_node(n, C->top());
          value_phis.pop();
        }
      }
    } else if (mem->is_ArrayCopy()) {
      Node* ctl = mem->in(0);
      Node* m = mem->in(TypeFunc::Memory);
      if (sfpt_ctl->is_Proj() && sfpt_ctl->as_Proj()->is_uncommon_trap_proj()) {
        // pin the loads in the uncommon trap path
        ctl = sfpt_ctl;
        m = sfpt_mem;
      }
      return make_arraycopy_load(mem->as_ArrayCopy(), offset, ctl, m, ft, ftype, alloc);
    }
  }
  // Something went wrong.
  return nullptr;
}

// Search the last value stored into the inline type's fields.
Node* PhaseMacroExpand::inline_type_from_mem(Node* mem, Node* ctl, ciInlineKlass* vk, const TypeAryPtr* adr_type, int offset, AllocateNode* alloc) {
  // Subtract the offset of the first field to account for the missing oop header
  offset -= vk->first_field_offset();
  // Create a new InlineTypeNode and retrieve the field values from memory
  InlineTypeNode* vt = InlineTypeNode::make_uninitialized(_igvn, vk);
  transform_later(vt);
  for (int i = 0; i < vk->nof_declared_nonstatic_fields(); ++i) {
    ciType* field_type = vt->field_type(i);
    int field_offset = offset + vt->field_offset(i);
    Node* value = nullptr;
    if (vt->field_is_flat(i)) {
      value = inline_type_from_mem(mem, ctl, field_type->as_inline_klass(), adr_type, field_offset, alloc);
    } else {
      const Type* ft = Type::get_const_type(field_type);
      BasicType bt = type2field[field_type->basic_type()];
      if (UseCompressedOops && !is_java_primitive(bt)) {
        ft = ft->make_narrowoop();
        bt = T_NARROWOOP;
      }
      // Each inline type field has its own memory slice
      adr_type = adr_type->with_field_offset(field_offset);
      value = value_from_mem(mem, ctl, bt, ft, adr_type, alloc);
      if (value != nullptr && ft->isa_narrowoop()) {
        assert(UseCompressedOops, "unexpected narrow oop");
        if (value->is_EncodeP()) {
          value = value->in(1);
        } else {
          value = transform_later(new DecodeNNode(value, value->get_ptr_type()));
        }
      }
    }
    if (value != nullptr) {
      vt->set_field_value(i, value);
    } else {
      // We might have reached the TrackedInitializationLimit
      return nullptr;
    }
  }
  return vt;
}

// Check the possibility of scalar replacement.
bool PhaseMacroExpand::can_eliminate_allocation(PhaseIterGVN* igvn, AllocateNode *alloc, GrowableArray <SafePointNode *>* safepoints) {
  //  Scan the uses of the allocation to check for anything that would
  //  prevent us from eliminating it.
  NOT_PRODUCT( const char* fail_eliminate = nullptr; )
  DEBUG_ONLY( Node* disq_node = nullptr; )
  bool can_eliminate = true;
  bool reduce_merge_precheck = (safepoints == nullptr);

  Unique_Node_List worklist;
  Node* res = alloc->result_cast();
  const TypeOopPtr* res_type = nullptr;
  if (res == nullptr) {
    // All users were eliminated.
  } else if (!res->is_CheckCastPP()) {
    NOT_PRODUCT(fail_eliminate = "Allocation does not have unique CheckCastPP";)
    can_eliminate = false;
  } else {
    worklist.push(res);
    res_type = igvn->type(res)->isa_oopptr();
    if (res_type == nullptr) {
      NOT_PRODUCT(fail_eliminate = "Neither instance or array allocation";)
      can_eliminate = false;
    } else if (!res_type->klass_is_exact()) {
      NOT_PRODUCT(fail_eliminate = "Not an exact type.";)
      can_eliminate = false;
    } else if (res_type->isa_aryptr()) {
      int length = alloc->in(AllocateNode::ALength)->find_int_con(-1);
      if (length < 0) {
        NOT_PRODUCT(fail_eliminate = "Array's size is not constant";)
        can_eliminate = false;
      }
    }
  }

  while (can_eliminate && worklist.size() > 0) {
    BarrierSetC2 *bs = BarrierSet::barrier_set()->barrier_set_c2();
    res = worklist.pop();
    for (DUIterator_Fast jmax, j = res->fast_outs(jmax); j < jmax && can_eliminate; j++) {
      Node* use = res->fast_out(j);

      if (use->is_AddP()) {
        const TypePtr* addp_type = igvn->type(use)->is_ptr();
        int offset = addp_type->offset();

        if (offset == Type::OffsetTop || offset == Type::OffsetBot) {
          NOT_PRODUCT(fail_eliminate = "Undefined field reference";)
          can_eliminate = false;
          break;
        }
        for (DUIterator_Fast kmax, k = use->fast_outs(kmax);
                                   k < kmax && can_eliminate; k++) {
          Node* n = use->fast_out(k);
          if (!n->is_Store() && n->Opcode() != Op_CastP2X && !bs->is_gc_pre_barrier_node(n) && !reduce_merge_precheck) {
            DEBUG_ONLY(disq_node = n;)
            if (n->is_Load() || n->is_LoadStore()) {
              NOT_PRODUCT(fail_eliminate = "Field load";)
            } else {
              NOT_PRODUCT(fail_eliminate = "Not store field reference";)
            }
            can_eliminate = false;
          }
        }
      } else if (use->is_ArrayCopy() &&
                 (use->as_ArrayCopy()->is_clonebasic() ||
                  use->as_ArrayCopy()->is_arraycopy_validated() ||
                  use->as_ArrayCopy()->is_copyof_validated() ||
                  use->as_ArrayCopy()->is_copyofrange_validated()) &&
                 use->in(ArrayCopyNode::Dest) == res) {
        // ok to eliminate
      } else if (use->is_SafePoint()) {
        SafePointNode* sfpt = use->as_SafePoint();
        if (sfpt->is_Call() && sfpt->as_Call()->has_non_debug_use(res)) {
          // Object is passed as argument.
          DEBUG_ONLY(disq_node = use;)
          NOT_PRODUCT(fail_eliminate = "Object is passed as argument";)
          can_eliminate = false;
        }
        Node* sfptMem = sfpt->memory();
        if (sfptMem == nullptr || sfptMem->is_top()) {
          DEBUG_ONLY(disq_node = use;)
          NOT_PRODUCT(fail_eliminate = "null or TOP memory";)
          can_eliminate = false;
        } else if (!reduce_merge_precheck) {
          assert(!res->is_Phi() || !res->as_Phi()->can_be_inline_type(), "Inline type allocations should not have safepoint uses");
          safepoints->append_if_missing(sfpt);
        }
      } else if (use->is_InlineType() && use->as_InlineType()->get_oop() == res) {
        // Look at uses
        for (DUIterator_Fast kmax, k = use->fast_outs(kmax); k < kmax; k++) {
          Node* u = use->fast_out(k);
          if (u->is_InlineType()) {
            // Use in flat field can be eliminated
            InlineTypeNode* vt = u->as_InlineType();
            for (uint i = 0; i < vt->field_count(); ++i) {
              if (vt->field_value(i) == use && !vt->field_is_flat(i)) {
                can_eliminate = false; // Use in non-flat field
                break;
              }
            }
          } else {
            // Add other uses to the worklist to process individually
            worklist.push(use);
          }
        }
      } else if (use->Opcode() == Op_StoreX && use->in(MemNode::Address) == res) {
        // Store to mark word of inline type larval buffer
        assert(res_type->is_inlinetypeptr(), "Unexpected store to mark word");
      } else if (res_type->is_inlinetypeptr() && (use->Opcode() == Op_MemBarRelease || use->Opcode() == Op_MemBarStoreStore)) {
        // Inline type buffer allocations are followed by a membar
      } else if (reduce_merge_precheck &&
                 (use->is_Phi() || use->is_EncodeP() ||
                  use->Opcode() == Op_MemBarRelease ||
                  (UseStoreStoreForCtor && use->Opcode() == Op_MemBarStoreStore))) {
        // Nothing to do
      } else if (use->Opcode() != Op_CastP2X) { // CastP2X is used by card mark
        if (use->is_Phi()) {
          if (use->outcnt() == 1 && use->unique_out()->Opcode() == Op_Return) {
            NOT_PRODUCT(fail_eliminate = "Object is return value";)
          } else {
            NOT_PRODUCT(fail_eliminate = "Object is referenced by Phi";)
          }
          DEBUG_ONLY(disq_node = use;)
        } else {
          if (use->Opcode() == Op_Return) {
            NOT_PRODUCT(fail_eliminate = "Object is return value";)
          } else {
            NOT_PRODUCT(fail_eliminate = "Object is referenced by node";)
          }
          DEBUG_ONLY(disq_node = use;)
        }
        can_eliminate = false;
      } else {
        assert(use->Opcode() == Op_CastP2X, "should be");
        assert(!use->has_out_with(Op_OrL), "should have been removed because oop is never null");
      }
    }
  }

#ifndef PRODUCT
  if (PrintEliminateAllocations && safepoints != nullptr) {
    if (can_eliminate) {
      tty->print("Scalar ");
      if (res == nullptr)
        alloc->dump();
      else
        res->dump();
    } else {
      tty->print("NotScalar (%s)", fail_eliminate);
      if (res == nullptr)
        alloc->dump();
      else
        res->dump();
#ifdef ASSERT
      if (disq_node != nullptr) {
          tty->print("  >>>> ");
          disq_node->dump();
      }
#endif /*ASSERT*/
    }
  }

  if (TraceReduceAllocationMerges && !can_eliminate && reduce_merge_precheck) {
    tty->print_cr("\tCan't eliminate allocation because '%s': ", fail_eliminate != nullptr ? fail_eliminate : "");
    DEBUG_ONLY(if (disq_node != nullptr) disq_node->dump();)
  }
#endif
  return can_eliminate;
}

void PhaseMacroExpand::undo_previous_scalarizations(GrowableArray <SafePointNode *> safepoints_done, AllocateNode* alloc) {
  Node* res = alloc->result_cast();
  int nfields = 0;
  assert(res == nullptr || res->is_CheckCastPP(), "unexpected AllocateNode result");

  if (res != nullptr) {
    const TypeOopPtr* res_type = _igvn.type(res)->isa_oopptr();

    if (res_type->isa_instptr()) {
      // find the fields of the class which will be needed for safepoint debug information
      ciInstanceKlass* iklass = res_type->is_instptr()->instance_klass();
      nfields = iklass->nof_nonstatic_fields();
    } else {
      // find the array's elements which will be needed for safepoint debug information
      nfields = alloc->in(AllocateNode::ALength)->find_int_con(-1);
      assert(nfields >= 0, "must be an array klass.");
    }
  }

  // rollback processed safepoints
  while (safepoints_done.length() > 0) {
    SafePointNode* sfpt_done = safepoints_done.pop();
    // remove any extra entries we added to the safepoint
    uint last = sfpt_done->req() - 1;
    for (int k = 0;  k < nfields; k++) {
      sfpt_done->del_req(last--);
    }
    JVMState *jvms = sfpt_done->jvms();
    jvms->set_endoff(sfpt_done->req());
    // Now make a pass over the debug information replacing any references
    // to SafePointScalarObjectNode with the allocated object.
    int start = jvms->debug_start();
    int end   = jvms->debug_end();
    for (int i = start; i < end; i++) {
      if (sfpt_done->in(i)->is_SafePointScalarObject()) {
        SafePointScalarObjectNode* scobj = sfpt_done->in(i)->as_SafePointScalarObject();
        if (scobj->first_index(jvms) == sfpt_done->req() &&
            scobj->n_fields() == (uint)nfields) {
          assert(scobj->alloc() == alloc, "sanity");
          sfpt_done->set_req(i, res);
        }
      }
    }
    _igvn._worklist.push(sfpt_done);
  }
}

SafePointScalarObjectNode* PhaseMacroExpand::create_scalarized_object_description(AllocateNode *alloc, SafePointNode* sfpt,
                                                                                  Unique_Node_List* value_worklist) {
  // Fields of scalar objs are referenced only at the end
  // of regular debuginfo at the last (youngest) JVMS.
  // Record relative start index.
  ciInstanceKlass* iklass    = nullptr;
  BasicType basic_elem_type  = T_ILLEGAL;
  const Type* field_type     = nullptr;
  const TypeOopPtr* res_type = nullptr;
  int nfields                = 0;
  int array_base             = 0;
  int element_size           = 0;
  uint first_ind             = (sfpt->req() - sfpt->jvms()->scloff());
  Node* res                  = alloc->result_cast();

  assert(res == nullptr || res->is_CheckCastPP(), "unexpected AllocateNode result");
  assert(sfpt->jvms() != nullptr, "missed JVMS");

  if (res != nullptr) { // Could be null when there are no users
    res_type = _igvn.type(res)->isa_oopptr();

    if (res_type->isa_instptr()) {
      // find the fields of the class which will be needed for safepoint debug information
      iklass = res_type->is_instptr()->instance_klass();
      nfields = iklass->nof_nonstatic_fields();
    } else {
      // find the array's elements which will be needed for safepoint debug information
      nfields = alloc->in(AllocateNode::ALength)->find_int_con(-1);
      assert(nfields >= 0, "must be an array klass.");
      basic_elem_type = res_type->is_aryptr()->elem()->array_element_basic_type();
      array_base = arrayOopDesc::base_offset_in_bytes(basic_elem_type);
      element_size = type2aelembytes(basic_elem_type);
      field_type = res_type->is_aryptr()->elem();
      if (res_type->is_flat()) {
        // Flat inline type array
        element_size = res_type->is_aryptr()->flat_elem_size();
      }
    }

    if (res->bottom_type()->is_inlinetypeptr()) {
      // TODO 8315003 This starts to fail after JDK-8316991. Fix and re-enable.
      // assert(C->has_circular_inline_type(), "non-circular inline types should have been replaced earlier");
      // Nullable inline types have an IsInit field which is added to the safepoint when scalarizing them (see
      // InlineTypeNode::make_scalar_in_safepoint()). When having circular inline types, we stop scalarizing at depth 1
      // to avoid an endless recursion. Therefore, we do not have a SafePointScalarObjectNode node here, yet.
      // We are about to create a SafePointScalarObjectNode as if this is a normal object. Add an additional int input
      // with value 1 which sets IsInit to true to indicate that the object is always non-null. This input is checked
      // later in PhaseOutput::filLocArray() for inline types.
      sfpt->add_req(_igvn.intcon(1));
    }
  }

  SafePointScalarObjectNode* sobj = new SafePointScalarObjectNode(res_type, alloc, first_ind, sfpt->jvms()->depth(), nfields);
  sobj->init_req(0, C->root());
  transform_later(sobj);

  // Scan object's fields adding an input to the safepoint for each field.
  for (int j = 0; j < nfields; j++) {
    intptr_t offset;
    ciField* field = nullptr;
    if (iklass != nullptr) {
      field = iklass->nonstatic_field_at(j);
      offset = field->offset_in_bytes();
      ciType* elem_type = field->type();
      basic_elem_type = field->layout_type();
      assert(!field->is_flat(), "flat inline type fields should not have safepoint uses");

      // The next code is taken from Parse::do_get_xxx().
      if (is_reference_type(basic_elem_type)) {
        if (!elem_type->is_loaded()) {
          field_type = TypeInstPtr::BOTTOM;
        } else if (field != nullptr && field->is_static_constant()) {
          ciObject* con = field->constant_value().as_object();
          // Do not "join" in the previous type; it doesn't add value,
          // and may yield a vacuous result if the field is of interface type.
          field_type = TypeOopPtr::make_from_constant(con)->isa_oopptr();
          assert(field_type != nullptr, "field singleton type must be consistent");
        } else {
          field_type = TypeOopPtr::make_from_klass(elem_type->as_klass());
        }
        if (UseCompressedOops) {
          field_type = field_type->make_narrowoop();
          basic_elem_type = T_NARROWOOP;
        }
      } else {
        field_type = Type::get_const_basic_type(basic_elem_type);
      }
    } else {
      offset = array_base + j * (intptr_t)element_size;
    }

    Node* field_val = nullptr;
    const TypeOopPtr* field_addr_type = res_type->add_offset(offset)->isa_oopptr();
    if (res_type->is_flat()) {
      ciInlineKlass* inline_klass = res_type->is_aryptr()->elem()->inline_klass();
      assert(inline_klass->flat_in_array(), "must be flat in array");
      field_val = inline_type_from_mem(sfpt->memory(), sfpt->control(), inline_klass, field_addr_type->isa_aryptr(), 0, alloc);
    } else {
      field_val = value_from_mem(sfpt->memory(), sfpt->control(), basic_elem_type, field_type, field_addr_type, alloc);
    }

    // We weren't able to find a value for this field,
    // give up on eliminating this allocation.
    if (field_val == nullptr) {
      uint last = sfpt->req() - 1;
      for (int k = 0;  k < j; k++) {
        sfpt->del_req(last--);
      }
      _igvn._worklist.push(sfpt);

#ifndef PRODUCT
      if (PrintEliminateAllocations) {
        if (field != nullptr) {
          tty->print("=== At SafePoint node %d can't find value of field: ", sfpt->_idx);
          field->print();
          int field_idx = C->get_alias_index(field_addr_type);
          tty->print(" (alias_idx=%d)", field_idx);
        } else { // Array's element
          tty->print("=== At SafePoint node %d can't find value of array element [%d]", sfpt->_idx, j);
        }
        tty->print(", which prevents elimination of: ");
        if (res == nullptr)
          alloc->dump();
        else
          res->dump();
      }
#endif

      return nullptr;
    }

    if (UseCompressedOops && field_type->isa_narrowoop()) {
      // Enable "DecodeN(EncodeP(Allocate)) --> Allocate" transformation
      // to be able scalar replace the allocation.
      if (field_val->is_EncodeP()) {
        field_val = field_val->in(1);
      } else if (!field_val->is_InlineType()) {
        field_val = transform_later(new DecodeNNode(field_val, field_val->get_ptr_type()));
      }
    }

    // Keep track of inline types to scalarize them later
    if (field_val->is_InlineType()) {
      value_worklist->push(field_val);
    } else if (field_val->is_Phi()) {
      PhiNode* phi = field_val->as_Phi();
      // Eagerly replace inline type phis now since we could be removing an inline type allocation where we must
      // scalarize all its fields in safepoints.
      field_val = phi->try_push_inline_types_down(&_igvn, true);
      if (field_val->is_InlineType()) {
        value_worklist->push(field_val);
      }
    }
    sfpt->add_req(field_val);
  }

  sfpt->jvms()->set_endoff(sfpt->req());

  return sobj;
}

// Do scalar replacement.
bool PhaseMacroExpand::scalar_replacement(AllocateNode *alloc, GrowableArray <SafePointNode *>& safepoints) {
  GrowableArray <SafePointNode *> safepoints_done;
  Node* res = alloc->result_cast();
  assert(res == nullptr || res->is_CheckCastPP(), "unexpected AllocateNode result");
  const TypeOopPtr* res_type = nullptr;
  if (res != nullptr) { // Could be null when there are no users
    res_type = _igvn.type(res)->isa_oopptr();
  }

  // Process the safepoint uses
  assert(safepoints.length() == 0 || !res_type->is_inlinetypeptr() || C->has_circular_inline_type(),
         "Inline type allocations should have been scalarized earlier");
  Unique_Node_List value_worklist;
  while (safepoints.length() > 0) {
    SafePointNode* sfpt = safepoints.pop();
    SafePointScalarObjectNode* sobj = create_scalarized_object_description(alloc, sfpt, &value_worklist);

    if (sobj == nullptr) {
      undo_previous_scalarizations(safepoints_done, alloc);
      return false;
    }

    // Now make a pass over the debug information replacing any references
    // to the allocated object with "sobj"
    JVMState *jvms = sfpt->jvms();
    sfpt->replace_edges_in_range(res, sobj, jvms->debug_start(), jvms->debug_end(), &_igvn);
    _igvn._worklist.push(sfpt);

    // keep it for rollback
    safepoints_done.append_if_missing(sfpt);
  }
  // Scalarize inline types that were added to the safepoint.
  // Don't allow linking a constant oop (if available) for flat array elements
  // because Deoptimization::reassign_flat_array_elements needs field values.
  bool allow_oop = (res_type != nullptr) && !res_type->is_flat();
  for (uint i = 0; i < value_worklist.size(); ++i) {
    InlineTypeNode* vt = value_worklist.at(i)->as_InlineType();
    vt->make_scalar_in_safepoints(&_igvn, allow_oop);
  }
  return true;
}

static void disconnect_projections(MultiNode* n, PhaseIterGVN& igvn) {
  Node* ctl_proj = n->proj_out_or_null(TypeFunc::Control);
  Node* mem_proj = n->proj_out_or_null(TypeFunc::Memory);
  if (ctl_proj != nullptr) {
    igvn.replace_node(ctl_proj, n->in(0));
  }
  if (mem_proj != nullptr) {
    igvn.replace_node(mem_proj, n->in(TypeFunc::Memory));
  }
}

// Process users of eliminated allocation.
void PhaseMacroExpand::process_users_of_allocation(CallNode *alloc, bool inline_alloc) {
  Unique_Node_List worklist;
  Node* res = alloc->result_cast();
  if (res != nullptr) {
    worklist.push(res);
  }
  while (worklist.size() > 0) {
    res = worklist.pop();
    for (DUIterator_Last jmin, j = res->last_outs(jmin); j >= jmin; ) {
      Node *use = res->last_out(j);
      uint oc1 = res->outcnt();

      if (use->is_AddP()) {
        for (DUIterator_Last kmin, k = use->last_outs(kmin); k >= kmin; ) {
          Node *n = use->last_out(k);
          uint oc2 = use->outcnt();
          if (n->is_Store()) {
            for (DUIterator_Fast pmax, p = n->fast_outs(pmax); p < pmax; p++) {
              MemBarNode* mb = n->fast_out(p)->isa_MemBar();
              if (mb != nullptr && mb->req() <= MemBarNode::Precedent && mb->in(MemBarNode::Precedent) == n) {
                // MemBarVolatiles should have been removed by MemBarNode::Ideal() for non-inline allocations
                assert(inline_alloc, "MemBarVolatile should be eliminated for non-escaping object");
                mb->remove(&_igvn);
              }
            }
            _igvn.replace_node(n, n->in(MemNode::Memory));
          } else {
            eliminate_gc_barrier(n);
          }
          k -= (oc2 - use->outcnt());
        }
        _igvn.remove_dead_node(use);
      } else if (use->is_ArrayCopy()) {
        // Disconnect ArrayCopy node
        ArrayCopyNode* ac = use->as_ArrayCopy();
        if (ac->is_clonebasic()) {
          Node* membar_after = ac->proj_out(TypeFunc::Control)->unique_ctrl_out();
          disconnect_projections(ac, _igvn);
          assert(alloc->in(TypeFunc::Memory)->is_Proj() && alloc->in(TypeFunc::Memory)->in(0)->Opcode() == Op_MemBarCPUOrder, "mem barrier expected before allocation");
          Node* membar_before = alloc->in(TypeFunc::Memory)->in(0);
          disconnect_projections(membar_before->as_MemBar(), _igvn);
          if (membar_after->is_MemBar()) {
            disconnect_projections(membar_after->as_MemBar(), _igvn);
          }
        } else {
          assert(ac->is_arraycopy_validated() ||
                 ac->is_copyof_validated() ||
                 ac->is_copyofrange_validated(), "unsupported");
          CallProjections* callprojs = ac->extract_projections(true);

          _igvn.replace_node(callprojs->fallthrough_ioproj, ac->in(TypeFunc::I_O));
          _igvn.replace_node(callprojs->fallthrough_memproj, ac->in(TypeFunc::Memory));
          _igvn.replace_node(callprojs->fallthrough_catchproj, ac->in(TypeFunc::Control));

          // Set control to top. IGVN will remove the remaining projections
          ac->set_req(0, top());
          ac->replace_edge(res, top(), &_igvn);

          // Disconnect src right away: it can help find new
          // opportunities for allocation elimination
          Node* src = ac->in(ArrayCopyNode::Src);
          ac->replace_edge(src, top(), &_igvn);
          // src can be top at this point if src and dest of the
          // arraycopy were the same
          if (src->outcnt() == 0 && !src->is_top()) {
            _igvn.remove_dead_node(src);
          }
        }
        _igvn._worklist.push(ac);
      } else if (use->is_InlineType()) {
        assert(use->as_InlineType()->get_oop() == res, "unexpected inline type ptr use");
        // Cut off oop input and remove known instance id from type
        _igvn.rehash_node_delayed(use);
        use->as_InlineType()->set_oop(_igvn, _igvn.zerocon(T_OBJECT));
        const TypeOopPtr* toop = _igvn.type(use)->is_oopptr()->cast_to_instance_id(TypeOopPtr::InstanceBot);
        _igvn.set_type(use, toop);
        use->as_InlineType()->set_type(toop);
        // Process users
        for (DUIterator_Fast kmax, k = use->fast_outs(kmax); k < kmax; k++) {
          Node* u = use->fast_out(k);
          if (!u->is_InlineType()) {
            worklist.push(u);
          }
        }
      } else if (use->Opcode() == Op_StoreX && use->in(MemNode::Address) == res) {
        // Store to mark word of inline type larval buffer
        assert(inline_alloc, "Unexpected store to mark word");
        _igvn.replace_node(use, use->in(MemNode::Memory));
      } else if (use->Opcode() == Op_MemBarRelease || use->Opcode() == Op_MemBarStoreStore) {
        // Inline type buffer allocations are followed by a membar
        assert(inline_alloc, "Unexpected MemBarRelease");
        use->as_MemBar()->remove(&_igvn);
      } else {
        eliminate_gc_barrier(use);
      }
      j -= (oc1 - res->outcnt());
    }
    assert(res->outcnt() == 0, "all uses of allocated objects must be deleted");
    _igvn.remove_dead_node(res);
  }

  //
  // Process other users of allocation's projections
  //
  if (_callprojs->resproj[0] != nullptr && _callprojs->resproj[0]->outcnt() != 0) {
    // First disconnect stores captured by Initialize node.
    // If Initialize node is eliminated first in the following code,
    // it will kill such stores and DUIterator_Last will assert.
    for (DUIterator_Fast jmax, j = _callprojs->resproj[0]->fast_outs(jmax);  j < jmax; j++) {
      Node* use = _callprojs->resproj[0]->fast_out(j);
      if (use->is_AddP()) {
        // raw memory addresses used only by the initialization
        _igvn.replace_node(use, C->top());
        --j; --jmax;
      }
    }
    for (DUIterator_Last jmin, j = _callprojs->resproj[0]->last_outs(jmin); j >= jmin; ) {
      Node* use = _callprojs->resproj[0]->last_out(j);
      uint oc1 = _callprojs->resproj[0]->outcnt();
      if (use->is_Initialize()) {
        // Eliminate Initialize node.
        InitializeNode *init = use->as_Initialize();
        assert(init->outcnt() <= 2, "only a control and memory projection expected");
        Node *ctrl_proj = init->proj_out_or_null(TypeFunc::Control);
        if (ctrl_proj != nullptr) {
          _igvn.replace_node(ctrl_proj, init->in(TypeFunc::Control));
#ifdef ASSERT
          // If the InitializeNode has no memory out, it will die, and tmp will become null
          Node* tmp = init->in(TypeFunc::Control);
          assert(tmp == nullptr || tmp == _callprojs->fallthrough_catchproj, "allocation control projection");
#endif
        }
        Node *mem_proj = init->proj_out_or_null(TypeFunc::Memory);
        if (mem_proj != nullptr) {
          Node *mem = init->in(TypeFunc::Memory);
#ifdef ASSERT
          if (mem->is_MergeMem()) {
            assert(mem->in(TypeFunc::Memory) == _callprojs->fallthrough_memproj, "allocation memory projection");
          } else {
            assert(mem == _callprojs->fallthrough_memproj, "allocation memory projection");
          }
#endif
          _igvn.replace_node(mem_proj, mem);
        }
      } else if (use->Opcode() == Op_MemBarStoreStore) {
        // Inline type buffer allocations are followed by a membar
        assert(inline_alloc, "Unexpected MemBarStoreStore");
        use->as_MemBar()->remove(&_igvn);
      } else  {
        assert(false, "only Initialize or AddP expected");
      }
      j -= (oc1 - _callprojs->resproj[0]->outcnt());
    }
  }
  if (_callprojs->fallthrough_catchproj != nullptr) {
    _igvn.replace_node(_callprojs->fallthrough_catchproj, alloc->in(TypeFunc::Control));
  }
  if (_callprojs->fallthrough_memproj != nullptr) {
    _igvn.replace_node(_callprojs->fallthrough_memproj, alloc->in(TypeFunc::Memory));
  }
  if (_callprojs->catchall_memproj != nullptr) {
    _igvn.replace_node(_callprojs->catchall_memproj, C->top());
  }
  if (_callprojs->fallthrough_ioproj != nullptr) {
    _igvn.replace_node(_callprojs->fallthrough_ioproj, alloc->in(TypeFunc::I_O));
  }
  if (_callprojs->catchall_ioproj != nullptr) {
    _igvn.replace_node(_callprojs->catchall_ioproj, C->top());
  }
  if (_callprojs->catchall_catchproj != nullptr) {
    _igvn.replace_node(_callprojs->catchall_catchproj, C->top());
  }
}

bool PhaseMacroExpand::eliminate_allocate_node(AllocateNode *alloc) {
  // If reallocation fails during deoptimization we'll pop all
  // interpreter frames for this compiled frame and that won't play
  // nice with JVMTI popframe.
  // We avoid this issue by eager reallocation when the popframe request
  // is received.
  if (!EliminateAllocations) {
    return false;
  }
  Node* klass = alloc->in(AllocateNode::KlassNode);
  const TypeKlassPtr* tklass = _igvn.type(klass)->is_klassptr();

  // Attempt to eliminate inline type buffer allocations
  // regardless of usage and escape/replaceable status.
  bool inline_alloc = tklass->isa_instklassptr() &&
                      tklass->is_instklassptr()->instance_klass()->is_inlinetype();
  if (!alloc->_is_non_escaping && !inline_alloc) {
    return false;
  }
  // Eliminate boxing allocations which are not used
  // regardless scalar replaceable status.
  Node* res = alloc->result_cast();
  bool boxing_alloc = (res == nullptr) && C->eliminate_boxing() &&
                      tklass->isa_instklassptr() &&
                      tklass->is_instklassptr()->instance_klass()->is_box_klass();
  if (!alloc->_is_scalar_replaceable && !boxing_alloc && !inline_alloc) {
    return false;
  }

  _callprojs = alloc->extract_projections(false /*separate_io_proj*/, false /*do_asserts*/);

  GrowableArray <SafePointNode *> safepoints;
  if (!can_eliminate_allocation(&_igvn, alloc, &safepoints)) {
    return false;
  }

  if (!alloc->_is_scalar_replaceable) {
    assert(res == nullptr || inline_alloc, "sanity");
    // We can only eliminate allocation if all debug info references
    // are already replaced with SafePointScalarObject because
    // we can't search for a fields value without instance_id.
    if (safepoints.length() > 0) {
      assert(!inline_alloc || C->has_circular_inline_type(),
             "Inline type allocations should have been scalarized earlier");
      return false;
    }
  }

  if (!scalar_replacement(alloc, safepoints)) {
    return false;
  }

  CompileLog* log = C->log();
  if (log != nullptr) {
    log->head("eliminate_allocation type='%d'",
              log->identify(tklass->exact_klass()));
    JVMState* p = alloc->jvms();
    while (p != nullptr) {
      log->elem("jvms bci='%d' method='%d'", p->bci(), log->identify(p->method()));
      p = p->caller();
    }
    log->tail("eliminate_allocation");
  }

  process_users_of_allocation(alloc, inline_alloc);

#ifndef PRODUCT
  if (PrintEliminateAllocations) {
    if (alloc->is_AllocateArray())
      tty->print_cr("++++ Eliminated: %d AllocateArray", alloc->_idx);
    else
      tty->print_cr("++++ Eliminated: %d Allocate", alloc->_idx);
  }
#endif

  return true;
}

bool PhaseMacroExpand::eliminate_boxing_node(CallStaticJavaNode *boxing) {
  // EA should remove all uses of non-escaping boxing node.
  if (!C->eliminate_boxing() || boxing->proj_out_or_null(TypeFunc::Parms) != nullptr) {
    return false;
  }

  assert(boxing->result_cast() == nullptr, "unexpected boxing node result");

  _callprojs = boxing->extract_projections(false /*separate_io_proj*/, false /*do_asserts*/);

  const TypeTuple* r = boxing->tf()->range_sig();
  assert(r->cnt() > TypeFunc::Parms, "sanity");
  const TypeInstPtr* t = r->field_at(TypeFunc::Parms)->isa_instptr();
  assert(t != nullptr, "sanity");

  CompileLog* log = C->log();
  if (log != nullptr) {
    log->head("eliminate_boxing type='%d'",
              log->identify(t->instance_klass()));
    JVMState* p = boxing->jvms();
    while (p != nullptr) {
      log->elem("jvms bci='%d' method='%d'", p->bci(), log->identify(p->method()));
      p = p->caller();
    }
    log->tail("eliminate_boxing");
  }

  process_users_of_allocation(boxing);

#ifndef PRODUCT
  if (PrintEliminateAllocations) {
    tty->print("++++ Eliminated: %d ", boxing->_idx);
    boxing->method()->print_short_name(tty);
    tty->cr();
  }
#endif

  return true;
}


Node* PhaseMacroExpand::make_load(Node* ctl, Node* mem, Node* base, int offset, const Type* value_type, BasicType bt) {
  Node* adr = basic_plus_adr(base, offset);
  const TypePtr* adr_type = adr->bottom_type()->is_ptr();
  Node* value = LoadNode::make(_igvn, ctl, mem, adr, adr_type, value_type, bt, MemNode::unordered);
  transform_later(value);
  return value;
}


Node* PhaseMacroExpand::make_store(Node* ctl, Node* mem, Node* base, int offset, Node* value, BasicType bt) {
  Node* adr = basic_plus_adr(base, offset);
  mem = StoreNode::make(_igvn, ctl, mem, adr, nullptr, value, bt, MemNode::unordered);
  transform_later(mem);
  return mem;
}

//=============================================================================
//
//                              A L L O C A T I O N
//
// Allocation attempts to be fast in the case of frequent small objects.
// It breaks down like this:
//
// 1) Size in doublewords is computed.  This is a constant for objects and
// variable for most arrays.  Doubleword units are used to avoid size
// overflow of huge doubleword arrays.  We need doublewords in the end for
// rounding.
//
// 2) Size is checked for being 'too large'.  Too-large allocations will go
// the slow path into the VM.  The slow path can throw any required
// exceptions, and does all the special checks for very large arrays.  The
// size test can constant-fold away for objects.  For objects with
// finalizers it constant-folds the otherway: you always go slow with
// finalizers.
//
// 3) If NOT using TLABs, this is the contended loop-back point.
// Load-Locked the heap top.  If using TLABs normal-load the heap top.
//
// 4) Check that heap top + size*8 < max.  If we fail go the slow ` route.
// NOTE: "top+size*8" cannot wrap the 4Gig line!  Here's why: for largish
// "size*8" we always enter the VM, where "largish" is a constant picked small
// enough that there's always space between the eden max and 4Gig (old space is
// there so it's quite large) and large enough that the cost of entering the VM
// is dwarfed by the cost to initialize the space.
//
// 5) If NOT using TLABs, Store-Conditional the adjusted heap top back
// down.  If contended, repeat at step 3.  If using TLABs normal-store
// adjusted heap top back down; there is no contention.
//
// 6) If !ZeroTLAB then Bulk-clear the object/array.  Fill in klass & mark
// fields.
//
// 7) Merge with the slow-path; cast the raw memory pointer to the correct
// oop flavor.
//
//=============================================================================
// FastAllocateSizeLimit value is in DOUBLEWORDS.
// Allocations bigger than this always go the slow route.
// This value must be small enough that allocation attempts that need to
// trigger exceptions go the slow route.  Also, it must be small enough so
// that heap_top + size_in_bytes does not wrap around the 4Gig limit.
//=============================================================================j//
// %%% Here is an old comment from parseHelper.cpp; is it outdated?
// The allocator will coalesce int->oop copies away.  See comment in
// coalesce.cpp about how this works.  It depends critically on the exact
// code shape produced here, so if you are changing this code shape
// make sure the GC info for the heap-top is correct in and around the
// slow-path call.
//

void PhaseMacroExpand::expand_allocate_common(
            AllocateNode* alloc, // allocation node to be expanded
            Node* length,  // array length for an array allocation
            const TypeFunc* slow_call_type, // Type of slow call
            address slow_call_address,  // Address of slow call
            Node* valid_length_test // whether length is valid or not
    )
{
  Node* ctrl = alloc->in(TypeFunc::Control);
  Node* mem  = alloc->in(TypeFunc::Memory);
  Node* i_o  = alloc->in(TypeFunc::I_O);
  Node* size_in_bytes     = alloc->in(AllocateNode::AllocSize);
  Node* klass_node        = alloc->in(AllocateNode::KlassNode);
  Node* initial_slow_test = alloc->in(AllocateNode::InitialTest);
  assert(ctrl != nullptr, "must have control");

  // We need a Region and corresponding Phi's to merge the slow-path and fast-path results.
  // they will not be used if "always_slow" is set
  enum { slow_result_path = 1, fast_result_path = 2 };
  Node *result_region = nullptr;
  Node *result_phi_rawmem = nullptr;
  Node *result_phi_rawoop = nullptr;
  Node *result_phi_i_o = nullptr;

  // The initial slow comparison is a size check, the comparison
  // we want to do is a BoolTest::gt
  bool expand_fast_path = true;
  int tv = _igvn.find_int_con(initial_slow_test, -1);
  if (tv >= 0) {
    // InitialTest has constant result
    //   0 - can fit in TLAB
    //   1 - always too big or negative
    assert(tv <= 1, "0 or 1 if a constant");
    expand_fast_path = (tv == 0);
    initial_slow_test = nullptr;
  } else {
    initial_slow_test = BoolNode::make_predicate(initial_slow_test, &_igvn);
  }

  if (!UseTLAB) {
    // Force slow-path allocation
    expand_fast_path = false;
    initial_slow_test = nullptr;
  }

  bool allocation_has_use = (alloc->result_cast() != nullptr);
  if (!allocation_has_use) {
    InitializeNode* init = alloc->initialization();
    if (init != nullptr) {
      init->remove(&_igvn);
    }
    if (expand_fast_path && (initial_slow_test == nullptr)) {
      // Remove allocation node and return.
      // Size is a non-negative constant -> no initial check needed -> directly to fast path.
      // Also, no usages -> empty fast path -> no fall out to slow path -> nothing left.
#ifndef PRODUCT
      if (PrintEliminateAllocations) {
        tty->print("NotUsed ");
        Node* res = alloc->proj_out_or_null(TypeFunc::Parms);
        if (res != nullptr) {
          res->dump();
        } else {
          alloc->dump();
        }
      }
#endif
      yank_alloc_node(alloc);
      return;
    }
  }

  enum { too_big_or_final_path = 1, need_gc_path = 2 };
  Node *slow_region = nullptr;
  Node *toobig_false = ctrl;

  // generate the initial test if necessary
  if (initial_slow_test != nullptr ) {
    assert (expand_fast_path, "Only need test if there is a fast path");
    slow_region = new RegionNode(3);

    // Now make the initial failure test.  Usually a too-big test but
<<<<<<< HEAD
    // might be a TRUE for finalizers or a fancy class check for
    // newInstance0.
    IfNode* toobig_iff = new IfNode(ctrl, initial_slow_test, PROB_MIN, COUNT_UNKNOWN);
=======
    // might be a TRUE for finalizers.
    IfNode *toobig_iff = new IfNode(ctrl, initial_slow_test, PROB_MIN, COUNT_UNKNOWN);
>>>>>>> 789ac8b2
    transform_later(toobig_iff);
    // Plug the failing-too-big test into the slow-path region
    Node* toobig_true = new IfTrueNode(toobig_iff);
    transform_later(toobig_true);
    slow_region    ->init_req( too_big_or_final_path, toobig_true );
    toobig_false = new IfFalseNode(toobig_iff);
    transform_later(toobig_false);
  } else {
    // No initial test, just fall into next case
    assert(allocation_has_use || !expand_fast_path, "Should already have been handled");
    toobig_false = ctrl;
    debug_only(slow_region = NodeSentinel);
  }

  // If we are here there are several possibilities
  // - expand_fast_path is false - then only a slow path is expanded. That's it.
  // no_initial_check means a constant allocation.
  // - If check always evaluates to false -> expand_fast_path is false (see above)
  // - If check always evaluates to true -> directly into fast path (but may bailout to slowpath)
  // if !allocation_has_use the fast path is empty
  // if !allocation_has_use && no_initial_check
  // - Then there are no fastpath that can fall out to slowpath -> no allocation code at all.
  //   removed by yank_alloc_node above.

  Node *slow_mem = mem;  // save the current memory state for slow path
  // generate the fast allocation code unless we know that the initial test will always go slow
  if (expand_fast_path) {
    // Fast path modifies only raw memory.
    if (mem->is_MergeMem()) {
      mem = mem->as_MergeMem()->memory_at(Compile::AliasIdxRaw);
    }

    // allocate the Region and Phi nodes for the result
    result_region = new RegionNode(3);
    result_phi_rawmem = new PhiNode(result_region, Type::MEMORY, TypeRawPtr::BOTTOM);
    result_phi_i_o    = new PhiNode(result_region, Type::ABIO); // I/O is used for Prefetch

    // Grab regular I/O before optional prefetch may change it.
    // Slow-path does no I/O so just set it to the original I/O.
    result_phi_i_o->init_req(slow_result_path, i_o);

    // Name successful fast-path variables
    Node* fast_oop_ctrl;
    Node* fast_oop_rawmem;

    if (allocation_has_use) {
      Node* needgc_ctrl = nullptr;
      result_phi_rawoop = new PhiNode(result_region, TypeRawPtr::BOTTOM);

      intx prefetch_lines = length != nullptr ? AllocatePrefetchLines : AllocateInstancePrefetchLines;
      BarrierSetC2* bs = BarrierSet::barrier_set()->barrier_set_c2();
      Node* fast_oop = bs->obj_allocate(this, mem, toobig_false, size_in_bytes, i_o, needgc_ctrl,
                                        fast_oop_ctrl, fast_oop_rawmem,
                                        prefetch_lines);

      if (initial_slow_test != nullptr) {
        // This completes all paths into the slow merge point
        slow_region->init_req(need_gc_path, needgc_ctrl);
        transform_later(slow_region);
      } else {
        // No initial slow path needed!
        // Just fall from the need-GC path straight into the VM call.
        slow_region = needgc_ctrl;
      }

      InitializeNode* init = alloc->initialization();
      fast_oop_rawmem = initialize_object(alloc,
                                          fast_oop_ctrl, fast_oop_rawmem, fast_oop,
                                          klass_node, length, size_in_bytes);
      expand_initialize_membar(alloc, init, fast_oop_ctrl, fast_oop_rawmem);
      expand_dtrace_alloc_probe(alloc, fast_oop, fast_oop_ctrl, fast_oop_rawmem);

      result_phi_rawoop->init_req(fast_result_path, fast_oop);
    } else {
      assert (initial_slow_test != nullptr, "sanity");
      fast_oop_ctrl   = toobig_false;
      fast_oop_rawmem = mem;
      transform_later(slow_region);
    }

    // Plug in the successful fast-path into the result merge point
    result_region    ->init_req(fast_result_path, fast_oop_ctrl);
    result_phi_i_o   ->init_req(fast_result_path, i_o);
    result_phi_rawmem->init_req(fast_result_path, fast_oop_rawmem);
  } else {
    slow_region = ctrl;
    result_phi_i_o = i_o; // Rename it to use in the following code.
  }

  // Generate slow-path call
  CallNode *call = new CallStaticJavaNode(slow_call_type, slow_call_address,
                               OptoRuntime::stub_name(slow_call_address),
                               TypePtr::BOTTOM);
  call->init_req(TypeFunc::Control,   slow_region);
  call->init_req(TypeFunc::I_O,       top());    // does no i/o
  call->init_req(TypeFunc::Memory,    slow_mem); // may gc ptrs
  call->init_req(TypeFunc::ReturnAdr, alloc->in(TypeFunc::ReturnAdr));
  call->init_req(TypeFunc::FramePtr,  alloc->in(TypeFunc::FramePtr));

  call->init_req(TypeFunc::Parms+0, klass_node);
  if (length != nullptr) {
    call->init_req(TypeFunc::Parms+1, length);
  } else {
    // Let the runtime know if this is a larval allocation
    call->init_req(TypeFunc::Parms+1, _igvn.intcon(alloc->_larval));
  }

  // Copy debug information and adjust JVMState information, then replace
  // allocate node with the call
  call->copy_call_debug_info(&_igvn, alloc);
  // For array allocations, copy the valid length check to the call node so Compile::final_graph_reshaping() can verify
  // that the call has the expected number of CatchProj nodes (in case the allocation always fails and the fallthrough
  // path dies).
  if (valid_length_test != nullptr) {
    call->add_req(valid_length_test);
  }
  if (expand_fast_path) {
    call->set_cnt(PROB_UNLIKELY_MAG(4));  // Same effect as RC_UNCOMMON.
  } else {
    // Hook i_o projection to avoid its elimination during allocation
    // replacement (when only a slow call is generated).
    call->set_req(TypeFunc::I_O, result_phi_i_o);
  }
  _igvn.replace_node(alloc, call);
  transform_later(call);

  // Identify the output projections from the allocate node and
  // adjust any references to them.
  // The control and io projections look like:
  //
  //        v---Proj(ctrl) <-----+   v---CatchProj(ctrl)
  //  Allocate                   Catch
  //        ^---Proj(io) <-------+   ^---CatchProj(io)
  //
  //  We are interested in the CatchProj nodes.
  //
  _callprojs = call->extract_projections(false /*separate_io_proj*/, false /*do_asserts*/);

  // An allocate node has separate memory projections for the uses on
  // the control and i_o paths. Replace the control memory projection with
  // result_phi_rawmem (unless we are only generating a slow call when
  // both memory projections are combined)
  if (expand_fast_path && _callprojs->fallthrough_memproj != nullptr) {
    _igvn.replace_in_uses(_callprojs->fallthrough_memproj, result_phi_rawmem);
  }
  // Now change uses of catchall_memproj to use fallthrough_memproj and delete
  // catchall_memproj so we end up with a call that has only 1 memory projection.
  if (_callprojs->catchall_memproj != nullptr) {
    if (_callprojs->fallthrough_memproj == nullptr) {
      _callprojs->fallthrough_memproj = new ProjNode(call, TypeFunc::Memory);
      transform_later(_callprojs->fallthrough_memproj);
    }
    _igvn.replace_in_uses(_callprojs->catchall_memproj, _callprojs->fallthrough_memproj);
    _igvn.remove_dead_node(_callprojs->catchall_memproj);
  }

  // An allocate node has separate i_o projections for the uses on the control
  // and i_o paths. Always replace the control i_o projection with result i_o
  // otherwise incoming i_o become dead when only a slow call is generated
  // (it is different from memory projections where both projections are
  // combined in such case).
  if (_callprojs->fallthrough_ioproj != nullptr) {
    _igvn.replace_in_uses(_callprojs->fallthrough_ioproj, result_phi_i_o);
  }
  // Now change uses of catchall_ioproj to use fallthrough_ioproj and delete
  // catchall_ioproj so we end up with a call that has only 1 i_o projection.
  if (_callprojs->catchall_ioproj != nullptr) {
    if (_callprojs->fallthrough_ioproj == nullptr) {
      _callprojs->fallthrough_ioproj = new ProjNode(call, TypeFunc::I_O);
      transform_later(_callprojs->fallthrough_ioproj);
    }
    _igvn.replace_in_uses(_callprojs->catchall_ioproj, _callprojs->fallthrough_ioproj);
    _igvn.remove_dead_node(_callprojs->catchall_ioproj);
  }

  // if we generated only a slow call, we are done
  if (!expand_fast_path) {
    // Now we can unhook i_o.
    if (result_phi_i_o->outcnt() > 1) {
      call->set_req(TypeFunc::I_O, top());
    } else {
      assert(result_phi_i_o->unique_ctrl_out() == call, "sanity");
      // Case of new array with negative size known during compilation.
      // AllocateArrayNode::Ideal() optimization disconnect unreachable
      // following code since call to runtime will throw exception.
      // As result there will be no users of i_o after the call.
      // Leave i_o attached to this call to avoid problems in preceding graph.
    }
    return;
  }

  if (_callprojs->fallthrough_catchproj != nullptr) {
    ctrl = _callprojs->fallthrough_catchproj->clone();
    transform_later(ctrl);
    _igvn.replace_node(_callprojs->fallthrough_catchproj, result_region);
  } else {
    ctrl = top();
  }
  Node *slow_result;
  if (_callprojs->resproj[0] == nullptr) {
    // no uses of the allocation result
    slow_result = top();
  } else {
    slow_result = _callprojs->resproj[0]->clone();
    transform_later(slow_result);
    _igvn.replace_node(_callprojs->resproj[0], result_phi_rawoop);
  }

  // Plug slow-path into result merge point
  result_region->init_req( slow_result_path, ctrl);
  transform_later(result_region);
  if (allocation_has_use) {
    result_phi_rawoop->init_req(slow_result_path, slow_result);
    transform_later(result_phi_rawoop);
  }
  result_phi_rawmem->init_req(slow_result_path, _callprojs->fallthrough_memproj);
  transform_later(result_phi_rawmem);
  transform_later(result_phi_i_o);
  // This completes all paths into the result merge point
}

// Remove alloc node that has no uses.
void PhaseMacroExpand::yank_alloc_node(AllocateNode* alloc) {
  Node* ctrl = alloc->in(TypeFunc::Control);
  Node* mem  = alloc->in(TypeFunc::Memory);
  Node* i_o  = alloc->in(TypeFunc::I_O);

  _callprojs = alloc->extract_projections(false /*separate_io_proj*/, false /*do_asserts*/);
  if (_callprojs->resproj[0] != nullptr) {
    for (DUIterator_Fast imax, i = _callprojs->resproj[0]->fast_outs(imax); i < imax; i++) {
      Node* use = _callprojs->resproj[0]->fast_out(i);
      use->isa_MemBar()->remove(&_igvn);
      --imax;
      --i; // back up iterator
    }
    assert(_callprojs->resproj[0]->outcnt() == 0, "all uses must be deleted");
    _igvn.remove_dead_node(_callprojs->resproj[0]);
  }
  if (_callprojs->fallthrough_catchproj != nullptr) {
    _igvn.replace_in_uses(_callprojs->fallthrough_catchproj, ctrl);
    _igvn.remove_dead_node(_callprojs->fallthrough_catchproj);
  }
  if (_callprojs->catchall_catchproj != nullptr) {
    _igvn.rehash_node_delayed(_callprojs->catchall_catchproj);
    _callprojs->catchall_catchproj->set_req(0, top());
  }
  if (_callprojs->fallthrough_proj != nullptr) {
    Node* catchnode = _callprojs->fallthrough_proj->unique_ctrl_out();
    _igvn.remove_dead_node(catchnode);
    _igvn.remove_dead_node(_callprojs->fallthrough_proj);
  }
  if (_callprojs->fallthrough_memproj != nullptr) {
    _igvn.replace_in_uses(_callprojs->fallthrough_memproj, mem);
    _igvn.remove_dead_node(_callprojs->fallthrough_memproj);
  }
  if (_callprojs->fallthrough_ioproj != nullptr) {
    _igvn.replace_in_uses(_callprojs->fallthrough_ioproj, i_o);
    _igvn.remove_dead_node(_callprojs->fallthrough_ioproj);
  }
  if (_callprojs->catchall_memproj != nullptr) {
    _igvn.rehash_node_delayed(_callprojs->catchall_memproj);
    _callprojs->catchall_memproj->set_req(0, top());
  }
  if (_callprojs->catchall_ioproj != nullptr) {
    _igvn.rehash_node_delayed(_callprojs->catchall_ioproj);
    _callprojs->catchall_ioproj->set_req(0, top());
  }
#ifndef PRODUCT
  if (PrintEliminateAllocations) {
    if (alloc->is_AllocateArray()) {
      tty->print_cr("++++ Eliminated: %d AllocateArray", alloc->_idx);
    } else {
      tty->print_cr("++++ Eliminated: %d Allocate", alloc->_idx);
    }
  }
#endif
  _igvn.remove_dead_node(alloc);
}

void PhaseMacroExpand::expand_initialize_membar(AllocateNode* alloc, InitializeNode* init,
                                                Node*& fast_oop_ctrl, Node*& fast_oop_rawmem) {
  // If initialization is performed by an array copy, any required
  // MemBarStoreStore was already added. If the object does not
  // escape no need for a MemBarStoreStore. If the object does not
  // escape in its initializer and memory barrier (MemBarStoreStore or
  // stronger) is already added at exit of initializer, also no need
  // for a MemBarStoreStore. Otherwise we need a MemBarStoreStore
  // so that stores that initialize this object can't be reordered
  // with a subsequent store that makes this object accessible by
  // other threads.
  // Other threads include java threads and JVM internal threads
  // (for example concurrent GC threads). Current concurrent GC
  // implementation: G1 will not scan newly created object,
  // so it's safe to skip storestore barrier when allocation does
  // not escape.
  if (!alloc->does_not_escape_thread() &&
    !alloc->is_allocation_MemBar_redundant() &&
    (init == nullptr || !init->is_complete_with_arraycopy())) {
    if (init == nullptr || init->req() < InitializeNode::RawStores) {
      // No InitializeNode or no stores captured by zeroing
      // elimination. Simply add the MemBarStoreStore after object
      // initialization.
      MemBarNode* mb = MemBarNode::make(C, Op_MemBarStoreStore, Compile::AliasIdxBot);
      transform_later(mb);

      mb->init_req(TypeFunc::Memory, fast_oop_rawmem);
      mb->init_req(TypeFunc::Control, fast_oop_ctrl);
      fast_oop_ctrl = new ProjNode(mb, TypeFunc::Control);
      transform_later(fast_oop_ctrl);
      fast_oop_rawmem = new ProjNode(mb, TypeFunc::Memory);
      transform_later(fast_oop_rawmem);
    } else {
      // Add the MemBarStoreStore after the InitializeNode so that
      // all stores performing the initialization that were moved
      // before the InitializeNode happen before the storestore
      // barrier.

      Node* init_ctrl = init->proj_out_or_null(TypeFunc::Control);
      Node* init_mem = init->proj_out_or_null(TypeFunc::Memory);

      MemBarNode* mb = MemBarNode::make(C, Op_MemBarStoreStore, Compile::AliasIdxBot);
      transform_later(mb);

      Node* ctrl = new ProjNode(init, TypeFunc::Control);
      transform_later(ctrl);
      Node* mem = new ProjNode(init, TypeFunc::Memory);
      transform_later(mem);

      // The MemBarStoreStore depends on control and memory coming
      // from the InitializeNode
      mb->init_req(TypeFunc::Memory, mem);
      mb->init_req(TypeFunc::Control, ctrl);

      ctrl = new ProjNode(mb, TypeFunc::Control);
      transform_later(ctrl);
      mem = new ProjNode(mb, TypeFunc::Memory);
      transform_later(mem);

      // All nodes that depended on the InitializeNode for control
      // and memory must now depend on the MemBarNode that itself
      // depends on the InitializeNode
      if (init_ctrl != nullptr) {
        _igvn.replace_node(init_ctrl, ctrl);
      }
      if (init_mem != nullptr) {
        _igvn.replace_node(init_mem, mem);
      }
    }
  }
}

void PhaseMacroExpand::expand_dtrace_alloc_probe(AllocateNode* alloc, Node* oop,
                                                Node*& ctrl, Node*& rawmem) {
  if (C->env()->dtrace_alloc_probes()) {
    // Slow-path call
    int size = TypeFunc::Parms + 2;
    CallLeafNode *call = new CallLeafNode(OptoRuntime::dtrace_object_alloc_Type(),
                                          CAST_FROM_FN_PTR(address,
                                          static_cast<int (*)(JavaThread*, oopDesc*)>(SharedRuntime::dtrace_object_alloc)),
                                          "dtrace_object_alloc",
                                          TypeRawPtr::BOTTOM);

    // Get base of thread-local storage area
    Node* thread = new ThreadLocalNode();
    transform_later(thread);

    call->init_req(TypeFunc::Parms + 0, thread);
    call->init_req(TypeFunc::Parms + 1, oop);
    call->init_req(TypeFunc::Control, ctrl);
    call->init_req(TypeFunc::I_O    , top()); // does no i/o
    call->init_req(TypeFunc::Memory , rawmem);
    call->init_req(TypeFunc::ReturnAdr, alloc->in(TypeFunc::ReturnAdr));
    call->init_req(TypeFunc::FramePtr, alloc->in(TypeFunc::FramePtr));
    transform_later(call);
    ctrl = new ProjNode(call, TypeFunc::Control);
    transform_later(ctrl);
    rawmem = new ProjNode(call, TypeFunc::Memory);
    transform_later(rawmem);
  }
}

// Helper for PhaseMacroExpand::expand_allocate_common.
// Initializes the newly-allocated storage.
Node* PhaseMacroExpand::initialize_object(AllocateNode* alloc,
                                          Node* control, Node* rawmem, Node* object,
                                          Node* klass_node, Node* length,
                                          Node* size_in_bytes) {
  InitializeNode* init = alloc->initialization();
  // Store the klass & mark bits
  Node* mark_node = alloc->make_ideal_mark(&_igvn, control, rawmem);
  if (!mark_node->is_Con()) {
    transform_later(mark_node);
  }
  rawmem = make_store(control, rawmem, object, oopDesc::mark_offset_in_bytes(), mark_node, TypeX_X->basic_type());

  rawmem = make_store(control, rawmem, object, oopDesc::klass_offset_in_bytes(), klass_node, T_METADATA);
  int header_size = alloc->minimum_header_size();  // conservatively small

  // Array length
  if (length != nullptr) {         // Arrays need length field
    rawmem = make_store(control, rawmem, object, arrayOopDesc::length_offset_in_bytes(), length, T_INT);
    // conservatively small header size:
    header_size = arrayOopDesc::base_offset_in_bytes(T_BYTE);
    if (_igvn.type(klass_node)->isa_aryklassptr()) {   // we know the exact header size in most cases:
      BasicType elem = _igvn.type(klass_node)->is_klassptr()->as_instance_type()->isa_aryptr()->elem()->array_element_basic_type();
      if (is_reference_type(elem, true)) {
        elem = T_OBJECT;
      }
      header_size = Klass::layout_helper_header_size(Klass::array_layout_helper(elem));
    }
  }

  // Clear the object body, if necessary.
  if (init == nullptr) {
    // The init has somehow disappeared; be cautious and clear everything.
    //
    // This can happen if a node is allocated but an uncommon trap occurs
    // immediately.  In this case, the Initialize gets associated with the
    // trap, and may be placed in a different (outer) loop, if the Allocate
    // is in a loop.  If (this is rare) the inner loop gets unrolled, then
    // there can be two Allocates to one Initialize.  The answer in all these
    // edge cases is safety first.  It is always safe to clear immediately
    // within an Allocate, and then (maybe or maybe not) clear some more later.
    if (!(UseTLAB && ZeroTLAB)) {
      rawmem = ClearArrayNode::clear_memory(control, rawmem, object,
                                            alloc->in(AllocateNode::DefaultValue),
                                            alloc->in(AllocateNode::RawDefaultValue),
                                            header_size, size_in_bytes,
                                            &_igvn);
    }
  } else {
    if (!init->is_complete()) {
      // Try to win by zeroing only what the init does not store.
      // We can also try to do some peephole optimizations,
      // such as combining some adjacent subword stores.
      rawmem = init->complete_stores(control, rawmem, object,
                                     header_size, size_in_bytes, &_igvn);
    }
    // We have no more use for this link, since the AllocateNode goes away:
    init->set_req(InitializeNode::RawAddress, top());
    // (If we keep the link, it just confuses the register allocator,
    // who thinks he sees a real use of the address by the membar.)
  }

  return rawmem;
}

// Generate prefetch instructions for next allocations.
Node* PhaseMacroExpand::prefetch_allocation(Node* i_o, Node*& needgc_false,
                                        Node*& contended_phi_rawmem,
                                        Node* old_eden_top, Node* new_eden_top,
                                        intx lines) {
   enum { fall_in_path = 1, pf_path = 2 };
   if( UseTLAB && AllocatePrefetchStyle == 2 ) {
      // Generate prefetch allocation with watermark check.
      // As an allocation hits the watermark, we will prefetch starting
      // at a "distance" away from watermark.

      Node *pf_region = new RegionNode(3);
      Node *pf_phi_rawmem = new PhiNode( pf_region, Type::MEMORY,
                                                TypeRawPtr::BOTTOM );
      // I/O is used for Prefetch
      Node *pf_phi_abio = new PhiNode( pf_region, Type::ABIO );

      Node *thread = new ThreadLocalNode();
      transform_later(thread);

      Node *eden_pf_adr = new AddPNode( top()/*not oop*/, thread,
                   _igvn.MakeConX(in_bytes(JavaThread::tlab_pf_top_offset())) );
      transform_later(eden_pf_adr);

      Node *old_pf_wm = new LoadPNode(needgc_false,
                                   contended_phi_rawmem, eden_pf_adr,
                                   TypeRawPtr::BOTTOM, TypeRawPtr::BOTTOM,
                                   MemNode::unordered);
      transform_later(old_pf_wm);

      // check against new_eden_top
      Node *need_pf_cmp = new CmpPNode( new_eden_top, old_pf_wm );
      transform_later(need_pf_cmp);
      Node *need_pf_bol = new BoolNode( need_pf_cmp, BoolTest::ge );
      transform_later(need_pf_bol);
      IfNode *need_pf_iff = new IfNode( needgc_false, need_pf_bol,
                                       PROB_UNLIKELY_MAG(4), COUNT_UNKNOWN );
      transform_later(need_pf_iff);

      // true node, add prefetchdistance
      Node *need_pf_true = new IfTrueNode( need_pf_iff );
      transform_later(need_pf_true);

      Node *need_pf_false = new IfFalseNode( need_pf_iff );
      transform_later(need_pf_false);

      Node *new_pf_wmt = new AddPNode( top(), old_pf_wm,
                                    _igvn.MakeConX(AllocatePrefetchDistance) );
      transform_later(new_pf_wmt );
      new_pf_wmt->set_req(0, need_pf_true);

      Node *store_new_wmt = new StorePNode(need_pf_true,
                                       contended_phi_rawmem, eden_pf_adr,
                                       TypeRawPtr::BOTTOM, new_pf_wmt,
                                       MemNode::unordered);
      transform_later(store_new_wmt);

      // adding prefetches
      pf_phi_abio->init_req( fall_in_path, i_o );

      Node *prefetch_adr;
      Node *prefetch;
      uint step_size = AllocatePrefetchStepSize;
      uint distance = 0;

      for ( intx i = 0; i < lines; i++ ) {
        prefetch_adr = new AddPNode( old_pf_wm, new_pf_wmt,
                                            _igvn.MakeConX(distance) );
        transform_later(prefetch_adr);
        prefetch = new PrefetchAllocationNode( i_o, prefetch_adr );
        transform_later(prefetch);
        distance += step_size;
        i_o = prefetch;
      }
      pf_phi_abio->set_req( pf_path, i_o );

      pf_region->init_req( fall_in_path, need_pf_false );
      pf_region->init_req( pf_path, need_pf_true );

      pf_phi_rawmem->init_req( fall_in_path, contended_phi_rawmem );
      pf_phi_rawmem->init_req( pf_path, store_new_wmt );

      transform_later(pf_region);
      transform_later(pf_phi_rawmem);
      transform_later(pf_phi_abio);

      needgc_false = pf_region;
      contended_phi_rawmem = pf_phi_rawmem;
      i_o = pf_phi_abio;
   } else if( UseTLAB && AllocatePrefetchStyle == 3 ) {
      // Insert a prefetch instruction for each allocation.
      // This code is used to generate 1 prefetch instruction per cache line.

      // Generate several prefetch instructions.
      uint step_size = AllocatePrefetchStepSize;
      uint distance = AllocatePrefetchDistance;

      // Next cache address.
      Node *cache_adr = new AddPNode(old_eden_top, old_eden_top,
                                     _igvn.MakeConX(step_size + distance));
      transform_later(cache_adr);
      cache_adr = new CastP2XNode(needgc_false, cache_adr);
      transform_later(cache_adr);
      // Address is aligned to execute prefetch to the beginning of cache line size
      // (it is important when BIS instruction is used on SPARC as prefetch).
      Node* mask = _igvn.MakeConX(~(intptr_t)(step_size-1));
      cache_adr = new AndXNode(cache_adr, mask);
      transform_later(cache_adr);
      cache_adr = new CastX2PNode(cache_adr);
      transform_later(cache_adr);

      // Prefetch
      Node *prefetch = new PrefetchAllocationNode( contended_phi_rawmem, cache_adr );
      prefetch->set_req(0, needgc_false);
      transform_later(prefetch);
      contended_phi_rawmem = prefetch;
      Node *prefetch_adr;
      distance = step_size;
      for ( intx i = 1; i < lines; i++ ) {
        prefetch_adr = new AddPNode( cache_adr, cache_adr,
                                            _igvn.MakeConX(distance) );
        transform_later(prefetch_adr);
        prefetch = new PrefetchAllocationNode( contended_phi_rawmem, prefetch_adr );
        transform_later(prefetch);
        distance += step_size;
        contended_phi_rawmem = prefetch;
      }
   } else if( AllocatePrefetchStyle > 0 ) {
      // Insert a prefetch for each allocation only on the fast-path
      Node *prefetch_adr;
      Node *prefetch;
      // Generate several prefetch instructions.
      uint step_size = AllocatePrefetchStepSize;
      uint distance = AllocatePrefetchDistance;
      for ( intx i = 0; i < lines; i++ ) {
        prefetch_adr = new AddPNode( old_eden_top, new_eden_top,
                                            _igvn.MakeConX(distance) );
        transform_later(prefetch_adr);
        prefetch = new PrefetchAllocationNode( i_o, prefetch_adr );
        // Do not let it float too high, since if eden_top == eden_end,
        // both might be null.
        if( i == 0 ) { // Set control for first prefetch, next follows it
          prefetch->init_req(0, needgc_false);
        }
        transform_later(prefetch);
        distance += step_size;
        i_o = prefetch;
      }
   }
   return i_o;
}


void PhaseMacroExpand::expand_allocate(AllocateNode *alloc) {
  expand_allocate_common(alloc, nullptr,
                         OptoRuntime::new_instance_Type(),
                         OptoRuntime::new_instance_Java(), nullptr);
}

void PhaseMacroExpand::expand_allocate_array(AllocateArrayNode *alloc) {
  Node* length = alloc->in(AllocateNode::ALength);
  Node* valid_length_test = alloc->in(AllocateNode::ValidLengthTest);
  InitializeNode* init = alloc->initialization();
  Node* klass_node = alloc->in(AllocateNode::KlassNode);
  const TypeAryKlassPtr* ary_klass_t = _igvn.type(klass_node)->isa_aryklassptr();
  address slow_call_address;  // Address of slow call
  if (init != nullptr && init->is_complete_with_arraycopy() &&
      ary_klass_t && ary_klass_t->elem()->isa_klassptr() == nullptr) {
    // Don't zero type array during slow allocation in VM since
    // it will be initialized later by arraycopy in compiled code.
    slow_call_address = OptoRuntime::new_array_nozero_Java();
  } else {
    slow_call_address = OptoRuntime::new_array_Java();
  }
  expand_allocate_common(alloc, length,
                         OptoRuntime::new_array_Type(),
                         slow_call_address, valid_length_test);
}

//-------------------mark_eliminated_box----------------------------------
//
// During EA obj may point to several objects but after few ideal graph
// transformations (CCP) it may point to only one non escaping object
// (but still using phi), corresponding locks and unlocks will be marked
// for elimination. Later obj could be replaced with a new node (new phi)
// and which does not have escape information. And later after some graph
// reshape other locks and unlocks (which were not marked for elimination
// before) are connected to this new obj (phi) but they still will not be
// marked for elimination since new obj has no escape information.
// Mark all associated (same box and obj) lock and unlock nodes for
// elimination if some of them marked already.
void PhaseMacroExpand::mark_eliminated_box(Node* box, Node* obj) {
  BoxLockNode* oldbox = box->as_BoxLock();
  if (oldbox->is_eliminated()) {
    return; // This BoxLock node was processed already.
  }
  assert(!oldbox->is_unbalanced(), "this should not be called for unbalanced region");
  // New implementation (EliminateNestedLocks) has separate BoxLock
  // node for each locked region so mark all associated locks/unlocks as
  // eliminated even if different objects are referenced in one locked region
  // (for example, OSR compilation of nested loop inside locked scope).
  if (EliminateNestedLocks ||
      oldbox->as_BoxLock()->is_simple_lock_region(nullptr, obj, nullptr)) {
    // Box is used only in one lock region. Mark this box as eliminated.
    oldbox->set_local();      // This verifies correct state of BoxLock
    _igvn.hash_delete(oldbox);
    oldbox->set_eliminated(); // This changes box's hash value
     _igvn.hash_insert(oldbox);

    for (uint i = 0; i < oldbox->outcnt(); i++) {
      Node* u = oldbox->raw_out(i);
      if (u->is_AbstractLock() && !u->as_AbstractLock()->is_non_esc_obj()) {
        AbstractLockNode* alock = u->as_AbstractLock();
        // Check lock's box since box could be referenced by Lock's debug info.
        if (alock->box_node() == oldbox) {
          // Mark eliminated all related locks and unlocks.
#ifdef ASSERT
          alock->log_lock_optimization(C, "eliminate_lock_set_non_esc4");
#endif
          alock->set_non_esc_obj();
        }
      }
    }
    return;
  }

  // Create new "eliminated" BoxLock node and use it in monitor debug info
  // instead of oldbox for the same object.
  BoxLockNode* newbox = oldbox->clone()->as_BoxLock();

  // Note: BoxLock node is marked eliminated only here and it is used
  // to indicate that all associated lock and unlock nodes are marked
  // for elimination.
  newbox->set_local(); // This verifies correct state of BoxLock
  newbox->set_eliminated();
  transform_later(newbox);

  // Replace old box node with new box for all users of the same object.
  for (uint i = 0; i < oldbox->outcnt();) {
    bool next_edge = true;

    Node* u = oldbox->raw_out(i);
    if (u->is_AbstractLock()) {
      AbstractLockNode* alock = u->as_AbstractLock();
      if (alock->box_node() == oldbox && alock->obj_node()->eqv_uncast(obj)) {
        // Replace Box and mark eliminated all related locks and unlocks.
#ifdef ASSERT
        alock->log_lock_optimization(C, "eliminate_lock_set_non_esc5");
#endif
        alock->set_non_esc_obj();
        _igvn.rehash_node_delayed(alock);
        alock->set_box_node(newbox);
        next_edge = false;
      }
    }
    if (u->is_FastLock() && u->as_FastLock()->obj_node()->eqv_uncast(obj)) {
      FastLockNode* flock = u->as_FastLock();
      assert(flock->box_node() == oldbox, "sanity");
      _igvn.rehash_node_delayed(flock);
      flock->set_box_node(newbox);
      next_edge = false;
    }

    // Replace old box in monitor debug info.
    if (u->is_SafePoint() && u->as_SafePoint()->jvms()) {
      SafePointNode* sfn = u->as_SafePoint();
      JVMState* youngest_jvms = sfn->jvms();
      int max_depth = youngest_jvms->depth();
      for (int depth = 1; depth <= max_depth; depth++) {
        JVMState* jvms = youngest_jvms->of_depth(depth);
        int num_mon  = jvms->nof_monitors();
        // Loop over monitors
        for (int idx = 0; idx < num_mon; idx++) {
          Node* obj_node = sfn->monitor_obj(jvms, idx);
          Node* box_node = sfn->monitor_box(jvms, idx);
          if (box_node == oldbox && obj_node->eqv_uncast(obj)) {
            int j = jvms->monitor_box_offset(idx);
            _igvn.replace_input_of(u, j, newbox);
            next_edge = false;
          }
        }
      }
    }
    if (next_edge) i++;
  }
}

//-----------------------mark_eliminated_locking_nodes-----------------------
void PhaseMacroExpand::mark_eliminated_locking_nodes(AbstractLockNode *alock) {
  if (alock->box_node()->as_BoxLock()->is_unbalanced()) {
    return; // Can't do any more elimination for this locking region
  }
  if (EliminateNestedLocks) {
    if (alock->is_nested()) {
       assert(alock->box_node()->as_BoxLock()->is_eliminated(), "sanity");
       return;
    } else if (!alock->is_non_esc_obj()) { // Not eliminated or coarsened
      // Only Lock node has JVMState needed here.
      // Not that preceding claim is documented anywhere else.
      if (alock->jvms() != nullptr) {
        if (alock->as_Lock()->is_nested_lock_region()) {
          // Mark eliminated related nested locks and unlocks.
          Node* obj = alock->obj_node();
          BoxLockNode* box_node = alock->box_node()->as_BoxLock();
          assert(!box_node->is_eliminated(), "should not be marked yet");
          // Note: BoxLock node is marked eliminated only here
          // and it is used to indicate that all associated lock
          // and unlock nodes are marked for elimination.
          box_node->set_eliminated(); // Box's hash is always NO_HASH here
          for (uint i = 0; i < box_node->outcnt(); i++) {
            Node* u = box_node->raw_out(i);
            if (u->is_AbstractLock()) {
              alock = u->as_AbstractLock();
              if (alock->box_node() == box_node) {
                // Verify that this Box is referenced only by related locks.
                assert(alock->obj_node()->eqv_uncast(obj), "");
                // Mark all related locks and unlocks.
#ifdef ASSERT
                alock->log_lock_optimization(C, "eliminate_lock_set_nested");
#endif
                alock->set_nested();
              }
            }
          }
        } else {
#ifdef ASSERT
          alock->log_lock_optimization(C, "eliminate_lock_NOT_nested_lock_region");
          if (C->log() != nullptr)
            alock->as_Lock()->is_nested_lock_region(C); // rerun for debugging output
#endif
        }
      }
      return;
    }
    // Process locks for non escaping object
    assert(alock->is_non_esc_obj(), "");
  } // EliminateNestedLocks

  if (alock->is_non_esc_obj()) { // Lock is used for non escaping object
    // Look for all locks of this object and mark them and
    // corresponding BoxLock nodes as eliminated.
    Node* obj = alock->obj_node();
    for (uint j = 0; j < obj->outcnt(); j++) {
      Node* o = obj->raw_out(j);
      if (o->is_AbstractLock() &&
          o->as_AbstractLock()->obj_node()->eqv_uncast(obj)) {
        alock = o->as_AbstractLock();
        Node* box = alock->box_node();
        // Replace old box node with new eliminated box for all users
        // of the same object and mark related locks as eliminated.
        mark_eliminated_box(box, obj);
      }
    }
  }
}

// we have determined that this lock/unlock can be eliminated, we simply
// eliminate the node without expanding it.
//
// Note:  The membar's associated with the lock/unlock are currently not
//        eliminated.  This should be investigated as a future enhancement.
//
bool PhaseMacroExpand::eliminate_locking_node(AbstractLockNode *alock) {

  if (!alock->is_eliminated()) {
    return false;
  }
#ifdef ASSERT
  if (!alock->is_coarsened()) {
    // Check that new "eliminated" BoxLock node is created.
    BoxLockNode* oldbox = alock->box_node()->as_BoxLock();
    assert(oldbox->is_eliminated(), "should be done already");
  }
#endif

  alock->log_lock_optimization(C, "eliminate_lock");

#ifndef PRODUCT
  if (PrintEliminateLocks) {
    tty->print_cr("++++ Eliminated: %d %s '%s'", alock->_idx, (alock->is_Lock() ? "Lock" : "Unlock"), alock->kind_as_string());
  }
#endif

  Node* mem  = alock->in(TypeFunc::Memory);
  Node* ctrl = alock->in(TypeFunc::Control);
  guarantee(ctrl != nullptr, "missing control projection, cannot replace_node() with null");

  _callprojs = alock->extract_projections(false /*separate_io_proj*/, false /*do_asserts*/);
  // There are 2 projections from the lock.  The lock node will
  // be deleted when its last use is subsumed below.
  assert(alock->outcnt() == 2 &&
         _callprojs->fallthrough_proj != nullptr &&
         _callprojs->fallthrough_memproj != nullptr,
         "Unexpected projections from Lock/Unlock");

  Node* fallthroughproj = _callprojs->fallthrough_proj;
  Node* memproj_fallthrough = _callprojs->fallthrough_memproj;

  // The memory projection from a lock/unlock is RawMem
  // The input to a Lock is merged memory, so extract its RawMem input
  // (unless the MergeMem has been optimized away.)
  if (alock->is_Lock()) {
    // Search for MemBarAcquireLock node and delete it also.
    MemBarNode* membar = fallthroughproj->unique_ctrl_out()->as_MemBar();
    assert(membar != nullptr && membar->Opcode() == Op_MemBarAcquireLock, "");
    Node* ctrlproj = membar->proj_out(TypeFunc::Control);
    Node* memproj = membar->proj_out(TypeFunc::Memory);
    _igvn.replace_node(ctrlproj, fallthroughproj);
    _igvn.replace_node(memproj, memproj_fallthrough);

    // Delete FastLock node also if this Lock node is unique user
    // (a loop peeling may clone a Lock node).
    Node* flock = alock->as_Lock()->fastlock_node();
    if (flock->outcnt() == 1) {
      assert(flock->unique_out() == alock, "sanity");
      _igvn.replace_node(flock, top());
    }
  }

  // Search for MemBarReleaseLock node and delete it also.
  if (alock->is_Unlock() && ctrl->is_Proj() && ctrl->in(0)->is_MemBar()) {
    MemBarNode* membar = ctrl->in(0)->as_MemBar();
    assert(membar->Opcode() == Op_MemBarReleaseLock &&
           mem->is_Proj() && membar == mem->in(0), "");
    _igvn.replace_node(fallthroughproj, ctrl);
    _igvn.replace_node(memproj_fallthrough, mem);
    fallthroughproj = ctrl;
    memproj_fallthrough = mem;
    ctrl = membar->in(TypeFunc::Control);
    mem  = membar->in(TypeFunc::Memory);
  }

  _igvn.replace_node(fallthroughproj, ctrl);
  _igvn.replace_node(memproj_fallthrough, mem);
  return true;
}


//------------------------------expand_lock_node----------------------
void PhaseMacroExpand::expand_lock_node(LockNode *lock) {

  Node* ctrl = lock->in(TypeFunc::Control);
  Node* mem = lock->in(TypeFunc::Memory);
  Node* obj = lock->obj_node();
  Node* box = lock->box_node();
  Node* flock = lock->fastlock_node();

  assert(!box->as_BoxLock()->is_eliminated(), "sanity");

  // Make the merge point
  Node *region;
  Node *mem_phi;
  Node *slow_path;

  region  = new RegionNode(3);
  // create a Phi for the memory state
  mem_phi = new PhiNode( region, Type::MEMORY, TypeRawPtr::BOTTOM);

  // Optimize test; set region slot 2
  slow_path = opt_bits_test(ctrl, region, 2, flock, 0, 0);
  mem_phi->init_req(2, mem);

  // Make slow path call
  CallNode *call = make_slow_call((CallNode *) lock, OptoRuntime::complete_monitor_enter_Type(),
                                  OptoRuntime::complete_monitor_locking_Java(), nullptr, slow_path,
                                  obj, box, nullptr);

  _callprojs = call->extract_projections(false /*separate_io_proj*/, false /*do_asserts*/);

  // Slow path can only throw asynchronous exceptions, which are always
  // de-opted.  So the compiler thinks the slow-call can never throw an
  // exception.  If it DOES throw an exception we would need the debug
  // info removed first (since if it throws there is no monitor).
  assert(_callprojs->fallthrough_ioproj == nullptr && _callprojs->catchall_ioproj == nullptr &&
         _callprojs->catchall_memproj == nullptr && _callprojs->catchall_catchproj == nullptr, "Unexpected projection from Lock");

  // Capture slow path
  // disconnect fall-through projection from call and create a new one
  // hook up users of fall-through projection to region
  Node *slow_ctrl = _callprojs->fallthrough_proj->clone();
  transform_later(slow_ctrl);
  _igvn.hash_delete(_callprojs->fallthrough_proj);
  _callprojs->fallthrough_proj->disconnect_inputs(C);
  region->init_req(1, slow_ctrl);
  // region inputs are now complete
  transform_later(region);
  _igvn.replace_node(_callprojs->fallthrough_proj, region);

  Node *memproj = transform_later(new ProjNode(call, TypeFunc::Memory));

  mem_phi->init_req(1, memproj);

  transform_later(mem_phi);

  _igvn.replace_node(_callprojs->fallthrough_memproj, mem_phi);
}

//------------------------------expand_unlock_node----------------------
void PhaseMacroExpand::expand_unlock_node(UnlockNode *unlock) {

  Node* ctrl = unlock->in(TypeFunc::Control);
  Node* mem = unlock->in(TypeFunc::Memory);
  Node* obj = unlock->obj_node();
  Node* box = unlock->box_node();

  assert(!box->as_BoxLock()->is_eliminated(), "sanity");

  // No need for a null check on unlock

  // Make the merge point
  Node *region;
  Node *mem_phi;

  region  = new RegionNode(3);
  // create a Phi for the memory state
  mem_phi = new PhiNode( region, Type::MEMORY, TypeRawPtr::BOTTOM);

  FastUnlockNode *funlock = new FastUnlockNode( ctrl, obj, box );
  funlock = transform_later( funlock )->as_FastUnlock();
  // Optimize test; set region slot 2
  Node *slow_path = opt_bits_test(ctrl, region, 2, funlock, 0, 0);
  Node *thread = transform_later(new ThreadLocalNode());

  CallNode *call = make_slow_call((CallNode *) unlock, OptoRuntime::complete_monitor_exit_Type(),
                                  CAST_FROM_FN_PTR(address, SharedRuntime::complete_monitor_unlocking_C),
                                  "complete_monitor_unlocking_C", slow_path, obj, box, thread);

  _callprojs = call->extract_projections(false /*separate_io_proj*/, false /*do_asserts*/);
  assert(_callprojs->fallthrough_ioproj == nullptr && _callprojs->catchall_ioproj == nullptr &&
         _callprojs->catchall_memproj == nullptr && _callprojs->catchall_catchproj == nullptr, "Unexpected projection from Lock");

  // No exceptions for unlocking
  // Capture slow path
  // disconnect fall-through projection from call and create a new one
  // hook up users of fall-through projection to region
  Node *slow_ctrl = _callprojs->fallthrough_proj->clone();
  transform_later(slow_ctrl);
  _igvn.hash_delete(_callprojs->fallthrough_proj);
  _callprojs->fallthrough_proj->disconnect_inputs(C);
  region->init_req(1, slow_ctrl);
  // region inputs are now complete
  transform_later(region);
  _igvn.replace_node(_callprojs->fallthrough_proj, region);

  Node *memproj = transform_later(new ProjNode(call, TypeFunc::Memory) );
  mem_phi->init_req(1, memproj );
  mem_phi->init_req(2, mem);
  transform_later(mem_phi);

  _igvn.replace_node(_callprojs->fallthrough_memproj, mem_phi);
}

// An inline type might be returned from the call but we don't know its
// type. Either we get a buffered inline type (and nothing needs to be done)
// or one of the values being returned is the klass of the inline type
// and we need to allocate an inline type instance of that type and
// initialize it with other values being returned. In that case, we
// first try a fast path allocation and initialize the value with the
// inline klass's pack handler or we fall back to a runtime call.
void PhaseMacroExpand::expand_mh_intrinsic_return(CallStaticJavaNode* call) {
  assert(call->method()->is_method_handle_intrinsic(), "must be a method handle intrinsic call");
  Node* ret = call->proj_out_or_null(TypeFunc::Parms);
  if (ret == nullptr) {
    return;
  }
  const TypeFunc* tf = call->_tf;
  const TypeTuple* domain = OptoRuntime::store_inline_type_fields_Type()->domain_cc();
  const TypeFunc* new_tf = TypeFunc::make(tf->domain_sig(), tf->domain_cc(), tf->range_sig(), domain);
  call->_tf = new_tf;
  // Make sure the change of type is applied before projections are processed by igvn
  _igvn.set_type(call, call->Value(&_igvn));
  _igvn.set_type(ret, ret->Value(&_igvn));

  // Before any new projection is added:
  CallProjections* projs = call->extract_projections(true, true);

  // Create temporary hook nodes that will be replaced below.
  // Add an input to prevent hook nodes from being dead.
  Node* ctl = new Node(call);
  Node* mem = new Node(ctl);
  Node* io = new Node(ctl);
  Node* ex_ctl = new Node(ctl);
  Node* ex_mem = new Node(ctl);
  Node* ex_io = new Node(ctl);
  Node* res = new Node(ctl);

  // Allocate a new buffered inline type only if a new one is not returned
  Node* cast = transform_later(new CastP2XNode(ctl, res));
  Node* mask = MakeConX(0x1);
  Node* masked = transform_later(new AndXNode(cast, mask));
  Node* cmp = transform_later(new CmpXNode(masked, mask));
  Node* bol = transform_later(new BoolNode(cmp, BoolTest::eq));
  IfNode* allocation_iff = new IfNode(ctl, bol, PROB_MAX, COUNT_UNKNOWN);
  transform_later(allocation_iff);
  Node* allocation_ctl = transform_later(new IfTrueNode(allocation_iff));
  Node* no_allocation_ctl = transform_later(new IfFalseNode(allocation_iff));
  Node* no_allocation_res = transform_later(new CheckCastPPNode(no_allocation_ctl, res, TypeInstPtr::BOTTOM));

  // Try to allocate a new buffered inline instance either from TLAB or eden space
  Node* needgc_ctrl = nullptr; // needgc means slowcase, i.e. allocation failed
  CallLeafNoFPNode* handler_call;
  const bool alloc_in_place = UseTLAB;
  if (alloc_in_place) {
    Node* fast_oop_ctrl = nullptr;
    Node* fast_oop_rawmem = nullptr;
    Node* mask2 = MakeConX(-2);
    Node* masked2 = transform_later(new AndXNode(cast, mask2));
    Node* rawklassptr = transform_later(new CastX2PNode(masked2));
    Node* klass_node = transform_later(new CheckCastPPNode(allocation_ctl, rawklassptr, TypeInstKlassPtr::OBJECT_OR_NULL));
    Node* layout_val = make_load(nullptr, mem, klass_node, in_bytes(Klass::layout_helper_offset()), TypeInt::INT, T_INT);
    Node* size_in_bytes = ConvI2X(layout_val);
    BarrierSetC2* bs = BarrierSet::barrier_set()->barrier_set_c2();
    Node* fast_oop = bs->obj_allocate(this, mem, allocation_ctl, size_in_bytes, io, needgc_ctrl,
                                      fast_oop_ctrl, fast_oop_rawmem,
                                      AllocateInstancePrefetchLines);
    // Allocation succeed, initialize buffered inline instance header firstly,
    // and then initialize its fields with an inline class specific handler
    Node* mark_node = makecon(TypeRawPtr::make((address)markWord::inline_type_prototype().value()));
    fast_oop_rawmem = make_store(fast_oop_ctrl, fast_oop_rawmem, fast_oop, oopDesc::mark_offset_in_bytes(), mark_node, T_ADDRESS);
    fast_oop_rawmem = make_store(fast_oop_ctrl, fast_oop_rawmem, fast_oop, oopDesc::klass_offset_in_bytes(), klass_node, T_METADATA);
    if (UseCompressedClassPointers) {
      fast_oop_rawmem = make_store(fast_oop_ctrl, fast_oop_rawmem, fast_oop, oopDesc::klass_gap_offset_in_bytes(), intcon(0), T_INT);
    }
    Node* fixed_block  = make_load(fast_oop_ctrl, fast_oop_rawmem, klass_node, in_bytes(InstanceKlass::adr_inlineklass_fixed_block_offset()), TypeRawPtr::BOTTOM, T_ADDRESS);
    Node* pack_handler = make_load(fast_oop_ctrl, fast_oop_rawmem, fixed_block, in_bytes(InlineKlass::pack_handler_offset()), TypeRawPtr::BOTTOM, T_ADDRESS);
    handler_call = new CallLeafNoFPNode(OptoRuntime::pack_inline_type_Type(),
                                        nullptr,
                                        "pack handler",
                                        TypeRawPtr::BOTTOM);
    handler_call->init_req(TypeFunc::Control, fast_oop_ctrl);
    handler_call->init_req(TypeFunc::Memory, fast_oop_rawmem);
    handler_call->init_req(TypeFunc::I_O, top());
    handler_call->init_req(TypeFunc::FramePtr, call->in(TypeFunc::FramePtr));
    handler_call->init_req(TypeFunc::ReturnAdr, top());
    handler_call->init_req(TypeFunc::Parms, pack_handler);
    handler_call->init_req(TypeFunc::Parms+1, fast_oop);
  } else {
    needgc_ctrl = allocation_ctl;
  }

  // Allocation failed, fall back to a runtime call
  CallStaticJavaNode* slow_call = new CallStaticJavaNode(OptoRuntime::store_inline_type_fields_Type(),
                                                         StubRoutines::store_inline_type_fields_to_buf(),
                                                         "store_inline_type_fields",
                                                         TypePtr::BOTTOM);
  slow_call->init_req(TypeFunc::Control, needgc_ctrl);
  slow_call->init_req(TypeFunc::Memory, mem);
  slow_call->init_req(TypeFunc::I_O, io);
  slow_call->init_req(TypeFunc::FramePtr, call->in(TypeFunc::FramePtr));
  slow_call->init_req(TypeFunc::ReturnAdr, call->in(TypeFunc::ReturnAdr));
  slow_call->init_req(TypeFunc::Parms, res);

  Node* slow_ctl = transform_later(new ProjNode(slow_call, TypeFunc::Control));
  Node* slow_mem = transform_later(new ProjNode(slow_call, TypeFunc::Memory));
  Node* slow_io = transform_later(new ProjNode(slow_call, TypeFunc::I_O));
  Node* slow_res = transform_later(new ProjNode(slow_call, TypeFunc::Parms));
  Node* slow_catc = transform_later(new CatchNode(slow_ctl, slow_io, 2));
  Node* slow_norm = transform_later(new CatchProjNode(slow_catc, CatchProjNode::fall_through_index, CatchProjNode::no_handler_bci));
  Node* slow_excp = transform_later(new CatchProjNode(slow_catc, CatchProjNode::catch_all_index,    CatchProjNode::no_handler_bci));

  Node* ex_r = new RegionNode(3);
  Node* ex_mem_phi = new PhiNode(ex_r, Type::MEMORY, TypePtr::BOTTOM);
  Node* ex_io_phi = new PhiNode(ex_r, Type::ABIO);
  ex_r->init_req(1, slow_excp);
  ex_mem_phi->init_req(1, slow_mem);
  ex_io_phi->init_req(1, slow_io);
  ex_r->init_req(2, ex_ctl);
  ex_mem_phi->init_req(2, ex_mem);
  ex_io_phi->init_req(2, ex_io);
  transform_later(ex_r);
  transform_later(ex_mem_phi);
  transform_later(ex_io_phi);

  // We don't know how many values are returned. This assumes the
  // worst case, that all available registers are used.
  for (uint i = TypeFunc::Parms+1; i < domain->cnt(); i++) {
    if (domain->field_at(i) == Type::HALF) {
      slow_call->init_req(i, top());
      if (alloc_in_place) {
        handler_call->init_req(i+1, top());
      }
      continue;
    }
    Node* proj = transform_later(new ProjNode(call, i));
    slow_call->init_req(i, proj);
    if (alloc_in_place) {
      handler_call->init_req(i+1, proj);
    }
  }
  // We can safepoint at that new call
  slow_call->copy_call_debug_info(&_igvn, call);
  transform_later(slow_call);
  if (alloc_in_place) {
    transform_later(handler_call);
  }

  Node* fast_ctl = nullptr;
  Node* fast_res = nullptr;
  MergeMemNode* fast_mem = nullptr;
  if (alloc_in_place) {
    fast_ctl = transform_later(new ProjNode(handler_call, TypeFunc::Control));
    Node* rawmem = transform_later(new ProjNode(handler_call, TypeFunc::Memory));
    fast_res = transform_later(new ProjNode(handler_call, TypeFunc::Parms));
    fast_mem = MergeMemNode::make(mem);
    fast_mem->set_memory_at(Compile::AliasIdxRaw, rawmem);
    transform_later(fast_mem);
  }

  Node* r = new RegionNode(alloc_in_place ? 4 : 3);
  Node* mem_phi = new PhiNode(r, Type::MEMORY, TypePtr::BOTTOM);
  Node* io_phi = new PhiNode(r, Type::ABIO);
  Node* res_phi = new PhiNode(r, TypeInstPtr::BOTTOM);
  r->init_req(1, no_allocation_ctl);
  mem_phi->init_req(1, mem);
  io_phi->init_req(1, io);
  res_phi->init_req(1, no_allocation_res);
  r->init_req(2, slow_norm);
  mem_phi->init_req(2, slow_mem);
  io_phi->init_req(2, slow_io);
  res_phi->init_req(2, slow_res);
  if (alloc_in_place) {
    r->init_req(3, fast_ctl);
    mem_phi->init_req(3, fast_mem);
    io_phi->init_req(3, io);
    res_phi->init_req(3, fast_res);
  }
  transform_later(r);
  transform_later(mem_phi);
  transform_later(io_phi);
  transform_later(res_phi);

  // Do not let stores that initialize this buffer be reordered with a subsequent
  // store that would make this buffer accessible by other threads.
  MemBarNode* mb = MemBarNode::make(C, Op_MemBarStoreStore, Compile::AliasIdxBot);
  transform_later(mb);
  mb->init_req(TypeFunc::Memory, mem_phi);
  mb->init_req(TypeFunc::Control, r);
  r = new ProjNode(mb, TypeFunc::Control);
  transform_later(r);
  mem_phi = new ProjNode(mb, TypeFunc::Memory);
  transform_later(mem_phi);

  assert(projs->nb_resproj == 1, "unexpected number of results");
  _igvn.replace_in_uses(projs->fallthrough_catchproj, r);
  _igvn.replace_in_uses(projs->fallthrough_memproj, mem_phi);
  _igvn.replace_in_uses(projs->fallthrough_ioproj, io_phi);
  _igvn.replace_in_uses(projs->resproj[0], res_phi);
  _igvn.replace_in_uses(projs->catchall_catchproj, ex_r);
  _igvn.replace_in_uses(projs->catchall_memproj, ex_mem_phi);
  _igvn.replace_in_uses(projs->catchall_ioproj, ex_io_phi);
  // The CatchNode should not use the ex_io_phi. Re-connect it to the catchall_ioproj.
  Node* cn = projs->fallthrough_catchproj->in(0);
  _igvn.replace_input_of(cn, 1, projs->catchall_ioproj);

  _igvn.replace_node(ctl, projs->fallthrough_catchproj);
  _igvn.replace_node(mem, projs->fallthrough_memproj);
  _igvn.replace_node(io, projs->fallthrough_ioproj);
  _igvn.replace_node(res, projs->resproj[0]);
  _igvn.replace_node(ex_ctl, projs->catchall_catchproj);
  _igvn.replace_node(ex_mem, projs->catchall_memproj);
  _igvn.replace_node(ex_io, projs->catchall_ioproj);
 }

void PhaseMacroExpand::expand_subtypecheck_node(SubTypeCheckNode *check) {
  assert(check->in(SubTypeCheckNode::Control) == nullptr, "should be pinned");
  Node* bol = check->unique_out();
  Node* obj_or_subklass = check->in(SubTypeCheckNode::ObjOrSubKlass);
  Node* superklass = check->in(SubTypeCheckNode::SuperKlass);
  assert(bol->is_Bool() && bol->as_Bool()->_test._test == BoolTest::ne, "unexpected bool node");

  for (DUIterator_Last imin, i = bol->last_outs(imin); i >= imin; --i) {
    Node* iff = bol->last_out(i);
    assert(iff->is_If(), "where's the if?");

    if (iff->in(0)->is_top()) {
      _igvn.replace_input_of(iff, 1, C->top());
      continue;
    }

    Node* iftrue = iff->as_If()->proj_out(1);
    Node* iffalse = iff->as_If()->proj_out(0);
    Node* ctrl = iff->in(0);

    Node* subklass = nullptr;
    if (_igvn.type(obj_or_subklass)->isa_klassptr()) {
      subklass = obj_or_subklass;
    } else {
      Node* k_adr = basic_plus_adr(obj_or_subklass, oopDesc::klass_offset_in_bytes());
      subklass = _igvn.transform(LoadKlassNode::make(_igvn, nullptr, C->immutable_memory(), k_adr, TypeInstPtr::KLASS, TypeInstKlassPtr::OBJECT));
    }

    Node* not_subtype_ctrl = Phase::gen_subtype_check(subklass, superklass, &ctrl, nullptr, _igvn, check->method(), check->bci());

    _igvn.replace_input_of(iff, 0, C->top());
    _igvn.replace_node(iftrue, not_subtype_ctrl);
    _igvn.replace_node(iffalse, ctrl);
  }
  _igvn.replace_node(check, C->top());
}

// FlatArrayCheckNode (array1 array2 ...) is expanded into:
//
// long mark = array1.mark | array2.mark | ...;
// long locked_bit = markWord::unlocked_value & array1.mark & array2.mark & ...;
// if (locked_bit == 0) {
//   // One array is locked, load prototype header from the klass
//   mark = array1.klass.proto | array2.klass.proto | ...
// }
// if ((mark & markWord::flat_array_bit_in_place) == 0) {
//    ...
// }
void PhaseMacroExpand::expand_flatarraycheck_node(FlatArrayCheckNode* check) {
  bool array_inputs = _igvn.type(check->in(FlatArrayCheckNode::ArrayOrKlass))->isa_oopptr() != nullptr;
  if (array_inputs) {
    Node* mark = MakeConX(0);
    Node* locked_bit = MakeConX(markWord::unlocked_value);
    Node* mem = check->in(FlatArrayCheckNode::Memory);
    for (uint i = FlatArrayCheckNode::ArrayOrKlass; i < check->req(); ++i) {
      Node* ary = check->in(i);
      const TypeOopPtr* t = _igvn.type(ary)->isa_oopptr();
      assert(t != nullptr, "Mixing array and klass inputs");
      assert(!t->is_flat() && !t->is_not_flat(), "Should have been optimized out");
      Node* mark_adr = basic_plus_adr(ary, oopDesc::mark_offset_in_bytes());
      Node* mark_load = _igvn.transform(LoadNode::make(_igvn, nullptr, mem, mark_adr, mark_adr->bottom_type()->is_ptr(), TypeX_X, TypeX_X->basic_type(), MemNode::unordered));
      mark = _igvn.transform(new OrXNode(mark, mark_load));
      locked_bit = _igvn.transform(new AndXNode(locked_bit, mark_load));
    }
    assert(!mark->is_Con(), "Should have been optimized out");
    Node* cmp = _igvn.transform(new CmpXNode(locked_bit, MakeConX(0)));
    Node* is_unlocked = _igvn.transform(new BoolNode(cmp, BoolTest::ne));

    // BoolNode might be shared, replace each if user
    Node* old_bol = check->unique_out();
    assert(old_bol->is_Bool() && old_bol->as_Bool()->_test._test == BoolTest::ne, "unexpected condition");
    for (DUIterator_Last imin, i = old_bol->last_outs(imin); i >= imin; --i) {
      IfNode* old_iff = old_bol->last_out(i)->as_If();
      Node* ctrl = old_iff->in(0);
      RegionNode* region = new RegionNode(3);
      Node* mark_phi = new PhiNode(region, TypeX_X);

      // Check if array is unlocked
      IfNode* iff = _igvn.transform(new IfNode(ctrl, is_unlocked, PROB_MAX, COUNT_UNKNOWN))->as_If();

      // Unlocked: Use bits from mark word
      region->init_req(1, _igvn.transform(new IfTrueNode(iff)));
      mark_phi->init_req(1, mark);

      // Locked: Load prototype header from klass
      ctrl = _igvn.transform(new IfFalseNode(iff));
      Node* proto = MakeConX(0);
      for (uint i = FlatArrayCheckNode::ArrayOrKlass; i < check->req(); ++i) {
        Node* ary = check->in(i);
        // Make loads control dependent to make sure they are only executed if array is locked
        Node* klass_adr = basic_plus_adr(ary, oopDesc::klass_offset_in_bytes());
        Node* klass = _igvn.transform(LoadKlassNode::make(_igvn, ctrl, C->immutable_memory(), klass_adr, TypeInstPtr::KLASS, TypeInstKlassPtr::OBJECT));
        Node* proto_adr = basic_plus_adr(klass, in_bytes(Klass::prototype_header_offset()));
        Node* proto_load = _igvn.transform(LoadNode::make(_igvn, ctrl, C->immutable_memory(), proto_adr, proto_adr->bottom_type()->is_ptr(), TypeX_X, TypeX_X->basic_type(), MemNode::unordered));
        proto = _igvn.transform(new OrXNode(proto, proto_load));
      }
      region->init_req(2, ctrl);
      mark_phi->init_req(2, proto);

      // Check if flat array bits are set
      Node* mask = MakeConX(markWord::flat_array_bit_in_place);
      Node* masked = _igvn.transform(new AndXNode(_igvn.transform(mark_phi), mask));
      cmp = _igvn.transform(new CmpXNode(masked, MakeConX(0)));
      Node* is_not_flat = _igvn.transform(new BoolNode(cmp, BoolTest::eq));

      ctrl = _igvn.transform(region);
      iff = _igvn.transform(new IfNode(ctrl, is_not_flat, PROB_MAX, COUNT_UNKNOWN))->as_If();
      _igvn.replace_node(old_iff, iff);
    }
    _igvn.replace_node(check, C->top());
  } else {
    // Fall back to layout helper check
    Node* lhs = intcon(0);
    for (uint i = FlatArrayCheckNode::ArrayOrKlass; i < check->req(); ++i) {
      Node* array_or_klass = check->in(i);
      Node* klass = nullptr;
      const TypePtr* t = _igvn.type(array_or_klass)->is_ptr();
      assert(!t->is_flat() && !t->is_not_flat(), "Should have been optimized out");
      if (t->isa_oopptr() != nullptr) {
        Node* klass_adr = basic_plus_adr(array_or_klass, oopDesc::klass_offset_in_bytes());
        klass = transform_later(LoadKlassNode::make(_igvn, nullptr, C->immutable_memory(), klass_adr, TypeInstPtr::KLASS, TypeInstKlassPtr::OBJECT));
      } else {
        assert(t->isa_klassptr(), "Unexpected input type");
        klass = array_or_klass;
      }
      Node* lh_addr = basic_plus_adr(klass, in_bytes(Klass::layout_helper_offset()));
      Node* lh_val = _igvn.transform(LoadNode::make(_igvn, nullptr, C->immutable_memory(), lh_addr, lh_addr->bottom_type()->is_ptr(), TypeInt::INT, T_INT, MemNode::unordered));
      lhs = _igvn.transform(new OrINode(lhs, lh_val));
    }
    Node* masked = transform_later(new AndINode(lhs, intcon(Klass::_lh_array_tag_flat_value_bit_inplace)));
    Node* cmp = transform_later(new CmpINode(masked, intcon(0)));
    Node* bol = transform_later(new BoolNode(cmp, BoolTest::eq));
    Node* m2b = transform_later(new Conv2BNode(masked));
    // The matcher expects the input to If nodes to be produced by a Bool(CmpI..)
    // pattern, but the input to other potential users (e.g. Phi) to be some
    // other pattern (e.g. a Conv2B node, possibly idealized as a CMoveI).
    Node* old_bol = check->unique_out();
    for (DUIterator_Last imin, i = old_bol->last_outs(imin); i >= imin; --i) {
      Node* user = old_bol->last_out(i);
      for (uint j = 0; j < user->req(); j++) {
        Node* n = user->in(j);
        if (n == old_bol) {
          _igvn.replace_input_of(user, j, user->is_If() ? bol : m2b);
        }
      }
    }
    _igvn.replace_node(check, C->top());
  }
}

//---------------------------eliminate_macro_nodes----------------------
// Eliminate scalar replaced allocations and associated locks.
void PhaseMacroExpand::eliminate_macro_nodes() {
  if (C->macro_count() == 0)
    return;
  NOT_PRODUCT(int membar_before = count_MemBar(C);)

  // Before elimination may re-mark (change to Nested or NonEscObj)
  // all associated (same box and obj) lock and unlock nodes.
  int cnt = C->macro_count();
  for (int i=0; i < cnt; i++) {
    Node *n = C->macro_node(i);
    if (n->is_AbstractLock()) { // Lock and Unlock nodes
      mark_eliminated_locking_nodes(n->as_AbstractLock());
    }
  }
  // Re-marking may break consistency of Coarsened locks.
  if (!C->coarsened_locks_consistent()) {
    return; // recompile without Coarsened locks if broken
  } else {
    // After coarsened locks are eliminated locking regions
    // become unbalanced. We should not execute any more
    // locks elimination optimizations on them.
    C->mark_unbalanced_boxes();
  }

  // First, attempt to eliminate locks
  bool progress = true;
  while (progress) {
    progress = false;
    for (int i = C->macro_count(); i > 0; i = MIN2(i - 1, C->macro_count())) { // more than 1 element can be eliminated at once
      Node* n = C->macro_node(i - 1);
      bool success = false;
      DEBUG_ONLY(int old_macro_count = C->macro_count();)
      if (n->is_AbstractLock()) {
        success = eliminate_locking_node(n->as_AbstractLock());
#ifndef PRODUCT
        if (success && PrintOptoStatistics) {
          Atomic::inc(&PhaseMacroExpand::_monitor_objects_removed_counter);
        }
#endif
      }
      assert(success == (C->macro_count() < old_macro_count), "elimination reduces macro count");
      progress = progress || success;
    }
  }
  // Next, attempt to eliminate allocations
  _has_locks = false;
  progress = true;
  while (progress) {
    progress = false;
    for (int i = C->macro_count(); i > 0; i = MIN2(i - 1, C->macro_count())) { // more than 1 element can be eliminated at once
      Node* n = C->macro_node(i - 1);
      bool success = false;
      DEBUG_ONLY(int old_macro_count = C->macro_count();)
      switch (n->class_id()) {
      case Node::Class_Allocate:
      case Node::Class_AllocateArray:
        success = eliminate_allocate_node(n->as_Allocate());
#ifndef PRODUCT
        if (success && PrintOptoStatistics) {
          Atomic::inc(&PhaseMacroExpand::_objs_scalar_replaced_counter);
        }
#endif
        break;
      case Node::Class_CallStaticJava: {
        CallStaticJavaNode* call = n->as_CallStaticJava();
        if (!call->method()->is_method_handle_intrinsic()) {
          success = eliminate_boxing_node(n->as_CallStaticJava());
        }
        break;
      }
      case Node::Class_Lock:
      case Node::Class_Unlock:
        assert(!n->as_AbstractLock()->is_eliminated(), "sanity");
        _has_locks = true;
        break;
      case Node::Class_ArrayCopy:
        break;
      case Node::Class_OuterStripMinedLoop:
        break;
      case Node::Class_SubTypeCheck:
        break;
      case Node::Class_Opaque1:
        break;
      case Node::Class_FlatArrayCheck:
        break;
      default:
        assert(n->Opcode() == Op_LoopLimit ||
               n->Opcode() == Op_Opaque3   ||
               n->is_Opaque4()             ||
               n->is_OpaqueInitializedAssertionPredicate() ||
               n->Opcode() == Op_MaxL      ||
               n->Opcode() == Op_MinL      ||
               BarrierSet::barrier_set()->barrier_set_c2()->is_gc_barrier_node(n),
               "unknown node type in macro list");
      }
      assert(success == (C->macro_count() < old_macro_count), "elimination reduces macro count");
      progress = progress || success;
    }
  }
#ifndef PRODUCT
  if (PrintOptoStatistics) {
    int membar_after = count_MemBar(C);
    Atomic::add(&PhaseMacroExpand::_memory_barriers_removed_counter, membar_before - membar_after);
  }
#endif
}

//------------------------------expand_macro_nodes----------------------
//  Returns true if a failure occurred.
bool PhaseMacroExpand::expand_macro_nodes() {
  // Do not allow new macro nodes once we started to expand
  C->reset_allow_macro_nodes();
  if (StressMacroExpansion) {
    C->shuffle_macro_nodes();
  }
  // Last attempt to eliminate macro nodes.
  eliminate_macro_nodes();
  if (C->failing())  return true;

  // Eliminate Opaque and LoopLimit nodes. Do it after all loop optimizations.
  bool progress = true;
  while (progress) {
    progress = false;
    for (int i = C->macro_count(); i > 0; i--) {
      Node* n = C->macro_node(i-1);
      bool success = false;
      DEBUG_ONLY(int old_macro_count = C->macro_count();)
      if (n->Opcode() == Op_LoopLimit) {
        // Remove it from macro list and put on IGVN worklist to optimize.
        C->remove_macro_node(n);
        _igvn._worklist.push(n);
        success = true;
      } else if (n->Opcode() == Op_CallStaticJava) {
        CallStaticJavaNode* call = n->as_CallStaticJava();
        if (!call->method()->is_method_handle_intrinsic()) {
          // Remove it from macro list and put on IGVN worklist to optimize.
          C->remove_macro_node(n);
          _igvn._worklist.push(n);
          success = true;
        }
      } else if (n->is_Opaque1()) {
        _igvn.replace_node(n, n->in(1));
        success = true;
#if INCLUDE_RTM_OPT
      } else if ((n->Opcode() == Op_Opaque3) && ((Opaque3Node*)n)->rtm_opt()) {
        assert(C->profile_rtm(), "should be used only in rtm deoptimization code");
        assert((n->outcnt() == 1) && n->unique_out()->is_Cmp(), "");
        Node* cmp = n->unique_out();
#ifdef ASSERT
        // Validate graph.
        assert((cmp->outcnt() == 1) && cmp->unique_out()->is_Bool(), "");
        BoolNode* bol = cmp->unique_out()->as_Bool();
        assert((bol->outcnt() == 1) && bol->unique_out()->is_If() &&
               (bol->_test._test == BoolTest::ne), "");
        IfNode* ifn = bol->unique_out()->as_If();
        assert((ifn->outcnt() == 2) &&
               ifn->proj_out(1)->is_uncommon_trap_proj(Deoptimization::Reason_rtm_state_change) != nullptr, "");
#endif
        Node* repl = n->in(1);
        if (!_has_locks) {
          // Remove RTM state check if there are no locks in the code.
          // Replace input to compare the same value.
          repl = (cmp->in(1) == n) ? cmp->in(2) : cmp->in(1);
        }
        _igvn.replace_node(n, repl);
        success = true;
#endif
      } else if (n->is_Opaque4()) {
        // With Opaque4 nodes, the expectation is that the test of input 1
        // is always equal to the constant value of input 2. So we can
        // remove the Opaque4 and replace it by input 2. In debug builds,
        // leave the non constant test in instead to sanity check that it
        // never fails (if it does, that subgraph was constructed so, at
        // runtime, a Halt node is executed).
#ifdef ASSERT
        _igvn.replace_node(n, n->in(1));
#else
        _igvn.replace_node(n, n->in(2));
#endif
        success = true;
      } else if (n->is_OpaqueInitializedAssertionPredicate()) {
          // Initialized Assertion Predicates must always evaluate to true. Therefore, we get rid of them in product
          // builds as they are useless. In debug builds we keep them as additional verification code. Even though
          // loop opts are already over, we want to keep Initialized Assertion Predicates alive as long as possible to
          // enable folding of dead control paths within which cast nodes become top after due to impossible types -
          // even after loop opts are over. Therefore, we delay the removal of these opaque nodes until now.
#ifdef ASSERT
        _igvn.replace_node(n, n->in(1));
#else
        _igvn.replace_node(n, _igvn.intcon(1));
#endif // ASSERT
      } else if (n->Opcode() == Op_OuterStripMinedLoop) {
        n->as_OuterStripMinedLoop()->adjust_strip_mined_loop(&_igvn);
        C->remove_macro_node(n);
        success = true;
      } else if (n->Opcode() == Op_MaxL) {
        // Since MaxL and MinL are not implemented in the backend, we expand them to
        // a CMoveL construct now. At least until here, the type could be computed
        // precisely. CMoveL is not so smart, but we can give it at least the best
        // type we know abouot n now.
        Node* repl = MaxNode::signed_max(n->in(1), n->in(2), _igvn.type(n), _igvn);
        _igvn.replace_node(n, repl);
        success = true;
      } else if (n->Opcode() == Op_MinL) {
        Node* repl = MaxNode::signed_min(n->in(1), n->in(2), _igvn.type(n), _igvn);
        _igvn.replace_node(n, repl);
        success = true;
      }
      assert(!success || (C->macro_count() == (old_macro_count - 1)), "elimination must have deleted one node from macro list");
      progress = progress || success;
      if (success) {
        C->print_method(PHASE_AFTER_MACRO_EXPANSION_STEP, 5, n);
      }
    }
  }

  // Clean up the graph so we're less likely to hit the maximum node
  // limit
  _igvn.set_delay_transform(false);
  _igvn.optimize();
  if (C->failing())  return true;
  _igvn.set_delay_transform(true);


  // Because we run IGVN after each expansion, some macro nodes may go
  // dead and be removed from the list as we iterate over it. Move
  // Allocate nodes (processed in a second pass) at the beginning of
  // the list and then iterate from the last element of the list until
  // an Allocate node is seen. This is robust to random deletion in
  // the list due to nodes going dead.
  C->sort_macro_nodes();

  // expand arraycopy "macro" nodes first
  // For ReduceBulkZeroing, we must first process all arraycopy nodes
  // before the allocate nodes are expanded.
  while (C->macro_count() > 0) {
    int macro_count = C->macro_count();
    Node * n = C->macro_node(macro_count-1);
    assert(n->is_macro(), "only macro nodes expected here");
    if (_igvn.type(n) == Type::TOP || (n->in(0) != nullptr && n->in(0)->is_top())) {
      // node is unreachable, so don't try to expand it
      C->remove_macro_node(n);
      continue;
    }
    if (n->is_Allocate()) {
      break;
    }
    // Make sure expansion will not cause node limit to be exceeded.
    // Worst case is a macro node gets expanded into about 200 nodes.
    // Allow 50% more for optimization.
    if (C->check_node_count(300, "out of nodes before macro expansion")) {
      return true;
    }

    DEBUG_ONLY(int old_macro_count = C->macro_count();)
    switch (n->class_id()) {
    case Node::Class_Lock:
      expand_lock_node(n->as_Lock());
      break;
    case Node::Class_Unlock:
      expand_unlock_node(n->as_Unlock());
      break;
    case Node::Class_ArrayCopy:
      expand_arraycopy_node(n->as_ArrayCopy());
      break;
    case Node::Class_SubTypeCheck:
      expand_subtypecheck_node(n->as_SubTypeCheck());
      break;
    case Node::Class_CallStaticJava:
      expand_mh_intrinsic_return(n->as_CallStaticJava());
      C->remove_macro_node(n);
      break;
    case Node::Class_FlatArrayCheck:
      expand_flatarraycheck_node(n->as_FlatArrayCheck());
      break;
    default:
      assert(false, "unknown node type in macro list");
    }
    assert(C->macro_count() == (old_macro_count - 1), "expansion must have deleted one node from macro list");
    if (C->failing())  return true;
    C->print_method(PHASE_AFTER_MACRO_EXPANSION_STEP, 5, n);

    // Clean up the graph so we're less likely to hit the maximum node
    // limit
    _igvn.set_delay_transform(false);
    _igvn.optimize();
    if (C->failing())  return true;
    _igvn.set_delay_transform(true);
  }

  // All nodes except Allocate nodes are expanded now. There could be
  // new optimization opportunities (such as folding newly created
  // load from a just allocated object). Run IGVN.

  // expand "macro" nodes
  // nodes are removed from the macro list as they are processed
  while (C->macro_count() > 0) {
    int macro_count = C->macro_count();
    Node * n = C->macro_node(macro_count-1);
    assert(n->is_macro(), "only macro nodes expected here");
    if (_igvn.type(n) == Type::TOP || (n->in(0) != nullptr && n->in(0)->is_top())) {
      // node is unreachable, so don't try to expand it
      C->remove_macro_node(n);
      continue;
    }
    // Make sure expansion will not cause node limit to be exceeded.
    // Worst case is a macro node gets expanded into about 200 nodes.
    // Allow 50% more for optimization.
    if (C->check_node_count(300, "out of nodes before macro expansion")) {
      return true;
    }
    switch (n->class_id()) {
    case Node::Class_Allocate:
      expand_allocate(n->as_Allocate());
      break;
    case Node::Class_AllocateArray:
      expand_allocate_array(n->as_AllocateArray());
      break;
    default:
      assert(false, "unknown node type in macro list");
    }
    assert(C->macro_count() < macro_count, "must have deleted a node from macro list");
    if (C->failing())  return true;
    C->print_method(PHASE_AFTER_MACRO_EXPANSION_STEP, 5, n);

    // Clean up the graph so we're less likely to hit the maximum node
    // limit
    _igvn.set_delay_transform(false);
    _igvn.optimize();
    if (C->failing())  return true;
    _igvn.set_delay_transform(true);
  }

  _igvn.set_delay_transform(false);
  return false;
}

#ifndef PRODUCT
int PhaseMacroExpand::_objs_scalar_replaced_counter = 0;
int PhaseMacroExpand::_monitor_objects_removed_counter = 0;
int PhaseMacroExpand::_GC_barriers_removed_counter = 0;
int PhaseMacroExpand::_memory_barriers_removed_counter = 0;

void PhaseMacroExpand::print_statistics() {
  tty->print("Objects scalar replaced = %d, ", Atomic::load(&_objs_scalar_replaced_counter));
  tty->print("Monitor objects removed = %d, ", Atomic::load(&_monitor_objects_removed_counter));
  tty->print("GC barriers removed = %d, ", Atomic::load(&_GC_barriers_removed_counter));
  tty->print_cr("Memory barriers removed = %d", Atomic::load(&_memory_barriers_removed_counter));
}

int PhaseMacroExpand::count_MemBar(Compile *C) {
  if (!PrintOptoStatistics) {
    return 0;
  }
  Unique_Node_List ideal_nodes;
  int total = 0;
  ideal_nodes.map(C->live_nodes(), nullptr);
  ideal_nodes.push(C->root());
  for (uint next = 0; next < ideal_nodes.size(); ++next) {
    Node* n = ideal_nodes.at(next);
    if (n->is_MemBar()) {
      total++;
    }
    for (DUIterator_Fast imax, i = n->fast_outs(imax); i < imax; i++) {
      Node* m = n->fast_out(i);
      ideal_nodes.push(m);
    }
  }
  return total;
}
#endif<|MERGE_RESOLUTION|>--- conflicted
+++ resolved
@@ -1486,14 +1486,8 @@
     slow_region = new RegionNode(3);
 
     // Now make the initial failure test.  Usually a too-big test but
-<<<<<<< HEAD
-    // might be a TRUE for finalizers or a fancy class check for
-    // newInstance0.
-    IfNode* toobig_iff = new IfNode(ctrl, initial_slow_test, PROB_MIN, COUNT_UNKNOWN);
-=======
     // might be a TRUE for finalizers.
     IfNode *toobig_iff = new IfNode(ctrl, initial_slow_test, PROB_MIN, COUNT_UNKNOWN);
->>>>>>> 789ac8b2
     transform_later(toobig_iff);
     // Plug the failing-too-big test into the slow-path region
     Node* toobig_true = new IfTrueNode(toobig_iff);
