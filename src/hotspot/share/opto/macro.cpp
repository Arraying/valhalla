/*
 * Copyright (c) 2005, 2023, Oracle and/or its affiliates. All rights reserved.
 * DO NOT ALTER OR REMOVE COPYRIGHT NOTICES OR THIS FILE HEADER.
 *
 * This code is free software; you can redistribute it and/or modify it
 * under the terms of the GNU General Public License version 2 only, as
 * published by the Free Software Foundation.
 *
 * This code is distributed in the hope that it will be useful, but WITHOUT
 * ANY WARRANTY; without even the implied warranty of MERCHANTABILITY or
 * FITNESS FOR A PARTICULAR PURPOSE.  See the GNU General Public License
 * version 2 for more details (a copy is included in the LICENSE file that
 * accompanied this code).
 *
 * You should have received a copy of the GNU General Public License version
 * 2 along with this work; if not, write to the Free Software Foundation,
 * Inc., 51 Franklin St, Fifth Floor, Boston, MA 02110-1301 USA.
 *
 * Please contact Oracle, 500 Oracle Parkway, Redwood Shores, CA 94065 USA
 * or visit www.oracle.com if you need additional information or have any
 * questions.
 *
 */

#include "precompiled.hpp"
#include "ci/ciFlatArrayKlass.hpp"
#include "compiler/compileLog.hpp"
#include "gc/shared/collectedHeap.inline.hpp"
#include "gc/shared/tlab_globals.hpp"
#include "libadt/vectset.hpp"
#include "memory/universe.hpp"
#include "opto/addnode.hpp"
#include "opto/arraycopynode.hpp"
#include "opto/callnode.hpp"
#include "opto/castnode.hpp"
#include "opto/cfgnode.hpp"
#include "opto/compile.hpp"
#include "opto/convertnode.hpp"
#include "opto/graphKit.hpp"
#include "opto/inlinetypenode.hpp"
#include "opto/intrinsicnode.hpp"
#include "opto/locknode.hpp"
#include "opto/loopnode.hpp"
#include "opto/macro.hpp"
#include "opto/memnode.hpp"
#include "opto/narrowptrnode.hpp"
#include "opto/node.hpp"
#include "opto/opaquenode.hpp"
#include "opto/phaseX.hpp"
#include "opto/rootnode.hpp"
#include "opto/runtime.hpp"
#include "opto/subnode.hpp"
#include "opto/subtypenode.hpp"
#include "opto/type.hpp"
#include "prims/jvmtiExport.hpp"
#include "runtime/continuation.hpp"
#include "runtime/sharedRuntime.hpp"
#include "runtime/stubRoutines.hpp"
#include "utilities/macros.hpp"
#include "utilities/powerOfTwo.hpp"
#if INCLUDE_G1GC
#include "gc/g1/g1ThreadLocalData.hpp"
#endif // INCLUDE_G1GC


//
// Replace any references to "oldref" in inputs to "use" with "newref".
// Returns the number of replacements made.
//
int PhaseMacroExpand::replace_input(Node *use, Node *oldref, Node *newref) {
  int nreplacements = 0;
  uint req = use->req();
  for (uint j = 0; j < use->len(); j++) {
    Node *uin = use->in(j);
    if (uin == oldref) {
      if (j < req)
        use->set_req(j, newref);
      else
        use->set_prec(j, newref);
      nreplacements++;
    } else if (j >= req && uin == nullptr) {
      break;
    }
  }
  return nreplacements;
}

Node* PhaseMacroExpand::opt_bits_test(Node* ctrl, Node* region, int edge, Node* word, int mask, int bits, bool return_fast_path) {
  Node* cmp;
  if (mask != 0) {
    Node* and_node = transform_later(new AndXNode(word, MakeConX(mask)));
    cmp = transform_later(new CmpXNode(and_node, MakeConX(bits)));
  } else {
    cmp = word;
  }
  Node* bol = transform_later(new BoolNode(cmp, BoolTest::ne));
  IfNode* iff = new IfNode( ctrl, bol, PROB_MIN, COUNT_UNKNOWN );
  transform_later(iff);

  // Fast path taken.
  Node *fast_taken = transform_later(new IfFalseNode(iff));

  // Fast path not-taken, i.e. slow path
  Node *slow_taken = transform_later(new IfTrueNode(iff));

  if (return_fast_path) {
    region->init_req(edge, slow_taken); // Capture slow-control
    return fast_taken;
  } else {
    region->init_req(edge, fast_taken); // Capture fast-control
    return slow_taken;
  }
}

//--------------------copy_predefined_input_for_runtime_call--------------------
void PhaseMacroExpand::copy_predefined_input_for_runtime_call(Node * ctrl, CallNode* oldcall, CallNode* call) {
  // Set fixed predefined input arguments
  call->init_req( TypeFunc::Control, ctrl );
  call->init_req( TypeFunc::I_O    , oldcall->in( TypeFunc::I_O) );
  call->init_req( TypeFunc::Memory , oldcall->in( TypeFunc::Memory ) ); // ?????
  call->init_req( TypeFunc::ReturnAdr, oldcall->in( TypeFunc::ReturnAdr ) );
  call->init_req( TypeFunc::FramePtr, oldcall->in( TypeFunc::FramePtr ) );
}

//------------------------------make_slow_call---------------------------------
CallNode* PhaseMacroExpand::make_slow_call(CallNode *oldcall, const TypeFunc* slow_call_type,
                                           address slow_call, const char* leaf_name, Node* slow_path,
                                           Node* parm0, Node* parm1, Node* parm2) {

  // Slow-path call
 CallNode *call = leaf_name
   ? (CallNode*)new CallLeafNode      ( slow_call_type, slow_call, leaf_name, TypeRawPtr::BOTTOM )
   : (CallNode*)new CallStaticJavaNode( slow_call_type, slow_call, OptoRuntime::stub_name(slow_call), TypeRawPtr::BOTTOM );

  // Slow path call has no side-effects, uses few values
  copy_predefined_input_for_runtime_call(slow_path, oldcall, call );
  if (parm0 != nullptr)  call->init_req(TypeFunc::Parms+0, parm0);
  if (parm1 != nullptr)  call->init_req(TypeFunc::Parms+1, parm1);
  if (parm2 != nullptr)  call->init_req(TypeFunc::Parms+2, parm2);
  call->copy_call_debug_info(&_igvn, oldcall);
  call->set_cnt(PROB_UNLIKELY_MAG(4));  // Same effect as RC_UNCOMMON.
  _igvn.replace_node(oldcall, call);
  transform_later(call);

  return call;
}

void PhaseMacroExpand::eliminate_gc_barrier(Node* p2x) {
  BarrierSetC2 *bs = BarrierSet::barrier_set()->barrier_set_c2();
  bs->eliminate_gc_barrier(&_igvn, p2x);
#ifndef PRODUCT
  if (PrintOptoStatistics) {
    Atomic::inc(&PhaseMacroExpand::_GC_barriers_removed_counter);
  }
#endif
}

// Search for a memory operation for the specified memory slice.
static Node *scan_mem_chain(Node *mem, int alias_idx, int offset, Node *start_mem, Node *alloc, PhaseGVN *phase) {
  Node *orig_mem = mem;
  Node *alloc_mem = alloc->in(TypeFunc::Memory);
  const TypeOopPtr *tinst = phase->C->get_adr_type(alias_idx)->isa_oopptr();
  while (true) {
    if (mem == alloc_mem || mem == start_mem ) {
      return mem;  // hit one of our sentinels
    } else if (mem->is_MergeMem()) {
      mem = mem->as_MergeMem()->memory_at(alias_idx);
    } else if (mem->is_Proj() && mem->as_Proj()->_con == TypeFunc::Memory) {
      Node *in = mem->in(0);
      // we can safely skip over safepoints, calls, locks and membars because we
      // already know that the object is safe to eliminate.
      if (in->is_Initialize() && in->as_Initialize()->allocation() == alloc) {
        return in;
      } else if (in->is_Call()) {
        CallNode *call = in->as_Call();
        if (call->may_modify(tinst, phase)) {
          assert(call->is_ArrayCopy(), "ArrayCopy is the only call node that doesn't make allocation escape");
          if (call->as_ArrayCopy()->modifies(offset, offset, phase, false)) {
            return in;
          }
        }
        mem = in->in(TypeFunc::Memory);
      } else if (in->is_MemBar()) {
        ArrayCopyNode* ac = nullptr;
        if (ArrayCopyNode::may_modify(tinst, in->as_MemBar(), phase, ac)) {
          if (ac != nullptr) {
            assert(ac->is_clonebasic(), "Only basic clone is a non escaping clone");
            return ac;
          }
        }
        mem = in->in(TypeFunc::Memory);
      } else {
#ifdef ASSERT
        in->dump();
        mem->dump();
        assert(false, "unexpected projection");
#endif
      }
    } else if (mem->is_Store()) {
      const TypePtr* atype = mem->as_Store()->adr_type();
      int adr_idx = phase->C->get_alias_index(atype);
      if (adr_idx == alias_idx) {
        assert(atype->isa_oopptr(), "address type must be oopptr");
        int adr_offset = atype->flat_offset();
        uint adr_iid = atype->is_oopptr()->instance_id();
        // Array elements references have the same alias_idx
        // but different offset and different instance_id.
        if (adr_offset == offset && adr_iid == alloc->_idx) {
          return mem;
        }
      } else {
        assert(adr_idx == Compile::AliasIdxRaw, "address must match or be raw");
      }
      mem = mem->in(MemNode::Memory);
    } else if (mem->is_ClearArray()) {
      if (!ClearArrayNode::step_through(&mem, alloc->_idx, phase)) {
        // Can not bypass initialization of the instance
        // we are looking.
        debug_only(intptr_t offset;)
        assert(alloc == AllocateNode::Ideal_allocation(mem->in(3), phase, offset), "sanity");
        InitializeNode* init = alloc->as_Allocate()->initialization();
        // We are looking for stored value, return Initialize node
        // or memory edge from Allocate node.
        if (init != nullptr) {
          return init;
        } else {
          return alloc->in(TypeFunc::Memory); // It will produce zero value (see callers).
        }
      }
      // Otherwise skip it (the call updated 'mem' value).
    } else if (mem->Opcode() == Op_SCMemProj) {
      mem = mem->in(0);
      Node* adr = nullptr;
      if (mem->is_LoadStore()) {
        adr = mem->in(MemNode::Address);
      } else {
        assert(mem->Opcode() == Op_EncodeISOArray ||
               mem->Opcode() == Op_StrCompressedCopy, "sanity");
        adr = mem->in(3); // Destination array
      }
      const TypePtr* atype = adr->bottom_type()->is_ptr();
      int adr_idx = phase->C->get_alias_index(atype);
      if (adr_idx == alias_idx) {
        DEBUG_ONLY(mem->dump();)
        assert(false, "Object is not scalar replaceable if a LoadStore node accesses its field");
        return nullptr;
      }
      mem = mem->in(MemNode::Memory);
    } else if (mem->Opcode() == Op_StrInflatedCopy) {
      Node* adr = mem->in(3); // Destination array
      const TypePtr* atype = adr->bottom_type()->is_ptr();
      int adr_idx = phase->C->get_alias_index(atype);
      if (adr_idx == alias_idx) {
        DEBUG_ONLY(mem->dump();)
        assert(false, "Object is not scalar replaceable if a StrInflatedCopy node accesses its field");
        return nullptr;
      }
      mem = mem->in(MemNode::Memory);
    } else {
      return mem;
    }
    assert(mem != orig_mem, "dead memory loop");
  }
}

// Generate loads from source of the arraycopy for fields of
// destination needed at a deoptimization point
Node* PhaseMacroExpand::make_arraycopy_load(ArrayCopyNode* ac, intptr_t offset, Node* ctl, Node* mem, BasicType ft, const Type *ftype, AllocateNode *alloc) {
  BasicType bt = ft;
  const Type *type = ftype;
  if (ft == T_NARROWOOP) {
    bt = T_OBJECT;
    type = ftype->make_oopptr();
  }
  Node* res = nullptr;
  if (ac->is_clonebasic()) {
    assert(ac->in(ArrayCopyNode::Src) != ac->in(ArrayCopyNode::Dest), "clone source equals destination");
    Node* base = ac->in(ArrayCopyNode::Src);
    Node* adr = _igvn.transform(new AddPNode(base, base, _igvn.MakeConX(offset)));
    const TypePtr* adr_type = _igvn.type(base)->is_ptr()->add_offset(offset);
    MergeMemNode* mergemen = _igvn.transform(MergeMemNode::make(mem))->as_MergeMem();
    BarrierSetC2* bs = BarrierSet::barrier_set()->barrier_set_c2();
    res = ArrayCopyNode::load(bs, &_igvn, ctl, mergemen, adr, adr_type, type, bt);
  } else {
    if (ac->modifies(offset, offset, &_igvn, true)) {
      assert(ac->in(ArrayCopyNode::Dest) == alloc->result_cast(), "arraycopy destination should be allocation's result");
      uint shift = exact_log2(type2aelembytes(bt));
      Node* src_pos = ac->in(ArrayCopyNode::SrcPos);
      Node* dest_pos = ac->in(ArrayCopyNode::DestPos);
      const TypeInt* src_pos_t = _igvn.type(src_pos)->is_int();
      const TypeInt* dest_pos_t = _igvn.type(dest_pos)->is_int();

      Node* adr = nullptr;
      Node* base = ac->in(ArrayCopyNode::Src);
      const TypeAryPtr* adr_type = _igvn.type(base)->is_aryptr();
      if (adr_type->is_flat()) {
        shift = adr_type->flat_log_elem_size();
      }
      if (src_pos_t->is_con() && dest_pos_t->is_con()) {
        intptr_t off = ((src_pos_t->get_con() - dest_pos_t->get_con()) << shift) + offset;
        adr = _igvn.transform(new AddPNode(base, base, _igvn.MakeConX(off)));
        adr_type = _igvn.type(adr)->is_aryptr();
        assert(adr_type == _igvn.type(base)->is_aryptr()->add_field_offset_and_offset(off), "incorrect address type");
        if (ac->in(ArrayCopyNode::Src) == ac->in(ArrayCopyNode::Dest)) {
          // Don't emit a new load from src if src == dst but try to get the value from memory instead
          return value_from_mem(ac->in(TypeFunc::Memory), ctl, ft, ftype, adr_type, alloc);
        }
      } else {
        if (ac->in(ArrayCopyNode::Src) == ac->in(ArrayCopyNode::Dest)) {
          // Non constant offset in the array: we can't statically
          // determine the value
          return nullptr;
        }
        Node* diff = _igvn.transform(new SubINode(ac->in(ArrayCopyNode::SrcPos), ac->in(ArrayCopyNode::DestPos)));
#ifdef _LP64
        diff = _igvn.transform(new ConvI2LNode(diff));
#endif
        diff = _igvn.transform(new LShiftXNode(diff, _igvn.intcon(shift)));

        Node* off = _igvn.transform(new AddXNode(_igvn.MakeConX(offset), diff));
        adr = _igvn.transform(new AddPNode(base, base, off));
        // In the case of a flat inline type array, each field has its
        // own slice so we need to extract the field being accessed from
        // the address computation
        adr_type = adr_type->add_field_offset_and_offset(offset)->add_offset(Type::OffsetBot)->is_aryptr();
        adr = _igvn.transform(new CastPPNode(adr, adr_type));
      }
      MergeMemNode* mergemen = _igvn.transform(MergeMemNode::make(mem))->as_MergeMem();
      BarrierSetC2* bs = BarrierSet::barrier_set()->barrier_set_c2();
      res = ArrayCopyNode::load(bs, &_igvn, ctl, mergemen, adr, adr_type, type, bt);
    }
  }
  if (res != nullptr) {
    if (ftype->isa_narrowoop()) {
      // PhaseMacroExpand::scalar_replacement adds DecodeN nodes
      assert(res->isa_DecodeN(), "should be narrow oop");
      res = _igvn.transform(new EncodePNode(res, ftype));
    }
    return res;
  }
  return nullptr;
}

//
// Given a Memory Phi, compute a value Phi containing the values from stores
// on the input paths.
// Note: this function is recursive, its depth is limited by the "level" argument
// Returns the computed Phi, or null if it cannot compute it.
Node *PhaseMacroExpand::value_from_mem_phi(Node *mem, BasicType ft, const Type *phi_type, const TypeOopPtr *adr_t, AllocateNode *alloc, Node_Stack *value_phis, int level) {
  assert(mem->is_Phi(), "sanity");
  int alias_idx = C->get_alias_index(adr_t);
  int offset = adr_t->flat_offset();
  int instance_id = adr_t->instance_id();

  // Check if an appropriate value phi already exists.
  Node* region = mem->in(0);
  for (DUIterator_Fast kmax, k = region->fast_outs(kmax); k < kmax; k++) {
    Node* phi = region->fast_out(k);
    if (phi->is_Phi() && phi != mem &&
        phi->as_Phi()->is_same_inst_field(phi_type, (int)mem->_idx, instance_id, alias_idx, offset)) {
      return phi;
    }
  }
  // Check if an appropriate new value phi already exists.
  Node* new_phi = value_phis->find(mem->_idx);
  if (new_phi != nullptr)
    return new_phi;

  if (level <= 0) {
    return nullptr; // Give up: phi tree too deep
  }
  Node *start_mem = C->start()->proj_out_or_null(TypeFunc::Memory);
  Node *alloc_mem = alloc->in(TypeFunc::Memory);

  uint length = mem->req();
  GrowableArray <Node *> values(length, length, nullptr);

  // create a new Phi for the value
  PhiNode *phi = new PhiNode(mem->in(0), phi_type, nullptr, mem->_idx, instance_id, alias_idx, offset);
  transform_later(phi);
  value_phis->push(phi, mem->_idx);

  for (uint j = 1; j < length; j++) {
    Node *in = mem->in(j);
    if (in == nullptr || in->is_top()) {
      values.at_put(j, in);
    } else {
      Node *val = scan_mem_chain(in, alias_idx, offset, start_mem, alloc, &_igvn);
      if (val == start_mem || val == alloc_mem) {
        // hit a sentinel, return appropriate 0 value
        Node* default_value = alloc->in(AllocateNode::DefaultValue);
        if (default_value != nullptr) {
          values.at_put(j, default_value);
        } else {
          assert(alloc->in(AllocateNode::RawDefaultValue) == nullptr, "default value may not be null");
          values.at_put(j, _igvn.zerocon(ft));
        }
        continue;
      }
      if (val->is_Initialize()) {
        val = val->as_Initialize()->find_captured_store(offset, type2aelembytes(ft), &_igvn);
      }
      if (val == nullptr) {
        return nullptr;  // can't find a value on this path
      }
      if (val == mem) {
        values.at_put(j, mem);
      } else if (val->is_Store()) {
        Node* n = val->in(MemNode::ValueIn);
        BarrierSetC2* bs = BarrierSet::barrier_set()->barrier_set_c2();
        n = bs->step_over_gc_barrier(n);
        if (is_subword_type(ft)) {
          n = Compile::narrow_value(ft, n, phi_type, &_igvn, true);
        }
        values.at_put(j, n);
      } else if(val->is_Proj() && val->in(0) == alloc) {
        Node* default_value = alloc->in(AllocateNode::DefaultValue);
        if (default_value != nullptr) {
          values.at_put(j, default_value);
        } else {
          assert(alloc->in(AllocateNode::RawDefaultValue) == nullptr, "default value may not be null");
          values.at_put(j, _igvn.zerocon(ft));
        }
      } else if (val->is_Phi()) {
        val = value_from_mem_phi(val, ft, phi_type, adr_t, alloc, value_phis, level-1);
        if (val == nullptr) {
          return nullptr;
        }
        values.at_put(j, val);
      } else if (val->Opcode() == Op_SCMemProj) {
        assert(val->in(0)->is_LoadStore() ||
               val->in(0)->Opcode() == Op_EncodeISOArray ||
               val->in(0)->Opcode() == Op_StrCompressedCopy, "sanity");
        assert(false, "Object is not scalar replaceable if a LoadStore node accesses its field");
        return nullptr;
      } else if (val->is_ArrayCopy()) {
        Node* res = make_arraycopy_load(val->as_ArrayCopy(), offset, val->in(0), val->in(TypeFunc::Memory), ft, phi_type, alloc);
        if (res == nullptr) {
          return nullptr;
        }
        values.at_put(j, res);
      } else {
        DEBUG_ONLY( val->dump(); )
        assert(false, "unknown node on this path");
        return nullptr;  // unknown node on this path
      }
    }
  }
  // Set Phi's inputs
  for (uint j = 1; j < length; j++) {
    if (values.at(j) == mem) {
      phi->init_req(j, phi);
    } else {
      phi->init_req(j, values.at(j));
    }
  }
  return phi;
}

// Search the last value stored into the object's field.
Node *PhaseMacroExpand::value_from_mem(Node *sfpt_mem, Node *sfpt_ctl, BasicType ft, const Type *ftype, const TypeOopPtr *adr_t, AllocateNode *alloc) {
  assert(adr_t->is_known_instance_field(), "instance required");
  int instance_id = adr_t->instance_id();
  assert((uint)instance_id == alloc->_idx, "wrong allocation");

  int alias_idx = C->get_alias_index(adr_t);
  int offset = adr_t->flat_offset();
  Node *start_mem = C->start()->proj_out_or_null(TypeFunc::Memory);
  Node *alloc_mem = alloc->in(TypeFunc::Memory);
  VectorSet visited;

  bool done = sfpt_mem == alloc_mem;
  Node *mem = sfpt_mem;
  while (!done) {
    if (visited.test_set(mem->_idx)) {
      return nullptr;  // found a loop, give up
    }
    mem = scan_mem_chain(mem, alias_idx, offset, start_mem, alloc, &_igvn);
    if (mem == start_mem || mem == alloc_mem) {
      done = true;  // hit a sentinel, return appropriate 0 value
    } else if (mem->is_Initialize()) {
      mem = mem->as_Initialize()->find_captured_store(offset, type2aelembytes(ft), &_igvn);
      if (mem == nullptr) {
        done = true; // Something went wrong.
      } else if (mem->is_Store()) {
        const TypePtr* atype = mem->as_Store()->adr_type();
        assert(C->get_alias_index(atype) == Compile::AliasIdxRaw, "store is correct memory slice");
        done = true;
      }
    } else if (mem->is_Store()) {
      const TypeOopPtr* atype = mem->as_Store()->adr_type()->isa_oopptr();
      assert(atype != nullptr, "address type must be oopptr");
      assert(C->get_alias_index(atype) == alias_idx &&
             atype->is_known_instance_field() && atype->flat_offset() == offset &&
             atype->instance_id() == instance_id, "store is correct memory slice");
      done = true;
    } else if (mem->is_Phi()) {
      // try to find a phi's unique input
      Node *unique_input = nullptr;
      Node *top = C->top();
      for (uint i = 1; i < mem->req(); i++) {
        Node *n = scan_mem_chain(mem->in(i), alias_idx, offset, start_mem, alloc, &_igvn);
        if (n == nullptr || n == top || n == mem) {
          continue;
        } else if (unique_input == nullptr) {
          unique_input = n;
        } else if (unique_input != n) {
          unique_input = top;
          break;
        }
      }
      if (unique_input != nullptr && unique_input != top) {
        mem = unique_input;
      } else {
        done = true;
      }
    } else if (mem->is_ArrayCopy()) {
      done = true;
    } else {
      DEBUG_ONLY( mem->dump(); )
      assert(false, "unexpected node");
    }
  }
  if (mem != nullptr) {
    if (mem == start_mem || mem == alloc_mem) {
      // hit a sentinel, return appropriate 0 value
      Node* default_value = alloc->in(AllocateNode::DefaultValue);
      if (default_value != nullptr) {
        return default_value;
      }
      assert(alloc->in(AllocateNode::RawDefaultValue) == nullptr, "default value may not be null");
      return _igvn.zerocon(ft);
    } else if (mem->is_Store()) {
      Node* n = mem->in(MemNode::ValueIn);
      BarrierSetC2* bs = BarrierSet::barrier_set()->barrier_set_c2();
      n = bs->step_over_gc_barrier(n);
      return n;
    } else if (mem->is_Phi()) {
      // attempt to produce a Phi reflecting the values on the input paths of the Phi
      Node_Stack value_phis(8);
      Node* phi = value_from_mem_phi(mem, ft, ftype, adr_t, alloc, &value_phis, ValueSearchLimit);
      if (phi != nullptr) {
        return phi;
      } else {
        // Kill all new Phis
        while(value_phis.is_nonempty()) {
          Node* n = value_phis.node();
          _igvn.replace_node(n, C->top());
          value_phis.pop();
        }
      }
    } else if (mem->is_ArrayCopy()) {
      Node* ctl = mem->in(0);
      Node* m = mem->in(TypeFunc::Memory);
      if (sfpt_ctl->is_Proj() && sfpt_ctl->as_Proj()->is_uncommon_trap_proj()) {
        // pin the loads in the uncommon trap path
        ctl = sfpt_ctl;
        m = sfpt_mem;
      }
      return make_arraycopy_load(mem->as_ArrayCopy(), offset, ctl, m, ft, ftype, alloc);
    }
  }
  // Something went wrong.
  return nullptr;
}

// Search the last value stored into the inline type's fields.
Node* PhaseMacroExpand::inline_type_from_mem(Node* mem, Node* ctl, ciInlineKlass* vk, const TypeAryPtr* adr_type, int offset, AllocateNode* alloc) {
  // Subtract the offset of the first field to account for the missing oop header
  offset -= vk->first_field_offset();
  // Create a new InlineTypeNode and retrieve the field values from memory
  InlineTypeNode* vt = InlineTypeNode::make_uninitialized(_igvn, vk);
  transform_later(vt);
  for (int i = 0; i < vk->nof_declared_nonstatic_fields(); ++i) {
    ciType* field_type = vt->field_type(i);
    int field_offset = offset + vt->field_offset(i);
    Node* value = nullptr;
    if (vt->field_is_flat(i)) {
      value = inline_type_from_mem(mem, ctl, field_type->as_inline_klass(), adr_type, field_offset, alloc);
    } else {
      const Type* ft = Type::get_const_type(field_type);
      BasicType bt = type2field[field_type->basic_type()];
      if (UseCompressedOops && !is_java_primitive(bt)) {
        ft = ft->make_narrowoop();
        bt = T_NARROWOOP;
      }
      // Each inline type field has its own memory slice
      adr_type = adr_type->with_field_offset(field_offset);
      value = value_from_mem(mem, ctl, bt, ft, adr_type, alloc);
      if (value != nullptr && ft->isa_narrowoop()) {
        assert(UseCompressedOops, "unexpected narrow oop");
        if (value->is_EncodeP()) {
          value = value->in(1);
        } else {
          value = transform_later(new DecodeNNode(value, value->get_ptr_type()));
        }
      }
    }
    if (value != nullptr) {
      vt->set_field_value(i, value);
    } else {
      // We might have reached the TrackedInitializationLimit
      return nullptr;
    }
  }
  return vt;
}

// Check the possibility of scalar replacement.
bool PhaseMacroExpand::can_eliminate_allocation(PhaseIterGVN* igvn, AllocateNode *alloc, GrowableArray <SafePointNode *>* safepoints) {
  //  Scan the uses of the allocation to check for anything that would
  //  prevent us from eliminating it.
  NOT_PRODUCT( const char* fail_eliminate = nullptr; )
  DEBUG_ONLY( Node* disq_node = nullptr; )
  bool can_eliminate = true;
  bool reduce_merge_precheck = (safepoints == nullptr);

  Unique_Node_List worklist;
  Node* res = alloc->result_cast();
  const TypeOopPtr* res_type = nullptr;
  if (res == nullptr) {
    // All users were eliminated.
  } else if (!res->is_CheckCastPP()) {
    NOT_PRODUCT(fail_eliminate = "Allocation does not have unique CheckCastPP";)
    can_eliminate = false;
  } else {
    worklist.push(res);
    res_type = igvn->type(res)->isa_oopptr();
    if (res_type == nullptr) {
      NOT_PRODUCT(fail_eliminate = "Neither instance or array allocation";)
      can_eliminate = false;
    } else if (res_type->isa_aryptr()) {
      int length = alloc->in(AllocateNode::ALength)->find_int_con(-1);
      if (length < 0) {
        NOT_PRODUCT(fail_eliminate = "Array's size is not constant";)
        can_eliminate = false;
      }
    }
  }

  while (can_eliminate && worklist.size() > 0) {
    BarrierSetC2 *bs = BarrierSet::barrier_set()->barrier_set_c2();
    res = worklist.pop();
    for (DUIterator_Fast jmax, j = res->fast_outs(jmax); j < jmax && can_eliminate; j++) {
      Node* use = res->fast_out(j);

      if (use->is_AddP()) {
        const TypePtr* addp_type = igvn->type(use)->is_ptr();
        int offset = addp_type->offset();

        if (offset == Type::OffsetTop || offset == Type::OffsetBot) {
          NOT_PRODUCT(fail_eliminate = "Undefined field reference";)
          can_eliminate = false;
          break;
        }
        for (DUIterator_Fast kmax, k = use->fast_outs(kmax);
                                   k < kmax && can_eliminate; k++) {
          Node* n = use->fast_out(k);
          if (!n->is_Store() && n->Opcode() != Op_CastP2X && !bs->is_gc_pre_barrier_node(n)) {
            DEBUG_ONLY(disq_node = n;)
            if (n->is_Load() || n->is_LoadStore()) {
              NOT_PRODUCT(fail_eliminate = "Field load";)
            } else {
              NOT_PRODUCT(fail_eliminate = "Not store field reference";)
            }
            can_eliminate = false;
          }
        }
      } else if (use->is_ArrayCopy() &&
                 (use->as_ArrayCopy()->is_clonebasic() ||
                  use->as_ArrayCopy()->is_arraycopy_validated() ||
                  use->as_ArrayCopy()->is_copyof_validated() ||
                  use->as_ArrayCopy()->is_copyofrange_validated()) &&
                 use->in(ArrayCopyNode::Dest) == res) {
        // ok to eliminate
      } else if (use->is_SafePoint()) {
        SafePointNode* sfpt = use->as_SafePoint();
        if (sfpt->is_Call() && sfpt->as_Call()->has_non_debug_use(res)) {
          // Object is passed as argument.
          DEBUG_ONLY(disq_node = use;)
          NOT_PRODUCT(fail_eliminate = "Object is passed as argument";)
          can_eliminate = false;
        }
        Node* sfptMem = sfpt->memory();
        if (sfptMem == nullptr || sfptMem->is_top()) {
          DEBUG_ONLY(disq_node = use;)
          NOT_PRODUCT(fail_eliminate = "null or TOP memory";)
          can_eliminate = false;
        } else if (!reduce_merge_precheck) {
          safepoints->append_if_missing(sfpt);
        }
      } else if (use->is_InlineType() && use->as_InlineType()->get_oop() == res) {
        // Look at uses
        for (DUIterator_Fast kmax, k = use->fast_outs(kmax); k < kmax; k++) {
          Node* u = use->fast_out(k);
          if (u->is_InlineType()) {
            // Use in flat field can be eliminated
            InlineTypeNode* vt = u->as_InlineType();
            for (uint i = 0; i < vt->field_count(); ++i) {
              if (vt->field_value(i) == use && !vt->field_is_flat(i)) {
                can_eliminate = false; // Use in non-flat field
                break;
              }
            }
          } else {
            // Add other uses to the worklist to process individually
            worklist.push(u);
          }
        }
      } else if (use->Opcode() == Op_StoreX && use->in(MemNode::Address) == res) {
        // Store to mark word of inline type larval buffer
        assert(res_type->is_inlinetypeptr(), "Unexpected store to mark word");
      } else if (reduce_merge_precheck && (use->is_Phi() || use->is_EncodeP() || use->Opcode() == Op_MemBarRelease)) {
        // Nothing to do
      } else if (use->Opcode() != Op_CastP2X) { // CastP2X is used by card mark
        if (use->is_Phi()) {
          if (use->outcnt() == 1 && use->unique_out()->Opcode() == Op_Return) {
            NOT_PRODUCT(fail_eliminate = "Object is return value";)
          } else {
            NOT_PRODUCT(fail_eliminate = "Object is referenced by Phi";)
          }
          DEBUG_ONLY(disq_node = use;)
        } else {
          if (use->Opcode() == Op_Return) {
            NOT_PRODUCT(fail_eliminate = "Object is return value";)
          } else {
            NOT_PRODUCT(fail_eliminate = "Object is referenced by node";)
          }
          DEBUG_ONLY(disq_node = use;)
        }
        can_eliminate = false;
      } else {
        assert(use->Opcode() == Op_CastP2X, "should be");
        assert(!use->has_out_with(Op_OrL), "should have been removed because oop is never null");
      }
    }
  }

#ifndef PRODUCT
  if (PrintEliminateAllocations && safepoints != nullptr) {
    if (can_eliminate) {
      tty->print("Scalar ");
      if (res == nullptr)
        alloc->dump();
      else
        res->dump();
    } else {
      tty->print("NotScalar (%s)", fail_eliminate);
      if (res == nullptr)
        alloc->dump();
      else
        res->dump();
#ifdef ASSERT
      if (disq_node != nullptr) {
          tty->print("  >>>> ");
          disq_node->dump();
      }
#endif /*ASSERT*/
    }
  }
#endif
  return can_eliminate;
}

void PhaseMacroExpand::undo_previous_scalarizations(GrowableArray <SafePointNode *> safepoints_done, AllocateNode* alloc) {
  Node* res = alloc->result_cast();
  int nfields = 0;
  assert(res == nullptr || res->is_CheckCastPP(), "unexpected AllocateNode result");

  if (res != nullptr) {
    const TypeOopPtr* res_type = _igvn.type(res)->isa_oopptr();

    if (res_type->isa_instptr()) {
      // find the fields of the class which will be needed for safepoint debug information
      ciInstanceKlass* iklass = res_type->is_instptr()->instance_klass();
      nfields = iklass->nof_nonstatic_fields();
    } else {
      // find the array's elements which will be needed for safepoint debug information
      nfields = alloc->in(AllocateNode::ALength)->find_int_con(-1);
      assert(nfields >= 0, "must be an array klass.");
    }
  }

  // rollback processed safepoints
  while (safepoints_done.length() > 0) {
    SafePointNode* sfpt_done = safepoints_done.pop();
    // remove any extra entries we added to the safepoint
    uint last = sfpt_done->req() - 1;
    for (int k = 0;  k < nfields; k++) {
      sfpt_done->del_req(last--);
    }
    JVMState *jvms = sfpt_done->jvms();
    jvms->set_endoff(sfpt_done->req());
    // Now make a pass over the debug information replacing any references
    // to SafePointScalarObjectNode with the allocated object.
    int start = jvms->debug_start();
    int end   = jvms->debug_end();
    for (int i = start; i < end; i++) {
      if (sfpt_done->in(i)->is_SafePointScalarObject()) {
        SafePointScalarObjectNode* scobj = sfpt_done->in(i)->as_SafePointScalarObject();
        if (scobj->first_index(jvms) == sfpt_done->req() &&
            scobj->n_fields() == (uint)nfields) {
          assert(scobj->alloc() == alloc, "sanity");
          sfpt_done->set_req(i, res);
        }
      }
    }
    _igvn._worklist.push(sfpt_done);
  }
}

SafePointScalarObjectNode* PhaseMacroExpand::create_scalarized_object_description(AllocateNode *alloc, SafePointNode* sfpt,
                                                                                  Unique_Node_List* value_worklist) {
  // Fields of scalar objs are referenced only at the end
  // of regular debuginfo at the last (youngest) JVMS.
  // Record relative start index.
  ciInstanceKlass* iklass    = nullptr;
  BasicType basic_elem_type  = T_ILLEGAL;
  const Type* field_type     = nullptr;
  const TypeOopPtr* res_type = nullptr;
  int nfields                = 0;
  int array_base             = 0;
  int element_size           = 0;
  uint first_ind             = (sfpt->req() - sfpt->jvms()->scloff());
  Node* res                  = alloc->result_cast();

  assert(res == nullptr || res->is_CheckCastPP(), "unexpected AllocateNode result");
  assert(sfpt->jvms() != nullptr, "missed JVMS");

  if (res != nullptr) { // Could be null when there are no users
    res_type = _igvn.type(res)->isa_oopptr();

    if (res_type->isa_instptr()) {
      // find the fields of the class which will be needed for safepoint debug information
      iklass = res_type->is_instptr()->instance_klass();
      nfields = iklass->nof_nonstatic_fields();
    } else {
      // find the array's elements which will be needed for safepoint debug information
      nfields = alloc->in(AllocateNode::ALength)->find_int_con(-1);
      assert(nfields >= 0, "must be an array klass.");
      basic_elem_type = res_type->is_aryptr()->elem()->array_element_basic_type();
      array_base = arrayOopDesc::base_offset_in_bytes(basic_elem_type);
      element_size = type2aelembytes(basic_elem_type);
      field_type = res_type->is_aryptr()->elem();
      if (res_type->is_flat()) {
        // Flat inline type array
        element_size = res_type->is_aryptr()->flat_elem_size();
      }
    }
  }

  SafePointScalarObjectNode* sobj = new SafePointScalarObjectNode(res_type, alloc, first_ind, nfields);
  sobj->init_req(0, C->root());
  transform_later(sobj);

  // Scan object's fields adding an input to the safepoint for each field.
  for (int j = 0; j < nfields; j++) {
    intptr_t offset;
    ciField* field = nullptr;
    if (iklass != nullptr) {
      field = iklass->nonstatic_field_at(j);
      offset = field->offset_in_bytes();
      ciType* elem_type = field->type();
      basic_elem_type = field->layout_type();
      assert(!field->is_flat(), "flat inline type fields should not have safepoint uses");

      // The next code is taken from Parse::do_get_xxx().
      if (is_reference_type(basic_elem_type)) {
        if (!elem_type->is_loaded()) {
          field_type = TypeInstPtr::BOTTOM;
        } else if (field != nullptr && field->is_static_constant()) {
          ciObject* con = field->constant_value().as_object();
          // Do not "join" in the previous type; it doesn't add value,
          // and may yield a vacuous result if the field is of interface type.
          field_type = TypeOopPtr::make_from_constant(con)->isa_oopptr();
          assert(field_type != nullptr, "field singleton type must be consistent");
        } else {
          field_type = TypeOopPtr::make_from_klass(elem_type->as_klass());
        }
        if (UseCompressedOops) {
          field_type = field_type->make_narrowoop();
          basic_elem_type = T_NARROWOOP;
        }
      } else {
        field_type = Type::get_const_basic_type(basic_elem_type);
      }
    } else {
      offset = array_base + j * (intptr_t)element_size;
    }

    Node* field_val = nullptr;
    const TypeOopPtr* field_addr_type = res_type->add_offset(offset)->isa_oopptr();
    if (res_type->is_flat()) {
      ciInlineKlass* vk = res_type->is_aryptr()->elem()->inline_klass();
<<<<<<< HEAD
      assert(vk->flat_array(), "must be flat");
=======
      assert(vk->flat_in_array(), "must be flat in array");
>>>>>>> 16fa7709
      field_val = inline_type_from_mem(sfpt->memory(), sfpt->control(), vk, field_addr_type->isa_aryptr(), 0, alloc);
    } else {
      field_val = value_from_mem(sfpt->memory(), sfpt->control(), basic_elem_type, field_type, field_addr_type, alloc);
    }

    // We weren't able to find a value for this field,
    // give up on eliminating this allocation.
    if (field_val == nullptr) {
      uint last = sfpt->req() - 1;
      for (int k = 0;  k < j; k++) {
        sfpt->del_req(last--);
      }
      _igvn._worklist.push(sfpt);

#ifndef PRODUCT
      if (PrintEliminateAllocations) {
        if (field != nullptr) {
          tty->print("=== At SafePoint node %d can't find value of field: ", sfpt->_idx);
          field->print();
          int field_idx = C->get_alias_index(field_addr_type);
          tty->print(" (alias_idx=%d)", field_idx);
        } else { // Array's element
          tty->print("=== At SafePoint node %d can't find value of array element [%d]", sfpt->_idx, j);
        }
        tty->print(", which prevents elimination of: ");
        if (res == nullptr)
          alloc->dump();
        else
          res->dump();
      }
#endif

      return nullptr;
    }

    if (UseCompressedOops && field_type->isa_narrowoop()) {
      // Enable "DecodeN(EncodeP(Allocate)) --> Allocate" transformation
      // to be able scalar replace the allocation.
      if (field_val->is_EncodeP()) {
        field_val = field_val->in(1);
      } else if (!field_val->is_InlineType()) {
        field_val = transform_later(new DecodeNNode(field_val, field_val->get_ptr_type()));
      }
    }
    if (field_val->is_InlineType()) {
      // Keep track of inline types to scalarize them later
      value_worklist->push(field_val);
    }
    sfpt->add_req(field_val);
  }

  sfpt->jvms()->set_endoff(sfpt->req());

  return sobj;
}

// Do scalar replacement.
bool PhaseMacroExpand::scalar_replacement(AllocateNode *alloc, GrowableArray <SafePointNode *>& safepoints) {
  GrowableArray <SafePointNode *> safepoints_done;
  Node* res = alloc->result_cast();
  assert(res == nullptr || res->is_CheckCastPP(), "unexpected AllocateNode result");
  const TypeOopPtr* res_type = nullptr;
  if (res != nullptr) { // Could be null when there are no users
    res_type = _igvn.type(res)->isa_oopptr();
  }

  // Process the safepoint uses
  assert(safepoints.length() == 0 || !res_type->is_inlinetypeptr(), "Inline type allocations should not have safepoint uses");
  Unique_Node_List value_worklist;
  while (safepoints.length() > 0) {
    SafePointNode* sfpt = safepoints.pop();
    SafePointScalarObjectNode* sobj = create_scalarized_object_description(alloc, sfpt, &value_worklist);

    if (sobj == nullptr) {
      undo_previous_scalarizations(safepoints_done, alloc);
      return false;
    }

    // Now make a pass over the debug information replacing any references
    // to the allocated object with "sobj"
    JVMState *jvms = sfpt->jvms();
    sfpt->replace_edges_in_range(res, sobj, jvms->debug_start(), jvms->debug_end(), &_igvn);
    _igvn._worklist.push(sfpt);

    // keep it for rollback
    safepoints_done.append_if_missing(sfpt);
  }
  // Scalarize inline types that were added to the safepoint.
  // Don't allow linking a constant oop (if available) for flat array elements
  // because Deoptimization::reassign_flat_array_elements needs field values.
  bool allow_oop = (res_type != nullptr) && !res_type->is_flat();
  for (uint i = 0; i < value_worklist.size(); ++i) {
    InlineTypeNode* vt = value_worklist.at(i)->as_InlineType();
    vt->make_scalar_in_safepoints(&_igvn, allow_oop);
  }
  return true;
}

static void disconnect_projections(MultiNode* n, PhaseIterGVN& igvn) {
  Node* ctl_proj = n->proj_out_or_null(TypeFunc::Control);
  Node* mem_proj = n->proj_out_or_null(TypeFunc::Memory);
  if (ctl_proj != nullptr) {
    igvn.replace_node(ctl_proj, n->in(0));
  }
  if (mem_proj != nullptr) {
    igvn.replace_node(mem_proj, n->in(TypeFunc::Memory));
  }
}

// Process users of eliminated allocation.
void PhaseMacroExpand::process_users_of_allocation(CallNode *alloc, bool inline_alloc) {
  Unique_Node_List worklist;
  Node* res = alloc->result_cast();
  if (res != nullptr) {
    worklist.push(res);
  }
  while (worklist.size() > 0) {
    res = worklist.pop();
    for (DUIterator_Last jmin, j = res->last_outs(jmin); j >= jmin; ) {
      Node *use = res->last_out(j);
      uint oc1 = res->outcnt();

      if (use->is_AddP()) {
        for (DUIterator_Last kmin, k = use->last_outs(kmin); k >= kmin; ) {
          Node *n = use->last_out(k);
          uint oc2 = use->outcnt();
          if (n->is_Store()) {
            for (DUIterator_Fast pmax, p = n->fast_outs(pmax); p < pmax; p++) {
              MemBarNode* mb = n->fast_out(p)->isa_MemBar();
              if (mb != nullptr && mb->req() <= MemBarNode::Precedent && mb->in(MemBarNode::Precedent) == n) {
                // MemBarVolatiles should have been removed by MemBarNode::Ideal() for non-inline allocations
                assert(inline_alloc, "MemBarVolatile should be eliminated for non-escaping object");
                mb->remove(&_igvn);
              }
            }
            _igvn.replace_node(n, n->in(MemNode::Memory));
          } else {
            eliminate_gc_barrier(n);
          }
          k -= (oc2 - use->outcnt());
        }
        _igvn.remove_dead_node(use);
      } else if (use->is_ArrayCopy()) {
        // Disconnect ArrayCopy node
        ArrayCopyNode* ac = use->as_ArrayCopy();
        if (ac->is_clonebasic()) {
          Node* membar_after = ac->proj_out(TypeFunc::Control)->unique_ctrl_out();
          disconnect_projections(ac, _igvn);
          assert(alloc->in(TypeFunc::Memory)->is_Proj() && alloc->in(TypeFunc::Memory)->in(0)->Opcode() == Op_MemBarCPUOrder, "mem barrier expected before allocation");
          Node* membar_before = alloc->in(TypeFunc::Memory)->in(0);
          disconnect_projections(membar_before->as_MemBar(), _igvn);
          if (membar_after->is_MemBar()) {
            disconnect_projections(membar_after->as_MemBar(), _igvn);
          }
        } else {
          assert(ac->is_arraycopy_validated() ||
                 ac->is_copyof_validated() ||
                 ac->is_copyofrange_validated(), "unsupported");
          CallProjections* callprojs = ac->extract_projections(true);

          _igvn.replace_node(callprojs->fallthrough_ioproj, ac->in(TypeFunc::I_O));
          _igvn.replace_node(callprojs->fallthrough_memproj, ac->in(TypeFunc::Memory));
          _igvn.replace_node(callprojs->fallthrough_catchproj, ac->in(TypeFunc::Control));

          // Set control to top. IGVN will remove the remaining projections
          ac->set_req(0, top());
          ac->replace_edge(res, top(), &_igvn);

          // Disconnect src right away: it can help find new
          // opportunities for allocation elimination
          Node* src = ac->in(ArrayCopyNode::Src);
          ac->replace_edge(src, top(), &_igvn);
          // src can be top at this point if src and dest of the
          // arraycopy were the same
          if (src->outcnt() == 0 && !src->is_top()) {
            _igvn.remove_dead_node(src);
          }
        }
        _igvn._worklist.push(ac);
      } else if (use->is_InlineType()) {
        assert(use->as_InlineType()->get_oop() == res, "unexpected inline type ptr use");
        // Cut off oop input and remove known instance id from type
        _igvn.rehash_node_delayed(use);
        use->as_InlineType()->set_oop(_igvn.zerocon(T_OBJECT));
        const TypeOopPtr* toop = _igvn.type(use)->is_oopptr()->cast_to_instance_id(TypeOopPtr::InstanceBot);
        _igvn.set_type(use, toop);
        use->as_InlineType()->set_type(toop);
        // Process users
        for (DUIterator_Fast kmax, k = use->fast_outs(kmax); k < kmax; k++) {
          Node* u = use->fast_out(k);
          if (!u->is_InlineType()) {
            worklist.push(u);
          }
        }
      } else if (use->Opcode() == Op_StoreX && use->in(MemNode::Address) == res) {
        // Store to mark word of inline type larval buffer
        assert(inline_alloc, "Unexpected store to mark word");
        _igvn.replace_node(use, use->in(MemNode::Memory));
      } else {
        eliminate_gc_barrier(use);
      }
      j -= (oc1 - res->outcnt());
    }
    assert(res->outcnt() == 0, "all uses of allocated objects must be deleted");
    _igvn.remove_dead_node(res);
  }

  //
  // Process other users of allocation's projections
  //
  if (_callprojs->resproj[0] != nullptr && _callprojs->resproj[0]->outcnt() != 0) {
    // First disconnect stores captured by Initialize node.
    // If Initialize node is eliminated first in the following code,
    // it will kill such stores and DUIterator_Last will assert.
    for (DUIterator_Fast jmax, j = _callprojs->resproj[0]->fast_outs(jmax);  j < jmax; j++) {
      Node* use = _callprojs->resproj[0]->fast_out(j);
      if (use->is_AddP()) {
        // raw memory addresses used only by the initialization
        _igvn.replace_node(use, C->top());
        --j; --jmax;
      }
    }
    for (DUIterator_Last jmin, j = _callprojs->resproj[0]->last_outs(jmin); j >= jmin; ) {
      Node* use = _callprojs->resproj[0]->last_out(j);
      uint oc1 = _callprojs->resproj[0]->outcnt();
      if (use->is_Initialize()) {
        // Eliminate Initialize node.
        InitializeNode *init = use->as_Initialize();
        assert(init->outcnt() <= 2, "only a control and memory projection expected");
        Node *ctrl_proj = init->proj_out_or_null(TypeFunc::Control);
        if (ctrl_proj != nullptr) {
          _igvn.replace_node(ctrl_proj, init->in(TypeFunc::Control));
#ifdef ASSERT
          // If the InitializeNode has no memory out, it will die, and tmp will become null
          Node* tmp = init->in(TypeFunc::Control);
          assert(tmp == nullptr || tmp == _callprojs->fallthrough_catchproj, "allocation control projection");
#endif
        }
        Node *mem_proj = init->proj_out_or_null(TypeFunc::Memory);
        if (mem_proj != nullptr) {
          Node *mem = init->in(TypeFunc::Memory);
#ifdef ASSERT
          if (mem->is_MergeMem()) {
            assert(mem->in(TypeFunc::Memory) == _callprojs->fallthrough_memproj, "allocation memory projection");
          } else {
            assert(mem == _callprojs->fallthrough_memproj, "allocation memory projection");
          }
#endif
          _igvn.replace_node(mem_proj, mem);
        }
      } else if (use->Opcode() == Op_MemBarStoreStore) {
        // Inline type buffer allocations are followed by a membar
        assert(inline_alloc, "Unexpected MemBarStoreStore");
        use->as_MemBar()->remove(&_igvn);
      } else  {
        assert(false, "only Initialize or AddP expected");
      }
      j -= (oc1 - _callprojs->resproj[0]->outcnt());
    }
  }
  if (_callprojs->fallthrough_catchproj != nullptr) {
    _igvn.replace_node(_callprojs->fallthrough_catchproj, alloc->in(TypeFunc::Control));
  }
  if (_callprojs->fallthrough_memproj != nullptr) {
    _igvn.replace_node(_callprojs->fallthrough_memproj, alloc->in(TypeFunc::Memory));
  }
  if (_callprojs->catchall_memproj != nullptr) {
    _igvn.replace_node(_callprojs->catchall_memproj, C->top());
  }
  if (_callprojs->fallthrough_ioproj != nullptr) {
    _igvn.replace_node(_callprojs->fallthrough_ioproj, alloc->in(TypeFunc::I_O));
  }
  if (_callprojs->catchall_ioproj != nullptr) {
    _igvn.replace_node(_callprojs->catchall_ioproj, C->top());
  }
  if (_callprojs->catchall_catchproj != nullptr) {
    _igvn.replace_node(_callprojs->catchall_catchproj, C->top());
  }
}

bool PhaseMacroExpand::eliminate_allocate_node(AllocateNode *alloc) {
  // If reallocation fails during deoptimization we'll pop all
  // interpreter frames for this compiled frame and that won't play
  // nice with JVMTI popframe.
  // We avoid this issue by eager reallocation when the popframe request
  // is received.
  if (!EliminateAllocations) {
    return false;
  }
  Node* klass = alloc->in(AllocateNode::KlassNode);
  const TypeKlassPtr* tklass = _igvn.type(klass)->is_klassptr();

  // Attempt to eliminate inline type buffer allocations
  // regardless of usage and escape/replaceable status.
  bool inline_alloc = tklass->isa_instklassptr() &&
                      tklass->is_instklassptr()->instance_klass()->is_inlinetype();
  if (!alloc->_is_non_escaping && !inline_alloc) {
    return false;
  }
  // Eliminate boxing allocations which are not used
  // regardless scalar replaceable status.
  Node* res = alloc->result_cast();
  bool boxing_alloc = (res == nullptr) && C->eliminate_boxing() &&
                      tklass->isa_instklassptr() &&
                      tklass->is_instklassptr()->instance_klass()->is_box_klass();
  if (!alloc->_is_scalar_replaceable && (!boxing_alloc || (res != nullptr))) {
    return false;
  }

  _callprojs = alloc->extract_projections(false /*separate_io_proj*/, false /*do_asserts*/);

  GrowableArray <SafePointNode *> safepoints;
  if (!can_eliminate_allocation(&_igvn, alloc, &safepoints)) {
    return false;
  }

  if (!alloc->_is_scalar_replaceable) {
    assert(res == nullptr || inline_alloc, "sanity");
    // We can only eliminate allocation if all debug info references
    // are already replaced with SafePointScalarObject because
    // we can't search for a fields value without instance_id.
    if (safepoints.length() > 0) {
      assert(!inline_alloc, "Inline type allocations should not have safepoint uses");
      return false;
    }
  }

  if (!scalar_replacement(alloc, safepoints)) {
    return false;
  }

  CompileLog* log = C->log();
  if (log != nullptr) {
    log->head("eliminate_allocation type='%d'",
              log->identify(tklass->exact_klass()));
    JVMState* p = alloc->jvms();
    while (p != nullptr) {
      log->elem("jvms bci='%d' method='%d'", p->bci(), log->identify(p->method()));
      p = p->caller();
    }
    log->tail("eliminate_allocation");
  }

  process_users_of_allocation(alloc, inline_alloc);

#ifndef PRODUCT
  if (PrintEliminateAllocations) {
    if (alloc->is_AllocateArray())
      tty->print_cr("++++ Eliminated: %d AllocateArray", alloc->_idx);
    else
      tty->print_cr("++++ Eliminated: %d Allocate", alloc->_idx);
  }
#endif

  return true;
}

bool PhaseMacroExpand::eliminate_boxing_node(CallStaticJavaNode *boxing) {
  // EA should remove all uses of non-escaping boxing node.
  if (!C->eliminate_boxing() || boxing->proj_out_or_null(TypeFunc::Parms) != nullptr) {
    return false;
  }

  assert(boxing->result_cast() == nullptr, "unexpected boxing node result");

  _callprojs = boxing->extract_projections(false /*separate_io_proj*/, false /*do_asserts*/);

  const TypeTuple* r = boxing->tf()->range_sig();
  assert(r->cnt() > TypeFunc::Parms, "sanity");
  const TypeInstPtr* t = r->field_at(TypeFunc::Parms)->isa_instptr();
  assert(t != nullptr, "sanity");

  CompileLog* log = C->log();
  if (log != nullptr) {
    log->head("eliminate_boxing type='%d'",
              log->identify(t->instance_klass()));
    JVMState* p = boxing->jvms();
    while (p != nullptr) {
      log->elem("jvms bci='%d' method='%d'", p->bci(), log->identify(p->method()));
      p = p->caller();
    }
    log->tail("eliminate_boxing");
  }

  process_users_of_allocation(boxing);

#ifndef PRODUCT
  if (PrintEliminateAllocations) {
    tty->print("++++ Eliminated: %d ", boxing->_idx);
    boxing->method()->print_short_name(tty);
    tty->cr();
  }
#endif

  return true;
}


Node* PhaseMacroExpand::make_load(Node* ctl, Node* mem, Node* base, int offset, const Type* value_type, BasicType bt) {
  Node* adr = basic_plus_adr(base, offset);
  const TypePtr* adr_type = adr->bottom_type()->is_ptr();
  Node* value = LoadNode::make(_igvn, ctl, mem, adr, adr_type, value_type, bt, MemNode::unordered);
  transform_later(value);
  return value;
}


Node* PhaseMacroExpand::make_store(Node* ctl, Node* mem, Node* base, int offset, Node* value, BasicType bt) {
  Node* adr = basic_plus_adr(base, offset);
  mem = StoreNode::make(_igvn, ctl, mem, adr, nullptr, value, bt, MemNode::unordered);
  transform_later(mem);
  return mem;
}

//=============================================================================
//
//                              A L L O C A T I O N
//
// Allocation attempts to be fast in the case of frequent small objects.
// It breaks down like this:
//
// 1) Size in doublewords is computed.  This is a constant for objects and
// variable for most arrays.  Doubleword units are used to avoid size
// overflow of huge doubleword arrays.  We need doublewords in the end for
// rounding.
//
// 2) Size is checked for being 'too large'.  Too-large allocations will go
// the slow path into the VM.  The slow path can throw any required
// exceptions, and does all the special checks for very large arrays.  The
// size test can constant-fold away for objects.  For objects with
// finalizers it constant-folds the otherway: you always go slow with
// finalizers.
//
// 3) If NOT using TLABs, this is the contended loop-back point.
// Load-Locked the heap top.  If using TLABs normal-load the heap top.
//
// 4) Check that heap top + size*8 < max.  If we fail go the slow ` route.
// NOTE: "top+size*8" cannot wrap the 4Gig line!  Here's why: for largish
// "size*8" we always enter the VM, where "largish" is a constant picked small
// enough that there's always space between the eden max and 4Gig (old space is
// there so it's quite large) and large enough that the cost of entering the VM
// is dwarfed by the cost to initialize the space.
//
// 5) If NOT using TLABs, Store-Conditional the adjusted heap top back
// down.  If contended, repeat at step 3.  If using TLABs normal-store
// adjusted heap top back down; there is no contention.
//
// 6) If !ZeroTLAB then Bulk-clear the object/array.  Fill in klass & mark
// fields.
//
// 7) Merge with the slow-path; cast the raw memory pointer to the correct
// oop flavor.
//
//=============================================================================
// FastAllocateSizeLimit value is in DOUBLEWORDS.
// Allocations bigger than this always go the slow route.
// This value must be small enough that allocation attempts that need to
// trigger exceptions go the slow route.  Also, it must be small enough so
// that heap_top + size_in_bytes does not wrap around the 4Gig limit.
//=============================================================================j//
// %%% Here is an old comment from parseHelper.cpp; is it outdated?
// The allocator will coalesce int->oop copies away.  See comment in
// coalesce.cpp about how this works.  It depends critically on the exact
// code shape produced here, so if you are changing this code shape
// make sure the GC info for the heap-top is correct in and around the
// slow-path call.
//

void PhaseMacroExpand::expand_allocate_common(
            AllocateNode* alloc, // allocation node to be expanded
            Node* length,  // array length for an array allocation
            const TypeFunc* slow_call_type, // Type of slow call
            address slow_call_address,  // Address of slow call
            Node* valid_length_test // whether length is valid or not
    )
{
  Node* ctrl = alloc->in(TypeFunc::Control);
  Node* mem  = alloc->in(TypeFunc::Memory);
  Node* i_o  = alloc->in(TypeFunc::I_O);
  Node* size_in_bytes     = alloc->in(AllocateNode::AllocSize);
  Node* klass_node        = alloc->in(AllocateNode::KlassNode);
  Node* initial_slow_test = alloc->in(AllocateNode::InitialTest);
  assert(ctrl != nullptr, "must have control");

  // We need a Region and corresponding Phi's to merge the slow-path and fast-path results.
  // they will not be used if "always_slow" is set
  enum { slow_result_path = 1, fast_result_path = 2 };
  Node *result_region = nullptr;
  Node *result_phi_rawmem = nullptr;
  Node *result_phi_rawoop = nullptr;
  Node *result_phi_i_o = nullptr;

  // The initial slow comparison is a size check, the comparison
  // we want to do is a BoolTest::gt
  bool expand_fast_path = true;
  int tv = _igvn.find_int_con(initial_slow_test, -1);
  if (tv >= 0) {
    // InitialTest has constant result
    //   0 - can fit in TLAB
    //   1 - always too big or negative
    assert(tv <= 1, "0 or 1 if a constant");
    expand_fast_path = (tv == 0);
    initial_slow_test = nullptr;
  } else {
    initial_slow_test = BoolNode::make_predicate(initial_slow_test, &_igvn);
  }

  if (!UseTLAB) {
    // Force slow-path allocation
    expand_fast_path = false;
    initial_slow_test = nullptr;
  }

  bool allocation_has_use = (alloc->result_cast() != nullptr);
  if (!allocation_has_use) {
    InitializeNode* init = alloc->initialization();
    if (init != nullptr) {
      init->remove(&_igvn);
    }
    if (expand_fast_path && (initial_slow_test == nullptr)) {
      // Remove allocation node and return.
      // Size is a non-negative constant -> no initial check needed -> directly to fast path.
      // Also, no usages -> empty fast path -> no fall out to slow path -> nothing left.
#ifndef PRODUCT
      if (PrintEliminateAllocations) {
        tty->print("NotUsed ");
        Node* res = alloc->proj_out_or_null(TypeFunc::Parms);
        if (res != nullptr) {
          res->dump();
        } else {
          alloc->dump();
        }
      }
#endif
      yank_alloc_node(alloc);
      return;
    }
  }

  enum { too_big_or_final_path = 1, need_gc_path = 2 };
  Node *slow_region = nullptr;
  Node *toobig_false = ctrl;

  // generate the initial test if necessary
  if (initial_slow_test != nullptr ) {
    assert (expand_fast_path, "Only need test if there is a fast path");
    slow_region = new RegionNode(3);

    // Now make the initial failure test.  Usually a too-big test but
    // might be a TRUE for finalizers or a fancy class check for
    // newInstance0.
    IfNode* toobig_iff = new IfNode(ctrl, initial_slow_test, PROB_MIN, COUNT_UNKNOWN);
    transform_later(toobig_iff);
    // Plug the failing-too-big test into the slow-path region
    Node* toobig_true = new IfTrueNode(toobig_iff);
    transform_later(toobig_true);
    slow_region    ->init_req( too_big_or_final_path, toobig_true );
    toobig_false = new IfFalseNode(toobig_iff);
    transform_later(toobig_false);
  } else {
    // No initial test, just fall into next case
    assert(allocation_has_use || !expand_fast_path, "Should already have been handled");
    toobig_false = ctrl;
    debug_only(slow_region = NodeSentinel);
  }

  // If we are here there are several possibilities
  // - expand_fast_path is false - then only a slow path is expanded. That's it.
  // no_initial_check means a constant allocation.
  // - If check always evaluates to false -> expand_fast_path is false (see above)
  // - If check always evaluates to true -> directly into fast path (but may bailout to slowpath)
  // if !allocation_has_use the fast path is empty
  // if !allocation_has_use && no_initial_check
  // - Then there are no fastpath that can fall out to slowpath -> no allocation code at all.
  //   removed by yank_alloc_node above.

  Node *slow_mem = mem;  // save the current memory state for slow path
  // generate the fast allocation code unless we know that the initial test will always go slow
  if (expand_fast_path) {
    // Fast path modifies only raw memory.
    if (mem->is_MergeMem()) {
      mem = mem->as_MergeMem()->memory_at(Compile::AliasIdxRaw);
    }

    // allocate the Region and Phi nodes for the result
    result_region = new RegionNode(3);
    result_phi_rawmem = new PhiNode(result_region, Type::MEMORY, TypeRawPtr::BOTTOM);
    result_phi_i_o    = new PhiNode(result_region, Type::ABIO); // I/O is used for Prefetch

    // Grab regular I/O before optional prefetch may change it.
    // Slow-path does no I/O so just set it to the original I/O.
    result_phi_i_o->init_req(slow_result_path, i_o);

    // Name successful fast-path variables
    Node* fast_oop_ctrl;
    Node* fast_oop_rawmem;

    if (allocation_has_use) {
      Node* needgc_ctrl = nullptr;
      result_phi_rawoop = new PhiNode(result_region, TypeRawPtr::BOTTOM);

      intx prefetch_lines = length != nullptr ? AllocatePrefetchLines : AllocateInstancePrefetchLines;
      BarrierSetC2* bs = BarrierSet::barrier_set()->barrier_set_c2();
      Node* fast_oop = bs->obj_allocate(this, mem, toobig_false, size_in_bytes, i_o, needgc_ctrl,
                                        fast_oop_ctrl, fast_oop_rawmem,
                                        prefetch_lines);

      if (initial_slow_test != nullptr) {
        // This completes all paths into the slow merge point
        slow_region->init_req(need_gc_path, needgc_ctrl);
        transform_later(slow_region);
      } else {
        // No initial slow path needed!
        // Just fall from the need-GC path straight into the VM call.
        slow_region = needgc_ctrl;
      }

      InitializeNode* init = alloc->initialization();
      fast_oop_rawmem = initialize_object(alloc,
                                          fast_oop_ctrl, fast_oop_rawmem, fast_oop,
                                          klass_node, length, size_in_bytes);
      expand_initialize_membar(alloc, init, fast_oop_ctrl, fast_oop_rawmem);
      expand_dtrace_alloc_probe(alloc, fast_oop, fast_oop_ctrl, fast_oop_rawmem);

      result_phi_rawoop->init_req(fast_result_path, fast_oop);
    } else {
      assert (initial_slow_test != nullptr, "sanity");
      fast_oop_ctrl   = toobig_false;
      fast_oop_rawmem = mem;
      transform_later(slow_region);
    }

    // Plug in the successful fast-path into the result merge point
    result_region    ->init_req(fast_result_path, fast_oop_ctrl);
    result_phi_i_o   ->init_req(fast_result_path, i_o);
    result_phi_rawmem->init_req(fast_result_path, fast_oop_rawmem);
  } else {
    slow_region = ctrl;
    result_phi_i_o = i_o; // Rename it to use in the following code.
  }

  // Generate slow-path call
  CallNode *call = new CallStaticJavaNode(slow_call_type, slow_call_address,
                               OptoRuntime::stub_name(slow_call_address),
                               TypePtr::BOTTOM);
  call->init_req(TypeFunc::Control,   slow_region);
  call->init_req(TypeFunc::I_O,       top());    // does no i/o
  call->init_req(TypeFunc::Memory,    slow_mem); // may gc ptrs
  call->init_req(TypeFunc::ReturnAdr, alloc->in(TypeFunc::ReturnAdr));
  call->init_req(TypeFunc::FramePtr,  alloc->in(TypeFunc::FramePtr));

  call->init_req(TypeFunc::Parms+0, klass_node);
  if (length != nullptr) {
    call->init_req(TypeFunc::Parms+1, length);
  } else {
    // Let the runtime know if this is a larval allocation
    call->init_req(TypeFunc::Parms+1, _igvn.intcon(alloc->_larval));
  }

  // Copy debug information and adjust JVMState information, then replace
  // allocate node with the call
  call->copy_call_debug_info(&_igvn, alloc);
  // For array allocations, copy the valid length check to the call node so Compile::final_graph_reshaping() can verify
  // that the call has the expected number of CatchProj nodes (in case the allocation always fails and the fallthrough
  // path dies).
  if (valid_length_test != nullptr) {
    call->add_req(valid_length_test);
  }
  if (expand_fast_path) {
    call->set_cnt(PROB_UNLIKELY_MAG(4));  // Same effect as RC_UNCOMMON.
  } else {
    // Hook i_o projection to avoid its elimination during allocation
    // replacement (when only a slow call is generated).
    call->set_req(TypeFunc::I_O, result_phi_i_o);
  }
  _igvn.replace_node(alloc, call);
  transform_later(call);

  // Identify the output projections from the allocate node and
  // adjust any references to them.
  // The control and io projections look like:
  //
  //        v---Proj(ctrl) <-----+   v---CatchProj(ctrl)
  //  Allocate                   Catch
  //        ^---Proj(io) <-------+   ^---CatchProj(io)
  //
  //  We are interested in the CatchProj nodes.
  //
  _callprojs = call->extract_projections(false /*separate_io_proj*/, false /*do_asserts*/);

  // An allocate node has separate memory projections for the uses on
  // the control and i_o paths. Replace the control memory projection with
  // result_phi_rawmem (unless we are only generating a slow call when
  // both memory projections are combined)
  if (expand_fast_path && _callprojs->fallthrough_memproj != nullptr) {
    _igvn.replace_in_uses(_callprojs->fallthrough_memproj, result_phi_rawmem);
  }
  // Now change uses of catchall_memproj to use fallthrough_memproj and delete
  // catchall_memproj so we end up with a call that has only 1 memory projection.
  if (_callprojs->catchall_memproj != nullptr) {
    if (_callprojs->fallthrough_memproj == nullptr) {
      _callprojs->fallthrough_memproj = new ProjNode(call, TypeFunc::Memory);
      transform_later(_callprojs->fallthrough_memproj);
    }
    _igvn.replace_in_uses(_callprojs->catchall_memproj, _callprojs->fallthrough_memproj);
    _igvn.remove_dead_node(_callprojs->catchall_memproj);
  }

  // An allocate node has separate i_o projections for the uses on the control
  // and i_o paths. Always replace the control i_o projection with result i_o
  // otherwise incoming i_o become dead when only a slow call is generated
  // (it is different from memory projections where both projections are
  // combined in such case).
  if (_callprojs->fallthrough_ioproj != nullptr) {
    _igvn.replace_in_uses(_callprojs->fallthrough_ioproj, result_phi_i_o);
  }
  // Now change uses of catchall_ioproj to use fallthrough_ioproj and delete
  // catchall_ioproj so we end up with a call that has only 1 i_o projection.
  if (_callprojs->catchall_ioproj != nullptr) {
    if (_callprojs->fallthrough_ioproj == nullptr) {
      _callprojs->fallthrough_ioproj = new ProjNode(call, TypeFunc::I_O);
      transform_later(_callprojs->fallthrough_ioproj);
    }
    _igvn.replace_in_uses(_callprojs->catchall_ioproj, _callprojs->fallthrough_ioproj);
    _igvn.remove_dead_node(_callprojs->catchall_ioproj);
  }

  // if we generated only a slow call, we are done
  if (!expand_fast_path) {
    // Now we can unhook i_o.
    if (result_phi_i_o->outcnt() > 1) {
      call->set_req(TypeFunc::I_O, top());
    } else {
      assert(result_phi_i_o->unique_ctrl_out() == call, "sanity");
      // Case of new array with negative size known during compilation.
      // AllocateArrayNode::Ideal() optimization disconnect unreachable
      // following code since call to runtime will throw exception.
      // As result there will be no users of i_o after the call.
      // Leave i_o attached to this call to avoid problems in preceding graph.
    }
    return;
  }

  if (_callprojs->fallthrough_catchproj != nullptr) {
    ctrl = _callprojs->fallthrough_catchproj->clone();
    transform_later(ctrl);
    _igvn.replace_node(_callprojs->fallthrough_catchproj, result_region);
  } else {
    ctrl = top();
  }
  Node *slow_result;
  if (_callprojs->resproj[0] == nullptr) {
    // no uses of the allocation result
    slow_result = top();
  } else {
    slow_result = _callprojs->resproj[0]->clone();
    transform_later(slow_result);
    _igvn.replace_node(_callprojs->resproj[0], result_phi_rawoop);
  }

  // Plug slow-path into result merge point
  result_region->init_req( slow_result_path, ctrl);
  transform_later(result_region);
  if (allocation_has_use) {
    result_phi_rawoop->init_req(slow_result_path, slow_result);
    transform_later(result_phi_rawoop);
  }
  result_phi_rawmem->init_req(slow_result_path, _callprojs->fallthrough_memproj);
  transform_later(result_phi_rawmem);
  transform_later(result_phi_i_o);
  // This completes all paths into the result merge point
}

// Remove alloc node that has no uses.
void PhaseMacroExpand::yank_alloc_node(AllocateNode* alloc) {
  Node* ctrl = alloc->in(TypeFunc::Control);
  Node* mem  = alloc->in(TypeFunc::Memory);
  Node* i_o  = alloc->in(TypeFunc::I_O);

  _callprojs = alloc->extract_projections(false /*separate_io_proj*/, false /*do_asserts*/);
  if (_callprojs->resproj[0] != nullptr) {
    for (DUIterator_Fast imax, i = _callprojs->resproj[0]->fast_outs(imax); i < imax; i++) {
      Node* use = _callprojs->resproj[0]->fast_out(i);
      use->isa_MemBar()->remove(&_igvn);
      --imax;
      --i; // back up iterator
    }
    assert(_callprojs->resproj[0]->outcnt() == 0, "all uses must be deleted");
    _igvn.remove_dead_node(_callprojs->resproj[0]);
  }
  if (_callprojs->fallthrough_catchproj != nullptr) {
    _igvn.replace_in_uses(_callprojs->fallthrough_catchproj, ctrl);
    _igvn.remove_dead_node(_callprojs->fallthrough_catchproj);
  }
  if (_callprojs->catchall_catchproj != nullptr) {
    _igvn.rehash_node_delayed(_callprojs->catchall_catchproj);
    _callprojs->catchall_catchproj->set_req(0, top());
  }
  if (_callprojs->fallthrough_proj != nullptr) {
    Node* catchnode = _callprojs->fallthrough_proj->unique_ctrl_out();
    _igvn.remove_dead_node(catchnode);
    _igvn.remove_dead_node(_callprojs->fallthrough_proj);
  }
  if (_callprojs->fallthrough_memproj != nullptr) {
    _igvn.replace_in_uses(_callprojs->fallthrough_memproj, mem);
    _igvn.remove_dead_node(_callprojs->fallthrough_memproj);
  }
  if (_callprojs->fallthrough_ioproj != nullptr) {
    _igvn.replace_in_uses(_callprojs->fallthrough_ioproj, i_o);
    _igvn.remove_dead_node(_callprojs->fallthrough_ioproj);
  }
  if (_callprojs->catchall_memproj != nullptr) {
    _igvn.rehash_node_delayed(_callprojs->catchall_memproj);
    _callprojs->catchall_memproj->set_req(0, top());
  }
  if (_callprojs->catchall_ioproj != nullptr) {
    _igvn.rehash_node_delayed(_callprojs->catchall_ioproj);
    _callprojs->catchall_ioproj->set_req(0, top());
  }
#ifndef PRODUCT
  if (PrintEliminateAllocations) {
    if (alloc->is_AllocateArray()) {
      tty->print_cr("++++ Eliminated: %d AllocateArray", alloc->_idx);
    } else {
      tty->print_cr("++++ Eliminated: %d Allocate", alloc->_idx);
    }
  }
#endif
  _igvn.remove_dead_node(alloc);
}

void PhaseMacroExpand::expand_initialize_membar(AllocateNode* alloc, InitializeNode* init,
                                                Node*& fast_oop_ctrl, Node*& fast_oop_rawmem) {
  // If initialization is performed by an array copy, any required
  // MemBarStoreStore was already added. If the object does not
  // escape no need for a MemBarStoreStore. If the object does not
  // escape in its initializer and memory barrier (MemBarStoreStore or
  // stronger) is already added at exit of initializer, also no need
  // for a MemBarStoreStore. Otherwise we need a MemBarStoreStore
  // so that stores that initialize this object can't be reordered
  // with a subsequent store that makes this object accessible by
  // other threads.
  // Other threads include java threads and JVM internal threads
  // (for example concurrent GC threads). Current concurrent GC
  // implementation: G1 will not scan newly created object,
  // so it's safe to skip storestore barrier when allocation does
  // not escape.
  if (!alloc->does_not_escape_thread() &&
    !alloc->is_allocation_MemBar_redundant() &&
    (init == nullptr || !init->is_complete_with_arraycopy())) {
    if (init == nullptr || init->req() < InitializeNode::RawStores) {
      // No InitializeNode or no stores captured by zeroing
      // elimination. Simply add the MemBarStoreStore after object
      // initialization.
      MemBarNode* mb = MemBarNode::make(C, Op_MemBarStoreStore, Compile::AliasIdxBot);
      transform_later(mb);

      mb->init_req(TypeFunc::Memory, fast_oop_rawmem);
      mb->init_req(TypeFunc::Control, fast_oop_ctrl);
      fast_oop_ctrl = new ProjNode(mb, TypeFunc::Control);
      transform_later(fast_oop_ctrl);
      fast_oop_rawmem = new ProjNode(mb, TypeFunc::Memory);
      transform_later(fast_oop_rawmem);
    } else {
      // Add the MemBarStoreStore after the InitializeNode so that
      // all stores performing the initialization that were moved
      // before the InitializeNode happen before the storestore
      // barrier.

      Node* init_ctrl = init->proj_out_or_null(TypeFunc::Control);
      Node* init_mem = init->proj_out_or_null(TypeFunc::Memory);

      MemBarNode* mb = MemBarNode::make(C, Op_MemBarStoreStore, Compile::AliasIdxBot);
      transform_later(mb);

      Node* ctrl = new ProjNode(init, TypeFunc::Control);
      transform_later(ctrl);
      Node* mem = new ProjNode(init, TypeFunc::Memory);
      transform_later(mem);

      // The MemBarStoreStore depends on control and memory coming
      // from the InitializeNode
      mb->init_req(TypeFunc::Memory, mem);
      mb->init_req(TypeFunc::Control, ctrl);

      ctrl = new ProjNode(mb, TypeFunc::Control);
      transform_later(ctrl);
      mem = new ProjNode(mb, TypeFunc::Memory);
      transform_later(mem);

      // All nodes that depended on the InitializeNode for control
      // and memory must now depend on the MemBarNode that itself
      // depends on the InitializeNode
      if (init_ctrl != nullptr) {
        _igvn.replace_node(init_ctrl, ctrl);
      }
      if (init_mem != nullptr) {
        _igvn.replace_node(init_mem, mem);
      }
    }
  }
}

void PhaseMacroExpand::expand_dtrace_alloc_probe(AllocateNode* alloc, Node* oop,
                                                Node*& ctrl, Node*& rawmem) {
  if (C->env()->dtrace_alloc_probes()) {
    // Slow-path call
    int size = TypeFunc::Parms + 2;
    CallLeafNode *call = new CallLeafNode(OptoRuntime::dtrace_object_alloc_Type(),
                                          CAST_FROM_FN_PTR(address,
                                          static_cast<int (*)(JavaThread*, oopDesc*)>(SharedRuntime::dtrace_object_alloc)),
                                          "dtrace_object_alloc",
                                          TypeRawPtr::BOTTOM);

    // Get base of thread-local storage area
    Node* thread = new ThreadLocalNode();
    transform_later(thread);

    call->init_req(TypeFunc::Parms + 0, thread);
    call->init_req(TypeFunc::Parms + 1, oop);
    call->init_req(TypeFunc::Control, ctrl);
    call->init_req(TypeFunc::I_O    , top()); // does no i/o
    call->init_req(TypeFunc::Memory , rawmem);
    call->init_req(TypeFunc::ReturnAdr, alloc->in(TypeFunc::ReturnAdr));
    call->init_req(TypeFunc::FramePtr, alloc->in(TypeFunc::FramePtr));
    transform_later(call);
    ctrl = new ProjNode(call, TypeFunc::Control);
    transform_later(ctrl);
    rawmem = new ProjNode(call, TypeFunc::Memory);
    transform_later(rawmem);
  }
}

// Helper for PhaseMacroExpand::expand_allocate_common.
// Initializes the newly-allocated storage.
Node* PhaseMacroExpand::initialize_object(AllocateNode* alloc,
                                          Node* control, Node* rawmem, Node* object,
                                          Node* klass_node, Node* length,
                                          Node* size_in_bytes) {
  InitializeNode* init = alloc->initialization();
  // Store the klass & mark bits
  Node* mark_node = alloc->make_ideal_mark(&_igvn, control, rawmem);
  if (!mark_node->is_Con()) {
    transform_later(mark_node);
  }
  rawmem = make_store(control, rawmem, object, oopDesc::mark_offset_in_bytes(), mark_node, TypeX_X->basic_type());

  rawmem = make_store(control, rawmem, object, oopDesc::klass_offset_in_bytes(), klass_node, T_METADATA);
  int header_size = alloc->minimum_header_size();  // conservatively small

  // Array length
  if (length != nullptr) {         // Arrays need length field
    rawmem = make_store(control, rawmem, object, arrayOopDesc::length_offset_in_bytes(), length, T_INT);
    // conservatively small header size:
    header_size = arrayOopDesc::base_offset_in_bytes(T_BYTE);
    if (_igvn.type(klass_node)->isa_aryklassptr()) {   // we know the exact header size in most cases:
      BasicType elem = _igvn.type(klass_node)->is_klassptr()->as_instance_type()->isa_aryptr()->elem()->array_element_basic_type();
      if (is_reference_type(elem, true)) {
        elem = T_OBJECT;
      }
      header_size = Klass::layout_helper_header_size(Klass::array_layout_helper(elem));
    }
  }

  // Clear the object body, if necessary.
  if (init == nullptr) {
    // The init has somehow disappeared; be cautious and clear everything.
    //
    // This can happen if a node is allocated but an uncommon trap occurs
    // immediately.  In this case, the Initialize gets associated with the
    // trap, and may be placed in a different (outer) loop, if the Allocate
    // is in a loop.  If (this is rare) the inner loop gets unrolled, then
    // there can be two Allocates to one Initialize.  The answer in all these
    // edge cases is safety first.  It is always safe to clear immediately
    // within an Allocate, and then (maybe or maybe not) clear some more later.
    if (!(UseTLAB && ZeroTLAB)) {
      rawmem = ClearArrayNode::clear_memory(control, rawmem, object,
                                            alloc->in(AllocateNode::DefaultValue),
                                            alloc->in(AllocateNode::RawDefaultValue),
                                            header_size, size_in_bytes,
                                            &_igvn);
    }
  } else {
    if (!init->is_complete()) {
      // Try to win by zeroing only what the init does not store.
      // We can also try to do some peephole optimizations,
      // such as combining some adjacent subword stores.
      rawmem = init->complete_stores(control, rawmem, object,
                                     header_size, size_in_bytes, &_igvn);
    }
    // We have no more use for this link, since the AllocateNode goes away:
    init->set_req(InitializeNode::RawAddress, top());
    // (If we keep the link, it just confuses the register allocator,
    // who thinks he sees a real use of the address by the membar.)
  }

  return rawmem;
}

// Generate prefetch instructions for next allocations.
Node* PhaseMacroExpand::prefetch_allocation(Node* i_o, Node*& needgc_false,
                                        Node*& contended_phi_rawmem,
                                        Node* old_eden_top, Node* new_eden_top,
                                        intx lines) {
   enum { fall_in_path = 1, pf_path = 2 };
   if( UseTLAB && AllocatePrefetchStyle == 2 ) {
      // Generate prefetch allocation with watermark check.
      // As an allocation hits the watermark, we will prefetch starting
      // at a "distance" away from watermark.

      Node *pf_region = new RegionNode(3);
      Node *pf_phi_rawmem = new PhiNode( pf_region, Type::MEMORY,
                                                TypeRawPtr::BOTTOM );
      // I/O is used for Prefetch
      Node *pf_phi_abio = new PhiNode( pf_region, Type::ABIO );

      Node *thread = new ThreadLocalNode();
      transform_later(thread);

      Node *eden_pf_adr = new AddPNode( top()/*not oop*/, thread,
                   _igvn.MakeConX(in_bytes(JavaThread::tlab_pf_top_offset())) );
      transform_later(eden_pf_adr);

      Node *old_pf_wm = new LoadPNode(needgc_false,
                                   contended_phi_rawmem, eden_pf_adr,
                                   TypeRawPtr::BOTTOM, TypeRawPtr::BOTTOM,
                                   MemNode::unordered);
      transform_later(old_pf_wm);

      // check against new_eden_top
      Node *need_pf_cmp = new CmpPNode( new_eden_top, old_pf_wm );
      transform_later(need_pf_cmp);
      Node *need_pf_bol = new BoolNode( need_pf_cmp, BoolTest::ge );
      transform_later(need_pf_bol);
      IfNode *need_pf_iff = new IfNode( needgc_false, need_pf_bol,
                                       PROB_UNLIKELY_MAG(4), COUNT_UNKNOWN );
      transform_later(need_pf_iff);

      // true node, add prefetchdistance
      Node *need_pf_true = new IfTrueNode( need_pf_iff );
      transform_later(need_pf_true);

      Node *need_pf_false = new IfFalseNode( need_pf_iff );
      transform_later(need_pf_false);

      Node *new_pf_wmt = new AddPNode( top(), old_pf_wm,
                                    _igvn.MakeConX(AllocatePrefetchDistance) );
      transform_later(new_pf_wmt );
      new_pf_wmt->set_req(0, need_pf_true);

      Node *store_new_wmt = new StorePNode(need_pf_true,
                                       contended_phi_rawmem, eden_pf_adr,
                                       TypeRawPtr::BOTTOM, new_pf_wmt,
                                       MemNode::unordered);
      transform_later(store_new_wmt);

      // adding prefetches
      pf_phi_abio->init_req( fall_in_path, i_o );

      Node *prefetch_adr;
      Node *prefetch;
      uint step_size = AllocatePrefetchStepSize;
      uint distance = 0;

      for ( intx i = 0; i < lines; i++ ) {
        prefetch_adr = new AddPNode( old_pf_wm, new_pf_wmt,
                                            _igvn.MakeConX(distance) );
        transform_later(prefetch_adr);
        prefetch = new PrefetchAllocationNode( i_o, prefetch_adr );
        transform_later(prefetch);
        distance += step_size;
        i_o = prefetch;
      }
      pf_phi_abio->set_req( pf_path, i_o );

      pf_region->init_req( fall_in_path, need_pf_false );
      pf_region->init_req( pf_path, need_pf_true );

      pf_phi_rawmem->init_req( fall_in_path, contended_phi_rawmem );
      pf_phi_rawmem->init_req( pf_path, store_new_wmt );

      transform_later(pf_region);
      transform_later(pf_phi_rawmem);
      transform_later(pf_phi_abio);

      needgc_false = pf_region;
      contended_phi_rawmem = pf_phi_rawmem;
      i_o = pf_phi_abio;
   } else if( UseTLAB && AllocatePrefetchStyle == 3 ) {
      // Insert a prefetch instruction for each allocation.
      // This code is used to generate 1 prefetch instruction per cache line.

      // Generate several prefetch instructions.
      uint step_size = AllocatePrefetchStepSize;
      uint distance = AllocatePrefetchDistance;

      // Next cache address.
      Node *cache_adr = new AddPNode(old_eden_top, old_eden_top,
                                     _igvn.MakeConX(step_size + distance));
      transform_later(cache_adr);
      cache_adr = new CastP2XNode(needgc_false, cache_adr);
      transform_later(cache_adr);
      // Address is aligned to execute prefetch to the beginning of cache line size
      // (it is important when BIS instruction is used on SPARC as prefetch).
      Node* mask = _igvn.MakeConX(~(intptr_t)(step_size-1));
      cache_adr = new AndXNode(cache_adr, mask);
      transform_later(cache_adr);
      cache_adr = new CastX2PNode(cache_adr);
      transform_later(cache_adr);

      // Prefetch
      Node *prefetch = new PrefetchAllocationNode( contended_phi_rawmem, cache_adr );
      prefetch->set_req(0, needgc_false);
      transform_later(prefetch);
      contended_phi_rawmem = prefetch;
      Node *prefetch_adr;
      distance = step_size;
      for ( intx i = 1; i < lines; i++ ) {
        prefetch_adr = new AddPNode( cache_adr, cache_adr,
                                            _igvn.MakeConX(distance) );
        transform_later(prefetch_adr);
        prefetch = new PrefetchAllocationNode( contended_phi_rawmem, prefetch_adr );
        transform_later(prefetch);
        distance += step_size;
        contended_phi_rawmem = prefetch;
      }
   } else if( AllocatePrefetchStyle > 0 ) {
      // Insert a prefetch for each allocation only on the fast-path
      Node *prefetch_adr;
      Node *prefetch;
      // Generate several prefetch instructions.
      uint step_size = AllocatePrefetchStepSize;
      uint distance = AllocatePrefetchDistance;
      for ( intx i = 0; i < lines; i++ ) {
        prefetch_adr = new AddPNode( old_eden_top, new_eden_top,
                                            _igvn.MakeConX(distance) );
        transform_later(prefetch_adr);
        prefetch = new PrefetchAllocationNode( i_o, prefetch_adr );
        // Do not let it float too high, since if eden_top == eden_end,
        // both might be null.
        if( i == 0 ) { // Set control for first prefetch, next follows it
          prefetch->init_req(0, needgc_false);
        }
        transform_later(prefetch);
        distance += step_size;
        i_o = prefetch;
      }
   }
   return i_o;
}


void PhaseMacroExpand::expand_allocate(AllocateNode *alloc) {
  expand_allocate_common(alloc, nullptr,
                         OptoRuntime::new_instance_Type(),
                         OptoRuntime::new_instance_Java(), nullptr);
}

void PhaseMacroExpand::expand_allocate_array(AllocateArrayNode *alloc) {
  Node* length = alloc->in(AllocateNode::ALength);
  Node* valid_length_test = alloc->in(AllocateNode::ValidLengthTest);
  InitializeNode* init = alloc->initialization();
  Node* klass_node = alloc->in(AllocateNode::KlassNode);
  const TypeAryKlassPtr* ary_klass_t = _igvn.type(klass_node)->isa_aryklassptr();
  address slow_call_address;  // Address of slow call
  if (init != nullptr && init->is_complete_with_arraycopy() &&
      ary_klass_t && ary_klass_t->elem()->isa_klassptr() == nullptr) {
    // Don't zero type array during slow allocation in VM since
    // it will be initialized later by arraycopy in compiled code.
    slow_call_address = OptoRuntime::new_array_nozero_Java();
  } else {
    slow_call_address = OptoRuntime::new_array_Java();
  }
  expand_allocate_common(alloc, length,
                         OptoRuntime::new_array_Type(),
                         slow_call_address, valid_length_test);
}

//-------------------mark_eliminated_box----------------------------------
//
// During EA obj may point to several objects but after few ideal graph
// transformations (CCP) it may point to only one non escaping object
// (but still using phi), corresponding locks and unlocks will be marked
// for elimination. Later obj could be replaced with a new node (new phi)
// and which does not have escape information. And later after some graph
// reshape other locks and unlocks (which were not marked for elimination
// before) are connected to this new obj (phi) but they still will not be
// marked for elimination since new obj has no escape information.
// Mark all associated (same box and obj) lock and unlock nodes for
// elimination if some of them marked already.
void PhaseMacroExpand::mark_eliminated_box(Node* oldbox, Node* obj) {
  if (oldbox->as_BoxLock()->is_eliminated()) {
    return; // This BoxLock node was processed already.
  }
  // New implementation (EliminateNestedLocks) has separate BoxLock
  // node for each locked region so mark all associated locks/unlocks as
  // eliminated even if different objects are referenced in one locked region
  // (for example, OSR compilation of nested loop inside locked scope).
  if (EliminateNestedLocks ||
      oldbox->as_BoxLock()->is_simple_lock_region(nullptr, obj, nullptr)) {
    // Box is used only in one lock region. Mark this box as eliminated.
    _igvn.hash_delete(oldbox);
    oldbox->as_BoxLock()->set_eliminated(); // This changes box's hash value
     _igvn.hash_insert(oldbox);

    for (uint i = 0; i < oldbox->outcnt(); i++) {
      Node* u = oldbox->raw_out(i);
      if (u->is_AbstractLock() && !u->as_AbstractLock()->is_non_esc_obj()) {
        AbstractLockNode* alock = u->as_AbstractLock();
        // Check lock's box since box could be referenced by Lock's debug info.
        if (alock->box_node() == oldbox) {
          // Mark eliminated all related locks and unlocks.
#ifdef ASSERT
          alock->log_lock_optimization(C, "eliminate_lock_set_non_esc4");
#endif
          alock->set_non_esc_obj();
        }
      }
    }
    return;
  }

  // Create new "eliminated" BoxLock node and use it in monitor debug info
  // instead of oldbox for the same object.
  BoxLockNode* newbox = oldbox->clone()->as_BoxLock();

  // Note: BoxLock node is marked eliminated only here and it is used
  // to indicate that all associated lock and unlock nodes are marked
  // for elimination.
  newbox->set_eliminated();
  transform_later(newbox);

  // Replace old box node with new box for all users of the same object.
  for (uint i = 0; i < oldbox->outcnt();) {
    bool next_edge = true;

    Node* u = oldbox->raw_out(i);
    if (u->is_AbstractLock()) {
      AbstractLockNode* alock = u->as_AbstractLock();
      if (alock->box_node() == oldbox && alock->obj_node()->eqv_uncast(obj)) {
        // Replace Box and mark eliminated all related locks and unlocks.
#ifdef ASSERT
        alock->log_lock_optimization(C, "eliminate_lock_set_non_esc5");
#endif
        alock->set_non_esc_obj();
        _igvn.rehash_node_delayed(alock);
        alock->set_box_node(newbox);
        next_edge = false;
      }
    }
    if (u->is_FastLock() && u->as_FastLock()->obj_node()->eqv_uncast(obj)) {
      FastLockNode* flock = u->as_FastLock();
      assert(flock->box_node() == oldbox, "sanity");
      _igvn.rehash_node_delayed(flock);
      flock->set_box_node(newbox);
      next_edge = false;
    }

    // Replace old box in monitor debug info.
    if (u->is_SafePoint() && u->as_SafePoint()->jvms()) {
      SafePointNode* sfn = u->as_SafePoint();
      JVMState* youngest_jvms = sfn->jvms();
      int max_depth = youngest_jvms->depth();
      for (int depth = 1; depth <= max_depth; depth++) {
        JVMState* jvms = youngest_jvms->of_depth(depth);
        int num_mon  = jvms->nof_monitors();
        // Loop over monitors
        for (int idx = 0; idx < num_mon; idx++) {
          Node* obj_node = sfn->monitor_obj(jvms, idx);
          Node* box_node = sfn->monitor_box(jvms, idx);
          if (box_node == oldbox && obj_node->eqv_uncast(obj)) {
            int j = jvms->monitor_box_offset(idx);
            _igvn.replace_input_of(u, j, newbox);
            next_edge = false;
          }
        }
      }
    }
    if (next_edge) i++;
  }
}

//-----------------------mark_eliminated_locking_nodes-----------------------
void PhaseMacroExpand::mark_eliminated_locking_nodes(AbstractLockNode *alock) {
  if (EliminateNestedLocks) {
    if (alock->is_nested()) {
       assert(alock->box_node()->as_BoxLock()->is_eliminated(), "sanity");
       return;
    } else if (!alock->is_non_esc_obj()) { // Not eliminated or coarsened
      // Only Lock node has JVMState needed here.
      // Not that preceding claim is documented anywhere else.
      if (alock->jvms() != nullptr) {
        if (alock->as_Lock()->is_nested_lock_region()) {
          // Mark eliminated related nested locks and unlocks.
          Node* obj = alock->obj_node();
          BoxLockNode* box_node = alock->box_node()->as_BoxLock();
          assert(!box_node->is_eliminated(), "should not be marked yet");
          // Note: BoxLock node is marked eliminated only here
          // and it is used to indicate that all associated lock
          // and unlock nodes are marked for elimination.
          box_node->set_eliminated(); // Box's hash is always NO_HASH here
          for (uint i = 0; i < box_node->outcnt(); i++) {
            Node* u = box_node->raw_out(i);
            if (u->is_AbstractLock()) {
              alock = u->as_AbstractLock();
              if (alock->box_node() == box_node) {
                // Verify that this Box is referenced only by related locks.
                assert(alock->obj_node()->eqv_uncast(obj), "");
                // Mark all related locks and unlocks.
#ifdef ASSERT
                alock->log_lock_optimization(C, "eliminate_lock_set_nested");
#endif
                alock->set_nested();
              }
            }
          }
        } else {
#ifdef ASSERT
          alock->log_lock_optimization(C, "eliminate_lock_NOT_nested_lock_region");
          if (C->log() != nullptr)
            alock->as_Lock()->is_nested_lock_region(C); // rerun for debugging output
#endif
        }
      }
      return;
    }
    // Process locks for non escaping object
    assert(alock->is_non_esc_obj(), "");
  } // EliminateNestedLocks

  if (alock->is_non_esc_obj()) { // Lock is used for non escaping object
    // Look for all locks of this object and mark them and
    // corresponding BoxLock nodes as eliminated.
    Node* obj = alock->obj_node();
    for (uint j = 0; j < obj->outcnt(); j++) {
      Node* o = obj->raw_out(j);
      if (o->is_AbstractLock() &&
          o->as_AbstractLock()->obj_node()->eqv_uncast(obj)) {
        alock = o->as_AbstractLock();
        Node* box = alock->box_node();
        // Replace old box node with new eliminated box for all users
        // of the same object and mark related locks as eliminated.
        mark_eliminated_box(box, obj);
      }
    }
  }
}

void PhaseMacroExpand::inline_type_guard(Node** ctrl, LockNode* lock) {
  Node* obj = lock->obj_node();
  const TypePtr* obj_type = _igvn.type(obj)->make_ptr();
  if (!obj_type->can_be_inline_type()) {
    return;
  }
  Node* mark = make_load(*ctrl, lock->memory(), obj, oopDesc::mark_offset_in_bytes(), TypeX_X, TypeX_X->basic_type());
  Node* value_mask = _igvn.MakeConX(markWord::inline_type_pattern);
  Node* is_value = _igvn.transform(new AndXNode(mark, value_mask));
  Node* cmp = _igvn.transform(new CmpXNode(is_value, value_mask));
  Node* bol = _igvn.transform(new BoolNode(cmp, BoolTest::eq));
  Node* unc_ctrl = generate_slow_guard(ctrl, bol, nullptr);

  int trap_request = Deoptimization::make_trap_request(Deoptimization::Reason_class_check, Deoptimization::Action_none);
  address call_addr = SharedRuntime::uncommon_trap_blob()->entry_point();
  const TypePtr* no_memory_effects = nullptr;
  CallNode* unc = new CallStaticJavaNode(OptoRuntime::uncommon_trap_Type(), call_addr, "uncommon_trap",
                                         no_memory_effects);
  unc->init_req(TypeFunc::Control, unc_ctrl);
  unc->init_req(TypeFunc::I_O, lock->i_o());
  unc->init_req(TypeFunc::Memory, lock->memory());
  unc->init_req(TypeFunc::FramePtr,  lock->in(TypeFunc::FramePtr));
  unc->init_req(TypeFunc::ReturnAdr, lock->in(TypeFunc::ReturnAdr));
  unc->init_req(TypeFunc::Parms+0, _igvn.intcon(trap_request));
  unc->set_cnt(PROB_UNLIKELY_MAG(4));
  unc->copy_call_debug_info(&_igvn, lock);

  assert(unc->peek_monitor_box() == lock->box_node(), "wrong monitor");
  assert((obj_type->is_inlinetypeptr() && unc->peek_monitor_obj()->is_SafePointScalarObject()) ||
         (obj->is_InlineType() && obj->in(1) == unc->peek_monitor_obj()) ||
         (obj == unc->peek_monitor_obj()), "wrong monitor");

  // pop monitor and push obj back on stack: we trap before the monitorenter
  unc->pop_monitor();
  unc->grow_stack(unc->jvms(), 1);
  unc->set_stack(unc->jvms(), unc->jvms()->stk_size()-1, obj);
  _igvn.register_new_node_with_optimizer(unc);

  unc_ctrl = _igvn.transform(new ProjNode(unc, TypeFunc::Control));
  Node* halt = _igvn.transform(new HaltNode(unc_ctrl, lock->in(TypeFunc::FramePtr), "monitor enter on inline type"));
  _igvn.add_input_to(C->root(), halt);
}

// we have determined that this lock/unlock can be eliminated, we simply
// eliminate the node without expanding it.
//
// Note:  The membar's associated with the lock/unlock are currently not
//        eliminated.  This should be investigated as a future enhancement.
//
bool PhaseMacroExpand::eliminate_locking_node(AbstractLockNode *alock) {

  if (!alock->is_eliminated()) {
    return false;
  }
#ifdef ASSERT
  if (!alock->is_coarsened()) {
    // Check that new "eliminated" BoxLock node is created.
    BoxLockNode* oldbox = alock->box_node()->as_BoxLock();
    assert(oldbox->is_eliminated(), "should be done already");
  }
#endif

  alock->log_lock_optimization(C, "eliminate_lock");

#ifndef PRODUCT
  if (PrintEliminateLocks) {
    tty->print_cr("++++ Eliminated: %d %s '%s'", alock->_idx, (alock->is_Lock() ? "Lock" : "Unlock"), alock->kind_as_string());
  }
#endif

  Node* mem  = alock->in(TypeFunc::Memory);
  Node* ctrl = alock->in(TypeFunc::Control);
  guarantee(ctrl != nullptr, "missing control projection, cannot replace_node() with null");

  _callprojs = alock->extract_projections(false /*separate_io_proj*/, false /*do_asserts*/);
  // There are 2 projections from the lock.  The lock node will
  // be deleted when its last use is subsumed below.
  assert(alock->outcnt() == 2 &&
         _callprojs->fallthrough_proj != nullptr &&
         _callprojs->fallthrough_memproj != nullptr,
         "Unexpected projections from Lock/Unlock");

  Node* fallthroughproj = _callprojs->fallthrough_proj;
  Node* memproj_fallthrough = _callprojs->fallthrough_memproj;

  // The memory projection from a lock/unlock is RawMem
  // The input to a Lock is merged memory, so extract its RawMem input
  // (unless the MergeMem has been optimized away.)
  if (alock->is_Lock()) {
    // Deoptimize and re-execute if object is an inline type
    inline_type_guard(&ctrl, alock->as_Lock());

    // Search for MemBarAcquireLock node and delete it also.
    MemBarNode* membar = fallthroughproj->unique_ctrl_out()->as_MemBar();
    assert(membar != nullptr && membar->Opcode() == Op_MemBarAcquireLock, "");
    Node* ctrlproj = membar->proj_out(TypeFunc::Control);
    Node* memproj = membar->proj_out(TypeFunc::Memory);
    _igvn.replace_node(ctrlproj, fallthroughproj);
    _igvn.replace_node(memproj, memproj_fallthrough);

    // Delete FastLock node also if this Lock node is unique user
    // (a loop peeling may clone a Lock node).
    Node* flock = alock->as_Lock()->fastlock_node();
    if (flock->outcnt() == 1) {
      assert(flock->unique_out() == alock, "sanity");
      _igvn.replace_node(flock, top());
    }
  }

  // Search for MemBarReleaseLock node and delete it also.
  if (alock->is_Unlock() && ctrl->is_Proj() && ctrl->in(0)->is_MemBar()) {
    MemBarNode* membar = ctrl->in(0)->as_MemBar();
    assert(membar->Opcode() == Op_MemBarReleaseLock &&
           mem->is_Proj() && membar == mem->in(0), "");
    _igvn.replace_node(fallthroughproj, ctrl);
    _igvn.replace_node(memproj_fallthrough, mem);
    fallthroughproj = ctrl;
    memproj_fallthrough = mem;
    ctrl = membar->in(TypeFunc::Control);
    mem  = membar->in(TypeFunc::Memory);
  }

  _igvn.replace_node(fallthroughproj, ctrl);
  _igvn.replace_node(memproj_fallthrough, mem);
  return true;
}


//------------------------------expand_lock_node----------------------
void PhaseMacroExpand::expand_lock_node(LockNode *lock) {

  Node* ctrl = lock->in(TypeFunc::Control);
  Node* mem = lock->in(TypeFunc::Memory);
  Node* obj = lock->obj_node();
  Node* box = lock->box_node();
  Node* flock = lock->fastlock_node();

  assert(!box->as_BoxLock()->is_eliminated(), "sanity");

  // Make the merge point
  Node *region;
  Node *mem_phi;
  Node *slow_path;

  region  = new RegionNode(3);
  // create a Phi for the memory state
  mem_phi = new PhiNode( region, Type::MEMORY, TypeRawPtr::BOTTOM);

  // Optimize test; set region slot 2
  slow_path = opt_bits_test(ctrl, region, 2, flock, 0, 0);
  mem_phi->init_req(2, mem);

  // Deoptimize and re-execute if object is an inline type
  inline_type_guard(&slow_path, lock);

  // Make slow path call
  CallNode *call = make_slow_call((CallNode *) lock, OptoRuntime::complete_monitor_enter_Type(),
                                  OptoRuntime::complete_monitor_locking_Java(), nullptr, slow_path,
                                  obj, box, nullptr);

  _callprojs = call->extract_projections(false /*separate_io_proj*/, false /*do_asserts*/);

  // Slow path can only throw asynchronous exceptions, which are always
  // de-opted.  So the compiler thinks the slow-call can never throw an
  // exception.  If it DOES throw an exception we would need the debug
  // info removed first (since if it throws there is no monitor).
  assert(_callprojs->fallthrough_ioproj == nullptr && _callprojs->catchall_ioproj == nullptr &&
         _callprojs->catchall_memproj == nullptr && _callprojs->catchall_catchproj == nullptr, "Unexpected projection from Lock");

  // Capture slow path
  // disconnect fall-through projection from call and create a new one
  // hook up users of fall-through projection to region
  Node *slow_ctrl = _callprojs->fallthrough_proj->clone();
  transform_later(slow_ctrl);
  _igvn.hash_delete(_callprojs->fallthrough_proj);
  _callprojs->fallthrough_proj->disconnect_inputs(C);
  region->init_req(1, slow_ctrl);
  // region inputs are now complete
  transform_later(region);
  _igvn.replace_node(_callprojs->fallthrough_proj, region);

  Node *memproj = transform_later(new ProjNode(call, TypeFunc::Memory));

  mem_phi->init_req(1, memproj);

  transform_later(mem_phi);

  _igvn.replace_node(_callprojs->fallthrough_memproj, mem_phi);
}

//------------------------------expand_unlock_node----------------------
void PhaseMacroExpand::expand_unlock_node(UnlockNode *unlock) {

  Node* ctrl = unlock->in(TypeFunc::Control);
  Node* mem = unlock->in(TypeFunc::Memory);
  Node* obj = unlock->obj_node();
  Node* box = unlock->box_node();

  assert(!box->as_BoxLock()->is_eliminated(), "sanity");

  // No need for a null check on unlock

  // Make the merge point
  Node *region;
  Node *mem_phi;

  region  = new RegionNode(3);
  // create a Phi for the memory state
  mem_phi = new PhiNode( region, Type::MEMORY, TypeRawPtr::BOTTOM);

  FastUnlockNode *funlock = new FastUnlockNode( ctrl, obj, box );
  funlock = transform_later( funlock )->as_FastUnlock();
  // Optimize test; set region slot 2
  Node *slow_path = opt_bits_test(ctrl, region, 2, funlock, 0, 0);
  Node *thread = transform_later(new ThreadLocalNode());

  CallNode *call = make_slow_call((CallNode *) unlock, OptoRuntime::complete_monitor_exit_Type(),
                                  CAST_FROM_FN_PTR(address, SharedRuntime::complete_monitor_unlocking_C),
                                  "complete_monitor_unlocking_C", slow_path, obj, box, thread);

  _callprojs = call->extract_projections(false /*separate_io_proj*/, false /*do_asserts*/);
  assert(_callprojs->fallthrough_ioproj == nullptr && _callprojs->catchall_ioproj == nullptr &&
         _callprojs->catchall_memproj == nullptr && _callprojs->catchall_catchproj == nullptr, "Unexpected projection from Lock");

  // No exceptions for unlocking
  // Capture slow path
  // disconnect fall-through projection from call and create a new one
  // hook up users of fall-through projection to region
  Node *slow_ctrl = _callprojs->fallthrough_proj->clone();
  transform_later(slow_ctrl);
  _igvn.hash_delete(_callprojs->fallthrough_proj);
  _callprojs->fallthrough_proj->disconnect_inputs(C);
  region->init_req(1, slow_ctrl);
  // region inputs are now complete
  transform_later(region);
  _igvn.replace_node(_callprojs->fallthrough_proj, region);

  Node *memproj = transform_later(new ProjNode(call, TypeFunc::Memory) );
  mem_phi->init_req(1, memproj );
  mem_phi->init_req(2, mem);
  transform_later(mem_phi);

  _igvn.replace_node(_callprojs->fallthrough_memproj, mem_phi);
}

// An inline type might be returned from the call but we don't know its
// type. Either we get a buffered inline type (and nothing needs to be done)
// or one of the values being returned is the klass of the inline type
// and we need to allocate an inline type instance of that type and
// initialize it with other values being returned. In that case, we
// first try a fast path allocation and initialize the value with the
// inline klass's pack handler or we fall back to a runtime call.
void PhaseMacroExpand::expand_mh_intrinsic_return(CallStaticJavaNode* call) {
  assert(call->method()->is_method_handle_intrinsic(), "must be a method handle intrinsic call");
  Node* ret = call->proj_out_or_null(TypeFunc::Parms);
  if (ret == nullptr) {
    return;
  }
  const TypeFunc* tf = call->_tf;
  const TypeTuple* domain = OptoRuntime::store_inline_type_fields_Type()->domain_cc();
  const TypeFunc* new_tf = TypeFunc::make(tf->domain_sig(), tf->domain_cc(), tf->range_sig(), domain);
  call->_tf = new_tf;
  // Make sure the change of type is applied before projections are processed by igvn
  _igvn.set_type(call, call->Value(&_igvn));
  _igvn.set_type(ret, ret->Value(&_igvn));

  // Before any new projection is added:
  CallProjections* projs = call->extract_projections(true, true);

  // Create temporary hook nodes that will be replaced below.
  // Add an input to prevent hook nodes from being dead.
  Node* ctl = new Node(call);
  Node* mem = new Node(ctl);
  Node* io = new Node(ctl);
  Node* ex_ctl = new Node(ctl);
  Node* ex_mem = new Node(ctl);
  Node* ex_io = new Node(ctl);
  Node* res = new Node(ctl);

  // Allocate a new buffered inline type only if a new one is not returned
  Node* cast = transform_later(new CastP2XNode(ctl, res));
  Node* mask = MakeConX(0x1);
  Node* masked = transform_later(new AndXNode(cast, mask));
  Node* cmp = transform_later(new CmpXNode(masked, mask));
  Node* bol = transform_later(new BoolNode(cmp, BoolTest::eq));
  IfNode* allocation_iff = new IfNode(ctl, bol, PROB_MAX, COUNT_UNKNOWN);
  transform_later(allocation_iff);
  Node* allocation_ctl = transform_later(new IfTrueNode(allocation_iff));
  Node* no_allocation_ctl = transform_later(new IfFalseNode(allocation_iff));
  Node* no_allocation_res = transform_later(new CheckCastPPNode(no_allocation_ctl, res, TypeInstPtr::BOTTOM));

  // Try to allocate a new buffered inline instance either from TLAB or eden space
  Node* needgc_ctrl = nullptr; // needgc means slowcase, i.e. allocation failed
  CallLeafNoFPNode* handler_call;
  const bool alloc_in_place = UseTLAB;
  if (alloc_in_place) {
    Node* fast_oop_ctrl = nullptr;
    Node* fast_oop_rawmem = nullptr;
    Node* mask2 = MakeConX(-2);
    Node* masked2 = transform_later(new AndXNode(cast, mask2));
    Node* rawklassptr = transform_later(new CastX2PNode(masked2));
    Node* klass_node = transform_later(new CheckCastPPNode(allocation_ctl, rawklassptr, TypeInstKlassPtr::OBJECT_OR_NULL));
    Node* layout_val = make_load(nullptr, mem, klass_node, in_bytes(Klass::layout_helper_offset()), TypeInt::INT, T_INT);
    Node* size_in_bytes = ConvI2X(layout_val);
    BarrierSetC2* bs = BarrierSet::barrier_set()->barrier_set_c2();
    Node* fast_oop = bs->obj_allocate(this, mem, allocation_ctl, size_in_bytes, io, needgc_ctrl,
                                      fast_oop_ctrl, fast_oop_rawmem,
                                      AllocateInstancePrefetchLines);
    // Allocation succeed, initialize buffered inline instance header firstly,
    // and then initialize its fields with an inline class specific handler
    Node* mark_node = makecon(TypeRawPtr::make((address)markWord::inline_type_prototype().value()));
    fast_oop_rawmem = make_store(fast_oop_ctrl, fast_oop_rawmem, fast_oop, oopDesc::mark_offset_in_bytes(), mark_node, T_ADDRESS);
    fast_oop_rawmem = make_store(fast_oop_ctrl, fast_oop_rawmem, fast_oop, oopDesc::klass_offset_in_bytes(), klass_node, T_METADATA);
    if (UseCompressedClassPointers) {
      fast_oop_rawmem = make_store(fast_oop_ctrl, fast_oop_rawmem, fast_oop, oopDesc::klass_gap_offset_in_bytes(), intcon(0), T_INT);
    }
    Node* fixed_block  = make_load(fast_oop_ctrl, fast_oop_rawmem, klass_node, in_bytes(InstanceKlass::adr_inlineklass_fixed_block_offset()), TypeRawPtr::BOTTOM, T_ADDRESS);
    Node* pack_handler = make_load(fast_oop_ctrl, fast_oop_rawmem, fixed_block, in_bytes(InlineKlass::pack_handler_offset()), TypeRawPtr::BOTTOM, T_ADDRESS);
    handler_call = new CallLeafNoFPNode(OptoRuntime::pack_inline_type_Type(),
                                        nullptr,
                                        "pack handler",
                                        TypeRawPtr::BOTTOM);
    handler_call->init_req(TypeFunc::Control, fast_oop_ctrl);
    handler_call->init_req(TypeFunc::Memory, fast_oop_rawmem);
    handler_call->init_req(TypeFunc::I_O, top());
    handler_call->init_req(TypeFunc::FramePtr, call->in(TypeFunc::FramePtr));
    handler_call->init_req(TypeFunc::ReturnAdr, top());
    handler_call->init_req(TypeFunc::Parms, pack_handler);
    handler_call->init_req(TypeFunc::Parms+1, fast_oop);
  } else {
    needgc_ctrl = allocation_ctl;
  }

  // Allocation failed, fall back to a runtime call
  CallStaticJavaNode* slow_call = new CallStaticJavaNode(OptoRuntime::store_inline_type_fields_Type(),
                                                         StubRoutines::store_inline_type_fields_to_buf(),
                                                         "store_inline_type_fields",
                                                         TypePtr::BOTTOM);
  slow_call->init_req(TypeFunc::Control, needgc_ctrl);
  slow_call->init_req(TypeFunc::Memory, mem);
  slow_call->init_req(TypeFunc::I_O, io);
  slow_call->init_req(TypeFunc::FramePtr, call->in(TypeFunc::FramePtr));
  slow_call->init_req(TypeFunc::ReturnAdr, call->in(TypeFunc::ReturnAdr));
  slow_call->init_req(TypeFunc::Parms, res);

  Node* slow_ctl = transform_later(new ProjNode(slow_call, TypeFunc::Control));
  Node* slow_mem = transform_later(new ProjNode(slow_call, TypeFunc::Memory));
  Node* slow_io = transform_later(new ProjNode(slow_call, TypeFunc::I_O));
  Node* slow_res = transform_later(new ProjNode(slow_call, TypeFunc::Parms));
  Node* slow_catc = transform_later(new CatchNode(slow_ctl, slow_io, 2));
  Node* slow_norm = transform_later(new CatchProjNode(slow_catc, CatchProjNode::fall_through_index, CatchProjNode::no_handler_bci));
  Node* slow_excp = transform_later(new CatchProjNode(slow_catc, CatchProjNode::catch_all_index,    CatchProjNode::no_handler_bci));

  Node* ex_r = new RegionNode(3);
  Node* ex_mem_phi = new PhiNode(ex_r, Type::MEMORY, TypePtr::BOTTOM);
  Node* ex_io_phi = new PhiNode(ex_r, Type::ABIO);
  ex_r->init_req(1, slow_excp);
  ex_mem_phi->init_req(1, slow_mem);
  ex_io_phi->init_req(1, slow_io);
  ex_r->init_req(2, ex_ctl);
  ex_mem_phi->init_req(2, ex_mem);
  ex_io_phi->init_req(2, ex_io);
  transform_later(ex_r);
  transform_later(ex_mem_phi);
  transform_later(ex_io_phi);

  // We don't know how many values are returned. This assumes the
  // worst case, that all available registers are used.
  for (uint i = TypeFunc::Parms+1; i < domain->cnt(); i++) {
    if (domain->field_at(i) == Type::HALF) {
      slow_call->init_req(i, top());
      if (alloc_in_place) {
        handler_call->init_req(i+1, top());
      }
      continue;
    }
    Node* proj = transform_later(new ProjNode(call, i));
    slow_call->init_req(i, proj);
    if (alloc_in_place) {
      handler_call->init_req(i+1, proj);
    }
  }
  // We can safepoint at that new call
  slow_call->copy_call_debug_info(&_igvn, call);
  transform_later(slow_call);
  if (alloc_in_place) {
    transform_later(handler_call);
  }

  Node* fast_ctl = nullptr;
  Node* fast_res = nullptr;
  MergeMemNode* fast_mem = nullptr;
  if (alloc_in_place) {
    fast_ctl = transform_later(new ProjNode(handler_call, TypeFunc::Control));
    Node* rawmem = transform_later(new ProjNode(handler_call, TypeFunc::Memory));
    fast_res = transform_later(new ProjNode(handler_call, TypeFunc::Parms));
    fast_mem = MergeMemNode::make(mem);
    fast_mem->set_memory_at(Compile::AliasIdxRaw, rawmem);
    transform_later(fast_mem);
  }

  Node* r = new RegionNode(alloc_in_place ? 4 : 3);
  Node* mem_phi = new PhiNode(r, Type::MEMORY, TypePtr::BOTTOM);
  Node* io_phi = new PhiNode(r, Type::ABIO);
  Node* res_phi = new PhiNode(r, TypeInstPtr::BOTTOM);
  r->init_req(1, no_allocation_ctl);
  mem_phi->init_req(1, mem);
  io_phi->init_req(1, io);
  res_phi->init_req(1, no_allocation_res);
  r->init_req(2, slow_norm);
  mem_phi->init_req(2, slow_mem);
  io_phi->init_req(2, slow_io);
  res_phi->init_req(2, slow_res);
  if (alloc_in_place) {
    r->init_req(3, fast_ctl);
    mem_phi->init_req(3, fast_mem);
    io_phi->init_req(3, io);
    res_phi->init_req(3, fast_res);
  }
  transform_later(r);
  transform_later(mem_phi);
  transform_later(io_phi);
  transform_later(res_phi);

  // Do not let stores that initialize this buffer be reordered with a subsequent
  // store that would make this buffer accessible by other threads.
  MemBarNode* mb = MemBarNode::make(C, Op_MemBarStoreStore, Compile::AliasIdxBot);
  transform_later(mb);
  mb->init_req(TypeFunc::Memory, mem_phi);
  mb->init_req(TypeFunc::Control, r);
  r = new ProjNode(mb, TypeFunc::Control);
  transform_later(r);
  mem_phi = new ProjNode(mb, TypeFunc::Memory);
  transform_later(mem_phi);

  assert(projs->nb_resproj == 1, "unexpected number of results");
  _igvn.replace_in_uses(projs->fallthrough_catchproj, r);
  _igvn.replace_in_uses(projs->fallthrough_memproj, mem_phi);
  _igvn.replace_in_uses(projs->fallthrough_ioproj, io_phi);
  _igvn.replace_in_uses(projs->resproj[0], res_phi);
  _igvn.replace_in_uses(projs->catchall_catchproj, ex_r);
  _igvn.replace_in_uses(projs->catchall_memproj, ex_mem_phi);
  _igvn.replace_in_uses(projs->catchall_ioproj, ex_io_phi);
  // The CatchNode should not use the ex_io_phi. Re-connect it to the catchall_ioproj.
  Node* cn = projs->fallthrough_catchproj->in(0);
  _igvn.replace_input_of(cn, 1, projs->catchall_ioproj);

  _igvn.replace_node(ctl, projs->fallthrough_catchproj);
  _igvn.replace_node(mem, projs->fallthrough_memproj);
  _igvn.replace_node(io, projs->fallthrough_ioproj);
  _igvn.replace_node(res, projs->resproj[0]);
  _igvn.replace_node(ex_ctl, projs->catchall_catchproj);
  _igvn.replace_node(ex_mem, projs->catchall_memproj);
  _igvn.replace_node(ex_io, projs->catchall_ioproj);
 }

void PhaseMacroExpand::expand_subtypecheck_node(SubTypeCheckNode *check) {
  assert(check->in(SubTypeCheckNode::Control) == nullptr, "should be pinned");
  Node* bol = check->unique_out();
  Node* obj_or_subklass = check->in(SubTypeCheckNode::ObjOrSubKlass);
  Node* superklass = check->in(SubTypeCheckNode::SuperKlass);
  assert(bol->is_Bool() && bol->as_Bool()->_test._test == BoolTest::ne, "unexpected bool node");

  for (DUIterator_Last imin, i = bol->last_outs(imin); i >= imin; --i) {
    Node* iff = bol->last_out(i);
    assert(iff->is_If(), "where's the if?");

    if (iff->in(0)->is_top()) {
      _igvn.replace_input_of(iff, 1, C->top());
      continue;
    }

    Node* iftrue = iff->as_If()->proj_out(1);
    Node* iffalse = iff->as_If()->proj_out(0);
    Node* ctrl = iff->in(0);

    Node* subklass = nullptr;
    if (_igvn.type(obj_or_subklass)->isa_klassptr()) {
      subklass = obj_or_subklass;
    } else {
      Node* k_adr = basic_plus_adr(obj_or_subklass, oopDesc::klass_offset_in_bytes());
      subklass = _igvn.transform(LoadKlassNode::make(_igvn, nullptr, C->immutable_memory(), k_adr, TypeInstPtr::KLASS, TypeInstKlassPtr::OBJECT));
    }

    Node* not_subtype_ctrl = Phase::gen_subtype_check(subklass, superklass, &ctrl, nullptr, _igvn, check->method(), check->bci());

    _igvn.replace_input_of(iff, 0, C->top());
    _igvn.replace_node(iftrue, not_subtype_ctrl);
    _igvn.replace_node(iffalse, ctrl);
  }
  _igvn.replace_node(check, C->top());
}

// FlatArrayCheckNode (array1 array2 ...) is expanded into:
//
// long mark = array1.mark | array2.mark | ...;
// long locked_bit = markWord::unlocked_value & array1.mark & array2.mark & ...;
// if (locked_bit == 0) {
//   // One array is locked, load prototype header from the klass
//   mark = array1.klass.proto | array2.klass.proto | ...
// }
// if ((mark & markWord::flat_array_bit_in_place) == 0) {
//    ...
// }
void PhaseMacroExpand::expand_flatarraycheck_node(FlatArrayCheckNode* check) {
  bool array_inputs = _igvn.type(check->in(FlatArrayCheckNode::ArrayOrKlass))->isa_oopptr() != nullptr;
  if (UseArrayMarkWordCheck && array_inputs) {
    Node* mark = MakeConX(0);
    Node* locked_bit = MakeConX(markWord::unlocked_value);
    Node* mem = check->in(FlatArrayCheckNode::Memory);
    for (uint i = FlatArrayCheckNode::ArrayOrKlass; i < check->req(); ++i) {
      Node* ary = check->in(i);
      const TypeOopPtr* t = _igvn.type(ary)->isa_oopptr();
      assert(t != nullptr, "Mixing array and klass inputs");
      assert(!t->is_flat() && !t->is_not_flat(), "Should have been optimized out");
      Node* mark_adr = basic_plus_adr(ary, oopDesc::mark_offset_in_bytes());
      Node* mark_load = _igvn.transform(LoadNode::make(_igvn, nullptr, mem, mark_adr, mark_adr->bottom_type()->is_ptr(), TypeX_X, TypeX_X->basic_type(), MemNode::unordered));
      mark = _igvn.transform(new OrXNode(mark, mark_load));
      locked_bit = _igvn.transform(new AndXNode(locked_bit, mark_load));
    }
    assert(!mark->is_Con(), "Should have been optimized out");
    Node* cmp = _igvn.transform(new CmpXNode(locked_bit, MakeConX(0)));
    Node* is_unlocked = _igvn.transform(new BoolNode(cmp, BoolTest::ne));

    // BoolNode might be shared, replace each if user
    Node* old_bol = check->unique_out();
    assert(old_bol->is_Bool() && old_bol->as_Bool()->_test._test == BoolTest::ne, "unexpected condition");
    for (DUIterator_Last imin, i = old_bol->last_outs(imin); i >= imin; --i) {
      IfNode* old_iff = old_bol->last_out(i)->as_If();
      Node* ctrl = old_iff->in(0);
      RegionNode* region = new RegionNode(3);
      Node* mark_phi = new PhiNode(region, TypeX_X);

      // Check if array is unlocked
      IfNode* iff = _igvn.transform(new IfNode(ctrl, is_unlocked, PROB_MAX, COUNT_UNKNOWN))->as_If();

      // Unlocked: Use bits from mark word
      region->init_req(1, _igvn.transform(new IfTrueNode(iff)));
      mark_phi->init_req(1, mark);

      // Locked: Load prototype header from klass
      ctrl = _igvn.transform(new IfFalseNode(iff));
      Node* proto = MakeConX(0);
      for (uint i = FlatArrayCheckNode::ArrayOrKlass; i < check->req(); ++i) {
        Node* ary = check->in(i);
        // Make loads control dependent to make sure they are only executed if array is locked
        Node* klass_adr = basic_plus_adr(ary, oopDesc::klass_offset_in_bytes());
        Node* klass = _igvn.transform(LoadKlassNode::make(_igvn, ctrl, C->immutable_memory(), klass_adr, TypeInstPtr::KLASS, TypeInstKlassPtr::OBJECT));
        Node* proto_adr = basic_plus_adr(klass, in_bytes(Klass::prototype_header_offset()));
        Node* proto_load = _igvn.transform(LoadNode::make(_igvn, ctrl, C->immutable_memory(), proto_adr, proto_adr->bottom_type()->is_ptr(), TypeX_X, TypeX_X->basic_type(), MemNode::unordered));
        proto = _igvn.transform(new OrXNode(proto, proto_load));
      }
      region->init_req(2, ctrl);
      mark_phi->init_req(2, proto);

      // Check if flat array bits are set
      Node* mask = MakeConX(markWord::flat_array_bit_in_place);
      Node* masked = _igvn.transform(new AndXNode(_igvn.transform(mark_phi), mask));
      cmp = _igvn.transform(new CmpXNode(masked, MakeConX(0)));
      Node* is_not_flat = _igvn.transform(new BoolNode(cmp, BoolTest::eq));

      ctrl = _igvn.transform(region);
      iff = _igvn.transform(new IfNode(ctrl, is_not_flat, PROB_MAX, COUNT_UNKNOWN))->as_If();
      _igvn.replace_node(old_iff, iff);
    }
    _igvn.replace_node(check, C->top());
  } else {
    // Fall back to layout helper check
    Node* lhs = intcon(0);
    for (uint i = FlatArrayCheckNode::ArrayOrKlass; i < check->req(); ++i) {
      Node* array_or_klass = check->in(i);
      Node* klass = nullptr;
      const TypePtr* t = _igvn.type(array_or_klass)->is_ptr();
      assert(!t->is_flat() && !t->is_not_flat(), "Should have been optimized out");
      if (t->isa_oopptr() != nullptr) {
        Node* klass_adr = basic_plus_adr(array_or_klass, oopDesc::klass_offset_in_bytes());
        klass = transform_later(LoadKlassNode::make(_igvn, nullptr, C->immutable_memory(), klass_adr, TypeInstPtr::KLASS, TypeInstKlassPtr::OBJECT));
      } else {
        assert(t->isa_klassptr(), "Unexpected input type");
        klass = array_or_klass;
      }
      Node* lh_addr = basic_plus_adr(klass, in_bytes(Klass::layout_helper_offset()));
      Node* lh_val = _igvn.transform(LoadNode::make(_igvn, nullptr, C->immutable_memory(), lh_addr, lh_addr->bottom_type()->is_ptr(), TypeInt::INT, T_INT, MemNode::unordered));
      lhs = _igvn.transform(new OrINode(lhs, lh_val));
    }
    Node* masked = transform_later(new AndINode(lhs, intcon(Klass::_lh_array_tag_flat_value_bit_inplace)));
    Node* cmp = transform_later(new CmpINode(masked, intcon(0)));
    Node* bol = transform_later(new BoolNode(cmp, BoolTest::eq));
    Node* m2b = transform_later(new Conv2BNode(masked));
    // The matcher expects the input to If nodes to be produced by a Bool(CmpI..)
    // pattern, but the input to other potential users (e.g. Phi) to be some
    // other pattern (e.g. a Conv2B node, possibly idealized as a CMoveI).
    Node* old_bol = check->unique_out();
    for (DUIterator_Last imin, i = old_bol->last_outs(imin); i >= imin; --i) {
      Node* user = old_bol->last_out(i);
      for (uint j = 0; j < user->req(); j++) {
        Node* n = user->in(j);
        if (n == old_bol) {
          _igvn.replace_input_of(user, j, user->is_If() ? bol : m2b);
        }
      }
    }
    _igvn.replace_node(check, C->top());
  }
}

//---------------------------eliminate_macro_nodes----------------------
// Eliminate scalar replaced allocations and associated locks.
void PhaseMacroExpand::eliminate_macro_nodes() {
  if (C->macro_count() == 0)
    return;
  NOT_PRODUCT(int membar_before = count_MemBar(C);)

  // Before elimination may re-mark (change to Nested or NonEscObj)
  // all associated (same box and obj) lock and unlock nodes.
  int cnt = C->macro_count();
  for (int i=0; i < cnt; i++) {
    Node *n = C->macro_node(i);
    if (n->is_AbstractLock()) { // Lock and Unlock nodes
      mark_eliminated_locking_nodes(n->as_AbstractLock());
    }
  }
  // Re-marking may break consistency of Coarsened locks.
  if (!C->coarsened_locks_consistent()) {
    return; // recompile without Coarsened locks if broken
  }

  // First, attempt to eliminate locks
  bool progress = true;
  while (progress) {
    progress = false;
    for (int i = C->macro_count(); i > 0; i = MIN2(i - 1, C->macro_count())) { // more than 1 element can be eliminated at once
      Node* n = C->macro_node(i - 1);
      bool success = false;
      DEBUG_ONLY(int old_macro_count = C->macro_count();)
      if (n->is_AbstractLock()) {
        success = eliminate_locking_node(n->as_AbstractLock());
#ifndef PRODUCT
        if (success && PrintOptoStatistics) {
          Atomic::inc(&PhaseMacroExpand::_monitor_objects_removed_counter);
        }
#endif
      }
      assert(success == (C->macro_count() < old_macro_count), "elimination reduces macro count");
      progress = progress || success;
    }
  }
  // Next, attempt to eliminate allocations
  _has_locks = false;
  progress = true;
  while (progress) {
    progress = false;
    for (int i = C->macro_count(); i > 0; i = MIN2(i - 1, C->macro_count())) { // more than 1 element can be eliminated at once
      Node* n = C->macro_node(i - 1);
      bool success = false;
      DEBUG_ONLY(int old_macro_count = C->macro_count();)
      switch (n->class_id()) {
      case Node::Class_Allocate:
      case Node::Class_AllocateArray:
        success = eliminate_allocate_node(n->as_Allocate());
#ifndef PRODUCT
        if (success && PrintOptoStatistics) {
          Atomic::inc(&PhaseMacroExpand::_objs_scalar_replaced_counter);
        }
#endif
        break;
      case Node::Class_CallStaticJava: {
        CallStaticJavaNode* call = n->as_CallStaticJava();
        if (!call->method()->is_method_handle_intrinsic()) {
          success = eliminate_boxing_node(n->as_CallStaticJava());
        }
        break;
      }
      case Node::Class_Lock:
      case Node::Class_Unlock:
        assert(!n->as_AbstractLock()->is_eliminated(), "sanity");
        _has_locks = true;
        break;
      case Node::Class_ArrayCopy:
        break;
      case Node::Class_OuterStripMinedLoop:
        break;
      case Node::Class_SubTypeCheck:
        break;
      case Node::Class_Opaque1:
        break;
      case Node::Class_FlatArrayCheck:
        break;
      default:
        assert(n->Opcode() == Op_LoopLimit ||
               n->Opcode() == Op_Opaque3   ||
               n->Opcode() == Op_Opaque4   ||
               n->Opcode() == Op_MaxL      ||
               n->Opcode() == Op_MinL      ||
               BarrierSet::barrier_set()->barrier_set_c2()->is_gc_barrier_node(n),
               "unknown node type in macro list");
      }
      assert(success == (C->macro_count() < old_macro_count), "elimination reduces macro count");
      progress = progress || success;
    }
  }
#ifndef PRODUCT
  if (PrintOptoStatistics) {
    int membar_after = count_MemBar(C);
    Atomic::add(&PhaseMacroExpand::_memory_barriers_removed_counter, membar_before - membar_after);
  }
#endif
}

//------------------------------expand_macro_nodes----------------------
//  Returns true if a failure occurred.
bool PhaseMacroExpand::expand_macro_nodes() {
  // Last attempt to eliminate macro nodes.
  eliminate_macro_nodes();
  if (C->failing())  return true;

  // Eliminate Opaque and LoopLimit nodes. Do it after all loop optimizations.
  bool progress = true;
  while (progress) {
    progress = false;
    for (int i = C->macro_count(); i > 0; i--) {
      Node* n = C->macro_node(i-1);
      bool success = false;
      DEBUG_ONLY(int old_macro_count = C->macro_count();)
      if (n->Opcode() == Op_LoopLimit) {
        // Remove it from macro list and put on IGVN worklist to optimize.
        C->remove_macro_node(n);
        _igvn._worklist.push(n);
        success = true;
      } else if (n->Opcode() == Op_CallStaticJava) {
        CallStaticJavaNode* call = n->as_CallStaticJava();
        if (!call->method()->is_method_handle_intrinsic()) {
          // Remove it from macro list and put on IGVN worklist to optimize.
          C->remove_macro_node(n);
          _igvn._worklist.push(n);
          success = true;
        }
      } else if (n->is_Opaque1()) {
        _igvn.replace_node(n, n->in(1));
        success = true;
#if INCLUDE_RTM_OPT
      } else if ((n->Opcode() == Op_Opaque3) && ((Opaque3Node*)n)->rtm_opt()) {
        assert(C->profile_rtm(), "should be used only in rtm deoptimization code");
        assert((n->outcnt() == 1) && n->unique_out()->is_Cmp(), "");
        Node* cmp = n->unique_out();
#ifdef ASSERT
        // Validate graph.
        assert((cmp->outcnt() == 1) && cmp->unique_out()->is_Bool(), "");
        BoolNode* bol = cmp->unique_out()->as_Bool();
        assert((bol->outcnt() == 1) && bol->unique_out()->is_If() &&
               (bol->_test._test == BoolTest::ne), "");
        IfNode* ifn = bol->unique_out()->as_If();
        assert((ifn->outcnt() == 2) &&
               ifn->proj_out(1)->is_uncommon_trap_proj(Deoptimization::Reason_rtm_state_change) != nullptr, "");
#endif
        Node* repl = n->in(1);
        if (!_has_locks) {
          // Remove RTM state check if there are no locks in the code.
          // Replace input to compare the same value.
          repl = (cmp->in(1) == n) ? cmp->in(2) : cmp->in(1);
        }
        _igvn.replace_node(n, repl);
        success = true;
#endif
      } else if (n->Opcode() == Op_Opaque4) {
        // With Opaque4 nodes, the expectation is that the test of input 1
        // is always equal to the constant value of input 2. So we can
        // remove the Opaque4 and replace it by input 2. In debug builds,
        // leave the non constant test in instead to sanity check that it
        // never fails (if it does, that subgraph was constructed so, at
        // runtime, a Halt node is executed).
#ifdef ASSERT
        _igvn.replace_node(n, n->in(1));
#else
        _igvn.replace_node(n, n->in(2));
#endif
        success = true;
      } else if (n->Opcode() == Op_OuterStripMinedLoop) {
        n->as_OuterStripMinedLoop()->adjust_strip_mined_loop(&_igvn);
        C->remove_macro_node(n);
        success = true;
      } else if (n->Opcode() == Op_MaxL) {
        // Since MaxL and MinL are not implemented in the backend, we expand them to
        // a CMoveL construct now. At least until here, the type could be computed
        // precisely. CMoveL is not so smart, but we can give it at least the best
        // type we know abouot n now.
        Node* repl = MaxNode::signed_max(n->in(1), n->in(2), _igvn.type(n), _igvn);
        _igvn.replace_node(n, repl);
        success = true;
      } else if (n->Opcode() == Op_MinL) {
        Node* repl = MaxNode::signed_min(n->in(1), n->in(2), _igvn.type(n), _igvn);
        _igvn.replace_node(n, repl);
        success = true;
      }
      assert(!success || (C->macro_count() == (old_macro_count - 1)), "elimination must have deleted one node from macro list");
      progress = progress || success;
    }
  }

  // Clean up the graph so we're less likely to hit the maximum node
  // limit
  _igvn.set_delay_transform(false);
  _igvn.optimize();
  if (C->failing())  return true;
  _igvn.set_delay_transform(true);


  // Because we run IGVN after each expansion, some macro nodes may go
  // dead and be removed from the list as we iterate over it. Move
  // Allocate nodes (processed in a second pass) at the beginning of
  // the list and then iterate from the last element of the list until
  // an Allocate node is seen. This is robust to random deletion in
  // the list due to nodes going dead.
  C->sort_macro_nodes();

  // expand arraycopy "macro" nodes first
  // For ReduceBulkZeroing, we must first process all arraycopy nodes
  // before the allocate nodes are expanded.
  while (C->macro_count() > 0) {
    int macro_count = C->macro_count();
    Node * n = C->macro_node(macro_count-1);
    assert(n->is_macro(), "only macro nodes expected here");
    if (_igvn.type(n) == Type::TOP || (n->in(0) != nullptr && n->in(0)->is_top())) {
      // node is unreachable, so don't try to expand it
      C->remove_macro_node(n);
      continue;
    }
    if (n->is_Allocate()) {
      break;
    }
    // Make sure expansion will not cause node limit to be exceeded.
    // Worst case is a macro node gets expanded into about 200 nodes.
    // Allow 50% more for optimization.
    if (C->check_node_count(300, "out of nodes before macro expansion")) {
      return true;
    }

    DEBUG_ONLY(int old_macro_count = C->macro_count();)
    switch (n->class_id()) {
    case Node::Class_Lock:
      expand_lock_node(n->as_Lock());
      break;
    case Node::Class_Unlock:
      expand_unlock_node(n->as_Unlock());
      break;
    case Node::Class_ArrayCopy:
      expand_arraycopy_node(n->as_ArrayCopy());
      break;
    case Node::Class_SubTypeCheck:
      expand_subtypecheck_node(n->as_SubTypeCheck());
      break;
    case Node::Class_CallStaticJava:
      expand_mh_intrinsic_return(n->as_CallStaticJava());
      C->remove_macro_node(n);
      break;
    case Node::Class_FlatArrayCheck:
      expand_flatarraycheck_node(n->as_FlatArrayCheck());
      break;
    default:
      assert(false, "unknown node type in macro list");
    }
    assert(C->macro_count() == (old_macro_count - 1), "expansion must have deleted one node from macro list");
    if (C->failing())  return true;

    // Clean up the graph so we're less likely to hit the maximum node
    // limit
    _igvn.set_delay_transform(false);
    _igvn.optimize();
    if (C->failing())  return true;
    _igvn.set_delay_transform(true);
  }

  // All nodes except Allocate nodes are expanded now. There could be
  // new optimization opportunities (such as folding newly created
  // load from a just allocated object). Run IGVN.

  // expand "macro" nodes
  // nodes are removed from the macro list as they are processed
  while (C->macro_count() > 0) {
    int macro_count = C->macro_count();
    Node * n = C->macro_node(macro_count-1);
    assert(n->is_macro(), "only macro nodes expected here");
    if (_igvn.type(n) == Type::TOP || (n->in(0) != nullptr && n->in(0)->is_top())) {
      // node is unreachable, so don't try to expand it
      C->remove_macro_node(n);
      continue;
    }
    // Make sure expansion will not cause node limit to be exceeded.
    // Worst case is a macro node gets expanded into about 200 nodes.
    // Allow 50% more for optimization.
    if (C->check_node_count(300, "out of nodes before macro expansion")) {
      return true;
    }
    switch (n->class_id()) {
    case Node::Class_Allocate:
      expand_allocate(n->as_Allocate());
      break;
    case Node::Class_AllocateArray:
      expand_allocate_array(n->as_AllocateArray());
      break;
    default:
      assert(false, "unknown node type in macro list");
    }
    assert(C->macro_count() < macro_count, "must have deleted a node from macro list");
    if (C->failing())  return true;

    // Clean up the graph so we're less likely to hit the maximum node
    // limit
    _igvn.set_delay_transform(false);
    _igvn.optimize();
    if (C->failing())  return true;
    _igvn.set_delay_transform(true);
  }

  _igvn.set_delay_transform(false);
  return false;
}

#ifndef PRODUCT
int PhaseMacroExpand::_objs_scalar_replaced_counter = 0;
int PhaseMacroExpand::_monitor_objects_removed_counter = 0;
int PhaseMacroExpand::_GC_barriers_removed_counter = 0;
int PhaseMacroExpand::_memory_barriers_removed_counter = 0;

void PhaseMacroExpand::print_statistics() {
  tty->print("Objects scalar replaced = %d, ", Atomic::load(&_objs_scalar_replaced_counter));
  tty->print("Monitor objects removed = %d, ", Atomic::load(&_monitor_objects_removed_counter));
  tty->print("GC barriers removed = %d, ", Atomic::load(&_GC_barriers_removed_counter));
  tty->print_cr("Memory barriers removed = %d", Atomic::load(&_memory_barriers_removed_counter));
}

int PhaseMacroExpand::count_MemBar(Compile *C) {
  if (!PrintOptoStatistics) {
    return 0;
  }
  Unique_Node_List ideal_nodes;
  int total = 0;
  ideal_nodes.map(C->live_nodes(), nullptr);
  ideal_nodes.push(C->root());
  for (uint next = 0; next < ideal_nodes.size(); ++next) {
    Node* n = ideal_nodes.at(next);
    if (n->is_MemBar()) {
      total++;
    }
    for (DUIterator_Fast imax, i = n->fast_outs(imax); i < imax; i++) {
      Node* m = n->fast_out(i);
      ideal_nodes.push(m);
    }
  }
  return total;
}
#endif<|MERGE_RESOLUTION|>--- conflicted
+++ resolved
@@ -892,11 +892,7 @@
     const TypeOopPtr* field_addr_type = res_type->add_offset(offset)->isa_oopptr();
     if (res_type->is_flat()) {
       ciInlineKlass* vk = res_type->is_aryptr()->elem()->inline_klass();
-<<<<<<< HEAD
-      assert(vk->flat_array(), "must be flat");
-=======
       assert(vk->flat_in_array(), "must be flat in array");
->>>>>>> 16fa7709
       field_val = inline_type_from_mem(sfpt->memory(), sfpt->control(), vk, field_addr_type->isa_aryptr(), 0, alloc);
     } else {
       field_val = value_from_mem(sfpt->memory(), sfpt->control(), basic_elem_type, field_type, field_addr_type, alloc);
