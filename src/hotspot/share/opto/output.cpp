/*
 * Copyright (c) 1998, 2020, Oracle and/or its affiliates. All rights reserved.
 * DO NOT ALTER OR REMOVE COPYRIGHT NOTICES OR THIS FILE HEADER.
 *
 * This code is free software; you can redistribute it and/or modify it
 * under the terms of the GNU General Public License version 2 only, as
 * published by the Free Software Foundation.
 *
 * This code is distributed in the hope that it will be useful, but WITHOUT
 * ANY WARRANTY; without even the implied warranty of MERCHANTABILITY or
 * FITNESS FOR A PARTICULAR PURPOSE.  See the GNU General Public License
 * version 2 for more details (a copy is included in the LICENSE file that
 * accompanied this code).
 *
 * You should have received a copy of the GNU General Public License version
 * 2 along with this work; if not, write to the Free Software Foundation,
 * Inc., 51 Franklin St, Fifth Floor, Boston, MA 02110-1301 USA.
 *
 * Please contact Oracle, 500 Oracle Parkway, Redwood Shores, CA 94065 USA
 * or visit www.oracle.com if you need additional information or have any
 * questions.
 *
 */

#include "precompiled.hpp"
#include "asm/assembler.inline.hpp"
#include "asm/macroAssembler.inline.hpp"
#include "code/compiledIC.hpp"
#include "code/debugInfo.hpp"
#include "code/debugInfoRec.hpp"
#include "compiler/compileBroker.hpp"
#include "compiler/compilerDirectives.hpp"
#include "compiler/oopMap.hpp"
#include "gc/shared/barrierSet.hpp"
#include "gc/shared/c2/barrierSetC2.hpp"
#include "memory/allocation.inline.hpp"
#include "opto/ad.hpp"
#include "opto/block.hpp"
#include "opto/c2compiler.hpp"
#include "opto/callnode.hpp"
#include "opto/cfgnode.hpp"
#include "opto/locknode.hpp"
#include "opto/machnode.hpp"
#include "opto/node.hpp"
#include "opto/optoreg.hpp"
#include "opto/output.hpp"
#include "opto/regalloc.hpp"
#include "opto/runtime.hpp"
#include "opto/subnode.hpp"
#include "opto/type.hpp"
#include "runtime/handles.inline.hpp"
#include "runtime/sharedRuntime.hpp"
#include "utilities/macros.hpp"
#include "utilities/powerOfTwo.hpp"
#include "utilities/xmlstream.hpp"
#ifdef X86
#include "c2_intelJccErratum_x86.hpp"
#endif

#ifndef PRODUCT
#define DEBUG_ARG(x) , x
#else
#define DEBUG_ARG(x)
#endif

//------------------------------Scheduling----------------------------------
// This class contains all the information necessary to implement instruction
// scheduling and bundling.
class Scheduling {

private:
  // Arena to use
  Arena *_arena;

  // Control-Flow Graph info
  PhaseCFG *_cfg;

  // Register Allocation info
  PhaseRegAlloc *_regalloc;

  // Number of nodes in the method
  uint _node_bundling_limit;

  // List of scheduled nodes. Generated in reverse order
  Node_List _scheduled;

  // List of nodes currently available for choosing for scheduling
  Node_List _available;

  // For each instruction beginning a bundle, the number of following
  // nodes to be bundled with it.
  Bundle *_node_bundling_base;

  // Mapping from register to Node
  Node_List _reg_node;

  // Free list for pinch nodes.
  Node_List _pinch_free_list;

  // Latency from the beginning of the containing basic block (base 1)
  // for each node.
  unsigned short *_node_latency;

  // Number of uses of this node within the containing basic block.
  short *_uses;

  // Schedulable portion of current block.  Skips Region/Phi/CreateEx up
  // front, branch+proj at end.  Also skips Catch/CProj (same as
  // branch-at-end), plus just-prior exception-throwing call.
  uint _bb_start, _bb_end;

  // Latency from the end of the basic block as scheduled
  unsigned short *_current_latency;

  // Remember the next node
  Node *_next_node;

  // Use this for an unconditional branch delay slot
  Node *_unconditional_delay_slot;

  // Pointer to a Nop
  MachNopNode *_nop;

  // Length of the current bundle, in instructions
  uint _bundle_instr_count;

  // Current Cycle number, for computing latencies and bundling
  uint _bundle_cycle_number;

  // Bundle information
  Pipeline_Use_Element _bundle_use_elements[resource_count];
  Pipeline_Use         _bundle_use;

  // Dump the available list
  void dump_available() const;

public:
  Scheduling(Arena *arena, Compile &compile);

  // Destructor
  NOT_PRODUCT( ~Scheduling(); )

  // Step ahead "i" cycles
  void step(uint i);

  // Step ahead 1 cycle, and clear the bundle state (for example,
  // at a branch target)
  void step_and_clear();

  Bundle* node_bundling(const Node *n) {
    assert(valid_bundle_info(n), "oob");
    return (&_node_bundling_base[n->_idx]);
  }

  bool valid_bundle_info(const Node *n) const {
    return (_node_bundling_limit > n->_idx);
  }

  bool starts_bundle(const Node *n) const {
    return (_node_bundling_limit > n->_idx && _node_bundling_base[n->_idx].starts_bundle());
  }

  // Do the scheduling
  void DoScheduling();

  // Compute the local latencies walking forward over the list of
  // nodes for a basic block
  void ComputeLocalLatenciesForward(const Block *bb);

  // Compute the register antidependencies within a basic block
  void ComputeRegisterAntidependencies(Block *bb);
  void verify_do_def( Node *n, OptoReg::Name def, const char *msg );
  void verify_good_schedule( Block *b, const char *msg );
  void anti_do_def( Block *b, Node *def, OptoReg::Name def_reg, int is_def );
  void anti_do_use( Block *b, Node *use, OptoReg::Name use_reg );

  // Add a node to the current bundle
  void AddNodeToBundle(Node *n, const Block *bb);

  // Add a node to the list of available nodes
  void AddNodeToAvailableList(Node *n);

  // Compute the local use count for the nodes in a block, and compute
  // the list of instructions with no uses in the block as available
  void ComputeUseCount(const Block *bb);

  // Choose an instruction from the available list to add to the bundle
  Node * ChooseNodeToBundle();

  // See if this Node fits into the currently accumulating bundle
  bool NodeFitsInBundle(Node *n);

  // Decrement the use count for a node
 void DecrementUseCounts(Node *n, const Block *bb);

  // Garbage collect pinch nodes for reuse by other blocks.
  void garbage_collect_pinch_nodes();
  // Clean up a pinch node for reuse (helper for above).
  void cleanup_pinch( Node *pinch );

  // Information for statistics gathering
#ifndef PRODUCT
private:
  // Gather information on size of nops relative to total
  uint _branches, _unconditional_delays;

  static uint _total_nop_size, _total_method_size;
  static uint _total_branches, _total_unconditional_delays;
  static uint _total_instructions_per_bundle[Pipeline::_max_instrs_per_cycle+1];

public:
  static void print_statistics();

  static void increment_instructions_per_bundle(uint i) {
    _total_instructions_per_bundle[i]++;
  }

  static void increment_nop_size(uint s) {
    _total_nop_size += s;
  }

  static void increment_method_size(uint s) {
    _total_method_size += s;
  }
#endif

};


PhaseOutput::PhaseOutput()
  : Phase(Phase::Output),
    _code_buffer("Compile::Fill_buffer"),
    _first_block_size(0),
    _handler_table(),
    _inc_table(),
    _oop_map_set(NULL),
    _scratch_buffer_blob(NULL),
    _scratch_locs_memory(NULL),
    _scratch_const_size(-1),
    _in_scratch_emit_size(false),
    _frame_slots(0),
    _code_offsets(),
    _node_bundling_limit(0),
    _node_bundling_base(NULL),
    _orig_pc_slot(0),
    _orig_pc_slot_offset_in_bytes(0) {
  C->set_output(this);
  if (C->stub_name() == NULL) {
    _orig_pc_slot = C->fixed_slots() - (sizeof(address) / VMRegImpl::stack_slot_size);
  }
}

PhaseOutput::~PhaseOutput() {
  C->set_output(NULL);
  if (_scratch_buffer_blob != NULL) {
    BufferBlob::free(_scratch_buffer_blob);
  }
}

// Convert Nodes to instruction bits and pass off to the VM
void PhaseOutput::Output() {
  // RootNode goes
  assert( C->cfg()->get_root_block()->number_of_nodes() == 0, "" );

  // The number of new nodes (mostly MachNop) is proportional to
  // the number of java calls and inner loops which are aligned.
  if ( C->check_node_count((NodeLimitFudgeFactor + C->java_calls()*3 +
                            C->inner_loops()*(OptoLoopAlignment-1)),
                           "out of nodes before code generation" ) ) {
    return;
  }
  // Make sure I can find the Start Node
  Block *entry = C->cfg()->get_block(1);
  Block *broot = C->cfg()->get_root_block();

  const StartNode *start = entry->head()->as_Start();

  // Replace StartNode with prolog
  Label verified_entry;
  MachPrologNode* prolog = new MachPrologNode(&verified_entry);
  entry->map_node(prolog, 0);
  C->cfg()->map_node_to_block(prolog, entry);
  C->cfg()->unmap_node_from_block(start); // start is no longer in any block

  // Virtual methods need an unverified entry point
<<<<<<< HEAD
  if (is_osr_compilation()) {
    if (PoisonOSREntry) {
=======

  if( C->is_osr_compilation() ) {
    if( PoisonOSREntry ) {
>>>>>>> b0e1ee4b
      // TODO: Should use a ShouldNotReachHereNode...
      C->cfg()->insert( broot, 0, new MachBreakpointNode() );
    }
  } else {
<<<<<<< HEAD
    if (_method) {
      if (_method->has_scalarized_args()) {
        // Add entry point to unpack all value type arguments
        _cfg->insert(broot, 0, new MachVEPNode(&verified_entry, /* verified */ true, /* receiver_only */ false));
        if (!_method->is_static()) {
          // Add verified/unverified entry points to only unpack value type receiver at interface calls
          _cfg->insert(broot, 0, new MachVEPNode(&verified_entry, /* verified */ false, /* receiver_only */ false));
          _cfg->insert(broot, 0, new MachVEPNode(&verified_entry, /* verified */ true,  /* receiver_only */ true));
          _cfg->insert(broot, 0, new MachVEPNode(&verified_entry, /* verified */ false, /* receiver_only */ true));
        }
      } else if (!_method->is_static()) {
        // Insert unvalidated entry point
        _cfg->insert(broot, 0, new MachUEPNode());
      }
=======
    if( C->method() && !C->method()->flags().is_static() ) {
      // Insert unvalidated entry point
      C->cfg()->insert( broot, 0, new MachUEPNode() );
>>>>>>> b0e1ee4b
    }
  }

  // Break before main entry point
  if ((C->method() && C->directive()->BreakAtExecuteOption) ||
      (OptoBreakpoint && C->is_method_compilation())       ||
      (OptoBreakpointOSR && C->is_osr_compilation())       ||
      (OptoBreakpointC2R && !C->method())                   ) {
    // checking for C->method() means that OptoBreakpoint does not apply to
    // runtime stubs or frame converters
    C->cfg()->insert( entry, 1, new MachBreakpointNode() );
  }

  // Insert epilogs before every return
  for (uint i = 0; i < C->cfg()->number_of_blocks(); i++) {
    Block* block = C->cfg()->get_block(i);
    if (!block->is_connector() && block->non_connector_successor(0) == C->cfg()->get_root_block()) { // Found a program exit point?
      Node* m = block->end();
      if (m->is_Mach() && m->as_Mach()->ideal_Opcode() != Op_Halt) {
        MachEpilogNode* epilog = new MachEpilogNode(m->as_Mach()->ideal_Opcode() == Op_Return);
        block->add_inst(epilog);
        C->cfg()->map_node_to_block(epilog, block);
      }
    }
  }

  // Keeper of sizing aspects
  BufferSizingData buf_sizes = BufferSizingData();

  // Initialize code buffer
  estimate_buffer_size(buf_sizes._const);
  if (C->failing()) return;

  // Pre-compute the length of blocks and replace
  // long branches with short if machine supports it.
  // Must be done before ScheduleAndBundle due to SPARC delay slots
  uint* blk_starts = NEW_RESOURCE_ARRAY(uint, C->cfg()->number_of_blocks() + 1);
  blk_starts[0] = 0;
  shorten_branches(blk_starts, buf_sizes);

  if (!is_osr_compilation() && _method && _method->has_scalarized_args()) {
    // Compute the offsets of the entry points required by the value type calling convention
    if (!_method->is_static()) {
      // We have entries at the beginning of the method, implemented by the first 4 nodes.
      // Entry                     (unverified) @ offset 0
      // Verified_Value_Entry_RO
      // Value_Entry               (unverified)
      // Verified_Value_Entry
      uint offset = 0;
      _code_offsets.set_value(CodeOffsets::Entry, offset);

      offset += ((MachVEPNode*)broot->get_node(0))->size(_regalloc);
      _code_offsets.set_value(CodeOffsets::Verified_Value_Entry_RO, offset);

      offset += ((MachVEPNode*)broot->get_node(1))->size(_regalloc);
      _code_offsets.set_value(CodeOffsets::Value_Entry, offset);

      offset += ((MachVEPNode*)broot->get_node(2))->size(_regalloc);
      _code_offsets.set_value(CodeOffsets::Verified_Value_Entry, offset);
    } else {
      _code_offsets.set_value(CodeOffsets::Entry, -1); // will be patched later
      _code_offsets.set_value(CodeOffsets::Verified_Value_Entry, 0);
    }
  }

  ScheduleAndBundle();
  if (C->failing()) {
    return;
  }

  // Late barrier analysis must be done after schedule and bundle
  // Otherwise liveness based spilling will fail
  BarrierSetC2* bs = BarrierSet::barrier_set()->barrier_set_c2();
  bs->late_barrier_analysis();

#ifdef X86
  if (VM_Version::has_intel_jcc_erratum()) {
    int extra_padding = IntelJccErratum::tag_affected_machnodes(C, C->cfg(), C->regalloc());
    buf_sizes._code += extra_padding;
  }
#endif

  // Complete sizing of codebuffer
  CodeBuffer* cb = init_buffer(buf_sizes);
  if (cb == NULL || C->failing()) {
    return;
  }

  BuildOopMaps();

  if (C->failing())  {
    return;
  }

  fill_buffer(cb, blk_starts);
}

bool PhaseOutput::need_stack_bang(int frame_size_in_bytes) const {
  // Determine if we need to generate a stack overflow check.
  // Do it if the method is not a stub function and
  // has java calls or has frame size > vm_page_size/8.
  // The debug VM checks that deoptimization doesn't trigger an
  // unexpected stack overflow (compiled method stack banging should
  // guarantee it doesn't happen) so we always need the stack bang in
  // a debug VM.
  return (UseStackBanging && C->stub_function() == NULL &&
          (C->has_java_calls() || frame_size_in_bytes > os::vm_page_size()>>3
           DEBUG_ONLY(|| true)));
}

bool PhaseOutput::need_register_stack_bang() const {
  // Determine if we need to generate a register stack overflow check.
  // This is only used on architectures which have split register
  // and memory stacks (ie. IA64).
  // Bang if the method is not a stub function and has java calls
  return (C->stub_function() == NULL && C->has_java_calls());
}


// Compute the size of first NumberOfLoopInstrToAlign instructions at the top
// of a loop. When aligning a loop we need to provide enough instructions
// in cpu's fetch buffer to feed decoders. The loop alignment could be
// avoided if we have enough instructions in fetch buffer at the head of a loop.
// By default, the size is set to 999999 by Block's constructor so that
// a loop will be aligned if the size is not reset here.
//
// Note: Mach instructions could contain several HW instructions
// so the size is estimated only.
//
void PhaseOutput::compute_loop_first_inst_sizes() {
  // The next condition is used to gate the loop alignment optimization.
  // Don't aligned a loop if there are enough instructions at the head of a loop
  // or alignment padding is larger then MaxLoopPad. By default, MaxLoopPad
  // is equal to OptoLoopAlignment-1 except on new Intel cpus, where it is
  // equal to 11 bytes which is the largest address NOP instruction.
  if (MaxLoopPad < OptoLoopAlignment - 1) {
    uint last_block = C->cfg()->number_of_blocks() - 1;
    for (uint i = 1; i <= last_block; i++) {
      Block* block = C->cfg()->get_block(i);
      // Check the first loop's block which requires an alignment.
      if (block->loop_alignment() > (uint)relocInfo::addr_unit()) {
        uint sum_size = 0;
        uint inst_cnt = NumberOfLoopInstrToAlign;
        inst_cnt = block->compute_first_inst_size(sum_size, inst_cnt, C->regalloc());

        // Check subsequent fallthrough blocks if the loop's first
        // block(s) does not have enough instructions.
        Block *nb = block;
        while(inst_cnt > 0 &&
              i < last_block &&
              !C->cfg()->get_block(i + 1)->has_loop_alignment() &&
              !nb->has_successor(block)) {
          i++;
          nb = C->cfg()->get_block(i);
          inst_cnt  = nb->compute_first_inst_size(sum_size, inst_cnt, C->regalloc());
        } // while( inst_cnt > 0 && i < last_block  )

        block->set_first_inst_size(sum_size);
      } // f( b->head()->is_Loop() )
    } // for( i <= last_block )
  } // if( MaxLoopPad < OptoLoopAlignment-1 )
}

// The architecture description provides short branch variants for some long
// branch instructions. Replace eligible long branches with short branches.
void PhaseOutput::shorten_branches(uint* blk_starts, BufferSizingData& buf_sizes) {
  // Compute size of each block, method size, and relocation information size
  uint nblocks  = C->cfg()->number_of_blocks();

  uint*      jmp_offset = NEW_RESOURCE_ARRAY(uint,nblocks);
  uint*      jmp_size   = NEW_RESOURCE_ARRAY(uint,nblocks);
  int*       jmp_nidx   = NEW_RESOURCE_ARRAY(int ,nblocks);

  // Collect worst case block paddings
  int* block_worst_case_pad = NEW_RESOURCE_ARRAY(int, nblocks);
  memset(block_worst_case_pad, 0, nblocks * sizeof(int));

  DEBUG_ONLY( uint *jmp_target = NEW_RESOURCE_ARRAY(uint,nblocks); )
  DEBUG_ONLY( uint *jmp_rule = NEW_RESOURCE_ARRAY(uint,nblocks); )

  bool has_short_branch_candidate = false;

  // Initialize the sizes to 0
  int code_size  = 0;          // Size in bytes of generated code
  int stub_size  = 0;          // Size in bytes of all stub entries
  // Size in bytes of all relocation entries, including those in local stubs.
  // Start with 2-bytes of reloc info for the unvalidated entry point
  int reloc_size = 1;          // Number of relocation entries

  // Make three passes.  The first computes pessimistic blk_starts,
  // relative jmp_offset and reloc_size information.  The second performs
  // short branch substitution using the pessimistic sizing.  The
  // third inserts nops where needed.

  // Step one, perform a pessimistic sizing pass.
  uint last_call_adr = max_juint;
  uint last_avoid_back_to_back_adr = max_juint;
  uint nop_size = (new MachNopNode())->size(C->regalloc());
  for (uint i = 0; i < nblocks; i++) { // For all blocks
    Block* block = C->cfg()->get_block(i);

    // During short branch replacement, we store the relative (to blk_starts)
    // offset of jump in jmp_offset, rather than the absolute offset of jump.
    // This is so that we do not need to recompute sizes of all nodes when
    // we compute correct blk_starts in our next sizing pass.
    jmp_offset[i] = 0;
    jmp_size[i]   = 0;
    jmp_nidx[i]   = -1;
    DEBUG_ONLY( jmp_target[i] = 0; )
    DEBUG_ONLY( jmp_rule[i]   = 0; )

    // Sum all instruction sizes to compute block size
    uint last_inst = block->number_of_nodes();
    uint blk_size = 0;
    for (uint j = 0; j < last_inst; j++) {
      Node* nj = block->get_node(j);
      // Handle machine instruction nodes
      if (nj->is_Mach()) {
        MachNode *mach = nj->as_Mach();
        blk_size += (mach->alignment_required() - 1) * relocInfo::addr_unit(); // assume worst case padding
#ifdef X86
        if (VM_Version::has_intel_jcc_erratum() && IntelJccErratum::is_jcc_erratum_branch(block, mach, j)) {
          // Conservatively add worst case padding
          blk_size += IntelJccErratum::largest_jcc_size();
        }
#endif

        reloc_size += mach->reloc();
        if (mach->is_MachCall()) {
          // add size information for trampoline stub
          // class CallStubImpl is platform-specific and defined in the *.ad files.
          stub_size  += CallStubImpl::size_call_trampoline();
          reloc_size += CallStubImpl::reloc_call_trampoline();

          MachCallNode *mcall = mach->as_MachCall();
          // This destination address is NOT PC-relative

          if (mcall->entry_point() != NULL) {
            mcall->method_set((intptr_t)mcall->entry_point());
          }

          if (mcall->is_MachCallJava() && mcall->as_MachCallJava()->_method) {
            stub_size  += CompiledStaticCall::to_interp_stub_size();
            reloc_size += CompiledStaticCall::reloc_to_interp_stub();
#if INCLUDE_AOT
            stub_size  += CompiledStaticCall::to_aot_stub_size();
            reloc_size += CompiledStaticCall::reloc_to_aot_stub();
#endif
          }
        } else if (mach->is_MachSafePoint()) {
          // If call/safepoint are adjacent, account for possible
          // nop to disambiguate the two safepoints.
          // ScheduleAndBundle() can rearrange nodes in a block,
          // check for all offsets inside this block.
          if (last_call_adr >= blk_starts[i]) {
            blk_size += nop_size;
          }
        }
        if (mach->avoid_back_to_back(MachNode::AVOID_BEFORE)) {
          // Nop is inserted between "avoid back to back" instructions.
          // ScheduleAndBundle() can rearrange nodes in a block,
          // check for all offsets inside this block.
          if (last_avoid_back_to_back_adr >= blk_starts[i]) {
            blk_size += nop_size;
          }
        }
        if (mach->may_be_short_branch()) {
          if (!nj->is_MachBranch()) {
#ifndef PRODUCT
            nj->dump(3);
#endif
            Unimplemented();
          }
          assert(jmp_nidx[i] == -1, "block should have only one branch");
          jmp_offset[i] = blk_size;
          jmp_size[i]   = nj->size(C->regalloc());
          jmp_nidx[i]   = j;
          has_short_branch_candidate = true;
        }
      }
      blk_size += nj->size(C->regalloc());
      // Remember end of call offset
      if (nj->is_MachCall() && !nj->is_MachCallLeaf()) {
        last_call_adr = blk_starts[i]+blk_size;
      }
      // Remember end of avoid_back_to_back offset
      if (nj->is_Mach() && nj->as_Mach()->avoid_back_to_back(MachNode::AVOID_AFTER)) {
        last_avoid_back_to_back_adr = blk_starts[i]+blk_size;
      }
    }

    // When the next block starts a loop, we may insert pad NOP
    // instructions.  Since we cannot know our future alignment,
    // assume the worst.
    if (i < nblocks - 1) {
      Block* nb = C->cfg()->get_block(i + 1);
      int max_loop_pad = nb->code_alignment()-relocInfo::addr_unit();
      if (max_loop_pad > 0) {
        assert(is_power_of_2(max_loop_pad+relocInfo::addr_unit()), "");
        // Adjust last_call_adr and/or last_avoid_back_to_back_adr.
        // If either is the last instruction in this block, bump by
        // max_loop_pad in lock-step with blk_size, so sizing
        // calculations in subsequent blocks still can conservatively
        // detect that it may the last instruction in this block.
        if (last_call_adr == blk_starts[i]+blk_size) {
          last_call_adr += max_loop_pad;
        }
        if (last_avoid_back_to_back_adr == blk_starts[i]+blk_size) {
          last_avoid_back_to_back_adr += max_loop_pad;
        }
        blk_size += max_loop_pad;
        block_worst_case_pad[i + 1] = max_loop_pad;
      }
    }

    // Save block size; update total method size
    blk_starts[i+1] = blk_starts[i]+blk_size;
  }

  // Step two, replace eligible long jumps.
  bool progress = true;
  uint last_may_be_short_branch_adr = max_juint;
  while (has_short_branch_candidate && progress) {
    progress = false;
    has_short_branch_candidate = false;
    int adjust_block_start = 0;
    for (uint i = 0; i < nblocks; i++) {
      Block* block = C->cfg()->get_block(i);
      int idx = jmp_nidx[i];
      MachNode* mach = (idx == -1) ? NULL: block->get_node(idx)->as_Mach();
      if (mach != NULL && mach->may_be_short_branch()) {
#ifdef ASSERT
        assert(jmp_size[i] > 0 && mach->is_MachBranch(), "sanity");
        int j;
        // Find the branch; ignore trailing NOPs.
        for (j = block->number_of_nodes()-1; j>=0; j--) {
          Node* n = block->get_node(j);
          if (!n->is_Mach() || n->as_Mach()->ideal_Opcode() != Op_Con)
            break;
        }
        assert(j >= 0 && j == idx && block->get_node(j) == (Node*)mach, "sanity");
#endif
        int br_size = jmp_size[i];
        int br_offs = blk_starts[i] + jmp_offset[i];

        // This requires the TRUE branch target be in succs[0]
        uint bnum = block->non_connector_successor(0)->_pre_order;
        int offset = blk_starts[bnum] - br_offs;
        if (bnum > i) { // adjust following block's offset
          offset -= adjust_block_start;
        }

        // This block can be a loop header, account for the padding
        // in the previous block.
        int block_padding = block_worst_case_pad[i];
        assert(i == 0 || block_padding == 0 || br_offs >= block_padding, "Should have at least a padding on top");
        // In the following code a nop could be inserted before
        // the branch which will increase the backward distance.
        bool needs_padding = ((uint)(br_offs - block_padding) == last_may_be_short_branch_adr);
        assert(!needs_padding || jmp_offset[i] == 0, "padding only branches at the beginning of block");

        if (needs_padding && offset <= 0)
          offset -= nop_size;

        if (C->matcher()->is_short_branch_offset(mach->rule(), br_size, offset)) {
          // We've got a winner.  Replace this branch.
          MachNode* replacement = mach->as_MachBranch()->short_branch_version();

          // Update the jmp_size.
          int new_size = replacement->size(C->regalloc());
          int diff     = br_size - new_size;
          assert(diff >= (int)nop_size, "short_branch size should be smaller");
          // Conservatively take into account padding between
          // avoid_back_to_back branches. Previous branch could be
          // converted into avoid_back_to_back branch during next
          // rounds.
          if (needs_padding && replacement->avoid_back_to_back(MachNode::AVOID_BEFORE)) {
            jmp_offset[i] += nop_size;
            diff -= nop_size;
          }
          adjust_block_start += diff;
          block->map_node(replacement, idx);
          mach->subsume_by(replacement, C);
          mach = replacement;
          progress = true;

          jmp_size[i] = new_size;
          DEBUG_ONLY( jmp_target[i] = bnum; );
          DEBUG_ONLY( jmp_rule[i] = mach->rule(); );
        } else {
          // The jump distance is not short, try again during next iteration.
          has_short_branch_candidate = true;
        }
      } // (mach->may_be_short_branch())
      if (mach != NULL && (mach->may_be_short_branch() ||
                           mach->avoid_back_to_back(MachNode::AVOID_AFTER))) {
        last_may_be_short_branch_adr = blk_starts[i] + jmp_offset[i] + jmp_size[i];
      }
      blk_starts[i+1] -= adjust_block_start;
    }
  }

#ifdef ASSERT
  for (uint i = 0; i < nblocks; i++) { // For all blocks
    if (jmp_target[i] != 0) {
      int br_size = jmp_size[i];
      int offset = blk_starts[jmp_target[i]]-(blk_starts[i] + jmp_offset[i]);
      if (!C->matcher()->is_short_branch_offset(jmp_rule[i], br_size, offset)) {
        tty->print_cr("target (%d) - jmp_offset(%d) = offset (%d), jump_size(%d), jmp_block B%d, target_block B%d", blk_starts[jmp_target[i]], blk_starts[i] + jmp_offset[i], offset, br_size, i, jmp_target[i]);
      }
      assert(C->matcher()->is_short_branch_offset(jmp_rule[i], br_size, offset), "Displacement too large for short jmp");
    }
  }
#endif

  // Step 3, compute the offsets of all blocks, will be done in fill_buffer()
  // after ScheduleAndBundle().

  // ------------------
  // Compute size for code buffer
  code_size = blk_starts[nblocks];

  // Relocation records
  reloc_size += 1;              // Relo entry for exception handler

  // Adjust reloc_size to number of record of relocation info
  // Min is 2 bytes, max is probably 6 or 8, with a tax up to 25% for
  // a relocation index.
  // The CodeBuffer will expand the locs array if this estimate is too low.
  reloc_size *= 10 / sizeof(relocInfo);

  buf_sizes._reloc = reloc_size;
  buf_sizes._code  = code_size;
  buf_sizes._stub  = stub_size;
}

//------------------------------FillLocArray-----------------------------------
// Create a bit of debug info and append it to the array.  The mapping is from
// Java local or expression stack to constant, register or stack-slot.  For
// doubles, insert 2 mappings and return 1 (to tell the caller that the next
// entry has been taken care of and caller should skip it).
static LocationValue *new_loc_value( PhaseRegAlloc *ra, OptoReg::Name regnum, Location::Type l_type ) {
  // This should never have accepted Bad before
  assert(OptoReg::is_valid(regnum), "location must be valid");
  return (OptoReg::is_reg(regnum))
         ? new LocationValue(Location::new_reg_loc(l_type, OptoReg::as_VMReg(regnum)) )
         : new LocationValue(Location::new_stk_loc(l_type,  ra->reg2offset(regnum)));
}


ObjectValue*
PhaseOutput::sv_for_node_id(GrowableArray<ScopeValue*> *objs, int id) {
  for (int i = 0; i < objs->length(); i++) {
    assert(objs->at(i)->is_object(), "corrupt object cache");
    ObjectValue* sv = (ObjectValue*) objs->at(i);
    if (sv->id() == id) {
      return sv;
    }
  }
  // Otherwise..
  return NULL;
}

void PhaseOutput::set_sv_for_object_node(GrowableArray<ScopeValue*> *objs,
                                     ObjectValue* sv ) {
  assert(sv_for_node_id(objs, sv->id()) == NULL, "Precondition");
  objs->append(sv);
}


void PhaseOutput::FillLocArray( int idx, MachSafePointNode* sfpt, Node *local,
                            GrowableArray<ScopeValue*> *array,
                            GrowableArray<ScopeValue*> *objs ) {
  assert( local, "use _top instead of null" );
  if (array->length() != idx) {
    assert(array->length() == idx + 1, "Unexpected array count");
    // Old functionality:
    //   return
    // New functionality:
    //   Assert if the local is not top. In product mode let the new node
    //   override the old entry.
    assert(local == C->top(), "LocArray collision");
    if (local == C->top()) {
      return;
    }
    array->pop();
  }
  const Type *t = local->bottom_type();

  // Is it a safepoint scalar object node?
  if (local->is_SafePointScalarObject()) {
    SafePointScalarObjectNode* spobj = local->as_SafePointScalarObject();

    ObjectValue* sv = sv_for_node_id(objs, spobj->_idx);
    if (sv == NULL) {
      ciKlass* cik = t->is_oopptr()->klass();
      assert(cik->is_instance_klass() ||
             cik->is_array_klass(), "Not supported allocation.");
      sv = new ObjectValue(spobj->_idx,
                           new ConstantOopWriteValue(cik->java_mirror()->constant_encoding()));
      set_sv_for_object_node(objs, sv);

      uint first_ind = spobj->first_index(sfpt->jvms());
      for (uint i = 0; i < spobj->n_fields(); i++) {
        Node* fld_node = sfpt->in(first_ind+i);
        (void)FillLocArray(sv->field_values()->length(), sfpt, fld_node, sv->field_values(), objs);
      }
    }
    array->append(sv);
    return;
  }

  // Grab the register number for the local
  OptoReg::Name regnum = C->regalloc()->get_reg_first(local);
  if( OptoReg::is_valid(regnum) ) {// Got a register/stack?
    // Record the double as two float registers.
    // The register mask for such a value always specifies two adjacent
    // float registers, with the lower register number even.
    // Normally, the allocation of high and low words to these registers
    // is irrelevant, because nearly all operations on register pairs
    // (e.g., StoreD) treat them as a single unit.
    // Here, we assume in addition that the words in these two registers
    // stored "naturally" (by operations like StoreD and double stores
    // within the interpreter) such that the lower-numbered register
    // is written to the lower memory address.  This may seem like
    // a machine dependency, but it is not--it is a requirement on
    // the author of the <arch>.ad file to ensure that, for every
    // even/odd double-register pair to which a double may be allocated,
    // the word in the even single-register is stored to the first
    // memory word.  (Note that register numbers are completely
    // arbitrary, and are not tied to any machine-level encodings.)
#ifdef _LP64
    if( t->base() == Type::DoubleBot || t->base() == Type::DoubleCon ) {
      array->append(new ConstantIntValue((jint)0));
      array->append(new_loc_value( C->regalloc(), regnum, Location::dbl ));
    } else if ( t->base() == Type::Long ) {
      array->append(new ConstantIntValue((jint)0));
      array->append(new_loc_value( C->regalloc(), regnum, Location::lng ));
    } else if ( t->base() == Type::RawPtr ) {
      // jsr/ret return address which must be restored into a the full
      // width 64-bit stack slot.
      array->append(new_loc_value( C->regalloc(), regnum, Location::lng ));
    }
#else //_LP64
#ifdef SPARC
    if (t->base() == Type::Long && OptoReg::is_reg(regnum)) {
      // For SPARC we have to swap high and low words for
      // long values stored in a single-register (g0-g7).
      array->append(new_loc_value( C->regalloc(),              regnum   , Location::normal ));
      array->append(new_loc_value( C->regalloc(), OptoReg::add(regnum,1), Location::normal ));
    } else
#endif //SPARC
    if( t->base() == Type::DoubleBot || t->base() == Type::DoubleCon || t->base() == Type::Long ) {
      // Repack the double/long as two jints.
      // The convention the interpreter uses is that the second local
      // holds the first raw word of the native double representation.
      // This is actually reasonable, since locals and stack arrays
      // grow downwards in all implementations.
      // (If, on some machine, the interpreter's Java locals or stack
      // were to grow upwards, the embedded doubles would be word-swapped.)
      array->append(new_loc_value( C->regalloc(), OptoReg::add(regnum,1), Location::normal ));
      array->append(new_loc_value( C->regalloc(),              regnum   , Location::normal ));
    }
#endif //_LP64
    else if( (t->base() == Type::FloatBot || t->base() == Type::FloatCon) &&
             OptoReg::is_reg(regnum) ) {
      array->append(new_loc_value( C->regalloc(), regnum, Matcher::float_in_double()
                                                      ? Location::float_in_dbl : Location::normal ));
    } else if( t->base() == Type::Int && OptoReg::is_reg(regnum) ) {
      array->append(new_loc_value( C->regalloc(), regnum, Matcher::int_in_long
                                                      ? Location::int_in_long : Location::normal ));
    } else if( t->base() == Type::NarrowOop ) {
      array->append(new_loc_value( C->regalloc(), regnum, Location::narrowoop ));
    } else {
      array->append(new_loc_value( C->regalloc(), regnum, C->regalloc()->is_oop(local) ? Location::oop : Location::normal ));
    }
    return;
  }

  // No register.  It must be constant data.
  switch (t->base()) {
    case Type::Half:              // Second half of a double
      ShouldNotReachHere();       // Caller should skip 2nd halves
      break;
    case Type::AnyPtr:
      array->append(new ConstantOopWriteValue(NULL));
      break;
    case Type::AryPtr:
    case Type::InstPtr:          // fall through
      array->append(new ConstantOopWriteValue(t->isa_oopptr()->const_oop()->constant_encoding()));
      break;
    case Type::NarrowOop:
      if (t == TypeNarrowOop::NULL_PTR) {
        array->append(new ConstantOopWriteValue(NULL));
      } else {
        array->append(new ConstantOopWriteValue(t->make_ptr()->isa_oopptr()->const_oop()->constant_encoding()));
      }
      break;
    case Type::Int:
      array->append(new ConstantIntValue(t->is_int()->get_con()));
      break;
    case Type::RawPtr:
      // A return address (T_ADDRESS).
      assert((intptr_t)t->is_ptr()->get_con() < (intptr_t)0x10000, "must be a valid BCI");
#ifdef _LP64
      // Must be restored to the full-width 64-bit stack slot.
      array->append(new ConstantLongValue(t->is_ptr()->get_con()));
#else
      array->append(new ConstantIntValue(t->is_ptr()->get_con()));
#endif
      break;
    case Type::FloatCon: {
      float f = t->is_float_constant()->getf();
      array->append(new ConstantIntValue(jint_cast(f)));
      break;
    }
    case Type::DoubleCon: {
      jdouble d = t->is_double_constant()->getd();
#ifdef _LP64
      array->append(new ConstantIntValue((jint)0));
      array->append(new ConstantDoubleValue(d));
#else
      // Repack the double as two jints.
    // The convention the interpreter uses is that the second local
    // holds the first raw word of the native double representation.
    // This is actually reasonable, since locals and stack arrays
    // grow downwards in all implementations.
    // (If, on some machine, the interpreter's Java locals or stack
    // were to grow upwards, the embedded doubles would be word-swapped.)
    jlong_accessor acc;
    acc.long_value = jlong_cast(d);
    array->append(new ConstantIntValue(acc.words[1]));
    array->append(new ConstantIntValue(acc.words[0]));
#endif
      break;
    }
    case Type::Long: {
      jlong d = t->is_long()->get_con();
#ifdef _LP64
      array->append(new ConstantIntValue((jint)0));
      array->append(new ConstantLongValue(d));
#else
      // Repack the long as two jints.
    // The convention the interpreter uses is that the second local
    // holds the first raw word of the native double representation.
    // This is actually reasonable, since locals and stack arrays
    // grow downwards in all implementations.
    // (If, on some machine, the interpreter's Java locals or stack
    // were to grow upwards, the embedded doubles would be word-swapped.)
    jlong_accessor acc;
    acc.long_value = d;
    array->append(new ConstantIntValue(acc.words[1]));
    array->append(new ConstantIntValue(acc.words[0]));
#endif
      break;
    }
    case Type::Top:               // Add an illegal value here
      array->append(new LocationValue(Location()));
      break;
    default:
      ShouldNotReachHere();
      break;
  }
}

// Determine if this node starts a bundle
bool PhaseOutput::starts_bundle(const Node *n) const {
  return (_node_bundling_limit > n->_idx &&
          _node_bundling_base[n->_idx].starts_bundle());
}

//--------------------------Process_OopMap_Node--------------------------------
void PhaseOutput::Process_OopMap_Node(MachNode *mach, int current_offset) {
  // Handle special safepoint nodes for synchronization
  MachSafePointNode *sfn   = mach->as_MachSafePoint();
  MachCallNode      *mcall;

  int safepoint_pc_offset = current_offset;
  bool is_method_handle_invoke = false;
  bool return_oop = false;
  bool return_vt = false;

  // Add the safepoint in the DebugInfoRecorder
  if( !mach->is_MachCall() ) {
    mcall = NULL;
    C->debug_info()->add_safepoint(safepoint_pc_offset, sfn->_oop_map);
  } else {
    mcall = mach->as_MachCall();

    // Is the call a MethodHandle call?
    if (mcall->is_MachCallJava()) {
      if (mcall->as_MachCallJava()->_method_handle_invoke) {
        assert(C->has_method_handle_invokes(), "must have been set during call generation");
        is_method_handle_invoke = true;
      }
    }

    // Check if a call returns an object.
    if (mcall->returns_pointer() || mcall->returns_vt()) {
      return_oop = true;
    }
    if (mcall->returns_vt()) {
      return_vt = true;
    }
    safepoint_pc_offset += mcall->ret_addr_offset();
    C->debug_info()->add_safepoint(safepoint_pc_offset, mcall->_oop_map);
  }

  // Loop over the JVMState list to add scope information
  // Do not skip safepoints with a NULL method, they need monitor info
  JVMState* youngest_jvms = sfn->jvms();
  int max_depth = youngest_jvms->depth();

  // Allocate the object pool for scalar-replaced objects -- the map from
  // small-integer keys (which can be recorded in the local and ostack
  // arrays) to descriptions of the object state.
  GrowableArray<ScopeValue*> *objs = new GrowableArray<ScopeValue*>();

  // Visit scopes from oldest to youngest.
  for (int depth = 1; depth <= max_depth; depth++) {
    JVMState* jvms = youngest_jvms->of_depth(depth);
    int idx;
    ciMethod* method = jvms->has_method() ? jvms->method() : NULL;
    // Safepoints that do not have method() set only provide oop-map and monitor info
    // to support GC; these do not support deoptimization.
    int num_locs = (method == NULL) ? 0 : jvms->loc_size();
    int num_exps = (method == NULL) ? 0 : jvms->stk_size();
    int num_mon  = jvms->nof_monitors();
    assert(method == NULL || jvms->bci() < 0 || num_locs == method->max_locals(),
           "JVMS local count must match that of the method");

    // Add Local and Expression Stack Information

    // Insert locals into the locarray
    GrowableArray<ScopeValue*> *locarray = new GrowableArray<ScopeValue*>(num_locs);
    for( idx = 0; idx < num_locs; idx++ ) {
      FillLocArray( idx, sfn, sfn->local(jvms, idx), locarray, objs );
    }

    // Insert expression stack entries into the exparray
    GrowableArray<ScopeValue*> *exparray = new GrowableArray<ScopeValue*>(num_exps);
    for( idx = 0; idx < num_exps; idx++ ) {
      FillLocArray( idx,  sfn, sfn->stack(jvms, idx), exparray, objs );
    }

    // Add in mappings of the monitors
    assert( !method ||
            !method->is_synchronized() ||
            method->is_native() ||
            num_mon > 0 ||
            !GenerateSynchronizationCode,
            "monitors must always exist for synchronized methods");

    // Build the growable array of ScopeValues for exp stack
    GrowableArray<MonitorValue*> *monarray = new GrowableArray<MonitorValue*>(num_mon);

    // Loop over monitors and insert into array
    for (idx = 0; idx < num_mon; idx++) {
      // Grab the node that defines this monitor
      Node* box_node = sfn->monitor_box(jvms, idx);
      Node* obj_node = sfn->monitor_obj(jvms, idx);

      // Create ScopeValue for object
      ScopeValue *scval = NULL;

      if (obj_node->is_SafePointScalarObject()) {
        SafePointScalarObjectNode* spobj = obj_node->as_SafePointScalarObject();
        scval = PhaseOutput::sv_for_node_id(objs, spobj->_idx);
        if (scval == NULL) {
          const Type *t = spobj->bottom_type();
          ciKlass* cik = t->is_oopptr()->klass();
          assert(cik->is_instance_klass() ||
                 cik->is_array_klass(), "Not supported allocation.");
          ObjectValue* sv = new ObjectValue(spobj->_idx,
                                            new ConstantOopWriteValue(cik->java_mirror()->constant_encoding()));
          PhaseOutput::set_sv_for_object_node(objs, sv);

          uint first_ind = spobj->first_index(youngest_jvms);
          for (uint i = 0; i < spobj->n_fields(); i++) {
            Node* fld_node = sfn->in(first_ind+i);
            (void)FillLocArray(sv->field_values()->length(), sfn, fld_node, sv->field_values(), objs);
          }
          scval = sv;
        }
      } else if (!obj_node->is_Con()) {
        OptoReg::Name obj_reg = C->regalloc()->get_reg_first(obj_node);
        if( obj_node->bottom_type()->base() == Type::NarrowOop ) {
          scval = new_loc_value( C->regalloc(), obj_reg, Location::narrowoop );
        } else {
          scval = new_loc_value( C->regalloc(), obj_reg, Location::oop );
        }
      } else {
        const TypePtr *tp = obj_node->get_ptr_type();
        scval = new ConstantOopWriteValue(tp->is_oopptr()->const_oop()->constant_encoding());
      }

      OptoReg::Name box_reg = BoxLockNode::reg(box_node);
      Location basic_lock = Location::new_stk_loc(Location::normal,C->regalloc()->reg2offset(box_reg));
      bool eliminated = (box_node->is_BoxLock() && box_node->as_BoxLock()->is_eliminated());
      monarray->append(new MonitorValue(scval, basic_lock, eliminated));
    }

    // We dump the object pool first, since deoptimization reads it in first.
    C->debug_info()->dump_object_pool(objs);

    // Build first class objects to pass to scope
    DebugToken *locvals = C->debug_info()->create_scope_values(locarray);
    DebugToken *expvals = C->debug_info()->create_scope_values(exparray);
    DebugToken *monvals = C->debug_info()->create_monitor_values(monarray);

    // Make method available for all Safepoints
    ciMethod* scope_method = method ? method : C->method();
    // Describe the scope here
    assert(jvms->bci() >= InvocationEntryBci && jvms->bci() <= 0x10000, "must be a valid or entry BCI");
    assert(!jvms->should_reexecute() || depth == max_depth, "reexecute allowed only for the youngest");
    // Now we can describe the scope.
    methodHandle null_mh;
    bool rethrow_exception = false;
<<<<<<< HEAD
    debug_info()->describe_scope(safepoint_pc_offset, null_mh, scope_method, jvms->bci(), jvms->should_reexecute(), rethrow_exception, is_method_handle_invoke, return_oop, return_vt, locvals, expvals, monvals);
=======
    C->debug_info()->describe_scope(safepoint_pc_offset, null_mh, scope_method, jvms->bci(), jvms->should_reexecute(), rethrow_exception, is_method_handle_invoke, return_oop, locvals, expvals, monvals);
>>>>>>> b0e1ee4b
  } // End jvms loop

  // Mark the end of the scope set.
  C->debug_info()->end_safepoint(safepoint_pc_offset);
}



// A simplified version of Process_OopMap_Node, to handle non-safepoints.
class NonSafepointEmitter {
    Compile*  C;
    JVMState* _pending_jvms;
    int       _pending_offset;

    void emit_non_safepoint();

 public:
    NonSafepointEmitter(Compile* compile) {
      this->C = compile;
      _pending_jvms = NULL;
      _pending_offset = 0;
    }

    void observe_instruction(Node* n, int pc_offset) {
      if (!C->debug_info()->recording_non_safepoints())  return;

      Node_Notes* nn = C->node_notes_at(n->_idx);
      if (nn == NULL || nn->jvms() == NULL)  return;
      if (_pending_jvms != NULL &&
          _pending_jvms->same_calls_as(nn->jvms())) {
        // Repeated JVMS?  Stretch it up here.
        _pending_offset = pc_offset;
      } else {
        if (_pending_jvms != NULL &&
            _pending_offset < pc_offset) {
          emit_non_safepoint();
        }
        _pending_jvms = NULL;
        if (pc_offset > C->debug_info()->last_pc_offset()) {
          // This is the only way _pending_jvms can become non-NULL:
          _pending_jvms = nn->jvms();
          _pending_offset = pc_offset;
        }
      }
    }

    // Stay out of the way of real safepoints:
    void observe_safepoint(JVMState* jvms, int pc_offset) {
      if (_pending_jvms != NULL &&
          !_pending_jvms->same_calls_as(jvms) &&
          _pending_offset < pc_offset) {
        emit_non_safepoint();
      }
      _pending_jvms = NULL;
    }

    void flush_at_end() {
      if (_pending_jvms != NULL) {
        emit_non_safepoint();
      }
      _pending_jvms = NULL;
    }
};

void NonSafepointEmitter::emit_non_safepoint() {
  JVMState* youngest_jvms = _pending_jvms;
  int       pc_offset     = _pending_offset;

  // Clear it now:
  _pending_jvms = NULL;

  DebugInformationRecorder* debug_info = C->debug_info();
  assert(debug_info->recording_non_safepoints(), "sanity");

  debug_info->add_non_safepoint(pc_offset);
  int max_depth = youngest_jvms->depth();

  // Visit scopes from oldest to youngest.
  for (int depth = 1; depth <= max_depth; depth++) {
    JVMState* jvms = youngest_jvms->of_depth(depth);
    ciMethod* method = jvms->has_method() ? jvms->method() : NULL;
    assert(!jvms->should_reexecute() || depth==max_depth, "reexecute allowed only for the youngest");
    methodHandle null_mh;
    debug_info->describe_scope(pc_offset, null_mh, method, jvms->bci(), jvms->should_reexecute());
  }

  // Mark the end of the scope set.
  debug_info->end_non_safepoint(pc_offset);
}

//------------------------------init_buffer------------------------------------
void PhaseOutput::estimate_buffer_size(int& const_req) {

  // Set the initially allocated size
  const_req = initial_const_capacity;

  // The extra spacing after the code is necessary on some platforms.
  // Sometimes we need to patch in a jump after the last instruction,
  // if the nmethod has been deoptimized.  (See 4932387, 4894843.)

  // Compute the byte offset where we can store the deopt pc.
  if (C->fixed_slots() != 0) {
    _orig_pc_slot_offset_in_bytes = C->regalloc()->reg2offset(OptoReg::stack2reg(_orig_pc_slot));
  }
  if (C->needs_stack_repair()) {
    // Compute the byte offset of the stack increment value
    _sp_inc_slot_offset_in_bytes = _regalloc->reg2offset(OptoReg::stack2reg(_sp_inc_slot));
  }

  // Compute prolog code size
  _method_size = 0;
  _frame_slots = OptoReg::reg2stack(C->matcher()->_old_SP) + C->regalloc()->_framesize;
#if defined(IA64) && !defined(AIX)
  if (save_argument_registers()) {
    // 4815101: this is a stub with implicit and unknown precision fp args.
    // The usual spill mechanism can only generate stfd's in this case, which
    // doesn't work if the fp reg to spill contains a single-precision denorm.
    // Instead, we hack around the normal spill mechanism using stfspill's and
    // ldffill's in the MachProlog and MachEpilog emit methods.  We allocate
    // space here for the fp arg regs (f8-f15) we're going to thusly spill.
    //
    // If we ever implement 16-byte 'registers' == stack slots, we can
    // get rid of this hack and have SpillCopy generate stfspill/ldffill
    // instead of stfd/stfs/ldfd/ldfs.
    _frame_slots += 8*(16/BytesPerInt);
  }
#endif
  assert(_frame_slots >= 0 && _frame_slots < 1000000, "sanity check");

  if (C->has_mach_constant_base_node()) {
    uint add_size = 0;
    // Fill the constant table.
    // Note:  This must happen before shorten_branches.
    for (uint i = 0; i < C->cfg()->number_of_blocks(); i++) {
      Block* b = C->cfg()->get_block(i);

      for (uint j = 0; j < b->number_of_nodes(); j++) {
        Node* n = b->get_node(j);

        // If the node is a MachConstantNode evaluate the constant
        // value section.
        if (n->is_MachConstant()) {
          MachConstantNode* machcon = n->as_MachConstant();
          machcon->eval_constant(C);
        } else if (n->is_Mach()) {
          // On Power there are more nodes that issue constants.
          add_size += (n->as_Mach()->ins_num_consts() * 8);
        }
      }
    }

    // Calculate the offsets of the constants and the size of the
    // constant table (including the padding to the next section).
    constant_table().calculate_offsets_and_size();
    const_req = constant_table().size() + add_size;
  }

  // Initialize the space for the BufferBlob used to find and verify
  // instruction size in MachNode::emit_size()
  init_scratch_buffer_blob(const_req);
}

CodeBuffer* PhaseOutput::init_buffer(BufferSizingData& buf_sizes) {

  int stub_req  = buf_sizes._stub;
  int code_req  = buf_sizes._code;
  int const_req = buf_sizes._const;

  int pad_req   = NativeCall::instruction_size;

  BarrierSetC2* bs = BarrierSet::barrier_set()->barrier_set_c2();
  stub_req += bs->estimate_stub_size();

  // nmethod and CodeBuffer count stubs & constants as part of method's code.
  // class HandlerImpl is platform-specific and defined in the *.ad files.
  int exception_handler_req = HandlerImpl::size_exception_handler() + MAX_stubs_size; // add marginal slop for handler
  int deopt_handler_req     = HandlerImpl::size_deopt_handler()     + MAX_stubs_size; // add marginal slop for handler
  stub_req += MAX_stubs_size;   // ensure per-stub margin
  code_req += MAX_inst_size;    // ensure per-instruction margin

  if (StressCodeBuffers)
    code_req = const_req = stub_req = exception_handler_req = deopt_handler_req = 0x10;  // force expansion

  int total_req =
          const_req +
          code_req +
          pad_req +
          stub_req +
          exception_handler_req +
          deopt_handler_req;               // deopt handler

  if (C->has_method_handle_invokes())
    total_req += deopt_handler_req;  // deopt MH handler

  CodeBuffer* cb = code_buffer();
  cb->initialize(total_req, buf_sizes._reloc);

  // Have we run out of code space?
  if ((cb->blob() == NULL) || (!CompileBroker::should_compile_new_jobs())) {
    C->record_failure("CodeCache is full");
    return NULL;
  }
  // Configure the code buffer.
  cb->initialize_consts_size(const_req);
  cb->initialize_stubs_size(stub_req);
  cb->initialize_oop_recorder(C->env()->oop_recorder());

  // fill in the nop array for bundling computations
  MachNode *_nop_list[Bundle::_nop_count];
  Bundle::initialize_nops(_nop_list);

  return cb;
}

//------------------------------fill_buffer------------------------------------
void PhaseOutput::fill_buffer(CodeBuffer* cb, uint* blk_starts) {
  // blk_starts[] contains offsets calculated during short branches processing,
  // offsets should not be increased during following steps.

  // Compute the size of first NumberOfLoopInstrToAlign instructions at head
  // of a loop. It is used to determine the padding for loop alignment.
  compute_loop_first_inst_sizes();

  // Create oopmap set.
  _oop_map_set = new OopMapSet();

  // !!!!! This preserves old handling of oopmaps for now
  C->debug_info()->set_oopmaps(_oop_map_set);

  uint nblocks  = C->cfg()->number_of_blocks();
  // Count and start of implicit null check instructions
  uint inct_cnt = 0;
  uint *inct_starts = NEW_RESOURCE_ARRAY(uint, nblocks+1);

  // Count and start of calls
  uint *call_returns = NEW_RESOURCE_ARRAY(uint, nblocks+1);

  uint  return_offset = 0;
  int nop_size = (new MachNopNode())->size(C->regalloc());

  int previous_offset = 0;
  int current_offset  = 0;
  int last_call_offset = -1;
  int last_avoid_back_to_back_offset = -1;
#ifdef ASSERT
  uint* jmp_target = NEW_RESOURCE_ARRAY(uint,nblocks);
  uint* jmp_offset = NEW_RESOURCE_ARRAY(uint,nblocks);
  uint* jmp_size   = NEW_RESOURCE_ARRAY(uint,nblocks);
  uint* jmp_rule   = NEW_RESOURCE_ARRAY(uint,nblocks);
#endif

  // Create an array of unused labels, one for each basic block, if printing is enabled
#if defined(SUPPORT_OPTO_ASSEMBLY)
  int *node_offsets      = NULL;
  uint node_offset_limit = C->unique();

  if (C->print_assembly()) {
    node_offsets = NEW_RESOURCE_ARRAY(int, node_offset_limit);
  }
  if (node_offsets != NULL) {
    // We need to initialize. Unused array elements may contain garbage and mess up PrintOptoAssembly.
    memset(node_offsets, 0, node_offset_limit*sizeof(int));
  }
#endif

  NonSafepointEmitter non_safepoints(C);  // emit non-safepoints lazily

  // Emit the constant table.
  if (C->has_mach_constant_base_node()) {
    constant_table().emit(*cb);
  }

  // Create an array of labels, one for each basic block
  Label *blk_labels = NEW_RESOURCE_ARRAY(Label, nblocks+1);
  for (uint i=0; i <= nblocks; i++) {
    blk_labels[i].init();
  }

  // ------------------
  // Now fill in the code buffer
  Node *delay_slot = NULL;

  for (uint i = 0; i < nblocks; i++) {
    Block* block = C->cfg()->get_block(i);
    Node* head = block->head();

    // If this block needs to start aligned (i.e, can be reached other
    // than by falling-thru from the previous block), then force the
    // start of a new bundle.
    if (Pipeline::requires_bundling() && starts_bundle(head)) {
      cb->flush_bundle(true);
    }

#ifdef ASSERT
    if (!block->is_connector()) {
      stringStream st;
      block->dump_head(C->cfg(), &st);
      MacroAssembler(cb).block_comment(st.as_string());
    }
    jmp_target[i] = 0;
    jmp_offset[i] = 0;
    jmp_size[i]   = 0;
    jmp_rule[i]   = 0;
#endif
    int blk_offset = current_offset;

    // Define the label at the beginning of the basic block
    MacroAssembler(cb).bind(blk_labels[block->_pre_order]);

    uint last_inst = block->number_of_nodes();

    // Emit block normally, except for last instruction.
    // Emit means "dump code bits into code buffer".
    for (uint j = 0; j<last_inst; j++) {

      // Get the node
      Node* n = block->get_node(j);

      // See if delay slots are supported
      if (valid_bundle_info(n) && node_bundling(n)->used_in_unconditional_delay()) {
        assert(delay_slot == NULL, "no use of delay slot node");
        assert(n->size(C->regalloc()) == Pipeline::instr_unit_size(), "delay slot instruction wrong size");

        delay_slot = n;
        continue;
      }

      // If this starts a new instruction group, then flush the current one
      // (but allow split bundles)
      if (Pipeline::requires_bundling() && starts_bundle(n))
        cb->flush_bundle(false);

      // Special handling for SafePoint/Call Nodes
      bool is_mcall = false;
      if (n->is_Mach()) {
        MachNode *mach = n->as_Mach();
        is_mcall = n->is_MachCall();
        bool is_sfn = n->is_MachSafePoint();

        // If this requires all previous instructions be flushed, then do so
        if (is_sfn || is_mcall || mach->alignment_required() != 1) {
          cb->flush_bundle(true);
          current_offset = cb->insts_size();
        }

        // A padding may be needed again since a previous instruction
        // could be moved to delay slot.

        // align the instruction if necessary
        int padding = mach->compute_padding(current_offset);
        // Make sure safepoint node for polling is distinct from a call's
        // return by adding a nop if needed.
        if (is_sfn && !is_mcall && padding == 0 && current_offset == last_call_offset) {
          padding = nop_size;
        }
        if (padding == 0 && mach->avoid_back_to_back(MachNode::AVOID_BEFORE) &&
            current_offset == last_avoid_back_to_back_offset) {
          // Avoid back to back some instructions.
          padding = nop_size;
        }
#ifdef X86
        if (mach->flags() & Node::Flag_intel_jcc_erratum) {
          assert(padding == 0, "can't have contradicting padding requirements");
          padding = IntelJccErratum::compute_padding(current_offset, mach, block, j, C->regalloc());
        }
#endif

        if (padding > 0) {
          assert((padding % nop_size) == 0, "padding is not a multiple of NOP size");
          int nops_cnt = padding / nop_size;
          MachNode *nop = new MachNopNode(nops_cnt);
          block->insert_node(nop, j++);
          last_inst++;
          C->cfg()->map_node_to_block(nop, block);
          // Ensure enough space.
          cb->insts()->maybe_expand_to_ensure_remaining(MAX_inst_size);
          if ((cb->blob() == NULL) || (!CompileBroker::should_compile_new_jobs())) {
            C->record_failure("CodeCache is full");
            return;
          }
          nop->emit(*cb, C->regalloc());
          cb->flush_bundle(true);
          current_offset = cb->insts_size();
        }

        // Remember the start of the last call in a basic block
        if (is_mcall) {
          MachCallNode *mcall = mach->as_MachCall();

          if (mcall->entry_point() != NULL) {
            // This destination address is NOT PC-relative
            mcall->method_set((intptr_t)mcall->entry_point());
          }

          // Save the return address
          call_returns[block->_pre_order] = current_offset + mcall->ret_addr_offset();

          if (mcall->is_MachCallLeaf()) {
            is_mcall = false;
            is_sfn = false;
          }
        }

        // sfn will be valid whenever mcall is valid now because of inheritance
        if (is_sfn || is_mcall) {

          // Handle special safepoint nodes for synchronization
          if (!is_mcall) {
            MachSafePointNode *sfn = mach->as_MachSafePoint();
            // !!!!! Stubs only need an oopmap right now, so bail out
            if (sfn->jvms()->method() == NULL) {
              // Write the oopmap directly to the code blob??!!
              continue;
            }
          } // End synchronization

          non_safepoints.observe_safepoint(mach->as_MachSafePoint()->jvms(),
                                           current_offset);
          Process_OopMap_Node(mach, current_offset);
        } // End if safepoint

          // If this is a null check, then add the start of the previous instruction to the list
        else if( mach->is_MachNullCheck() ) {
          inct_starts[inct_cnt++] = previous_offset;
        }

          // If this is a branch, then fill in the label with the target BB's label
        else if (mach->is_MachBranch()) {
          // This requires the TRUE branch target be in succs[0]
          uint block_num = block->non_connector_successor(0)->_pre_order;

          // Try to replace long branch if delay slot is not used,
          // it is mostly for back branches since forward branch's
          // distance is not updated yet.
          bool delay_slot_is_used = valid_bundle_info(n) &&
                                    C->output()->node_bundling(n)->use_unconditional_delay();
          if (!delay_slot_is_used && mach->may_be_short_branch()) {
            assert(delay_slot == NULL, "not expecting delay slot node");
            int br_size = n->size(C->regalloc());
            int offset = blk_starts[block_num] - current_offset;
            if (block_num >= i) {
              // Current and following block's offset are not
              // finalized yet, adjust distance by the difference
              // between calculated and final offsets of current block.
              offset -= (blk_starts[i] - blk_offset);
            }
            // In the following code a nop could be inserted before
            // the branch which will increase the backward distance.
            bool needs_padding = (current_offset == last_avoid_back_to_back_offset);
            if (needs_padding && offset <= 0)
              offset -= nop_size;

            if (C->matcher()->is_short_branch_offset(mach->rule(), br_size, offset)) {
              // We've got a winner.  Replace this branch.
              MachNode* replacement = mach->as_MachBranch()->short_branch_version();

              // Update the jmp_size.
              int new_size = replacement->size(C->regalloc());
              assert((br_size - new_size) >= (int)nop_size, "short_branch size should be smaller");
              // Insert padding between avoid_back_to_back branches.
              if (needs_padding && replacement->avoid_back_to_back(MachNode::AVOID_BEFORE)) {
                MachNode *nop = new MachNopNode();
                block->insert_node(nop, j++);
                C->cfg()->map_node_to_block(nop, block);
                last_inst++;
                nop->emit(*cb, C->regalloc());
                cb->flush_bundle(true);
                current_offset = cb->insts_size();
              }
#ifdef ASSERT
              jmp_target[i] = block_num;
              jmp_offset[i] = current_offset - blk_offset;
              jmp_size[i]   = new_size;
              jmp_rule[i]   = mach->rule();
#endif
              block->map_node(replacement, j);
              mach->subsume_by(replacement, C);
              n    = replacement;
              mach = replacement;
            }
          }
          mach->as_MachBranch()->label_set( &blk_labels[block_num], block_num );
        } else if (mach->ideal_Opcode() == Op_Jump) {
          for (uint h = 0; h < block->_num_succs; h++) {
            Block* succs_block = block->_succs[h];
            for (uint j = 1; j < succs_block->num_preds(); j++) {
              Node* jpn = succs_block->pred(j);
              if (jpn->is_JumpProj() && jpn->in(0) == mach) {
                uint block_num = succs_block->non_connector()->_pre_order;
                Label *blkLabel = &blk_labels[block_num];
                mach->add_case_label(jpn->as_JumpProj()->proj_no(), blkLabel);
              }
            }
          }
        }
#ifdef ASSERT
          // Check that oop-store precedes the card-mark
        else if (mach->ideal_Opcode() == Op_StoreCM) {
          uint storeCM_idx = j;
          int count = 0;
          for (uint prec = mach->req(); prec < mach->len(); prec++) {
            Node *oop_store = mach->in(prec);  // Precedence edge
            if (oop_store == NULL) continue;
            count++;
            uint i4;
            for (i4 = 0; i4 < last_inst; ++i4) {
              if (block->get_node(i4) == oop_store) {
                break;
              }
            }
            // Note: This test can provide a false failure if other precedence
            // edges have been added to the storeCMNode.
            assert(i4 == last_inst || i4 < storeCM_idx, "CM card-mark executes before oop-store");
          }
          assert(count > 0, "storeCM expects at least one precedence edge");
        }
#endif
        else if (!n->is_Proj()) {
          // Remember the beginning of the previous instruction, in case
          // it's followed by a flag-kill and a null-check.  Happens on
          // Intel all the time, with add-to-memory kind of opcodes.
          previous_offset = current_offset;
        }

        // Not an else-if!
        // If this is a trap based cmp then add its offset to the list.
        if (mach->is_TrapBasedCheckNode()) {
          inct_starts[inct_cnt++] = current_offset;
        }
      }

      // Verify that there is sufficient space remaining
      cb->insts()->maybe_expand_to_ensure_remaining(MAX_inst_size);
      if ((cb->blob() == NULL) || (!CompileBroker::should_compile_new_jobs())) {
        C->record_failure("CodeCache is full");
        return;
      }

      // Save the offset for the listing
#if defined(SUPPORT_OPTO_ASSEMBLY)
      if ((node_offsets != NULL) && (n->_idx < node_offset_limit)) {
        node_offsets[n->_idx] = cb->insts_size();
      }
#endif

      // "Normal" instruction case
      DEBUG_ONLY( uint instr_offset = cb->insts_size(); )
      n->emit(*cb, C->regalloc());
      current_offset  = cb->insts_size();

      // Above we only verified that there is enough space in the instruction section.
      // However, the instruction may emit stubs that cause code buffer expansion.
      // Bail out here if expansion failed due to a lack of code cache space.
      if (C->failing()) {
        return;
      }

#ifdef ASSERT
      if (n->size(C->regalloc()) < (current_offset-instr_offset)) {
        n->dump();
        assert(false, "wrong size of mach node");
      }
#endif
      non_safepoints.observe_instruction(n, current_offset);

      // mcall is last "call" that can be a safepoint
      // record it so we can see if a poll will directly follow it
      // in which case we'll need a pad to make the PcDesc sites unique
      // see  5010568. This can be slightly inaccurate but conservative
      // in the case that return address is not actually at current_offset.
      // This is a small price to pay.

      if (is_mcall) {
        last_call_offset = current_offset;
      }

      if (n->is_Mach() && n->as_Mach()->avoid_back_to_back(MachNode::AVOID_AFTER)) {
        // Avoid back to back some instructions.
        last_avoid_back_to_back_offset = current_offset;
      }

      // See if this instruction has a delay slot
      if (valid_bundle_info(n) && node_bundling(n)->use_unconditional_delay()) {
        guarantee(delay_slot != NULL, "expecting delay slot node");

        // Back up 1 instruction
        cb->set_insts_end(cb->insts_end() - Pipeline::instr_unit_size());

        // Save the offset for the listing
#if defined(SUPPORT_OPTO_ASSEMBLY)
        if ((node_offsets != NULL) && (delay_slot->_idx < node_offset_limit)) {
          node_offsets[delay_slot->_idx] = cb->insts_size();
        }
#endif

        // Support a SafePoint in the delay slot
        if (delay_slot->is_MachSafePoint()) {
          MachNode *mach = delay_slot->as_Mach();
          // !!!!! Stubs only need an oopmap right now, so bail out
          if (!mach->is_MachCall() && mach->as_MachSafePoint()->jvms()->method() == NULL) {
            // Write the oopmap directly to the code blob??!!
            delay_slot = NULL;
            continue;
          }

          int adjusted_offset = current_offset - Pipeline::instr_unit_size();
          non_safepoints.observe_safepoint(mach->as_MachSafePoint()->jvms(),
                                           adjusted_offset);
          // Generate an OopMap entry
          Process_OopMap_Node(mach, adjusted_offset);
        }

        // Insert the delay slot instruction
        delay_slot->emit(*cb, C->regalloc());

        // Don't reuse it
        delay_slot = NULL;
      }

    } // End for all instructions in block

    // If the next block is the top of a loop, pad this block out to align
    // the loop top a little. Helps prevent pipe stalls at loop back branches.
    if (i < nblocks-1) {
      Block *nb = C->cfg()->get_block(i + 1);
      int padding = nb->alignment_padding(current_offset);
      if( padding > 0 ) {
        MachNode *nop = new MachNopNode(padding / nop_size);
        block->insert_node(nop, block->number_of_nodes());
        C->cfg()->map_node_to_block(nop, block);
        nop->emit(*cb, C->regalloc());
        current_offset = cb->insts_size();
      }
    }
    // Verify that the distance for generated before forward
    // short branches is still valid.
    guarantee((int)(blk_starts[i+1] - blk_starts[i]) >= (current_offset - blk_offset), "shouldn't increase block size");

    // Save new block start offset
    blk_starts[i] = blk_offset;
  } // End of for all blocks
  blk_starts[nblocks] = current_offset;

  non_safepoints.flush_at_end();

  // Offset too large?
  if (C->failing())  return;

  // Define a pseudo-label at the end of the code
  MacroAssembler(cb).bind( blk_labels[nblocks] );

  // Compute the size of the first block
  _first_block_size = blk_labels[1].loc_pos() - blk_labels[0].loc_pos();

#ifdef ASSERT
  for (uint i = 0; i < nblocks; i++) { // For all blocks
    if (jmp_target[i] != 0) {
      int br_size = jmp_size[i];
      int offset = blk_starts[jmp_target[i]]-(blk_starts[i] + jmp_offset[i]);
      if (!C->matcher()->is_short_branch_offset(jmp_rule[i], br_size, offset)) {
        tty->print_cr("target (%d) - jmp_offset(%d) = offset (%d), jump_size(%d), jmp_block B%d, target_block B%d", blk_starts[jmp_target[i]], blk_starts[i] + jmp_offset[i], offset, br_size, i, jmp_target[i]);
        assert(false, "Displacement too large for short jmp");
      }
    }
  }
#endif

  BarrierSetC2* bs = BarrierSet::barrier_set()->barrier_set_c2();
  bs->emit_stubs(*cb);
  if (C->failing())  return;

#ifndef PRODUCT
  // Information on the size of the method, without the extraneous code
  Scheduling::increment_method_size(cb->insts_size());
#endif

  // ------------------
  // Fill in exception table entries.
  FillExceptionTables(inct_cnt, call_returns, inct_starts, blk_labels);

  // Only java methods have exception handlers and deopt handlers
  // class HandlerImpl is platform-specific and defined in the *.ad files.
  if (C->method()) {
    // Emit the exception handler code.
    _code_offsets.set_value(CodeOffsets::Exceptions, HandlerImpl::emit_exception_handler(*cb));
    if (C->failing()) {
      return; // CodeBuffer::expand failed
    }
    // Emit the deopt handler code.
    _code_offsets.set_value(CodeOffsets::Deopt, HandlerImpl::emit_deopt_handler(*cb));

    // Emit the MethodHandle deopt handler code (if required).
    if (C->has_method_handle_invokes() && !C->failing()) {
      // We can use the same code as for the normal deopt handler, we
      // just need a different entry point address.
      _code_offsets.set_value(CodeOffsets::DeoptMH, HandlerImpl::emit_deopt_handler(*cb));
    }
  }

  // One last check for failed CodeBuffer::expand:
  if ((cb->blob() == NULL) || (!CompileBroker::should_compile_new_jobs())) {
    C->record_failure("CodeCache is full");
    return;
  }

#if defined(SUPPORT_ABSTRACT_ASSEMBLY) || defined(SUPPORT_ASSEMBLY) || defined(SUPPORT_OPTO_ASSEMBLY)
  if (C->print_assembly()) {
    tty->cr();
    tty->print_cr("============================= C2-compiled nmethod ==============================");
  }
#endif

#if defined(SUPPORT_OPTO_ASSEMBLY)
  // Dump the assembly code, including basic-block numbers
  if (C->print_assembly()) {
    ttyLocker ttyl;  // keep the following output all in one block
    if (!VMThread::should_terminate()) {  // test this under the tty lock
      // This output goes directly to the tty, not the compiler log.
      // To enable tools to match it up with the compilation activity,
      // be sure to tag this tty output with the compile ID.
      if (xtty != NULL) {
        xtty->head("opto_assembly compile_id='%d'%s", C->compile_id(),
                   C->is_osr_compilation()    ? " compile_kind='osr'" :
                   "");
      }
      if (C->method() != NULL) {
        tty->print_cr("----------------------- MetaData before Compile_id = %d ------------------------", C->compile_id());
        C->method()->print_metadata();
      } else if (C->stub_name() != NULL) {
        tty->print_cr("----------------------------- RuntimeStub %s -------------------------------", C->stub_name());
      }
      tty->cr();
      tty->print_cr("------------------------ OptoAssembly for Compile_id = %d -----------------------", C->compile_id());
      dump_asm(node_offsets, node_offset_limit);
      tty->print_cr("--------------------------------------------------------------------------------");
      if (xtty != NULL) {
        // print_metadata and dump_asm above may safepoint which makes us loose the ttylock.
        // Retake lock too make sure the end tag is coherent, and that xmlStream->pop_tag is done
        // thread safe
        ttyLocker ttyl2;
        xtty->tail("opto_assembly");
      }
    }
  }
#endif
}

void PhaseOutput::FillExceptionTables(uint cnt, uint *call_returns, uint *inct_starts, Label *blk_labels) {
  _inc_table.set_size(cnt);

  uint inct_cnt = 0;
  for (uint i = 0; i < C->cfg()->number_of_blocks(); i++) {
    Block* block = C->cfg()->get_block(i);
    Node *n = NULL;
    int j;

    // Find the branch; ignore trailing NOPs.
    for (j = block->number_of_nodes() - 1; j >= 0; j--) {
      n = block->get_node(j);
      if (!n->is_Mach() || n->as_Mach()->ideal_Opcode() != Op_Con) {
        break;
      }
    }

    // If we didn't find anything, continue
    if (j < 0) {
      continue;
    }

    // Compute ExceptionHandlerTable subtable entry and add it
    // (skip empty blocks)
    if (n->is_Catch()) {

      // Get the offset of the return from the call
      uint call_return = call_returns[block->_pre_order];
#ifdef ASSERT
      assert( call_return > 0, "no call seen for this basic block" );
      while (block->get_node(--j)->is_MachProj()) ;
      assert(block->get_node(j)->is_MachCall(), "CatchProj must follow call");
#endif
      // last instruction is a CatchNode, find it's CatchProjNodes
      int nof_succs = block->_num_succs;
      // allocate space
      GrowableArray<intptr_t> handler_bcis(nof_succs);
      GrowableArray<intptr_t> handler_pcos(nof_succs);
      // iterate through all successors
      for (int j = 0; j < nof_succs; j++) {
        Block* s = block->_succs[j];
        bool found_p = false;
        for (uint k = 1; k < s->num_preds(); k++) {
          Node* pk = s->pred(k);
          if (pk->is_CatchProj() && pk->in(0) == n) {
            const CatchProjNode* p = pk->as_CatchProj();
            found_p = true;
            // add the corresponding handler bci & pco information
            if (p->_con != CatchProjNode::fall_through_index) {
              // p leads to an exception handler (and is not fall through)
              assert(s == C->cfg()->get_block(s->_pre_order), "bad numbering");
              // no duplicates, please
              if (!handler_bcis.contains(p->handler_bci())) {
                uint block_num = s->non_connector()->_pre_order;
                handler_bcis.append(p->handler_bci());
                handler_pcos.append(blk_labels[block_num].loc_pos());
              }
            }
          }
        }
        assert(found_p, "no matching predecessor found");
        // Note:  Due to empty block removal, one block may have
        // several CatchProj inputs, from the same Catch.
      }

      // Set the offset of the return from the call
      assert(handler_bcis.find(-1) != -1, "must have default handler");
      _handler_table.add_subtable(call_return, &handler_bcis, NULL, &handler_pcos);
      continue;
    }

    // Handle implicit null exception table updates
    if (n->is_MachNullCheck()) {
      uint block_num = block->non_connector_successor(0)->_pre_order;
      _inc_table.append(inct_starts[inct_cnt++], blk_labels[block_num].loc_pos());
      continue;
    }
    // Handle implicit exception table updates: trap instructions.
    if (n->is_Mach() && n->as_Mach()->is_TrapBasedCheckNode()) {
      uint block_num = block->non_connector_successor(0)->_pre_order;
      _inc_table.append(inct_starts[inct_cnt++], blk_labels[block_num].loc_pos());
      continue;
    }
  } // End of for all blocks fill in exception table entries
}

// Static Variables
#ifndef PRODUCT
uint Scheduling::_total_nop_size = 0;
uint Scheduling::_total_method_size = 0;
uint Scheduling::_total_branches = 0;
uint Scheduling::_total_unconditional_delays = 0;
uint Scheduling::_total_instructions_per_bundle[Pipeline::_max_instrs_per_cycle+1];
#endif

// Initializer for class Scheduling

Scheduling::Scheduling(Arena *arena, Compile &compile)
        : _arena(arena),
          _cfg(compile.cfg()),
          _regalloc(compile.regalloc()),
          _scheduled(arena),
          _available(arena),
          _reg_node(arena),
          _pinch_free_list(arena),
          _next_node(NULL),
          _bundle_instr_count(0),
          _bundle_cycle_number(0),
          _bundle_use(0, 0, resource_count, &_bundle_use_elements[0])
#ifndef PRODUCT
        , _branches(0)
        , _unconditional_delays(0)
#endif
{
  // Create a MachNopNode
  _nop = new MachNopNode();

  // Now that the nops are in the array, save the count
  // (but allow entries for the nops)
  _node_bundling_limit = compile.unique();
  uint node_max = _regalloc->node_regs_max_index();

  compile.output()->set_node_bundling_limit(_node_bundling_limit);

  // This one is persistent within the Compile class
  _node_bundling_base = NEW_ARENA_ARRAY(compile.comp_arena(), Bundle, node_max);

  // Allocate space for fixed-size arrays
  _node_latency    = NEW_ARENA_ARRAY(arena, unsigned short, node_max);
  _uses            = NEW_ARENA_ARRAY(arena, short,          node_max);
  _current_latency = NEW_ARENA_ARRAY(arena, unsigned short, node_max);

  // Clear the arrays
  for (uint i = 0; i < node_max; i++) {
    ::new (&_node_bundling_base[i]) Bundle();
  }
  memset(_node_latency,       0, node_max * sizeof(unsigned short));
  memset(_uses,               0, node_max * sizeof(short));
  memset(_current_latency,    0, node_max * sizeof(unsigned short));

  // Clear the bundling information
  memcpy(_bundle_use_elements, Pipeline_Use::elaborated_elements, sizeof(Pipeline_Use::elaborated_elements));

  // Get the last node
  Block* block = _cfg->get_block(_cfg->number_of_blocks() - 1);

  _next_node = block->get_node(block->number_of_nodes() - 1);
}

#ifndef PRODUCT
// Scheduling destructor
Scheduling::~Scheduling() {
  _total_branches             += _branches;
  _total_unconditional_delays += _unconditional_delays;
}
#endif

// Step ahead "i" cycles
void Scheduling::step(uint i) {

  Bundle *bundle = node_bundling(_next_node);
  bundle->set_starts_bundle();

  // Update the bundle record, but leave the flags information alone
  if (_bundle_instr_count > 0) {
    bundle->set_instr_count(_bundle_instr_count);
    bundle->set_resources_used(_bundle_use.resourcesUsed());
  }

  // Update the state information
  _bundle_instr_count = 0;
  _bundle_cycle_number += i;
  _bundle_use.step(i);
}

void Scheduling::step_and_clear() {
  Bundle *bundle = node_bundling(_next_node);
  bundle->set_starts_bundle();

  // Update the bundle record
  if (_bundle_instr_count > 0) {
    bundle->set_instr_count(_bundle_instr_count);
    bundle->set_resources_used(_bundle_use.resourcesUsed());

    _bundle_cycle_number += 1;
  }

  // Clear the bundling information
  _bundle_instr_count = 0;
  _bundle_use.reset();

  memcpy(_bundle_use_elements,
         Pipeline_Use::elaborated_elements,
         sizeof(Pipeline_Use::elaborated_elements));
}

// Perform instruction scheduling and bundling over the sequence of
// instructions in backwards order.
void PhaseOutput::ScheduleAndBundle() {

  // Don't optimize this if it isn't a method
  if (!C->method())
    return;

  // Don't optimize this if scheduling is disabled
  if (!C->do_scheduling())
    return;

  // Scheduling code works only with pairs (16 bytes) maximum.
  if (C->max_vector_size() > 16)
    return;

  Compile::TracePhase tp("isched", &timers[_t_instrSched]);

  // Create a data structure for all the scheduling information
  Scheduling scheduling(Thread::current()->resource_area(), *C);

  // Walk backwards over each basic block, computing the needed alignment
  // Walk over all the basic blocks
  scheduling.DoScheduling();

#ifndef PRODUCT
  if (C->trace_opto_output()) {
    tty->print("\n---- After ScheduleAndBundle ----\n");
    for (uint i = 0; i < C->cfg()->number_of_blocks(); i++) {
      tty->print("\nBB#%03d:\n", i);
      Block* block = C->cfg()->get_block(i);
      for (uint j = 0; j < block->number_of_nodes(); j++) {
        Node* n = block->get_node(j);
        OptoReg::Name reg = C->regalloc()->get_reg_first(n);
        tty->print(" %-6s ", reg >= 0 && reg < REG_COUNT ? Matcher::regName[reg] : "");
        n->dump();
      }
    }
  }
#endif
}

// Compute the latency of all the instructions.  This is fairly simple,
// because we already have a legal ordering.  Walk over the instructions
// from first to last, and compute the latency of the instruction based
// on the latency of the preceding instruction(s).
void Scheduling::ComputeLocalLatenciesForward(const Block *bb) {
#ifndef PRODUCT
  if (_cfg->C->trace_opto_output())
    tty->print("# -> ComputeLocalLatenciesForward\n");
#endif

  // Walk over all the schedulable instructions
  for( uint j=_bb_start; j < _bb_end; j++ ) {

    // This is a kludge, forcing all latency calculations to start at 1.
    // Used to allow latency 0 to force an instruction to the beginning
    // of the bb
    uint latency = 1;
    Node *use = bb->get_node(j);
    uint nlen = use->len();

    // Walk over all the inputs
    for ( uint k=0; k < nlen; k++ ) {
      Node *def = use->in(k);
      if (!def)
        continue;

      uint l = _node_latency[def->_idx] + use->latency(k);
      if (latency < l)
        latency = l;
    }

    _node_latency[use->_idx] = latency;

#ifndef PRODUCT
    if (_cfg->C->trace_opto_output()) {
      tty->print("# latency %4d: ", latency);
      use->dump();
    }
#endif
  }

#ifndef PRODUCT
  if (_cfg->C->trace_opto_output())
    tty->print("# <- ComputeLocalLatenciesForward\n");
#endif

} // end ComputeLocalLatenciesForward

// See if this node fits into the present instruction bundle
bool Scheduling::NodeFitsInBundle(Node *n) {
  uint n_idx = n->_idx;

  // If this is the unconditional delay instruction, then it fits
  if (n == _unconditional_delay_slot) {
#ifndef PRODUCT
    if (_cfg->C->trace_opto_output())
      tty->print("#     NodeFitsInBundle [%4d]: TRUE; is in unconditional delay slot\n", n->_idx);
#endif
    return (true);
  }

  // If the node cannot be scheduled this cycle, skip it
  if (_current_latency[n_idx] > _bundle_cycle_number) {
#ifndef PRODUCT
    if (_cfg->C->trace_opto_output())
      tty->print("#     NodeFitsInBundle [%4d]: FALSE; latency %4d > %d\n",
                 n->_idx, _current_latency[n_idx], _bundle_cycle_number);
#endif
    return (false);
  }

  const Pipeline *node_pipeline = n->pipeline();

  uint instruction_count = node_pipeline->instructionCount();
  if (node_pipeline->mayHaveNoCode() && n->size(_regalloc) == 0)
    instruction_count = 0;
  else if (node_pipeline->hasBranchDelay() && !_unconditional_delay_slot)
    instruction_count++;

  if (_bundle_instr_count + instruction_count > Pipeline::_max_instrs_per_cycle) {
#ifndef PRODUCT
    if (_cfg->C->trace_opto_output())
      tty->print("#     NodeFitsInBundle [%4d]: FALSE; too many instructions: %d > %d\n",
                 n->_idx, _bundle_instr_count + instruction_count, Pipeline::_max_instrs_per_cycle);
#endif
    return (false);
  }

  // Don't allow non-machine nodes to be handled this way
  if (!n->is_Mach() && instruction_count == 0)
    return (false);

  // See if there is any overlap
  uint delay = _bundle_use.full_latency(0, node_pipeline->resourceUse());

  if (delay > 0) {
#ifndef PRODUCT
    if (_cfg->C->trace_opto_output())
      tty->print("#     NodeFitsInBundle [%4d]: FALSE; functional units overlap\n", n_idx);
#endif
    return false;
  }

#ifndef PRODUCT
  if (_cfg->C->trace_opto_output())
    tty->print("#     NodeFitsInBundle [%4d]:  TRUE\n", n_idx);
#endif

  return true;
}

Node * Scheduling::ChooseNodeToBundle() {
  uint siz = _available.size();

  if (siz == 0) {

#ifndef PRODUCT
    if (_cfg->C->trace_opto_output())
      tty->print("#   ChooseNodeToBundle: NULL\n");
#endif
    return (NULL);
  }

  // Fast path, if only 1 instruction in the bundle
  if (siz == 1) {
#ifndef PRODUCT
    if (_cfg->C->trace_opto_output()) {
      tty->print("#   ChooseNodeToBundle (only 1): ");
      _available[0]->dump();
    }
#endif
    return (_available[0]);
  }

  // Don't bother, if the bundle is already full
  if (_bundle_instr_count < Pipeline::_max_instrs_per_cycle) {
    for ( uint i = 0; i < siz; i++ ) {
      Node *n = _available[i];

      // Skip projections, we'll handle them another way
      if (n->is_Proj())
        continue;

      // This presupposed that instructions are inserted into the
      // available list in a legality order; i.e. instructions that
      // must be inserted first are at the head of the list
      if (NodeFitsInBundle(n)) {
#ifndef PRODUCT
        if (_cfg->C->trace_opto_output()) {
          tty->print("#   ChooseNodeToBundle: ");
          n->dump();
        }
#endif
        return (n);
      }
    }
  }

  // Nothing fits in this bundle, choose the highest priority
#ifndef PRODUCT
  if (_cfg->C->trace_opto_output()) {
    tty->print("#   ChooseNodeToBundle: ");
    _available[0]->dump();
  }
#endif

  return _available[0];
}

void Scheduling::AddNodeToAvailableList(Node *n) {
  assert( !n->is_Proj(), "projections never directly made available" );
#ifndef PRODUCT
  if (_cfg->C->trace_opto_output()) {
    tty->print("#   AddNodeToAvailableList: ");
    n->dump();
  }
#endif

  int latency = _current_latency[n->_idx];

  // Insert in latency order (insertion sort)
  uint i;
  for ( i=0; i < _available.size(); i++ )
    if (_current_latency[_available[i]->_idx] > latency)
      break;

  // Special Check for compares following branches
  if( n->is_Mach() && _scheduled.size() > 0 ) {
    int op = n->as_Mach()->ideal_Opcode();
    Node *last = _scheduled[0];
    if( last->is_MachIf() && last->in(1) == n &&
        ( op == Op_CmpI ||
          op == Op_CmpU ||
          op == Op_CmpUL ||
          op == Op_CmpP ||
          op == Op_CmpF ||
          op == Op_CmpD ||
          op == Op_CmpL ) ) {

      // Recalculate position, moving to front of same latency
      for ( i=0 ; i < _available.size(); i++ )
        if (_current_latency[_available[i]->_idx] >= latency)
          break;
    }
  }

  // Insert the node in the available list
  _available.insert(i, n);

#ifndef PRODUCT
  if (_cfg->C->trace_opto_output())
    dump_available();
#endif
}

void Scheduling::DecrementUseCounts(Node *n, const Block *bb) {
  for ( uint i=0; i < n->len(); i++ ) {
    Node *def = n->in(i);
    if (!def) continue;
    if( def->is_Proj() )        // If this is a machine projection, then
      def = def->in(0);         // propagate usage thru to the base instruction

    if(_cfg->get_block_for_node(def) != bb) { // Ignore if not block-local
      continue;
    }

    // Compute the latency
    uint l = _bundle_cycle_number + n->latency(i);
    if (_current_latency[def->_idx] < l)
      _current_latency[def->_idx] = l;

    // If this does not have uses then schedule it
    if ((--_uses[def->_idx]) == 0)
      AddNodeToAvailableList(def);
  }
}

void Scheduling::AddNodeToBundle(Node *n, const Block *bb) {
#ifndef PRODUCT
  if (_cfg->C->trace_opto_output()) {
    tty->print("#   AddNodeToBundle: ");
    n->dump();
  }
#endif

  // Remove this from the available list
  uint i;
  for (i = 0; i < _available.size(); i++)
    if (_available[i] == n)
      break;
  assert(i < _available.size(), "entry in _available list not found");
  _available.remove(i);

  // See if this fits in the current bundle
  const Pipeline *node_pipeline = n->pipeline();
  const Pipeline_Use& node_usage = node_pipeline->resourceUse();

  // Check for instructions to be placed in the delay slot. We
  // do this before we actually schedule the current instruction,
  // because the delay slot follows the current instruction.
  if (Pipeline::_branch_has_delay_slot &&
      node_pipeline->hasBranchDelay() &&
      !_unconditional_delay_slot) {

    uint siz = _available.size();

    // Conditional branches can support an instruction that
    // is unconditionally executed and not dependent by the
    // branch, OR a conditionally executed instruction if
    // the branch is taken.  In practice, this means that
    // the first instruction at the branch target is
    // copied to the delay slot, and the branch goes to
    // the instruction after that at the branch target
    if ( n->is_MachBranch() ) {

      assert( !n->is_MachNullCheck(), "should not look for delay slot for Null Check" );
      assert( !n->is_Catch(),         "should not look for delay slot for Catch" );

#ifndef PRODUCT
      _branches++;
#endif

      // At least 1 instruction is on the available list
      // that is not dependent on the branch
      for (uint i = 0; i < siz; i++) {
        Node *d = _available[i];
        const Pipeline *avail_pipeline = d->pipeline();

        // Don't allow safepoints in the branch shadow, that will
        // cause a number of difficulties
        if ( avail_pipeline->instructionCount() == 1 &&
             !avail_pipeline->hasMultipleBundles() &&
             !avail_pipeline->hasBranchDelay() &&
             Pipeline::instr_has_unit_size() &&
             d->size(_regalloc) == Pipeline::instr_unit_size() &&
             NodeFitsInBundle(d) &&
             !node_bundling(d)->used_in_delay()) {

          if (d->is_Mach() && !d->is_MachSafePoint()) {
            // A node that fits in the delay slot was found, so we need to
            // set the appropriate bits in the bundle pipeline information so
            // that it correctly indicates resource usage.  Later, when we
            // attempt to add this instruction to the bundle, we will skip
            // setting the resource usage.
            _unconditional_delay_slot = d;
            node_bundling(n)->set_use_unconditional_delay();
            node_bundling(d)->set_used_in_unconditional_delay();
            _bundle_use.add_usage(avail_pipeline->resourceUse());
            _current_latency[d->_idx] = _bundle_cycle_number;
            _next_node = d;
            ++_bundle_instr_count;
#ifndef PRODUCT
            _unconditional_delays++;
#endif
            break;
          }
        }
      }
    }

    // No delay slot, add a nop to the usage
    if (!_unconditional_delay_slot) {
      // See if adding an instruction in the delay slot will overflow
      // the bundle.
      if (!NodeFitsInBundle(_nop)) {
#ifndef PRODUCT
        if (_cfg->C->trace_opto_output())
          tty->print("#  *** STEP(1 instruction for delay slot) ***\n");
#endif
        step(1);
      }

      _bundle_use.add_usage(_nop->pipeline()->resourceUse());
      _next_node = _nop;
      ++_bundle_instr_count;
    }

    // See if the instruction in the delay slot requires a
    // step of the bundles
    if (!NodeFitsInBundle(n)) {
#ifndef PRODUCT
      if (_cfg->C->trace_opto_output())
        tty->print("#  *** STEP(branch won't fit) ***\n");
#endif
      // Update the state information
      _bundle_instr_count = 0;
      _bundle_cycle_number += 1;
      _bundle_use.step(1);
    }
  }

  // Get the number of instructions
  uint instruction_count = node_pipeline->instructionCount();
  if (node_pipeline->mayHaveNoCode() && n->size(_regalloc) == 0)
    instruction_count = 0;

  // Compute the latency information
  uint delay = 0;

  if (instruction_count > 0 || !node_pipeline->mayHaveNoCode()) {
    int relative_latency = _current_latency[n->_idx] - _bundle_cycle_number;
    if (relative_latency < 0)
      relative_latency = 0;

    delay = _bundle_use.full_latency(relative_latency, node_usage);

    // Does not fit in this bundle, start a new one
    if (delay > 0) {
      step(delay);

#ifndef PRODUCT
      if (_cfg->C->trace_opto_output())
        tty->print("#  *** STEP(%d) ***\n", delay);
#endif
    }
  }

  // If this was placed in the delay slot, ignore it
  if (n != _unconditional_delay_slot) {

    if (delay == 0) {
      if (node_pipeline->hasMultipleBundles()) {
#ifndef PRODUCT
        if (_cfg->C->trace_opto_output())
          tty->print("#  *** STEP(multiple instructions) ***\n");
#endif
        step(1);
      }

      else if (instruction_count + _bundle_instr_count > Pipeline::_max_instrs_per_cycle) {
#ifndef PRODUCT
        if (_cfg->C->trace_opto_output())
          tty->print("#  *** STEP(%d >= %d instructions) ***\n",
                     instruction_count + _bundle_instr_count,
                     Pipeline::_max_instrs_per_cycle);
#endif
        step(1);
      }
    }

    if (node_pipeline->hasBranchDelay() && !_unconditional_delay_slot)
      _bundle_instr_count++;

    // Set the node's latency
    _current_latency[n->_idx] = _bundle_cycle_number;

    // Now merge the functional unit information
    if (instruction_count > 0 || !node_pipeline->mayHaveNoCode())
      _bundle_use.add_usage(node_usage);

    // Increment the number of instructions in this bundle
    _bundle_instr_count += instruction_count;

    // Remember this node for later
    if (n->is_Mach())
      _next_node = n;
  }

  // It's possible to have a BoxLock in the graph and in the _bbs mapping but
  // not in the bb->_nodes array.  This happens for debug-info-only BoxLocks.
  // 'Schedule' them (basically ignore in the schedule) but do not insert them
  // into the block.  All other scheduled nodes get put in the schedule here.
  int op = n->Opcode();
  if( (op == Op_Node && n->req() == 0) || // anti-dependence node OR
      (op != Op_Node &&         // Not an unused antidepedence node and
       // not an unallocated boxlock
       (OptoReg::is_valid(_regalloc->get_reg_first(n)) || op != Op_BoxLock)) ) {

    // Push any trailing projections
    if( bb->get_node(bb->number_of_nodes()-1) != n ) {
      for (DUIterator_Fast imax, i = n->fast_outs(imax); i < imax; i++) {
        Node *foi = n->fast_out(i);
        if( foi->is_Proj() )
          _scheduled.push(foi);
      }
    }

    // Put the instruction in the schedule list
    _scheduled.push(n);
  }

#ifndef PRODUCT
  if (_cfg->C->trace_opto_output())
    dump_available();
#endif

  // Walk all the definitions, decrementing use counts, and
  // if a definition has a 0 use count, place it in the available list.
  DecrementUseCounts(n,bb);
}

// This method sets the use count within a basic block.  We will ignore all
// uses outside the current basic block.  As we are doing a backwards walk,
// any node we reach that has a use count of 0 may be scheduled.  This also
// avoids the problem of cyclic references from phi nodes, as long as phi
// nodes are at the front of the basic block.  This method also initializes
// the available list to the set of instructions that have no uses within this
// basic block.
void Scheduling::ComputeUseCount(const Block *bb) {
#ifndef PRODUCT
  if (_cfg->C->trace_opto_output())
    tty->print("# -> ComputeUseCount\n");
#endif

  // Clear the list of available and scheduled instructions, just in case
  _available.clear();
  _scheduled.clear();

  // No delay slot specified
  _unconditional_delay_slot = NULL;

#ifdef ASSERT
  for( uint i=0; i < bb->number_of_nodes(); i++ )
    assert( _uses[bb->get_node(i)->_idx] == 0, "_use array not clean" );
#endif

  // Force the _uses count to never go to zero for unscheduable pieces
  // of the block
  for( uint k = 0; k < _bb_start; k++ )
    _uses[bb->get_node(k)->_idx] = 1;
  for( uint l = _bb_end; l < bb->number_of_nodes(); l++ )
    _uses[bb->get_node(l)->_idx] = 1;

  // Iterate backwards over the instructions in the block.  Don't count the
  // branch projections at end or the block header instructions.
  for( uint j = _bb_end-1; j >= _bb_start; j-- ) {
    Node *n = bb->get_node(j);
    if( n->is_Proj() ) continue; // Projections handled another way

    // Account for all uses
    for ( uint k = 0; k < n->len(); k++ ) {
      Node *inp = n->in(k);
      if (!inp) continue;
      assert(inp != n, "no cycles allowed" );
      if (_cfg->get_block_for_node(inp) == bb) { // Block-local use?
        if (inp->is_Proj()) { // Skip through Proj's
          inp = inp->in(0);
        }
        ++_uses[inp->_idx];     // Count 1 block-local use
      }
    }

    // If this instruction has a 0 use count, then it is available
    if (!_uses[n->_idx]) {
      _current_latency[n->_idx] = _bundle_cycle_number;
      AddNodeToAvailableList(n);
    }

#ifndef PRODUCT
    if (_cfg->C->trace_opto_output()) {
      tty->print("#   uses: %3d: ", _uses[n->_idx]);
      n->dump();
    }
#endif
  }

#ifndef PRODUCT
  if (_cfg->C->trace_opto_output())
    tty->print("# <- ComputeUseCount\n");
#endif
}

// This routine performs scheduling on each basic block in reverse order,
// using instruction latencies and taking into account function unit
// availability.
void Scheduling::DoScheduling() {
#ifndef PRODUCT
  if (_cfg->C->trace_opto_output())
    tty->print("# -> DoScheduling\n");
#endif

  Block *succ_bb = NULL;
  Block *bb;
  Compile* C = Compile::current();

  // Walk over all the basic blocks in reverse order
  for (int i = _cfg->number_of_blocks() - 1; i >= 0; succ_bb = bb, i--) {
    bb = _cfg->get_block(i);

#ifndef PRODUCT
    if (_cfg->C->trace_opto_output()) {
      tty->print("#  Schedule BB#%03d (initial)\n", i);
      for (uint j = 0; j < bb->number_of_nodes(); j++) {
        bb->get_node(j)->dump();
      }
    }
#endif

    // On the head node, skip processing
    if (bb == _cfg->get_root_block()) {
      continue;
    }

    // Skip empty, connector blocks
    if (bb->is_connector())
      continue;

    // If the following block is not the sole successor of
    // this one, then reset the pipeline information
    if (bb->_num_succs != 1 || bb->non_connector_successor(0) != succ_bb) {
#ifndef PRODUCT
      if (_cfg->C->trace_opto_output()) {
        tty->print("*** bundle start of next BB, node %d, for %d instructions\n",
                   _next_node->_idx, _bundle_instr_count);
      }
#endif
      step_and_clear();
    }

    // Leave untouched the starting instruction, any Phis, a CreateEx node
    // or Top.  bb->get_node(_bb_start) is the first schedulable instruction.
    _bb_end = bb->number_of_nodes()-1;
    for( _bb_start=1; _bb_start <= _bb_end; _bb_start++ ) {
      Node *n = bb->get_node(_bb_start);
      // Things not matched, like Phinodes and ProjNodes don't get scheduled.
      // Also, MachIdealNodes do not get scheduled
      if( !n->is_Mach() ) continue;     // Skip non-machine nodes
      MachNode *mach = n->as_Mach();
      int iop = mach->ideal_Opcode();
      if( iop == Op_CreateEx ) continue; // CreateEx is pinned
      if( iop == Op_Con ) continue;      // Do not schedule Top
      if( iop == Op_Node &&     // Do not schedule PhiNodes, ProjNodes
          mach->pipeline() == MachNode::pipeline_class() &&
          !n->is_SpillCopy() && !n->is_MachMerge() )  // Breakpoints, Prolog, etc
        continue;
      break;                    // Funny loop structure to be sure...
    }
    // Compute last "interesting" instruction in block - last instruction we
    // might schedule.  _bb_end points just after last schedulable inst.  We
    // normally schedule conditional branches (despite them being forced last
    // in the block), because they have delay slots we can fill.  Calls all
    // have their delay slots filled in the template expansions, so we don't
    // bother scheduling them.
    Node *last = bb->get_node(_bb_end);
    // Ignore trailing NOPs.
    while (_bb_end > 0 && last->is_Mach() &&
           last->as_Mach()->ideal_Opcode() == Op_Con) {
      last = bb->get_node(--_bb_end);
    }
    assert(!last->is_Mach() || last->as_Mach()->ideal_Opcode() != Op_Con, "");
    if( last->is_Catch() ||
        (last->is_Mach() && last->as_Mach()->ideal_Opcode() == Op_Halt) ) {
      // There might be a prior call.  Skip it.
      while (_bb_start < _bb_end && bb->get_node(--_bb_end)->is_MachProj());
    } else if( last->is_MachNullCheck() ) {
      // Backup so the last null-checked memory instruction is
      // outside the schedulable range. Skip over the nullcheck,
      // projection, and the memory nodes.
      Node *mem = last->in(1);
      do {
        _bb_end--;
      } while (mem != bb->get_node(_bb_end));
    } else {
      // Set _bb_end to point after last schedulable inst.
      _bb_end++;
    }

    assert( _bb_start <= _bb_end, "inverted block ends" );

    // Compute the register antidependencies for the basic block
    ComputeRegisterAntidependencies(bb);
    if (C->failing())  return;  // too many D-U pinch points

    // Compute intra-bb latencies for the nodes
    ComputeLocalLatenciesForward(bb);

    // Compute the usage within the block, and set the list of all nodes
    // in the block that have no uses within the block.
    ComputeUseCount(bb);

    // Schedule the remaining instructions in the block
    while ( _available.size() > 0 ) {
      Node *n = ChooseNodeToBundle();
      guarantee(n != NULL, "no nodes available");
      AddNodeToBundle(n,bb);
    }

    assert( _scheduled.size() == _bb_end - _bb_start, "wrong number of instructions" );
#ifdef ASSERT
    for( uint l = _bb_start; l < _bb_end; l++ ) {
      Node *n = bb->get_node(l);
      uint m;
      for( m = 0; m < _bb_end-_bb_start; m++ )
        if( _scheduled[m] == n )
          break;
      assert( m < _bb_end-_bb_start, "instruction missing in schedule" );
    }
#endif

    // Now copy the instructions (in reverse order) back to the block
    for ( uint k = _bb_start; k < _bb_end; k++ )
      bb->map_node(_scheduled[_bb_end-k-1], k);

#ifndef PRODUCT
    if (_cfg->C->trace_opto_output()) {
      tty->print("#  Schedule BB#%03d (final)\n", i);
      uint current = 0;
      for (uint j = 0; j < bb->number_of_nodes(); j++) {
        Node *n = bb->get_node(j);
        if( valid_bundle_info(n) ) {
          Bundle *bundle = node_bundling(n);
          if (bundle->instr_count() > 0 || bundle->flags() > 0) {
            tty->print("*** Bundle: ");
            bundle->dump();
          }
          n->dump();
        }
      }
    }
#endif
#ifdef ASSERT
    verify_good_schedule(bb,"after block local scheduling");
#endif
  }

#ifndef PRODUCT
  if (_cfg->C->trace_opto_output())
    tty->print("# <- DoScheduling\n");
#endif

  // Record final node-bundling array location
  _regalloc->C->output()->set_node_bundling_base(_node_bundling_base);

} // end DoScheduling

// Verify that no live-range used in the block is killed in the block by a
// wrong DEF.  This doesn't verify live-ranges that span blocks.

// Check for edge existence.  Used to avoid adding redundant precedence edges.
static bool edge_from_to( Node *from, Node *to ) {
  for( uint i=0; i<from->len(); i++ )
    if( from->in(i) == to )
      return true;
  return false;
}

#ifdef ASSERT
void Scheduling::verify_do_def( Node *n, OptoReg::Name def, const char *msg ) {
  // Check for bad kills
  if( OptoReg::is_valid(def) ) { // Ignore stores & control flow
    Node *prior_use = _reg_node[def];
    if( prior_use && !edge_from_to(prior_use,n) ) {
      tty->print("%s = ",OptoReg::as_VMReg(def)->name());
      n->dump();
      tty->print_cr("...");
      prior_use->dump();
      assert(edge_from_to(prior_use,n), "%s", msg);
    }
    _reg_node.map(def,NULL); // Kill live USEs
  }
}

void Scheduling::verify_good_schedule( Block *b, const char *msg ) {

  // Zap to something reasonable for the verify code
  _reg_node.clear();

  // Walk over the block backwards.  Check to make sure each DEF doesn't
  // kill a live value (other than the one it's supposed to).  Add each
  // USE to the live set.
  for( uint i = b->number_of_nodes()-1; i >= _bb_start; i-- ) {
    Node *n = b->get_node(i);
    int n_op = n->Opcode();
    if( n_op == Op_MachProj && n->ideal_reg() == MachProjNode::fat_proj ) {
      // Fat-proj kills a slew of registers
      RegMask rm = n->out_RegMask();// Make local copy
      while( rm.is_NotEmpty() ) {
        OptoReg::Name kill = rm.find_first_elem();
        rm.Remove(kill);
        verify_do_def( n, kill, msg );
      }
    } else if( n_op != Op_Node ) { // Avoid brand new antidependence nodes
      // Get DEF'd registers the normal way
      verify_do_def( n, _regalloc->get_reg_first(n), msg );
      verify_do_def( n, _regalloc->get_reg_second(n), msg );
    }

    // Now make all USEs live
    for( uint i=1; i<n->req(); i++ ) {
      Node *def = n->in(i);
      assert(def != 0, "input edge required");
      OptoReg::Name reg_lo = _regalloc->get_reg_first(def);
      OptoReg::Name reg_hi = _regalloc->get_reg_second(def);
      if( OptoReg::is_valid(reg_lo) ) {
        assert(!_reg_node[reg_lo] || edge_from_to(_reg_node[reg_lo],def), "%s", msg);
        _reg_node.map(reg_lo,n);
      }
      if( OptoReg::is_valid(reg_hi) ) {
        assert(!_reg_node[reg_hi] || edge_from_to(_reg_node[reg_hi],def), "%s", msg);
        _reg_node.map(reg_hi,n);
      }
    }

  }

  // Zap to something reasonable for the Antidependence code
  _reg_node.clear();
}
#endif

// Conditionally add precedence edges.  Avoid putting edges on Projs.
static void add_prec_edge_from_to( Node *from, Node *to ) {
  if( from->is_Proj() ) {       // Put precedence edge on Proj's input
    assert( from->req() == 1 && (from->len() == 1 || from->in(1)==0), "no precedence edges on projections" );
    from = from->in(0);
  }
  if( from != to &&             // No cycles (for things like LD L0,[L0+4] )
      !edge_from_to( from, to ) ) // Avoid duplicate edge
    from->add_prec(to);
}

void Scheduling::anti_do_def( Block *b, Node *def, OptoReg::Name def_reg, int is_def ) {
  if( !OptoReg::is_valid(def_reg) ) // Ignore stores & control flow
    return;

  Node *pinch = _reg_node[def_reg]; // Get pinch point
  if ((pinch == NULL) || _cfg->get_block_for_node(pinch) != b || // No pinch-point yet?
      is_def ) {    // Check for a true def (not a kill)
    _reg_node.map(def_reg,def); // Record def/kill as the optimistic pinch-point
    return;
  }

  Node *kill = def;             // Rename 'def' to more descriptive 'kill'
  debug_only( def = (Node*)((intptr_t)0xdeadbeef); )

  // After some number of kills there _may_ be a later def
  Node *later_def = NULL;

  Compile* C = Compile::current();

  // Finding a kill requires a real pinch-point.
  // Check for not already having a pinch-point.
  // Pinch points are Op_Node's.
  if( pinch->Opcode() != Op_Node ) { // Or later-def/kill as pinch-point?
    later_def = pinch;            // Must be def/kill as optimistic pinch-point
    if ( _pinch_free_list.size() > 0) {
      pinch = _pinch_free_list.pop();
    } else {
      pinch = new Node(1); // Pinch point to-be
    }
    if (pinch->_idx >= _regalloc->node_regs_max_index()) {
      _cfg->C->record_method_not_compilable("too many D-U pinch points");
      return;
    }
    _cfg->map_node_to_block(pinch, b);      // Pretend it's valid in this block (lazy init)
    _reg_node.map(def_reg,pinch); // Record pinch-point
    //regalloc()->set_bad(pinch->_idx); // Already initialized this way.
    if( later_def->outcnt() == 0 || later_def->ideal_reg() == MachProjNode::fat_proj ) { // Distinguish def from kill
      pinch->init_req(0, C->top());     // set not NULL for the next call
      add_prec_edge_from_to(later_def,pinch); // Add edge from kill to pinch
      later_def = NULL;           // and no later def
    }
    pinch->set_req(0,later_def);  // Hook later def so we can find it
  } else {                        // Else have valid pinch point
    if( pinch->in(0) )            // If there is a later-def
      later_def = pinch->in(0);   // Get it
  }

  // Add output-dependence edge from later def to kill
  if( later_def )               // If there is some original def
    add_prec_edge_from_to(later_def,kill); // Add edge from def to kill

  // See if current kill is also a use, and so is forced to be the pinch-point.
  if( pinch->Opcode() == Op_Node ) {
    Node *uses = kill->is_Proj() ? kill->in(0) : kill;
    for( uint i=1; i<uses->req(); i++ ) {
      if( _regalloc->get_reg_first(uses->in(i)) == def_reg ||
          _regalloc->get_reg_second(uses->in(i)) == def_reg ) {
        // Yes, found a use/kill pinch-point
        pinch->set_req(0,NULL);  //
        pinch->replace_by(kill); // Move anti-dep edges up
        pinch = kill;
        _reg_node.map(def_reg,pinch);
        return;
      }
    }
  }

  // Add edge from kill to pinch-point
  add_prec_edge_from_to(kill,pinch);
}

void Scheduling::anti_do_use( Block *b, Node *use, OptoReg::Name use_reg ) {
  if( !OptoReg::is_valid(use_reg) ) // Ignore stores & control flow
    return;
  Node *pinch = _reg_node[use_reg]; // Get pinch point
  // Check for no later def_reg/kill in block
  if ((pinch != NULL) && _cfg->get_block_for_node(pinch) == b &&
      // Use has to be block-local as well
      _cfg->get_block_for_node(use) == b) {
    if( pinch->Opcode() == Op_Node && // Real pinch-point (not optimistic?)
        pinch->req() == 1 ) {   // pinch not yet in block?
      pinch->del_req(0);        // yank pointer to later-def, also set flag
      // Insert the pinch-point in the block just after the last use
      b->insert_node(pinch, b->find_node(use) + 1);
      _bb_end++;                // Increase size scheduled region in block
    }

    add_prec_edge_from_to(pinch,use);
  }
}

// We insert antidependences between the reads and following write of
// allocated registers to prevent illegal code motion. Hopefully, the
// number of added references should be fairly small, especially as we
// are only adding references within the current basic block.
void Scheduling::ComputeRegisterAntidependencies(Block *b) {

#ifdef ASSERT
  verify_good_schedule(b,"before block local scheduling");
#endif

  // A valid schedule, for each register independently, is an endless cycle
  // of: a def, then some uses (connected to the def by true dependencies),
  // then some kills (defs with no uses), finally the cycle repeats with a new
  // def.  The uses are allowed to float relative to each other, as are the
  // kills.  No use is allowed to slide past a kill (or def).  This requires
  // antidependencies between all uses of a single def and all kills that
  // follow, up to the next def.  More edges are redundant, because later defs
  // & kills are already serialized with true or antidependencies.  To keep
  // the edge count down, we add a 'pinch point' node if there's more than
  // one use or more than one kill/def.

  // We add dependencies in one bottom-up pass.

  // For each instruction we handle it's DEFs/KILLs, then it's USEs.

  // For each DEF/KILL, we check to see if there's a prior DEF/KILL for this
  // register.  If not, we record the DEF/KILL in _reg_node, the
  // register-to-def mapping.  If there is a prior DEF/KILL, we insert a
  // "pinch point", a new Node that's in the graph but not in the block.
  // We put edges from the prior and current DEF/KILLs to the pinch point.
  // We put the pinch point in _reg_node.  If there's already a pinch point
  // we merely add an edge from the current DEF/KILL to the pinch point.

  // After doing the DEF/KILLs, we handle USEs.  For each used register, we
  // put an edge from the pinch point to the USE.

  // To be expedient, the _reg_node array is pre-allocated for the whole
  // compilation.  _reg_node is lazily initialized; it either contains a NULL,
  // or a valid def/kill/pinch-point, or a leftover node from some prior
  // block.  Leftover node from some prior block is treated like a NULL (no
  // prior def, so no anti-dependence needed).  Valid def is distinguished by
  // it being in the current block.
  bool fat_proj_seen = false;
  uint last_safept = _bb_end-1;
  Node* end_node         = (_bb_end-1 >= _bb_start) ? b->get_node(last_safept) : NULL;
  Node* last_safept_node = end_node;
  for( uint i = _bb_end-1; i >= _bb_start; i-- ) {
    Node *n = b->get_node(i);
    int is_def = n->outcnt();   // def if some uses prior to adding precedence edges
    if( n->is_MachProj() && n->ideal_reg() == MachProjNode::fat_proj ) {
      // Fat-proj kills a slew of registers
      // This can add edges to 'n' and obscure whether or not it was a def,
      // hence the is_def flag.
      fat_proj_seen = true;
      RegMask rm = n->out_RegMask();// Make local copy
      while( rm.is_NotEmpty() ) {
        OptoReg::Name kill = rm.find_first_elem();
        rm.Remove(kill);
        anti_do_def( b, n, kill, is_def );
      }
    } else {
      // Get DEF'd registers the normal way
      anti_do_def( b, n, _regalloc->get_reg_first(n), is_def );
      anti_do_def( b, n, _regalloc->get_reg_second(n), is_def );
    }

    // Kill projections on a branch should appear to occur on the
    // branch, not afterwards, so grab the masks from the projections
    // and process them.
    if (n->is_MachBranch() || (n->is_Mach() && n->as_Mach()->ideal_Opcode() == Op_Jump)) {
      for (DUIterator_Fast imax, i = n->fast_outs(imax); i < imax; i++) {
        Node* use = n->fast_out(i);
        if (use->is_Proj()) {
          RegMask rm = use->out_RegMask();// Make local copy
          while( rm.is_NotEmpty() ) {
            OptoReg::Name kill = rm.find_first_elem();
            rm.Remove(kill);
            anti_do_def( b, n, kill, false );
          }
        }
      }
    }

    // Check each register used by this instruction for a following DEF/KILL
    // that must occur afterward and requires an anti-dependence edge.
    for( uint j=0; j<n->req(); j++ ) {
      Node *def = n->in(j);
      if( def ) {
        assert( !def->is_MachProj() || def->ideal_reg() != MachProjNode::fat_proj, "" );
        anti_do_use( b, n, _regalloc->get_reg_first(def) );
        anti_do_use( b, n, _regalloc->get_reg_second(def) );
      }
    }
    // Do not allow defs of new derived values to float above GC
    // points unless the base is definitely available at the GC point.

    Node *m = b->get_node(i);

    // Add precedence edge from following safepoint to use of derived pointer
    if( last_safept_node != end_node &&
        m != last_safept_node) {
      for (uint k = 1; k < m->req(); k++) {
        const Type *t = m->in(k)->bottom_type();
        if( t->isa_oop_ptr() &&
            t->is_ptr()->offset() != 0 ) {
          last_safept_node->add_prec( m );
          break;
        }
      }
    }

    if( n->jvms() ) {           // Precedence edge from derived to safept
      // Check if last_safept_node was moved by pinch-point insertion in anti_do_use()
      if( b->get_node(last_safept) != last_safept_node ) {
        last_safept = b->find_node(last_safept_node);
      }
      for( uint j=last_safept; j > i; j-- ) {
        Node *mach = b->get_node(j);
        if( mach->is_Mach() && mach->as_Mach()->ideal_Opcode() == Op_AddP )
          mach->add_prec( n );
      }
      last_safept = i;
      last_safept_node = m;
    }
  }

  if (fat_proj_seen) {
    // Garbage collect pinch nodes that were not consumed.
    // They are usually created by a fat kill MachProj for a call.
    garbage_collect_pinch_nodes();
  }
}

// Garbage collect pinch nodes for reuse by other blocks.
//
// The block scheduler's insertion of anti-dependence
// edges creates many pinch nodes when the block contains
// 2 or more Calls.  A pinch node is used to prevent a
// combinatorial explosion of edges.  If a set of kills for a
// register is anti-dependent on a set of uses (or defs), rather
// than adding an edge in the graph between each pair of kill
// and use (or def), a pinch is inserted between them:
//
//            use1   use2  use3
//                \   |   /
//                 \  |  /
//                  pinch
//                 /  |  \
//                /   |   \
//            kill1 kill2 kill3
//
// One pinch node is created per register killed when
// the second call is encountered during a backwards pass
// over the block.  Most of these pinch nodes are never
// wired into the graph because the register is never
// used or def'ed in the block.
//
void Scheduling::garbage_collect_pinch_nodes() {
#ifndef PRODUCT
  if (_cfg->C->trace_opto_output()) tty->print("Reclaimed pinch nodes:");
#endif
  int trace_cnt = 0;
  for (uint k = 0; k < _reg_node.Size(); k++) {
    Node* pinch = _reg_node[k];
    if ((pinch != NULL) && pinch->Opcode() == Op_Node &&
        // no predecence input edges
        (pinch->req() == pinch->len() || pinch->in(pinch->req()) == NULL) ) {
      cleanup_pinch(pinch);
      _pinch_free_list.push(pinch);
      _reg_node.map(k, NULL);
#ifndef PRODUCT
      if (_cfg->C->trace_opto_output()) {
        trace_cnt++;
        if (trace_cnt > 40) {
          tty->print("\n");
          trace_cnt = 0;
        }
        tty->print(" %d", pinch->_idx);
      }
#endif
    }
  }
#ifndef PRODUCT
  if (_cfg->C->trace_opto_output()) tty->print("\n");
#endif
}

// Clean up a pinch node for reuse.
void Scheduling::cleanup_pinch( Node *pinch ) {
  assert (pinch && pinch->Opcode() == Op_Node && pinch->req() == 1, "just checking");

  for (DUIterator_Last imin, i = pinch->last_outs(imin); i >= imin; ) {
    Node* use = pinch->last_out(i);
    uint uses_found = 0;
    for (uint j = use->req(); j < use->len(); j++) {
      if (use->in(j) == pinch) {
        use->rm_prec(j);
        uses_found++;
      }
    }
    assert(uses_found > 0, "must be a precedence edge");
    i -= uses_found;    // we deleted 1 or more copies of this edge
  }
  // May have a later_def entry
  pinch->set_req(0, NULL);
}

#ifndef PRODUCT

void Scheduling::dump_available() const {
  tty->print("#Availist  ");
  for (uint i = 0; i < _available.size(); i++)
    tty->print(" N%d/l%d", _available[i]->_idx,_current_latency[_available[i]->_idx]);
  tty->cr();
}

// Print Scheduling Statistics
void Scheduling::print_statistics() {
  // Print the size added by nops for bundling
  tty->print("Nops added %d bytes to total of %d bytes",
             _total_nop_size, _total_method_size);
  if (_total_method_size > 0)
    tty->print(", for %.2f%%",
               ((double)_total_nop_size) / ((double) _total_method_size) * 100.0);
  tty->print("\n");

  // Print the number of branch shadows filled
  if (Pipeline::_branch_has_delay_slot) {
    tty->print("Of %d branches, %d had unconditional delay slots filled",
               _total_branches, _total_unconditional_delays);
    if (_total_branches > 0)
      tty->print(", for %.2f%%",
                 ((double)_total_unconditional_delays) / ((double)_total_branches) * 100.0);
    tty->print("\n");
  }

  uint total_instructions = 0, total_bundles = 0;

  for (uint i = 1; i <= Pipeline::_max_instrs_per_cycle; i++) {
    uint bundle_count   = _total_instructions_per_bundle[i];
    total_instructions += bundle_count * i;
    total_bundles      += bundle_count;
  }

  if (total_bundles > 0)
    tty->print("Average ILP (excluding nops) is %.2f\n",
               ((double)total_instructions) / ((double)total_bundles));
}
#endif

//-----------------------init_scratch_buffer_blob------------------------------
// Construct a temporary BufferBlob and cache it for this compile.
void PhaseOutput::init_scratch_buffer_blob(int const_size) {
  // If there is already a scratch buffer blob allocated and the
  // constant section is big enough, use it.  Otherwise free the
  // current and allocate a new one.
  BufferBlob* blob = scratch_buffer_blob();
  if ((blob != NULL) && (const_size <= _scratch_const_size)) {
    // Use the current blob.
  } else {
    if (blob != NULL) {
      BufferBlob::free(blob);
    }

    ResourceMark rm;
    _scratch_const_size = const_size;
    int size = C2Compiler::initial_code_buffer_size(const_size);
    blob = BufferBlob::create("Compile::scratch_buffer", size);
    // Record the buffer blob for next time.
    set_scratch_buffer_blob(blob);
    // Have we run out of code space?
    if (scratch_buffer_blob() == NULL) {
      // Let CompilerBroker disable further compilations.
      C->record_failure("Not enough space for scratch buffer in CodeCache");
      return;
    }
  }

  // Initialize the relocation buffers
  relocInfo* locs_buf = (relocInfo*) blob->content_end() - MAX_locs_size;
  set_scratch_locs_memory(locs_buf);
}


//-----------------------scratch_emit_size-------------------------------------
// Helper function that computes size by emitting code
uint PhaseOutput::scratch_emit_size(const Node* n) {
  // Start scratch_emit_size section.
  set_in_scratch_emit_size(true);

  // Emit into a trash buffer and count bytes emitted.
  // This is a pretty expensive way to compute a size,
  // but it works well enough if seldom used.
  // All common fixed-size instructions are given a size
  // method by the AD file.
  // Note that the scratch buffer blob and locs memory are
  // allocated at the beginning of the compile task, and
  // may be shared by several calls to scratch_emit_size.
  // The allocation of the scratch buffer blob is particularly
  // expensive, since it has to grab the code cache lock.
  BufferBlob* blob = this->scratch_buffer_blob();
  assert(blob != NULL, "Initialize BufferBlob at start");
  assert(blob->size() > MAX_inst_size, "sanity");
  relocInfo* locs_buf = scratch_locs_memory();
  address blob_begin = blob->content_begin();
  address blob_end   = (address)locs_buf;
  assert(blob->contains(blob_end), "sanity");
  CodeBuffer buf(blob_begin, blob_end - blob_begin);
  buf.initialize_consts_size(_scratch_const_size);
  buf.initialize_stubs_size(MAX_stubs_size);
  assert(locs_buf != NULL, "sanity");
  int lsize = MAX_locs_size / 3;
  buf.consts()->initialize_shared_locs(&locs_buf[lsize * 0], lsize);
  buf.insts()->initialize_shared_locs( &locs_buf[lsize * 1], lsize);
  buf.stubs()->initialize_shared_locs( &locs_buf[lsize * 2], lsize);
  // Mark as scratch buffer.
  buf.consts()->set_scratch_emit();
  buf.insts()->set_scratch_emit();
  buf.stubs()->set_scratch_emit();

  // Do the emission.

  Label fakeL; // Fake label for branch instructions.
  Label*   saveL = NULL;
  uint save_bnum = 0;
  bool is_branch = n->is_MachBranch();
  if (is_branch) {
    MacroAssembler masm(&buf);
    masm.bind(fakeL);
    n->as_MachBranch()->save_label(&saveL, &save_bnum);
    n->as_MachBranch()->label_set(&fakeL, 0);
  }
  n->emit(buf, C->regalloc());

  // Emitting into the scratch buffer should not fail
  assert (!C->failing(), "Must not have pending failure. Reason is: %s", C->failure_reason());

  if (is_branch) // Restore label.
    n->as_MachBranch()->label_set(saveL, save_bnum);

  // End scratch_emit_size section.
  set_in_scratch_emit_size(false);

  return buf.insts_size();
}

void PhaseOutput::install() {
  if (C->stub_function() != NULL) {
    install_stub(C->stub_name(),
                 C->save_argument_registers());
  } else {
    install_code(C->method(),
                 C->entry_bci(),
                 CompileBroker::compiler2(),
                 C->has_unsafe_access(),
                 SharedRuntime::is_wide_vector(C->max_vector_size()),
                 C->rtm_state());
  }
}

void PhaseOutput::install_code(ciMethod*         target,
                               int               entry_bci,
                               AbstractCompiler* compiler,
                               bool              has_unsafe_access,
                               bool              has_wide_vectors,
                               RTMState          rtm_state) {
  // Check if we want to skip execution of all compiled code.
  {
#ifndef PRODUCT
    if (OptoNoExecute) {
      C->record_method_not_compilable("+OptoNoExecute");  // Flag as failed
      return;
    }
#endif
    Compile::TracePhase tp("install_code", &timers[_t_registerMethod]);

    if (C->is_osr_compilation()) {
      _code_offsets.set_value(CodeOffsets::Verified_Entry, 0);
      _code_offsets.set_value(CodeOffsets::OSR_Entry, _first_block_size);
    } else {
      _code_offsets.set_value(CodeOffsets::Verified_Entry, _first_block_size);
      _code_offsets.set_value(CodeOffsets::OSR_Entry, 0);
    }

    C->env()->register_method(target,
                                     entry_bci,
                                     &_code_offsets,
                                     _orig_pc_slot_offset_in_bytes,
                                     code_buffer(),
                                     frame_size_in_words(),
                                     oop_map_set(),
                                     &_handler_table,
                                     inc_table(),
                                     compiler,
                                     has_unsafe_access,
                                     SharedRuntime::is_wide_vector(C->max_vector_size()),
                                     C->rtm_state());

    if (C->log() != NULL) { // Print code cache state into compiler log
      C->log()->code_cache_state();
    }
  }
}
void PhaseOutput::install_stub(const char* stub_name,
                               bool        caller_must_gc_arguments) {
  // Entry point will be accessed using stub_entry_point();
  if (code_buffer() == NULL) {
    Matcher::soft_match_failure();
  } else {
    if (PrintAssembly && (WizardMode || Verbose))
      tty->print_cr("### Stub::%s", stub_name);

    if (!C->failing()) {
      assert(C->fixed_slots() == 0, "no fixed slots used for runtime stubs");

      // Make the NMethod
      // For now we mark the frame as never safe for profile stackwalking
      RuntimeStub *rs = RuntimeStub::new_runtime_stub(stub_name,
                                                      code_buffer(),
                                                      CodeOffsets::frame_never_safe,
                                                      // _code_offsets.value(CodeOffsets::Frame_Complete),
                                                      frame_size_in_words(),
                                                      oop_map_set(),
                                                      caller_must_gc_arguments);
      assert(rs != NULL && rs->is_runtime_stub(), "sanity check");

      C->set_stub_entry_point(rs->entry_point());
    }
  }
}

// Support for bundling info
Bundle* PhaseOutput::node_bundling(const Node *n) {
  assert(valid_bundle_info(n), "oob");
  return &_node_bundling_base[n->_idx];
}

bool PhaseOutput::valid_bundle_info(const Node *n) {
  return (_node_bundling_limit > n->_idx);
}

//------------------------------frame_size_in_words-----------------------------
// frame_slots in units of words
int PhaseOutput::frame_size_in_words() const {
  // shift is 0 in LP32 and 1 in LP64
  const int shift = (LogBytesPerWord - LogBytesPerInt);
  int words = _frame_slots >> shift;
  assert( words << shift == _frame_slots, "frame size must be properly aligned in LP64" );
  return words;
}

// To bang the stack of this compiled method we use the stack size
// that the interpreter would need in case of a deoptimization. This
// removes the need to bang the stack in the deoptimization blob which
// in turn simplifies stack overflow handling.
int PhaseOutput::bang_size_in_bytes() const {
  return MAX2(frame_size_in_bytes() + os::extra_bang_size_in_bytes(), C->interpreter_frame_size());
}

//------------------------------dump_asm---------------------------------------
// Dump formatted assembly
#if defined(SUPPORT_OPTO_ASSEMBLY)
void PhaseOutput::dump_asm_on(outputStream* st, int* pcs, uint pc_limit) {

  int pc_digits = 3; // #chars required for pc
  int sb_chars  = 3; // #chars for "start bundle" indicator
  int tab_size  = 8;
  if (pcs != NULL) {
    int max_pc = 0;
    for (uint i = 0; i < pc_limit; i++) {
      max_pc = (max_pc < pcs[i]) ? pcs[i] : max_pc;
    }
    pc_digits  = ((max_pc < 4096) ? 3 : ((max_pc < 65536) ? 4 : ((max_pc < 65536*256) ? 6 : 8))); // #chars required for pc
  }
  int prefix_len = ((pc_digits + sb_chars + tab_size - 1)/tab_size)*tab_size;

  bool cut_short = false;
  st->print_cr("#");
  st->print("#  ");  C->tf()->dump_on(st);  st->cr();
  st->print_cr("#");

  // For all blocks
  int pc = 0x0;                 // Program counter
  char starts_bundle = ' ';
  C->regalloc()->dump_frame();

  Node *n = NULL;
  for (uint i = 0; i < C->cfg()->number_of_blocks(); i++) {
    if (VMThread::should_terminate()) {
      cut_short = true;
      break;
    }
    Block* block = C->cfg()->get_block(i);
    if (block->is_connector() && !Verbose) {
      continue;
    }
    n = block->head();
    if ((pcs != NULL) && (n->_idx < pc_limit)) {
      pc = pcs[n->_idx];
      st->print("%*.*x", pc_digits, pc_digits, pc);
    }
    st->fill_to(prefix_len);
    block->dump_head(C->cfg(), st);
    if (block->is_connector()) {
      st->fill_to(prefix_len);
      st->print_cr("# Empty connector block");
    } else if (block->num_preds() == 2 && block->pred(1)->is_CatchProj() && block->pred(1)->as_CatchProj()->_con == CatchProjNode::fall_through_index) {
      st->fill_to(prefix_len);
      st->print_cr("# Block is sole successor of call");
    }

    // For all instructions
    Node *delay = NULL;
    for (uint j = 0; j < block->number_of_nodes(); j++) {
      if (VMThread::should_terminate()) {
        cut_short = true;
        break;
      }
      n = block->get_node(j);
      if (valid_bundle_info(n)) {
        Bundle* bundle = node_bundling(n);
        if (bundle->used_in_unconditional_delay()) {
          delay = n;
          continue;
        }
        if (bundle->starts_bundle()) {
          starts_bundle = '+';
        }
      }

      if (WizardMode) {
        n->dump();
      }

      if( !n->is_Region() &&    // Dont print in the Assembly
          !n->is_Phi() &&       // a few noisely useless nodes
          !n->is_Proj() &&
          !n->is_MachTemp() &&
          !n->is_SafePointScalarObject() &&
          !n->is_Catch() &&     // Would be nice to print exception table targets
          !n->is_MergeMem() &&  // Not very interesting
          !n->is_top() &&       // Debug info table constants
          !(n->is_Con() && !n->is_Mach())// Debug info table constants
          ) {
        if ((pcs != NULL) && (n->_idx < pc_limit)) {
          pc = pcs[n->_idx];
          st->print("%*.*x", pc_digits, pc_digits, pc);
        } else {
          st->fill_to(pc_digits);
        }
        st->print(" %c ", starts_bundle);
        starts_bundle = ' ';
        st->fill_to(prefix_len);
        n->format(C->regalloc(), st);
        st->cr();
      }

      // If we have an instruction with a delay slot, and have seen a delay,
      // then back up and print it
      if (valid_bundle_info(n) && node_bundling(n)->use_unconditional_delay()) {
        // Coverity finding - Explicit null dereferenced.
        guarantee(delay != NULL, "no unconditional delay instruction");
        if (WizardMode) delay->dump();

        if (node_bundling(delay)->starts_bundle())
          starts_bundle = '+';
        if ((pcs != NULL) && (n->_idx < pc_limit)) {
          pc = pcs[n->_idx];
          st->print("%*.*x", pc_digits, pc_digits, pc);
        } else {
          st->fill_to(pc_digits);
        }
        st->print(" %c ", starts_bundle);
        starts_bundle = ' ';
        st->fill_to(prefix_len);
        delay->format(C->regalloc(), st);
        st->cr();
        delay = NULL;
      }

      // Dump the exception table as well
      if( n->is_Catch() && (Verbose || WizardMode) ) {
        // Print the exception table for this offset
        _handler_table.print_subtable_for(pc);
      }
      st->bol(); // Make sure we start on a new line
    }
    st->cr(); // one empty line between blocks
    assert(cut_short || delay == NULL, "no unconditional delay branch");
  } // End of per-block dump

  if (cut_short)  st->print_cr("*** disassembly is cut short ***");
}
#endif

#ifndef PRODUCT
void PhaseOutput::print_statistics() {
  Scheduling::print_statistics();
}
#endif<|MERGE_RESOLUTION|>--- conflicted
+++ resolved
@@ -243,10 +243,17 @@
     _node_bundling_limit(0),
     _node_bundling_base(NULL),
     _orig_pc_slot(0),
-    _orig_pc_slot_offset_in_bytes(0) {
+    _orig_pc_slot_offset_in_bytes(0),
+    _sp_inc_slot(0),
+    _sp_inc_slot_offset_in_bytes(0) {
   C->set_output(this);
   if (C->stub_name() == NULL) {
-    _orig_pc_slot = C->fixed_slots() - (sizeof(address) / VMRegImpl::stack_slot_size);
+    int fixed_slots = C->fixed_slots();
+    if (C->needs_stack_repair()) {
+      fixed_slots -= 2;
+      _sp_inc_slot = fixed_slots;
+    }
+    _orig_pc_slot = fixed_slots - (sizeof(address) / VMRegImpl::stack_slot_size);
   }
 }
 
@@ -283,38 +290,26 @@
   C->cfg()->unmap_node_from_block(start); // start is no longer in any block
 
   // Virtual methods need an unverified entry point
-<<<<<<< HEAD
-  if (is_osr_compilation()) {
+  if (C->is_osr_compilation()) {
     if (PoisonOSREntry) {
-=======
-
-  if( C->is_osr_compilation() ) {
-    if( PoisonOSREntry ) {
->>>>>>> b0e1ee4b
       // TODO: Should use a ShouldNotReachHereNode...
       C->cfg()->insert( broot, 0, new MachBreakpointNode() );
     }
   } else {
-<<<<<<< HEAD
-    if (_method) {
-      if (_method->has_scalarized_args()) {
+    if (C->method()) {
+      if (C->method()->has_scalarized_args()) {
         // Add entry point to unpack all value type arguments
-        _cfg->insert(broot, 0, new MachVEPNode(&verified_entry, /* verified */ true, /* receiver_only */ false));
-        if (!_method->is_static()) {
+        C->cfg()->insert(broot, 0, new MachVEPNode(&verified_entry, /* verified */ true, /* receiver_only */ false));
+        if (!C->method()->is_static()) {
           // Add verified/unverified entry points to only unpack value type receiver at interface calls
-          _cfg->insert(broot, 0, new MachVEPNode(&verified_entry, /* verified */ false, /* receiver_only */ false));
-          _cfg->insert(broot, 0, new MachVEPNode(&verified_entry, /* verified */ true,  /* receiver_only */ true));
-          _cfg->insert(broot, 0, new MachVEPNode(&verified_entry, /* verified */ false, /* receiver_only */ true));
-        }
-      } else if (!_method->is_static()) {
+          C->cfg()->insert(broot, 0, new MachVEPNode(&verified_entry, /* verified */ false, /* receiver_only */ false));
+          C->cfg()->insert(broot, 0, new MachVEPNode(&verified_entry, /* verified */ true,  /* receiver_only */ true));
+          C->cfg()->insert(broot, 0, new MachVEPNode(&verified_entry, /* verified */ false, /* receiver_only */ true));
+        }
+      } else if (!C->method()->is_static()) {
         // Insert unvalidated entry point
-        _cfg->insert(broot, 0, new MachUEPNode());
-      }
-=======
-    if( C->method() && !C->method()->flags().is_static() ) {
-      // Insert unvalidated entry point
-      C->cfg()->insert( broot, 0, new MachUEPNode() );
->>>>>>> b0e1ee4b
+        C->cfg()->insert(broot, 0, new MachUEPNode());
+      }
     }
   }
 
@@ -355,9 +350,9 @@
   blk_starts[0] = 0;
   shorten_branches(blk_starts, buf_sizes);
 
-  if (!is_osr_compilation() && _method && _method->has_scalarized_args()) {
+  if (!C->is_osr_compilation() && C->has_scalarized_args()) {
     // Compute the offsets of the entry points required by the value type calling convention
-    if (!_method->is_static()) {
+    if (!C->method()->is_static()) {
       // We have entries at the beginning of the method, implemented by the first 4 nodes.
       // Entry                     (unverified) @ offset 0
       // Verified_Value_Entry_RO
@@ -366,13 +361,13 @@
       uint offset = 0;
       _code_offsets.set_value(CodeOffsets::Entry, offset);
 
-      offset += ((MachVEPNode*)broot->get_node(0))->size(_regalloc);
+      offset += ((MachVEPNode*)broot->get_node(0))->size(C->regalloc());
       _code_offsets.set_value(CodeOffsets::Verified_Value_Entry_RO, offset);
 
-      offset += ((MachVEPNode*)broot->get_node(1))->size(_regalloc);
+      offset += ((MachVEPNode*)broot->get_node(1))->size(C->regalloc());
       _code_offsets.set_value(CodeOffsets::Value_Entry, offset);
 
-      offset += ((MachVEPNode*)broot->get_node(2))->size(_regalloc);
+      offset += ((MachVEPNode*)broot->get_node(2))->size(C->regalloc());
       _code_offsets.set_value(CodeOffsets::Verified_Value_Entry, offset);
     } else {
       _code_offsets.set_value(CodeOffsets::Entry, -1); // will be patched later
@@ -1133,11 +1128,7 @@
     // Now we can describe the scope.
     methodHandle null_mh;
     bool rethrow_exception = false;
-<<<<<<< HEAD
-    debug_info()->describe_scope(safepoint_pc_offset, null_mh, scope_method, jvms->bci(), jvms->should_reexecute(), rethrow_exception, is_method_handle_invoke, return_oop, return_vt, locvals, expvals, monvals);
-=======
-    C->debug_info()->describe_scope(safepoint_pc_offset, null_mh, scope_method, jvms->bci(), jvms->should_reexecute(), rethrow_exception, is_method_handle_invoke, return_oop, locvals, expvals, monvals);
->>>>>>> b0e1ee4b
+    C->debug_info()->describe_scope(safepoint_pc_offset, null_mh, scope_method, jvms->bci(), jvms->should_reexecute(), rethrow_exception, is_method_handle_invoke, return_oop, return_vt, locvals, expvals, monvals);
   } // End jvms loop
 
   // Mark the end of the scope set.
@@ -1244,7 +1235,7 @@
   }
   if (C->needs_stack_repair()) {
     // Compute the byte offset of the stack increment value
-    _sp_inc_slot_offset_in_bytes = _regalloc->reg2offset(OptoReg::stack2reg(_sp_inc_slot));
+    _sp_inc_slot_offset_in_bytes = C->regalloc()->reg2offset(OptoReg::stack2reg(_sp_inc_slot));
   }
 
   // Compute prolog code size
@@ -3252,6 +3243,12 @@
     ResourceMark rm;
     _scratch_const_size = const_size;
     int size = C2Compiler::initial_code_buffer_size(const_size);
+#ifdef ASSERT
+    if (C->has_scalarized_args()) {
+      // Oop verification for loading object fields from scalarized value types in the new entry point requires lots of space
+      size += 5120;
+    }
+#endif
     blob = BufferBlob::create("Compile::scratch_buffer", size);
     // Record the buffer blob for next time.
     set_scratch_buffer_blob(blob);
@@ -3316,14 +3313,26 @@
     masm.bind(fakeL);
     n->as_MachBranch()->save_label(&saveL, &save_bnum);
     n->as_MachBranch()->label_set(&fakeL, 0);
+  } else if (n->is_MachProlog()) {
+    saveL = ((MachPrologNode*)n)->_verified_entry;
+    ((MachPrologNode*)n)->_verified_entry = &fakeL;
+  } else if (n->is_MachVEP()) {
+    saveL = ((MachVEPNode*)n)->_verified_entry;
+    ((MachVEPNode*)n)->_verified_entry = &fakeL;
   }
   n->emit(buf, C->regalloc());
 
   // Emitting into the scratch buffer should not fail
   assert (!C->failing(), "Must not have pending failure. Reason is: %s", C->failure_reason());
 
-  if (is_branch) // Restore label.
+  // Restore label.
+  if (is_branch) {
     n->as_MachBranch()->label_set(saveL, save_bnum);
+  } else if (n->is_MachProlog()) {
+    ((MachPrologNode*)n)->_verified_entry = saveL;
+  } else if (n->is_MachVEP()) {
+    ((MachVEPNode*)n)->_verified_entry = saveL;
+  }
 
   // End scratch_emit_size section.
   set_in_scratch_emit_size(false);
@@ -3366,22 +3375,31 @@
       _code_offsets.set_value(CodeOffsets::OSR_Entry, _first_block_size);
     } else {
       _code_offsets.set_value(CodeOffsets::Verified_Entry, _first_block_size);
+      if (_code_offsets.value(CodeOffsets::Verified_Value_Entry) == -1) {
+        _code_offsets.set_value(CodeOffsets::Verified_Value_Entry, _first_block_size);
+      }
+      if (_code_offsets.value(CodeOffsets::Verified_Value_Entry_RO) == -1) {
+        _code_offsets.set_value(CodeOffsets::Verified_Value_Entry_RO, _first_block_size);
+      }
+      if (_code_offsets.value(CodeOffsets::Entry) == -1) {
+        _code_offsets.set_value(CodeOffsets::Entry, _first_block_size);
+      }
       _code_offsets.set_value(CodeOffsets::OSR_Entry, 0);
     }
 
     C->env()->register_method(target,
-                                     entry_bci,
-                                     &_code_offsets,
-                                     _orig_pc_slot_offset_in_bytes,
-                                     code_buffer(),
-                                     frame_size_in_words(),
-                                     oop_map_set(),
-                                     &_handler_table,
-                                     inc_table(),
-                                     compiler,
-                                     has_unsafe_access,
-                                     SharedRuntime::is_wide_vector(C->max_vector_size()),
-                                     C->rtm_state());
+                              entry_bci,
+                              &_code_offsets,
+                              _orig_pc_slot_offset_in_bytes,
+                              code_buffer(),
+                              frame_size_in_words(),
+                              _oop_map_set,
+                              &_handler_table,
+                              &_inc_table,
+                              compiler,
+                              has_unsafe_access,
+                              SharedRuntime::is_wide_vector(C->max_vector_size()),
+                              C->rtm_state());
 
     if (C->log() != NULL) { // Print code cache state into compiler log
       C->log()->code_cache_state();
