/*
 * Copyright (c) 2016, 2021, Oracle and/or its affiliates. All rights reserved.
 * DO NOT ALTER OR REMOVE COPYRIGHT NOTICES OR THIS FILE HEADER.
 *
 * This code is free software; you can redistribute it and/or modify it
 * under the terms of the GNU General Public License version 2 only, as
 * published by the Free Software Foundation.
 *
 * This code is distributed in the hope that it will be useful, but WITHOUT
 * ANY WARRANTY; without even the implied warranty of MERCHANTABILITY or
 * FITNESS FOR A PARTICULAR PURPOSE.  See the GNU General Public License
 * version 2 for more details (a copy is included in the LICENSE file that
 * accompanied this code).
 *
 * You should have received a copy of the GNU General Public License version
 * 2 along with this work; if not, write to the Free Software Foundation,
 * Inc., 51 Franklin St, Fifth Floor, Boston, MA 02110-1301 USA.
 *
 * Please contact Oracle, 500 Oracle Parkway, Redwood Shores, CA 94065 USA
 * or visit www.oracle.com if you need additional information or have any
 * questions.
 *
 */

#include "precompiled.hpp"
#include "ci/ciFlatArrayKlass.hpp"
#include "gc/shared/barrierSet.hpp"
#include "gc/shared/c2/barrierSetC2.hpp"
#include "gc/shared/c2/cardTableBarrierSetC2.hpp"
#include "gc/shared/gc_globals.hpp"
#include "opto/arraycopynode.hpp"
#include "opto/graphKit.hpp"
#include "opto/inlinetypenode.hpp"
#include "runtime/sharedRuntime.hpp"
#include "utilities/macros.hpp"
#include "utilities/powerOfTwo.hpp"

ArrayCopyNode::ArrayCopyNode(Compile* C, bool alloc_tightly_coupled, bool has_negative_length_guard)
  : CallNode(arraycopy_type(), NULL, TypePtr::BOTTOM),
    _kind(None),
    _alloc_tightly_coupled(alloc_tightly_coupled),
    _has_negative_length_guard(has_negative_length_guard),
    _arguments_validated(false),
    _src_type(TypeOopPtr::BOTTOM),
    _dest_type(TypeOopPtr::BOTTOM) {
  init_class_id(Class_ArrayCopy);
  init_flags(Flag_is_macro);
  C->add_macro_node(this);
}

uint ArrayCopyNode::size_of() const { return sizeof(*this); }

ArrayCopyNode* ArrayCopyNode::make(GraphKit* kit, bool may_throw,
                                   Node* src, Node* src_offset,
                                   Node* dest, Node* dest_offset,
                                   Node* length,
                                   bool alloc_tightly_coupled,
                                   bool has_negative_length_guard,
                                   Node* src_klass, Node* dest_klass,
                                   Node* src_length, Node* dest_length) {

  ArrayCopyNode* ac = new ArrayCopyNode(kit->C, alloc_tightly_coupled, has_negative_length_guard);
  kit->set_predefined_input_for_runtime_call(ac);

  ac->init_req(ArrayCopyNode::Src, src);
  ac->init_req(ArrayCopyNode::SrcPos, src_offset);
  ac->init_req(ArrayCopyNode::Dest, dest);
  ac->init_req(ArrayCopyNode::DestPos, dest_offset);
  ac->init_req(ArrayCopyNode::Length, length);
  ac->init_req(ArrayCopyNode::SrcLen, src_length);
  ac->init_req(ArrayCopyNode::DestLen, dest_length);
  ac->init_req(ArrayCopyNode::SrcKlass, src_klass);
  ac->init_req(ArrayCopyNode::DestKlass, dest_klass);

  if (may_throw) {
    ac->set_req(TypeFunc::I_O , kit->i_o());
    kit->add_safepoint_edges(ac, false);
  }

  return ac;
}

void ArrayCopyNode::connect_outputs(GraphKit* kit, bool deoptimize_on_exception) {
  kit->set_all_memory_call(this, true);
  kit->set_control(kit->gvn().transform(new ProjNode(this,TypeFunc::Control)));
  kit->set_i_o(kit->gvn().transform(new ProjNode(this, TypeFunc::I_O)));
  kit->make_slow_call_ex(this, kit->env()->Throwable_klass(), true, deoptimize_on_exception);
  kit->set_all_memory_call(this);
}

#ifndef PRODUCT
const char* ArrayCopyNode::_kind_names[] = {"arraycopy", "arraycopy, validated arguments", "clone", "oop array clone", "CopyOf", "CopyOfRange"};

void ArrayCopyNode::dump_spec(outputStream *st) const {
  CallNode::dump_spec(st);
  st->print(" (%s%s)", _kind_names[_kind], _alloc_tightly_coupled ? ", tightly coupled allocation" : "");
}

void ArrayCopyNode::dump_compact_spec(outputStream* st) const {
  st->print("%s%s", _kind_names[_kind], _alloc_tightly_coupled ? ",tight" : "");
}
#endif

intptr_t ArrayCopyNode::get_length_if_constant(PhaseGVN *phase) const {
  // check that length is constant
  Node* length = in(ArrayCopyNode::Length);
  const Type* length_type = phase->type(length);

  if (length_type == Type::TOP) {
    return -1;
  }

  assert(is_clonebasic() || is_arraycopy() || is_copyof() || is_copyofrange(), "unexpected array copy type");

  return is_clonebasic() ? length->find_intptr_t_con(-1) : length->find_int_con(-1);
}

int ArrayCopyNode::get_count(PhaseGVN *phase) const {
  if (is_clonebasic()) {
    Node* src = in(ArrayCopyNode::Src);
    const Type* src_type = phase->type(src);

    if (src_type == Type::TOP) {
      return -1;
    }

    if (src_type->isa_instptr()) {
      const TypeInstPtr* inst_src = src_type->is_instptr();
      ciInstanceKlass* ik = inst_src->klass()->as_instance_klass();
      // ciInstanceKlass::nof_nonstatic_fields() doesn't take injected
      // fields into account. They are rare anyway so easier to simply
      // skip instances with injected fields.
      if ((!inst_src->klass_is_exact() && (ik->is_interface() || ik->has_subklass())) || ik->has_injected_fields()) {
        return -1;
      }
      int nb_fields = ik->nof_nonstatic_fields();
      return nb_fields;
    } else {
      const TypeAryPtr* ary_src = src_type->isa_aryptr();
      assert (ary_src != NULL, "not an array or instance?");
      // clone passes a length as a rounded number of longs. If we're
      // cloning an array we'll do it element by element. If the
      // length input to ArrayCopyNode is constant, length of input
      // array must be too.

      assert((get_length_if_constant(phase) == -1) != ary_src->size()->is_con() ||
             (UseFlatArray && ary_src->elem()->make_oopptr() != NULL && ary_src->elem()->make_oopptr()->can_be_inline_type()) ||
             phase->is_IterGVN() || phase->C->inlining_incrementally() || StressReflectiveCode, "inconsistent");

      if (ary_src->size()->is_con()) {
        return ary_src->size()->get_con();
      }
      return -1;
    }
  }

  return get_length_if_constant(phase);
}

Node* ArrayCopyNode::load(BarrierSetC2* bs, PhaseGVN *phase, Node*& ctl, MergeMemNode* mem, Node* adr, const TypePtr* adr_type, const Type *type, BasicType bt) {
  DecoratorSet decorators = C2_READ_ACCESS | C2_CONTROL_DEPENDENT_LOAD | IN_HEAP | C2_ARRAY_COPY;
  C2AccessValuePtr addr(adr, adr_type);
  C2OptAccess access(*phase, ctl, mem, decorators, bt, adr->in(AddPNode::Base), addr);
  Node* res = bs->load_at(access, type);
  ctl = access.ctl();
  return res;
}

void ArrayCopyNode::store(BarrierSetC2* bs, PhaseGVN *phase, Node*& ctl, MergeMemNode* mem, Node* adr, const TypePtr* adr_type, Node* val, const Type *type, BasicType bt) {
  DecoratorSet decorators = C2_WRITE_ACCESS | IN_HEAP | C2_ARRAY_COPY;
  if (is_alloc_tightly_coupled()) {
    decorators |= C2_TIGHTLY_COUPLED_ALLOC;
  }
  C2AccessValuePtr addr(adr, adr_type);
  C2AccessValue value(val, type);
  C2OptAccess access(*phase, ctl, mem, decorators, bt, adr->in(AddPNode::Base), addr);
  bs->store_at(access, value);
  ctl = access.ctl();
}


Node* ArrayCopyNode::try_clone_instance(PhaseGVN *phase, bool can_reshape, int count) {
  if (!is_clonebasic()) {
    return NULL;
  }

  Node* base_src = in(ArrayCopyNode::Src);
  Node* base_dest = in(ArrayCopyNode::Dest);
  Node* ctl = in(TypeFunc::Control);
  Node* in_mem = in(TypeFunc::Memory);

  const Type* src_type = phase->type(base_src);
  const TypeInstPtr* inst_src = src_type->isa_instptr();
  if (inst_src == NULL) {
    return NULL;
  }

  MergeMemNode* mem = phase->transform(MergeMemNode::make(in_mem))->as_MergeMem();
<<<<<<< HEAD
  PhaseIterGVN* igvn = phase->is_IterGVN();
  phase->record_for_igvn(mem);
  if (igvn != NULL) {
    igvn->_worklist.push(mem);
=======
  if (can_reshape) {
    phase->is_IterGVN()->_worklist.push(mem);
>>>>>>> 78ef2fde
  }

  if (!inst_src->klass_is_exact()) {
    ciInstanceKlass* ik = inst_src->klass()->as_instance_klass();
    assert(!ik->is_interface(), "inconsistent klass hierarchy");
    if (ik->has_subklass()) {
      // Concurrent class loading.
      // Fail fast and return NodeSentinel to indicate that the transform failed.
      return NodeSentinel;
    } else {
      phase->C->dependencies()->assert_leaf_type(ik);
    }
  }

  ciInstanceKlass* ik = inst_src->klass()->as_instance_klass();
  assert(ik->nof_nonstatic_fields() <= ArrayCopyLoadStoreMaxElem, "too many fields");

  BarrierSetC2* bs = BarrierSet::barrier_set()->barrier_set_c2();
  for (int i = 0; i < count; i++) {
    ciField* field = ik->nonstatic_field_at(i);
    const TypePtr* adr_type = phase->C->alias_type(field)->adr_type();
    Node* off = phase->MakeConX(field->offset());
    Node* next_src = phase->transform(new AddPNode(base_src,base_src,off));
    Node* next_dest = phase->transform(new AddPNode(base_dest,base_dest,off));
    BasicType bt = field->layout_type();

    const Type *type;
    if (bt == T_OBJECT) {
      if (!field->type()->is_loaded()) {
        type = TypeInstPtr::BOTTOM;
      } else {
        ciType* field_klass = field->type();
        type = TypeOopPtr::make_from_klass(field_klass->as_klass());
      }
    } else {
      type = Type::get_const_basic_type(bt);
    }

    Node* v = load(bs, phase, ctl, mem, next_src, adr_type, type, bt);
    store(bs, phase, ctl, mem, next_dest, adr_type, v, type, bt);
  }

  if (!finish_transform(phase, can_reshape, ctl, mem)) {
    // Return NodeSentinel to indicate that the transform failed
    return NodeSentinel;
  }

  return mem;
}

bool ArrayCopyNode::prepare_array_copy(PhaseGVN *phase, bool can_reshape,
                                       Node*& adr_src,
                                       Node*& base_src,
                                       Node*& adr_dest,
                                       Node*& base_dest,
                                       BasicType& copy_type,
                                       const Type*& value_type,
                                       bool& disjoint_bases) {
  base_src = in(ArrayCopyNode::Src);
  base_dest = in(ArrayCopyNode::Dest);
  const Type* src_type = phase->type(base_src);
  const TypeAryPtr* ary_src = src_type->isa_aryptr();

  Node* src_offset = in(ArrayCopyNode::SrcPos);
  Node* dest_offset = in(ArrayCopyNode::DestPos);

  if (is_arraycopy() || is_copyofrange() || is_copyof()) {
    const Type* dest_type = phase->type(base_dest);
    const TypeAryPtr* ary_dest = dest_type->isa_aryptr();

    // newly allocated object is guaranteed to not overlap with source object
    disjoint_bases = is_alloc_tightly_coupled();

    if (ary_src  == NULL || ary_src->klass()  == NULL ||
        ary_dest == NULL || ary_dest->klass() == NULL) {
      // We don't know if arguments are arrays
      return false;
    }

    BasicType src_elem  = ary_src->klass()->as_array_klass()->element_type()->basic_type();
    BasicType dest_elem = ary_dest->klass()->as_array_klass()->element_type()->basic_type();
    if (src_elem == T_ARRAY || (src_elem == T_PRIMITIVE_OBJECT && ary_src->klass()->is_obj_array_klass())) {
      src_elem  = T_OBJECT;
    }
    if (dest_elem == T_ARRAY || (dest_elem == T_PRIMITIVE_OBJECT && ary_dest->klass()->is_obj_array_klass())) {
      dest_elem = T_OBJECT;
    }

    if (src_elem != dest_elem || dest_elem == T_VOID) {
      // We don't know if arguments are arrays of the same type
      return false;
    }

    BarrierSetC2* bs = BarrierSet::barrier_set()->barrier_set_c2();
    if (bs->array_copy_requires_gc_barriers(is_alloc_tightly_coupled(), dest_elem, false, false, BarrierSetC2::Optimization) ||
        (src_elem == T_PRIMITIVE_OBJECT && ary_src->elem()->inline_klass()->contains_oops() &&
         bs->array_copy_requires_gc_barriers(is_alloc_tightly_coupled(), T_OBJECT, false, false, BarrierSetC2::Optimization))) {
      // It's an object array copy but we can't emit the card marking that is needed
      return false;
    }

    value_type = ary_src->elem();

    uint shift  = exact_log2(type2aelembytes(dest_elem));
    if (dest_elem == T_PRIMITIVE_OBJECT) {
      ciFlatArrayKlass* vak = ary_src->klass()->as_flat_array_klass();
      shift = vak->log2_element_size();
    }
    uint header = arrayOopDesc::base_offset_in_bytes(dest_elem);

    src_offset = Compile::conv_I2X_index(phase, src_offset, ary_src->size());
    if (src_offset->is_top()) {
      // Offset is out of bounds (the ArrayCopyNode will be removed)
      return false;
    }
    dest_offset = Compile::conv_I2X_index(phase, dest_offset, ary_dest->size());
    if (dest_offset->is_top()) {
      // Offset is out of bounds (the ArrayCopyNode will be removed)
      if (can_reshape) {
        // record src_offset, so it can be deleted later (if it is dead)
        phase->is_IterGVN()->_worklist.push(src_offset);
      }
      return false;
    }

    Node* src_scale  = phase->transform(new LShiftXNode(src_offset, phase->intcon(shift)));
    Node* dest_scale = phase->transform(new LShiftXNode(dest_offset, phase->intcon(shift)));

    adr_src          = phase->transform(new AddPNode(base_src, base_src, src_scale));
    adr_dest         = phase->transform(new AddPNode(base_dest, base_dest, dest_scale));

    adr_src          = phase->transform(new AddPNode(base_src, adr_src, phase->MakeConX(header)));
    adr_dest         = phase->transform(new AddPNode(base_dest, adr_dest, phase->MakeConX(header)));

    copy_type = dest_elem;
  } else {
    assert(ary_src != NULL, "should be a clone");
    assert(is_clonebasic(), "should be");

    disjoint_bases = true;

<<<<<<< HEAD
    if (ary_src->elem()->make_oopptr() != NULL &&
        ary_src->elem()->make_oopptr()->can_be_inline_type()) {
      return false;
    }

=======
>>>>>>> 78ef2fde
    BasicType elem = ary_src->klass()->as_array_klass()->element_type()->basic_type();
    if (elem == T_ARRAY || (elem == T_PRIMITIVE_OBJECT && ary_src->klass()->is_obj_array_klass())) {
      elem = T_OBJECT;
    }

    BarrierSetC2* bs = BarrierSet::barrier_set()->barrier_set_c2();
    if (bs->array_copy_requires_gc_barriers(true, elem, true, is_clone_inst(), BarrierSetC2::Optimization) ||
        (elem == T_PRIMITIVE_OBJECT && ary_src->elem()->inline_klass()->contains_oops() &&
         bs->array_copy_requires_gc_barriers(true, T_OBJECT, true, is_clone_inst(), BarrierSetC2::Optimization))) {
      // It's an object array copy but we can't emit the card marking that is needed
      return false;
    }

    adr_src  = phase->transform(new AddPNode(base_src, base_src, src_offset));
    adr_dest = phase->transform(new AddPNode(base_dest, base_dest, dest_offset));

    // The address is offseted to an aligned address where a raw copy would start.
    // If the clone copy is decomposed into load-stores - the address is adjusted to
    // point at where the array starts.
    const Type* toff = phase->type(src_offset);
    int offset = toff->isa_long() ? (int) toff->is_long()->get_con() : (int) toff->is_int()->get_con();
    int diff = arrayOopDesc::base_offset_in_bytes(elem) - offset;
    assert(diff >= 0, "clone should not start after 1st array element");
    if (diff > 0) {
      adr_src = phase->transform(new AddPNode(base_src, adr_src, phase->MakeConX(diff)));
      adr_dest = phase->transform(new AddPNode(base_dest, adr_dest, phase->MakeConX(diff)));
    }
    copy_type = elem;
    value_type = ary_src->elem();
  }
  return true;
}

const TypeAryPtr* ArrayCopyNode::get_address_type(PhaseGVN* phase, const TypePtr* atp, Node* n) {
  if (atp == TypeOopPtr::BOTTOM) {
    atp = phase->type(n)->isa_ptr();
  }
  // adjust atp to be the correct array element address type
  return atp->add_offset(Type::OffsetBot)->is_aryptr();
}

void ArrayCopyNode::array_copy_test_overlap(GraphKit& kit, bool disjoint_bases, int count, Node*& backward_ctl) {
  Node* ctl = kit.control();
  if (!disjoint_bases && count > 1) {
    PhaseGVN& gvn = kit.gvn();
    Node* src_offset = in(ArrayCopyNode::SrcPos);
    Node* dest_offset = in(ArrayCopyNode::DestPos);
    assert(src_offset != NULL && dest_offset != NULL, "should be");
    Node* cmp = gvn.transform(new CmpINode(src_offset, dest_offset));
    Node *bol = gvn.transform(new BoolNode(cmp, BoolTest::lt));
    IfNode *iff = new IfNode(ctl, bol, PROB_FAIR, COUNT_UNKNOWN);

    gvn.transform(iff);

    kit.set_control(gvn.transform(new IfFalseNode(iff)));
    backward_ctl = gvn.transform(new IfTrueNode(iff));
  }
}

void ArrayCopyNode::copy(GraphKit& kit,
                         const TypeAryPtr* atp_src,
                         const TypeAryPtr* atp_dest,
                         int i,
                         Node* base_src,
                         Node* base_dest,
                         Node* adr_src,
                         Node* adr_dest,
                         BasicType copy_type,
                         const Type* value_type) {
  BarrierSetC2* bs = BarrierSet::barrier_set()->barrier_set_c2();
  Node* ctl = kit.control();
  if (copy_type == T_PRIMITIVE_OBJECT) {
    ciFlatArrayKlass* vak = atp_src->klass()->as_flat_array_klass();
    ciInlineKlass* vk = vak->element_klass()->as_inline_klass();
    for (int j = 0; j < vk->nof_nonstatic_fields(); j++) {
      ciField* field = vk->nonstatic_field_at(j);
      int off_in_vt = field->offset() - vk->first_field_offset();
      Node* off  = kit.MakeConX(off_in_vt + i * vak->element_byte_size());
      ciType* ft = field->type();
      BasicType bt = type2field[ft->basic_type()];
      assert(!field->is_flattened(), "flattened field encountered");
      if (bt == T_PRIMITIVE_OBJECT) {
        bt = T_OBJECT;
      }
      const Type* rt = Type::get_const_type(ft);
      const TypePtr* adr_type = atp_src->with_field_offset(off_in_vt)->add_offset(Type::OffsetBot);
      assert(!bs->array_copy_requires_gc_barriers(is_alloc_tightly_coupled(), bt, false, false, BarrierSetC2::Optimization), "GC barriers required");
      Node* next_src = kit.gvn().transform(new AddPNode(base_src, adr_src, off));
      Node* next_dest = kit.gvn().transform(new AddPNode(base_dest, adr_dest, off));
      Node* v = load(bs, &kit.gvn(), ctl, kit.merged_memory(), next_src, adr_type, rt, bt);
      store(bs, &kit.gvn(), ctl, kit.merged_memory(), next_dest, adr_type, v, rt, bt);
    }
  } else {
    Node* off = kit.MakeConX(type2aelembytes(copy_type) * i);
    Node* next_src = kit.gvn().transform(new AddPNode(base_src, adr_src, off));
    Node* next_dest = kit.gvn().transform(new AddPNode(base_dest, adr_dest, off));
    Node* v = load(bs, &kit.gvn(), ctl, kit.merged_memory(), next_src, atp_src, value_type, copy_type);
    store(bs, &kit.gvn(), ctl, kit.merged_memory(), next_dest, atp_dest, v, value_type, copy_type);
  }
  kit.set_control(ctl);
}


void ArrayCopyNode::array_copy_forward(GraphKit& kit,
                                       bool can_reshape,
                                       const TypeAryPtr* atp_src,
                                       const TypeAryPtr* atp_dest,
                                       Node* adr_src,
                                       Node* base_src,
                                       Node* adr_dest,
                                       Node* base_dest,
                                       BasicType copy_type,
                                       const Type* value_type,
                                       int count) {
  if (!kit.stopped()) {
    // copy forward
    if (count > 0) {
      for (int i = 0; i < count; i++) {
        copy(kit, atp_src, atp_dest, i, base_src, base_dest, adr_src, adr_dest, copy_type, value_type);
      }
    } else if (can_reshape) {
      PhaseGVN& gvn = kit.gvn();
      assert(gvn.is_IterGVN(), "");
      gvn.record_for_igvn(adr_src);
      gvn.record_for_igvn(adr_dest);
    }
  }
}

void ArrayCopyNode::array_copy_backward(GraphKit& kit,
                                        bool can_reshape,
                                        const TypeAryPtr* atp_src,
                                        const TypeAryPtr* atp_dest,
                                        Node* adr_src,
                                        Node* base_src,
                                        Node* adr_dest,
                                        Node* base_dest,
                                        BasicType copy_type,
                                        const Type* value_type,
                                        int count) {
  if (!kit.stopped()) {
    // copy backward
    PhaseGVN& gvn = kit.gvn();

    if (count > 0) {
      for (int i = count-1; i >= 0; i--) {
        copy(kit, atp_src, atp_dest, i, base_src, base_dest, adr_src, adr_dest, copy_type, value_type);
      }
    } else if(can_reshape) {
      PhaseGVN& gvn = kit.gvn();
      assert(gvn.is_IterGVN(), "");
      gvn.record_for_igvn(adr_src);
      gvn.record_for_igvn(adr_dest);
    }
  }
}

bool ArrayCopyNode::finish_transform(PhaseGVN *phase, bool can_reshape,
                                     Node* ctl, Node *mem) {
  if (can_reshape) {
    PhaseIterGVN* igvn = phase->is_IterGVN();
    igvn->set_delay_transform(false);
    if (is_clonebasic()) {
      Node* out_mem = proj_out(TypeFunc::Memory);

      BarrierSetC2* bs = BarrierSet::barrier_set()->barrier_set_c2();
      if (out_mem->outcnt() != 1 || !out_mem->raw_out(0)->is_MergeMem() ||
          out_mem->raw_out(0)->outcnt() != 1 || !out_mem->raw_out(0)->raw_out(0)->is_MemBar()) {
        assert(bs->array_copy_requires_gc_barriers(true, T_OBJECT, true, is_clone_inst(), BarrierSetC2::Optimization), "can only happen with card marking");
        return false;
      }

      igvn->replace_node(out_mem->raw_out(0), mem);

      Node* out_ctl = proj_out(TypeFunc::Control);
      igvn->replace_node(out_ctl, ctl);
    } else {
      // replace fallthrough projections of the ArrayCopyNode by the
      // new memory, control and the input IO.
      CallProjections* callprojs = extract_projections(true, false);

      if (callprojs->fallthrough_ioproj != NULL) {
        igvn->replace_node(callprojs->fallthrough_ioproj, in(TypeFunc::I_O));
      }
      if (callprojs->fallthrough_memproj != NULL) {
        igvn->replace_node(callprojs->fallthrough_memproj, mem);
      }
      if (callprojs->fallthrough_catchproj != NULL) {
        igvn->replace_node(callprojs->fallthrough_catchproj, ctl);
      }

      // The ArrayCopyNode is not disconnected. It still has the
      // projections for the exception case. Replace current
      // ArrayCopyNode with a dummy new one with a top() control so
      // that this part of the graph stays consistent but is
      // eventually removed.

      set_req(0, phase->C->top());
      remove_dead_region(phase, can_reshape);
    }
  } else {
    if (in(TypeFunc::Control) != ctl) {
      // we can't return new memory and control from Ideal at parse time
#ifdef ASSERT
      Node* src = in(ArrayCopyNode::Src);
      const Type* src_type = phase->type(src);
      const TypeAryPtr* ary_src = src_type->isa_aryptr();
      BasicType elem = ary_src != NULL ? ary_src->klass()->as_array_klass()->element_type()->basic_type() : T_CONFLICT;
      BarrierSetC2* bs = BarrierSet::barrier_set()->barrier_set_c2();
      assert(!is_clonebasic() || bs->array_copy_requires_gc_barriers(true, T_OBJECT, true, is_clone_inst(), BarrierSetC2::Optimization) ||
             (ary_src != NULL && elem == T_PRIMITIVE_OBJECT && ary_src->klass()->is_obj_array_klass()), "added control for clone?");
#endif
      assert(!is_clonebasic() || UseShenandoahGC, "added control for clone?");
      phase->record_for_igvn(this);
      return false;
    }
  }
  return true;
}


Node *ArrayCopyNode::Ideal(PhaseGVN *phase, bool can_reshape) {
  // Perform any generic optimizations first
  Node* result = SafePointNode::Ideal(phase, can_reshape);
  if (result != NULL) {
    return result;
  }

  if (StressArrayCopyMacroNode && !can_reshape) {
    phase->record_for_igvn(this);
    return NULL;
  }

  // See if it's a small array copy and we can inline it as
  // loads/stores
  // Here we can only do:
  // - arraycopy if all arguments were validated before and we don't
  // need card marking
  // - clone for which we don't need to do card marking

  if (!is_clonebasic() && !is_arraycopy_validated() &&
      !is_copyofrange_validated() && !is_copyof_validated()) {
    return NULL;
  }

  assert(in(TypeFunc::Control) != NULL &&
         in(TypeFunc::Memory) != NULL &&
         in(ArrayCopyNode::Src) != NULL &&
         in(ArrayCopyNode::Dest) != NULL &&
         in(ArrayCopyNode::Length) != NULL &&
         in(ArrayCopyNode::SrcPos) != NULL &&
         in(ArrayCopyNode::DestPos) != NULL, "broken inputs");

  if (in(TypeFunc::Control)->is_top() ||
      in(TypeFunc::Memory)->is_top() ||
      phase->type(in(ArrayCopyNode::Src)) == Type::TOP ||
      phase->type(in(ArrayCopyNode::Dest)) == Type::TOP ||
      (in(ArrayCopyNode::SrcPos) != NULL && in(ArrayCopyNode::SrcPos)->is_top()) ||
      (in(ArrayCopyNode::DestPos) != NULL && in(ArrayCopyNode::DestPos)->is_top())) {
    return NULL;
  }

  int count = get_count(phase);

  if (count < 0 || count > ArrayCopyLoadStoreMaxElem) {
    return NULL;
  }

  Node* src = in(ArrayCopyNode::Src);
  Node* dest = in(ArrayCopyNode::Dest);
  const Type* src_type = phase->type(src);
  const Type* dest_type = phase->type(dest);

  if (src_type->isa_aryptr() && dest_type->isa_instptr()) {
    // clone used for load of unknown inline type can't be optimized at
    // this point
    return NULL;
  }

  Node* mem = try_clone_instance(phase, can_reshape, count);
  if (mem != NULL) {
    return (mem == NodeSentinel) ? NULL : mem;
  }

  Node* adr_src = NULL;
  Node* base_src = NULL;
  Node* adr_dest = NULL;
  Node* base_dest = NULL;
  BasicType copy_type = T_ILLEGAL;
  const Type* value_type = NULL;
  bool disjoint_bases = false;

  if (!prepare_array_copy(phase, can_reshape,
                          adr_src, base_src, adr_dest, base_dest,
                          copy_type, value_type, disjoint_bases)) {
    assert(adr_src == NULL, "no node can be left behind");
    assert(adr_dest == NULL, "no node can be left behind");
    return NULL;
  }

  JVMState* new_jvms = NULL;
  SafePointNode* new_map = NULL;
  if (!is_clonebasic()) {
    new_jvms = jvms()->clone_shallow(phase->C);
    new_map = new SafePointNode(req(), new_jvms);
    for (uint i = TypeFunc::FramePtr; i < req(); i++) {
      new_map->init_req(i, in(i));
    }
    new_jvms->set_map(new_map);
  } else {
    new_jvms = new (phase->C) JVMState(0);
    new_map = new SafePointNode(TypeFunc::Parms, new_jvms);
    new_jvms->set_map(new_map);
  }
  new_map->set_control(in(TypeFunc::Control));
  new_map->set_memory(MergeMemNode::make(in(TypeFunc::Memory)));
  new_map->set_i_o(in(TypeFunc::I_O));
  phase->record_for_igvn(new_map);

  const TypeAryPtr* atp_src = get_address_type(phase, _src_type, src);
  const TypeAryPtr* atp_dest = get_address_type(phase, _dest_type, dest);

  if (can_reshape) {
    assert(!phase->is_IterGVN()->delay_transform(), "cannot delay transforms");
    phase->is_IterGVN()->set_delay_transform(true);
  }

  GraphKit kit(new_jvms, phase);

  SafePointNode* backward_map = NULL;
  SafePointNode* forward_map = NULL;
  Node* backward_ctl = phase->C->top();

  array_copy_test_overlap(kit, disjoint_bases, count, backward_ctl);

  {
    PreserveJVMState pjvms(&kit);

    array_copy_forward(kit, can_reshape,
                       atp_src, atp_dest,
                       adr_src, base_src, adr_dest, base_dest,
                       copy_type, value_type, count);

    forward_map = kit.stop();
  }

  kit.set_control(backward_ctl);
  array_copy_backward(kit, can_reshape,
                      atp_src, atp_dest,
                      adr_src, base_src, adr_dest, base_dest,
                      copy_type, value_type, count);

  backward_map = kit.stop();

  if (!forward_map->control()->is_top() && !backward_map->control()->is_top()) {
    assert(forward_map->i_o() == backward_map->i_o(), "need a phi on IO?");
    Node* ctl = new RegionNode(3);
    Node* mem = new PhiNode(ctl, Type::MEMORY, TypePtr::BOTTOM);
    kit.set_map(forward_map);
    ctl->init_req(1, kit.control());
    mem->init_req(1, kit.reset_memory());
    kit.set_map(backward_map);
    ctl->init_req(2, kit.control());
    mem->init_req(2, kit.reset_memory());
    kit.set_control(phase->transform(ctl));
    kit.set_all_memory(phase->transform(mem));
  } else if (!forward_map->control()->is_top()) {
    kit.set_map(forward_map);
  } else {
    assert(!backward_map->control()->is_top(), "no copy?");
    kit.set_map(backward_map);
  }

  if (can_reshape) {
    assert(phase->is_IterGVN()->delay_transform(), "should be delaying transforms");
    phase->is_IterGVN()->set_delay_transform(false);
  }

<<<<<<< HEAD
  mem = kit.map()->memory();
  if (!finish_transform(phase, can_reshape, kit.control(), mem)) {
    if (!can_reshape) {
      phase->record_for_igvn(this);
=======
  if (!finish_transform(phase, can_reshape, ctl, mem)) {
    if (can_reshape) {
      // put in worklist, so that if it happens to be dead it is removed
      phase->is_IterGVN()->_worklist.push(mem);
>>>>>>> 78ef2fde
    }
    return NULL;
  }

  return mem;
}

bool ArrayCopyNode::may_modify(const TypeOopPtr *t_oop, PhaseTransform *phase) {
  Node* dest = in(ArrayCopyNode::Dest);
  if (dest->is_top()) {
    return false;
  }
  const TypeOopPtr* dest_t = phase->type(dest)->is_oopptr();
  assert(!dest_t->is_known_instance() || _dest_type->is_known_instance(), "result of EA not recorded");
  assert(in(ArrayCopyNode::Src)->is_top() || !phase->type(in(ArrayCopyNode::Src))->is_oopptr()->is_known_instance() ||
         _src_type->is_known_instance(), "result of EA not recorded");

  if (_dest_type != TypeOopPtr::BOTTOM || t_oop->is_known_instance()) {
    assert(_dest_type == TypeOopPtr::BOTTOM || _dest_type->is_known_instance(), "result of EA is known instance");
    return t_oop->instance_id() == _dest_type->instance_id();
  }

  return CallNode::may_modify_arraycopy_helper(dest_t, t_oop, phase);
}

bool ArrayCopyNode::may_modify_helper(const TypeOopPtr *t_oop, Node* n, PhaseTransform *phase, CallNode*& call) {
  if (n != NULL &&
      n->is_Call() &&
      n->as_Call()->may_modify(t_oop, phase) &&
      (n->as_Call()->is_ArrayCopy() || n->as_Call()->is_call_to_arraycopystub())) {
    call = n->as_Call();
    return true;
  }
  return false;
}

bool ArrayCopyNode::may_modify(const TypeOopPtr *t_oop, MemBarNode* mb, PhaseTransform *phase, ArrayCopyNode*& ac) {

  Node* c = mb->in(0);

  BarrierSetC2* bs = BarrierSet::barrier_set()->barrier_set_c2();
  // step over g1 gc barrier if we're at e.g. a clone with ReduceInitialCardMarks off
  c = bs->step_over_gc_barrier(c);

  CallNode* call = NULL;
  guarantee(c != NULL, "step_over_gc_barrier failed, there must be something to step to.");
  if (c->is_Region()) {
    for (uint i = 1; i < c->req(); i++) {
      if (c->in(i) != NULL) {
        Node* n = c->in(i)->in(0);
        if (may_modify_helper(t_oop, n, phase, call)) {
          ac = call->isa_ArrayCopy();
          assert(c == mb->in(0), "only for clone");
          return true;
        }
      }
    }
  } else if (may_modify_helper(t_oop, c->in(0), phase, call)) {
    ac = call->isa_ArrayCopy();
#ifdef ASSERT
    bool use_ReduceInitialCardMarks = BarrierSet::barrier_set()->is_a(BarrierSet::CardTableBarrierSet) &&
      static_cast<CardTableBarrierSetC2*>(bs)->use_ReduceInitialCardMarks();
    assert(c == mb->in(0) || (ac != NULL && ac->is_clonebasic() && !use_ReduceInitialCardMarks), "only for clone");
#endif
    return true;
  } else if (mb->trailing_partial_array_copy()) {
    return true;
  }

  return false;
}

// Does this array copy modify offsets between offset_lo and offset_hi
// in the destination array
// if must_modify is false, return true if the copy could write
// between offset_lo and offset_hi
// if must_modify is true, return true if the copy is guaranteed to
// write between offset_lo and offset_hi
bool ArrayCopyNode::modifies(intptr_t offset_lo, intptr_t offset_hi, PhaseTransform* phase, bool must_modify) const {
  assert(_kind == ArrayCopy || _kind == CopyOf || _kind == CopyOfRange, "only for real array copies");

  Node* dest = in(Dest);
  Node* dest_pos = in(DestPos);
  Node* len = in(Length);

  const TypeInt *dest_pos_t = phase->type(dest_pos)->isa_int();
  const TypeInt *len_t = phase->type(len)->isa_int();
  const TypeAryPtr* ary_t = phase->type(dest)->isa_aryptr();

  if (dest_pos_t == NULL || len_t == NULL || ary_t == NULL) {
    return !must_modify;
  }

  ciArrayKlass* klass = ary_t->klass()->as_array_klass();
  BasicType ary_elem = klass->element_type()->basic_type();
  uint header = arrayOopDesc::base_offset_in_bytes(ary_elem);
  uint elemsize = type2aelembytes(ary_elem);
  if (klass->is_flat_array_klass()) {
    elemsize = klass->as_flat_array_klass()->element_byte_size();
  }

  jlong dest_pos_plus_len_lo = (((jlong)dest_pos_t->_lo) + len_t->_lo) * elemsize + header;
  jlong dest_pos_plus_len_hi = (((jlong)dest_pos_t->_hi) + len_t->_hi) * elemsize + header;
  jlong dest_pos_lo = ((jlong)dest_pos_t->_lo) * elemsize + header;
  jlong dest_pos_hi = ((jlong)dest_pos_t->_hi) * elemsize + header;

  if (must_modify) {
    if (offset_lo >= dest_pos_hi && offset_hi < dest_pos_plus_len_lo) {
      return true;
    }
  } else {
    if (offset_hi >= dest_pos_lo && offset_lo < dest_pos_plus_len_hi) {
      return true;
    }
  }
  return false;
}

// As an optimization, choose optimum vector size for copy length known at compile time.
int ArrayCopyNode::get_partial_inline_vector_lane_count(BasicType type, int const_len) {
  int lane_count = ArrayOperationPartialInlineSize/type2aelembytes(type);
  if (const_len > 0) {
    int size_in_bytes = const_len * type2aelembytes(type);
    if (size_in_bytes <= 16)
      lane_count = 16/type2aelembytes(type);
    else if (size_in_bytes > 16 && size_in_bytes <= 32)
      lane_count = 32/type2aelembytes(type);
  }
  return lane_count;
}<|MERGE_RESOLUTION|>--- conflicted
+++ resolved
@@ -196,15 +196,9 @@
   }
 
   MergeMemNode* mem = phase->transform(MergeMemNode::make(in_mem))->as_MergeMem();
-<<<<<<< HEAD
-  PhaseIterGVN* igvn = phase->is_IterGVN();
   phase->record_for_igvn(mem);
-  if (igvn != NULL) {
-    igvn->_worklist.push(mem);
-=======
   if (can_reshape) {
     phase->is_IterGVN()->_worklist.push(mem);
->>>>>>> 78ef2fde
   }
 
   if (!inst_src->klass_is_exact()) {
@@ -346,14 +340,11 @@
 
     disjoint_bases = true;
 
-<<<<<<< HEAD
     if (ary_src->elem()->make_oopptr() != NULL &&
         ary_src->elem()->make_oopptr()->can_be_inline_type()) {
       return false;
     }
 
-=======
->>>>>>> 78ef2fde
     BasicType elem = ary_src->klass()->as_array_klass()->element_type()->basic_type();
     if (elem == T_ARRAY || (elem == T_PRIMITIVE_OBJECT && ary_src->klass()->is_obj_array_klass())) {
       elem = T_OBJECT;
@@ -732,17 +723,13 @@
     phase->is_IterGVN()->set_delay_transform(false);
   }
 
-<<<<<<< HEAD
   mem = kit.map()->memory();
   if (!finish_transform(phase, can_reshape, kit.control(), mem)) {
     if (!can_reshape) {
       phase->record_for_igvn(this);
-=======
-  if (!finish_transform(phase, can_reshape, ctl, mem)) {
-    if (can_reshape) {
+    } else {
       // put in worklist, so that if it happens to be dead it is removed
       phase->is_IterGVN()->_worklist.push(mem);
->>>>>>> 78ef2fde
     }
     return NULL;
   }
