--- conflicted
+++ resolved
@@ -790,13 +790,9 @@
 
     // Handle inline type returns
     InlineTypeNode* vt = result->isa_InlineType();
-<<<<<<< HEAD
     // Upfront buffering for VectorBox may cause problems in sweeping allocation
     // graph pallets if boxes are removed during unbox-box optimization.
-    if (vt != NULL && !result->is_VectorBox()) {
-=======
-    if (vt != nullptr) {
->>>>>>> 94636f4c
+    if (vt != nullptr && !result->is_VectorBox()) {
       if (call->tf()->returns_inline_type_as_fields()) {
         vt->replace_call_results(&kit, call, C, inline_method->signature()->returns_null_free_inline_type());
       } else if (vt->is_InlineType()) {
