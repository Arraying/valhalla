/*
 * Copyright (c) 2000, 2020, Oracle and/or its affiliates. All rights reserved.
 * DO NOT ALTER OR REMOVE COPYRIGHT NOTICES OR THIS FILE HEADER.
 *
 * This code is free software; you can redistribute it and/or modify it
 * under the terms of the GNU General Public License version 2 only, as
 * published by the Free Software Foundation.
 *
 * This code is distributed in the hope that it will be useful, but WITHOUT
 * ANY WARRANTY; without even the implied warranty of MERCHANTABILITY or
 * FITNESS FOR A PARTICULAR PURPOSE.  See the GNU General Public License
 * version 2 for more details (a copy is included in the LICENSE file that
 * accompanied this code).
 *
 * You should have received a copy of the GNU General Public License version
 * 2 along with this work; if not, write to the Free Software Foundation,
 * Inc., 51 Franklin St, Fifth Floor, Boston, MA 02110-1301 USA.
 *
 * Please contact Oracle, 500 Oracle Parkway, Redwood Shores, CA 94065 USA
 * or visit www.oracle.com if you need additional information or have any
 * questions.
 *
 */

#include "precompiled.hpp"
#include "ci/bcEscapeAnalyzer.hpp"
#include "ci/ciCallSite.hpp"
#include "ci/ciObjArray.hpp"
#include "ci/ciMemberName.hpp"
#include "ci/ciMethodHandle.hpp"
#include "classfile/javaClasses.hpp"
#include "compiler/compileLog.hpp"
#include "opto/addnode.hpp"
#include "opto/callGenerator.hpp"
#include "opto/callnode.hpp"
#include "opto/castnode.hpp"
#include "opto/cfgnode.hpp"
#include "opto/inlinetypenode.hpp"
#include "opto/parse.hpp"
#include "opto/rootnode.hpp"
#include "opto/runtime.hpp"
#include "opto/subnode.hpp"
#include "runtime/sharedRuntime.hpp"
#include "ci/ciNativeEntryPoint.hpp"
#include "utilities/debug.hpp"

// Utility function.
const TypeFunc* CallGenerator::tf() const {
  return TypeFunc::make(method());
}

bool CallGenerator::is_inlined_method_handle_intrinsic(JVMState* jvms, ciMethod* m) {
  return is_inlined_method_handle_intrinsic(jvms->method(), jvms->bci(), m);
}

bool CallGenerator::is_inlined_method_handle_intrinsic(ciMethod* caller, int bci, ciMethod* m) {
  ciMethod* symbolic_info = caller->get_method_at_bci(bci);
  return is_inlined_method_handle_intrinsic(symbolic_info, m);
}

bool CallGenerator::is_inlined_method_handle_intrinsic(ciMethod* symbolic_info, ciMethod* m) {
  return symbolic_info->is_method_handle_intrinsic() && !m->is_method_handle_intrinsic();
}

//-----------------------------ParseGenerator---------------------------------
// Internal class which handles all direct bytecode traversal.
class ParseGenerator : public InlineCallGenerator {
private:
  bool  _is_osr;
  float _expected_uses;

public:
  ParseGenerator(ciMethod* method, float expected_uses, bool is_osr = false)
    : InlineCallGenerator(method)
  {
    _is_osr        = is_osr;
    _expected_uses = expected_uses;
    assert(InlineTree::check_can_parse(method) == NULL, "parse must be possible");
  }

  virtual bool      is_parse() const           { return true; }
  virtual JVMState* generate(JVMState* jvms);
  int is_osr() { return _is_osr; }

};

JVMState* ParseGenerator::generate(JVMState* jvms) {
  Compile* C = Compile::current();
  C->print_inlining_update(this);

  if (is_osr()) {
    // The JVMS for a OSR has a single argument (see its TypeFunc).
    assert(jvms->depth() == 1, "no inline OSR");
  }

  if (C->failing()) {
    return NULL;  // bailing out of the compile; do not try to parse
  }

  Parse parser(jvms, method(), _expected_uses);
  // Grab signature for matching/allocation
  GraphKit& exits = parser.exits();

  if (C->failing()) {
    while (exits.pop_exception_state() != NULL) ;
    return NULL;
  }

  assert(exits.jvms()->same_calls_as(jvms), "sanity");

  // Simply return the exit state of the parser,
  // augmented by any exceptional states.
  return exits.transfer_exceptions_into_jvms();
}

//---------------------------DirectCallGenerator------------------------------
// Internal class which handles all out-of-line calls w/o receiver type checks.
class DirectCallGenerator : public CallGenerator {
 private:
  CallStaticJavaNode* _call_node;
  // Force separate memory and I/O projections for the exceptional
  // paths to facilitate late inlining.
  bool                _separate_io_proj;

 public:
  DirectCallGenerator(ciMethod* method, bool separate_io_proj)
    : CallGenerator(method),
      _call_node(NULL),
      _separate_io_proj(separate_io_proj)
  {
    if (InlineTypeReturnedAsFields && method->is_method_handle_intrinsic()) {
      // If that call has not been optimized by the time optimizations are over,
      // we'll need to add a call to create an inline type instance from the klass
      // returned by the call (see PhaseMacroExpand::expand_mh_intrinsic_return).
      // Separating memory and I/O projections for exceptions is required to
      // perform that graph transformation.
      _separate_io_proj = true;
    }
  }
  virtual JVMState* generate(JVMState* jvms);

  CallStaticJavaNode* call_node() const { return _call_node; }
};

JVMState* DirectCallGenerator::generate(JVMState* jvms) {
  GraphKit kit(jvms);
  kit.C->print_inlining_update(this);
  PhaseGVN& gvn = kit.gvn();
  bool is_static = method()->is_static();
  address target = is_static ? SharedRuntime::get_resolve_static_call_stub()
                             : SharedRuntime::get_resolve_opt_virtual_call_stub();

  if (kit.C->log() != NULL) {
    kit.C->log()->elem("direct_call bci='%d'", jvms->bci());
  }

  CallStaticJavaNode *call = new CallStaticJavaNode(kit.C, tf(), target, method(), kit.bci());
  if (is_inlined_method_handle_intrinsic(jvms, method())) {
    // To be able to issue a direct call and skip a call to MH.linkTo*/invokeBasic adapter,
    // additional information about the method being invoked should be attached
    // to the call site to make resolution logic work
    // (see SharedRuntime::resolve_static_call_C).
    call->set_override_symbolic_info(true);
  }
  _call_node = call;  // Save the call node in case we need it later
  if (!is_static) {
    // Make an explicit receiver null_check as part of this call.
    // Since we share a map with the caller, his JVMS gets adjusted.
    kit.null_check_receiver_before_call(method());
    if (kit.stopped()) {
      // And dump it back to the caller, decorated with any exceptions:
      return kit.transfer_exceptions_into_jvms();
    }
    // Mark the call node as virtual, sort of:
    call->set_optimized_virtual(true);
    if (method()->is_method_handle_intrinsic() ||
        method()->is_compiled_lambda_form()) {
      call->set_method_handle_invoke(true);
    }
  }
  kit.set_arguments_for_java_call(call, is_late_inline());
  if (kit.stopped()) {
    return kit.transfer_exceptions_into_jvms();
  }
  kit.set_edges_for_java_call(call, false, _separate_io_proj);
  Node* ret = kit.set_results_for_java_call(call, _separate_io_proj);
  kit.push_node(method()->return_type()->basic_type(), ret);
  return kit.transfer_exceptions_into_jvms();
}

//--------------------------VirtualCallGenerator------------------------------
// Internal class which handles all out-of-line calls checking receiver type.
class VirtualCallGenerator : public CallGenerator {
private:
  int _vtable_index;
public:
  VirtualCallGenerator(ciMethod* method, int vtable_index)
    : CallGenerator(method), _vtable_index(vtable_index)
  {
    assert(vtable_index == Method::invalid_vtable_index ||
           vtable_index >= 0, "either invalid or usable");
  }
  virtual bool      is_virtual() const          { return true; }
  virtual JVMState* generate(JVMState* jvms);
};

JVMState* VirtualCallGenerator::generate(JVMState* jvms) {
  GraphKit kit(jvms);
  Node* receiver = kit.argument(0);
  kit.C->print_inlining_update(this);

  if (kit.C->log() != NULL) {
    kit.C->log()->elem("virtual_call bci='%d'", jvms->bci());
  }

  // If the receiver is a constant null, do not torture the system
  // by attempting to call through it.  The compile will proceed
  // correctly, but may bail out in final_graph_reshaping, because
  // the call instruction will have a seemingly deficient out-count.
  // (The bailout says something misleading about an "infinite loop".)
  if (!receiver->is_InlineType() && kit.gvn().type(receiver)->higher_equal(TypePtr::NULL_PTR)) {
    assert(Bytecodes::is_invoke(kit.java_bc()), "%d: %s", kit.java_bc(), Bytecodes::name(kit.java_bc()));
    ciMethod* declared_method = kit.method()->get_method_at_bci(kit.bci());
    int arg_size = declared_method->signature()->arg_size_for_bc(kit.java_bc());
    kit.inc_sp(arg_size);  // restore arguments
    kit.uncommon_trap(Deoptimization::Reason_null_check,
                      Deoptimization::Action_none,
                      NULL, "null receiver");
    return kit.transfer_exceptions_into_jvms();
  }

  // Ideally we would unconditionally do a null check here and let it
  // be converted to an implicit check based on profile information.
  // However currently the conversion to implicit null checks in
  // Block::implicit_null_check() only looks for loads and stores, not calls.
  ciMethod *caller = kit.method();
  ciMethodData *caller_md = (caller == NULL) ? NULL : caller->method_data();
  if (!UseInlineCaches || !ImplicitNullChecks || !os::zero_page_read_protected() ||
       ((ImplicitNullCheckThreshold > 0) && caller_md &&
       (caller_md->trap_count(Deoptimization::Reason_null_check)
       >= (uint)ImplicitNullCheckThreshold))) {
    // Make an explicit receiver null_check as part of this call.
    // Since we share a map with the caller, his JVMS gets adjusted.
    receiver = kit.null_check_receiver_before_call(method());
    if (kit.stopped()) {
      // And dump it back to the caller, decorated with any exceptions:
      return kit.transfer_exceptions_into_jvms();
    }
  }

  assert(!method()->is_static(), "virtual call must not be to static");
  assert(!method()->is_final(), "virtual call should not be to final");
  assert(!method()->is_private(), "virtual call should not be to private");
  assert(_vtable_index == Method::invalid_vtable_index || !UseInlineCaches,
         "no vtable calls if +UseInlineCaches ");
  address target = SharedRuntime::get_resolve_virtual_call_stub();
  // Normal inline cache used for call
  CallDynamicJavaNode *call = new CallDynamicJavaNode(tf(), target, method(), _vtable_index, kit.bci());
  if (is_inlined_method_handle_intrinsic(jvms, method())) {
    // To be able to issue a direct call (optimized virtual or virtual)
    // and skip a call to MH.linkTo*/invokeBasic adapter, additional information
    // about the method being invoked should be attached to the call site to
    // make resolution logic work (see SharedRuntime::resolve_{virtual,opt_virtual}_call_C).
    call->set_override_symbolic_info(true);
  }
  kit.set_arguments_for_java_call(call);
  if (kit.stopped()) {
    return kit.transfer_exceptions_into_jvms();
  }
  kit.set_edges_for_java_call(call);
  Node* ret = kit.set_results_for_java_call(call);
  kit.push_node(method()->return_type()->basic_type(), ret);

  // Represent the effect of an implicit receiver null_check
  // as part of this call.  Since we share a map with the caller,
  // his JVMS gets adjusted.
  kit.cast_not_null(receiver);
  return kit.transfer_exceptions_into_jvms();
}

CallGenerator* CallGenerator::for_inline(ciMethod* m, float expected_uses) {
  if (InlineTree::check_can_parse(m) != NULL)  return NULL;
  return new ParseGenerator(m, expected_uses);
}

// As a special case, the JVMS passed to this CallGenerator is
// for the method execution already in progress, not just the JVMS
// of the caller.  Thus, this CallGenerator cannot be mixed with others!
CallGenerator* CallGenerator::for_osr(ciMethod* m, int osr_bci) {
  if (InlineTree::check_can_parse(m) != NULL)  return NULL;
  float past_uses = m->interpreter_invocation_count();
  float expected_uses = past_uses;
  return new ParseGenerator(m, expected_uses, true);
}

CallGenerator* CallGenerator::for_direct_call(ciMethod* m, bool separate_io_proj) {
  assert(!m->is_abstract(), "for_direct_call mismatch");
  return new DirectCallGenerator(m, separate_io_proj);
}

CallGenerator* CallGenerator::for_virtual_call(ciMethod* m, int vtable_index) {
  assert(!m->is_static(), "for_virtual_call mismatch");
  assert(!m->is_method_handle_intrinsic(), "should be a direct call");
  return new VirtualCallGenerator(m, vtable_index);
}

// Allow inlining decisions to be delayed
class LateInlineCallGenerator : public DirectCallGenerator {
 private:
  jlong _unique_id;   // unique id for log compilation
  bool _is_pure_call; // a hint that the call doesn't have important side effects to care about

 protected:
  CallGenerator* _inline_cg;
  virtual bool do_late_inline_check(JVMState* jvms) { return true; }

 public:
  LateInlineCallGenerator(ciMethod* method, CallGenerator* inline_cg, bool is_pure_call = false) :
    DirectCallGenerator(method, true), _unique_id(0), _is_pure_call(is_pure_call), _inline_cg(inline_cg) {}

  virtual bool is_late_inline() const { return true; }

  // Convert the CallStaticJava into an inline
  virtual void do_late_inline();

  virtual JVMState* generate(JVMState* jvms) {
    Compile *C = Compile::current();

    C->log_inline_id(this);

    // Record that this call site should be revisited once the main
    // parse is finished.
    if (!is_mh_late_inline()) {
      C->add_late_inline(this);
    }

    // Emit the CallStaticJava and request separate projections so
    // that the late inlining logic can distinguish between fall
    // through and exceptional uses of the memory and io projections
    // as is done for allocations and macro expansion.
    return DirectCallGenerator::generate(jvms);
  }

  virtual void print_inlining_late(const char* msg) {
    CallNode* call = call_node();
    Compile* C = Compile::current();
    C->print_inlining_assert_ready();
    C->print_inlining(method(), call->jvms()->depth()-1, call->jvms()->bci(), msg);
    C->print_inlining_move_to(this);
    C->print_inlining_update_delayed(this);
  }

  virtual void set_unique_id(jlong id) {
    _unique_id = id;
  }

  virtual jlong unique_id() const {
    return _unique_id;
  }

  virtual CallGenerator* inline_cg() {
    return _inline_cg;
  }
};

void LateInlineCallGenerator::do_late_inline() {
  // Can't inline it
  CallStaticJavaNode* call = call_node();
  if (call == NULL || call->outcnt() == 0 ||
      call->in(0) == NULL || call->in(0)->is_top()) {
    return;
  }

  const TypeTuple* r = call->tf()->domain_cc();
  for (uint i1 = TypeFunc::Parms; i1 < r->cnt(); i1++) {
    if (call->in(i1)->is_top() && r->field_at(i1) != Type::HALF) {
      assert(Compile::current()->inlining_incrementally(), "shouldn't happen during parsing");
      return;
    }
  }

  if (call->in(TypeFunc::Memory)->is_top()) {
    assert(Compile::current()->inlining_incrementally(), "shouldn't happen during parsing");
    return;
  }

  // check for unreachable loop
  CallProjections* callprojs = call->extract_projections(true);
  if (callprojs->fallthrough_catchproj == call->in(0) ||
      callprojs->catchall_catchproj == call->in(0) ||
      callprojs->fallthrough_memproj == call->in(TypeFunc::Memory) ||
      callprojs->catchall_memproj == call->in(TypeFunc::Memory) ||
      callprojs->fallthrough_ioproj == call->in(TypeFunc::I_O) ||
      callprojs->catchall_ioproj == call->in(TypeFunc::I_O) ||
      (callprojs->exobj != NULL && call->find_edge(callprojs->exobj) != -1)) {
    return;
  }
  bool result_not_used = true;
  for (uint i = 0; i < callprojs->nb_resproj; i++) {
    if (callprojs->resproj[i] != NULL) {
      if (callprojs->resproj[i]->outcnt() != 0) {
        result_not_used = false;
      }
      if (call->find_edge(callprojs->resproj[i]) != -1) {
        return;
      }
    }
  }

  Compile* C = Compile::current();
  // Remove inlined methods from Compiler's lists.
  if (call->is_macro()) {
    C->remove_macro_node(call);
  }

  if (_is_pure_call && result_not_used) {
    // The call is marked as pure (no important side effects), but result isn't used.
    // It's safe to remove the call.
    GraphKit kit(call->jvms());
    kit.replace_call(call, C->top(), true);
  } else {
    // Make a clone of the JVMState that appropriate to use for driving a parse
    JVMState* old_jvms = call->jvms();
    JVMState* jvms = old_jvms->clone_shallow(C);
    uint size = call->req();
    SafePointNode* map = new SafePointNode(size, jvms);
    for (uint i1 = 0; i1 < size; i1++) {
      map->init_req(i1, call->in(i1));
    }

    PhaseGVN& gvn = *C->initial_gvn();
    // Make sure the state is a MergeMem for parsing.
    if (!map->in(TypeFunc::Memory)->is_MergeMem()) {
      Node* mem = MergeMemNode::make(map->in(TypeFunc::Memory));
      gvn.set_type_bottom(mem);
      map->set_req(TypeFunc::Memory, mem);
    }

    // blow away old call arguments
    for (uint i1 = TypeFunc::Parms; i1 < r->cnt(); i1++) {
      map->set_req(i1, C->top());
    }
    jvms->set_map(map);

    // Make enough space in the expression stack to transfer
    // the incoming arguments and return value.
    map->ensure_stack(jvms, jvms->method()->max_stack());
    const TypeTuple *domain_sig = call->_tf->domain_sig();
    ExtendedSignature sig_cc = ExtendedSignature(method()->get_sig_cc(), SigEntryFilter());
    uint nargs = method()->arg_size();
    assert(domain_sig->cnt() - TypeFunc::Parms == nargs, "inconsistent signature");

    uint j = TypeFunc::Parms;
    for (uint i1 = 0; i1 < nargs; i1++) {
      const Type* t = domain_sig->field_at(TypeFunc::Parms + i1);
      if (method()->has_scalarized_args() && t->is_inlinetypeptr() && !t->maybe_null() && t->inline_klass()->can_be_passed_as_fields()) {
        // Inline type arguments are not passed by reference: we get an argument per
        // field of the inline type. Build InlineTypeNodes from the inline type arguments.
        GraphKit arg_kit(jvms, &gvn);
        InlineTypeNode* vt = InlineTypeNode::make_from_multi(&arg_kit, call, sig_cc, t->inline_klass(), j, true);
        map->set_control(arg_kit.control());
        map->set_argument(jvms, i1, vt);
      } else {
        map->set_argument(jvms, i1, call->in(j++));
      }
    }

    C->print_inlining_assert_ready();

    C->print_inlining_move_to(this);

    C->log_late_inline(this);

    // This check is done here because for_method_handle_inline() method
    // needs jvms for inlined state.
    if (!do_late_inline_check(jvms)) {
      map->disconnect_inputs(C);
      return;
    }

    // Allocate a buffer for the returned InlineTypeNode because the caller expects an oop return.
    // Do this before the method handle call in case the buffer allocation triggers deoptimization.
    Node* buffer_oop = NULL;
    if (is_mh_late_inline() && _inline_cg->method()->return_type()->is_inlinetype()) {
      GraphKit arg_kit(jvms, &gvn);
      {
        PreserveReexecuteState preexecs(&arg_kit);
        arg_kit.jvms()->set_should_reexecute(true);
        arg_kit.inc_sp(nargs);
        Node* klass_node = arg_kit.makecon(TypeKlassPtr::make(_inline_cg->method()->return_type()->as_inline_klass()));
        buffer_oop = arg_kit.new_instance(klass_node, NULL, NULL, /* deoptimize_on_exception */ true);
      }
      jvms = arg_kit.transfer_exceptions_into_jvms();
    }

    // Setup default node notes to be picked up by the inlining
    Node_Notes* old_nn = C->node_notes_at(call->_idx);
    if (old_nn != NULL) {
      Node_Notes* entry_nn = old_nn->clone(C);
      entry_nn->set_jvms(jvms);
      C->set_default_node_notes(entry_nn);
    }

    // Now perform the inlining using the synthesized JVMState
    JVMState* new_jvms = _inline_cg->generate(jvms);
    if (new_jvms == NULL)  return;  // no change
    if (C->failing())      return;

    // Capture any exceptional control flow
    GraphKit kit(new_jvms);

    // Find the result object
    Node* result = C->top();
    int   result_size = method()->return_type()->size();
    if (result_size != 0 && !kit.stopped()) {
      result = (result_size == 1) ? kit.pop() : kit.pop_pair();
    }

    C->env()->notice_inlined_method(_inline_cg->method());
    C->set_inlining_progress(true);
    C->set_do_cleanup(kit.stopped()); // path is dead; needs cleanup

    // Handle inline type returns
    bool returned_as_fields = call->tf()->returns_inline_type_as_fields();
    if (result->is_InlineType()) {
      // Only possible if is_mh_late_inline() when the callee does not "know" that the caller expects an oop
      assert(is_mh_late_inline() && !returned_as_fields, "sanity");
      assert(buffer_oop != NULL, "should have allocated a buffer");
      InlineTypeNode* vt = result->as_InlineType();
      vt->store(&kit, buffer_oop, buffer_oop, vt->type()->inline_klass(), 0);
      // Do not let stores that initialize this buffer be reordered with a subsequent
      // store that would make this buffer accessible by other threads.
      AllocateNode* alloc = AllocateNode::Ideal_allocation(buffer_oop, &kit.gvn());
      assert(alloc != NULL, "must have an allocation node");
      kit.insert_mem_bar(Op_MemBarStoreStore, alloc->proj_out_or_null(AllocateNode::RawAddress));
      result = buffer_oop;
    } else if (result->is_InlineTypePtr() && returned_as_fields) {
      result->as_InlineTypePtr()->replace_call_results(&kit, call, C);
    }

    kit.replace_call(call, result, true);
  }
}


CallGenerator* CallGenerator::for_late_inline(ciMethod* method, CallGenerator* inline_cg) {
  return new LateInlineCallGenerator(method, inline_cg);
}

class LateInlineMHCallGenerator : public LateInlineCallGenerator {
  ciMethod* _caller;
  int _attempt;
  bool _input_not_const;

  virtual bool do_late_inline_check(JVMState* jvms);
  virtual bool already_attempted() const { return _attempt > 0; }

 public:
  LateInlineMHCallGenerator(ciMethod* caller, ciMethod* callee, bool input_not_const) :
    LateInlineCallGenerator(callee, NULL), _caller(caller), _attempt(0), _input_not_const(input_not_const) {}

  virtual bool is_mh_late_inline() const { return true; }

  virtual JVMState* generate(JVMState* jvms) {
    JVMState* new_jvms = LateInlineCallGenerator::generate(jvms);

    Compile* C = Compile::current();
    if (_input_not_const) {
      // inlining won't be possible so no need to enqueue right now.
      call_node()->set_generator(this);
    } else {
      C->add_late_inline(this);
    }
    return new_jvms;
  }
};

bool LateInlineMHCallGenerator::do_late_inline_check(JVMState* jvms) {

  CallGenerator* cg = for_method_handle_inline(jvms, _caller, method(), _input_not_const);

  // AlwaysIncrementalInline causes for_method_handle_inline() to
  // return a LateInlineCallGenerator. Extract the
  // InlineCallGenerato from it.
  if (AlwaysIncrementalInline && cg != NULL && cg->is_late_inline()) {
    cg = cg->inline_cg();
  }

  Compile::current()->print_inlining_update_delayed(this);

  if (!_input_not_const) {
    _attempt++;
  }

  if (cg != NULL && (cg->is_inline() || cg->is_inlined_method_handle_intrinsic(jvms, cg->method()))) {
    assert(!cg->is_late_inline(), "we're doing late inlining");
    _inline_cg = cg;
    Compile::current()->dec_number_of_mh_late_inlines();
    return true;
  }

  call_node()->set_generator(this);
  return false;
}

CallGenerator* CallGenerator::for_mh_late_inline(ciMethod* caller, ciMethod* callee, bool input_not_const) {
  Compile::current()->inc_number_of_mh_late_inlines();
  CallGenerator* cg = new LateInlineMHCallGenerator(caller, callee, input_not_const);
  return cg;
}

class LateInlineStringCallGenerator : public LateInlineCallGenerator {

 public:
  LateInlineStringCallGenerator(ciMethod* method, CallGenerator* inline_cg) :
    LateInlineCallGenerator(method, inline_cg) {}

  virtual JVMState* generate(JVMState* jvms) {
    Compile *C = Compile::current();

    C->log_inline_id(this);

    C->add_string_late_inline(this);

    JVMState* new_jvms = DirectCallGenerator::generate(jvms);
    return new_jvms;
  }

  virtual bool is_string_late_inline() const { return true; }
};

CallGenerator* CallGenerator::for_string_late_inline(ciMethod* method, CallGenerator* inline_cg) {
  return new LateInlineStringCallGenerator(method, inline_cg);
}

class LateInlineBoxingCallGenerator : public LateInlineCallGenerator {

 public:
  LateInlineBoxingCallGenerator(ciMethod* method, CallGenerator* inline_cg) :
    LateInlineCallGenerator(method, inline_cg, /*is_pure=*/true) {}

  virtual JVMState* generate(JVMState* jvms) {
    Compile *C = Compile::current();

    C->log_inline_id(this);

    C->add_boxing_late_inline(this);

    JVMState* new_jvms = DirectCallGenerator::generate(jvms);
    return new_jvms;
  }
};

CallGenerator* CallGenerator::for_boxing_late_inline(ciMethod* method, CallGenerator* inline_cg) {
  return new LateInlineBoxingCallGenerator(method, inline_cg);
}

class LateInlineVectorReboxingCallGenerator : public LateInlineCallGenerator {

 public:
  LateInlineVectorReboxingCallGenerator(ciMethod* method, CallGenerator* inline_cg) :
    LateInlineCallGenerator(method, inline_cg, /*is_pure=*/true) {}

  virtual JVMState* generate(JVMState* jvms) {
    Compile *C = Compile::current();

    C->log_inline_id(this);

    C->add_vector_reboxing_late_inline(this);

    JVMState* new_jvms = DirectCallGenerator::generate(jvms);
    return new_jvms;
  }
};

//   static CallGenerator* for_vector_reboxing_late_inline(ciMethod* m, CallGenerator* inline_cg);
CallGenerator* CallGenerator::for_vector_reboxing_late_inline(ciMethod* method, CallGenerator* inline_cg) {
  return new LateInlineVectorReboxingCallGenerator(method, inline_cg);
}
//---------------------------WarmCallGenerator--------------------------------
// Internal class which handles initial deferral of inlining decisions.
class WarmCallGenerator : public CallGenerator {
  WarmCallInfo*   _call_info;
  CallGenerator*  _if_cold;
  CallGenerator*  _if_hot;
  bool            _is_virtual;   // caches virtuality of if_cold
  bool            _is_inline;    // caches inline-ness of if_hot

public:
  WarmCallGenerator(WarmCallInfo* ci,
                    CallGenerator* if_cold,
                    CallGenerator* if_hot)
    : CallGenerator(if_cold->method())
  {
    assert(method() == if_hot->method(), "consistent choices");
    _call_info  = ci;
    _if_cold    = if_cold;
    _if_hot     = if_hot;
    _is_virtual = if_cold->is_virtual();
    _is_inline  = if_hot->is_inline();
  }

  virtual bool      is_inline() const           { return _is_inline; }
  virtual bool      is_virtual() const          { return _is_virtual; }
  virtual bool      is_deferred() const         { return true; }

  virtual JVMState* generate(JVMState* jvms);
};


CallGenerator* CallGenerator::for_warm_call(WarmCallInfo* ci,
                                            CallGenerator* if_cold,
                                            CallGenerator* if_hot) {
  return new WarmCallGenerator(ci, if_cold, if_hot);
}

JVMState* WarmCallGenerator::generate(JVMState* jvms) {
  Compile* C = Compile::current();
  C->print_inlining_update(this);

  if (C->log() != NULL) {
    C->log()->elem("warm_call bci='%d'", jvms->bci());
  }
  jvms = _if_cold->generate(jvms);
  if (jvms != NULL) {
    Node* m = jvms->map()->control();
    if (m->is_CatchProj()) m = m->in(0);  else m = C->top();
    if (m->is_Catch())     m = m->in(0);  else m = C->top();
    if (m->is_Proj())      m = m->in(0);  else m = C->top();
    if (m->is_CallJava()) {
      _call_info->set_call(m->as_Call());
      _call_info->set_hot_cg(_if_hot);
#ifndef PRODUCT
      if (PrintOpto || PrintOptoInlining) {
        tty->print_cr("Queueing for warm inlining at bci %d:", jvms->bci());
        tty->print("WCI: ");
        _call_info->print();
      }
#endif
      _call_info->set_heat(_call_info->compute_heat());
      C->set_warm_calls(_call_info->insert_into(C->warm_calls()));
    }
  }
  return jvms;
}

void WarmCallInfo::make_hot() {
  Unimplemented();
}

void WarmCallInfo::make_cold() {
  // No action:  Just dequeue.
}


//------------------------PredictedCallGenerator------------------------------
// Internal class which handles all out-of-line calls checking receiver type.
class PredictedCallGenerator : public CallGenerator {
  ciKlass*       _predicted_receiver;
  CallGenerator* _if_missed;
  CallGenerator* _if_hit;
  float          _hit_prob;
  bool           _exact_check;

public:
  PredictedCallGenerator(ciKlass* predicted_receiver,
                         CallGenerator* if_missed,
                         CallGenerator* if_hit, bool exact_check,
                         float hit_prob)
    : CallGenerator(if_missed->method())
  {
    // The call profile data may predict the hit_prob as extreme as 0 or 1.
    // Remove the extremes values from the range.
    if (hit_prob > PROB_MAX)   hit_prob = PROB_MAX;
    if (hit_prob < PROB_MIN)   hit_prob = PROB_MIN;

    _predicted_receiver = predicted_receiver;
    _if_missed          = if_missed;
    _if_hit             = if_hit;
    _hit_prob           = hit_prob;
    _exact_check        = exact_check;
  }

  virtual bool      is_virtual()   const    { return true; }
  virtual bool      is_inline()    const    { return _if_hit->is_inline(); }
  virtual bool      is_deferred()  const    { return _if_hit->is_deferred(); }

  virtual JVMState* generate(JVMState* jvms);
};


CallGenerator* CallGenerator::for_predicted_call(ciKlass* predicted_receiver,
                                                 CallGenerator* if_missed,
                                                 CallGenerator* if_hit,
                                                 float hit_prob) {
  return new PredictedCallGenerator(predicted_receiver, if_missed, if_hit,
                                    /*exact_check=*/true, hit_prob);
}

CallGenerator* CallGenerator::for_guarded_call(ciKlass* guarded_receiver,
                                               CallGenerator* if_missed,
                                               CallGenerator* if_hit) {
  return new PredictedCallGenerator(guarded_receiver, if_missed, if_hit,
                                    /*exact_check=*/false, PROB_ALWAYS);
}

JVMState* PredictedCallGenerator::generate(JVMState* jvms) {
  GraphKit kit(jvms);
  kit.C->print_inlining_update(this);
  PhaseGVN& gvn = kit.gvn();
  // We need an explicit receiver null_check before checking its type.
  // We share a map with the caller, so his JVMS gets adjusted.
  Node* receiver = kit.argument(0);
  CompileLog* log = kit.C->log();
  if (log != NULL) {
    log->elem("predicted_call bci='%d' exact='%d' klass='%d'",
              jvms->bci(), (_exact_check ? 1 : 0), log->identify(_predicted_receiver));
  }

  receiver = kit.null_check_receiver_before_call(method());
  if (kit.stopped()) {
    return kit.transfer_exceptions_into_jvms();
  }

  // Make a copy of the replaced nodes in case we need to restore them
  ReplacedNodes replaced_nodes = kit.map()->replaced_nodes();
  replaced_nodes.clone();

  Node* casted_receiver = receiver;  // will get updated in place...
  Node* slow_ctl = NULL;
  if (_exact_check) {
    slow_ctl = kit.type_check_receiver(receiver, _predicted_receiver, _hit_prob,
                                       &casted_receiver);
  } else {
    slow_ctl = kit.subtype_check_receiver(receiver, _predicted_receiver,
                                          &casted_receiver);
  }

  SafePointNode* slow_map = NULL;
  JVMState* slow_jvms = NULL;
  { PreserveJVMState pjvms(&kit);
    kit.set_control(slow_ctl);
    if (!kit.stopped()) {
      slow_jvms = _if_missed->generate(kit.sync_jvms());
      if (kit.failing())
        return NULL;  // might happen because of NodeCountInliningCutoff
      assert(slow_jvms != NULL, "must be");
      kit.add_exception_states_from(slow_jvms);
      kit.set_map(slow_jvms->map());
      if (!kit.stopped())
        slow_map = kit.stop();
    }
  }

  if (kit.stopped()) {
    // Instance exactly does not matches the desired type.
    kit.set_jvms(slow_jvms);
    return kit.transfer_exceptions_into_jvms();
  }

  // fall through if the instance exactly matches the desired type
  kit.replace_in_map(receiver, casted_receiver);

  // Make the hot call:
  JVMState* new_jvms = _if_hit->generate(kit.sync_jvms());
  if (new_jvms == NULL) {
    // Inline failed, so make a direct call.
    assert(_if_hit->is_inline(), "must have been a failed inline");
    CallGenerator* cg = CallGenerator::for_direct_call(_if_hit->method());
    new_jvms = cg->generate(kit.sync_jvms());
  }
  kit.add_exception_states_from(new_jvms);
  kit.set_jvms(new_jvms);

  // Need to merge slow and fast?
  if (slow_map == NULL) {
    // The fast path is the only path remaining.
    return kit.transfer_exceptions_into_jvms();
  }

  if (kit.stopped()) {
    // Inlined method threw an exception, so it's just the slow path after all.
    kit.set_jvms(slow_jvms);
    return kit.transfer_exceptions_into_jvms();
  }

  // Allocate inline types if they are merged with objects (similar to Parse::merge_common())
  uint tos = kit.jvms()->stkoff() + kit.sp();
  uint limit = slow_map->req();
  for (uint i = TypeFunc::Parms; i < limit; i++) {
    Node* m = kit.map()->in(i);
    Node* n = slow_map->in(i);
    const Type* t = gvn.type(m)->meet_speculative(gvn.type(n));
    if (m->is_InlineType() && !t->isa_inlinetype()) {
      // Allocate inline type in fast path
      m = m->as_InlineType()->buffer(&kit);
      kit.map()->set_req(i, m);
    }
    if (n->is_InlineType() && !t->isa_inlinetype()) {
      // Allocate inline type in slow path
      PreserveJVMState pjvms(&kit);
      kit.set_map(slow_map);
      n = n->as_InlineType()->buffer(&kit);
      kit.map()->set_req(i, n);
      slow_map = kit.stop();
    }
  }

  // There are 2 branches and the replaced nodes are only valid on
  // one: restore the replaced nodes to what they were before the
  // branch.
  kit.map()->set_replaced_nodes(replaced_nodes);

  // Finish the diamond.
  kit.C->set_has_split_ifs(true); // Has chance for split-if optimization
  RegionNode* region = new RegionNode(3);
  region->init_req(1, kit.control());
  region->init_req(2, slow_map->control());
  kit.set_control(gvn.transform(region));
  Node* iophi = PhiNode::make(region, kit.i_o(), Type::ABIO);
  iophi->set_req(2, slow_map->i_o());
  kit.set_i_o(gvn.transform(iophi));
  // Merge memory
  kit.merge_memory(slow_map->merged_memory(), region, 2);
  // Transform new memory Phis.
  for (MergeMemStream mms(kit.merged_memory()); mms.next_non_empty();) {
    Node* phi = mms.memory();
    if (phi->is_Phi() && phi->in(0) == region) {
      mms.set_memory(gvn.transform(phi));
    }
  }
  for (uint i = TypeFunc::Parms; i < limit; i++) {
    // Skip unused stack slots; fast forward to monoff();
    if (i == tos) {
      i = kit.jvms()->monoff();
      if( i >= limit ) break;
    }
    Node* m = kit.map()->in(i);
    Node* n = slow_map->in(i);
    if (m != n) {
      const Type* t = gvn.type(m)->meet_speculative(gvn.type(n));
      Node* phi = PhiNode::make(region, m, t);
      phi->set_req(2, n);
      kit.map()->set_req(i, gvn.transform(phi));
    }
  }
  return kit.transfer_exceptions_into_jvms();
}


CallGenerator* CallGenerator::for_method_handle_call(JVMState* jvms, ciMethod* caller, ciMethod* callee) {
  assert(callee->is_method_handle_intrinsic(), "for_method_handle_call mismatch");
  bool input_not_const;
  CallGenerator* cg = CallGenerator::for_method_handle_inline(jvms, caller, callee, input_not_const);
  Compile* C = Compile::current();
  if (cg != NULL) {
    if (AlwaysIncrementalInline) {
      return CallGenerator::for_late_inline(callee, cg);
    } else {
      return cg;
    }
  }
  int bci = jvms->bci();
  ciCallProfile profile = caller->call_profile_at_bci(bci);
  int call_site_count = caller->scale_count(profile.count());

  if (IncrementalInline && (AlwaysIncrementalInline ||
                            (call_site_count > 0 && (input_not_const || !C->inlining_incrementally() || C->over_inlining_cutoff())))) {
    return CallGenerator::for_mh_late_inline(caller, callee, input_not_const);
  } else {
    // Out-of-line call.
    return CallGenerator::for_direct_call(callee);
  }
}

<<<<<<< HEAD
static void cast_argument(int nargs, int arg_nb, ciType* t, GraphKit& kit) {
  PhaseGVN& gvn = kit.gvn();
  Node* arg = kit.argument(arg_nb);
  const Type* arg_type = arg->bottom_type();
  const Type* sig_type = TypeOopPtr::make_from_klass(t->as_klass());
  if (arg_type->isa_oopptr() && !arg_type->higher_equal(sig_type)) {
    const Type* narrowed_arg_type = arg_type->join_speculative(sig_type); // keep speculative part
    arg = gvn.transform(new CheckCastPPNode(kit.control(), arg, narrowed_arg_type));
    kit.set_argument(arg_nb, arg);
  }
  if (sig_type->is_inlinetypeptr() && !arg->is_InlineType() &&
      !kit.gvn().type(arg)->maybe_null() && t->as_inline_klass()->is_scalarizable()) {
    arg = InlineTypeNode::make_from_oop(&kit, arg, t->as_inline_klass());
    kit.set_argument(arg_nb, arg);
  }
=======
class NativeCallGenerator : public CallGenerator {
private:
  ciNativeEntryPoint* _nep;
public:
  NativeCallGenerator(ciMethod* m, ciNativeEntryPoint* nep)
   : CallGenerator(m), _nep(nep) {}

  virtual JVMState* generate(JVMState* jvms);
};

JVMState* NativeCallGenerator::generate(JVMState* jvms) {
  GraphKit kit(jvms);

  Node* call = kit.make_native_call(tf(), method()->arg_size(), _nep); // -fallback, - nep
  if (call == NULL) return NULL;

  kit.C->print_inlining_update(this);
  address addr = _nep->entry_point();
  if (kit.C->log() != NULL) {
    kit.C->log()->elem("l2n_intrinsification_success bci='%d' entry_point='" INTPTR_FORMAT "'", jvms->bci(), p2i(addr));
  }

  return kit.transfer_exceptions_into_jvms();
>>>>>>> 7aed9b65
}

CallGenerator* CallGenerator::for_method_handle_inline(JVMState* jvms, ciMethod* caller, ciMethod* callee, bool& input_not_const) {
  GraphKit kit(jvms);
  PhaseGVN& gvn = kit.gvn();
  Compile* C = kit.C;
  vmIntrinsics::ID iid = callee->intrinsic_id();
  input_not_const = true;
  switch (iid) {
  case vmIntrinsics::_invokeBasic:
    {
      // Get MethodHandle receiver:
      Node* receiver = kit.argument(0);
      if (receiver->Opcode() == Op_ConP) {
        input_not_const = false;
        const TypeOopPtr* oop_ptr = receiver->bottom_type()->is_oopptr();
        ciMethod* target = oop_ptr->const_oop()->as_method_handle()->get_vmtarget();
        const int vtable_index = Method::invalid_vtable_index;

        if (!ciMethod::is_consistent_info(callee, target)) {
          print_inlining_failure(C, callee, jvms->depth() - 1, jvms->bci(),
                                 "signatures mismatch");
          return NULL;
        }

        CallGenerator* cg = C->call_generator(target, vtable_index,
                                              false /* call_does_dispatch */,
                                              jvms,
                                              true /* allow_inline */,
                                              PROB_ALWAYS,
                                              NULL,
                                              true);
        return cg;
      } else {
        print_inlining_failure(C, callee, jvms->depth() - 1, jvms->bci(),
                               "receiver not constant");
      }
    }
    break;

  case vmIntrinsics::_linkToVirtual:
  case vmIntrinsics::_linkToStatic:
  case vmIntrinsics::_linkToSpecial:
  case vmIntrinsics::_linkToInterface:
    {
      int nargs = callee->arg_size();
      // Get MemberName argument:
      Node* member_name = kit.argument(nargs - 1);
      if (member_name->Opcode() == Op_ConP) {
        input_not_const = false;
        const TypeOopPtr* oop_ptr = member_name->bottom_type()->is_oopptr();
        ciMethod* target = oop_ptr->const_oop()->as_member_name()->get_vmtarget();

        if (!ciMethod::is_consistent_info(callee, target)) {
          print_inlining_failure(C, callee, jvms->depth() - 1, jvms->bci(),
                                 "signatures mismatch");
          return NULL;
        }

        // In lambda forms we erase signature types to avoid resolving issues
        // involving class loaders.  When we optimize a method handle invoke
        // to a direct call we must cast the receiver and arguments to its
        // actual types.
        ciSignature* signature = target->signature();
        const int receiver_skip = target->is_static() ? 0 : 1;
        // Cast receiver to its type.
        if (!target->is_static()) {
          cast_argument(nargs, 0, signature->accessing_klass(), kit);
        }
        // Cast reference arguments to its type.
        for (int i = 0, j = 0; i < signature->count(); i++) {
          ciType* t = signature->type_at(i);
          if (t->is_klass()) {
            cast_argument(nargs, receiver_skip + j, t, kit);
          }
          j += t->size();  // long and double take two slots
        }

        // Try to get the most accurate receiver type
        const bool is_virtual              = (iid == vmIntrinsics::_linkToVirtual);
        const bool is_virtual_or_interface = (is_virtual || iid == vmIntrinsics::_linkToInterface);
        int  vtable_index       = Method::invalid_vtable_index;
        bool call_does_dispatch = false;

        ciKlass* speculative_receiver_type = NULL;
        if (is_virtual_or_interface) {
          ciInstanceKlass* klass = target->holder();
          Node*             receiver_node = kit.argument(0);
          const TypeOopPtr* receiver_type = gvn.type(receiver_node)->isa_oopptr();
          // call_does_dispatch and vtable_index are out-parameters.  They might be changed.
          // optimize_virtual_call() takes 2 different holder
          // arguments for a corner case that doesn't apply here (see
          // Parse::do_call())
          target = C->optimize_virtual_call(caller, jvms->bci(), klass, klass,
                                            target, receiver_type, is_virtual,
                                            call_does_dispatch, vtable_index, // out-parameters
                                            false /* check_access */);
          // We lack profiling at this call but type speculation may
          // provide us with a type
          speculative_receiver_type = (receiver_type != NULL) ? receiver_type->speculative_type() : NULL;
        }
        CallGenerator* cg = C->call_generator(target, vtable_index, call_does_dispatch, jvms,
                                              !StressMethodHandleLinkerInlining /* allow_inline */,
                                              PROB_ALWAYS,
                                              speculative_receiver_type,
                                              true);
        return cg;
      } else {
        print_inlining_failure(C, callee, jvms->depth() - 1, jvms->bci(),
                               "member_name not constant");
      }
    }
    break;

    case vmIntrinsics::_linkToNative:
    {
      Node* nep = kit.argument(callee->arg_size() - 1);
      if (nep->Opcode() == Op_ConP) {
        const TypeOopPtr* oop_ptr = nep->bottom_type()->is_oopptr();
        ciNativeEntryPoint* nep = oop_ptr->const_oop()->as_native_entry_point();
        return new NativeCallGenerator(callee, nep);
      } else {
        print_inlining_failure(C, callee, jvms->depth() - 1, jvms->bci(),
                               "NativeEntryPoint not constant");
      }
    }
    break;

  default:
    fatal("unexpected intrinsic %d: %s", iid, vmIntrinsics::name_at(iid));
    break;
  }
  return NULL;
}


//------------------------PredicatedIntrinsicGenerator------------------------------
// Internal class which handles all predicated Intrinsic calls.
class PredicatedIntrinsicGenerator : public CallGenerator {
  CallGenerator* _intrinsic;
  CallGenerator* _cg;

public:
  PredicatedIntrinsicGenerator(CallGenerator* intrinsic,
                               CallGenerator* cg)
    : CallGenerator(cg->method())
  {
    _intrinsic = intrinsic;
    _cg        = cg;
  }

  virtual bool      is_virtual()   const    { return true; }
  virtual bool      is_inlined()   const    { return true; }
  virtual bool      is_intrinsic() const    { return true; }

  virtual JVMState* generate(JVMState* jvms);
};


CallGenerator* CallGenerator::for_predicated_intrinsic(CallGenerator* intrinsic,
                                                       CallGenerator* cg) {
  return new PredicatedIntrinsicGenerator(intrinsic, cg);
}


JVMState* PredicatedIntrinsicGenerator::generate(JVMState* jvms) {
  // The code we want to generate here is:
  //    if (receiver == NULL)
  //        uncommon_Trap
  //    if (predicate(0))
  //        do_intrinsic(0)
  //    else
  //    if (predicate(1))
  //        do_intrinsic(1)
  //    ...
  //    else
  //        do_java_comp

  GraphKit kit(jvms);
  PhaseGVN& gvn = kit.gvn();

  CompileLog* log = kit.C->log();
  if (log != NULL) {
    log->elem("predicated_intrinsic bci='%d' method='%d'",
              jvms->bci(), log->identify(method()));
  }

  if (!method()->is_static()) {
    // We need an explicit receiver null_check before checking its type in predicate.
    // We share a map with the caller, so his JVMS gets adjusted.
    kit.null_check_receiver_before_call(method());
    if (kit.stopped()) {
      return kit.transfer_exceptions_into_jvms();
    }
  }

  int n_predicates = _intrinsic->predicates_count();
  assert(n_predicates > 0, "sanity");

  JVMState** result_jvms = NEW_RESOURCE_ARRAY(JVMState*, (n_predicates+1));

  // Region for normal compilation code if intrinsic failed.
  Node* slow_region = new RegionNode(1);

  int results = 0;
  for (int predicate = 0; (predicate < n_predicates) && !kit.stopped(); predicate++) {
#ifdef ASSERT
    JVMState* old_jvms = kit.jvms();
    SafePointNode* old_map = kit.map();
    Node* old_io  = old_map->i_o();
    Node* old_mem = old_map->memory();
    Node* old_exc = old_map->next_exception();
#endif
    Node* else_ctrl = _intrinsic->generate_predicate(kit.sync_jvms(), predicate);
#ifdef ASSERT
    // Assert(no_new_memory && no_new_io && no_new_exceptions) after generate_predicate.
    assert(old_jvms == kit.jvms(), "generate_predicate should not change jvm state");
    SafePointNode* new_map = kit.map();
    assert(old_io  == new_map->i_o(), "generate_predicate should not change i_o");
    assert(old_mem == new_map->memory(), "generate_predicate should not change memory");
    assert(old_exc == new_map->next_exception(), "generate_predicate should not add exceptions");
#endif
    if (!kit.stopped()) {
      PreserveJVMState pjvms(&kit);
      // Generate intrinsic code:
      JVMState* new_jvms = _intrinsic->generate(kit.sync_jvms());
      if (new_jvms == NULL) {
        // Intrinsic failed, use normal compilation path for this predicate.
        slow_region->add_req(kit.control());
      } else {
        kit.add_exception_states_from(new_jvms);
        kit.set_jvms(new_jvms);
        if (!kit.stopped()) {
          result_jvms[results++] = kit.jvms();
        }
      }
    }
    if (else_ctrl == NULL) {
      else_ctrl = kit.C->top();
    }
    kit.set_control(else_ctrl);
  }
  if (!kit.stopped()) {
    // Final 'else' after predicates.
    slow_region->add_req(kit.control());
  }
  if (slow_region->req() > 1) {
    PreserveJVMState pjvms(&kit);
    // Generate normal compilation code:
    kit.set_control(gvn.transform(slow_region));
    JVMState* new_jvms = _cg->generate(kit.sync_jvms());
    if (kit.failing())
      return NULL;  // might happen because of NodeCountInliningCutoff
    assert(new_jvms != NULL, "must be");
    kit.add_exception_states_from(new_jvms);
    kit.set_jvms(new_jvms);
    if (!kit.stopped()) {
      result_jvms[results++] = kit.jvms();
    }
  }

  if (results == 0) {
    // All paths ended in uncommon traps.
    (void) kit.stop();
    return kit.transfer_exceptions_into_jvms();
  }

  if (results == 1) { // Only one path
    kit.set_jvms(result_jvms[0]);
    return kit.transfer_exceptions_into_jvms();
  }

  // Merge all paths.
  kit.C->set_has_split_ifs(true); // Has chance for split-if optimization
  RegionNode* region = new RegionNode(results + 1);
  Node* iophi = PhiNode::make(region, kit.i_o(), Type::ABIO);
  for (int i = 0; i < results; i++) {
    JVMState* jvms = result_jvms[i];
    int path = i + 1;
    SafePointNode* map = jvms->map();
    region->init_req(path, map->control());
    iophi->set_req(path, map->i_o());
    if (i == 0) {
      kit.set_jvms(jvms);
    } else {
      kit.merge_memory(map->merged_memory(), region, path);
    }
  }
  kit.set_control(gvn.transform(region));
  kit.set_i_o(gvn.transform(iophi));
  // Transform new memory Phis.
  for (MergeMemStream mms(kit.merged_memory()); mms.next_non_empty();) {
    Node* phi = mms.memory();
    if (phi->is_Phi() && phi->in(0) == region) {
      mms.set_memory(gvn.transform(phi));
    }
  }

  // Merge debug info.
  Node** ins = NEW_RESOURCE_ARRAY(Node*, results);
  uint tos = kit.jvms()->stkoff() + kit.sp();
  Node* map = kit.map();
  uint limit = map->req();
  for (uint i = TypeFunc::Parms; i < limit; i++) {
    // Skip unused stack slots; fast forward to monoff();
    if (i == tos) {
      i = kit.jvms()->monoff();
      if( i >= limit ) break;
    }
    Node* n = map->in(i);
    ins[0] = n;
    const Type* t = gvn.type(n);
    bool needs_phi = false;
    for (int j = 1; j < results; j++) {
      JVMState* jvms = result_jvms[j];
      Node* jmap = jvms->map();
      Node* m = NULL;
      if (jmap->req() > i) {
        m = jmap->in(i);
        if (m != n) {
          needs_phi = true;
          t = t->meet_speculative(gvn.type(m));
        }
      }
      ins[j] = m;
    }
    if (needs_phi) {
      Node* phi = PhiNode::make(region, n, t);
      for (int j = 1; j < results; j++) {
        phi->set_req(j + 1, ins[j]);
      }
      map->set_req(i, gvn.transform(phi));
    }
  }

  return kit.transfer_exceptions_into_jvms();
}

//-------------------------UncommonTrapCallGenerator-----------------------------
// Internal class which handles all out-of-line calls checking receiver type.
class UncommonTrapCallGenerator : public CallGenerator {
  Deoptimization::DeoptReason _reason;
  Deoptimization::DeoptAction _action;

public:
  UncommonTrapCallGenerator(ciMethod* m,
                            Deoptimization::DeoptReason reason,
                            Deoptimization::DeoptAction action)
    : CallGenerator(m)
  {
    _reason = reason;
    _action = action;
  }

  virtual bool      is_virtual() const          { ShouldNotReachHere(); return false; }
  virtual bool      is_trap() const             { return true; }

  virtual JVMState* generate(JVMState* jvms);
};


CallGenerator*
CallGenerator::for_uncommon_trap(ciMethod* m,
                                 Deoptimization::DeoptReason reason,
                                 Deoptimization::DeoptAction action) {
  return new UncommonTrapCallGenerator(m, reason, action);
}


JVMState* UncommonTrapCallGenerator::generate(JVMState* jvms) {
  GraphKit kit(jvms);
  kit.C->print_inlining_update(this);
  // Take the trap with arguments pushed on the stack.  (Cf. null_check_receiver).
  // Callsite signature can be different from actual method being called (i.e _linkTo* sites).
  // Use callsite signature always.
  ciMethod* declared_method = kit.method()->get_method_at_bci(kit.bci());
  int nargs = declared_method->arg_size();
  kit.inc_sp(nargs);
  assert(nargs <= kit.sp() && kit.sp() <= jvms->stk_size(), "sane sp w/ args pushed");
  if (_reason == Deoptimization::Reason_class_check &&
      _action == Deoptimization::Action_maybe_recompile) {
    // Temp fix for 6529811
    // Don't allow uncommon_trap to override our decision to recompile in the event
    // of a class cast failure for a monomorphic call as it will never let us convert
    // the call to either bi-morphic or megamorphic and can lead to unc-trap loops
    bool keep_exact_action = true;
    kit.uncommon_trap(_reason, _action, NULL, "monomorphic vcall checkcast", false, keep_exact_action);
  } else {
    kit.uncommon_trap(_reason, _action);
  }
  return kit.transfer_exceptions_into_jvms();
}

// (Note:  Moved hook_up_call to GraphKit::set_edges_for_java_call.)

// (Node:  Merged hook_up_exits into ParseGenerator::generate.)

#define NODES_OVERHEAD_PER_METHOD (30.0)
#define NODES_PER_BYTECODE (9.5)

void WarmCallInfo::init(JVMState* call_site, ciMethod* call_method, ciCallProfile& profile, float prof_factor) {
  int call_count = profile.count();
  int code_size = call_method->code_size();

  // Expected execution count is based on the historical count:
  _count = call_count < 0 ? 1 : call_site->method()->scale_count(call_count, prof_factor);

  // Expected profit from inlining, in units of simple call-overheads.
  _profit = 1.0;

  // Expected work performed by the call in units of call-overheads.
  // %%% need an empirical curve fit for "work" (time in call)
  float bytecodes_per_call = 3;
  _work = 1.0 + code_size / bytecodes_per_call;

  // Expected size of compilation graph:
  // -XX:+PrintParseStatistics once reported:
  //  Methods seen: 9184  Methods parsed: 9184  Nodes created: 1582391
  //  Histogram of 144298 parsed bytecodes:
  // %%% Need an better predictor for graph size.
  _size = NODES_OVERHEAD_PER_METHOD + (NODES_PER_BYTECODE * code_size);
}

// is_cold:  Return true if the node should never be inlined.
// This is true if any of the key metrics are extreme.
bool WarmCallInfo::is_cold() const {
  if (count()  <  WarmCallMinCount)        return true;
  if (profit() <  WarmCallMinProfit)       return true;
  if (work()   >  WarmCallMaxWork)         return true;
  if (size()   >  WarmCallMaxSize)         return true;
  return false;
}

// is_hot:  Return true if the node should be inlined immediately.
// This is true if any of the key metrics are extreme.
bool WarmCallInfo::is_hot() const {
  assert(!is_cold(), "eliminate is_cold cases before testing is_hot");
  if (count()  >= HotCallCountThreshold)   return true;
  if (profit() >= HotCallProfitThreshold)  return true;
  if (work()   <= HotCallTrivialWork)      return true;
  if (size()   <= HotCallTrivialSize)      return true;
  return false;
}

// compute_heat:
float WarmCallInfo::compute_heat() const {
  assert(!is_cold(), "compute heat only on warm nodes");
  assert(!is_hot(),  "compute heat only on warm nodes");
  int min_size = MAX2(0,   (int)HotCallTrivialSize);
  int max_size = MIN2(500, (int)WarmCallMaxSize);
  float method_size = (size() - min_size) / MAX2(1, max_size - min_size);
  float size_factor;
  if      (method_size < 0.05)  size_factor = 4;   // 2 sigmas better than avg.
  else if (method_size < 0.15)  size_factor = 2;   // 1 sigma better than avg.
  else if (method_size < 0.5)   size_factor = 1;   // better than avg.
  else                          size_factor = 0.5; // worse than avg.
  return (count() * profit() * size_factor);
}

bool WarmCallInfo::warmer_than(WarmCallInfo* that) {
  assert(this != that, "compare only different WCIs");
  assert(this->heat() != 0 && that->heat() != 0, "call compute_heat 1st");
  if (this->heat() > that->heat())   return true;
  if (this->heat() < that->heat())   return false;
  assert(this->heat() == that->heat(), "no NaN heat allowed");
  // Equal heat.  Break the tie some other way.
  if (!this->call() || !that->call())  return (address)this > (address)that;
  return this->call()->_idx > that->call()->_idx;
}

//#define UNINIT_NEXT ((WarmCallInfo*)badAddress)
#define UNINIT_NEXT ((WarmCallInfo*)NULL)

WarmCallInfo* WarmCallInfo::insert_into(WarmCallInfo* head) {
  assert(next() == UNINIT_NEXT, "not yet on any list");
  WarmCallInfo* prev_p = NULL;
  WarmCallInfo* next_p = head;
  while (next_p != NULL && next_p->warmer_than(this)) {
    prev_p = next_p;
    next_p = prev_p->next();
  }
  // Install this between prev_p and next_p.
  this->set_next(next_p);
  if (prev_p == NULL)
    head = this;
  else
    prev_p->set_next(this);
  return head;
}

WarmCallInfo* WarmCallInfo::remove_from(WarmCallInfo* head) {
  WarmCallInfo* prev_p = NULL;
  WarmCallInfo* next_p = head;
  while (next_p != this) {
    assert(next_p != NULL, "this must be in the list somewhere");
    prev_p = next_p;
    next_p = prev_p->next();
  }
  next_p = this->next();
  debug_only(this->set_next(UNINIT_NEXT));
  // Remove this from between prev_p and next_p.
  if (prev_p == NULL)
    head = next_p;
  else
    prev_p->set_next(next_p);
  return head;
}

WarmCallInfo WarmCallInfo::_always_hot(WarmCallInfo::MAX_VALUE(), WarmCallInfo::MAX_VALUE(),
                                       WarmCallInfo::MIN_VALUE(), WarmCallInfo::MIN_VALUE());
WarmCallInfo WarmCallInfo::_always_cold(WarmCallInfo::MIN_VALUE(), WarmCallInfo::MIN_VALUE(),
                                        WarmCallInfo::MAX_VALUE(), WarmCallInfo::MAX_VALUE());

WarmCallInfo* WarmCallInfo::always_hot() {
  assert(_always_hot.is_hot(), "must always be hot");
  return &_always_hot;
}

WarmCallInfo* WarmCallInfo::always_cold() {
  assert(_always_cold.is_cold(), "must always be cold");
  return &_always_cold;
}


#ifndef PRODUCT

void WarmCallInfo::print() const {
  tty->print("%s : C=%6.1f P=%6.1f W=%6.1f S=%6.1f H=%6.1f -> %p",
             is_cold() ? "cold" : is_hot() ? "hot " : "warm",
             count(), profit(), work(), size(), compute_heat(), next());
  tty->cr();
  if (call() != NULL)  call()->dump();
}

void print_wci(WarmCallInfo* ci) {
  ci->print();
}

void WarmCallInfo::print_all() const {
  for (const WarmCallInfo* p = this; p != NULL; p = p->next())
    p->print();
}

int WarmCallInfo::count_all() const {
  int cnt = 0;
  for (const WarmCallInfo* p = this; p != NULL; p = p->next())
    cnt++;
  return cnt;
}

#endif //PRODUCT<|MERGE_RESOLUTION|>--- conflicted
+++ resolved
@@ -973,7 +973,6 @@
   }
 }
 
-<<<<<<< HEAD
 static void cast_argument(int nargs, int arg_nb, ciType* t, GraphKit& kit) {
   PhaseGVN& gvn = kit.gvn();
   Node* arg = kit.argument(arg_nb);
@@ -989,7 +988,8 @@
     arg = InlineTypeNode::make_from_oop(&kit, arg, t->as_inline_klass());
     kit.set_argument(arg_nb, arg);
   }
-=======
+}
+
 class NativeCallGenerator : public CallGenerator {
 private:
   ciNativeEntryPoint* _nep;
@@ -1013,7 +1013,6 @@
   }
 
   return kit.transfer_exceptions_into_jvms();
->>>>>>> 7aed9b65
 }
 
 CallGenerator* CallGenerator::for_method_handle_inline(JVMState* jvms, ciMethod* caller, ciMethod* callee, bool& input_not_const) {
