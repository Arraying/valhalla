/*
 * Copyright (c) 1998, 2025, Oracle and/or its affiliates. All rights reserved.
 * DO NOT ALTER OR REMOVE COPYRIGHT NOTICES OR THIS FILE HEADER.
 *
 * This code is free software; you can redistribute it and/or modify it
 * under the terms of the GNU General Public License version 2 only, as
 * published by the Free Software Foundation.
 *
 * This code is distributed in the hope that it will be useful, but WITHOUT
 * ANY WARRANTY; without even the implied warranty of MERCHANTABILITY or
 * FITNESS FOR A PARTICULAR PURPOSE.  See the GNU General Public License
 * version 2 for more details (a copy is included in the LICENSE file that
 * accompanied this code).
 *
 * You should have received a copy of the GNU General Public License version
 * 2 along with this work; if not, write to the Free Software Foundation,
 * Inc., 51 Franklin St, Fifth Floor, Boston, MA 02110-1301 USA.
 *
 * Please contact Oracle, 500 Oracle Parkway, Redwood Shores, CA 94065 USA
 * or visit www.oracle.com if you need additional information or have any
 * questions.
 *
 */

#include "ci/ciInlineKlass.hpp"
#include "ci/ciSymbols.hpp"
#include "compiler/compileLog.hpp"
#include "oops/flatArrayKlass.hpp"
#include "oops/objArrayKlass.hpp"
#include "opto/addnode.hpp"
#include "opto/castnode.hpp"
#include "opto/inlinetypenode.hpp"
#include "opto/memnode.hpp"
#include "opto/mulnode.hpp"
#include "opto/parse.hpp"
#include "opto/rootnode.hpp"
#include "opto/runtime.hpp"
#include "runtime/sharedRuntime.hpp"

//------------------------------make_dtrace_method_entry_exit ----------------
// Dtrace -- record entry or exit of a method if compiled with dtrace support
void GraphKit::make_dtrace_method_entry_exit(ciMethod* method, bool is_entry) {
  const TypeFunc *call_type    = OptoRuntime::dtrace_method_entry_exit_Type();
  address         call_address = is_entry ? CAST_FROM_FN_PTR(address, SharedRuntime::dtrace_method_entry) :
                                            CAST_FROM_FN_PTR(address, SharedRuntime::dtrace_method_exit);
  const char     *call_name    = is_entry ? "dtrace_method_entry" : "dtrace_method_exit";

  // Get base of thread-local storage area
  Node* thread = _gvn.transform( new ThreadLocalNode() );

  // Get method
  const TypePtr* method_type = TypeMetadataPtr::make(method);
  Node *method_node = _gvn.transform(ConNode::make(method_type));

  kill_dead_locals();

  // For some reason, this call reads only raw memory.
  const TypePtr* raw_adr_type = TypeRawPtr::BOTTOM;
  make_runtime_call(RC_LEAF | RC_NARROW_MEM,
                    call_type, call_address,
                    call_name, raw_adr_type,
                    thread, method_node);
}


//=============================================================================
//------------------------------do_checkcast-----------------------------------
void Parse::do_checkcast() {
  bool will_link;
  ciKlass* klass = iter().get_klass(will_link);
  Node *obj = peek();

  // Throw uncommon trap if class is not loaded or the value we are casting
  // _from_ is not loaded, and value is not null.  If the value _is_ null,
  // then the checkcast does nothing.
  const TypeOopPtr *tp = _gvn.type(obj)->isa_oopptr();
  if (!will_link || (tp && !tp->is_loaded())) {
    if (C->log() != nullptr) {
      if (!will_link) {
        C->log()->elem("assert_null reason='checkcast' klass='%d'",
                       C->log()->identify(klass));
      }
      if (tp && !tp->is_loaded()) {
        // %%% Cannot happen?
        ciKlass* klass = tp->unloaded_klass();
        C->log()->elem("assert_null reason='checkcast source' klass='%d'",
                       C->log()->identify(klass));
      }
    }
    null_assert(obj);
    assert( stopped() || _gvn.type(peek())->higher_equal(TypePtr::NULL_PTR), "what's left behind is null" );
    return;
  }

  Node* res = gen_checkcast(obj, makecon(TypeKlassPtr::make(klass, Type::trust_interfaces)));
  if (stopped()) {
    return;
  }

  // Pop from stack AFTER gen_checkcast because it can uncommon trap and
  // the debug info has to be correct.
  pop();
  push(res);
}


//------------------------------do_instanceof----------------------------------
void Parse::do_instanceof() {
  if (stopped())  return;
  // We would like to return false if class is not loaded, emitting a
  // dependency, but Java requires instanceof to load its operand.

  // Throw uncommon trap if class is not loaded
  bool will_link;
  ciKlass* klass = iter().get_klass(will_link);

  if (!will_link) {
    if (C->log() != nullptr) {
      C->log()->elem("assert_null reason='instanceof' klass='%d'",
                     C->log()->identify(klass));
    }
    null_assert(peek());
    assert( stopped() || _gvn.type(peek())->higher_equal(TypePtr::NULL_PTR), "what's left behind is null" );
    if (!stopped()) {
      // The object is now known to be null.
      // Shortcut the effect of gen_instanceof and return "false" directly.
      pop();                   // pop the null
      push(_gvn.intcon(0));    // push false answer
    }
    return;
  }

  // Push the bool result back on stack
  Node* res = gen_instanceof(peek(), makecon(TypeKlassPtr::make(klass, Type::trust_interfaces)), true);

  // Pop from stack AFTER gen_instanceof because it can uncommon trap.
  pop();
  push(res);
}

//------------------------------array_store_check------------------------------
// pull array from stack and check that the store is valid
Node* Parse::array_store_check(Node*& adr, const Type*& elemtype) {
  // Shorthand access to array store elements without popping them.
  Node *obj = peek(0);
  Node *idx = peek(1);
  Node *ary = peek(2);

  if (_gvn.type(obj) == TypePtr::NULL_PTR) {
    // There's never a type check on null values.
    // This cutout lets us avoid the uncommon_trap(Reason_array_check)
    // below, which turns into a performance liability if the
    // gen_checkcast folds up completely.
    if (_gvn.type(ary)->is_aryptr()->is_null_free()) {
      null_check(obj);
    }
    return obj;
  }

  // Extract the array klass type
<<<<<<< HEAD
  Node* array_klass = load_object_klass(ary);
=======
  int klass_offset = oopDesc::klass_offset_in_bytes();
  Node* p = basic_plus_adr( ary, ary, klass_offset );
  // p's type is array-of-OOPS plus klass_offset
  Node* array_klass = _gvn.transform(LoadKlassNode::make(_gvn, immutable_memory(), p, TypeInstPtr::KLASS));
>>>>>>> a637ccf2
  // Get the array klass
  const TypeKlassPtr* tak = _gvn.type(array_klass)->is_klassptr();

  // The type of array_klass is usually INexact array-of-oop.  Heroically
  // cast array_klass to EXACT array and uncommon-trap if the cast fails.
  // Make constant out of the inexact array klass, but use it only if the cast
  // succeeds.
<<<<<<< HEAD
  bool always_see_exact_class = false;
  if (MonomorphicArrayCheck && !tak->klass_is_exact()) {
    // Make a constant out of the inexact array klass
    const TypeKlassPtr* extak = nullptr;
    const TypeOopPtr* ary_t = _gvn.type(ary)->is_oopptr();
    ciKlass* ary_spec = ary_t->speculative_type();
    Deoptimization::DeoptReason reason = Deoptimization::Reason_none;
    // Try to cast the array to an exact type from profile data. First
    // check the speculative type.
    if (ary_spec != nullptr && !too_many_traps(Deoptimization::Reason_speculate_class_check)) {
      extak = TypeKlassPtr::make(ary_spec);
      reason = Deoptimization::Reason_speculate_class_check;
    } else if (UseArrayLoadStoreProfile) {
      // No speculative type: check profile data at this bci.
      reason = Deoptimization::Reason_class_check;
      if (!too_many_traps(reason)) {
        ciKlass* array_type = nullptr;
        ciKlass* element_type = nullptr;
        ProfilePtrKind element_ptr = ProfileMaybeNull;
        bool flat_array = true;
        bool null_free_array = true;
        method()->array_access_profiled_type(bci(), array_type, element_type, element_ptr, flat_array, null_free_array);
        if (array_type != nullptr) {
          extak = TypeKlassPtr::make(array_type);
        }
      }
    } else if (!too_many_traps(Deoptimization::Reason_array_check) && tak != TypeInstKlassPtr::OBJECT) {
=======
  if (MonomorphicArrayCheck &&
      !too_many_traps(Deoptimization::Reason_array_check) &&
      !tak->klass_is_exact() &&
      tak->isa_aryklassptr()) {
      // Regarding the fourth condition in the if-statement from above:
      //
>>>>>>> a637ccf2
      // If the compiler has determined that the type of array 'ary' (represented
      // by 'array_klass') is java/lang/Object, the compiler must not assume that
      // the array 'ary' is monomorphic.
      //
      // If 'ary' were of type java/lang/Object, this arraystore would have to fail,
      // because it is not possible to perform a arraystore into an object that is not
      // a "proper" array.
      //
      // Therefore, let's obtain at runtime the type of 'ary' and check if we can still
      // successfully perform the store.
      //
      // The implementation reasons for the condition are the following:
      //
      // java/lang/Object is the superclass of all arrays, but it is represented by the VM
      // as an InstanceKlass. The checks generated by gen_checkcast() (see below) expect
      // 'array_klass' to be ObjArrayKlass, which can result in invalid memory accesses.
      //
      // See issue JDK-8057622 for details.
<<<<<<< HEAD
      extak = tak->cast_to_exactness(true);
      reason = Deoptimization::Reason_array_check;
    }
    if (extak != nullptr && extak->exact_klass(true) != nullptr) {
      Node* con = makecon(extak);
      Node* cmp = _gvn.transform(new CmpPNode(array_klass, con));
      Node* bol = _gvn.transform(new BoolNode(cmp, BoolTest::eq));
      // Only do it if the check does not always pass/fail
      if (!bol->is_Con()) {
        always_see_exact_class = true;
        { BuildCutout unless(this, bol, PROB_MAX);
          uncommon_trap(reason,
                        Deoptimization::Action_maybe_recompile,
                        extak->exact_klass());
        }
        // Cast array klass to exactness
        replace_in_map(array_klass, con);
        array_klass = con;
        Node* cast = _gvn.transform(new CheckCastPPNode(control(), ary, extak->as_instance_type()));
        replace_in_map(ary, cast);
        ary = cast;

        // Recompute element type and address
        const TypeAryPtr* arytype = _gvn.type(ary)->is_aryptr();
        elemtype = arytype->elem();
        adr = array_element_address(ary, idx, T_OBJECT, arytype->size(), control());

=======

    // Make a constant out of the exact array klass
    const TypeAryKlassPtr* extak = tak->cast_to_exactness(true)->is_aryklassptr();
    if (extak->exact_klass(true) != nullptr) {
      Node* con = makecon(extak);
      Node* cmp = _gvn.transform(new CmpPNode(array_klass, con));
      Node* bol = _gvn.transform(new BoolNode(cmp, BoolTest::eq));
      Node* ctrl= control();
      { BuildCutout unless(this, bol, PROB_MAX);
        uncommon_trap(Deoptimization::Reason_array_check,
                      Deoptimization::Action_maybe_recompile,
                      extak->exact_klass());
      }
      if (stopped()) {          // MUST uncommon-trap?
        set_control(ctrl);      // Then Don't Do It, just fall into the normal checking
      } else {                  // Cast array klass to exactness:
        // Use the exact constant value we know it is.
        replace_in_map(array_klass, con);
>>>>>>> a637ccf2
        CompileLog* log = C->log();
        if (log != nullptr) {
          log->elem("cast_up reason='monomorphic_array' from='%d' to='(exact)'",
                    log->identify(extak->exact_klass()));
        }
      }
    }
  }

  // Come here for polymorphic array klasses

  // Extract the array element class
<<<<<<< HEAD
  int element_klass_offset = in_bytes(ArrayKlass::element_klass_offset());

  Node *p2 = basic_plus_adr(array_klass, array_klass, element_klass_offset);
  // We are allowed to use the constant type only if cast succeeded. If always_see_exact_class is true,
  // we must set a control edge from the IfTrue node created by the uncommon_trap above to the
  // LoadKlassNode.
  Node* a_e_klass = _gvn.transform(LoadKlassNode::make(_gvn, always_see_exact_class ? control() : nullptr,
                                                       immutable_memory(), p2, tak));
=======
  int element_klass_offset = in_bytes(ObjArrayKlass::element_klass_offset());
  Node* p2 = basic_plus_adr(array_klass, array_klass, element_klass_offset);
  Node* a_e_klass = _gvn.transform(LoadKlassNode::make(_gvn, immutable_memory(), p2, tak));
  assert(array_klass->is_Con() == a_e_klass->is_Con() || StressReflectiveCode, "a constant array type must come with a constant element type");
>>>>>>> a637ccf2

  // If we statically know that this is an inline type array, use precise element klass for checkcast
  const TypeAryPtr* arytype = _gvn.type(ary)->is_aryptr();
  const TypePtr* elem_ptr = elemtype->make_ptr();
  bool null_free;
  if (elem_ptr->is_inlinetypeptr()) {
    // We statically know that this is an inline type array, use precise klass ptr
    null_free = arytype->is_flat() || !elem_ptr->maybe_null();
    a_e_klass = makecon(TypeKlassPtr::make(elemtype->inline_klass()));
  } else {
    // TODO: Should move to TypeAry::is_null_free() with JDK-8345681
    TypePtr::PTR ptr = elem_ptr->ptr();
    null_free = ((ptr == TypePtr::NotNull) || (ptr == TypePtr::AnyNull));
#ifdef ASSERT
    // If the element type is exact, the array can be null-free (i.e. the element type is NotNull) if:
    //   - The elements are inline types
    //   - The array is from an autobox cache.
    // If the element type is inexact, it could represent multiple null-free arrays. Since autobox cache arrays
    // are local to very few cache classes and are only used in the valueOf() methods, they are always exact and are not
    // merged or hidden behind super types. Therefore, an inexact null-free array always represents some kind of
    // inline type array - either of an abstract value class or Object.
    if (null_free) {
      ciKlass* klass = elem_ptr->is_instptr()->instance_klass();
      if (klass->exact_klass()) {
        assert(elem_ptr->is_inlinetypeptr() || arytype->is_autobox_cache(), "elements must be inline type or autobox cache");
      } else {
        assert(!arytype->is_autobox_cache() && elem_ptr->can_be_inline_type() &&
               (klass->is_java_lang_Object() || klass->is_abstract()), "cannot have inexact non-inline type elements");
      }
    }
#endif // ASSERT
  }

  // Check (the hard way) and throw if not a subklass.
  return gen_checkcast(obj, a_e_klass, nullptr, null_free);
}


//------------------------------do_new-----------------------------------------
void Parse::do_new() {
  kill_dead_locals();

  bool will_link;
  ciInstanceKlass* klass = iter().get_klass(will_link)->as_instance_klass();
  assert(will_link, "_new: typeflow responsibility");

  // Should throw an InstantiationError?
  if (klass->is_abstract() || klass->is_interface() ||
      klass->name() == ciSymbols::java_lang_Class() ||
      iter().is_unresolved_klass()) {
    uncommon_trap(Deoptimization::Reason_unhandled,
                  Deoptimization::Action_none,
                  klass);
    return;
  }

  if (C->needs_clinit_barrier(klass, method())) {
    clinit_barrier(klass, method());
    if (stopped())  return;
  }

  if (klass->is_inlinetype()) {
    push(InlineTypeNode::make_default(_gvn, klass->as_inline_klass(), /* is_larval */ true));
    return;
  }

  Node* kls = makecon(TypeKlassPtr::make(klass));
  Node* obj = new_instance(kls);

  // Push resultant oop onto stack
  push(obj);

  // Keep track of whether opportunities exist for StringBuilder
  // optimizations.
  if (OptimizeStringConcat &&
      (klass == C->env()->StringBuilder_klass() ||
       klass == C->env()->StringBuffer_klass())) {
    C->set_has_stringbuilder(true);
  }

  // Keep track of boxed values for EliminateAutoBox optimizations.
  if (C->eliminate_boxing() && klass->is_box_klass()) {
    C->set_has_boxed_value(true);
  }
}

#ifndef PRODUCT
//------------------------------dump_map_adr_mem-------------------------------
// Debug dump of the mapping from address types to MergeMemNode indices.
void Parse::dump_map_adr_mem() const {
  tty->print_cr("--- Mapping from address types to memory Nodes ---");
  MergeMemNode *mem = map() == nullptr ? nullptr : (map()->memory()->is_MergeMem() ?
                                      map()->memory()->as_MergeMem() : nullptr);
  for (uint i = 0; i < (uint)C->num_alias_types(); i++) {
    C->alias_type(i)->print_on(tty);
    tty->print("\t");
    // Node mapping, if any
    if (mem && i < mem->req() && mem->in(i) && mem->in(i) != mem->empty_memory()) {
      mem->in(i)->dump();
    } else {
      tty->cr();
    }
  }
}

#endif<|MERGE_RESOLUTION|>--- conflicted
+++ resolved
@@ -158,14 +158,7 @@
   }
 
   // Extract the array klass type
-<<<<<<< HEAD
   Node* array_klass = load_object_klass(ary);
-=======
-  int klass_offset = oopDesc::klass_offset_in_bytes();
-  Node* p = basic_plus_adr( ary, ary, klass_offset );
-  // p's type is array-of-OOPS plus klass_offset
-  Node* array_klass = _gvn.transform(LoadKlassNode::make(_gvn, immutable_memory(), p, TypeInstPtr::KLASS));
->>>>>>> a637ccf2
   // Get the array klass
   const TypeKlassPtr* tak = _gvn.type(array_klass)->is_klassptr();
 
@@ -173,18 +166,16 @@
   // cast array_klass to EXACT array and uncommon-trap if the cast fails.
   // Make constant out of the inexact array klass, but use it only if the cast
   // succeeds.
-<<<<<<< HEAD
-  bool always_see_exact_class = false;
   if (MonomorphicArrayCheck && !tak->klass_is_exact()) {
     // Make a constant out of the inexact array klass
-    const TypeKlassPtr* extak = nullptr;
+    const TypeAryKlassPtr* extak = nullptr;
     const TypeOopPtr* ary_t = _gvn.type(ary)->is_oopptr();
     ciKlass* ary_spec = ary_t->speculative_type();
     Deoptimization::DeoptReason reason = Deoptimization::Reason_none;
     // Try to cast the array to an exact type from profile data. First
     // check the speculative type.
     if (ary_spec != nullptr && !too_many_traps(Deoptimization::Reason_speculate_class_check)) {
-      extak = TypeKlassPtr::make(ary_spec);
+      extak = TypeKlassPtr::make(ary_spec)->is_aryklassptr();
       reason = Deoptimization::Reason_speculate_class_check;
     } else if (UseArrayLoadStoreProfile) {
       // No speculative type: check profile data at this bci.
@@ -197,18 +188,10 @@
         bool null_free_array = true;
         method()->array_access_profiled_type(bci(), array_type, element_type, element_ptr, flat_array, null_free_array);
         if (array_type != nullptr) {
-          extak = TypeKlassPtr::make(array_type);
+          extak = TypeKlassPtr::make(array_type)->is_aryklassptr();
         }
       }
-    } else if (!too_many_traps(Deoptimization::Reason_array_check) && tak != TypeInstKlassPtr::OBJECT) {
-=======
-  if (MonomorphicArrayCheck &&
-      !too_many_traps(Deoptimization::Reason_array_check) &&
-      !tak->klass_is_exact() &&
-      tak->isa_aryklassptr()) {
-      // Regarding the fourth condition in the if-statement from above:
-      //
->>>>>>> a637ccf2
+    } else if (!too_many_traps(Deoptimization::Reason_array_check) && tak->isa_aryklassptr()) {
       // If the compiler has determined that the type of array 'ary' (represented
       // by 'array_klass') is java/lang/Object, the compiler must not assume that
       // the array 'ary' is monomorphic.
@@ -227,8 +210,7 @@
       // 'array_klass' to be ObjArrayKlass, which can result in invalid memory accesses.
       //
       // See issue JDK-8057622 for details.
-<<<<<<< HEAD
-      extak = tak->cast_to_exactness(true);
+      extak = tak->cast_to_exactness(true)->is_aryklassptr();
       reason = Deoptimization::Reason_array_check;
     }
     if (extak != nullptr && extak->exact_klass(true) != nullptr) {
@@ -237,7 +219,6 @@
       Node* bol = _gvn.transform(new BoolNode(cmp, BoolTest::eq));
       // Only do it if the check does not always pass/fail
       if (!bol->is_Con()) {
-        always_see_exact_class = true;
         { BuildCutout unless(this, bol, PROB_MAX);
           uncommon_trap(reason,
                         Deoptimization::Action_maybe_recompile,
@@ -255,26 +236,6 @@
         elemtype = arytype->elem();
         adr = array_element_address(ary, idx, T_OBJECT, arytype->size(), control());
 
-=======
-
-    // Make a constant out of the exact array klass
-    const TypeAryKlassPtr* extak = tak->cast_to_exactness(true)->is_aryklassptr();
-    if (extak->exact_klass(true) != nullptr) {
-      Node* con = makecon(extak);
-      Node* cmp = _gvn.transform(new CmpPNode(array_klass, con));
-      Node* bol = _gvn.transform(new BoolNode(cmp, BoolTest::eq));
-      Node* ctrl= control();
-      { BuildCutout unless(this, bol, PROB_MAX);
-        uncommon_trap(Deoptimization::Reason_array_check,
-                      Deoptimization::Action_maybe_recompile,
-                      extak->exact_klass());
-      }
-      if (stopped()) {          // MUST uncommon-trap?
-        set_control(ctrl);      // Then Don't Do It, just fall into the normal checking
-      } else {                  // Cast array klass to exactness:
-        // Use the exact constant value we know it is.
-        replace_in_map(array_klass, con);
->>>>>>> a637ccf2
         CompileLog* log = C->log();
         if (log != nullptr) {
           log->elem("cast_up reason='monomorphic_array' from='%d' to='(exact)'",
@@ -287,21 +248,11 @@
   // Come here for polymorphic array klasses
 
   // Extract the array element class
-<<<<<<< HEAD
   int element_klass_offset = in_bytes(ArrayKlass::element_klass_offset());
-
-  Node *p2 = basic_plus_adr(array_klass, array_klass, element_klass_offset);
-  // We are allowed to use the constant type only if cast succeeded. If always_see_exact_class is true,
-  // we must set a control edge from the IfTrue node created by the uncommon_trap above to the
-  // LoadKlassNode.
-  Node* a_e_klass = _gvn.transform(LoadKlassNode::make(_gvn, always_see_exact_class ? control() : nullptr,
-                                                       immutable_memory(), p2, tak));
-=======
-  int element_klass_offset = in_bytes(ObjArrayKlass::element_klass_offset());
   Node* p2 = basic_plus_adr(array_klass, array_klass, element_klass_offset);
   Node* a_e_klass = _gvn.transform(LoadKlassNode::make(_gvn, immutable_memory(), p2, tak));
-  assert(array_klass->is_Con() == a_e_klass->is_Con() || StressReflectiveCode, "a constant array type must come with a constant element type");
->>>>>>> a637ccf2
+  // Disable, fix: 8350632
+  //assert(array_klass->is_Con() == a_e_klass->is_Con() || StressReflectiveCode, "a constant array type must come with a constant element type");
 
   // If we statically know that this is an inline type array, use precise element klass for checkcast
   const TypeAryPtr* arytype = _gvn.type(ary)->is_aryptr();
