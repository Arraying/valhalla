/*
 * Copyright (c) 2001, 2025, Oracle and/or its affiliates. All rights reserved.
 * DO NOT ALTER OR REMOVE COPYRIGHT NOTICES OR THIS FILE HEADER.
 *
 * This code is free software; you can redistribute it and/or modify it
 * under the terms of the GNU General Public License version 2 only, as
 * published by the Free Software Foundation.
 *
 * This code is distributed in the hope that it will be useful, but WITHOUT
 * ANY WARRANTY; without even the implied warranty of MERCHANTABILITY or
 * FITNESS FOR A PARTICULAR PURPOSE.  See the GNU General Public License
 * version 2 for more details (a copy is included in the LICENSE file that
 * accompanied this code).
 *
 * You should have received a copy of the GNU General Public License version
 * 2 along with this work; if not, write to the Free Software Foundation,
 * Inc., 51 Franklin St, Fifth Floor, Boston, MA 02110-1301 USA.
 *
 * Please contact Oracle, 500 Oracle Parkway, Redwood Shores, CA 94065 USA
 * or visit www.oracle.com if you need additional information or have any
 * questions.
 *
 */

#include "asm/register.hpp"
#include "ci/ciFlatArrayKlass.hpp"
#include "ci/ciInlineKlass.hpp"
#include "ci/ciObjArray.hpp"
#include "ci/ciUtilities.hpp"
#include "classfile/javaClasses.hpp"
#include "compiler/compileLog.hpp"
#include "gc/shared/barrierSet.hpp"
#include "gc/shared/c2/barrierSetC2.hpp"
#include "interpreter/interpreter.hpp"
#include "memory/resourceArea.hpp"
#include "oops/flatArrayKlass.hpp"
#include "opto/addnode.hpp"
#include "opto/castnode.hpp"
#include "opto/convertnode.hpp"
#include "opto/graphKit.hpp"
#include "opto/idealKit.hpp"
#include "opto/inlinetypenode.hpp"
#include "opto/intrinsicnode.hpp"
#include "opto/locknode.hpp"
#include "opto/machnode.hpp"
#include "opto/narrowptrnode.hpp"
#include "opto/opaquenode.hpp"
#include "opto/parse.hpp"
#include "opto/rootnode.hpp"
#include "opto/runtime.hpp"
#include "opto/subtypenode.hpp"
#include "runtime/deoptimization.hpp"
#include "runtime/sharedRuntime.hpp"
#include "runtime/stubRoutines.hpp"
#include "utilities/bitMap.inline.hpp"
#include "utilities/growableArray.hpp"
#include "utilities/powerOfTwo.hpp"

//----------------------------GraphKit-----------------------------------------
// Main utility constructor.
GraphKit::GraphKit(JVMState* jvms, PhaseGVN* gvn)
  : Phase(Phase::Parser),
    _env(C->env()),
    _gvn((gvn != nullptr) ? *gvn : *C->initial_gvn()),
    _barrier_set(BarrierSet::barrier_set()->barrier_set_c2())
{
  assert(gvn == nullptr || !gvn->is_IterGVN() || gvn->is_IterGVN()->delay_transform(), "delay transform should be enabled");
  _exceptions = jvms->map()->next_exception();
  if (_exceptions != nullptr)  jvms->map()->set_next_exception(nullptr);
  set_jvms(jvms);
#ifdef ASSERT
  if (_gvn.is_IterGVN() != nullptr) {
    assert(_gvn.is_IterGVN()->delay_transform(), "Transformation must be delayed if IterGVN is used");
    // Save the initial size of _for_igvn worklist for verification (see ~GraphKit)
    _worklist_size = _gvn.C->igvn_worklist()->size();
  }
#endif
}

// Private constructor for parser.
GraphKit::GraphKit()
  : Phase(Phase::Parser),
    _env(C->env()),
    _gvn(*C->initial_gvn()),
    _barrier_set(BarrierSet::barrier_set()->barrier_set_c2())
{
  _exceptions = nullptr;
  set_map(nullptr);
  DEBUG_ONLY(_sp = -99);
  DEBUG_ONLY(set_bci(-99));
}



//---------------------------clean_stack---------------------------------------
// Clear away rubbish from the stack area of the JVM state.
// This destroys any arguments that may be waiting on the stack.
void GraphKit::clean_stack(int from_sp) {
  SafePointNode* map      = this->map();
  JVMState*      jvms     = this->jvms();
  int            stk_size = jvms->stk_size();
  int            stkoff   = jvms->stkoff();
  Node*          top      = this->top();
  for (int i = from_sp; i < stk_size; i++) {
    if (map->in(stkoff + i) != top) {
      map->set_req(stkoff + i, top);
    }
  }
}


//--------------------------------sync_jvms-----------------------------------
// Make sure our current jvms agrees with our parse state.
JVMState* GraphKit::sync_jvms() const {
  JVMState* jvms = this->jvms();
  jvms->set_bci(bci());       // Record the new bci in the JVMState
  jvms->set_sp(sp());         // Record the new sp in the JVMState
  assert(jvms_in_sync(), "jvms is now in sync");
  return jvms;
}

//--------------------------------sync_jvms_for_reexecute---------------------
// Make sure our current jvms agrees with our parse state.  This version
// uses the reexecute_sp for reexecuting bytecodes.
JVMState* GraphKit::sync_jvms_for_reexecute() {
  JVMState* jvms = this->jvms();
  jvms->set_bci(bci());          // Record the new bci in the JVMState
  jvms->set_sp(reexecute_sp());  // Record the new sp in the JVMState
  return jvms;
}

#ifdef ASSERT
bool GraphKit::jvms_in_sync() const {
  Parse* parse = is_Parse();
  if (parse == nullptr) {
    if (bci() !=      jvms()->bci())          return false;
    if (sp()  != (int)jvms()->sp())           return false;
    return true;
  }
  if (jvms()->method() != parse->method())    return false;
  if (jvms()->bci()    != parse->bci())       return false;
  int jvms_sp = jvms()->sp();
  if (jvms_sp          != parse->sp())        return false;
  int jvms_depth = jvms()->depth();
  if (jvms_depth       != parse->depth())     return false;
  return true;
}

// Local helper checks for special internal merge points
// used to accumulate and merge exception states.
// They are marked by the region's in(0) edge being the map itself.
// Such merge points must never "escape" into the parser at large,
// until they have been handed to gvn.transform.
static bool is_hidden_merge(Node* reg) {
  if (reg == nullptr)  return false;
  if (reg->is_Phi()) {
    reg = reg->in(0);
    if (reg == nullptr)  return false;
  }
  return reg->is_Region() && reg->in(0) != nullptr && reg->in(0)->is_Root();
}

void GraphKit::verify_map() const {
  if (map() == nullptr)  return;  // null map is OK
  assert(map()->req() <= jvms()->endoff(), "no extra garbage on map");
  assert(!map()->has_exceptions(),    "call add_exception_states_from 1st");
  assert(!is_hidden_merge(control()), "call use_exception_state, not set_map");
}

void GraphKit::verify_exception_state(SafePointNode* ex_map) {
  assert(ex_map->next_exception() == nullptr, "not already part of a chain");
  assert(has_saved_ex_oop(ex_map), "every exception state has an ex_oop");
}
#endif

//---------------------------stop_and_kill_map---------------------------------
// Set _map to null, signalling a stop to further bytecode execution.
// First smash the current map's control to a constant, to mark it dead.
void GraphKit::stop_and_kill_map() {
  SafePointNode* dead_map = stop();
  if (dead_map != nullptr) {
    dead_map->disconnect_inputs(C); // Mark the map as killed.
    assert(dead_map->is_killed(), "must be so marked");
  }
}


//--------------------------------stopped--------------------------------------
// Tell if _map is null, or control is top.
bool GraphKit::stopped() {
  if (map() == nullptr)        return true;
  else if (control() == top()) return true;
  else                         return false;
}


//-----------------------------has_exception_handler----------------------------------
// Tell if this method or any caller method has exception handlers.
bool GraphKit::has_exception_handler() {
  for (JVMState* jvmsp = jvms(); jvmsp != nullptr; jvmsp = jvmsp->caller()) {
    if (jvmsp->has_method() && jvmsp->method()->has_exception_handlers()) {
      return true;
    }
  }
  return false;
}

//------------------------------save_ex_oop------------------------------------
// Save an exception without blowing stack contents or other JVM state.
void GraphKit::set_saved_ex_oop(SafePointNode* ex_map, Node* ex_oop) {
  assert(!has_saved_ex_oop(ex_map), "clear ex-oop before setting again");
  ex_map->add_req(ex_oop);
  DEBUG_ONLY(verify_exception_state(ex_map));
}

inline static Node* common_saved_ex_oop(SafePointNode* ex_map, bool clear_it) {
  assert(GraphKit::has_saved_ex_oop(ex_map), "ex_oop must be there");
  Node* ex_oop = ex_map->in(ex_map->req()-1);
  if (clear_it)  ex_map->del_req(ex_map->req()-1);
  return ex_oop;
}

//-----------------------------saved_ex_oop------------------------------------
// Recover a saved exception from its map.
Node* GraphKit::saved_ex_oop(SafePointNode* ex_map) {
  return common_saved_ex_oop(ex_map, false);
}

//--------------------------clear_saved_ex_oop---------------------------------
// Erase a previously saved exception from its map.
Node* GraphKit::clear_saved_ex_oop(SafePointNode* ex_map) {
  return common_saved_ex_oop(ex_map, true);
}

#ifdef ASSERT
//---------------------------has_saved_ex_oop----------------------------------
// Erase a previously saved exception from its map.
bool GraphKit::has_saved_ex_oop(SafePointNode* ex_map) {
  return ex_map->req() == ex_map->jvms()->endoff()+1;
}
#endif

//-------------------------make_exception_state--------------------------------
// Turn the current JVM state into an exception state, appending the ex_oop.
SafePointNode* GraphKit::make_exception_state(Node* ex_oop) {
  sync_jvms();
  SafePointNode* ex_map = stop();  // do not manipulate this map any more
  set_saved_ex_oop(ex_map, ex_oop);
  return ex_map;
}


//--------------------------add_exception_state--------------------------------
// Add an exception to my list of exceptions.
void GraphKit::add_exception_state(SafePointNode* ex_map) {
  if (ex_map == nullptr || ex_map->control() == top()) {
    return;
  }
#ifdef ASSERT
  verify_exception_state(ex_map);
  if (has_exceptions()) {
    assert(ex_map->jvms()->same_calls_as(_exceptions->jvms()), "all collected exceptions must come from the same place");
  }
#endif

  // If there is already an exception of exactly this type, merge with it.
  // In particular, null-checks and other low-level exceptions common up here.
  Node*       ex_oop  = saved_ex_oop(ex_map);
  const Type* ex_type = _gvn.type(ex_oop);
  if (ex_oop == top()) {
    // No action needed.
    return;
  }
  assert(ex_type->isa_instptr(), "exception must be an instance");
  for (SafePointNode* e2 = _exceptions; e2 != nullptr; e2 = e2->next_exception()) {
    const Type* ex_type2 = _gvn.type(saved_ex_oop(e2));
    // We check sp also because call bytecodes can generate exceptions
    // both before and after arguments are popped!
    if (ex_type2 == ex_type
        && e2->_jvms->sp() == ex_map->_jvms->sp()) {
      combine_exception_states(ex_map, e2);
      return;
    }
  }

  // No pre-existing exception of the same type.  Chain it on the list.
  push_exception_state(ex_map);
}

//-----------------------add_exception_states_from-----------------------------
void GraphKit::add_exception_states_from(JVMState* jvms) {
  SafePointNode* ex_map = jvms->map()->next_exception();
  if (ex_map != nullptr) {
    jvms->map()->set_next_exception(nullptr);
    for (SafePointNode* next_map; ex_map != nullptr; ex_map = next_map) {
      next_map = ex_map->next_exception();
      ex_map->set_next_exception(nullptr);
      add_exception_state(ex_map);
    }
  }
}

//-----------------------transfer_exceptions_into_jvms-------------------------
JVMState* GraphKit::transfer_exceptions_into_jvms() {
  if (map() == nullptr) {
    // We need a JVMS to carry the exceptions, but the map has gone away.
    // Create a scratch JVMS, cloned from any of the exception states...
    if (has_exceptions()) {
      _map = _exceptions;
      _map = clone_map();
      _map->set_next_exception(nullptr);
      clear_saved_ex_oop(_map);
      DEBUG_ONLY(verify_map());
    } else {
      // ...or created from scratch
      JVMState* jvms = new (C) JVMState(_method, nullptr);
      jvms->set_bci(_bci);
      jvms->set_sp(_sp);
      jvms->set_map(new SafePointNode(TypeFunc::Parms, jvms));
      set_jvms(jvms);
      for (uint i = 0; i < map()->req(); i++)  map()->init_req(i, top());
      set_all_memory(top());
      while (map()->req() < jvms->endoff())  map()->add_req(top());
    }
    // (This is a kludge, in case you didn't notice.)
    set_control(top());
  }
  JVMState* jvms = sync_jvms();
  assert(!jvms->map()->has_exceptions(), "no exceptions on this map yet");
  jvms->map()->set_next_exception(_exceptions);
  _exceptions = nullptr;   // done with this set of exceptions
  return jvms;
}

static inline void add_n_reqs(Node* dstphi, Node* srcphi) {
  assert(is_hidden_merge(dstphi), "must be a special merge node");
  assert(is_hidden_merge(srcphi), "must be a special merge node");
  uint limit = srcphi->req();
  for (uint i = PhiNode::Input; i < limit; i++) {
    dstphi->add_req(srcphi->in(i));
  }
}
static inline void add_one_req(Node* dstphi, Node* src) {
  assert(is_hidden_merge(dstphi), "must be a special merge node");
  assert(!is_hidden_merge(src), "must not be a special merge node");
  dstphi->add_req(src);
}

//-----------------------combine_exception_states------------------------------
// This helper function combines exception states by building phis on a
// specially marked state-merging region.  These regions and phis are
// untransformed, and can build up gradually.  The region is marked by
// having a control input of its exception map, rather than null.  Such
// regions do not appear except in this function, and in use_exception_state.
void GraphKit::combine_exception_states(SafePointNode* ex_map, SafePointNode* phi_map) {
  if (failing_internal()) {
    return;  // dying anyway...
  }
  JVMState* ex_jvms = ex_map->_jvms;
  assert(ex_jvms->same_calls_as(phi_map->_jvms), "consistent call chains");
  assert(ex_jvms->stkoff() == phi_map->_jvms->stkoff(), "matching locals");
  // TODO 8325632 Re-enable
  // assert(ex_jvms->sp() == phi_map->_jvms->sp(), "matching stack sizes");
  assert(ex_jvms->monoff() == phi_map->_jvms->monoff(), "matching JVMS");
  assert(ex_jvms->scloff() == phi_map->_jvms->scloff(), "matching scalar replaced objects");
  assert(ex_map->req() == phi_map->req(), "matching maps");
  uint tos = ex_jvms->stkoff() + ex_jvms->sp();
  Node*         hidden_merge_mark = root();
  Node*         region  = phi_map->control();
  MergeMemNode* phi_mem = phi_map->merged_memory();
  MergeMemNode* ex_mem  = ex_map->merged_memory();
  if (region->in(0) != hidden_merge_mark) {
    // The control input is not (yet) a specially-marked region in phi_map.
    // Make it so, and build some phis.
    region = new RegionNode(2);
    _gvn.set_type(region, Type::CONTROL);
    region->set_req(0, hidden_merge_mark);  // marks an internal ex-state
    region->init_req(1, phi_map->control());
    phi_map->set_control(region);
    Node* io_phi = PhiNode::make(region, phi_map->i_o(), Type::ABIO);
    record_for_igvn(io_phi);
    _gvn.set_type(io_phi, Type::ABIO);
    phi_map->set_i_o(io_phi);
    for (MergeMemStream mms(phi_mem); mms.next_non_empty(); ) {
      Node* m = mms.memory();
      Node* m_phi = PhiNode::make(region, m, Type::MEMORY, mms.adr_type(C));
      record_for_igvn(m_phi);
      _gvn.set_type(m_phi, Type::MEMORY);
      mms.set_memory(m_phi);
    }
  }

  // Either or both of phi_map and ex_map might already be converted into phis.
  Node* ex_control = ex_map->control();
  // if there is special marking on ex_map also, we add multiple edges from src
  bool add_multiple = (ex_control->in(0) == hidden_merge_mark);
  // how wide was the destination phi_map, originally?
  uint orig_width = region->req();

  if (add_multiple) {
    add_n_reqs(region, ex_control);
    add_n_reqs(phi_map->i_o(), ex_map->i_o());
  } else {
    // ex_map has no merges, so we just add single edges everywhere
    add_one_req(region, ex_control);
    add_one_req(phi_map->i_o(), ex_map->i_o());
  }
  for (MergeMemStream mms(phi_mem, ex_mem); mms.next_non_empty2(); ) {
    if (mms.is_empty()) {
      // get a copy of the base memory, and patch some inputs into it
      const TypePtr* adr_type = mms.adr_type(C);
      Node* phi = mms.force_memory()->as_Phi()->slice_memory(adr_type);
      assert(phi->as_Phi()->region() == mms.base_memory()->in(0), "");
      mms.set_memory(phi);
      // Prepare to append interesting stuff onto the newly sliced phi:
      while (phi->req() > orig_width)  phi->del_req(phi->req()-1);
    }
    // Append stuff from ex_map:
    if (add_multiple) {
      add_n_reqs(mms.memory(), mms.memory2());
    } else {
      add_one_req(mms.memory(), mms.memory2());
    }
  }
  uint limit = ex_map->req();
  for (uint i = TypeFunc::Parms; i < limit; i++) {
    // Skip everything in the JVMS after tos.  (The ex_oop follows.)
    if (i == tos)  i = ex_jvms->monoff();
    Node* src = ex_map->in(i);
    Node* dst = phi_map->in(i);
    if (src != dst) {
      PhiNode* phi;
      if (dst->in(0) != region) {
        dst = phi = PhiNode::make(region, dst, _gvn.type(dst));
        record_for_igvn(phi);
        _gvn.set_type(phi, phi->type());
        phi_map->set_req(i, dst);
        // Prepare to append interesting stuff onto the new phi:
        while (dst->req() > orig_width)  dst->del_req(dst->req()-1);
      } else {
        assert(dst->is_Phi(), "nobody else uses a hidden region");
        phi = dst->as_Phi();
      }
      if (add_multiple && src->in(0) == ex_control) {
        // Both are phis.
        add_n_reqs(dst, src);
      } else {
        while (dst->req() < region->req())  add_one_req(dst, src);
      }
      const Type* srctype = _gvn.type(src);
      if (phi->type() != srctype) {
        const Type* dsttype = phi->type()->meet_speculative(srctype);
        if (phi->type() != dsttype) {
          phi->set_type(dsttype);
          _gvn.set_type(phi, dsttype);
        }
      }
    }
  }
  phi_map->merge_replaced_nodes_with(ex_map);
}

//--------------------------use_exception_state--------------------------------
Node* GraphKit::use_exception_state(SafePointNode* phi_map) {
  if (failing_internal()) { stop(); return top(); }
  Node* region = phi_map->control();
  Node* hidden_merge_mark = root();
  assert(phi_map->jvms()->map() == phi_map, "sanity: 1-1 relation");
  Node* ex_oop = clear_saved_ex_oop(phi_map);
  if (region->in(0) == hidden_merge_mark) {
    // Special marking for internal ex-states.  Process the phis now.
    region->set_req(0, region);  // now it's an ordinary region
    set_jvms(phi_map->jvms());   // ...so now we can use it as a map
    // Note: Setting the jvms also sets the bci and sp.
    set_control(_gvn.transform(region));
    uint tos = jvms()->stkoff() + sp();
    for (uint i = 1; i < tos; i++) {
      Node* x = phi_map->in(i);
      if (x->in(0) == region) {
        assert(x->is_Phi(), "expected a special phi");
        phi_map->set_req(i, _gvn.transform(x));
      }
    }
    for (MergeMemStream mms(merged_memory()); mms.next_non_empty(); ) {
      Node* x = mms.memory();
      if (x->in(0) == region) {
        assert(x->is_Phi(), "nobody else uses a hidden region");
        mms.set_memory(_gvn.transform(x));
      }
    }
    if (ex_oop->in(0) == region) {
      assert(ex_oop->is_Phi(), "expected a special phi");
      ex_oop = _gvn.transform(ex_oop);
    }
  } else {
    set_jvms(phi_map->jvms());
  }

  assert(!is_hidden_merge(phi_map->control()), "hidden ex. states cleared");
  assert(!is_hidden_merge(phi_map->i_o()), "hidden ex. states cleared");
  return ex_oop;
}

//---------------------------------java_bc-------------------------------------
Bytecodes::Code GraphKit::java_bc() const {
  ciMethod* method = this->method();
  int       bci    = this->bci();
  if (method != nullptr && bci != InvocationEntryBci)
    return method->java_code_at_bci(bci);
  else
    return Bytecodes::_illegal;
}

void GraphKit::uncommon_trap_if_should_post_on_exceptions(Deoptimization::DeoptReason reason,
                                                          bool must_throw) {
    // if the exception capability is set, then we will generate code
    // to check the JavaThread.should_post_on_exceptions flag to see
    // if we actually need to report exception events (for this
    // thread).  If we don't need to report exception events, we will
    // take the normal fast path provided by add_exception_events.  If
    // exception event reporting is enabled for this thread, we will
    // take the uncommon_trap in the BuildCutout below.

    // first must access the should_post_on_exceptions_flag in this thread's JavaThread
    Node* jthread = _gvn.transform(new ThreadLocalNode());
    Node* adr = basic_plus_adr(top(), jthread, in_bytes(JavaThread::should_post_on_exceptions_flag_offset()));
    Node* should_post_flag = make_load(control(), adr, TypeInt::INT, T_INT, MemNode::unordered);

    // Test the should_post_on_exceptions_flag vs. 0
    Node* chk = _gvn.transform( new CmpINode(should_post_flag, intcon(0)) );
    Node* tst = _gvn.transform( new BoolNode(chk, BoolTest::eq) );

    // Branch to slow_path if should_post_on_exceptions_flag was true
    { BuildCutout unless(this, tst, PROB_MAX);
      // Do not try anything fancy if we're notifying the VM on every throw.
      // Cf. case Bytecodes::_athrow in parse2.cpp.
      uncommon_trap(reason, Deoptimization::Action_none,
                    (ciKlass*)nullptr, (char*)nullptr, must_throw);
    }

}

//------------------------------builtin_throw----------------------------------
void GraphKit::builtin_throw(Deoptimization::DeoptReason reason) {
  builtin_throw(reason, builtin_throw_exception(reason), /*allow_too_many_traps*/ true);
}

void GraphKit::builtin_throw(Deoptimization::DeoptReason reason,
                             ciInstance* ex_obj,
                             bool allow_too_many_traps) {
  // If this throw happens frequently, an uncommon trap might cause
  // a performance pothole.  If there is a local exception handler,
  // and if this particular bytecode appears to be deoptimizing often,
  // let us handle the throw inline, with a preconstructed instance.
  // Note:   If the deopt count has blown up, the uncommon trap
  // runtime is going to flush this nmethod, not matter what.
  if (is_builtin_throw_hot(reason)) {
    if (method()->can_omit_stack_trace() && ex_obj != nullptr) {
      // If the throw is local, we use a pre-existing instance and
      // punt on the backtrace.  This would lead to a missing backtrace
      // (a repeat of 4292742) if the backtrace object is ever asked
      // for its backtrace.
      // Fixing this remaining case of 4292742 requires some flavor of
      // escape analysis.  Leave that for the future.
      if (env()->jvmti_can_post_on_exceptions()) {
        // check if we must post exception events, take uncommon trap if so
        uncommon_trap_if_should_post_on_exceptions(reason, true /*must_throw*/);
        // here if should_post_on_exceptions is false
        // continue on with the normal codegen
      }

      // Cheat with a preallocated exception object.
      if (C->log() != nullptr)
        C->log()->elem("hot_throw preallocated='1' reason='%s'",
                       Deoptimization::trap_reason_name(reason));
      const TypeInstPtr* ex_con  = TypeInstPtr::make(ex_obj);
      Node*              ex_node = _gvn.transform(ConNode::make(ex_con));

      // Clear the detail message of the preallocated exception object.
      // Weblogic sometimes mutates the detail message of exceptions
      // using reflection.
      int offset = java_lang_Throwable::get_detailMessage_offset();
      const TypePtr* adr_typ = ex_con->add_offset(offset);

      Node *adr = basic_plus_adr(ex_node, ex_node, offset);
      const TypeOopPtr* val_type = TypeOopPtr::make_from_klass(env()->String_klass());
      Node *store = access_store_at(ex_node, adr, adr_typ, null(), val_type, T_OBJECT, IN_HEAP);

      if (!method()->has_exception_handlers()) {
        // We don't need to preserve the stack if there's no handler as the entire frame is going to be popped anyway.
        // This prevents issues with exception handling and late inlining.
        set_sp(0);
        clean_stack(0);
      }

      add_exception_state(make_exception_state(ex_node));
      return;
    } else if (builtin_throw_too_many_traps(reason, ex_obj)) {
      // We cannot afford to take too many traps here. Suffer in the interpreter instead.
      assert(allow_too_many_traps, "not allowed");
      if (C->log() != nullptr) {
        C->log()->elem("hot_throw preallocated='0' reason='%s' mcount='%d'",
                       Deoptimization::trap_reason_name(reason),
                       C->trap_count(reason));
      }
      uncommon_trap(reason, Deoptimization::Action_none,
                    (ciKlass*) nullptr, (char*) nullptr,
                    true /*must_throw*/);
      return;
    }
  }

  // %%% Maybe add entry to OptoRuntime which directly throws the exc.?
  // It won't be much cheaper than bailing to the interp., since we'll
  // have to pass up all the debug-info, and the runtime will have to
  // create the stack trace.

  // Usual case:  Bail to interpreter.
  // Reserve the right to recompile if we haven't seen anything yet.

  // "must_throw" prunes the JVM state to include only the stack, if there
  // are no local exception handlers.  This should cut down on register
  // allocation time and code size, by drastically reducing the number
  // of in-edges on the call to the uncommon trap.
  uncommon_trap(reason, Deoptimization::Action_maybe_recompile,
                (ciKlass*) nullptr, (char*) nullptr,
                true /*must_throw*/);
}

bool GraphKit::is_builtin_throw_hot(Deoptimization::DeoptReason reason) {
  // If this particular condition has not yet happened at this
  // bytecode, then use the uncommon trap mechanism, and allow for
  // a future recompilation if several traps occur here.
  // If the throw is hot, try to use a more complicated inline mechanism
  // which keeps execution inside the compiled code.
  if (ProfileTraps) {
    if (too_many_traps(reason)) {
      return true;
    }
    // (If there is no MDO at all, assume it is early in
    // execution, and that any deopts are part of the
    // startup transient, and don't need to be remembered.)

    // Also, if there is a local exception handler, treat all throws
    // as hot if there has been at least one in this method.
    if (C->trap_count(reason) != 0 &&
        method()->method_data()->trap_count(reason) != 0 &&
        has_exception_handler()) {
      return true;
    }
  }
  return false;
}

bool GraphKit::builtin_throw_too_many_traps(Deoptimization::DeoptReason reason,
                                            ciInstance* ex_obj) {
  if (is_builtin_throw_hot(reason)) {
    if (method()->can_omit_stack_trace() && ex_obj != nullptr) {
      return false; // no traps; throws preallocated exception instead
    }
    ciMethod* m = Deoptimization::reason_is_speculate(reason) ? C->method() : nullptr;
    if (method()->method_data()->trap_recompiled_at(bci(), m) ||
        C->too_many_traps(reason)) {
      return true;
    }
  }
  return false;
}

ciInstance* GraphKit::builtin_throw_exception(Deoptimization::DeoptReason reason) const {
  // Preallocated exception objects to use when we don't need the backtrace.
  switch (reason) {
  case Deoptimization::Reason_null_check:
    return env()->NullPointerException_instance();
  case Deoptimization::Reason_div0_check:
    return env()->ArithmeticException_instance();
  case Deoptimization::Reason_range_check:
    return env()->ArrayIndexOutOfBoundsException_instance();
  case Deoptimization::Reason_class_check:
    return env()->ClassCastException_instance();
  case Deoptimization::Reason_array_check:
    return env()->ArrayStoreException_instance();
  default:
    return nullptr;
  }
}

//----------------------------PreserveJVMState---------------------------------
PreserveJVMState::PreserveJVMState(GraphKit* kit, bool clone_map) {
  DEBUG_ONLY(kit->verify_map());
  _kit    = kit;
  _map    = kit->map();   // preserve the map
  _sp     = kit->sp();
  kit->set_map(clone_map ? kit->clone_map() : nullptr);
#ifdef ASSERT
  _bci    = kit->bci();
  Parse* parser = kit->is_Parse();
  int block = (parser == nullptr || parser->block() == nullptr) ? -1 : parser->block()->rpo();
  _block  = block;
#endif
}
PreserveJVMState::~PreserveJVMState() {
  GraphKit* kit = _kit;
#ifdef ASSERT
  assert(kit->bci() == _bci, "bci must not shift");
  Parse* parser = kit->is_Parse();
  int block = (parser == nullptr || parser->block() == nullptr) ? -1 : parser->block()->rpo();
  assert(block == _block,    "block must not shift");
#endif
  kit->set_map(_map);
  kit->set_sp(_sp);
}


//-----------------------------BuildCutout-------------------------------------
BuildCutout::BuildCutout(GraphKit* kit, Node* p, float prob, float cnt)
  : PreserveJVMState(kit)
{
  assert(p->is_Con() || p->is_Bool(), "test must be a bool");
  SafePointNode* outer_map = _map;   // preserved map is caller's
  SafePointNode* inner_map = kit->map();
  IfNode* iff = kit->create_and_map_if(outer_map->control(), p, prob, cnt);
  outer_map->set_control(kit->gvn().transform( new IfTrueNode(iff) ));
  inner_map->set_control(kit->gvn().transform( new IfFalseNode(iff) ));
}
BuildCutout::~BuildCutout() {
  GraphKit* kit = _kit;
  assert(kit->stopped(), "cutout code must stop, throw, return, etc.");
}

//---------------------------PreserveReexecuteState----------------------------
PreserveReexecuteState::PreserveReexecuteState(GraphKit* kit) {
  assert(!kit->stopped(), "must call stopped() before");
  _kit    =    kit;
  _sp     =    kit->sp();
  _reexecute = kit->jvms()->_reexecute;
}
PreserveReexecuteState::~PreserveReexecuteState() {
  if (_kit->stopped()) return;
  _kit->jvms()->_reexecute = _reexecute;
  _kit->set_sp(_sp);
}

//------------------------------clone_map--------------------------------------
// Implementation of PreserveJVMState
//
// Only clone_map(...) here. If this function is only used in the
// PreserveJVMState class we may want to get rid of this extra
// function eventually and do it all there.

SafePointNode* GraphKit::clone_map() {
  if (map() == nullptr)  return nullptr;

  // Clone the memory edge first
  Node* mem = MergeMemNode::make(map()->memory());
  gvn().set_type_bottom(mem);

  SafePointNode *clonemap = (SafePointNode*)map()->clone();
  JVMState* jvms = this->jvms();
  JVMState* clonejvms = jvms->clone_shallow(C);
  clonemap->set_memory(mem);
  clonemap->set_jvms(clonejvms);
  clonejvms->set_map(clonemap);
  record_for_igvn(clonemap);
  gvn().set_type_bottom(clonemap);
  return clonemap;
}

//-----------------------------destruct_map_clone------------------------------
//
// Order of destruct is important to increase the likelyhood that memory can be re-used. We need
// to destruct/free/delete in the exact opposite order as clone_map().
void GraphKit::destruct_map_clone(SafePointNode* sfp) {
  if (sfp == nullptr) return;

  Node* mem = sfp->memory();
  JVMState* jvms = sfp->jvms();

  if (jvms != nullptr) {
    delete jvms;
  }

  remove_for_igvn(sfp);
  gvn().clear_type(sfp);
  sfp->destruct(&_gvn);

  if (mem != nullptr) {
    gvn().clear_type(mem);
    mem->destruct(&_gvn);
  }
}

//-----------------------------set_map_clone-----------------------------------
void GraphKit::set_map_clone(SafePointNode* m) {
  _map = m;
  _map = clone_map();
  _map->set_next_exception(nullptr);
  DEBUG_ONLY(verify_map());
}


//----------------------------kill_dead_locals---------------------------------
// Detect any locals which are known to be dead, and force them to top.
void GraphKit::kill_dead_locals() {
  // Consult the liveness information for the locals.  If any
  // of them are unused, then they can be replaced by top().  This
  // should help register allocation time and cut down on the size
  // of the deoptimization information.

  // This call is made from many of the bytecode handling
  // subroutines called from the Big Switch in do_one_bytecode.
  // Every bytecode which might include a slow path is responsible
  // for killing its dead locals.  The more consistent we
  // are about killing deads, the fewer useless phis will be
  // constructed for them at various merge points.

  // bci can be -1 (InvocationEntryBci).  We return the entry
  // liveness for the method.

  if (method() == nullptr || method()->code_size() == 0) {
    // We are building a graph for a call to a native method.
    // All locals are live.
    return;
  }

  ResourceMark rm;

  // Consult the liveness information for the locals.  If any
  // of them are unused, then they can be replaced by top().  This
  // should help register allocation time and cut down on the size
  // of the deoptimization information.
  MethodLivenessResult live_locals = method()->liveness_at_bci(bci());

  int len = (int)live_locals.size();
  assert(len <= jvms()->loc_size(), "too many live locals");
  for (int local = 0; local < len; local++) {
    if (!live_locals.at(local)) {
      set_local(local, top());
    }
  }
}

#ifdef ASSERT
//-------------------------dead_locals_are_killed------------------------------
// Return true if all dead locals are set to top in the map.
// Used to assert "clean" debug info at various points.
bool GraphKit::dead_locals_are_killed() {
  if (method() == nullptr || method()->code_size() == 0) {
    // No locals need to be dead, so all is as it should be.
    return true;
  }

  // Make sure somebody called kill_dead_locals upstream.
  ResourceMark rm;
  for (JVMState* jvms = this->jvms(); jvms != nullptr; jvms = jvms->caller()) {
    if (jvms->loc_size() == 0)  continue;  // no locals to consult
    SafePointNode* map = jvms->map();
    ciMethod* method = jvms->method();
    int       bci    = jvms->bci();
    if (jvms == this->jvms()) {
      bci = this->bci();  // it might not yet be synched
    }
    MethodLivenessResult live_locals = method->liveness_at_bci(bci);
    int len = (int)live_locals.size();
    if (!live_locals.is_valid() || len == 0)
      // This method is trivial, or is poisoned by a breakpoint.
      return true;
    assert(len == jvms->loc_size(), "live map consistent with locals map");
    for (int local = 0; local < len; local++) {
      if (!live_locals.at(local) && map->local(jvms, local) != top()) {
        if (PrintMiscellaneous && (Verbose || WizardMode)) {
          tty->print_cr("Zombie local %d: ", local);
          jvms->dump();
        }
        return false;
      }
    }
  }
  return true;
}

#endif //ASSERT

// Helper function for enforcing certain bytecodes to reexecute if deoptimization happens.
static bool should_reexecute_implied_by_bytecode(JVMState *jvms, bool is_anewarray) {
  ciMethod* cur_method = jvms->method();
  int       cur_bci   = jvms->bci();
  if (cur_method != nullptr && cur_bci != InvocationEntryBci) {
    Bytecodes::Code code = cur_method->java_code_at_bci(cur_bci);
    return Interpreter::bytecode_should_reexecute(code) ||
           (is_anewarray && (code == Bytecodes::_multianewarray));
    // Reexecute _multianewarray bytecode which was replaced with
    // sequence of [a]newarray. See Parse::do_multianewarray().
    //
    // Note: interpreter should not have it set since this optimization
    // is limited by dimensions and guarded by flag so in some cases
    // multianewarray() runtime calls will be generated and
    // the bytecode should not be reexecutes (stack will not be reset).
  } else {
    return false;
  }
}

// Helper function for adding JVMState and debug information to node
void GraphKit::add_safepoint_edges(SafePointNode* call, bool must_throw) {
  // Add the safepoint edges to the call (or other safepoint).

  // Make sure dead locals are set to top.  This
  // should help register allocation time and cut down on the size
  // of the deoptimization information.
  assert(dead_locals_are_killed(), "garbage in debug info before safepoint");

  // Walk the inline list to fill in the correct set of JVMState's
  // Also fill in the associated edges for each JVMState.

  // If the bytecode needs to be reexecuted we need to put
  // the arguments back on the stack.
  const bool should_reexecute = jvms()->should_reexecute();
  JVMState* youngest_jvms = should_reexecute ? sync_jvms_for_reexecute() : sync_jvms();

  // NOTE: set_bci (called from sync_jvms) might reset the reexecute bit to
  // undefined if the bci is different.  This is normal for Parse but it
  // should not happen for LibraryCallKit because only one bci is processed.
  assert(!is_LibraryCallKit() || (jvms()->should_reexecute() == should_reexecute),
         "in LibraryCallKit the reexecute bit should not change");

  // If we are guaranteed to throw, we can prune everything but the
  // input to the current bytecode.
  bool can_prune_locals = false;
  uint stack_slots_not_pruned = 0;
  int inputs = 0, depth = 0;
  if (must_throw) {
    assert(method() == youngest_jvms->method(), "sanity");
    if (compute_stack_effects(inputs, depth)) {
      can_prune_locals = true;
      stack_slots_not_pruned = inputs;
    }
  }

  if (env()->should_retain_local_variables()) {
    // At any safepoint, this method can get breakpointed, which would
    // then require an immediate deoptimization.
    can_prune_locals = false;  // do not prune locals
    stack_slots_not_pruned = 0;
  }

  // do not scribble on the input jvms
  JVMState* out_jvms = youngest_jvms->clone_deep(C);
  call->set_jvms(out_jvms); // Start jvms list for call node

  // For a known set of bytecodes, the interpreter should reexecute them if
  // deoptimization happens. We set the reexecute state for them here
  if (out_jvms->is_reexecute_undefined() && //don't change if already specified
      should_reexecute_implied_by_bytecode(out_jvms, call->is_AllocateArray())) {
#ifdef ASSERT
    int inputs = 0, not_used; // initialized by GraphKit::compute_stack_effects()
    assert(method() == youngest_jvms->method(), "sanity");
    assert(compute_stack_effects(inputs, not_used), "unknown bytecode: %s", Bytecodes::name(java_bc()));
    assert(out_jvms->sp() >= (uint)inputs, "not enough operands for reexecution");
#endif // ASSERT
    out_jvms->set_should_reexecute(true); //NOTE: youngest_jvms not changed
  }

  // Presize the call:
  DEBUG_ONLY(uint non_debug_edges = call->req());
  call->add_req_batch(top(), youngest_jvms->debug_depth());
  assert(call->req() == non_debug_edges + youngest_jvms->debug_depth(), "");

  // Set up edges so that the call looks like this:
  //  Call [state:] ctl io mem fptr retadr
  //       [parms:] parm0 ... parmN
  //       [root:]  loc0 ... locN stk0 ... stkSP mon0 obj0 ... monN objN
  //    [...mid:]   loc0 ... locN stk0 ... stkSP mon0 obj0 ... monN objN [...]
  //       [young:] loc0 ... locN stk0 ... stkSP mon0 obj0 ... monN objN
  // Note that caller debug info precedes callee debug info.

  // Fill pointer walks backwards from "young:" to "root:" in the diagram above:
  uint debug_ptr = call->req();

  // Loop over the map input edges associated with jvms, add them
  // to the call node, & reset all offsets to match call node array.

  JVMState* callee_jvms = nullptr;
  for (JVMState* in_jvms = youngest_jvms; in_jvms != nullptr; ) {
    uint debug_end   = debug_ptr;
    uint debug_start = debug_ptr - in_jvms->debug_size();
    debug_ptr = debug_start;  // back up the ptr

    uint p = debug_start;  // walks forward in [debug_start, debug_end)
    uint j, k, l;
    SafePointNode* in_map = in_jvms->map();
    out_jvms->set_map(call);

    if (can_prune_locals) {
      assert(in_jvms->method() == out_jvms->method(), "sanity");
      // If the current throw can reach an exception handler in this JVMS,
      // then we must keep everything live that can reach that handler.
      // As a quick and dirty approximation, we look for any handlers at all.
      if (in_jvms->method()->has_exception_handlers()) {
        can_prune_locals = false;
      }
    }

    // Add the Locals
    k = in_jvms->locoff();
    l = in_jvms->loc_size();
    out_jvms->set_locoff(p);
    if (!can_prune_locals) {
      for (j = 0; j < l; j++) {
        call->set_req(p++, in_map->in(k + j));
      }
    } else {
      p += l;  // already set to top above by add_req_batch
    }

    // Add the Expression Stack
    k = in_jvms->stkoff();
    l = in_jvms->sp();
    out_jvms->set_stkoff(p);
    if (!can_prune_locals) {
      for (j = 0; j < l; j++) {
        call->set_req(p++, in_map->in(k + j));
      }
    } else if (can_prune_locals && stack_slots_not_pruned != 0) {
      // Divide stack into {S0,...,S1}, where S0 is set to top.
      uint s1 = stack_slots_not_pruned;
      stack_slots_not_pruned = 0;  // for next iteration
      if (s1 > l)  s1 = l;
      uint s0 = l - s1;
      p += s0;  // skip the tops preinstalled by add_req_batch
      for (j = s0; j < l; j++)
        call->set_req(p++, in_map->in(k+j));
    } else {
      p += l;  // already set to top above by add_req_batch
    }

    // Add the Monitors
    k = in_jvms->monoff();
    l = in_jvms->mon_size();
    out_jvms->set_monoff(p);
    for (j = 0; j < l; j++)
      call->set_req(p++, in_map->in(k+j));

    // Copy any scalar object fields.
    k = in_jvms->scloff();
    l = in_jvms->scl_size();
    out_jvms->set_scloff(p);
    for (j = 0; j < l; j++)
      call->set_req(p++, in_map->in(k+j));

    // Finish the new jvms.
    out_jvms->set_endoff(p);

    assert(out_jvms->endoff()     == debug_end,             "fill ptr must match");
    assert(out_jvms->depth()      == in_jvms->depth(),      "depth must match");
    assert(out_jvms->loc_size()   == in_jvms->loc_size(),   "size must match");
    assert(out_jvms->mon_size()   == in_jvms->mon_size(),   "size must match");
    assert(out_jvms->scl_size()   == in_jvms->scl_size(),   "size must match");
    assert(out_jvms->debug_size() == in_jvms->debug_size(), "size must match");

    // Update the two tail pointers in parallel.
    callee_jvms = out_jvms;
    out_jvms = out_jvms->caller();
    in_jvms  = in_jvms->caller();
  }

  assert(debug_ptr == non_debug_edges, "debug info must fit exactly");

  // Test the correctness of JVMState::debug_xxx accessors:
  assert(call->jvms()->debug_start() == non_debug_edges, "");
  assert(call->jvms()->debug_end()   == call->req(), "");
  assert(call->jvms()->debug_depth() == call->req() - non_debug_edges, "");
}

bool GraphKit::compute_stack_effects(int& inputs, int& depth) {
  Bytecodes::Code code = java_bc();
  if (code == Bytecodes::_wide) {
    code = method()->java_code_at_bci(bci() + 1);
  }

  if (code != Bytecodes::_illegal) {
    depth = Bytecodes::depth(code); // checkcast=0, athrow=-1
  }

  auto rsize = [&]() {
    assert(code != Bytecodes::_illegal, "code is illegal!");
    BasicType rtype = Bytecodes::result_type(code); // checkcast=P, athrow=V
    return (rtype < T_CONFLICT) ? type2size[rtype] : 0;
  };

  switch (code) {
  case Bytecodes::_illegal:
    return false;

  case Bytecodes::_ldc:
  case Bytecodes::_ldc_w:
  case Bytecodes::_ldc2_w:
    inputs = 0;
    break;

  case Bytecodes::_dup:         inputs = 1;  break;
  case Bytecodes::_dup_x1:      inputs = 2;  break;
  case Bytecodes::_dup_x2:      inputs = 3;  break;
  case Bytecodes::_dup2:        inputs = 2;  break;
  case Bytecodes::_dup2_x1:     inputs = 3;  break;
  case Bytecodes::_dup2_x2:     inputs = 4;  break;
  case Bytecodes::_swap:        inputs = 2;  break;
  case Bytecodes::_arraylength: inputs = 1;  break;

  case Bytecodes::_getstatic:
  case Bytecodes::_putstatic:
  case Bytecodes::_getfield:
  case Bytecodes::_putfield:
    {
      bool ignored_will_link;
      ciField* field = method()->get_field_at_bci(bci(), ignored_will_link);
      int      size  = field->type()->size();
      bool is_get = (depth >= 0), is_static = (depth & 1);
      inputs = (is_static ? 0 : 1);
      if (is_get) {
        depth = size - inputs;
      } else {
        inputs += size;        // putxxx pops the value from the stack
        depth = - inputs;
      }
    }
    break;

  case Bytecodes::_invokevirtual:
  case Bytecodes::_invokespecial:
  case Bytecodes::_invokestatic:
  case Bytecodes::_invokedynamic:
  case Bytecodes::_invokeinterface:
    {
      bool ignored_will_link;
      ciSignature* declared_signature = nullptr;
      ciMethod* ignored_callee = method()->get_method_at_bci(bci(), ignored_will_link, &declared_signature);
      assert(declared_signature != nullptr, "cannot be null");
      inputs   = declared_signature->arg_size_for_bc(code);
      int size = declared_signature->return_type()->size();
      depth = size - inputs;
    }
    break;

  case Bytecodes::_multianewarray:
    {
      ciBytecodeStream iter(method());
      iter.reset_to_bci(bci());
      iter.next();
      inputs = iter.get_dimensions();
      assert(rsize() == 1, "");
      depth = 1 - inputs;
    }
    break;

  case Bytecodes::_ireturn:
  case Bytecodes::_lreturn:
  case Bytecodes::_freturn:
  case Bytecodes::_dreturn:
  case Bytecodes::_areturn:
    assert(rsize() == -depth, "");
    inputs = -depth;
    break;

  case Bytecodes::_jsr:
  case Bytecodes::_jsr_w:
    inputs = 0;
    depth  = 1;                  // S.B. depth=1, not zero
    break;

  default:
    // bytecode produces a typed result
    inputs = rsize() - depth;
    assert(inputs >= 0, "");
    break;
  }

#ifdef ASSERT
  // spot check
  int outputs = depth + inputs;
  assert(outputs >= 0, "sanity");
  switch (code) {
  case Bytecodes::_checkcast: assert(inputs == 1 && outputs == 1, ""); break;
  case Bytecodes::_athrow:    assert(inputs == 1 && outputs == 0, ""); break;
  case Bytecodes::_aload_0:   assert(inputs == 0 && outputs == 1, ""); break;
  case Bytecodes::_return:    assert(inputs == 0 && outputs == 0, ""); break;
  case Bytecodes::_drem:      assert(inputs == 4 && outputs == 2, ""); break;
  default:                    break;
  }
#endif //ASSERT

  return true;
}



//------------------------------basic_plus_adr---------------------------------
Node* GraphKit::basic_plus_adr(Node* base, Node* ptr, Node* offset) {
  // short-circuit a common case
  if (offset == intcon(0))  return ptr;
  return _gvn.transform( new AddPNode(base, ptr, offset) );
}

Node* GraphKit::ConvI2L(Node* offset) {
  // short-circuit a common case
  jint offset_con = find_int_con(offset, Type::OffsetBot);
  if (offset_con != Type::OffsetBot) {
    return longcon((jlong) offset_con);
  }
  return _gvn.transform( new ConvI2LNode(offset));
}

Node* GraphKit::ConvI2UL(Node* offset) {
  juint offset_con = (juint) find_int_con(offset, Type::OffsetBot);
  if (offset_con != (juint) Type::OffsetBot) {
    return longcon((julong) offset_con);
  }
  Node* conv = _gvn.transform( new ConvI2LNode(offset));
  Node* mask = _gvn.transform(ConLNode::make((julong) max_juint));
  return _gvn.transform( new AndLNode(conv, mask) );
}

Node* GraphKit::ConvL2I(Node* offset) {
  // short-circuit a common case
  jlong offset_con = find_long_con(offset, (jlong)Type::OffsetBot);
  if (offset_con != (jlong)Type::OffsetBot) {
    return intcon((int) offset_con);
  }
  return _gvn.transform( new ConvL2INode(offset));
}

//-------------------------load_object_klass-----------------------------------
Node* GraphKit::load_object_klass(Node* obj) {
  // Special-case a fresh allocation to avoid building nodes:
  Node* akls = AllocateNode::Ideal_klass(obj, &_gvn);
  if (akls != nullptr)  return akls;
  Node* k_adr = basic_plus_adr(obj, oopDesc::klass_offset_in_bytes());
  return _gvn.transform(LoadKlassNode::make(_gvn, immutable_memory(), k_adr, TypeInstPtr::KLASS, TypeInstKlassPtr::OBJECT));
}

//-------------------------load_array_length-----------------------------------
Node* GraphKit::load_array_length(Node* array) {
  // Special-case a fresh allocation to avoid building nodes:
  AllocateArrayNode* alloc = AllocateArrayNode::Ideal_array_allocation(array);
  Node *alen;
  if (alloc == nullptr) {
    Node *r_adr = basic_plus_adr(array, arrayOopDesc::length_offset_in_bytes());
    alen = _gvn.transform( new LoadRangeNode(nullptr, immutable_memory(), r_adr, TypeInt::POS));
  } else {
    alen = array_ideal_length(alloc, _gvn.type(array)->is_oopptr(), false);
  }
  return alen;
}

Node* GraphKit::array_ideal_length(AllocateArrayNode* alloc,
                                   const TypeOopPtr* oop_type,
                                   bool replace_length_in_map) {
  Node* length = alloc->Ideal_length();
  if (replace_length_in_map == false || map()->find_edge(length) >= 0) {
    Node* ccast = alloc->make_ideal_length(oop_type, &_gvn);
    if (ccast != length) {
      // do not transform ccast here, it might convert to top node for
      // negative array length and break assumptions in parsing stage.
      _gvn.set_type_bottom(ccast);
      record_for_igvn(ccast);
      if (replace_length_in_map) {
        replace_in_map(length, ccast);
      }
      return ccast;
    }
  }
  return length;
}

//------------------------------do_null_check----------------------------------
// Helper function to do a null pointer check.  Returned value is
// the incoming address with null casted away.  You are allowed to use the
// not-null value only if you are control dependent on the test.
#ifndef PRODUCT
extern uint explicit_null_checks_inserted,
            explicit_null_checks_elided;
#endif
Node* GraphKit::null_check_common(Node* value, BasicType type,
                                  // optional arguments for variations:
                                  bool assert_null,
                                  Node* *null_control,
                                  bool speculative,
                                  bool null_marker_check) {
  assert(!assert_null || null_control == nullptr, "not both at once");
  if (stopped())  return top();
  NOT_PRODUCT(explicit_null_checks_inserted++);

  if (value->is_InlineType()) {
    // Null checking a scalarized but nullable inline type. Check the null marker
    // input instead of the oop input to avoid keeping buffer allocations alive.
    InlineTypeNode* vtptr = value->as_InlineType();
    while (vtptr->get_oop()->is_InlineType()) {
      vtptr = vtptr->get_oop()->as_InlineType();
    }
    null_check_common(vtptr->get_null_marker(), T_INT, assert_null, null_control, speculative, true);
    if (stopped()) {
      return top();
    }
    if (assert_null) {
      // TODO 8284443 Scalarize here (this currently leads to compilation bailouts)
      // vtptr = InlineTypeNode::make_null(_gvn, vtptr->type()->inline_klass());
      // replace_in_map(value, vtptr);
      // return vtptr;
      replace_in_map(value, null());
      return null();
    }
    bool do_replace_in_map = (null_control == nullptr || (*null_control) == top());
    return cast_not_null(value, do_replace_in_map);
  }

  // Construct null check
  Node *chk = nullptr;
  switch(type) {
    case T_LONG   : chk = new CmpLNode(value, _gvn.zerocon(T_LONG)); break;
    case T_INT    : chk = new CmpINode(value, _gvn.intcon(0)); break;
    case T_ARRAY  : // fall through
      type = T_OBJECT;  // simplify further tests
    case T_OBJECT : {
      const Type *t = _gvn.type( value );

      const TypeOopPtr* tp = t->isa_oopptr();
      if (tp != nullptr && !tp->is_loaded()
          // Only for do_null_check, not any of its siblings:
          && !assert_null && null_control == nullptr) {
        // Usually, any field access or invocation on an unloaded oop type
        // will simply fail to link, since the statically linked class is
        // likely also to be unloaded.  However, in -Xcomp mode, sometimes
        // the static class is loaded but the sharper oop type is not.
        // Rather than checking for this obscure case in lots of places,
        // we simply observe that a null check on an unloaded class
        // will always be followed by a nonsense operation, so we
        // can just issue the uncommon trap here.
        // Our access to the unloaded class will only be correct
        // after it has been loaded and initialized, which requires
        // a trip through the interpreter.
        ciKlass* klass = tp->unloaded_klass();
#ifndef PRODUCT
        if (WizardMode) { tty->print("Null check of unloaded "); klass->print(); tty->cr(); }
#endif
        uncommon_trap(Deoptimization::Reason_unloaded,
                      Deoptimization::Action_reinterpret,
                      klass, "!loaded");
        return top();
      }

      if (assert_null) {
        // See if the type is contained in NULL_PTR.
        // If so, then the value is already null.
        if (t->higher_equal(TypePtr::NULL_PTR)) {
          NOT_PRODUCT(explicit_null_checks_elided++);
          return value;           // Elided null assert quickly!
        }
      } else {
        // See if mixing in the null pointer changes type.
        // If so, then the null pointer was not allowed in the original
        // type.  In other words, "value" was not-null.
        if (t->meet(TypePtr::NULL_PTR) != t->remove_speculative()) {
          // same as: if (!TypePtr::NULL_PTR->higher_equal(t)) ...
          NOT_PRODUCT(explicit_null_checks_elided++);
          return value;           // Elided null check quickly!
        }
      }
      chk = new CmpPNode( value, null() );
      break;
    }

    default:
      fatal("unexpected type: %s", type2name(type));
  }
  assert(chk != nullptr, "sanity check");
  chk = _gvn.transform(chk);

  BoolTest::mask btest = assert_null ? BoolTest::eq : BoolTest::ne;
  BoolNode *btst = new BoolNode( chk, btest);
  Node   *tst = _gvn.transform( btst );

  //-----------
  // if peephole optimizations occurred, a prior test existed.
  // If a prior test existed, maybe it dominates as we can avoid this test.
  if (tst != btst && type == T_OBJECT) {
    // At this point we want to scan up the CFG to see if we can
    // find an identical test (and so avoid this test altogether).
    Node *cfg = control();
    int depth = 0;
    while( depth < 16 ) {       // Limit search depth for speed
      if( cfg->Opcode() == Op_IfTrue &&
          cfg->in(0)->in(1) == tst ) {
        // Found prior test.  Use "cast_not_null" to construct an identical
        // CastPP (and hence hash to) as already exists for the prior test.
        // Return that casted value.
        if (assert_null) {
          replace_in_map(value, null());
          return null();  // do not issue the redundant test
        }
        Node *oldcontrol = control();
        set_control(cfg);
        Node *res = cast_not_null(value);
        set_control(oldcontrol);
        NOT_PRODUCT(explicit_null_checks_elided++);
        return res;
      }
      cfg = IfNode::up_one_dom(cfg, /*linear_only=*/ true);
      if (cfg == nullptr)  break;  // Quit at region nodes
      depth++;
    }
  }

  //-----------
  // Branch to failure if null
  float ok_prob = PROB_MAX;  // a priori estimate:  nulls never happen
  Deoptimization::DeoptReason reason;
  if (assert_null) {
    reason = Deoptimization::reason_null_assert(speculative);
  } else if (type == T_OBJECT || null_marker_check) {
    reason = Deoptimization::reason_null_check(speculative);
  } else {
    reason = Deoptimization::Reason_div0_check;
  }
  // %%% Since Reason_unhandled is not recorded on a per-bytecode basis,
  // ciMethodData::has_trap_at will return a conservative -1 if any
  // must-be-null assertion has failed.  This could cause performance
  // problems for a method after its first do_null_assert failure.
  // Consider using 'Reason_class_check' instead?

  // To cause an implicit null check, we set the not-null probability
  // to the maximum (PROB_MAX).  For an explicit check the probability
  // is set to a smaller value.
  if (null_control != nullptr || too_many_traps(reason)) {
    // probability is less likely
    ok_prob =  PROB_LIKELY_MAG(3);
  } else if (!assert_null &&
             (ImplicitNullCheckThreshold > 0) &&
             method() != nullptr &&
             (method()->method_data()->trap_count(reason)
              >= (uint)ImplicitNullCheckThreshold)) {
    ok_prob =  PROB_LIKELY_MAG(3);
  }

  if (null_control != nullptr) {
    IfNode* iff = create_and_map_if(control(), tst, ok_prob, COUNT_UNKNOWN);
    Node* null_true = _gvn.transform( new IfFalseNode(iff));
    set_control(      _gvn.transform( new IfTrueNode(iff)));
#ifndef PRODUCT
    if (null_true == top()) {
      explicit_null_checks_elided++;
    }
#endif
    (*null_control) = null_true;
  } else {
    BuildCutout unless(this, tst, ok_prob);
    // Check for optimizer eliding test at parse time
    if (stopped()) {
      // Failure not possible; do not bother making uncommon trap.
      NOT_PRODUCT(explicit_null_checks_elided++);
    } else if (assert_null) {
      uncommon_trap(reason,
                    Deoptimization::Action_make_not_entrant,
                    nullptr, "assert_null");
    } else {
      replace_in_map(value, zerocon(type));
      builtin_throw(reason);
    }
  }

  // Must throw exception, fall-thru not possible?
  if (stopped()) {
    return top();               // No result
  }

  if (assert_null) {
    // Cast obj to null on this path.
    replace_in_map(value, zerocon(type));
    return zerocon(type);
  }

  // Cast obj to not-null on this path, if there is no null_control.
  // (If there is a null_control, a non-null value may come back to haunt us.)
  if (type == T_OBJECT) {
    Node* cast = cast_not_null(value, false);
    if (null_control == nullptr || (*null_control) == top())
      replace_in_map(value, cast);
    value = cast;
  }

  return value;
}

//------------------------------cast_not_null----------------------------------
// Cast obj to not-null on this path
Node* GraphKit::cast_not_null(Node* obj, bool do_replace_in_map) {
  if (obj->is_InlineType()) {
    Node* vt = obj->isa_InlineType()->clone_if_required(&gvn(), map(), do_replace_in_map);
    vt->as_InlineType()->set_null_marker(_gvn);
    vt = _gvn.transform(vt);
    if (do_replace_in_map) {
      replace_in_map(obj, vt);
    }
    return vt;
  }
  const Type *t = _gvn.type(obj);
  const Type *t_not_null = t->join_speculative(TypePtr::NOTNULL);
  // Object is already not-null?
  if( t == t_not_null ) return obj;

  Node* cast = new CastPPNode(control(), obj,t_not_null);
  cast = _gvn.transform( cast );

  // Scan for instances of 'obj' in the current JVM mapping.
  // These instances are known to be not-null after the test.
  if (do_replace_in_map)
    replace_in_map(obj, cast);

  return cast;                  // Return casted value
}

Node* GraphKit::cast_to_non_larval(Node* obj) {
  const Type* obj_type = gvn().type(obj);
  if (obj->is_InlineType() || !obj_type->is_inlinetypeptr()) {
    return obj;
  }

  Node* new_obj = InlineTypeNode::make_from_oop(this, obj, obj_type->inline_klass());
  replace_in_map(obj, new_obj);
  return new_obj;
}

// Sometimes in intrinsics, we implicitly know an object is not null
// (there's no actual null check) so we can cast it to not null. In
// the course of optimizations, the input to the cast can become null.
// In that case that data path will die and we need the control path
// to become dead as well to keep the graph consistent. So we have to
// add a check for null for which one branch can't be taken. It uses
// an OpaqueNotNull node that will cause the check to be removed after loop
// opts so the test goes away and the compiled code doesn't execute a
// useless check.
Node* GraphKit::must_be_not_null(Node* value, bool do_replace_in_map) {
  if (!TypePtr::NULL_PTR->higher_equal(_gvn.type(value))) {
    return value;
  }
  Node* chk = _gvn.transform(new CmpPNode(value, null()));
  Node* tst = _gvn.transform(new BoolNode(chk, BoolTest::ne));
  Node* opaq = _gvn.transform(new OpaqueNotNullNode(C, tst));
  IfNode* iff = new IfNode(control(), opaq, PROB_MAX, COUNT_UNKNOWN);
  _gvn.set_type(iff, iff->Value(&_gvn));
  if (!tst->is_Con()) {
    record_for_igvn(iff);
  }
  Node *if_f = _gvn.transform(new IfFalseNode(iff));
  Node *frame = _gvn.transform(new ParmNode(C->start(), TypeFunc::FramePtr));
  Node* halt = _gvn.transform(new HaltNode(if_f, frame, "unexpected null in intrinsic"));
  C->root()->add_req(halt);
  Node *if_t = _gvn.transform(new IfTrueNode(iff));
  set_control(if_t);
  return cast_not_null(value, do_replace_in_map);
}


//--------------------------replace_in_map-------------------------------------
void GraphKit::replace_in_map(Node* old, Node* neww) {
  if (old == neww) {
    return;
  }

  map()->replace_edge(old, neww);

  // Note: This operation potentially replaces any edge
  // on the map.  This includes locals, stack, and monitors
  // of the current (innermost) JVM state.

  // don't let inconsistent types from profiling escape this
  // method

  const Type* told = _gvn.type(old);
  const Type* tnew = _gvn.type(neww);

  if (!tnew->higher_equal(told)) {
    return;
  }

  map()->record_replaced_node(old, neww);
}


//=============================================================================
//--------------------------------memory---------------------------------------
Node* GraphKit::memory(uint alias_idx) {
  MergeMemNode* mem = merged_memory();
  Node* p = mem->memory_at(alias_idx);
  assert(p != mem->empty_memory(), "empty");
  _gvn.set_type(p, Type::MEMORY);  // must be mapped
  return p;
}

//-----------------------------reset_memory------------------------------------
Node* GraphKit::reset_memory() {
  Node* mem = map()->memory();
  // do not use this node for any more parsing!
  DEBUG_ONLY( map()->set_memory((Node*)nullptr) );
  return _gvn.transform( mem );
}

//------------------------------set_all_memory---------------------------------
void GraphKit::set_all_memory(Node* newmem) {
  Node* mergemem = MergeMemNode::make(newmem);
  gvn().set_type_bottom(mergemem);
  map()->set_memory(mergemem);
}

//------------------------------set_all_memory_call----------------------------
void GraphKit::set_all_memory_call(Node* call, bool separate_io_proj) {
  Node* newmem = _gvn.transform( new ProjNode(call, TypeFunc::Memory, separate_io_proj) );
  set_all_memory(newmem);
}

//=============================================================================
//
// parser factory methods for MemNodes
//
// These are layered on top of the factory methods in LoadNode and StoreNode,
// and integrate with the parser's memory state and _gvn engine.
//

// factory methods in "int adr_idx"
Node* GraphKit::make_load(Node* ctl, Node* adr, const Type* t, BasicType bt,
                          MemNode::MemOrd mo,
                          LoadNode::ControlDependency control_dependency,
                          bool require_atomic_access,
                          bool unaligned,
                          bool mismatched,
                          bool unsafe,
                          uint8_t barrier_data) {
  int adr_idx = C->get_alias_index(_gvn.type(adr)->isa_ptr());
  assert(adr_idx != Compile::AliasIdxTop, "use other make_load factory" );
  const TypePtr* adr_type = nullptr; // debug-mode-only argument
  DEBUG_ONLY(adr_type = C->get_adr_type(adr_idx));
  Node* mem = memory(adr_idx);
  Node* ld = LoadNode::make(_gvn, ctl, mem, adr, adr_type, t, bt, mo, control_dependency, require_atomic_access, unaligned, mismatched, unsafe, barrier_data);
  ld = _gvn.transform(ld);

  if (((bt == T_OBJECT) && C->do_escape_analysis()) || C->eliminate_boxing()) {
    // Improve graph before escape analysis and boxing elimination.
    record_for_igvn(ld);
    if (ld->is_DecodeN()) {
      // Also record the actual load (LoadN) in case ld is DecodeN. In some
      // rare corner cases, ld->in(1) can be something other than LoadN (e.g.,
      // a Phi). Recording such cases is still perfectly sound, but may be
      // unnecessary and result in some minor IGVN overhead.
      record_for_igvn(ld->in(1));
    }
  }
  return ld;
}

Node* GraphKit::store_to_memory(Node* ctl, Node* adr, Node *val, BasicType bt,
                                MemNode::MemOrd mo,
                                bool require_atomic_access,
                                bool unaligned,
                                bool mismatched,
                                bool unsafe,
                                int barrier_data) {
  int adr_idx = C->get_alias_index(_gvn.type(adr)->isa_ptr());
  assert(adr_idx != Compile::AliasIdxTop, "use other store_to_memory factory" );
  const TypePtr* adr_type = nullptr;
  DEBUG_ONLY(adr_type = C->get_adr_type(adr_idx));
  Node *mem = memory(adr_idx);
  Node* st = StoreNode::make(_gvn, ctl, mem, adr, adr_type, val, bt, mo, require_atomic_access);
  if (unaligned) {
    st->as_Store()->set_unaligned_access();
  }
  if (mismatched) {
    st->as_Store()->set_mismatched_access();
  }
  if (unsafe) {
    st->as_Store()->set_unsafe_access();
  }
  st->as_Store()->set_barrier_data(barrier_data);
  st = _gvn.transform(st);
  set_memory(st, adr_idx);
  // Back-to-back stores can only remove intermediate store with DU info
  // so push on worklist for optimizer.
  if (mem->req() > MemNode::Address && adr == mem->in(MemNode::Address))
    record_for_igvn(st);

  return st;
}

Node* GraphKit::access_store_at(Node* obj,
                                Node* adr,
                                const TypePtr* adr_type,
                                Node* val,
                                const Type* val_type,
                                BasicType bt,
                                DecoratorSet decorators,
                                bool safe_for_replace,
                                const InlineTypeNode* vt) {
  // Transformation of a value which could be null pointer (CastPP #null)
  // could be delayed during Parse (for example, in adjust_map_after_if()).
  // Execute transformation here to avoid barrier generation in such case.
  if (_gvn.type(val) == TypePtr::NULL_PTR) {
    val = _gvn.makecon(TypePtr::NULL_PTR);
  }

  if (stopped()) {
    return top(); // Dead path ?
  }

  assert(val != nullptr, "not dead path");
  if (val->is_InlineType()) {
    // Store to non-flat field. Buffer the inline type and make sure
    // the store is re-executed if the allocation triggers deoptimization.
    PreserveReexecuteState preexecs(this);
    jvms()->set_should_reexecute(true);
    val = val->as_InlineType()->buffer(this, safe_for_replace);
  }

  C2AccessValuePtr addr(adr, adr_type);
  C2AccessValue value(val, val_type);
  C2ParseAccess access(this, decorators | C2_WRITE_ACCESS, bt, obj, addr, nullptr, vt);
  if (access.is_raw()) {
    return _barrier_set->BarrierSetC2::store_at(access, value);
  } else {
    return _barrier_set->store_at(access, value);
  }
}

Node* GraphKit::access_load_at(Node* obj,   // containing obj
                               Node* adr,   // actual address to store val at
                               const TypePtr* adr_type,
                               const Type* val_type,
                               BasicType bt,
                               DecoratorSet decorators,
                               Node* ctl) {
  if (stopped()) {
    return top(); // Dead path ?
  }

  C2AccessValuePtr addr(adr, adr_type);
  C2ParseAccess access(this, decorators | C2_READ_ACCESS, bt, obj, addr, ctl);
  if (access.is_raw()) {
    return _barrier_set->BarrierSetC2::load_at(access, val_type);
  } else {
    return _barrier_set->load_at(access, val_type);
  }
}

Node* GraphKit::access_load(Node* adr,   // actual address to load val at
                            const Type* val_type,
                            BasicType bt,
                            DecoratorSet decorators) {
  if (stopped()) {
    return top(); // Dead path ?
  }

  C2AccessValuePtr addr(adr, adr->bottom_type()->is_ptr());
  C2ParseAccess access(this, decorators | C2_READ_ACCESS, bt, nullptr, addr);
  if (access.is_raw()) {
    return _barrier_set->BarrierSetC2::load_at(access, val_type);
  } else {
    return _barrier_set->load_at(access, val_type);
  }
}

Node* GraphKit::access_atomic_cmpxchg_val_at(Node* obj,
                                             Node* adr,
                                             const TypePtr* adr_type,
                                             int alias_idx,
                                             Node* expected_val,
                                             Node* new_val,
                                             const Type* value_type,
                                             BasicType bt,
                                             DecoratorSet decorators) {
  C2AccessValuePtr addr(adr, adr_type);
  C2AtomicParseAccess access(this, decorators | C2_READ_ACCESS | C2_WRITE_ACCESS,
                        bt, obj, addr, alias_idx);
  if (access.is_raw()) {
    return _barrier_set->BarrierSetC2::atomic_cmpxchg_val_at(access, expected_val, new_val, value_type);
  } else {
    return _barrier_set->atomic_cmpxchg_val_at(access, expected_val, new_val, value_type);
  }
}

Node* GraphKit::access_atomic_cmpxchg_bool_at(Node* obj,
                                              Node* adr,
                                              const TypePtr* adr_type,
                                              int alias_idx,
                                              Node* expected_val,
                                              Node* new_val,
                                              const Type* value_type,
                                              BasicType bt,
                                              DecoratorSet decorators) {
  C2AccessValuePtr addr(adr, adr_type);
  C2AtomicParseAccess access(this, decorators | C2_READ_ACCESS | C2_WRITE_ACCESS,
                        bt, obj, addr, alias_idx);
  if (access.is_raw()) {
    return _barrier_set->BarrierSetC2::atomic_cmpxchg_bool_at(access, expected_val, new_val, value_type);
  } else {
    return _barrier_set->atomic_cmpxchg_bool_at(access, expected_val, new_val, value_type);
  }
}

Node* GraphKit::access_atomic_xchg_at(Node* obj,
                                      Node* adr,
                                      const TypePtr* adr_type,
                                      int alias_idx,
                                      Node* new_val,
                                      const Type* value_type,
                                      BasicType bt,
                                      DecoratorSet decorators) {
  C2AccessValuePtr addr(adr, adr_type);
  C2AtomicParseAccess access(this, decorators | C2_READ_ACCESS | C2_WRITE_ACCESS,
                        bt, obj, addr, alias_idx);
  if (access.is_raw()) {
    return _barrier_set->BarrierSetC2::atomic_xchg_at(access, new_val, value_type);
  } else {
    return _barrier_set->atomic_xchg_at(access, new_val, value_type);
  }
}

Node* GraphKit::access_atomic_add_at(Node* obj,
                                     Node* adr,
                                     const TypePtr* adr_type,
                                     int alias_idx,
                                     Node* new_val,
                                     const Type* value_type,
                                     BasicType bt,
                                     DecoratorSet decorators) {
  C2AccessValuePtr addr(adr, adr_type);
  C2AtomicParseAccess access(this, decorators | C2_READ_ACCESS | C2_WRITE_ACCESS, bt, obj, addr, alias_idx);
  if (access.is_raw()) {
    return _barrier_set->BarrierSetC2::atomic_add_at(access, new_val, value_type);
  } else {
    return _barrier_set->atomic_add_at(access, new_val, value_type);
  }
}

void GraphKit::access_clone(Node* src, Node* dst, Node* size, bool is_array) {
  return _barrier_set->clone(this, src, dst, size, is_array);
}

//-------------------------array_element_address-------------------------
Node* GraphKit::array_element_address(Node* ary, Node* idx, BasicType elembt,
                                      const TypeInt* sizetype, Node* ctrl) {
  const TypeAryPtr* arytype = _gvn.type(ary)->is_aryptr();
  uint shift;
  uint header;
  if (arytype->is_flat() && arytype->klass_is_exact()) {
    // We can only determine the flat array layout statically if the klass is exact. Otherwise, we could have different
    // value classes at runtime with a potentially different layout. The caller needs to fall back to call
    // load/store_unknown_inline_Type() at runtime. We could return a sentinel node for the non-exact case but that
    // might mess with other GVN transformations in between. Thus, we just continue in the else branch normally, even
    // though we don't need the address node in this case and throw it away again.
    shift = arytype->flat_log_elem_size();
    header = arrayOopDesc::base_offset_in_bytes(T_FLAT_ELEMENT);
  } else {
    shift = exact_log2(type2aelembytes(elembt));
    header = arrayOopDesc::base_offset_in_bytes(elembt);
  }

  // short-circuit a common case (saves lots of confusing waste motion)
  jint idx_con = find_int_con(idx, -1);
  if (idx_con >= 0) {
    intptr_t offset = header + ((intptr_t)idx_con << shift);
    return basic_plus_adr(ary, offset);
  }

  // must be correct type for alignment purposes
  Node* base  = basic_plus_adr(ary, header);
  idx = Compile::conv_I2X_index(&_gvn, idx, sizetype, ctrl);
  Node* scale = _gvn.transform( new LShiftXNode(idx, intcon(shift)) );
  return basic_plus_adr(ary, base, scale);
}

Node* GraphKit::cast_to_flat_array(Node* array, ciInlineKlass* vk, bool is_null_free, bool is_not_null_free, bool is_atomic) {
  assert(vk->maybe_flat_in_array(), "element of type %s cannot be flat in array", vk->name()->as_utf8());
  if (!vk->has_nullable_atomic_layout()) {
    // Element does not have a nullable flat layout, cannot be nullable
    is_null_free = true;
  }
  if (!vk->has_atomic_layout() && !vk->has_non_atomic_layout()) {
    // Element does not have a null-free flat layout, cannot be null-free
    is_not_null_free = true;
  }
  if (is_null_free) {
    // TODO 8350865 Impossible type
    is_not_null_free = false;
  }

  bool is_exact = is_null_free || is_not_null_free;
  ciArrayKlass* array_klass = ciArrayKlass::make(vk, is_null_free, is_atomic, true);
  assert(array_klass->is_elem_null_free() == is_null_free, "inconsistency");
  assert(array_klass->is_elem_atomic() == is_atomic, "inconsistency");
  const TypeAryPtr* arytype = TypeOopPtr::make_from_klass(array_klass)->isa_aryptr();
  arytype = arytype->cast_to_exactness(is_exact);
  arytype = arytype->cast_to_not_null_free(is_not_null_free);
  assert(arytype->is_null_free() == is_null_free, "inconsistency");
  assert(arytype->is_not_null_free() == is_not_null_free, "inconsistency");
  assert(arytype->is_atomic() == is_atomic, "inconsistency");
  return _gvn.transform(new CastPPNode(control(), array, arytype, ConstraintCastNode::StrongDependency));
}

//-------------------------load_array_element-------------------------
Node* GraphKit::load_array_element(Node* ary, Node* idx, const TypeAryPtr* arytype, bool set_ctrl) {
  const Type* elemtype = arytype->elem();
  BasicType elembt = elemtype->array_element_basic_type();
  Node* adr = array_element_address(ary, idx, elembt, arytype->size());
  if (elembt == T_NARROWOOP) {
    elembt = T_OBJECT; // To satisfy switch in LoadNode::make()
  }
  Node* ld = access_load_at(ary, adr, arytype, elemtype, elembt,
                            IN_HEAP | IS_ARRAY | (set_ctrl ? C2_CONTROL_DEPENDENT_LOAD : 0));
  return ld;
}

//-------------------------set_arguments_for_java_call-------------------------
// Arguments (pre-popped from the stack) are taken from the JVMS.
void GraphKit::set_arguments_for_java_call(CallJavaNode* call, bool is_late_inline) {
  PreserveReexecuteState preexecs(this);
  if (EnableValhalla) {
    // Make sure the call is "re-executed", if buffering of inline type arguments triggers deoptimization.
    // At this point, the call hasn't been executed yet, so we will only ever execute the call once.
    jvms()->set_should_reexecute(true);
    int arg_size = method()->get_declared_signature_at_bci(bci())->arg_size_for_bc(java_bc());
    inc_sp(arg_size);
  }
  // Add the call arguments
  const TypeTuple* domain = call->tf()->domain_sig();
  uint nargs = domain->cnt();
  int arg_num = 0;
  for (uint i = TypeFunc::Parms, idx = TypeFunc::Parms; i < nargs; i++) {
    Node* arg = argument(i-TypeFunc::Parms);
    const Type* t = domain->field_at(i);
    // TODO 8284443 A static call to a mismatched method should still be scalarized
    if (t->is_inlinetypeptr() && !call->method()->get_Method()->mismatch() && call->method()->is_scalarized_arg(arg_num)) {
      // We don't pass inline type arguments by reference but instead pass each field of the inline type
      if (!arg->is_InlineType()) {
        assert(_gvn.type(arg)->is_zero_type() && !t->inline_klass()->is_null_free(), "Unexpected argument type");
        arg = InlineTypeNode::make_from_oop(this, arg, t->inline_klass());
      }
      InlineTypeNode* vt = arg->as_InlineType();
      vt->pass_fields(this, call, idx, true, !t->maybe_null());
      // If an inline type argument is passed as fields, attach the Method* to the call site
      // to be able to access the extended signature later via attached_method_before_pc().
      // For example, see CompiledMethod::preserve_callee_argument_oops().
      call->set_override_symbolic_info(true);
      // Register an evol dependency on the callee method to make sure that this method is deoptimized and
      // re-compiled with a non-scalarized calling convention if the callee method is later marked as mismatched.
      C->dependencies()->assert_evol_method(call->method());
      arg_num++;
      continue;
    } else if (arg->is_InlineType()) {
      // Pass inline type argument via oop to callee
      arg = arg->as_InlineType()->buffer(this, true);
    }
    if (t != Type::HALF) {
      arg_num++;
    }
    call->init_req(idx++, arg);
  }
}

//---------------------------set_edges_for_java_call---------------------------
// Connect a newly created call into the current JVMS.
// A return value node (if any) is returned from set_edges_for_java_call.
void GraphKit::set_edges_for_java_call(CallJavaNode* call, bool must_throw, bool separate_io_proj) {

  // Add the predefined inputs:
  call->init_req( TypeFunc::Control, control() );
  call->init_req( TypeFunc::I_O    , i_o() );
  call->init_req( TypeFunc::Memory , reset_memory() );
  call->init_req( TypeFunc::FramePtr, frameptr() );
  call->init_req( TypeFunc::ReturnAdr, top() );

  add_safepoint_edges(call, must_throw);

  Node* xcall = _gvn.transform(call);

  if (xcall == top()) {
    set_control(top());
    return;
  }
  assert(xcall == call, "call identity is stable");

  // Re-use the current map to produce the result.

  set_control(_gvn.transform(new ProjNode(call, TypeFunc::Control)));
  set_i_o(    _gvn.transform(new ProjNode(call, TypeFunc::I_O    , separate_io_proj)));
  set_all_memory_call(xcall, separate_io_proj);

  //return xcall;   // no need, caller already has it
}

Node* GraphKit::set_results_for_java_call(CallJavaNode* call, bool separate_io_proj, bool deoptimize) {
  if (stopped())  return top();  // maybe the call folded up?

  // Note:  Since any out-of-line call can produce an exception,
  // we always insert an I_O projection from the call into the result.

  make_slow_call_ex(call, env()->Throwable_klass(), separate_io_proj, deoptimize);

  if (separate_io_proj) {
    // The caller requested separate projections be used by the fall
    // through and exceptional paths, so replace the projections for
    // the fall through path.
    set_i_o(_gvn.transform( new ProjNode(call, TypeFunc::I_O) ));
    set_all_memory(_gvn.transform( new ProjNode(call, TypeFunc::Memory) ));
  }

  // Capture the return value, if any.
  Node* ret;
  if (call->method() == nullptr || call->method()->return_type()->basic_type() == T_VOID) {
    ret = top();
  } else if (call->tf()->returns_inline_type_as_fields()) {
    // Return of multiple values (inline type fields): we create a
    // InlineType node, each field is a projection from the call.
    ciInlineKlass* vk = call->method()->return_type()->as_inline_klass();
    uint base_input = TypeFunc::Parms;
    ret = InlineTypeNode::make_from_multi(this, call, vk, base_input, false, false);
  } else {
    ret = _gvn.transform(new ProjNode(call, TypeFunc::Parms));
    ciType* t = call->method()->return_type();
    if (!t->is_loaded() && InlineTypeReturnedAsFields) {
      // The return type is unloaded but the callee might later be C2 compiled and then return
      // in scalarized form when the return type is loaded. Handle this similar to what we do in
      // PhaseMacroExpand::expand_mh_intrinsic_return by calling into the runtime to buffer.
      // It's a bit unfortunate because we will deopt anyway but the interpreter needs an oop.
      IdealKit ideal(this);
      IdealVariable res(ideal);
      ideal.declarations_done();
      ideal.if_then(ret, BoolTest::eq, ideal.makecon(TypePtr::NULL_PTR)); {
        // Return value is null
        ideal.set(res, ret);
      } ideal.else_(); {
        // Return value is non-null
        sync_kit(ideal);

        // Change return type of call to scalarized return
        const TypeFunc* tf = call->_tf;
        const TypeTuple* domain = OptoRuntime::store_inline_type_fields_Type()->domain_cc();
        const TypeFunc* new_tf = TypeFunc::make(tf->domain_sig(), tf->domain_cc(), tf->range_sig(), domain);
        call->_tf = new_tf;
        _gvn.set_type(call, call->Value(&_gvn));
        _gvn.set_type(ret, ret->Value(&_gvn));

        Node* store_to_buf_call = make_runtime_call(RC_NO_LEAF | RC_NO_IO,
                                                    OptoRuntime::store_inline_type_fields_Type(),
                                                    StubRoutines::store_inline_type_fields_to_buf(),
                                                    nullptr, TypePtr::BOTTOM, ret);

        // We don't know how many values are returned. This assumes the
        // worst case, that all available registers are used.
        for (uint i = TypeFunc::Parms+1; i < domain->cnt(); i++) {
          if (domain->field_at(i) == Type::HALF) {
            store_to_buf_call->init_req(i, top());
            continue;
          }
          Node* proj =_gvn.transform(new ProjNode(call, i));
          store_to_buf_call->init_req(i, proj);
        }
        make_slow_call_ex(store_to_buf_call, env()->Throwable_klass(), false);

        Node* buf = _gvn.transform(new ProjNode(store_to_buf_call, TypeFunc::Parms));
        const Type* buf_type = TypeOopPtr::make_from_klass(t->as_klass())->join_speculative(TypePtr::NOTNULL);
        buf = _gvn.transform(new CheckCastPPNode(control(), buf, buf_type));

        ideal.set(res, buf);
        ideal.sync_kit(this);
      } ideal.end_if();
      sync_kit(ideal);
      ret = _gvn.transform(ideal.value(res));
    }
    if (t->is_klass()) {
      const Type* type = TypeOopPtr::make_from_klass(t->as_klass());
      if (type->is_inlinetypeptr()) {
        ret = InlineTypeNode::make_from_oop(this, ret, type->inline_klass());
      }
    }
  }

  return ret;
}

//--------------------set_predefined_input_for_runtime_call--------------------
// Reading and setting the memory state is way conservative here.
// The real problem is that I am not doing real Type analysis on memory,
// so I cannot distinguish card mark stores from other stores.  Across a GC
// point the Store Barrier and the card mark memory has to agree.  I cannot
// have a card mark store and its barrier split across the GC point from
// either above or below.  Here I get that to happen by reading ALL of memory.
// A better answer would be to separate out card marks from other memory.
// For now, return the input memory state, so that it can be reused
// after the call, if this call has restricted memory effects.
Node* GraphKit::set_predefined_input_for_runtime_call(SafePointNode* call, Node* narrow_mem) {
  // Set fixed predefined input arguments
  call->init_req(TypeFunc::Control, control());
  call->init_req(TypeFunc::I_O, top()); // does no i/o
  call->init_req(TypeFunc::ReturnAdr, top());
  if (call->is_CallLeafPure()) {
    call->init_req(TypeFunc::Memory, top());
    call->init_req(TypeFunc::FramePtr, top());
    return nullptr;
  } else {
    Node* memory = reset_memory();
    Node* m = narrow_mem == nullptr ? memory : narrow_mem;
    call->init_req(TypeFunc::Memory, m); // may gc ptrs
    call->init_req(TypeFunc::FramePtr, frameptr());
    return memory;
  }
}

//-------------------set_predefined_output_for_runtime_call--------------------
// Set control and memory (not i_o) from the call.
// If keep_mem is not null, use it for the output state,
// except for the RawPtr output of the call, if hook_mem is TypeRawPtr::BOTTOM.
// If hook_mem is null, this call produces no memory effects at all.
// If hook_mem is a Java-visible memory slice (such as arraycopy operands),
// then only that memory slice is taken from the call.
// In the last case, we must put an appropriate memory barrier before
// the call, so as to create the correct anti-dependencies on loads
// preceding the call.
void GraphKit::set_predefined_output_for_runtime_call(Node* call,
                                                      Node* keep_mem,
                                                      const TypePtr* hook_mem) {
  // no i/o
  set_control(_gvn.transform( new ProjNode(call,TypeFunc::Control) ));
  if (call->is_CallLeafPure()) {
    // Pure function have only control (for now) and data output, in particular
    // they don't touch the memory, so we don't want a memory proj that is set after.
    return;
  }
  if (keep_mem) {
    // First clone the existing memory state
    set_all_memory(keep_mem);
    if (hook_mem != nullptr) {
      // Make memory for the call
      Node* mem = _gvn.transform( new ProjNode(call, TypeFunc::Memory) );
      // Set the RawPtr memory state only.  This covers all the heap top/GC stuff
      // We also use hook_mem to extract specific effects from arraycopy stubs.
      set_memory(mem, hook_mem);
    }
    // ...else the call has NO memory effects.

    // Make sure the call advertises its memory effects precisely.
    // This lets us build accurate anti-dependences in gcm.cpp.
    assert(C->alias_type(call->adr_type()) == C->alias_type(hook_mem),
           "call node must be constructed correctly");
  } else {
    assert(hook_mem == nullptr, "");
    // This is not a "slow path" call; all memory comes from the call.
    set_all_memory_call(call);
  }
}

// Keep track of MergeMems feeding into other MergeMems
static void add_mergemem_users_to_worklist(Unique_Node_List& wl, Node* mem) {
  if (!mem->is_MergeMem()) {
    return;
  }
  for (SimpleDUIterator i(mem); i.has_next(); i.next()) {
    Node* use = i.get();
    if (use->is_MergeMem()) {
      wl.push(use);
    }
  }
}

// Replace the call with the current state of the kit.
void GraphKit::replace_call(CallNode* call, Node* result, bool do_replaced_nodes, bool do_asserts) {
  JVMState* ejvms = nullptr;
  if (has_exceptions()) {
    ejvms = transfer_exceptions_into_jvms();
  }

  ReplacedNodes replaced_nodes = map()->replaced_nodes();
  ReplacedNodes replaced_nodes_exception;
  Node* ex_ctl = top();

  SafePointNode* final_state = stop();

  // Find all the needed outputs of this call
  CallProjections* callprojs = call->extract_projections(true, do_asserts);

  Unique_Node_List wl;
  Node* init_mem = call->in(TypeFunc::Memory);
  Node* final_mem = final_state->in(TypeFunc::Memory);
  Node* final_ctl = final_state->in(TypeFunc::Control);
  Node* final_io = final_state->in(TypeFunc::I_O);

  // Replace all the old call edges with the edges from the inlining result
  if (callprojs->fallthrough_catchproj != nullptr) {
    C->gvn_replace_by(callprojs->fallthrough_catchproj, final_ctl);
  }
  if (callprojs->fallthrough_memproj != nullptr) {
    if (final_mem->is_MergeMem()) {
      // Parser's exits MergeMem was not transformed but may be optimized
      final_mem = _gvn.transform(final_mem);
    }
    C->gvn_replace_by(callprojs->fallthrough_memproj,   final_mem);
    add_mergemem_users_to_worklist(wl, final_mem);
  }
  if (callprojs->fallthrough_ioproj != nullptr) {
    C->gvn_replace_by(callprojs->fallthrough_ioproj,    final_io);
  }

  // Replace the result with the new result if it exists and is used
  if (callprojs->resproj[0] != nullptr && result != nullptr) {
    // If the inlined code is dead, the result projections for an inline type returned as
    // fields have not been replaced. They will go away once the call is replaced by TOP below.
    assert(callprojs->nb_resproj == 1 || (call->tf()->returns_inline_type_as_fields() && stopped()),
           "unexpected number of results");
    C->gvn_replace_by(callprojs->resproj[0], result);
  }

  if (ejvms == nullptr) {
    // No exception edges to simply kill off those paths
    if (callprojs->catchall_catchproj != nullptr) {
      C->gvn_replace_by(callprojs->catchall_catchproj, C->top());
    }
    if (callprojs->catchall_memproj != nullptr) {
      C->gvn_replace_by(callprojs->catchall_memproj,   C->top());
    }
    if (callprojs->catchall_ioproj != nullptr) {
      C->gvn_replace_by(callprojs->catchall_ioproj,    C->top());
    }
    // Replace the old exception object with top
    if (callprojs->exobj != nullptr) {
      C->gvn_replace_by(callprojs->exobj, C->top());
    }
  } else {
    GraphKit ekit(ejvms);

    // Load my combined exception state into the kit, with all phis transformed:
    SafePointNode* ex_map = ekit.combine_and_pop_all_exception_states();
    replaced_nodes_exception = ex_map->replaced_nodes();

    Node* ex_oop = ekit.use_exception_state(ex_map);

    if (callprojs->catchall_catchproj != nullptr) {
      C->gvn_replace_by(callprojs->catchall_catchproj, ekit.control());
      ex_ctl = ekit.control();
    }
    if (callprojs->catchall_memproj != nullptr) {
      Node* ex_mem = ekit.reset_memory();
      C->gvn_replace_by(callprojs->catchall_memproj,   ex_mem);
      add_mergemem_users_to_worklist(wl, ex_mem);
    }
    if (callprojs->catchall_ioproj != nullptr) {
      C->gvn_replace_by(callprojs->catchall_ioproj,    ekit.i_o());
    }

    // Replace the old exception object with the newly created one
    if (callprojs->exobj != nullptr) {
      C->gvn_replace_by(callprojs->exobj, ex_oop);
    }
  }

  // Disconnect the call from the graph
  call->disconnect_inputs(C);
  C->gvn_replace_by(call, C->top());

  // Clean up any MergeMems that feed other MergeMems since the
  // optimizer doesn't like that.
  while (wl.size() > 0) {
    _gvn.transform(wl.pop());
  }

  if (callprojs->fallthrough_catchproj != nullptr && !final_ctl->is_top() && do_replaced_nodes) {
    replaced_nodes.apply(C, final_ctl);
  }
  if (!ex_ctl->is_top() && do_replaced_nodes) {
    replaced_nodes_exception.apply(C, ex_ctl);
  }
}


//------------------------------increment_counter------------------------------
// for statistics: increment a VM counter by 1

void GraphKit::increment_counter(address counter_addr) {
  Node* adr1 = makecon(TypeRawPtr::make(counter_addr));
  increment_counter(adr1);
}

void GraphKit::increment_counter(Node* counter_addr) {
  Node* ctrl = control();
  Node* cnt  = make_load(ctrl, counter_addr, TypeLong::LONG, T_LONG, MemNode::unordered);
  Node* incr = _gvn.transform(new AddLNode(cnt, _gvn.longcon(1)));
  store_to_memory(ctrl, counter_addr, incr, T_LONG, MemNode::unordered);
}


//------------------------------uncommon_trap----------------------------------
// Bail out to the interpreter in mid-method.  Implemented by calling the
// uncommon_trap blob.  This helper function inserts a runtime call with the
// right debug info.
Node* GraphKit::uncommon_trap(int trap_request,
                             ciKlass* klass, const char* comment,
                             bool must_throw,
                             bool keep_exact_action) {
  if (failing_internal()) {
    stop();
  }
  if (stopped())  return nullptr; // trap reachable?

  // Note:  If ProfileTraps is true, and if a deopt. actually
  // occurs here, the runtime will make sure an MDO exists.  There is
  // no need to call method()->ensure_method_data() at this point.

  // Set the stack pointer to the right value for reexecution:
  set_sp(reexecute_sp());

#ifdef ASSERT
  if (!must_throw) {
    // Make sure the stack has at least enough depth to execute
    // the current bytecode.
    int inputs, ignored_depth;
    if (compute_stack_effects(inputs, ignored_depth)) {
      assert(sp() >= inputs, "must have enough JVMS stack to execute %s: sp=%d, inputs=%d",
             Bytecodes::name(java_bc()), sp(), inputs);
    }
  }
#endif

  Deoptimization::DeoptReason reason = Deoptimization::trap_request_reason(trap_request);
  Deoptimization::DeoptAction action = Deoptimization::trap_request_action(trap_request);

  switch (action) {
  case Deoptimization::Action_maybe_recompile:
  case Deoptimization::Action_reinterpret:
    // Temporary fix for 6529811 to allow virtual calls to be sure they
    // get the chance to go from mono->bi->mega
    if (!keep_exact_action &&
        Deoptimization::trap_request_index(trap_request) < 0 &&
        too_many_recompiles(reason)) {
      // This BCI is causing too many recompilations.
      if (C->log() != nullptr) {
        C->log()->elem("observe that='trap_action_change' reason='%s' from='%s' to='none'",
                Deoptimization::trap_reason_name(reason),
                Deoptimization::trap_action_name(action));
      }
      action = Deoptimization::Action_none;
      trap_request = Deoptimization::make_trap_request(reason, action);
    } else {
      C->set_trap_can_recompile(true);
    }
    break;
  case Deoptimization::Action_make_not_entrant:
    C->set_trap_can_recompile(true);
    break;
  case Deoptimization::Action_none:
  case Deoptimization::Action_make_not_compilable:
    break;
  default:
#ifdef ASSERT
    fatal("unknown action %d: %s", action, Deoptimization::trap_action_name(action));
#endif
    break;
  }

  if (TraceOptoParse) {
    char buf[100];
    tty->print_cr("Uncommon trap %s at bci:%d",
                  Deoptimization::format_trap_request(buf, sizeof(buf),
                                                      trap_request), bci());
  }

  CompileLog* log = C->log();
  if (log != nullptr) {
    int kid = (klass == nullptr)? -1: log->identify(klass);
    log->begin_elem("uncommon_trap bci='%d'", bci());
    char buf[100];
    log->print(" %s", Deoptimization::format_trap_request(buf, sizeof(buf),
                                                          trap_request));
    if (kid >= 0)         log->print(" klass='%d'", kid);
    if (comment != nullptr)  log->print(" comment='%s'", comment);
    log->end_elem();
  }

  // Make sure any guarding test views this path as very unlikely
  Node *i0 = control()->in(0);
  if (i0 != nullptr && i0->is_If()) {        // Found a guarding if test?
    IfNode *iff = i0->as_If();
    float f = iff->_prob;   // Get prob
    if (control()->Opcode() == Op_IfTrue) {
      if (f > PROB_UNLIKELY_MAG(4))
        iff->_prob = PROB_MIN;
    } else {
      if (f < PROB_LIKELY_MAG(4))
        iff->_prob = PROB_MAX;
    }
  }

  // Clear out dead values from the debug info.
  kill_dead_locals();

  // Now insert the uncommon trap subroutine call
  address call_addr = OptoRuntime::uncommon_trap_blob()->entry_point();
  const TypePtr* no_memory_effects = nullptr;
  // Pass the index of the class to be loaded
  Node* call = make_runtime_call(RC_NO_LEAF | RC_UNCOMMON |
                                 (must_throw ? RC_MUST_THROW : 0),
                                 OptoRuntime::uncommon_trap_Type(),
                                 call_addr, "uncommon_trap", no_memory_effects,
                                 intcon(trap_request));
  assert(call->as_CallStaticJava()->uncommon_trap_request() == trap_request,
         "must extract request correctly from the graph");
  assert(trap_request != 0, "zero value reserved by uncommon_trap_request");

  call->set_req(TypeFunc::ReturnAdr, returnadr());
  // The debug info is the only real input to this call.

  // Halt-and-catch fire here.  The above call should never return!
  HaltNode* halt = new HaltNode(control(), frameptr(), "uncommon trap returned which should never happen"
                                                       PRODUCT_ONLY(COMMA /*reachable*/false));
  _gvn.set_type_bottom(halt);
  root()->add_req(halt);

  stop_and_kill_map();
  return call;
}


//--------------------------just_allocated_object------------------------------
// Report the object that was just allocated.
// It must be the case that there are no intervening safepoints.
// We use this to determine if an object is so "fresh" that
// it does not require card marks.
Node* GraphKit::just_allocated_object(Node* current_control) {
  Node* ctrl = current_control;
  // Object::<init> is invoked after allocation, most of invoke nodes
  // will be reduced, but a region node is kept in parse time, we check
  // the pattern and skip the region node if it degraded to a copy.
  if (ctrl != nullptr && ctrl->is_Region() && ctrl->req() == 2 &&
      ctrl->as_Region()->is_copy()) {
    ctrl = ctrl->as_Region()->is_copy();
  }
  if (C->recent_alloc_ctl() == ctrl) {
   return C->recent_alloc_obj();
  }
  return nullptr;
}


/**
 * Record profiling data exact_kls for Node n with the type system so
 * that it can propagate it (speculation)
 *
 * @param n          node that the type applies to
 * @param exact_kls  type from profiling
 * @param maybe_null did profiling see null?
 *
 * @return           node with improved type
 */
Node* GraphKit::record_profile_for_speculation(Node* n, ciKlass* exact_kls, ProfilePtrKind ptr_kind) {
  const Type* current_type = _gvn.type(n);
  assert(UseTypeSpeculation, "type speculation must be on");

  const TypePtr* speculative = current_type->speculative();

  // Should the klass from the profile be recorded in the speculative type?
  if (current_type->would_improve_type(exact_kls, jvms()->depth())) {
    const TypeKlassPtr* tklass = TypeKlassPtr::make(exact_kls, Type::trust_interfaces);
    const TypeOopPtr* xtype = tklass->as_instance_type();
    assert(xtype->klass_is_exact(), "Should be exact");
    // Any reason to believe n is not null (from this profiling or a previous one)?
    assert(ptr_kind != ProfileAlwaysNull, "impossible here");
    const TypePtr* ptr = (ptr_kind != ProfileNeverNull && current_type->speculative_maybe_null()) ? TypePtr::BOTTOM : TypePtr::NOTNULL;
    // record the new speculative type's depth
    speculative = xtype->cast_to_ptr_type(ptr->ptr())->is_ptr();
    speculative = speculative->with_inline_depth(jvms()->depth());
  } else if (current_type->would_improve_ptr(ptr_kind)) {
    // Profiling report that null was never seen so we can change the
    // speculative type to non null ptr.
    if (ptr_kind == ProfileAlwaysNull) {
      speculative = TypePtr::NULL_PTR;
    } else {
      assert(ptr_kind == ProfileNeverNull, "nothing else is an improvement");
      const TypePtr* ptr = TypePtr::NOTNULL;
      if (speculative != nullptr) {
        speculative = speculative->cast_to_ptr_type(ptr->ptr())->is_ptr();
      } else {
        speculative = ptr;
      }
    }
  }

  if (speculative != current_type->speculative()) {
    // Build a type with a speculative type (what we think we know
    // about the type but will need a guard when we use it)
    const TypeOopPtr* spec_type = TypeOopPtr::make(TypePtr::BotPTR, Type::Offset::bottom, TypeOopPtr::InstanceBot, speculative);
    // We're changing the type, we need a new CheckCast node to carry
    // the new type. The new type depends on the control: what
    // profiling tells us is only valid from here as far as we can
    // tell.
    Node* cast = new CheckCastPPNode(control(), n, current_type->remove_speculative()->join_speculative(spec_type));
    cast = _gvn.transform(cast);
    replace_in_map(n, cast);
    n = cast;
  }

  return n;
}

/**
 * Record profiling data from receiver profiling at an invoke with the
 * type system so that it can propagate it (speculation)
 *
 * @param n  receiver node
 *
 * @return   node with improved type
 */
Node* GraphKit::record_profiled_receiver_for_speculation(Node* n) {
  if (!UseTypeSpeculation) {
    return n;
  }
  ciKlass* exact_kls = profile_has_unique_klass();
  ProfilePtrKind ptr_kind = ProfileMaybeNull;
  if ((java_bc() == Bytecodes::_checkcast ||
       java_bc() == Bytecodes::_instanceof ||
       java_bc() == Bytecodes::_aastore) &&
      method()->method_data()->is_mature()) {
    ciProfileData* data = method()->method_data()->bci_to_data(bci());
    if (data != nullptr) {
      if (java_bc() == Bytecodes::_aastore) {
        ciKlass* array_type = nullptr;
        ciKlass* element_type = nullptr;
        ProfilePtrKind element_ptr = ProfileMaybeNull;
        bool flat_array = true;
        bool null_free_array = true;
        method()->array_access_profiled_type(bci(), array_type, element_type, element_ptr, flat_array, null_free_array);
        exact_kls = element_type;
        ptr_kind = element_ptr;
      } else {
<<<<<<< HEAD
        if (!data->as_BitData()->null_seen()) {
          ptr_kind = ProfileNeverNull;
        } else {
=======
        if (TypeProfileCasts) {
>>>>>>> 02fe095d
          assert(data->is_ReceiverTypeData(), "bad profile data type");
          ciReceiverTypeData* call = (ciReceiverTypeData*)data->as_ReceiverTypeData();
          uint i = 0;
          for (; i < call->row_limit(); i++) {
            ciKlass* receiver = call->receiver(i);
            if (receiver != nullptr) {
              break;
            }
          }
          ptr_kind = (i == call->row_limit()) ? ProfileAlwaysNull : ProfileMaybeNull;
        }
      }
    }
  }
  return record_profile_for_speculation(n, exact_kls, ptr_kind);
}

/**
 * Record profiling data from argument profiling at an invoke with the
 * type system so that it can propagate it (speculation)
 *
 * @param dest_method  target method for the call
 * @param bc           what invoke bytecode is this?
 */
void GraphKit::record_profiled_arguments_for_speculation(ciMethod* dest_method, Bytecodes::Code bc) {
  if (!UseTypeSpeculation) {
    return;
  }
  const TypeFunc* tf    = TypeFunc::make(dest_method);
  int             nargs = tf->domain_sig()->cnt() - TypeFunc::Parms;
  int skip = Bytecodes::has_receiver(bc) ? 1 : 0;
  for (int j = skip, i = 0; j < nargs && i < TypeProfileArgsLimit; j++) {
    const Type *targ = tf->domain_sig()->field_at(j + TypeFunc::Parms);
    if (is_reference_type(targ->basic_type())) {
      ProfilePtrKind ptr_kind = ProfileMaybeNull;
      ciKlass* better_type = nullptr;
      if (method()->argument_profiled_type(bci(), i, better_type, ptr_kind)) {
        record_profile_for_speculation(argument(j), better_type, ptr_kind);
      }
      i++;
    }
  }
}

/**
 * Record profiling data from parameter profiling at an invoke with
 * the type system so that it can propagate it (speculation)
 */
void GraphKit::record_profiled_parameters_for_speculation() {
  if (!UseTypeSpeculation) {
    return;
  }
  for (int i = 0, j = 0; i < method()->arg_size() ; i++) {
    if (_gvn.type(local(i))->isa_oopptr()) {
      ProfilePtrKind ptr_kind = ProfileMaybeNull;
      ciKlass* better_type = nullptr;
      if (method()->parameter_profiled_type(j, better_type, ptr_kind)) {
        record_profile_for_speculation(local(i), better_type, ptr_kind);
      }
      j++;
    }
  }
}

/**
 * Record profiling data from return value profiling at an invoke with
 * the type system so that it can propagate it (speculation)
 */
void GraphKit::record_profiled_return_for_speculation() {
  if (!UseTypeSpeculation) {
    return;
  }
  ProfilePtrKind ptr_kind = ProfileMaybeNull;
  ciKlass* better_type = nullptr;
  if (method()->return_profiled_type(bci(), better_type, ptr_kind)) {
    // If profiling reports a single type for the return value,
    // feed it to the type system so it can propagate it as a
    // speculative type
    record_profile_for_speculation(stack(sp()-1), better_type, ptr_kind);
  }
}


//=============================================================================
// Generate a fast path/slow path idiom.  Graph looks like:
// [foo] indicates that 'foo' is a parameter
//
//              [in]     null
//                 \    /
//                  CmpP
//                  Bool ne
//                   If
//                  /  \
//              True    False-<2>
//              / |
//             /  cast_not_null
//           Load  |    |   ^
//        [fast_test]   |   |
// gvn to   opt_test    |   |
//          /    \      |  <1>
//      True     False  |
//        |         \\  |
//   [slow_call]     \[fast_result]
//    Ctl   Val       \      \
//     |               \      \
//    Catch       <1>   \      \
//   /    \        ^     \      \
//  Ex    No_Ex    |      \      \
//  |       \   \  |       \ <2>  \
//  ...      \  [slow_res] |  |    \   [null_result]
//            \         \--+--+---  |  |
//             \           | /    \ | /
//              --------Region     Phi
//
//=============================================================================
// Code is structured as a series of driver functions all called 'do_XXX' that
// call a set of helper functions.  Helper functions first, then drivers.

//------------------------------null_check_oop---------------------------------
// Null check oop.  Set null-path control into Region in slot 3.
// Make a cast-not-nullness use the other not-null control.  Return cast.
Node* GraphKit::null_check_oop(Node* value, Node* *null_control,
                               bool never_see_null,
                               bool safe_for_replace,
                               bool speculative) {
  // Initial null check taken path
  (*null_control) = top();
  Node* cast = null_check_common(value, T_OBJECT, false, null_control, speculative);

  // Generate uncommon_trap:
  if (never_see_null && (*null_control) != top()) {
    // If we see an unexpected null at a check-cast we record it and force a
    // recompile; the offending check-cast will be compiled to handle nulls.
    // If we see more than one offending BCI, then all checkcasts in the
    // method will be compiled to handle nulls.
    PreserveJVMState pjvms(this);
    set_control(*null_control);
    replace_in_map(value, null());
    Deoptimization::DeoptReason reason = Deoptimization::reason_null_check(speculative);
    uncommon_trap(reason,
                  Deoptimization::Action_make_not_entrant);
    (*null_control) = top();    // null path is dead
  }
  if ((*null_control) == top() && safe_for_replace) {
    replace_in_map(value, cast);
  }

  // Cast away null-ness on the result
  return cast;
}

//------------------------------opt_iff----------------------------------------
// Optimize the fast-check IfNode.  Set the fast-path region slot 2.
// Return slow-path control.
Node* GraphKit::opt_iff(Node* region, Node* iff) {
  IfNode *opt_iff = _gvn.transform(iff)->as_If();

  // Fast path taken; set region slot 2
  Node *fast_taken = _gvn.transform( new IfFalseNode(opt_iff) );
  region->init_req(2,fast_taken); // Capture fast-control

  // Fast path not-taken, i.e. slow path
  Node *slow_taken = _gvn.transform( new IfTrueNode(opt_iff) );
  return slow_taken;
}

//-----------------------------make_runtime_call-------------------------------
Node* GraphKit::make_runtime_call(int flags,
                                  const TypeFunc* call_type, address call_addr,
                                  const char* call_name,
                                  const TypePtr* adr_type,
                                  // The following parms are all optional.
                                  // The first null ends the list.
                                  Node* parm0, Node* parm1,
                                  Node* parm2, Node* parm3,
                                  Node* parm4, Node* parm5,
                                  Node* parm6, Node* parm7) {
  assert(call_addr != nullptr, "must not call null targets");

  // Slow-path call
  bool is_leaf = !(flags & RC_NO_LEAF);
  bool has_io  = (!is_leaf && !(flags & RC_NO_IO));
  if (call_name == nullptr) {
    assert(!is_leaf, "must supply name for leaf");
    call_name = OptoRuntime::stub_name(call_addr);
  }
  CallNode* call;
  if (!is_leaf) {
    call = new CallStaticJavaNode(call_type, call_addr, call_name, adr_type);
  } else if (flags & RC_NO_FP) {
    call = new CallLeafNoFPNode(call_type, call_addr, call_name, adr_type);
  } else  if (flags & RC_VECTOR){
    uint num_bits = call_type->range_sig()->field_at(TypeFunc::Parms)->is_vect()->length_in_bytes() * BitsPerByte;
    call = new CallLeafVectorNode(call_type, call_addr, call_name, adr_type, num_bits);
  } else if (flags & RC_PURE) {
    call = new CallLeafPureNode(call_type, call_addr, call_name, adr_type);
  } else {
    call = new CallLeafNode(call_type, call_addr, call_name, adr_type);
  }

  // The following is similar to set_edges_for_java_call,
  // except that the memory effects of the call are restricted to AliasIdxRaw.

  // Slow path call has no side-effects, uses few values
  bool wide_in  = !(flags & RC_NARROW_MEM);
  bool wide_out = (C->get_alias_index(adr_type) == Compile::AliasIdxBot);

  Node* prev_mem = nullptr;
  if (wide_in) {
    prev_mem = set_predefined_input_for_runtime_call(call);
  } else {
    assert(!wide_out, "narrow in => narrow out");
    Node* narrow_mem = memory(adr_type);
    prev_mem = set_predefined_input_for_runtime_call(call, narrow_mem);
  }

  // Hook each parm in order.  Stop looking at the first null.
  if (parm0 != nullptr) { call->init_req(TypeFunc::Parms+0, parm0);
  if (parm1 != nullptr) { call->init_req(TypeFunc::Parms+1, parm1);
  if (parm2 != nullptr) { call->init_req(TypeFunc::Parms+2, parm2);
  if (parm3 != nullptr) { call->init_req(TypeFunc::Parms+3, parm3);
  if (parm4 != nullptr) { call->init_req(TypeFunc::Parms+4, parm4);
  if (parm5 != nullptr) { call->init_req(TypeFunc::Parms+5, parm5);
  if (parm6 != nullptr) { call->init_req(TypeFunc::Parms+6, parm6);
  if (parm7 != nullptr) { call->init_req(TypeFunc::Parms+7, parm7);
  /* close each nested if ===> */  } } } } } } } }
  assert(call->in(call->req()-1) != nullptr || (call->req()-1) > (TypeFunc::Parms+7), "must initialize all parms");

  if (!is_leaf) {
    // Non-leaves can block and take safepoints:
    add_safepoint_edges(call, ((flags & RC_MUST_THROW) != 0));
  }
  // Non-leaves can throw exceptions:
  if (has_io) {
    call->set_req(TypeFunc::I_O, i_o());
  }

  if (flags & RC_UNCOMMON) {
    // Set the count to a tiny probability.  Cf. Estimate_Block_Frequency.
    // (An "if" probability corresponds roughly to an unconditional count.
    // Sort of.)
    call->set_cnt(PROB_UNLIKELY_MAG(4));
  }

  Node* c = _gvn.transform(call);
  assert(c == call, "cannot disappear");

  if (wide_out) {
    // Slow path call has full side-effects.
    set_predefined_output_for_runtime_call(call);
  } else {
    // Slow path call has few side-effects, and/or sets few values.
    set_predefined_output_for_runtime_call(call, prev_mem, adr_type);
  }

  if (has_io) {
    set_i_o(_gvn.transform(new ProjNode(call, TypeFunc::I_O)));
  }
  return call;

}

// i2b
Node* GraphKit::sign_extend_byte(Node* in) {
  Node* tmp = _gvn.transform(new LShiftINode(in, _gvn.intcon(24)));
  return _gvn.transform(new RShiftINode(tmp, _gvn.intcon(24)));
}

// i2s
Node* GraphKit::sign_extend_short(Node* in) {
  Node* tmp = _gvn.transform(new LShiftINode(in, _gvn.intcon(16)));
  return _gvn.transform(new RShiftINode(tmp, _gvn.intcon(16)));
}


//------------------------------merge_memory-----------------------------------
// Merge memory from one path into the current memory state.
void GraphKit::merge_memory(Node* new_mem, Node* region, int new_path) {
  for (MergeMemStream mms(merged_memory(), new_mem->as_MergeMem()); mms.next_non_empty2(); ) {
    Node* old_slice = mms.force_memory();
    Node* new_slice = mms.memory2();
    if (old_slice != new_slice) {
      PhiNode* phi;
      if (old_slice->is_Phi() && old_slice->as_Phi()->region() == region) {
        if (mms.is_empty()) {
          // clone base memory Phi's inputs for this memory slice
          assert(old_slice == mms.base_memory(), "sanity");
          phi = PhiNode::make(region, nullptr, Type::MEMORY, mms.adr_type(C));
          _gvn.set_type(phi, Type::MEMORY);
          for (uint i = 1; i < phi->req(); i++) {
            phi->init_req(i, old_slice->in(i));
          }
        } else {
          phi = old_slice->as_Phi(); // Phi was generated already
        }
      } else {
        phi = PhiNode::make(region, old_slice, Type::MEMORY, mms.adr_type(C));
        _gvn.set_type(phi, Type::MEMORY);
      }
      phi->set_req(new_path, new_slice);
      mms.set_memory(phi);
    }
  }
}

//------------------------------make_slow_call_ex------------------------------
// Make the exception handler hookups for the slow call
void GraphKit::make_slow_call_ex(Node* call, ciInstanceKlass* ex_klass, bool separate_io_proj, bool deoptimize) {
  if (stopped())  return;

  // Make a catch node with just two handlers:  fall-through and catch-all
  Node* i_o  = _gvn.transform( new ProjNode(call, TypeFunc::I_O, separate_io_proj) );
  Node* catc = _gvn.transform( new CatchNode(control(), i_o, 2) );
  Node* norm = new CatchProjNode(catc, CatchProjNode::fall_through_index, CatchProjNode::no_handler_bci);
  _gvn.set_type_bottom(norm);
  C->record_for_igvn(norm);
  Node* excp = _gvn.transform( new CatchProjNode(catc, CatchProjNode::catch_all_index,    CatchProjNode::no_handler_bci) );

  { PreserveJVMState pjvms(this);
    set_control(excp);
    set_i_o(i_o);

    if (excp != top()) {
      if (deoptimize) {
        // Deoptimize if an exception is caught. Don't construct exception state in this case.
        uncommon_trap(Deoptimization::Reason_unhandled,
                      Deoptimization::Action_none);
      } else {
        // Create an exception state also.
        // Use an exact type if the caller has a specific exception.
        const Type* ex_type = TypeOopPtr::make_from_klass_unique(ex_klass)->cast_to_ptr_type(TypePtr::NotNull);
        Node*       ex_oop  = new CreateExNode(ex_type, control(), i_o);
        add_exception_state(make_exception_state(_gvn.transform(ex_oop)));
      }
    }
  }

  // Get the no-exception control from the CatchNode.
  set_control(norm);
}

static IfNode* gen_subtype_check_compare(Node* ctrl, Node* in1, Node* in2, BoolTest::mask test, float p, PhaseGVN& gvn, BasicType bt) {
  Node* cmp = nullptr;
  switch(bt) {
  case T_INT: cmp = new CmpINode(in1, in2); break;
  case T_ADDRESS: cmp = new CmpPNode(in1, in2); break;
  default: fatal("unexpected comparison type %s", type2name(bt));
  }
  cmp = gvn.transform(cmp);
  Node* bol = gvn.transform(new BoolNode(cmp, test));
  IfNode* iff = new IfNode(ctrl, bol, p, COUNT_UNKNOWN);
  gvn.transform(iff);
  if (!bol->is_Con()) gvn.record_for_igvn(iff);
  return iff;
}

//-------------------------------gen_subtype_check-----------------------------
// Generate a subtyping check.  Takes as input the subtype and supertype.
// Returns 2 values: sets the default control() to the true path and returns
// the false path.  Only reads invariant memory; sets no (visible) memory.
// The PartialSubtypeCheckNode sets the hidden 1-word cache in the encoding
// but that's not exposed to the optimizer.  This call also doesn't take in an
// Object; if you wish to check an Object you need to load the Object's class
// prior to coming here.
Node* Phase::gen_subtype_check(Node* subklass, Node* superklass, Node** ctrl, Node* mem, PhaseGVN& gvn,
                               ciMethod* method, int bci) {
  Compile* C = gvn.C;
  if ((*ctrl)->is_top()) {
    return C->top();
  }

  const TypeKlassPtr* klass_ptr_type = gvn.type(superklass)->is_klassptr();
  const TypeAryKlassPtr* ary_klass_t = klass_ptr_type->isa_aryklassptr();
  Node* vm_superklass = superklass;
  // TODO 8366668 Compute the VM type here for when we do a direct pointer comparison
  if (ary_klass_t && ary_klass_t->klass_is_exact() && ary_klass_t->exact_klass()->is_obj_array_klass()) {
    ary_klass_t = ary_klass_t->get_vm_type();
    vm_superklass = gvn.makecon(ary_klass_t);
  }

  // Fast check for identical types, perhaps identical constants.
  // The types can even be identical non-constants, in cases
  // involving Array.newInstance, Object.clone, etc.
  if (subklass == superklass)
    return C->top();             // false path is dead; no test needed.

  if (gvn.type(superklass)->singleton()) {
    const TypeKlassPtr* superk = gvn.type(superklass)->is_klassptr();
    const TypeKlassPtr* subk   = gvn.type(subklass)->is_klassptr();

    // In the common case of an exact superklass, try to fold up the
    // test before generating code.  You may ask, why not just generate
    // the code and then let it fold up?  The answer is that the generated
    // code will necessarily include null checks, which do not always
    // completely fold away.  If they are also needless, then they turn
    // into a performance loss.  Example:
    //    Foo[] fa = blah(); Foo x = fa[0]; fa[1] = x;
    // Here, the type of 'fa' is often exact, so the store check
    // of fa[1]=x will fold up, without testing the nullness of x.
    //
    // At macro expansion, we would have already folded the SubTypeCheckNode
    // being expanded here because we always perform the static sub type
    // check in SubTypeCheckNode::sub() regardless of whether
    // StressReflectiveCode is set or not. We can therefore skip this
    // static check when StressReflectiveCode is on.
    switch (C->static_subtype_check(superk, subk)) {
    case Compile::SSC_always_false:
      {
        Node* always_fail = *ctrl;
        *ctrl = gvn.C->top();
        return always_fail;
      }
    case Compile::SSC_always_true:
      return C->top();
    case Compile::SSC_easy_test:
      {
        // Just do a direct pointer compare and be done.
        IfNode* iff = gen_subtype_check_compare(*ctrl, subklass, vm_superklass, BoolTest::eq, PROB_STATIC_FREQUENT, gvn, T_ADDRESS);
        *ctrl = gvn.transform(new IfTrueNode(iff));
        return gvn.transform(new IfFalseNode(iff));
      }
    case Compile::SSC_full_test:
      break;
    default:
      ShouldNotReachHere();
    }
  }

  // %%% Possible further optimization:  Even if the superklass is not exact,
  // if the subklass is the unique subtype of the superklass, the check
  // will always succeed.  We could leave a dependency behind to ensure this.

  // First load the super-klass's check-offset
  Node *p1 = gvn.transform(new AddPNode(superklass, superklass, gvn.MakeConX(in_bytes(Klass::super_check_offset_offset()))));
  Node* m = C->immutable_memory();
  Node *chk_off = gvn.transform(new LoadINode(nullptr, m, p1, gvn.type(p1)->is_ptr(), TypeInt::INT, MemNode::unordered));
  int cacheoff_con = in_bytes(Klass::secondary_super_cache_offset());
  const TypeInt* chk_off_t = chk_off->Value(&gvn)->isa_int();
  int chk_off_con = (chk_off_t != nullptr && chk_off_t->is_con()) ? chk_off_t->get_con() : cacheoff_con;
  // TODO 8366668 Re-enable. This breaks test/hotspot/jtreg/compiler/c2/irTests/ProfileAtTypeCheck.java
  bool might_be_cache = true;//(chk_off_con == cacheoff_con);

  // Load from the sub-klass's super-class display list, or a 1-word cache of
  // the secondary superclass list, or a failing value with a sentinel offset
  // if the super-klass is an interface or exceptionally deep in the Java
  // hierarchy and we have to scan the secondary superclass list the hard way.
  // Worst-case type is a little odd: null is allowed as a result (usually
  // klass loads can never produce a null).
  Node *chk_off_X = chk_off;
#ifdef _LP64
  chk_off_X = gvn.transform(new ConvI2LNode(chk_off_X));
#endif
  Node *p2 = gvn.transform(new AddPNode(subklass,subklass,chk_off_X));
  // For some types like interfaces the following loadKlass is from a 1-word
  // cache which is mutable so can't use immutable memory.  Other
  // types load from the super-class display table which is immutable.
  Node *kmem = C->immutable_memory();
  // secondary_super_cache is not immutable but can be treated as such because:
  // - no ideal node writes to it in a way that could cause an
  //   incorrect/missed optimization of the following Load.
  // - it's a cache so, worse case, not reading the latest value
  //   wouldn't cause incorrect execution
  if (might_be_cache && mem != nullptr) {
    kmem = mem->is_MergeMem() ? mem->as_MergeMem()->memory_at(C->get_alias_index(gvn.type(p2)->is_ptr())) : mem;
  }
  Node* nkls = gvn.transform(LoadKlassNode::make(gvn, kmem, p2, gvn.type(p2)->is_ptr(), TypeInstKlassPtr::OBJECT_OR_NULL));

  // Compile speed common case: ARE a subtype and we canNOT fail
  if (superklass == nkls) {
    return C->top();             // false path is dead; no test needed.
  }

  // Gather the various success & failures here
  RegionNode* r_not_subtype = new RegionNode(3);
  gvn.record_for_igvn(r_not_subtype);
  RegionNode* r_ok_subtype = new RegionNode(4);
  gvn.record_for_igvn(r_ok_subtype);

  // If we might perform an expensive check, first try to take advantage of profile data that was attached to the
  // SubTypeCheck node
  if (might_be_cache && method != nullptr && VM_Version::profile_all_receivers_at_type_check()) {
    ciCallProfile profile = method->call_profile_at_bci(bci);
    float total_prob = 0;
    for (int i = 0; profile.has_receiver(i); ++i) {
      float prob = profile.receiver_prob(i);
      total_prob += prob;
    }
    if (total_prob * 100. >= TypeProfileSubTypeCheckCommonThreshold) {
      const TypeKlassPtr* superk = gvn.type(superklass)->is_klassptr();
      for (int i = 0; profile.has_receiver(i); ++i) {
        ciKlass* klass = profile.receiver(i);
        // TODO 8366668 Do we need adjustments here??
        const TypeKlassPtr* klass_t = TypeKlassPtr::make(klass);
        Compile::SubTypeCheckResult result = C->static_subtype_check(superk, klass_t);
        if (result != Compile::SSC_always_true && result != Compile::SSC_always_false) {
          continue;
        }
        float prob = profile.receiver_prob(i);
        ConNode* klass_node = gvn.makecon(klass_t);
        IfNode* iff = gen_subtype_check_compare(*ctrl, subklass, klass_node, BoolTest::eq, prob, gvn, T_ADDRESS);
        Node* iftrue = gvn.transform(new IfTrueNode(iff));

        if (result == Compile::SSC_always_true) {
          r_ok_subtype->add_req(iftrue);
        } else {
          assert(result == Compile::SSC_always_false, "");
          r_not_subtype->add_req(iftrue);
        }
        *ctrl = gvn.transform(new IfFalseNode(iff));
      }
    }
  }

  // See if we get an immediate positive hit.  Happens roughly 83% of the
  // time.  Test to see if the value loaded just previously from the subklass
  // is exactly the superklass.
  IfNode *iff1 = gen_subtype_check_compare(*ctrl, superklass, nkls, BoolTest::eq, PROB_LIKELY(0.83f), gvn, T_ADDRESS);
  Node *iftrue1 = gvn.transform( new IfTrueNode (iff1));
  *ctrl = gvn.transform(new IfFalseNode(iff1));

  // Compile speed common case: Check for being deterministic right now.  If
  // chk_off is a constant and not equal to cacheoff then we are NOT a
  // subklass.  In this case we need exactly the 1 test above and we can
  // return those results immediately.
  if (!might_be_cache) {
    Node* not_subtype_ctrl = *ctrl;
    *ctrl = iftrue1; // We need exactly the 1 test above
    PhaseIterGVN* igvn = gvn.is_IterGVN();
    if (igvn != nullptr) {
      igvn->remove_globally_dead_node(r_ok_subtype);
      igvn->remove_globally_dead_node(r_not_subtype);
    }
    return not_subtype_ctrl;
  }

  r_ok_subtype->init_req(1, iftrue1);

  // Check for immediate negative hit.  Happens roughly 11% of the time (which
  // is roughly 63% of the remaining cases).  Test to see if the loaded
  // check-offset points into the subklass display list or the 1-element
  // cache.  If it points to the display (and NOT the cache) and the display
  // missed then it's not a subtype.
  // TODO 8366668 Re-enable
/*
  Node *cacheoff = gvn.intcon(cacheoff_con);
  IfNode *iff2 = gen_subtype_check_compare(*ctrl, chk_off, cacheoff, BoolTest::ne, PROB_LIKELY(0.63f), gvn, T_INT);
  r_not_subtype->init_req(1, gvn.transform(new IfTrueNode (iff2)));
  *ctrl = gvn.transform(new IfFalseNode(iff2));
*/
  // Check for self.  Very rare to get here, but it is taken 1/3 the time.
  // No performance impact (too rare) but allows sharing of secondary arrays
  // which has some footprint reduction.
  IfNode *iff3 = gen_subtype_check_compare(*ctrl, subklass, vm_superklass, BoolTest::eq, PROB_LIKELY(0.36f), gvn, T_ADDRESS);
  r_ok_subtype->init_req(2, gvn.transform(new IfTrueNode(iff3)));
  *ctrl = gvn.transform(new IfFalseNode(iff3));

  // -- Roads not taken here: --
  // We could also have chosen to perform the self-check at the beginning
  // of this code sequence, as the assembler does.  This would not pay off
  // the same way, since the optimizer, unlike the assembler, can perform
  // static type analysis to fold away many successful self-checks.
  // Non-foldable self checks work better here in second position, because
  // the initial primary superclass check subsumes a self-check for most
  // types.  An exception would be a secondary type like array-of-interface,
  // which does not appear in its own primary supertype display.
  // Finally, we could have chosen to move the self-check into the
  // PartialSubtypeCheckNode, and from there out-of-line in a platform
  // dependent manner.  But it is worthwhile to have the check here,
  // where it can be perhaps be optimized.  The cost in code space is
  // small (register compare, branch).

  // Now do a linear scan of the secondary super-klass array.  Again, no real
  // performance impact (too rare) but it's gotta be done.
  // Since the code is rarely used, there is no penalty for moving it
  // out of line, and it can only improve I-cache density.
  // The decision to inline or out-of-line this final check is platform
  // dependent, and is found in the AD file definition of PartialSubtypeCheck.
  Node* psc = gvn.transform(
    new PartialSubtypeCheckNode(*ctrl, subklass, superklass));

  IfNode *iff4 = gen_subtype_check_compare(*ctrl, psc, gvn.zerocon(T_OBJECT), BoolTest::ne, PROB_FAIR, gvn, T_ADDRESS);
  r_not_subtype->init_req(2, gvn.transform(new IfTrueNode (iff4)));
  r_ok_subtype ->init_req(3, gvn.transform(new IfFalseNode(iff4)));

  // Return false path; set default control to true path.
  *ctrl = gvn.transform(r_ok_subtype);
  return gvn.transform(r_not_subtype);
}

Node* GraphKit::gen_subtype_check(Node* obj_or_subklass, Node* superklass) {
  const Type* sub_t = _gvn.type(obj_or_subklass);
  if (sub_t->make_oopptr() != nullptr && sub_t->make_oopptr()->is_inlinetypeptr()) {
    sub_t = TypeKlassPtr::make(sub_t->inline_klass());
    obj_or_subklass = makecon(sub_t);
  }
  bool expand_subtype_check = C->post_loop_opts_phase(); // macro node expansion is over
  if (expand_subtype_check) {
    MergeMemNode* mem = merged_memory();
    Node* ctrl = control();
    Node* subklass = obj_or_subklass;
    if (!sub_t->isa_klassptr()) {
      subklass = load_object_klass(obj_or_subklass);
    }

    Node* n = Phase::gen_subtype_check(subklass, superklass, &ctrl, mem, _gvn, method(), bci());
    set_control(ctrl);
    return n;
  }

  Node* check = _gvn.transform(new SubTypeCheckNode(C, obj_or_subklass, superklass, method(), bci()));
  Node* bol = _gvn.transform(new BoolNode(check, BoolTest::eq));
  IfNode* iff = create_and_xform_if(control(), bol, PROB_STATIC_FREQUENT, COUNT_UNKNOWN);
  set_control(_gvn.transform(new IfTrueNode(iff)));
  return _gvn.transform(new IfFalseNode(iff));
}

// Profile-driven exact type check:
Node* GraphKit::type_check_receiver(Node* receiver, ciKlass* klass,
                                    float prob, Node* *casted_receiver) {
  assert(!klass->is_interface(), "no exact type check on interfaces");
  Node* fail = top();
  const Type* rec_t = _gvn.type(receiver);
  if (rec_t->is_inlinetypeptr()) {
    if (klass->equals(rec_t->inline_klass())) {
      (*casted_receiver) = receiver; // Always passes
    } else {
      (*casted_receiver) = top();    // Always fails
      fail = control();
      set_control(top());
    }
    return fail;
  }
  const TypeKlassPtr* tklass = TypeKlassPtr::make(klass, Type::trust_interfaces);
  const TypeAryKlassPtr* ary_klass_t = tklass->isa_aryklassptr();
    // TODO 8366668 Compute the VM type
  if (ary_klass_t && ary_klass_t->klass_is_exact() && ary_klass_t->exact_klass()->is_obj_array_klass()) {
    tklass = ary_klass_t->get_vm_type();
  }
  Node* recv_klass = load_object_klass(receiver);
  fail = type_check(recv_klass, tklass, prob);

  if (!stopped()) {
    const TypeOopPtr* receiver_type = _gvn.type(receiver)->isa_oopptr();
    const TypeOopPtr* recv_xtype = tklass->as_instance_type();
    assert(recv_xtype->klass_is_exact(), "");

    if (!receiver_type->higher_equal(recv_xtype)) { // ignore redundant casts
      // Subsume downstream occurrences of receiver with a cast to
      // recv_xtype, since now we know what the type will be.
      Node* cast = new CheckCastPPNode(control(), receiver, recv_xtype);
      Node* res = _gvn.transform(cast);
      if (recv_xtype->is_inlinetypeptr()) {
        assert(!gvn().type(res)->maybe_null(), "receiver should never be null");
        res = InlineTypeNode::make_from_oop(this, res, recv_xtype->inline_klass());
      }
      (*casted_receiver) = res;
      assert(!(*casted_receiver)->is_top(), "that path should be unreachable");
      // (User must make the replace_in_map call.)
    }
  }

  return fail;
}

Node* GraphKit::type_check(Node* recv_klass, const TypeKlassPtr* tklass,
                           float prob) {
  Node* want_klass = makecon(tklass);
  Node* cmp = _gvn.transform(new CmpPNode(recv_klass, want_klass));
  Node* bol = _gvn.transform(new BoolNode(cmp, BoolTest::eq));
  IfNode* iff = create_and_xform_if(control(), bol, prob, COUNT_UNKNOWN);
  set_control(_gvn.transform(new IfTrueNode (iff)));
  Node* fail = _gvn.transform(new IfFalseNode(iff));
  return fail;
}

//------------------------------subtype_check_receiver-------------------------
Node* GraphKit::subtype_check_receiver(Node* receiver, ciKlass* klass,
                                       Node** casted_receiver) {
  const TypeKlassPtr* tklass = TypeKlassPtr::make(klass, Type::trust_interfaces)->try_improve();
  Node* want_klass = makecon(tklass);

  Node* slow_ctl = gen_subtype_check(receiver, want_klass);

  // Ignore interface type information until interface types are properly tracked.
  if (!stopped() && !klass->is_interface()) {
    const TypeOopPtr* receiver_type = _gvn.type(receiver)->isa_oopptr();
    const TypeOopPtr* recv_type = tklass->cast_to_exactness(false)->is_klassptr()->as_instance_type();
    if (receiver_type != nullptr && !receiver_type->higher_equal(recv_type)) { // ignore redundant casts
      Node* cast = _gvn.transform(new CheckCastPPNode(control(), receiver, recv_type));
      if (recv_type->is_inlinetypeptr()) {
        cast = InlineTypeNode::make_from_oop(this, cast, recv_type->inline_klass());
      }
      (*casted_receiver) = cast;
    }
  }

  return slow_ctl;
}

//------------------------------seems_never_null-------------------------------
// Use null_seen information if it is available from the profile.
// If we see an unexpected null at a type check we record it and force a
// recompile; the offending check will be recompiled to handle nulls.
// If we see several offending BCIs, then all checks in the
// method will be recompiled.
bool GraphKit::seems_never_null(Node* obj, ciProfileData* data, bool& speculating) {
  speculating = !_gvn.type(obj)->speculative_maybe_null();
  Deoptimization::DeoptReason reason = Deoptimization::reason_null_check(speculating);
  if (UncommonNullCast               // Cutout for this technique
      && obj != null()               // And not the -Xcomp stupid case?
      && !too_many_traps(reason)
      ) {
    if (speculating) {
      return true;
    }
    if (data == nullptr)
      // Edge case:  no mature data.  Be optimistic here.
      return true;
    // If the profile has not seen a null, assume it won't happen.
    assert(java_bc() == Bytecodes::_checkcast ||
           java_bc() == Bytecodes::_instanceof ||
           java_bc() == Bytecodes::_aastore, "MDO must collect null_seen bit here");
    return !data->as_BitData()->null_seen();
  }
  speculating = false;
  return false;
}

void GraphKit::guard_klass_being_initialized(Node* klass) {
  int init_state_off = in_bytes(InstanceKlass::init_state_offset());
  Node* adr = basic_plus_adr(top(), klass, init_state_off);
  Node* init_state = LoadNode::make(_gvn, nullptr, immutable_memory(), adr,
                                    adr->bottom_type()->is_ptr(), TypeInt::BYTE,
                                    T_BYTE, MemNode::acquire);
  init_state = _gvn.transform(init_state);

  Node* being_initialized_state = makecon(TypeInt::make(InstanceKlass::being_initialized));

  Node* chk = _gvn.transform(new CmpINode(being_initialized_state, init_state));
  Node* tst = _gvn.transform(new BoolNode(chk, BoolTest::eq));

  { BuildCutout unless(this, tst, PROB_MAX);
    uncommon_trap(Deoptimization::Reason_initialized, Deoptimization::Action_reinterpret);
  }
}

void GraphKit::guard_init_thread(Node* klass) {
  int init_thread_off = in_bytes(InstanceKlass::init_thread_offset());
  Node* adr = basic_plus_adr(top(), klass, init_thread_off);

  Node* init_thread = LoadNode::make(_gvn, nullptr, immutable_memory(), adr,
                                     adr->bottom_type()->is_ptr(), TypePtr::NOTNULL,
                                     T_ADDRESS, MemNode::unordered);
  init_thread = _gvn.transform(init_thread);

  Node* cur_thread = _gvn.transform(new ThreadLocalNode());

  Node* chk = _gvn.transform(new CmpPNode(cur_thread, init_thread));
  Node* tst = _gvn.transform(new BoolNode(chk, BoolTest::eq));

  { BuildCutout unless(this, tst, PROB_MAX);
    uncommon_trap(Deoptimization::Reason_uninitialized, Deoptimization::Action_none);
  }
}

void GraphKit::clinit_barrier(ciInstanceKlass* ik, ciMethod* context) {
  if (ik->is_being_initialized()) {
    if (C->needs_clinit_barrier(ik, context)) {
      Node* klass = makecon(TypeKlassPtr::make(ik));
      guard_klass_being_initialized(klass);
      guard_init_thread(klass);
      insert_mem_bar(Op_MemBarCPUOrder);
    }
  } else if (ik->is_initialized()) {
    return; // no barrier needed
  } else {
    uncommon_trap(Deoptimization::Reason_uninitialized,
                  Deoptimization::Action_reinterpret,
                  nullptr);
  }
}

//------------------------maybe_cast_profiled_receiver-------------------------
// If the profile has seen exactly one type, narrow to exactly that type.
// Subsequent type checks will always fold up.
Node* GraphKit::maybe_cast_profiled_receiver(Node* not_null_obj,
                                             const TypeKlassPtr* require_klass,
                                             ciKlass* spec_klass,
                                             bool safe_for_replace) {
  if (!UseTypeProfile || !TypeProfileCasts) return nullptr;

  Deoptimization::DeoptReason reason = Deoptimization::reason_class_check(spec_klass != nullptr);

  // Make sure we haven't already deoptimized from this tactic.
  if (too_many_traps_or_recompiles(reason))
    return nullptr;

  // (No, this isn't a call, but it's enough like a virtual call
  // to use the same ciMethod accessor to get the profile info...)
  // If we have a speculative type use it instead of profiling (which
  // may not help us)
  ciKlass* exact_kls = spec_klass;
  if (exact_kls == nullptr) {
    if (java_bc() == Bytecodes::_aastore) {
      ciKlass* array_type = nullptr;
      ciKlass* element_type = nullptr;
      ProfilePtrKind element_ptr = ProfileMaybeNull;
      bool flat_array = true;
      bool null_free_array = true;
      method()->array_access_profiled_type(bci(), array_type, element_type, element_ptr, flat_array, null_free_array);
      exact_kls = element_type;
    } else {
      exact_kls = profile_has_unique_klass();
    }
  }
  if (exact_kls != nullptr) {// no cast failures here
    if (require_klass == nullptr ||
        C->static_subtype_check(require_klass, TypeKlassPtr::make(exact_kls, Type::trust_interfaces)) == Compile::SSC_always_true) {
      // If we narrow the type to match what the type profile sees or
      // the speculative type, we can then remove the rest of the
      // cast.
      // This is a win, even if the exact_kls is very specific,
      // because downstream operations, such as method calls,
      // will often benefit from the sharper type.
      Node* exact_obj = not_null_obj; // will get updated in place...
      Node* slow_ctl  = type_check_receiver(exact_obj, exact_kls, 1.0,
                                            &exact_obj);
      { PreserveJVMState pjvms(this);
        set_control(slow_ctl);
        uncommon_trap_exact(reason, Deoptimization::Action_maybe_recompile);
      }
      if (safe_for_replace) {
        replace_in_map(not_null_obj, exact_obj);
      }
      return exact_obj;
    }
    // assert(ssc == Compile::SSC_always_true)... except maybe the profile lied to us.
  }

  return nullptr;
}

/**
 * Cast obj to type and emit guard unless we had too many traps here
 * already
 *
 * @param obj       node being casted
 * @param type      type to cast the node to
 * @param not_null  true if we know node cannot be null
 */
Node* GraphKit::maybe_cast_profiled_obj(Node* obj,
                                        ciKlass* type,
                                        bool not_null) {
  if (stopped()) {
    return obj;
  }

  // type is null if profiling tells us this object is always null
  if (type != nullptr) {
    Deoptimization::DeoptReason class_reason = Deoptimization::Reason_speculate_class_check;
    Deoptimization::DeoptReason null_reason = Deoptimization::Reason_speculate_null_check;

    if (!too_many_traps_or_recompiles(null_reason) &&
        !too_many_traps_or_recompiles(class_reason)) {
      Node* not_null_obj = nullptr;
      // not_null is true if we know the object is not null and
      // there's no need for a null check
      if (!not_null) {
        Node* null_ctl = top();
        not_null_obj = null_check_oop(obj, &null_ctl, true, true, true);
        assert(null_ctl->is_top(), "no null control here");
      } else {
        not_null_obj = obj;
      }

      Node* exact_obj = not_null_obj;
      ciKlass* exact_kls = type;
      Node* slow_ctl  = type_check_receiver(exact_obj, exact_kls, 1.0,
                                            &exact_obj);
      {
        PreserveJVMState pjvms(this);
        set_control(slow_ctl);
        uncommon_trap_exact(class_reason, Deoptimization::Action_maybe_recompile);
      }
      replace_in_map(not_null_obj, exact_obj);
      obj = exact_obj;
    }
  } else {
    if (!too_many_traps_or_recompiles(Deoptimization::Reason_null_assert)) {
      Node* exact_obj = null_assert(obj);
      replace_in_map(obj, exact_obj);
      obj = exact_obj;
    }
  }
  return obj;
}

//-------------------------------gen_instanceof--------------------------------
// Generate an instance-of idiom.  Used by both the instance-of bytecode
// and the reflective instance-of call.
Node* GraphKit::gen_instanceof(Node* obj, Node* superklass, bool safe_for_replace) {
  kill_dead_locals();           // Benefit all the uncommon traps
  assert( !stopped(), "dead parse path should be checked in callers" );
  assert(!TypePtr::NULL_PTR->higher_equal(_gvn.type(superklass)->is_klassptr()),
         "must check for not-null not-dead klass in callers");

  // Make the merge point
  enum { _obj_path = 1, _fail_path, _null_path, PATH_LIMIT };
  RegionNode* region = new RegionNode(PATH_LIMIT);
  Node*       phi    = new PhiNode(region, TypeInt::BOOL);
  C->set_has_split_ifs(true); // Has chance for split-if optimization

  ciProfileData* data = nullptr;
  if (java_bc() == Bytecodes::_instanceof) {  // Only for the bytecode
    data = method()->method_data()->bci_to_data(bci());
  }
  bool speculative_not_null = false;
  bool never_see_null = (ProfileDynamicTypes  // aggressive use of profile
                         && seems_never_null(obj, data, speculative_not_null));

  // Null check; get casted pointer; set region slot 3
  Node* null_ctl = top();
  Node* not_null_obj = null_check_oop(obj, &null_ctl, never_see_null, safe_for_replace, speculative_not_null);

  // If not_null_obj is dead, only null-path is taken
  if (stopped()) {              // Doing instance-of on a null?
    set_control(null_ctl);
    return intcon(0);
  }
  region->init_req(_null_path, null_ctl);
  phi   ->init_req(_null_path, intcon(0)); // Set null path value
  if (null_ctl == top()) {
    // Do this eagerly, so that pattern matches like is_diamond_phi
    // will work even during parsing.
    assert(_null_path == PATH_LIMIT-1, "delete last");
    region->del_req(_null_path);
    phi   ->del_req(_null_path);
  }

  // Do we know the type check always succeed?
  bool known_statically = false;
  if (_gvn.type(superklass)->singleton()) {
    const TypeKlassPtr* superk = _gvn.type(superklass)->is_klassptr();
    const TypeKlassPtr* subk = _gvn.type(obj)->is_oopptr()->as_klass_type();
    if (subk != nullptr && subk->is_loaded()) {
      int static_res = C->static_subtype_check(superk, subk);
      known_statically = (static_res == Compile::SSC_always_true || static_res == Compile::SSC_always_false);
    }
  }

  if (!known_statically) {
    const TypeOopPtr* obj_type = _gvn.type(obj)->is_oopptr();
    // We may not have profiling here or it may not help us. If we
    // have a speculative type use it to perform an exact cast.
    ciKlass* spec_obj_type = obj_type->speculative_type();
    if (spec_obj_type != nullptr || (ProfileDynamicTypes && data != nullptr)) {
      Node* cast_obj = maybe_cast_profiled_receiver(not_null_obj, nullptr, spec_obj_type, safe_for_replace);
      if (stopped()) {            // Profile disagrees with this path.
        set_control(null_ctl);    // Null is the only remaining possibility.
        return intcon(0);
      }
      if (cast_obj != nullptr) {
        not_null_obj = cast_obj;
      }
    }
  }

  // Generate the subtype check
  Node* not_subtype_ctrl = gen_subtype_check(not_null_obj, superklass);

  // Plug in the success path to the general merge in slot 1.
  region->init_req(_obj_path, control());
  phi   ->init_req(_obj_path, intcon(1));

  // Plug in the failing path to the general merge in slot 2.
  region->init_req(_fail_path, not_subtype_ctrl);
  phi   ->init_req(_fail_path, intcon(0));

  // Return final merged results
  set_control( _gvn.transform(region) );
  record_for_igvn(region);

  // If we know the type check always succeeds then we don't use the
  // profiling data at this bytecode. Don't lose it, feed it to the
  // type system as a speculative type.
  if (safe_for_replace) {
    Node* casted_obj = record_profiled_receiver_for_speculation(obj);
    replace_in_map(obj, casted_obj);
  }

  return _gvn.transform(phi);
}

//-------------------------------gen_checkcast---------------------------------
// Generate a checkcast idiom.  Used by both the checkcast bytecode and the
// array store bytecode.  Stack must be as-if BEFORE doing the bytecode so the
// uncommon-trap paths work.  Adjust stack after this call.
// If failure_control is supplied and not null, it is filled in with
// the control edge for the cast failure.  Otherwise, an appropriate
// uncommon trap or exception is thrown.
Node* GraphKit::gen_checkcast(Node* obj, Node* superklass, Node* *failure_control, bool null_free, bool maybe_larval) {
  kill_dead_locals();           // Benefit all the uncommon traps
  const TypeKlassPtr* klass_ptr_type = _gvn.type(superklass)->is_klassptr();
  const Type* obj_type = _gvn.type(obj);
  if (obj_type->is_inlinetypeptr() && !obj_type->maybe_null() && klass_ptr_type->klass_is_exact() && obj_type->inline_klass() == klass_ptr_type->exact_klass(true)) {
    // Special case: larval inline objects must not be scalarized. They are also generally not
    // allowed to participate in most operations except as the first operand of putfield, or as an
    // argument to a constructor invocation with it being a receiver, Unsafe::putXXX with it being
    // the first argument, or Unsafe::finishPrivateBuffer. This allows us to aggressively scalarize
    // value objects in all other places. This special case comes from the limitation of the Java
    // language, Unsafe::makePrivateBuffer returns an Object that is checkcast-ed to the concrete
    // value type. We must do this first because C->static_subtype_check may do nothing when
    // StressReflectiveCode is set.
    return obj;
  }

  // Else it must be a non-larval object
  obj = cast_to_non_larval(obj);

  const TypeKlassPtr* improved_klass_ptr_type = klass_ptr_type->try_improve();
  const TypeOopPtr* toop = improved_klass_ptr_type->cast_to_exactness(false)->as_instance_type();
  bool safe_for_replace = (failure_control == nullptr);
  assert(!null_free || toop->can_be_inline_type(), "must be an inline type pointer");

  // Fast cutout:  Check the case that the cast is vacuously true.
  // This detects the common cases where the test will short-circuit
  // away completely.  We do this before we perform the null check,
  // because if the test is going to turn into zero code, we don't
  // want a residual null check left around.  (Causes a slowdown,
  // for example, in some objArray manipulations, such as a[i]=a[j].)
  if (improved_klass_ptr_type->singleton()) {
    const TypeKlassPtr* kptr = nullptr;
    if (obj_type->isa_oop_ptr()) {
      kptr = obj_type->is_oopptr()->as_klass_type();
    } else if (obj->is_InlineType()) {
      ciInlineKlass* vk = obj_type->inline_klass();
      kptr = TypeInstKlassPtr::make(TypePtr::NotNull, vk, Type::Offset(0));
    }

    if (kptr != nullptr) {
      switch (C->static_subtype_check(improved_klass_ptr_type, kptr)) {
      case Compile::SSC_always_true:
        // If we know the type check always succeed then we don't use
        // the profiling data at this bytecode. Don't lose it, feed it
        // to the type system as a speculative type.
        obj = record_profiled_receiver_for_speculation(obj);
        if (null_free) {
          assert(safe_for_replace, "must be");
          obj = null_check(obj);
        }
        assert(stopped() || !toop->is_inlinetypeptr() || obj->is_InlineType(), "should have been scalarized");
        return obj;
      case Compile::SSC_always_false:
        if (null_free) {
          assert(safe_for_replace, "must be");
          obj = null_check(obj);
        }
        // It needs a null check because a null will *pass* the cast check.
        if (obj_type->isa_oopptr() != nullptr && !obj_type->is_oopptr()->maybe_null()) {
          bool is_aastore = (java_bc() == Bytecodes::_aastore);
          Deoptimization::DeoptReason reason = is_aastore ?
            Deoptimization::Reason_array_check : Deoptimization::Reason_class_check;
          builtin_throw(reason);
          return top();
        } else if (!too_many_traps_or_recompiles(Deoptimization::Reason_null_assert)) {
          return null_assert(obj);
        }
        break; // Fall through to full check
      default:
        break;
      }
    }
  }

  ciProfileData* data = nullptr;
  if (failure_control == nullptr) {        // use MDO in regular case only
    assert(java_bc() == Bytecodes::_aastore ||
           java_bc() == Bytecodes::_checkcast,
           "interpreter profiles type checks only for these BCs");
    if (method()->method_data()->is_mature()) {
      data = method()->method_data()->bci_to_data(bci());
    }
  }

  // Make the merge point
  enum { _obj_path = 1, _null_path, PATH_LIMIT };
  RegionNode* region = new RegionNode(PATH_LIMIT);
  Node*       phi    = new PhiNode(region, toop);
  _gvn.set_type(region, Type::CONTROL);
  _gvn.set_type(phi, toop);

  C->set_has_split_ifs(true); // Has chance for split-if optimization

  // Use null-cast information if it is available
  bool speculative_not_null = false;
  bool never_see_null = ((failure_control == nullptr)  // regular case only
                         && seems_never_null(obj, data, speculative_not_null));

  if (obj->is_InlineType()) {
    // Re-execute if buffering during triggers deoptimization
    PreserveReexecuteState preexecs(this);
    jvms()->set_should_reexecute(true);
    obj = obj->as_InlineType()->buffer(this, safe_for_replace);
  }

  // Null check; get casted pointer; set region slot 3
  Node* null_ctl = top();
  Node* not_null_obj = nullptr;
  if (null_free) {
    assert(safe_for_replace, "must be");
    not_null_obj = null_check(obj);
  } else {
    not_null_obj = null_check_oop(obj, &null_ctl, never_see_null, safe_for_replace, speculative_not_null);
  }

  // If not_null_obj is dead, only null-path is taken
  if (stopped()) {              // Doing instance-of on a null?
    set_control(null_ctl);
    if (toop->is_inlinetypeptr()) {
      return InlineTypeNode::make_null(_gvn, toop->inline_klass());
    }
    return null();
  }
  region->init_req(_null_path, null_ctl);
  phi   ->init_req(_null_path, null());  // Set null path value
  if (null_ctl == top()) {
    // Do this eagerly, so that pattern matches like is_diamond_phi
    // will work even during parsing.
    assert(_null_path == PATH_LIMIT-1, "delete last");
    region->del_req(_null_path);
    phi   ->del_req(_null_path);
  }

  Node* cast_obj = nullptr;
  if (improved_klass_ptr_type->klass_is_exact()) {
    // The following optimization tries to statically cast the speculative type of the object
    // (for example obtained during profiling) to the type of the superklass and then do a
    // dynamic check that the type of the object is what we expect. To work correctly
    // for checkcast and aastore the type of superklass should be exact.
    const TypeOopPtr* obj_type = _gvn.type(obj)->is_oopptr();
    // We may not have profiling here or it may not help us. If we have
    // a speculative type use it to perform an exact cast.
    ciKlass* spec_obj_type = obj_type->speculative_type();
    if (spec_obj_type != nullptr || data != nullptr) {
      cast_obj = maybe_cast_profiled_receiver(not_null_obj, improved_klass_ptr_type, spec_obj_type, safe_for_replace);
      if (cast_obj != nullptr) {
        if (failure_control != nullptr) // failure is now impossible
          (*failure_control) = top();
        // adjust the type of the phi to the exact klass:
        phi->raise_bottom_type(_gvn.type(cast_obj)->meet_speculative(TypePtr::NULL_PTR));
      }
    }
  }

  if (cast_obj == nullptr) {
    // Generate the subtype check
    Node* improved_superklass = superklass;
    if (improved_klass_ptr_type != klass_ptr_type && improved_klass_ptr_type->singleton()) {
      // Only improve the super class for constants which allows subsequent sub type checks to possibly be commoned up.
      // The other non-constant cases cannot be improved with a cast node here since they could be folded to top.
      // Additionally, the benefit would only be minor in non-constant cases.
      improved_superklass = makecon(improved_klass_ptr_type);
    }
    Node* not_subtype_ctrl = gen_subtype_check(not_null_obj, improved_superklass);
    // Plug in success path into the merge
    cast_obj = _gvn.transform(new CheckCastPPNode(control(), not_null_obj, toop));
    // Failure path ends in uncommon trap (or may be dead - failure impossible)
    if (failure_control == nullptr) {
      if (not_subtype_ctrl != top()) { // If failure is possible
        PreserveJVMState pjvms(this);
        set_control(not_subtype_ctrl);
        bool is_aastore = (java_bc() == Bytecodes::_aastore);
        Deoptimization::DeoptReason reason = is_aastore ?
          Deoptimization::Reason_array_check : Deoptimization::Reason_class_check;
        builtin_throw(reason);
      }
    } else {
      (*failure_control) = not_subtype_ctrl;
    }
  }

  region->init_req(_obj_path, control());
  phi   ->init_req(_obj_path, cast_obj);

  // A merge of null or Casted-NotNull obj
  Node* res = _gvn.transform(phi);

  // Note I do NOT always 'replace_in_map(obj,result)' here.
  //  if( tk->klass()->can_be_primary_super()  )
    // This means that if I successfully store an Object into an array-of-String
    // I 'forget' that the Object is really now known to be a String.  I have to
    // do this because we don't have true union types for interfaces - if I store
    // a Baz into an array-of-Interface and then tell the optimizer it's an
    // Interface, I forget that it's also a Baz and cannot do Baz-like field
    // references to it.  FIX THIS WHEN UNION TYPES APPEAR!
  //  replace_in_map( obj, res );

  // Return final merged results
  set_control( _gvn.transform(region) );
  record_for_igvn(region);

  bool not_inline = !toop->can_be_inline_type();
  bool not_flat_in_array = !UseArrayFlattening || not_inline || (toop->is_inlinetypeptr() && !toop->inline_klass()->maybe_flat_in_array());
  if (EnableValhalla && (not_inline || not_flat_in_array)) {
    // Check if obj has been loaded from an array
    obj = obj->isa_DecodeN() ? obj->in(1) : obj;
    Node* array = nullptr;
    if (obj->isa_Load()) {
      Node* address = obj->in(MemNode::Address);
      if (address->isa_AddP()) {
        array = address->as_AddP()->in(AddPNode::Base);
      }
    } else if (obj->is_Phi()) {
      Node* region = obj->in(0);
      // TODO make this more robust (see JDK-8231346)
      if (region->req() == 3 && region->in(2) != nullptr && region->in(2)->in(0) != nullptr) {
        IfNode* iff = region->in(2)->in(0)->isa_If();
        if (iff != nullptr) {
          iff->is_flat_array_check(&_gvn, &array);
        }
      }
    }
    if (array != nullptr) {
      const TypeAryPtr* ary_t = _gvn.type(array)->isa_aryptr();
      if (ary_t != nullptr) {
        if (!ary_t->is_not_null_free() && !ary_t->is_null_free() && not_inline) {
          // Casting array element to a non-inline-type, mark array as not null-free.
          Node* cast = _gvn.transform(new CheckCastPPNode(control(), array, ary_t->cast_to_not_null_free()));
          replace_in_map(array, cast);
          array = cast;
        }
        if (!ary_t->is_not_flat() && !ary_t->is_flat() && not_flat_in_array) {
          // Casting array element to a non-flat-in-array type, mark array as not flat.
          Node* cast = _gvn.transform(new CheckCastPPNode(control(), array, ary_t->cast_to_not_flat()));
          replace_in_map(array, cast);
          array = cast;
        }
      }
    }
  }

  if (!stopped() && !res->is_InlineType()) {
    res = record_profiled_receiver_for_speculation(res);
    if (toop->is_inlinetypeptr() && !maybe_larval) {
      Node* vt = InlineTypeNode::make_from_oop(this, res, toop->inline_klass());
      res = vt;
      if (safe_for_replace) {
        replace_in_map(obj, vt);
        replace_in_map(not_null_obj, vt);
        replace_in_map(res, vt);
      }
    }
  }
  return res;
}

Node* GraphKit::mark_word_test(Node* obj, uintptr_t mask_val, bool eq, bool check_lock) {
  // Load markword
  Node* mark_adr = basic_plus_adr(obj, oopDesc::mark_offset_in_bytes());
  Node* mark = make_load(nullptr, mark_adr, TypeX_X, TypeX_X->basic_type(), MemNode::unordered);
  if (check_lock && !UseCompactObjectHeaders) {
    // COH: Locking does not override the markword with a tagged pointer. We can directly read from the markword.
    // Check if obj is locked
    Node* locked_bit = MakeConX(markWord::unlocked_value);
    locked_bit = _gvn.transform(new AndXNode(locked_bit, mark));
    Node* cmp = _gvn.transform(new CmpXNode(locked_bit, MakeConX(0)));
    Node* is_unlocked = _gvn.transform(new BoolNode(cmp, BoolTest::ne));
    IfNode* iff = new IfNode(control(), is_unlocked, PROB_MAX, COUNT_UNKNOWN);
    _gvn.transform(iff);
    Node* locked_region = new RegionNode(3);
    Node* mark_phi = new PhiNode(locked_region, TypeX_X);

    // Unlocked: Use bits from mark word
    locked_region->init_req(1, _gvn.transform(new IfTrueNode(iff)));
    mark_phi->init_req(1, mark);

    // Locked: Load prototype header from klass
    set_control(_gvn.transform(new IfFalseNode(iff)));
    // Make loads control dependent to make sure they are only executed if array is locked
    Node* klass_adr = basic_plus_adr(obj, oopDesc::klass_offset_in_bytes());
    Node* klass = _gvn.transform(LoadKlassNode::make(_gvn, C->immutable_memory(), klass_adr, TypeInstPtr::KLASS, TypeInstKlassPtr::OBJECT));
    Node* proto_adr = basic_plus_adr(klass, in_bytes(Klass::prototype_header_offset()));
    Node* proto = _gvn.transform(LoadNode::make(_gvn, control(), C->immutable_memory(), proto_adr, proto_adr->bottom_type()->is_ptr(), TypeX_X, TypeX_X->basic_type(), MemNode::unordered));

    locked_region->init_req(2, control());
    mark_phi->init_req(2, proto);
    set_control(_gvn.transform(locked_region));
    record_for_igvn(locked_region);

    mark = mark_phi;
  }

  // Now check if mark word bits are set
  Node* mask = MakeConX(mask_val);
  Node* masked = _gvn.transform(new AndXNode(_gvn.transform(mark), mask));
  record_for_igvn(masked); // Give it a chance to be optimized out by IGVN
  Node* cmp = _gvn.transform(new CmpXNode(masked, mask));
  return _gvn.transform(new BoolNode(cmp, eq ? BoolTest::eq : BoolTest::ne));
}

Node* GraphKit::inline_type_test(Node* obj, bool is_inline) {
  return mark_word_test(obj, markWord::inline_type_pattern, is_inline, /* check_lock = */ false);
}

Node* GraphKit::flat_array_test(Node* array_or_klass, bool flat) {
  // We can't use immutable memory here because the mark word is mutable.
  // PhaseIdealLoop::move_flat_array_check_out_of_loop will make sure the
  // check is moved out of loops (mainly to enable loop unswitching).
  Node* cmp = _gvn.transform(new FlatArrayCheckNode(C, memory(Compile::AliasIdxRaw), array_or_klass));
  record_for_igvn(cmp); // Give it a chance to be optimized out by IGVN
  return _gvn.transform(new BoolNode(cmp, flat ? BoolTest::eq : BoolTest::ne));
}

Node* GraphKit::null_free_array_test(Node* array, bool null_free) {
  return mark_word_test(array, markWord::null_free_array_bit_in_place, null_free);
}

Node* GraphKit::null_free_atomic_array_test(Node* array, ciInlineKlass* vk) {
  assert(vk->has_atomic_layout() || vk->has_non_atomic_layout(), "Can't be null-free and flat");

  // TODO 8350865 Add a stress flag to always access atomic if layout exists?
  if (!vk->has_non_atomic_layout()) {
    return intcon(1); // Always atomic
  } else if (!vk->has_atomic_layout()) {
    return intcon(0); // Never atomic
  }

  Node* array_klass = load_object_klass(array);
  int layout_kind_offset = in_bytes(FlatArrayKlass::layout_kind_offset());
  Node* layout_kind_addr = basic_plus_adr(array_klass, array_klass, layout_kind_offset);
  Node* layout_kind = make_load(nullptr, layout_kind_addr, TypeInt::INT, T_INT, MemNode::unordered);
  Node* cmp = _gvn.transform(new CmpINode(layout_kind, intcon((int)LayoutKind::ATOMIC_FLAT)));
  return _gvn.transform(new BoolNode(cmp, BoolTest::eq));
}

// Deoptimize if 'ary' is a null-free inline type array and 'val' is null
Node* GraphKit::inline_array_null_guard(Node* ary, Node* val, int nargs, bool safe_for_replace) {
  RegionNode* region = new RegionNode(3);
  Node* null_ctl = top();
  null_check_oop(val, &null_ctl);
  if (null_ctl != top()) {
    PreserveJVMState pjvms(this);
    set_control(null_ctl);
    {
      // Deoptimize if null-free array
      BuildCutout unless(this, null_free_array_test(ary, /* null_free = */ false), PROB_MAX);
      inc_sp(nargs);
      uncommon_trap(Deoptimization::Reason_null_check,
                    Deoptimization::Action_none);
    }
    region->init_req(1, control());
  }
  region->init_req(2, control());
  set_control(_gvn.transform(region));
  record_for_igvn(region);
  if (_gvn.type(val) == TypePtr::NULL_PTR) {
    // Since we were just successfully storing null, the array can't be null free.
    const TypeAryPtr* ary_t = _gvn.type(ary)->is_aryptr();
    ary_t = ary_t->cast_to_not_null_free();
    Node* cast = _gvn.transform(new CheckCastPPNode(control(), ary, ary_t));
    if (safe_for_replace) {
      replace_in_map(ary, cast);
    }
    ary = cast;
  }
  return ary;
}

//------------------------------next_monitor-----------------------------------
// What number should be given to the next monitor?
int GraphKit::next_monitor() {
  int current = jvms()->monitor_depth()* C->sync_stack_slots();
  int next = current + C->sync_stack_slots();
  // Keep the toplevel high water mark current:
  if (C->fixed_slots() < next)  C->set_fixed_slots(next);
  return current;
}

//------------------------------insert_mem_bar---------------------------------
// Memory barrier to avoid floating things around
// The membar serves as a pinch point between both control and all memory slices.
Node* GraphKit::insert_mem_bar(int opcode, Node* precedent) {
  MemBarNode* mb = MemBarNode::make(C, opcode, Compile::AliasIdxBot, precedent);
  mb->init_req(TypeFunc::Control, control());
  mb->init_req(TypeFunc::Memory,  reset_memory());
  Node* membar = _gvn.transform(mb);
  set_control(_gvn.transform(new ProjNode(membar, TypeFunc::Control)));
  set_all_memory_call(membar);
  return membar;
}

//-------------------------insert_mem_bar_volatile----------------------------
// Memory barrier to avoid floating things around
// The membar serves as a pinch point between both control and memory(alias_idx).
// If you want to make a pinch point on all memory slices, do not use this
// function (even with AliasIdxBot); use insert_mem_bar() instead.
Node* GraphKit::insert_mem_bar_volatile(int opcode, int alias_idx, Node* precedent) {
  // When Parse::do_put_xxx updates a volatile field, it appends a series
  // of MemBarVolatile nodes, one for *each* volatile field alias category.
  // The first membar is on the same memory slice as the field store opcode.
  // This forces the membar to follow the store.  (Bug 6500685 broke this.)
  // All the other membars (for other volatile slices, including AliasIdxBot,
  // which stands for all unknown volatile slices) are control-dependent
  // on the first membar.  This prevents later volatile loads or stores
  // from sliding up past the just-emitted store.

  MemBarNode* mb = MemBarNode::make(C, opcode, alias_idx, precedent);
  mb->set_req(TypeFunc::Control,control());
  if (alias_idx == Compile::AliasIdxBot) {
    mb->set_req(TypeFunc::Memory, merged_memory()->base_memory());
  } else {
    assert(!(opcode == Op_Initialize && alias_idx != Compile::AliasIdxRaw), "fix caller");
    mb->set_req(TypeFunc::Memory, memory(alias_idx));
  }
  Node* membar = _gvn.transform(mb);
  set_control(_gvn.transform(new ProjNode(membar, TypeFunc::Control)));
  if (alias_idx == Compile::AliasIdxBot) {
    merged_memory()->set_base_memory(_gvn.transform(new ProjNode(membar, TypeFunc::Memory)));
  } else {
    set_memory(_gvn.transform(new ProjNode(membar, TypeFunc::Memory)),alias_idx);
  }
  return membar;
}

//------------------------------shared_lock------------------------------------
// Emit locking code.
FastLockNode* GraphKit::shared_lock(Node* obj) {
  // bci is either a monitorenter bc or InvocationEntryBci
  // %%% SynchronizationEntryBCI is redundant; use InvocationEntryBci in interfaces
  assert(SynchronizationEntryBCI == InvocationEntryBci, "");

  if (stopped())                // Dead monitor?
    return nullptr;

  assert(dead_locals_are_killed(), "should kill locals before sync. point");

  // Box the stack location
  Node* box = new BoxLockNode(next_monitor());
  // Check for bailout after new BoxLockNode
  if (failing()) { return nullptr; }
  box = _gvn.transform(box);
  Node* mem = reset_memory();

  FastLockNode * flock = _gvn.transform(new FastLockNode(nullptr, obj, box) )->as_FastLock();

  // Add monitor to debug info for the slow path.  If we block inside the
  // slow path and de-opt, we need the monitor hanging around
  map()->push_monitor( flock );

  const TypeFunc *tf = LockNode::lock_type();
  LockNode *lock = new LockNode(C, tf);

  lock->init_req( TypeFunc::Control, control() );
  lock->init_req( TypeFunc::Memory , mem );
  lock->init_req( TypeFunc::I_O    , top() )     ;   // does no i/o
  lock->init_req( TypeFunc::FramePtr, frameptr() );
  lock->init_req( TypeFunc::ReturnAdr, top() );

  lock->init_req(TypeFunc::Parms + 0, obj);
  lock->init_req(TypeFunc::Parms + 1, box);
  lock->init_req(TypeFunc::Parms + 2, flock);
  add_safepoint_edges(lock);

  lock = _gvn.transform( lock )->as_Lock();

  // lock has no side-effects, sets few values
  set_predefined_output_for_runtime_call(lock, mem, TypeRawPtr::BOTTOM);

  insert_mem_bar(Op_MemBarAcquireLock);

  // Add this to the worklist so that the lock can be eliminated
  record_for_igvn(lock);

#ifndef PRODUCT
  if (PrintLockStatistics) {
    // Update the counter for this lock.  Don't bother using an atomic
    // operation since we don't require absolute accuracy.
    lock->create_lock_counter(map()->jvms());
    increment_counter(lock->counter()->addr());
  }
#endif

  return flock;
}


//------------------------------shared_unlock----------------------------------
// Emit unlocking code.
void GraphKit::shared_unlock(Node* box, Node* obj) {
  // bci is either a monitorenter bc or InvocationEntryBci
  // %%% SynchronizationEntryBCI is redundant; use InvocationEntryBci in interfaces
  assert(SynchronizationEntryBCI == InvocationEntryBci, "");

  if (stopped()) {               // Dead monitor?
    map()->pop_monitor();        // Kill monitor from debug info
    return;
  }
  assert(!obj->is_InlineType(), "should not unlock on inline type");

  // Memory barrier to avoid floating things down past the locked region
  insert_mem_bar(Op_MemBarReleaseLock);

  const TypeFunc *tf = OptoRuntime::complete_monitor_exit_Type();
  UnlockNode *unlock = new UnlockNode(C, tf);
#ifdef ASSERT
  unlock->set_dbg_jvms(sync_jvms());
#endif
  uint raw_idx = Compile::AliasIdxRaw;
  unlock->init_req( TypeFunc::Control, control() );
  unlock->init_req( TypeFunc::Memory , memory(raw_idx) );
  unlock->init_req( TypeFunc::I_O    , top() )     ;   // does no i/o
  unlock->init_req( TypeFunc::FramePtr, frameptr() );
  unlock->init_req( TypeFunc::ReturnAdr, top() );

  unlock->init_req(TypeFunc::Parms + 0, obj);
  unlock->init_req(TypeFunc::Parms + 1, box);
  unlock = _gvn.transform(unlock)->as_Unlock();

  Node* mem = reset_memory();

  // unlock has no side-effects, sets few values
  set_predefined_output_for_runtime_call(unlock, mem, TypeRawPtr::BOTTOM);

  // Kill monitor from debug info
  map()->pop_monitor( );
}

//-------------------------------get_layout_helper-----------------------------
// If the given klass is a constant or known to be an array,
// fetch the constant layout helper value into constant_value
// and return null.  Otherwise, load the non-constant
// layout helper value, and return the node which represents it.
// This two-faced routine is useful because allocation sites
// almost always feature constant types.
Node* GraphKit::get_layout_helper(Node* klass_node, jint& constant_value) {
  const TypeKlassPtr* klass_t = _gvn.type(klass_node)->isa_klassptr();
  if (!StressReflectiveCode && klass_t != nullptr) {
    bool xklass = klass_t->klass_is_exact();
    bool can_be_flat = false;
    const TypeAryPtr* ary_type = klass_t->as_instance_type()->isa_aryptr();
    if (UseArrayFlattening && !xklass && ary_type != nullptr && !ary_type->is_null_free()) {
      // Don't constant fold if the runtime type might be a flat array but the static type is not.
      const TypeOopPtr* elem = ary_type->elem()->make_oopptr();
      can_be_flat = ary_type->can_be_inline_array() && (!elem->is_inlinetypeptr() || elem->inline_klass()->maybe_flat_in_array());
    }
    if (!can_be_flat && (xklass || (klass_t->isa_aryklassptr() && klass_t->is_aryklassptr()->elem() != Type::BOTTOM))) {
      jint lhelper;
      if (klass_t->is_flat()) {
        lhelper = ary_type->flat_layout_helper();
      } else if (klass_t->isa_aryklassptr()) {
        BasicType elem = ary_type->elem()->array_element_basic_type();
        if (is_reference_type(elem, true)) {
          elem = T_OBJECT;
        }
        lhelper = Klass::array_layout_helper(elem);
      } else {
        lhelper = klass_t->is_instklassptr()->exact_klass()->layout_helper();
      }
      if (lhelper != Klass::_lh_neutral_value) {
        constant_value = lhelper;
        return (Node*) nullptr;
      }
    }
  }
  constant_value = Klass::_lh_neutral_value;  // put in a known value
  Node* lhp = basic_plus_adr(klass_node, klass_node, in_bytes(Klass::layout_helper_offset()));
  return make_load(nullptr, lhp, TypeInt::INT, T_INT, MemNode::unordered);
}

// We just put in an allocate/initialize with a big raw-memory effect.
// Hook selected additional alias categories on the initialization.
static void hook_memory_on_init(GraphKit& kit, int alias_idx,
                                MergeMemNode* init_in_merge,
                                Node* init_out_raw) {
  DEBUG_ONLY(Node* init_in_raw = init_in_merge->base_memory());
  assert(init_in_merge->memory_at(alias_idx) == init_in_raw, "");

  Node* prevmem = kit.memory(alias_idx);
  init_in_merge->set_memory_at(alias_idx, prevmem);
  if (init_out_raw != nullptr) {
    kit.set_memory(init_out_raw, alias_idx);
  }
}

//---------------------------set_output_for_allocation-------------------------
Node* GraphKit::set_output_for_allocation(AllocateNode* alloc,
                                          const TypeOopPtr* oop_type,
                                          bool deoptimize_on_exception) {
  int rawidx = Compile::AliasIdxRaw;
  alloc->set_req( TypeFunc::FramePtr, frameptr() );
  add_safepoint_edges(alloc);
  Node* allocx = _gvn.transform(alloc);
  set_control( _gvn.transform(new ProjNode(allocx, TypeFunc::Control) ) );
  // create memory projection for i_o
  set_memory ( _gvn.transform( new ProjNode(allocx, TypeFunc::Memory, true) ), rawidx );
  make_slow_call_ex(allocx, env()->Throwable_klass(), true, deoptimize_on_exception);

  // create a memory projection as for the normal control path
  Node* malloc = _gvn.transform(new ProjNode(allocx, TypeFunc::Memory));
  set_memory(malloc, rawidx);

  // a normal slow-call doesn't change i_o, but an allocation does
  // we create a separate i_o projection for the normal control path
  set_i_o(_gvn.transform( new ProjNode(allocx, TypeFunc::I_O, false) ) );
  Node* rawoop = _gvn.transform( new ProjNode(allocx, TypeFunc::Parms) );

  // put in an initialization barrier
  InitializeNode* init = insert_mem_bar_volatile(Op_Initialize, rawidx,
                                                 rawoop)->as_Initialize();
  assert(alloc->initialization() == init,  "2-way macro link must work");
  assert(init ->allocation()     == alloc, "2-way macro link must work");
  {
    // Extract memory strands which may participate in the new object's
    // initialization, and source them from the new InitializeNode.
    // This will allow us to observe initializations when they occur,
    // and link them properly (as a group) to the InitializeNode.
    assert(init->in(InitializeNode::Memory) == malloc, "");
    MergeMemNode* minit_in = MergeMemNode::make(malloc);
    init->set_req(InitializeNode::Memory, minit_in);
    record_for_igvn(minit_in); // fold it up later, if possible
    _gvn.set_type(minit_in, Type::MEMORY);
    Node* minit_out = memory(rawidx);
    assert(minit_out->is_Proj() && minit_out->in(0) == init, "");
    // Add an edge in the MergeMem for the header fields so an access
    // to one of those has correct memory state
    set_memory(minit_out, C->get_alias_index(oop_type->add_offset(oopDesc::mark_offset_in_bytes())));
    set_memory(minit_out, C->get_alias_index(oop_type->add_offset(oopDesc::klass_offset_in_bytes())));
    if (oop_type->isa_aryptr()) {
      const TypeAryPtr* arytype = oop_type->is_aryptr();
      if (arytype->is_flat()) {
        // Initially all flat array accesses share a single slice
        // but that changes after parsing. Prepare the memory graph so
        // it can optimize flat array accesses properly once they
        // don't share a single slice.
        assert(C->flat_accesses_share_alias(), "should be set at parse time");
        C->set_flat_accesses_share_alias(false);
        ciInlineKlass* vk = arytype->elem()->inline_klass();
        for (int i = 0, len = vk->nof_nonstatic_fields(); i < len; i++) {
          ciField* field = vk->nonstatic_field_at(i);
          if (field->offset_in_bytes() >= TrackedInitializationLimit * HeapWordSize)
            continue;  // do not bother to track really large numbers of fields
          int off_in_vt = field->offset_in_bytes() - vk->payload_offset();
          const TypePtr* adr_type = arytype->with_field_offset(off_in_vt)->add_offset(Type::OffsetBot);
          int fieldidx = C->get_alias_index(adr_type, true);
          // Pass nullptr for init_out. Having per flat array element field memory edges as uses of the Initialize node
          // can result in per flat array field Phis to be created which confuses the logic of
          // Compile::adjust_flat_array_access_aliases().
          hook_memory_on_init(*this, fieldidx, minit_in, nullptr);
        }
        C->set_flat_accesses_share_alias(true);
        hook_memory_on_init(*this, C->get_alias_index(TypeAryPtr::INLINES), minit_in, minit_out);
      } else {
        const TypePtr* telemref = oop_type->add_offset(Type::OffsetBot);
        int            elemidx  = C->get_alias_index(telemref);
        hook_memory_on_init(*this, elemidx, minit_in, minit_out);
      }
    } else if (oop_type->isa_instptr()) {
      set_memory(minit_out, C->get_alias_index(oop_type)); // mark word
      ciInstanceKlass* ik = oop_type->is_instptr()->instance_klass();
      for (int i = 0, len = ik->nof_nonstatic_fields(); i < len; i++) {
        ciField* field = ik->nonstatic_field_at(i);
        if (field->offset_in_bytes() >= TrackedInitializationLimit * HeapWordSize)
          continue;  // do not bother to track really large numbers of fields
        // Find (or create) the alias category for this field:
        int fieldidx = C->alias_type(field)->index();
        hook_memory_on_init(*this, fieldidx, minit_in, minit_out);
      }
    }
  }

  // Cast raw oop to the real thing...
  Node* javaoop = new CheckCastPPNode(control(), rawoop, oop_type);
  javaoop = _gvn.transform(javaoop);
  C->set_recent_alloc(control(), javaoop);
  assert(just_allocated_object(control()) == javaoop, "just allocated");

#ifdef ASSERT
  { // Verify that the AllocateNode::Ideal_allocation recognizers work:
    assert(AllocateNode::Ideal_allocation(rawoop) == alloc,
           "Ideal_allocation works");
    assert(AllocateNode::Ideal_allocation(javaoop) == alloc,
           "Ideal_allocation works");
    if (alloc->is_AllocateArray()) {
      assert(AllocateArrayNode::Ideal_array_allocation(rawoop) == alloc->as_AllocateArray(),
             "Ideal_allocation works");
      assert(AllocateArrayNode::Ideal_array_allocation(javaoop) == alloc->as_AllocateArray(),
             "Ideal_allocation works");
    } else {
      assert(alloc->in(AllocateNode::ALength)->is_top(), "no length, please");
    }
  }
#endif //ASSERT

  return javaoop;
}

//---------------------------new_instance--------------------------------------
// This routine takes a klass_node which may be constant (for a static type)
// or may be non-constant (for reflective code).  It will work equally well
// for either, and the graph will fold nicely if the optimizer later reduces
// the type to a constant.
// The optional arguments are for specialized use by intrinsics:
//  - If 'extra_slow_test' if not null is an extra condition for the slow-path.
//  - If 'return_size_val', report the total object size to the caller.
//  - deoptimize_on_exception controls how Java exceptions are handled (rethrow vs deoptimize)
Node* GraphKit::new_instance(Node* klass_node,
                             Node* extra_slow_test,
                             Node* *return_size_val,
                             bool deoptimize_on_exception,
                             InlineTypeNode* inline_type_node) {
  // Compute size in doublewords
  // The size is always an integral number of doublewords, represented
  // as a positive bytewise size stored in the klass's layout_helper.
  // The layout_helper also encodes (in a low bit) the need for a slow path.
  jint  layout_con = Klass::_lh_neutral_value;
  Node* layout_val = get_layout_helper(klass_node, layout_con);
  bool  layout_is_con = (layout_val == nullptr);

  if (extra_slow_test == nullptr)  extra_slow_test = intcon(0);
  // Generate the initial go-slow test.  It's either ALWAYS (return a
  // Node for 1) or NEVER (return a null) or perhaps (in the reflective
  // case) a computed value derived from the layout_helper.
  Node* initial_slow_test = nullptr;
  if (layout_is_con) {
    assert(!StressReflectiveCode, "stress mode does not use these paths");
    bool must_go_slow = Klass::layout_helper_needs_slow_path(layout_con);
    initial_slow_test = must_go_slow ? intcon(1) : extra_slow_test;
  } else {   // reflective case
    // This reflective path is used by Unsafe.allocateInstance.
    // (It may be stress-tested by specifying StressReflectiveCode.)
    // Basically, we want to get into the VM is there's an illegal argument.
    Node* bit = intcon(Klass::_lh_instance_slow_path_bit);
    initial_slow_test = _gvn.transform( new AndINode(layout_val, bit) );
    if (extra_slow_test != intcon(0)) {
      initial_slow_test = _gvn.transform( new OrINode(initial_slow_test, extra_slow_test) );
    }
    // (Macro-expander will further convert this to a Bool, if necessary.)
  }

  // Find the size in bytes.  This is easy; it's the layout_helper.
  // The size value must be valid even if the slow path is taken.
  Node* size = nullptr;
  if (layout_is_con) {
    size = MakeConX(Klass::layout_helper_size_in_bytes(layout_con));
  } else {   // reflective case
    // This reflective path is used by clone and Unsafe.allocateInstance.
    size = ConvI2X(layout_val);

    // Clear the low bits to extract layout_helper_size_in_bytes:
    assert((int)Klass::_lh_instance_slow_path_bit < BytesPerLong, "clear bit");
    Node* mask = MakeConX(~ (intptr_t)right_n_bits(LogBytesPerLong));
    size = _gvn.transform( new AndXNode(size, mask) );
  }
  if (return_size_val != nullptr) {
    (*return_size_val) = size;
  }

  // This is a precise notnull oop of the klass.
  // (Actually, it need not be precise if this is a reflective allocation.)
  // It's what we cast the result to.
  const TypeKlassPtr* tklass = _gvn.type(klass_node)->isa_klassptr();
  if (!tklass)  tklass = TypeInstKlassPtr::OBJECT;
  const TypeOopPtr* oop_type = tklass->as_instance_type();

  // Now generate allocation code

  // The entire memory state is needed for slow path of the allocation
  // since GC and deoptimization can happen.
  Node *mem = reset_memory();
  set_all_memory(mem); // Create new memory state

  AllocateNode* alloc = new AllocateNode(C, AllocateNode::alloc_type(Type::TOP),
                                         control(), mem, i_o(),
                                         size, klass_node,
                                         initial_slow_test, inline_type_node);

  return set_output_for_allocation(alloc, oop_type, deoptimize_on_exception);
}

//-------------------------------new_array-------------------------------------
// helper for newarray and anewarray
// The 'length' parameter is (obviously) the length of the array.
// The optional arguments are for specialized use by intrinsics:
//  - If 'return_size_val', report the non-padded array size (sum of header size
//    and array body) to the caller.
//  - deoptimize_on_exception controls how Java exceptions are handled (rethrow vs deoptimize)
Node* GraphKit::new_array(Node* klass_node,     // array klass (maybe variable)
                          Node* length,         // number of array elements
                          int   nargs,          // number of arguments to push back for uncommon trap
                          Node* *return_size_val,
                          bool deoptimize_on_exception,
                          Node* init_val) {
  jint  layout_con = Klass::_lh_neutral_value;
  Node* layout_val = get_layout_helper(klass_node, layout_con);
  bool  layout_is_con = (layout_val == nullptr);

  if (!layout_is_con && !StressReflectiveCode &&
      !too_many_traps(Deoptimization::Reason_class_check)) {
    // This is a reflective array creation site.
    // Optimistically assume that it is a subtype of Object[],
    // so that we can fold up all the address arithmetic.
    layout_con = Klass::array_layout_helper(T_OBJECT);
    Node* cmp_lh = _gvn.transform( new CmpINode(layout_val, intcon(layout_con)) );
    Node* bol_lh = _gvn.transform( new BoolNode(cmp_lh, BoolTest::eq) );
    { BuildCutout unless(this, bol_lh, PROB_MAX);
      inc_sp(nargs);
      uncommon_trap(Deoptimization::Reason_class_check,
                    Deoptimization::Action_maybe_recompile);
    }
    layout_val = nullptr;
    layout_is_con = true;
  }

  // Generate the initial go-slow test.  Make sure we do not overflow
  // if length is huge (near 2Gig) or negative!  We do not need
  // exact double-words here, just a close approximation of needed
  // double-words.  We can't add any offset or rounding bits, lest we
  // take a size -1 of bytes and make it positive.  Use an unsigned
  // compare, so negative sizes look hugely positive.
  int fast_size_limit = FastAllocateSizeLimit;
  if (layout_is_con) {
    assert(!StressReflectiveCode, "stress mode does not use these paths");
    // Increase the size limit if we have exact knowledge of array type.
    int log2_esize = Klass::layout_helper_log2_element_size(layout_con);
    fast_size_limit <<= MAX2(LogBytesPerLong - log2_esize, 0);
  }

  Node* initial_slow_cmp  = _gvn.transform( new CmpUNode( length, intcon( fast_size_limit ) ) );
  Node* initial_slow_test = _gvn.transform( new BoolNode( initial_slow_cmp, BoolTest::gt ) );

  // --- Size Computation ---
  // array_size = round_to_heap(array_header + (length << elem_shift));
  // where round_to_heap(x) == align_to(x, MinObjAlignmentInBytes)
  // and align_to(x, y) == ((x + y-1) & ~(y-1))
  // The rounding mask is strength-reduced, if possible.
  int round_mask = MinObjAlignmentInBytes - 1;
  Node* header_size = nullptr;
  // (T_BYTE has the weakest alignment and size restrictions...)
  if (layout_is_con) {
    int       hsize  = Klass::layout_helper_header_size(layout_con);
    int       eshift = Klass::layout_helper_log2_element_size(layout_con);
    bool is_flat_array = Klass::layout_helper_is_flatArray(layout_con);
    if ((round_mask & ~right_n_bits(eshift)) == 0)
      round_mask = 0;  // strength-reduce it if it goes away completely
    assert(is_flat_array || (hsize & right_n_bits(eshift)) == 0, "hsize is pre-rounded");
    int header_size_min = arrayOopDesc::base_offset_in_bytes(T_BYTE);
    assert(header_size_min <= hsize, "generic minimum is smallest");
    header_size = intcon(hsize);
  } else {
    Node* hss   = intcon(Klass::_lh_header_size_shift);
    Node* hsm   = intcon(Klass::_lh_header_size_mask);
    header_size = _gvn.transform(new URShiftINode(layout_val, hss));
    header_size = _gvn.transform(new AndINode(header_size, hsm));
  }

  Node* elem_shift = nullptr;
  if (layout_is_con) {
    int eshift = Klass::layout_helper_log2_element_size(layout_con);
    if (eshift != 0)
      elem_shift = intcon(eshift);
  } else {
    // There is no need to mask or shift this value.
    // The semantics of LShiftINode include an implicit mask to 0x1F.
    assert(Klass::_lh_log2_element_size_shift == 0, "use shift in place");
    elem_shift = layout_val;
  }

  // Transition to native address size for all offset calculations:
  Node* lengthx = ConvI2X(length);
  Node* headerx = ConvI2X(header_size);
#ifdef _LP64
  { const TypeInt* tilen = _gvn.find_int_type(length);
    if (tilen != nullptr && tilen->_lo < 0) {
      // Add a manual constraint to a positive range.  Cf. array_element_address.
      jint size_max = fast_size_limit;
      if (size_max > tilen->_hi && tilen->_hi >= 0) {
        size_max = tilen->_hi;
      }
      const TypeInt* tlcon = TypeInt::make(0, size_max, Type::WidenMin);

      // Only do a narrow I2L conversion if the range check passed.
      IfNode* iff = new IfNode(control(), initial_slow_test, PROB_MIN, COUNT_UNKNOWN);
      _gvn.transform(iff);
      RegionNode* region = new RegionNode(3);
      _gvn.set_type(region, Type::CONTROL);
      lengthx = new PhiNode(region, TypeLong::LONG);
      _gvn.set_type(lengthx, TypeLong::LONG);

      // Range check passed. Use ConvI2L node with narrow type.
      Node* passed = IfFalse(iff);
      region->init_req(1, passed);
      // Make I2L conversion control dependent to prevent it from
      // floating above the range check during loop optimizations.
      lengthx->init_req(1, C->constrained_convI2L(&_gvn, length, tlcon, passed));

      // Range check failed. Use ConvI2L with wide type because length may be invalid.
      region->init_req(2, IfTrue(iff));
      lengthx->init_req(2, ConvI2X(length));

      set_control(region);
      record_for_igvn(region);
      record_for_igvn(lengthx);
    }
  }
#endif

  // Combine header size and body size for the array copy part, then align (if
  // necessary) for the allocation part. This computation cannot overflow,
  // because it is used only in two places, one where the length is sharply
  // limited, and the other after a successful allocation.
  Node* abody = lengthx;
  if (elem_shift != nullptr) {
    abody = _gvn.transform(new LShiftXNode(lengthx, elem_shift));
  }
  Node* non_rounded_size = _gvn.transform(new AddXNode(headerx, abody));

  if (return_size_val != nullptr) {
    // This is the size
    (*return_size_val) = non_rounded_size;
  }

  Node* size = non_rounded_size;
  if (round_mask != 0) {
    Node* mask1 = MakeConX(round_mask);
    size = _gvn.transform(new AddXNode(size, mask1));
    Node* mask2 = MakeConX(~round_mask);
    size = _gvn.transform(new AndXNode(size, mask2));
  }
  // else if round_mask == 0, the size computation is self-rounding

  // Now generate allocation code

  // The entire memory state is needed for slow path of the allocation
  // since GC and deoptimization can happen.
  Node *mem = reset_memory();
  set_all_memory(mem); // Create new memory state

  if (initial_slow_test->is_Bool()) {
    // Hide it behind a CMoveI, or else PhaseIdealLoop::split_up will get sick.
    initial_slow_test = initial_slow_test->as_Bool()->as_int_value(&_gvn);
  }

  const TypeKlassPtr* ary_klass = _gvn.type(klass_node)->isa_klassptr();
  const TypeOopPtr* ary_type = ary_klass->as_instance_type();

  Node* raw_init_value = nullptr;
  if (init_val != nullptr) {
    // TODO 8350865 Fast non-zero init not implemented yet for flat, null-free arrays
    if (ary_type->is_flat()) {
      initial_slow_test = intcon(1);
    }

    if (UseCompressedOops) {
      // With compressed oops, the 64-bit init value is built from two 32-bit compressed oops
      init_val = _gvn.transform(new EncodePNode(init_val, init_val->bottom_type()->make_narrowoop()));
      Node* lower = _gvn.transform(new CastP2XNode(control(), init_val));
      Node* upper = _gvn.transform(new LShiftLNode(lower, intcon(32)));
      raw_init_value = _gvn.transform(new OrLNode(lower, upper));
    } else {
      raw_init_value = _gvn.transform(new CastP2XNode(control(), init_val));
    }
  }

  Node* valid_length_test = _gvn.intcon(1);
  if (ary_type->isa_aryptr()) {
    BasicType bt = ary_type->isa_aryptr()->elem()->array_element_basic_type();
    jint max = TypeAryPtr::max_array_length(bt);
    Node* valid_length_cmp  = _gvn.transform(new CmpUNode(length, intcon(max)));
    valid_length_test = _gvn.transform(new BoolNode(valid_length_cmp, BoolTest::le));
  }

  // Create the AllocateArrayNode and its result projections
  AllocateArrayNode* alloc
    = new AllocateArrayNode(C, AllocateArrayNode::alloc_type(TypeInt::INT),
                            control(), mem, i_o(),
                            size, klass_node,
                            initial_slow_test,
                            length, valid_length_test,
                            init_val, raw_init_value);
  // Cast to correct type.  Note that the klass_node may be constant or not,
  // and in the latter case the actual array type will be inexact also.
  // (This happens via a non-constant argument to inline_native_newArray.)
  // In any case, the value of klass_node provides the desired array type.
  const TypeInt* length_type = _gvn.find_int_type(length);
  if (ary_type->isa_aryptr() && length_type != nullptr) {
    // Try to get a better type than POS for the size
    ary_type = ary_type->is_aryptr()->cast_to_size(length_type);
  }

  Node* javaoop = set_output_for_allocation(alloc, ary_type, deoptimize_on_exception);

  array_ideal_length(alloc, ary_type, true);
  return javaoop;
}

// The following "Ideal_foo" functions are placed here because they recognize
// the graph shapes created by the functions immediately above.

//---------------------------Ideal_allocation----------------------------------
// Given an oop pointer or raw pointer, see if it feeds from an AllocateNode.
AllocateNode* AllocateNode::Ideal_allocation(Node* ptr) {
  if (ptr == nullptr) {     // reduce dumb test in callers
    return nullptr;
  }

  BarrierSetC2* bs = BarrierSet::barrier_set()->barrier_set_c2();
  ptr = bs->step_over_gc_barrier(ptr);

  if (ptr->is_CheckCastPP()) { // strip only one raw-to-oop cast
    ptr = ptr->in(1);
    if (ptr == nullptr) return nullptr;
  }
  // Return null for allocations with several casts:
  //   j.l.reflect.Array.newInstance(jobject, jint)
  //   Object.clone()
  // to keep more precise type from last cast.
  if (ptr->is_Proj()) {
    Node* allo = ptr->in(0);
    if (allo != nullptr && allo->is_Allocate()) {
      return allo->as_Allocate();
    }
  }
  // Report failure to match.
  return nullptr;
}

// Fancy version which also strips off an offset (and reports it to caller).
AllocateNode* AllocateNode::Ideal_allocation(Node* ptr, PhaseValues* phase,
                                             intptr_t& offset) {
  Node* base = AddPNode::Ideal_base_and_offset(ptr, phase, offset);
  if (base == nullptr)  return nullptr;
  return Ideal_allocation(base);
}

// Trace Initialize <- Proj[Parm] <- Allocate
AllocateNode* InitializeNode::allocation() {
  Node* rawoop = in(InitializeNode::RawAddress);
  if (rawoop->is_Proj()) {
    Node* alloc = rawoop->in(0);
    if (alloc->is_Allocate()) {
      return alloc->as_Allocate();
    }
  }
  return nullptr;
}

// Trace Allocate -> Proj[Parm] -> Initialize
InitializeNode* AllocateNode::initialization() {
  ProjNode* rawoop = proj_out_or_null(AllocateNode::RawAddress);
  if (rawoop == nullptr)  return nullptr;
  for (DUIterator_Fast imax, i = rawoop->fast_outs(imax); i < imax; i++) {
    Node* init = rawoop->fast_out(i);
    if (init->is_Initialize()) {
      assert(init->as_Initialize()->allocation() == this, "2-way link");
      return init->as_Initialize();
    }
  }
  return nullptr;
}

// Add a Parse Predicate with an uncommon trap on the failing/false path. Normal control will continue on the true path.
void GraphKit::add_parse_predicate(Deoptimization::DeoptReason reason, const int nargs) {
  // Too many traps seen?
  if (too_many_traps(reason)) {
#ifdef ASSERT
    if (TraceLoopPredicate) {
      int tc = C->trap_count(reason);
      tty->print("too many traps=%s tcount=%d in ",
                    Deoptimization::trap_reason_name(reason), tc);
      method()->print(); // which method has too many predicate traps
      tty->cr();
    }
#endif
    // We cannot afford to take more traps here,
    // do not generate Parse Predicate.
    return;
  }

  ParsePredicateNode* parse_predicate = new ParsePredicateNode(control(), reason, &_gvn);
  _gvn.set_type(parse_predicate, parse_predicate->Value(&_gvn));
  Node* if_false = _gvn.transform(new IfFalseNode(parse_predicate));
  {
    PreserveJVMState pjvms(this);
    set_control(if_false);
    inc_sp(nargs);
    uncommon_trap(reason, Deoptimization::Action_maybe_recompile);
  }
  Node* if_true = _gvn.transform(new IfTrueNode(parse_predicate));
  set_control(if_true);
}

// Add Parse Predicates which serve as placeholders to create new Runtime Predicates above them. All
// Runtime Predicates inside a Runtime Predicate block share the same uncommon trap as the Parse Predicate.
void GraphKit::add_parse_predicates(int nargs) {
  if (ShortRunningLongLoop) {
    // Will narrow the limit down with a cast node. Predicates added later may depend on the cast so should be last when
    // walking up from the loop.
    add_parse_predicate(Deoptimization::Reason_short_running_long_loop, nargs);
  }
  if (UseLoopPredicate) {
    add_parse_predicate(Deoptimization::Reason_predicate, nargs);
    if (UseProfiledLoopPredicate) {
      add_parse_predicate(Deoptimization::Reason_profile_predicate, nargs);
    }
  }
  add_parse_predicate(Deoptimization::Reason_auto_vectorization_check, nargs);
  // Loop Limit Check Predicate should be near the loop.
  add_parse_predicate(Deoptimization::Reason_loop_limit_check, nargs);
}

void GraphKit::sync_kit(IdealKit& ideal) {
  set_all_memory(ideal.merged_memory());
  set_i_o(ideal.i_o());
  set_control(ideal.ctrl());
}

void GraphKit::final_sync(IdealKit& ideal) {
  // Final sync IdealKit and graphKit.
  sync_kit(ideal);
}

Node* GraphKit::load_String_length(Node* str, bool set_ctrl) {
  Node* len = load_array_length(load_String_value(str, set_ctrl));
  Node* coder = load_String_coder(str, set_ctrl);
  // Divide length by 2 if coder is UTF16
  return _gvn.transform(new RShiftINode(len, coder));
}

Node* GraphKit::load_String_value(Node* str, bool set_ctrl) {
  int value_offset = java_lang_String::value_offset();
  const TypeInstPtr* string_type = TypeInstPtr::make(TypePtr::NotNull, C->env()->String_klass(),
                                                     false, nullptr, Type::Offset(0));
  const TypePtr* value_field_type = string_type->add_offset(value_offset);
  const TypeAryPtr* value_type = TypeAryPtr::make(TypePtr::NotNull,
                                                  TypeAry::make(TypeInt::BYTE, TypeInt::POS, false, false, true, true),
                                                  ciTypeArrayKlass::make(T_BYTE), true, Type::Offset(0));
  Node* p = basic_plus_adr(str, str, value_offset);
  Node* load = access_load_at(str, p, value_field_type, value_type, T_OBJECT,
                              IN_HEAP | (set_ctrl ? C2_CONTROL_DEPENDENT_LOAD : 0) | MO_UNORDERED);
  return load;
}

Node* GraphKit::load_String_coder(Node* str, bool set_ctrl) {
  if (!CompactStrings) {
    return intcon(java_lang_String::CODER_UTF16);
  }
  int coder_offset = java_lang_String::coder_offset();
  const TypeInstPtr* string_type = TypeInstPtr::make(TypePtr::NotNull, C->env()->String_klass(),
                                                     false, nullptr, Type::Offset(0));
  const TypePtr* coder_field_type = string_type->add_offset(coder_offset);

  Node* p = basic_plus_adr(str, str, coder_offset);
  Node* load = access_load_at(str, p, coder_field_type, TypeInt::BYTE, T_BYTE,
                              IN_HEAP | (set_ctrl ? C2_CONTROL_DEPENDENT_LOAD : 0) | MO_UNORDERED);
  return load;
}

void GraphKit::store_String_value(Node* str, Node* value) {
  int value_offset = java_lang_String::value_offset();
  const TypeInstPtr* string_type = TypeInstPtr::make(TypePtr::NotNull, C->env()->String_klass(),
                                                     false, nullptr, Type::Offset(0));
  const TypePtr* value_field_type = string_type->add_offset(value_offset);

  access_store_at(str,  basic_plus_adr(str, value_offset), value_field_type,
                  value, TypeAryPtr::BYTES, T_OBJECT, IN_HEAP | MO_UNORDERED);
}

void GraphKit::store_String_coder(Node* str, Node* value) {
  int coder_offset = java_lang_String::coder_offset();
  const TypeInstPtr* string_type = TypeInstPtr::make(TypePtr::NotNull, C->env()->String_klass(),
                                                     false, nullptr, Type::Offset(0));
  const TypePtr* coder_field_type = string_type->add_offset(coder_offset);

  access_store_at(str, basic_plus_adr(str, coder_offset), coder_field_type,
                  value, TypeInt::BYTE, T_BYTE, IN_HEAP | MO_UNORDERED);
}

// Capture src and dst memory state with a MergeMemNode
Node* GraphKit::capture_memory(const TypePtr* src_type, const TypePtr* dst_type) {
  if (src_type == dst_type) {
    // Types are equal, we don't need a MergeMemNode
    return memory(src_type);
  }
  MergeMemNode* merge = MergeMemNode::make(map()->memory());
  record_for_igvn(merge); // fold it up later, if possible
  int src_idx = C->get_alias_index(src_type);
  int dst_idx = C->get_alias_index(dst_type);
  merge->set_memory_at(src_idx, memory(src_idx));
  merge->set_memory_at(dst_idx, memory(dst_idx));
  return merge;
}

Node* GraphKit::compress_string(Node* src, const TypeAryPtr* src_type, Node* dst, Node* count) {
  assert(Matcher::match_rule_supported(Op_StrCompressedCopy), "Intrinsic not supported");
  assert(src_type == TypeAryPtr::BYTES || src_type == TypeAryPtr::CHARS, "invalid source type");
  // If input and output memory types differ, capture both states to preserve
  // the dependency between preceding and subsequent loads/stores.
  // For example, the following program:
  //  StoreB
  //  compress_string
  //  LoadB
  // has this memory graph (use->def):
  //  LoadB -> compress_string -> CharMem
  //             ... -> StoreB -> ByteMem
  // The intrinsic hides the dependency between LoadB and StoreB, causing
  // the load to read from memory not containing the result of the StoreB.
  // The correct memory graph should look like this:
  //  LoadB -> compress_string -> MergeMem(CharMem, StoreB(ByteMem))
  Node* mem = capture_memory(src_type, TypeAryPtr::BYTES);
  StrCompressedCopyNode* str = new StrCompressedCopyNode(control(), mem, src, dst, count);
  Node* res_mem = _gvn.transform(new SCMemProjNode(_gvn.transform(str)));
  set_memory(res_mem, TypeAryPtr::BYTES);
  return str;
}

void GraphKit::inflate_string(Node* src, Node* dst, const TypeAryPtr* dst_type, Node* count) {
  assert(Matcher::match_rule_supported(Op_StrInflatedCopy), "Intrinsic not supported");
  assert(dst_type == TypeAryPtr::BYTES || dst_type == TypeAryPtr::CHARS, "invalid dest type");
  // Capture src and dst memory (see comment in 'compress_string').
  Node* mem = capture_memory(TypeAryPtr::BYTES, dst_type);
  StrInflatedCopyNode* str = new StrInflatedCopyNode(control(), mem, src, dst, count);
  set_memory(_gvn.transform(str), dst_type);
}

void GraphKit::inflate_string_slow(Node* src, Node* dst, Node* start, Node* count) {
  /**
   * int i_char = start;
   * for (int i_byte = 0; i_byte < count; i_byte++) {
   *   dst[i_char++] = (char)(src[i_byte] & 0xff);
   * }
   */
  add_parse_predicates();
  C->set_has_loops(true);

  RegionNode* head = new RegionNode(3);
  head->init_req(1, control());
  gvn().set_type(head, Type::CONTROL);
  record_for_igvn(head);

  Node* i_byte = new PhiNode(head, TypeInt::INT);
  i_byte->init_req(1, intcon(0));
  gvn().set_type(i_byte, TypeInt::INT);
  record_for_igvn(i_byte);

  Node* i_char = new PhiNode(head, TypeInt::INT);
  i_char->init_req(1, start);
  gvn().set_type(i_char, TypeInt::INT);
  record_for_igvn(i_char);

  Node* mem = PhiNode::make(head, memory(TypeAryPtr::BYTES), Type::MEMORY, TypeAryPtr::BYTES);
  gvn().set_type(mem, Type::MEMORY);
  record_for_igvn(mem);
  set_control(head);
  set_memory(mem, TypeAryPtr::BYTES);
  Node* ch = load_array_element(src, i_byte, TypeAryPtr::BYTES, /* set_ctrl */ true);
  Node* st = store_to_memory(control(), array_element_address(dst, i_char, T_BYTE),
                             AndI(ch, intcon(0xff)), T_CHAR, MemNode::unordered, false,
                             false, true /* mismatched */);

  IfNode* iff = create_and_map_if(head, Bool(CmpI(i_byte, count), BoolTest::lt), PROB_FAIR, COUNT_UNKNOWN);
  head->init_req(2, IfTrue(iff));
  mem->init_req(2, st);
  i_byte->init_req(2, AddI(i_byte, intcon(1)));
  i_char->init_req(2, AddI(i_char, intcon(2)));

  set_control(IfFalse(iff));
  set_memory(st, TypeAryPtr::BYTES);
}

Node* GraphKit::make_constant_from_field(ciField* field, Node* obj) {
  if (!field->is_constant()) {
    return nullptr; // Field not marked as constant.
  }
  ciInstance* holder = nullptr;
  if (!field->is_static()) {
    ciObject* const_oop = obj->bottom_type()->is_oopptr()->const_oop();
    if (const_oop != nullptr && const_oop->is_instance()) {
      holder = const_oop->as_instance();
    }
  }
  const Type* con_type = Type::make_constant_from_field(field, holder, field->layout_type(),
                                                        /*is_unsigned_load=*/false);
  if (con_type != nullptr) {
    Node* con = makecon(con_type);
    if (field->type()->is_inlinetype()) {
      con = InlineTypeNode::make_from_oop(this, con, field->type()->as_inline_klass());
    } else if (con_type->is_inlinetypeptr()) {
      con = InlineTypeNode::make_from_oop(this, con, con_type->inline_klass());
    }
    return con;
  }
  return nullptr;
}

//---------------------------load_mirror_from_klass----------------------------
// Given a klass oop, load its java mirror (a java.lang.Class oop).
Node* GraphKit::load_mirror_from_klass(Node* klass) {
  Node* p = basic_plus_adr(klass, in_bytes(Klass::java_mirror_offset()));
  Node* load = make_load(nullptr, p, TypeRawPtr::NOTNULL, T_ADDRESS, MemNode::unordered);
  // mirror = ((OopHandle)mirror)->resolve();
  return access_load(load, TypeInstPtr::MIRROR, T_OBJECT, IN_NATIVE);
}

Node* GraphKit::maybe_narrow_object_type(Node* obj, ciKlass* type) {
  const Type* obj_type = obj->bottom_type();
  const TypeOopPtr* sig_type = TypeOopPtr::make_from_klass(type);
  if (obj_type->isa_oopptr() && sig_type->is_loaded() && !obj_type->higher_equal(sig_type)) {
    const Type* narrow_obj_type = obj_type->filter_speculative(sig_type); // keep speculative part
    Node* casted_obj = gvn().transform(new CheckCastPPNode(control(), obj, narrow_obj_type));
    obj = casted_obj;
  }
  if (sig_type->is_inlinetypeptr()) {
    obj = InlineTypeNode::make_from_oop(this, obj, sig_type->inline_klass());
  }
  return obj;
}<|MERGE_RESOLUTION|>--- conflicted
+++ resolved
@@ -2535,23 +2535,21 @@
         exact_kls = element_type;
         ptr_kind = element_ptr;
       } else {
-<<<<<<< HEAD
         if (!data->as_BitData()->null_seen()) {
           ptr_kind = ProfileNeverNull;
         } else {
-=======
-        if (TypeProfileCasts) {
->>>>>>> 02fe095d
-          assert(data->is_ReceiverTypeData(), "bad profile data type");
-          ciReceiverTypeData* call = (ciReceiverTypeData*)data->as_ReceiverTypeData();
-          uint i = 0;
-          for (; i < call->row_limit(); i++) {
-            ciKlass* receiver = call->receiver(i);
-            if (receiver != nullptr) {
-              break;
+          if (TypeProfileCasts) {
+            assert(data->is_ReceiverTypeData(), "bad profile data type");
+            ciReceiverTypeData* call = (ciReceiverTypeData*)data->as_ReceiverTypeData();
+            uint i = 0;
+            for (; i < call->row_limit(); i++) {
+              ciKlass* receiver = call->receiver(i);
+              if (receiver != nullptr) {
+                break;
+              }
             }
+            ptr_kind = (i == call->row_limit()) ? ProfileAlwaysNull : ProfileMaybeNull;
           }
-          ptr_kind = (i == call->row_limit()) ? ProfileAlwaysNull : ProfileMaybeNull;
         }
       }
     }
