--- conflicted
+++ resolved
@@ -1607,7 +1607,6 @@
       }
     }
 
-<<<<<<< HEAD
     // Inline type nodes can have other inline types as users. If an input gets
     // updated, make sure that inline type users get a chance for optimization.
     if (use->is_InlineType()) {
@@ -1617,10 +1616,7 @@
           _worklist.push(u);
       }
     }
-    // If changed Cast input, notify down for Phi and Sub - both do "uncast"
-=======
     // If changed Cast input, notify down for Phi, Sub, and Xor - all do "uncast"
->>>>>>> d96f38b8
     // Patterns:
     // ConstraintCast+ -> Sub
     // ConstraintCast+ -> Phi
