/*
 * Copyright (c) 1998, 2020, Oracle and/or its affiliates. All rights reserved.
 * DO NOT ALTER OR REMOVE COPYRIGHT NOTICES OR THIS FILE HEADER.
 *
 * This code is free software; you can redistribute it and/or modify it
 * under the terms of the GNU General Public License version 2 only, as
 * published by the Free Software Foundation.
 *
 * This code is distributed in the hope that it will be useful, but WITHOUT
 * ANY WARRANTY; without even the implied warranty of MERCHANTABILITY or
 * FITNESS FOR A PARTICULAR PURPOSE.  See the GNU General Public License
 * version 2 for more details (a copy is included in the LICENSE file that
 * accompanied this code).
 *
 * You should have received a copy of the GNU General Public License version
 * 2 along with this work; if not, write to the Free Software Foundation,
 * Inc., 51 Franklin St, Fifth Floor, Boston, MA 02110-1301 USA.
 *
 * Please contact Oracle, 500 Oracle Parkway, Redwood Shores, CA 94065 USA
 * or visit www.oracle.com if you need additional information or have any
 * questions.
 *
 */

#include "precompiled.hpp"
#include "ci/ciCallSite.hpp"
#include "ci/ciMethodHandle.hpp"
#include "classfile/vmSymbols.hpp"
#include "compiler/compileBroker.hpp"
#include "compiler/compileLog.hpp"
#include "interpreter/linkResolver.hpp"
#include "opto/addnode.hpp"
#include "opto/callGenerator.hpp"
#include "opto/castnode.hpp"
#include "opto/cfgnode.hpp"
#include "opto/inlinetypenode.hpp"
#include "opto/mulnode.hpp"
#include "opto/parse.hpp"
#include "opto/rootnode.hpp"
#include "opto/runtime.hpp"
#include "opto/subnode.hpp"
#include "prims/methodHandles.hpp"
#include "prims/nativeLookup.hpp"
#include "runtime/sharedRuntime.hpp"

void trace_type_profile(Compile* C, ciMethod *method, int depth, int bci, ciMethod *prof_method, ciKlass *prof_klass, int site_count, int receiver_count) {
  if (TraceTypeProfile || C->print_inlining()) {
    outputStream* out = tty;
    if (!C->print_inlining()) {
      if (!PrintOpto && !PrintCompilation) {
        method->print_short_name();
        tty->cr();
      }
      CompileTask::print_inlining_tty(prof_method, depth, bci);
    } else {
      out = C->print_inlining_stream();
    }
    CompileTask::print_inline_indent(depth, out);
    out->print(" \\-> TypeProfile (%d/%d counts) = ", receiver_count, site_count);
    stringStream ss;
    prof_klass->name()->print_symbol_on(&ss);
    out->print("%s", ss.as_string());
    out->cr();
  }
}

CallGenerator* Compile::call_generator(ciMethod* callee, int vtable_index, bool call_does_dispatch,
                                       JVMState* jvms, bool allow_inline,
                                       float prof_factor, ciKlass* speculative_receiver_type,
                                       bool allow_intrinsics) {
  ciMethod*       caller   = jvms->method();
  int             bci      = jvms->bci();
  Bytecodes::Code bytecode = caller->java_code_at_bci(bci);
  guarantee(callee != NULL, "failed method resolution");

  // Dtrace currently doesn't work unless all calls are vanilla
  if (env()->dtrace_method_probes()) {
    allow_inline = false;
  }

  // Note: When we get profiling during stage-1 compiles, we want to pull
  // from more specific profile data which pertains to this inlining.
  // Right now, ignore the information in jvms->caller(), and do method[bci].
  ciCallProfile profile = caller->call_profile_at_bci(bci);

  // See how many times this site has been invoked.
  int site_count = profile.count();
  int receiver_count = -1;
  if (call_does_dispatch && UseTypeProfile && profile.has_receiver(0)) {
    // Receivers in the profile structure are ordered by call counts
    // so that the most called (major) receiver is profile.receiver(0).
    receiver_count = profile.receiver_count(0);
  }

  CompileLog* log = this->log();
  if (log != NULL) {
    int rid = (receiver_count >= 0)? log->identify(profile.receiver(0)): -1;
    int r2id = (rid != -1 && profile.has_receiver(1))? log->identify(profile.receiver(1)):-1;
    log->begin_elem("call method='%d' count='%d' prof_factor='%f'",
                    log->identify(callee), site_count, prof_factor);
    if (call_does_dispatch)  log->print(" virtual='1'");
    if (allow_inline)     log->print(" inline='1'");
    if (receiver_count >= 0) {
      log->print(" receiver='%d' receiver_count='%d'", rid, receiver_count);
      if (profile.has_receiver(1)) {
        log->print(" receiver2='%d' receiver2_count='%d'", r2id, profile.receiver_count(1));
      }
    }
    if (callee->is_method_handle_intrinsic()) {
      log->print(" method_handle_intrinsic='1'");
    }
    log->end_elem();
  }

  // Special case the handling of certain common, profitable library
  // methods.  If these methods are replaced with specialized code,
  // then we return it as the inlined version of the call.
  // We do this before the strict f.p. check below because the
  // intrinsics handle strict f.p. correctly.
  CallGenerator* cg_intrinsic = NULL;
  if (allow_inline && allow_intrinsics) {
    CallGenerator* cg = find_intrinsic(callee, call_does_dispatch);
    if (cg != NULL) {
      if (cg->is_predicated()) {
        // Code without intrinsic but, hopefully, inlined.
        CallGenerator* inline_cg = this->call_generator(callee,
              vtable_index, call_does_dispatch, jvms, allow_inline, prof_factor, speculative_receiver_type, false);
        if (inline_cg != NULL) {
          cg = CallGenerator::for_predicated_intrinsic(cg, inline_cg);
        }
      }

      // If intrinsic does the virtual dispatch, we try to use the type profile
      // first, and hopefully inline it as the regular virtual call below.
      // We will retry the intrinsic if nothing had claimed it afterwards.
      if (cg->does_virtual_dispatch()) {
        cg_intrinsic = cg;
        cg = NULL;
      } else if (should_delay_vector_inlining(callee, jvms)) {
        return CallGenerator::for_late_inline(callee, cg);
      } else {
        return cg;
      }
    }
  }

  // Do method handle calls.
  // NOTE: This must happen before normal inlining logic below since
  // MethodHandle.invoke* are native methods which obviously don't
  // have bytecodes and so normal inlining fails.
  if (callee->is_method_handle_intrinsic()) {
    CallGenerator* cg = CallGenerator::for_method_handle_call(jvms, caller, callee);
    return cg;
  }

  // If explicit rounding is required, do not inline strict into non-strict code (or the reverse).
  if (Matcher::strict_fp_requires_explicit_rounding &&
      caller->is_strict() != callee->is_strict()) {
    allow_inline = false;
  }

  // Attempt to inline...
  if (allow_inline) {
    // The profile data is only partly attributable to this caller,
    // scale back the call site information.
    float past_uses = jvms->method()->scale_count(site_count, prof_factor);
    // This is the number of times we expect the call code to be used.
    float expected_uses = past_uses;

    // Try inlining a bytecoded method:
    if (!call_does_dispatch) {
      InlineTree* ilt = InlineTree::find_subtree_from_root(this->ilt(), jvms->caller(), jvms->method());
      WarmCallInfo scratch_ci;
      bool should_delay = false;
      WarmCallInfo* ci = ilt->ok_to_inline(callee, jvms, profile, &scratch_ci, should_delay);
      assert(ci != &scratch_ci, "do not let this pointer escape");
      bool allow_inline   = (ci != NULL && !ci->is_cold());
      bool require_inline = (allow_inline && ci->is_hot());

      if (allow_inline) {
        CallGenerator* cg = CallGenerator::for_inline(callee, expected_uses);

        if (require_inline && cg != NULL) {
          // Delay the inlining of this method to give us the
          // opportunity to perform some high level optimizations
          // first.
          if (should_delay_string_inlining(callee, jvms)) {
            return CallGenerator::for_string_late_inline(callee, cg);
          } else if (should_delay_boxing_inlining(callee, jvms)) {
            return CallGenerator::for_boxing_late_inline(callee, cg);
<<<<<<< HEAD
          } else if (should_delay || AlwaysIncrementalInline) {
=======
          } else if (should_delay_vector_reboxing_inlining(callee, jvms)) {
            return CallGenerator::for_vector_reboxing_late_inline(callee, cg);
          } else if ((should_delay || AlwaysIncrementalInline)) {
>>>>>>> 5145bed0
            return CallGenerator::for_late_inline(callee, cg);
          }
        }
        if (cg == NULL || should_delay) {
          // Fall through.
        } else if (require_inline || !InlineWarmCalls) {
          return cg;
        } else {
          CallGenerator* cold_cg = call_generator(callee, vtable_index, call_does_dispatch, jvms, false, prof_factor);
          return CallGenerator::for_warm_call(ci, cold_cg, cg);
        }
      }
    }

    // Try using the type profile.
    if (call_does_dispatch && site_count > 0 && UseTypeProfile) {
      // The major receiver's count >= TypeProfileMajorReceiverPercent of site_count.
      bool have_major_receiver = profile.has_receiver(0) && (100.*profile.receiver_prob(0) >= (float)TypeProfileMajorReceiverPercent);
      ciMethod* receiver_method = NULL;

      int morphism = profile.morphism();
      if (speculative_receiver_type != NULL) {
        if (!too_many_traps_or_recompiles(caller, bci, Deoptimization::Reason_speculate_class_check)) {
          // We have a speculative type, we should be able to resolve
          // the call. We do that before looking at the profiling at
          // this invoke because it may lead to bimorphic inlining which
          // a speculative type should help us avoid.
          receiver_method = callee->resolve_invoke(jvms->method()->holder(),
                                                   speculative_receiver_type);
          if (receiver_method == NULL) {
            speculative_receiver_type = NULL;
          } else {
            morphism = 1;
          }
        } else {
          // speculation failed before. Use profiling at the call
          // (could allow bimorphic inlining for instance).
          speculative_receiver_type = NULL;
        }
      }
      if (receiver_method == NULL &&
          (have_major_receiver || morphism == 1 ||
           (morphism == 2 && UseBimorphicInlining))) {
        // receiver_method = profile.method();
        // Profiles do not suggest methods now.  Look it up in the major receiver.
        receiver_method = callee->resolve_invoke(jvms->method()->holder(),
                                                      profile.receiver(0));
      }
      if (receiver_method != NULL) {
        // The single majority receiver sufficiently outweighs the minority.
        CallGenerator* hit_cg = this->call_generator(receiver_method,
              vtable_index, !call_does_dispatch, jvms, allow_inline, prof_factor);
        if (hit_cg != NULL) {
          // Look up second receiver.
          CallGenerator* next_hit_cg = NULL;
          ciMethod* next_receiver_method = NULL;
          if (morphism == 2 && UseBimorphicInlining) {
            next_receiver_method = callee->resolve_invoke(jvms->method()->holder(),
                                                               profile.receiver(1));
            if (next_receiver_method != NULL) {
              next_hit_cg = this->call_generator(next_receiver_method,
                                  vtable_index, !call_does_dispatch, jvms,
                                  allow_inline, prof_factor);
              if (next_hit_cg != NULL && !next_hit_cg->is_inline() &&
                  have_major_receiver && UseOnlyInlinedBimorphic) {
                  // Skip if we can't inline second receiver's method
                  next_hit_cg = NULL;
              }
            }
          }
          CallGenerator* miss_cg;
          Deoptimization::DeoptReason reason = (morphism == 2
                                               ? Deoptimization::Reason_bimorphic
                                               : Deoptimization::reason_class_check(speculative_receiver_type != NULL));
          if ((morphism == 1 || (morphism == 2 && next_hit_cg != NULL)) &&
              !too_many_traps_or_recompiles(caller, bci, reason)
             ) {
            // Generate uncommon trap for class check failure path
            // in case of monomorphic or bimorphic virtual call site.
            miss_cg = CallGenerator::for_uncommon_trap(callee, reason,
                        Deoptimization::Action_maybe_recompile);
          } else {
            // Generate virtual call for class check failure path
            // in case of polymorphic virtual call site.
            miss_cg = CallGenerator::for_virtual_call(callee, vtable_index);
          }
          if (miss_cg != NULL) {
            if (next_hit_cg != NULL) {
              assert(speculative_receiver_type == NULL, "shouldn't end up here if we used speculation");
              trace_type_profile(C, jvms->method(), jvms->depth() - 1, jvms->bci(), next_receiver_method, profile.receiver(1), site_count, profile.receiver_count(1));
              // We don't need to record dependency on a receiver here and below.
              // Whenever we inline, the dependency is added by Parse::Parse().
              miss_cg = CallGenerator::for_predicted_call(profile.receiver(1), miss_cg, next_hit_cg, PROB_MAX);
            }
            if (miss_cg != NULL) {
              ciKlass* k = speculative_receiver_type != NULL ? speculative_receiver_type : profile.receiver(0);
              trace_type_profile(C, jvms->method(), jvms->depth() - 1, jvms->bci(), receiver_method, k, site_count, receiver_count);
              float hit_prob = speculative_receiver_type != NULL ? 1.0 : profile.receiver_prob(0);
              CallGenerator* cg = CallGenerator::for_predicted_call(k, miss_cg, hit_cg, hit_prob);
              if (cg != NULL)  return cg;
            }
          }
        }
      }
    }

    // If there is only one implementor of this interface then we
    // may be able to bind this invoke directly to the implementing
    // klass but we need both a dependence on the single interface
    // and on the method we bind to. Additionally since all we know
    // about the receiver type is that it's supposed to implement the
    // interface we have to insert a check that it's the class we
    // expect.  Interface types are not checked by the verifier so
    // they are roughly equivalent to Object.
    // The number of implementors for declared_interface is less or
    // equal to the number of implementors for target->holder() so
    // if number of implementors of target->holder() == 1 then
    // number of implementors for decl_interface is 0 or 1. If
    // it's 0 then no class implements decl_interface and there's
    // no point in inlining.
    if (call_does_dispatch && bytecode == Bytecodes::_invokeinterface) {
      ciInstanceKlass* declared_interface =
          caller->get_declared_method_holder_at_bci(bci)->as_instance_klass();
      ciInstanceKlass* singleton = declared_interface->unique_implementor();

      if (singleton != NULL &&
          (!callee->is_default_method() || callee->is_overpass()) /* CHA doesn't support default methods yet */) {
        assert(singleton != declared_interface, "not a unique implementor");

        ciMethod* cha_monomorphic_target =
            callee->find_monomorphic_target(caller->holder(), declared_interface, singleton);

        if (cha_monomorphic_target != NULL &&
            cha_monomorphic_target->holder() != env()->Object_klass()) { // subtype check against Object is useless
          ciKlass* holder = cha_monomorphic_target->holder();

          // Try to inline the method found by CHA. Inlined method is guarded by the type check.
          CallGenerator* hit_cg = call_generator(cha_monomorphic_target,
              vtable_index, !call_does_dispatch, jvms, allow_inline, prof_factor);

          // Deoptimize on type check fail. The interpreter will throw ICCE for us.
          CallGenerator* miss_cg = CallGenerator::for_uncommon_trap(callee,
              Deoptimization::Reason_class_check, Deoptimization::Action_none);

          CallGenerator* cg = CallGenerator::for_guarded_call(holder, miss_cg, hit_cg);
          if (hit_cg != NULL && cg != NULL) {
            dependencies()->assert_unique_concrete_method(declared_interface, cha_monomorphic_target);
            return cg;
          }
        }
      }
    }
  }

  // Nothing claimed the intrinsic, we go with straight-forward inlining
  // for already discovered intrinsic.
  if (allow_inline && allow_intrinsics && cg_intrinsic != NULL) {
    assert(cg_intrinsic->does_virtual_dispatch(), "sanity");
    return cg_intrinsic;
  }

  // There was no special inlining tactic, or it bailed out.
  // Use a more generic tactic, like a simple call.
  if (call_does_dispatch) {
    const char* msg = "virtual call";
    if (PrintInlining) print_inlining(callee, jvms->depth() - 1, jvms->bci(), msg);
    C->log_inline_failure(msg);
    return CallGenerator::for_virtual_call(callee, vtable_index);
  } else {
    // Class Hierarchy Analysis or Type Profile reveals a unique target,
    // or it is a static or special call.
    return CallGenerator::for_direct_call(callee, should_delay_inlining(callee, jvms));
  }
}

// Return true for methods that shouldn't be inlined early so that
// they are easier to analyze and optimize as intrinsics.
bool Compile::should_delay_string_inlining(ciMethod* call_method, JVMState* jvms) {
  if (has_stringbuilder()) {

    if ((call_method->holder() == C->env()->StringBuilder_klass() ||
         call_method->holder() == C->env()->StringBuffer_klass()) &&
        (jvms->method()->holder() == C->env()->StringBuilder_klass() ||
         jvms->method()->holder() == C->env()->StringBuffer_klass())) {
      // Delay SB calls only when called from non-SB code
      return false;
    }

    switch (call_method->intrinsic_id()) {
      case vmIntrinsics::_StringBuilder_void:
      case vmIntrinsics::_StringBuilder_int:
      case vmIntrinsics::_StringBuilder_String:
      case vmIntrinsics::_StringBuilder_append_char:
      case vmIntrinsics::_StringBuilder_append_int:
      case vmIntrinsics::_StringBuilder_append_String:
      case vmIntrinsics::_StringBuilder_toString:
      case vmIntrinsics::_StringBuffer_void:
      case vmIntrinsics::_StringBuffer_int:
      case vmIntrinsics::_StringBuffer_String:
      case vmIntrinsics::_StringBuffer_append_char:
      case vmIntrinsics::_StringBuffer_append_int:
      case vmIntrinsics::_StringBuffer_append_String:
      case vmIntrinsics::_StringBuffer_toString:
      case vmIntrinsics::_Integer_toString:
        return true;

      case vmIntrinsics::_String_String:
        {
          Node* receiver = jvms->map()->in(jvms->argoff() + 1);
          if (receiver->is_Proj() && receiver->in(0)->is_CallStaticJava()) {
            CallStaticJavaNode* csj = receiver->in(0)->as_CallStaticJava();
            ciMethod* m = csj->method();
            if (m != NULL &&
                (m->intrinsic_id() == vmIntrinsics::_StringBuffer_toString ||
                 m->intrinsic_id() == vmIntrinsics::_StringBuilder_toString))
              // Delay String.<init>(new SB())
              return true;
          }
          return false;
        }

      default:
        return false;
    }
  }
  return false;
}

bool Compile::should_delay_boxing_inlining(ciMethod* call_method, JVMState* jvms) {
  if (eliminate_boxing() && call_method->is_boxing_method()) {
    set_has_boxed_value(true);
    return aggressive_unboxing();
  }
  return false;
}

bool Compile::should_delay_vector_inlining(ciMethod* call_method, JVMState* jvms) {
  return EnableVectorSupport && call_method->is_vector_method();
}

bool Compile::should_delay_vector_reboxing_inlining(ciMethod* call_method, JVMState* jvms) {
  return EnableVectorSupport && (call_method->intrinsic_id() == vmIntrinsics::_VectorRebox);
}

// uncommon-trap call-sites where callee is unloaded, uninitialized or will not link
bool Parse::can_not_compile_call_site(ciMethod *dest_method, ciInstanceKlass* klass) {
  // Additional inputs to consider...
  // bc      = bc()
  // caller  = method()
  // iter().get_method_holder_index()
  assert( dest_method->is_loaded(), "ciTypeFlow should not let us get here" );
  // Interface classes can be loaded & linked and never get around to
  // being initialized.  Uncommon-trap for not-initialized static or
  // v-calls.  Let interface calls happen.
  ciInstanceKlass* holder_klass = dest_method->holder();
  if (!holder_klass->is_being_initialized() &&
      !holder_klass->is_initialized() &&
      !holder_klass->is_interface()) {
    uncommon_trap(Deoptimization::Reason_uninitialized,
                  Deoptimization::Action_reinterpret,
                  holder_klass);
    return true;
  }

  assert(dest_method->is_loaded(), "dest_method: typeflow responsibility");
  return false;
}

#ifdef ASSERT
static bool check_call_consistency(JVMState* jvms, CallGenerator* cg) {
  ciMethod* symbolic_info = jvms->method()->get_method_at_bci(jvms->bci());
  ciMethod* resolved_method = cg->method();
  if (!ciMethod::is_consistent_info(symbolic_info, resolved_method)) {
    tty->print_cr("JVMS:");
    jvms->dump();
    tty->print_cr("Bytecode info:");
    jvms->method()->get_method_at_bci(jvms->bci())->print(); tty->cr();
    tty->print_cr("Resolved method:");
    cg->method()->print(); tty->cr();
    return false;
  }
  return true;
}
#endif // ASSERT

//------------------------------do_call----------------------------------------
// Handle your basic call.  Inline if we can & want to, else just setup call.
void Parse::do_call() {
  // It's likely we are going to add debug info soon.
  // Also, if we inline a guy who eventually needs debug info for this JVMS,
  // our contribution to it is cleaned up right here.
  kill_dead_locals();

  C->print_inlining_assert_ready();

  // Set frequently used booleans
  const bool is_virtual = bc() == Bytecodes::_invokevirtual;
  const bool is_virtual_or_interface = is_virtual || bc() == Bytecodes::_invokeinterface;
  const bool has_receiver = Bytecodes::has_receiver(bc());

  // Find target being called
  bool             will_link;
  ciSignature*     declared_signature = NULL;
  ciMethod*        orig_callee  = iter().get_method(will_link, &declared_signature);  // callee in the bytecode
  ciInstanceKlass* holder_klass = orig_callee->holder();
  ciKlass*         holder       = iter().get_declared_method_holder();
  ciInstanceKlass* klass = ciEnv::get_instance_klass_for_declared_method_holder(holder);
  assert(declared_signature != NULL, "cannot be null");

  // Bump max node limit for JSR292 users
  if (bc() == Bytecodes::_invokedynamic || orig_callee->is_method_handle_intrinsic()) {
    C->set_max_node_limit(3*MaxNodeLimit);
  }

  // uncommon-trap when callee is unloaded, uninitialized or will not link
  // bailout when too many arguments for register representation
  if (!will_link || can_not_compile_call_site(orig_callee, klass)) {
    if (PrintOpto && (Verbose || WizardMode)) {
      method()->print_name(); tty->print_cr(" can not compile call at bci %d to:", bci());
      orig_callee->print_name(); tty->cr();
    }
    return;
  }
  assert(holder_klass->is_loaded(), "");
  //assert((bc_callee->is_static() || is_invokedynamic) == !has_receiver , "must match bc");  // XXX invokehandle (cur_bc_raw)
  // Note: this takes into account invokeinterface of methods declared in java/lang/Object,
  // which should be invokevirtuals but according to the VM spec may be invokeinterfaces
  assert(holder_klass->is_interface() || holder_klass->super() == NULL || (bc() != Bytecodes::_invokeinterface), "must match bc");
  // Note:  In the absence of miranda methods, an abstract class K can perform
  // an invokevirtual directly on an interface method I.m if K implements I.

  // orig_callee is the resolved callee which's signature includes the
  // appendix argument.
  const int nargs = orig_callee->arg_size();
  const bool is_signature_polymorphic = MethodHandles::is_signature_polymorphic(orig_callee->intrinsic_id());

  // Push appendix argument (MethodType, CallSite, etc.), if one.
  if (iter().has_appendix()) {
    ciObject* appendix_arg = iter().get_appendix();
    const TypeOopPtr* appendix_arg_type = TypeOopPtr::make_from_constant(appendix_arg, /* require_const= */ true);
    Node* appendix_arg_node = _gvn.makecon(appendix_arg_type);
    push(appendix_arg_node);
  }

  // ---------------------
  // Does Class Hierarchy Analysis reveal only a single target of a v-call?
  // Then we may inline or make a static call, but become dependent on there being only 1 target.
  // Does the call-site type profile reveal only one receiver?
  // Then we may introduce a run-time check and inline on the path where it succeeds.
  // The other path may uncommon_trap, check for another receiver, or do a v-call.

  // Try to get the most accurate receiver type
  ciMethod* callee             = orig_callee;
  int       vtable_index       = Method::invalid_vtable_index;
  bool      call_does_dispatch = false;

  // Speculative type of the receiver if any
  ciKlass* speculative_receiver_type = NULL;
  if (is_virtual_or_interface) {
    Node* receiver_node             = stack(sp() - nargs);
    const TypeOopPtr* receiver_type = NULL;
    if (receiver_node->is_InlineType()) {
      receiver_type = TypeInstPtr::make(TypePtr::NotNull, _gvn.type(receiver_node)->inline_klass());
    } else {
      receiver_type = _gvn.type(receiver_node)->isa_oopptr();
    }
    // call_does_dispatch and vtable_index are out-parameters.  They might be changed.
    // For arrays, klass below is Object. When vtable calls are used,
    // resolving the call with Object would allow an illegal call to
    // finalize() on an array. We use holder instead: illegal calls to
    // finalize() won't be compiled as vtable calls (IC call
    // resolution will catch the illegal call) and the few legal calls
    // on array types won't be either.
    callee = C->optimize_virtual_call(method(), bci(), klass, holder, orig_callee,
                                      receiver_type, is_virtual,
                                      call_does_dispatch, vtable_index);  // out-parameters
    speculative_receiver_type = receiver_type != NULL ? receiver_type->speculative_type() : NULL;
  }

  // Additional receiver subtype checks for interface calls via invokespecial or invokeinterface.
  ciKlass* receiver_constraint = NULL;
  if (iter().cur_bc_raw() == Bytecodes::_invokespecial && !orig_callee->is_object_constructor()) {
    ciInstanceKlass* calling_klass = method()->holder();
    ciInstanceKlass* sender_klass =
        calling_klass->is_unsafe_anonymous() ? calling_klass->unsafe_anonymous_host() :
                                               calling_klass;
    if (sender_klass->is_interface()) {
      receiver_constraint = sender_klass;
    }
  } else if (iter().cur_bc_raw() == Bytecodes::_invokeinterface && orig_callee->is_private()) {
    assert(holder->is_interface(), "How did we get a non-interface method here!");
    receiver_constraint = holder;
  }

  if (receiver_constraint != NULL) {
    Node* receiver_node = stack(sp() - nargs);
    Node* cls_node = makecon(TypeKlassPtr::make(receiver_constraint));
    Node* bad_type_ctrl = NULL;
    Node* casted_receiver = gen_checkcast(receiver_node, cls_node, &bad_type_ctrl);
    if (bad_type_ctrl != NULL) {
      PreserveJVMState pjvms(this);
      set_control(bad_type_ctrl);
      uncommon_trap(Deoptimization::Reason_class_check,
                    Deoptimization::Action_none);
    }
    if (stopped()) {
      return; // MUST uncommon-trap?
    }
    set_stack(sp() - nargs, casted_receiver);
  }

  // Note:  It's OK to try to inline a virtual call.
  // The call generator will not attempt to inline a polymorphic call
  // unless it knows how to optimize the receiver dispatch.
  bool try_inline = (C->do_inlining() || InlineAccessors);

  // ---------------------
  dec_sp(nargs);              // Temporarily pop args for JVM state of call
  JVMState* jvms = sync_jvms();

  // ---------------------
  // Decide call tactic.
  // This call checks with CHA, the interpreter profile, intrinsics table, etc.
  // It decides whether inlining is desirable or not.
  CallGenerator* cg = C->call_generator(callee, vtable_index, call_does_dispatch, jvms, try_inline, prof_factor(), speculative_receiver_type);

  // NOTE:  Don't use orig_callee and callee after this point!  Use cg->method() instead.
  orig_callee = callee = NULL;

  // ---------------------
  // Round double arguments before call
  round_double_arguments(cg->method());

  // Feed profiling data for arguments to the type system so it can
  // propagate it as speculative types
  record_profiled_arguments_for_speculation(cg->method(), bc());

#ifndef PRODUCT
  // bump global counters for calls
  count_compiled_calls(/*at_method_entry*/ false, cg->is_inline());

  // Record first part of parsing work for this call
  parse_histogram()->record_change();
#endif // not PRODUCT

  assert(jvms == this->jvms(), "still operating on the right JVMS");
  assert(jvms_in_sync(),       "jvms must carry full info into CG");

  // save across call, for a subsequent cast_not_null.
  Node* receiver = has_receiver ? argument(0) : NULL;

  // The extra CheckCastPPs for speculative types mess with PhaseStringOpts
  if (receiver != NULL && !receiver->is_InlineType() && !call_does_dispatch && !cg->is_string_late_inline()) {
    // Feed profiling data for a single receiver to the type system so
    // it can propagate it as a speculative type
    receiver = record_profiled_receiver_for_speculation(receiver);
  }

  // Bump method data counters (We profile *before* the call is made
  // because exceptions don't return to the call site.)
  profile_call(receiver);

  JVMState* new_jvms = cg->generate(jvms);
  if (new_jvms == NULL) {
    // When inlining attempt fails (e.g., too many arguments),
    // it may contaminate the current compile state, making it
    // impossible to pull back and try again.  Once we call
    // cg->generate(), we are committed.  If it fails, the whole
    // compilation task is compromised.
    if (failing())  return;

    // This can happen if a library intrinsic is available, but refuses
    // the call site, perhaps because it did not match a pattern the
    // intrinsic was expecting to optimize. Should always be possible to
    // get a normal java call that may inline in that case
    cg = C->call_generator(cg->method(), vtable_index, call_does_dispatch, jvms, try_inline, prof_factor(), speculative_receiver_type, /* allow_intrinsics= */ false);
    new_jvms = cg->generate(jvms);
    if (new_jvms == NULL) {
      guarantee(failing(), "call failed to generate:  calls should work");
      return;
    }
  }

  if (cg->is_inline()) {
    // Accumulate has_loops estimate
    C->env()->notice_inlined_method(cg->method());
  }

  // Reset parser state from [new_]jvms, which now carries results of the call.
  // Return value (if any) is already pushed on the stack by the cg.
  add_exception_states_from(new_jvms);
  if (new_jvms->map()->control() == top()) {
    stop_and_kill_map();
  } else {
    assert(new_jvms->same_calls_as(jvms), "method/bci left unchanged");
    set_jvms(new_jvms);
  }

  assert(check_call_consistency(jvms, cg), "inconsistent info");

  if (!stopped()) {
    // This was some sort of virtual call, which did a null check for us.
    // Now we can assert receiver-not-null, on the normal return path.
    if (receiver != NULL && cg->is_virtual()) {
      Node* cast = cast_not_null(receiver);
      // %%% assert(receiver == cast, "should already have cast the receiver");
    }

    // Round double result after a call from strict to non-strict code
    round_double_result(cg->method());

    ciType* rtype = cg->method()->return_type();
    ciType* ctype = declared_signature->return_type();

    if (Bytecodes::has_optional_appendix(iter().cur_bc_raw()) || is_signature_polymorphic) {
      // Be careful here with return types.
      if (ctype != rtype) {
        BasicType rt = rtype->basic_type();
        BasicType ct = ctype->basic_type();
        if (ct == T_VOID) {
          // It's OK for a method to return a value that is discarded.
          // The discarding does not require any special action from the caller.
          // The Java code knows this, at VerifyType.isNullConversion.
          pop_node(rt);  // whatever it was, pop it
        } else if (rt == T_INT || is_subword_type(rt)) {
          // Nothing.  These cases are handled in lambda form bytecode.
          assert(ct == T_INT || is_subword_type(ct), "must match: rt=%s, ct=%s", type2name(rt), type2name(ct));
        } else if (is_reference_type(rt)) {
          assert(is_reference_type(ct), "rt=%s, ct=%s", type2name(rt), type2name(ct));
          if (ctype->is_loaded()) {
            const TypeOopPtr* arg_type = TypeOopPtr::make_from_klass(rtype->as_klass());
            const Type*       sig_type = TypeOopPtr::make_from_klass(ctype->as_klass());
            if (ct == T_INLINE_TYPE) {
              sig_type = sig_type->join_speculative(TypePtr::NOTNULL);
            }
            if (arg_type != NULL && !arg_type->higher_equal(sig_type) && !peek()->is_InlineType()) {
              Node* retnode = pop();
              Node* cast_obj = _gvn.transform(new CheckCastPPNode(control(), retnode, sig_type));
              push(cast_obj);
            }
          }
        } else {
          assert(rt == ct, "unexpected mismatch: rt=%s, ct=%s", type2name(rt), type2name(ct));
          // push a zero; it's better than getting an oop/int mismatch
          pop_node(rt);
          Node* retnode = zerocon(ct);
          push_node(ct, retnode);
        }
        // Now that the value is well-behaved, continue with the call-site type.
        rtype = ctype;
      }
    } else {
      // Symbolic resolution enforces the types to be the same.
      // NOTE: We must relax the assert for unloaded types because two
      // different ciType instances of the same unloaded class type
      // can appear to be "loaded" by different loaders (depending on
      // the accessing class).
      assert(!rtype->is_loaded() || !ctype->is_loaded() || rtype == ctype,
             "mismatched return types: rtype=%s, ctype=%s", rtype->name(), ctype->name());
    }

    if (rtype->basic_type() == T_INLINE_TYPE && !peek()->is_InlineType()) {
      Node* retnode = pop();
      assert(!gvn().type(retnode)->maybe_null(), "should never be null");
      if (rtype->as_inline_klass()->is_scalarizable()) {
        retnode = InlineTypeNode::make_from_oop(this, retnode, rtype->as_inline_klass());
      }
      push_node(T_INLINE_TYPE, retnode);
    }

    // If the return type of the method is not loaded, assert that the
    // value we got is a null.  Otherwise, we need to recompile.
    if (!rtype->is_loaded()) {
      if (PrintOpto && (Verbose || WizardMode)) {
        method()->print_name(); tty->print_cr(" asserting nullness of result at bci: %d", bci());
        cg->method()->print_name(); tty->cr();
      }
      if (C->log() != NULL) {
        C->log()->elem("assert_null reason='return' klass='%d'",
                       C->log()->identify(rtype));
      }
      // If there is going to be a trap, put it at the next bytecode:
      set_bci(iter().next_bci());
      null_assert(peek());
      set_bci(iter().cur_bci()); // put it back
    }
    BasicType ct = ctype->basic_type();
    if (is_reference_type(ct)) {
      record_profiled_return_for_speculation();
    }
  }

  // Restart record of parsing work after possible inlining of call
#ifndef PRODUCT
  parse_histogram()->set_initial_state(bc());
#endif
}

//---------------------------catch_call_exceptions-----------------------------
// Put a Catch and CatchProj nodes behind a just-created call.
// Send their caught exceptions to the proper handler.
// This may be used after a call to the rethrow VM stub,
// when it is needed to process unloaded exception classes.
void Parse::catch_call_exceptions(ciExceptionHandlerStream& handlers) {
  // Exceptions are delivered through this channel:
  Node* i_o = this->i_o();

  // Add a CatchNode.
  GrowableArray<int>* bcis = new (C->node_arena()) GrowableArray<int>(C->node_arena(), 8, 0, -1);
  GrowableArray<const Type*>* extypes = new (C->node_arena()) GrowableArray<const Type*>(C->node_arena(), 8, 0, NULL);
  GrowableArray<int>* saw_unloaded = new (C->node_arena()) GrowableArray<int>(C->node_arena(), 8, 0, 0);

  bool default_handler = false;
  for (; !handlers.is_done(); handlers.next()) {
    ciExceptionHandler* h        = handlers.handler();
    int                 h_bci    = h->handler_bci();
    ciInstanceKlass*    h_klass  = h->is_catch_all() ? env()->Throwable_klass() : h->catch_klass();
    // Do not introduce unloaded exception types into the graph:
    if (!h_klass->is_loaded()) {
      if (saw_unloaded->contains(h_bci)) {
        /* We've already seen an unloaded exception with h_bci,
           so don't duplicate. Duplication will cause the CatchNode to be
           unnecessarily large. See 4713716. */
        continue;
      } else {
        saw_unloaded->append(h_bci);
      }
    }
    const Type*         h_extype = TypeOopPtr::make_from_klass(h_klass);
    // (We use make_from_klass because it respects UseUniqueSubclasses.)
    h_extype = h_extype->join(TypeInstPtr::NOTNULL);
    assert(!h_extype->empty(), "sanity");
    // Note:  It's OK if the BCIs repeat themselves.
    bcis->append(h_bci);
    extypes->append(h_extype);
    if (h_bci == -1) {
      default_handler = true;
    }
  }

  if (!default_handler) {
    bcis->append(-1);
    extypes->append(TypeOopPtr::make_from_klass(env()->Throwable_klass())->is_instptr());
  }

  int len = bcis->length();
  CatchNode *cn = new CatchNode(control(), i_o, len+1);
  Node *catch_ = _gvn.transform(cn);

  // now branch with the exception state to each of the (potential)
  // handlers
  for(int i=0; i < len; i++) {
    // Setup JVM state to enter the handler.
    PreserveJVMState pjvms(this);
    // Locals are just copied from before the call.
    // Get control from the CatchNode.
    int handler_bci = bcis->at(i);
    Node* ctrl = _gvn.transform( new CatchProjNode(catch_, i+1,handler_bci));
    // This handler cannot happen?
    if (ctrl == top())  continue;
    set_control(ctrl);

    // Create exception oop
    const TypeInstPtr* extype = extypes->at(i)->is_instptr();
    Node *ex_oop = _gvn.transform(new CreateExNode(extypes->at(i), ctrl, i_o));

    // Handle unloaded exception classes.
    if (saw_unloaded->contains(handler_bci)) {
      // An unloaded exception type is coming here.  Do an uncommon trap.
#ifndef PRODUCT
      // We do not expect the same handler bci to take both cold unloaded
      // and hot loaded exceptions.  But, watch for it.
      if ((Verbose || WizardMode) && extype->is_loaded()) {
        tty->print("Warning: Handler @%d takes mixed loaded/unloaded exceptions in ", bci());
        method()->print_name(); tty->cr();
      } else if (PrintOpto && (Verbose || WizardMode)) {
        tty->print("Bailing out on unloaded exception type ");
        extype->klass()->print_name();
        tty->print(" at bci:%d in ", bci());
        method()->print_name(); tty->cr();
      }
#endif
      // Emit an uncommon trap instead of processing the block.
      set_bci(handler_bci);
      push_ex_oop(ex_oop);
      uncommon_trap(Deoptimization::Reason_unloaded,
                    Deoptimization::Action_reinterpret,
                    extype->klass(), "!loaded exception");
      set_bci(iter().cur_bci()); // put it back
      continue;
    }

    // go to the exception handler
    if (handler_bci < 0) {     // merge with corresponding rethrow node
      throw_to_exit(make_exception_state(ex_oop));
    } else {                      // Else jump to corresponding handle
      push_ex_oop(ex_oop);        // Clear stack and push just the oop.
      merge_exception(handler_bci);
    }
  }

  // The first CatchProj is for the normal return.
  // (Note:  If this is a call to rethrow_Java, this node goes dead.)
  set_control(_gvn.transform( new CatchProjNode(catch_, CatchProjNode::fall_through_index, CatchProjNode::no_handler_bci)));
}


//----------------------------catch_inline_exceptions--------------------------
// Handle all exceptions thrown by an inlined method or individual bytecode.
// Common case 1: we have no handler, so all exceptions merge right into
// the rethrow case.
// Case 2: we have some handlers, with loaded exception klasses that have
// no subklasses.  We do a Deutsch-Shiffman style type-check on the incoming
// exception oop and branch to the handler directly.
// Case 3: We have some handlers with subklasses or are not loaded at
// compile-time.  We have to call the runtime to resolve the exception.
// So we insert a RethrowCall and all the logic that goes with it.
void Parse::catch_inline_exceptions(SafePointNode* ex_map) {
  // Caller is responsible for saving away the map for normal control flow!
  assert(stopped(), "call set_map(NULL) first");
  assert(method()->has_exception_handlers(), "don't come here w/o work to do");

  Node* ex_node = saved_ex_oop(ex_map);
  if (ex_node == top()) {
    // No action needed.
    return;
  }
  const TypeInstPtr* ex_type = _gvn.type(ex_node)->isa_instptr();
  NOT_PRODUCT(if (ex_type==NULL) tty->print_cr("*** Exception not InstPtr"));
  if (ex_type == NULL)
    ex_type = TypeOopPtr::make_from_klass(env()->Throwable_klass())->is_instptr();

  // determine potential exception handlers
  ciExceptionHandlerStream handlers(method(), bci(),
                                    ex_type->klass()->as_instance_klass(),
                                    ex_type->klass_is_exact());

  // Start executing from the given throw state.  (Keep its stack, for now.)
  // Get the exception oop as known at compile time.
  ex_node = use_exception_state(ex_map);

  // Get the exception oop klass from its header
  Node* ex_klass_node = NULL;
  if (has_ex_handler() && !ex_type->klass_is_exact()) {
    Node* p = basic_plus_adr( ex_node, ex_node, oopDesc::klass_offset_in_bytes());
    ex_klass_node = _gvn.transform(LoadKlassNode::make(_gvn, NULL, immutable_memory(), p, TypeInstPtr::KLASS, TypeKlassPtr::OBJECT));

    // Compute the exception klass a little more cleverly.
    // Obvious solution is to simple do a LoadKlass from the 'ex_node'.
    // However, if the ex_node is a PhiNode, I'm going to do a LoadKlass for
    // each arm of the Phi.  If I know something clever about the exceptions
    // I'm loading the class from, I can replace the LoadKlass with the
    // klass constant for the exception oop.
    if (ex_node->is_Phi()) {
      ex_klass_node = new PhiNode(ex_node->in(0), TypeKlassPtr::OBJECT);
      for (uint i = 1; i < ex_node->req(); i++) {
        Node* ex_in = ex_node->in(i);
        if (ex_in == top() || ex_in == NULL) {
          // This path was not taken.
          ex_klass_node->init_req(i, top());
          continue;
        }
        Node* p = basic_plus_adr(ex_in, ex_in, oopDesc::klass_offset_in_bytes());
        Node* k = _gvn.transform( LoadKlassNode::make(_gvn, NULL, immutable_memory(), p, TypeInstPtr::KLASS, TypeKlassPtr::OBJECT));
        ex_klass_node->init_req( i, k );
      }
      _gvn.set_type(ex_klass_node, TypeKlassPtr::OBJECT);

    }
  }

  // Scan the exception table for applicable handlers.
  // If none, we can call rethrow() and be done!
  // If precise (loaded with no subklasses), insert a D.S. style
  // pointer compare to the correct handler and loop back.
  // If imprecise, switch to the Rethrow VM-call style handling.

  int remaining = handlers.count_remaining();

  // iterate through all entries sequentially
  for (;!handlers.is_done(); handlers.next()) {
    ciExceptionHandler* handler = handlers.handler();

    if (handler->is_rethrow()) {
      // If we fell off the end of the table without finding an imprecise
      // exception klass (and without finding a generic handler) then we
      // know this exception is not handled in this method.  We just rethrow
      // the exception into the caller.
      throw_to_exit(make_exception_state(ex_node));
      return;
    }

    // exception handler bci range covers throw_bci => investigate further
    int handler_bci = handler->handler_bci();

    if (remaining == 1) {
      push_ex_oop(ex_node);        // Push exception oop for handler
      if (PrintOpto && WizardMode) {
        tty->print_cr("  Catching every inline exception bci:%d -> handler_bci:%d", bci(), handler_bci);
      }
      merge_exception(handler_bci); // jump to handler
      return;                   // No more handling to be done here!
    }

    // Get the handler's klass
    ciInstanceKlass* klass = handler->catch_klass();

    if (!klass->is_loaded()) {  // klass is not loaded?
      // fall through into catch_call_exceptions which will emit a
      // handler with an uncommon trap.
      break;
    }

    if (klass->is_interface())  // should not happen, but...
      break;                    // bail out

    // Check the type of the exception against the catch type
    const TypeKlassPtr *tk = TypeKlassPtr::make(klass);
    Node* con = _gvn.makecon(tk);
    Node* not_subtype_ctrl = gen_subtype_check(ex_klass_node, con);
    if (!stopped()) {
      PreserveJVMState pjvms(this);
      const TypeInstPtr* tinst = TypeOopPtr::make_from_klass_unique(klass)->cast_to_ptr_type(TypePtr::NotNull)->is_instptr();
      assert(klass->has_subklass() || tinst->klass_is_exact(), "lost exactness");
      Node* ex_oop = _gvn.transform(new CheckCastPPNode(control(), ex_node, tinst));
      push_ex_oop(ex_oop);      // Push exception oop for handler
      if (PrintOpto && WizardMode) {
        tty->print("  Catching inline exception bci:%d -> handler_bci:%d -- ", bci(), handler_bci);
        klass->print_name();
        tty->cr();
      }
      merge_exception(handler_bci);
    }
    set_control(not_subtype_ctrl);

    // Come here if exception does not match handler.
    // Carry on with more handler checks.
    --remaining;
  }

  assert(!stopped(), "you should return if you finish the chain");

  // Oops, need to call into the VM to resolve the klasses at runtime.
  // Note:  This call must not deoptimize, since it is not a real at this bci!
  kill_dead_locals();

  make_runtime_call(RC_NO_LEAF | RC_MUST_THROW,
                    OptoRuntime::rethrow_Type(),
                    OptoRuntime::rethrow_stub(),
                    NULL, NULL,
                    ex_node);

  // Rethrow is a pure call, no side effects, only a result.
  // The result cannot be allocated, so we use I_O

  // Catch exceptions from the rethrow
  catch_call_exceptions(handlers);
}


// (Note:  Moved add_debug_info into GraphKit::add_safepoint_edges.)


#ifndef PRODUCT
void Parse::count_compiled_calls(bool at_method_entry, bool is_inline) {
  if( CountCompiledCalls ) {
    if( at_method_entry ) {
      // bump invocation counter if top method (for statistics)
      if (CountCompiledCalls && depth() == 1) {
        const TypePtr* addr_type = TypeMetadataPtr::make(method());
        Node* adr1 = makecon(addr_type);
        Node* adr2 = basic_plus_adr(adr1, adr1, in_bytes(Method::compiled_invocation_counter_offset()));
        increment_counter(adr2);
      }
    } else if (is_inline) {
      switch (bc()) {
      case Bytecodes::_invokevirtual:   increment_counter(SharedRuntime::nof_inlined_calls_addr()); break;
      case Bytecodes::_invokeinterface: increment_counter(SharedRuntime::nof_inlined_interface_calls_addr()); break;
      case Bytecodes::_invokestatic:
      case Bytecodes::_invokedynamic:
      case Bytecodes::_invokespecial:   increment_counter(SharedRuntime::nof_inlined_static_calls_addr()); break;
      default: fatal("unexpected call bytecode");
      }
    } else {
      switch (bc()) {
      case Bytecodes::_invokevirtual:   increment_counter(SharedRuntime::nof_normal_calls_addr()); break;
      case Bytecodes::_invokeinterface: increment_counter(SharedRuntime::nof_interface_calls_addr()); break;
      case Bytecodes::_invokestatic:
      case Bytecodes::_invokedynamic:
      case Bytecodes::_invokespecial:   increment_counter(SharedRuntime::nof_static_calls_addr()); break;
      default: fatal("unexpected call bytecode");
      }
    }
  }
}
#endif //PRODUCT


ciMethod* Compile::optimize_virtual_call(ciMethod* caller, int bci, ciInstanceKlass* klass,
                                         ciKlass* holder, ciMethod* callee,
                                         const TypeOopPtr* receiver_type, bool is_virtual,
                                         bool& call_does_dispatch, int& vtable_index,
                                         bool check_access) {
  // Set default values for out-parameters.
  call_does_dispatch = true;
  vtable_index       = Method::invalid_vtable_index;

  // Choose call strategy.
  ciMethod* optimized_virtual_method = optimize_inlining(caller, bci, klass, callee,
                                                         receiver_type, check_access);

  // Have the call been sufficiently improved such that it is no longer a virtual?
  if (optimized_virtual_method != NULL) {
    callee             = optimized_virtual_method;
    call_does_dispatch = false;
  } else if (!UseInlineCaches && is_virtual && callee->is_loaded()) {
    // We can make a vtable call at this site
    vtable_index = callee->resolve_vtable_index(caller->holder(), holder);
  }
  return callee;
}

// Identify possible target method and inlining style
ciMethod* Compile::optimize_inlining(ciMethod* caller, int bci, ciInstanceKlass* klass,
                                     ciMethod* callee, const TypeOopPtr* receiver_type,
                                     bool check_access) {
  // only use for virtual or interface calls

  // If it is obviously final, do not bother to call find_monomorphic_target,
  // because the class hierarchy checks are not needed, and may fail due to
  // incompletely loaded classes.  Since we do our own class loading checks
  // in this module, we may confidently bind to any method.
  if (callee->can_be_statically_bound()) {
    return callee;
  }

  // Attempt to improve the receiver
  bool actual_receiver_is_exact = false;
  ciInstanceKlass* actual_receiver = klass;
  if (receiver_type != NULL) {
    // Array methods are all inherited from Object, and are monomorphic.
    // finalize() call on array is not allowed.
    if (receiver_type->isa_aryptr() &&
        callee->holder() == env()->Object_klass() &&
        callee->name() != ciSymbol::finalize_method_name()) {
      return callee;
    }

    // All other interesting cases are instance klasses.
    if (!receiver_type->isa_instptr()) {
      return NULL;
    }

    ciInstanceKlass *ikl = receiver_type->klass()->as_instance_klass();
    if (ikl->is_loaded() && ikl->is_initialized() && !ikl->is_interface() &&
        (ikl == actual_receiver || ikl->is_subtype_of(actual_receiver))) {
      // ikl is a same or better type than the original actual_receiver,
      // e.g. static receiver from bytecodes.
      actual_receiver = ikl;
      // Is the actual_receiver exact?
      actual_receiver_is_exact = receiver_type->klass_is_exact();
    }
  }

  ciInstanceKlass*   calling_klass = caller->holder();
  ciMethod* cha_monomorphic_target = callee->find_monomorphic_target(calling_klass, klass, actual_receiver, check_access);
  if (cha_monomorphic_target != NULL) {
    assert(!cha_monomorphic_target->is_abstract(), "");
    // Look at the method-receiver type.  Does it add "too much information"?
    ciKlass*    mr_klass = cha_monomorphic_target->holder();
    const Type* mr_type  = TypeInstPtr::make(TypePtr::BotPTR, mr_klass);
    if (receiver_type == NULL || !receiver_type->higher_equal(mr_type)) {
      // Calling this method would include an implicit cast to its holder.
      // %%% Not yet implemented.  Would throw minor asserts at present.
      // %%% The most common wins are already gained by +UseUniqueSubclasses.
      // To fix, put the higher_equal check at the call of this routine,
      // and add a CheckCastPP to the receiver.
      if (TraceDependencies) {
        tty->print_cr("found unique CHA method, but could not cast up");
        tty->print("  method  = ");
        cha_monomorphic_target->print();
        tty->cr();
      }
      if (log() != NULL) {
        log()->elem("missed_CHA_opportunity klass='%d' method='%d'",
                       log()->identify(klass),
                       log()->identify(cha_monomorphic_target));
      }
      cha_monomorphic_target = NULL;
    }
  }

  if (cha_monomorphic_target != NULL) {
    // Hardwiring a virtual.
    assert(!callee->can_be_statically_bound(), "should have been handled earlier");
    assert(!cha_monomorphic_target->is_abstract(), "");
    if (!cha_monomorphic_target->can_be_statically_bound(actual_receiver)) {
      // If we inlined because CHA revealed only a single target method,
      // then we are dependent on that target method not getting overridden
      // by dynamic class loading.  Be sure to test the "static" receiver
      // dest_method here, as opposed to the actual receiver, which may
      // falsely lead us to believe that the receiver is final or private.
      dependencies()->assert_unique_concrete_method(actual_receiver, cha_monomorphic_target);
    }
    return cha_monomorphic_target;
  }

  // If the type is exact, we can still bind the method w/o a vcall.
  // (This case comes after CHA so we can see how much extra work it does.)
  if (actual_receiver_is_exact) {
    // In case of evolution, there is a dependence on every inlined method, since each
    // such method can be changed when its class is redefined.
    ciMethod* exact_method = callee->resolve_invoke(calling_klass, actual_receiver);
    if (exact_method != NULL) {
      if (PrintOpto) {
        tty->print("  Calling method via exact type @%d --- ", bci);
        exact_method->print_name();
        tty->cr();
      }
      return exact_method;
    }
  }

  return NULL;
}<|MERGE_RESOLUTION|>--- conflicted
+++ resolved
@@ -188,13 +188,9 @@
             return CallGenerator::for_string_late_inline(callee, cg);
           } else if (should_delay_boxing_inlining(callee, jvms)) {
             return CallGenerator::for_boxing_late_inline(callee, cg);
-<<<<<<< HEAD
-          } else if (should_delay || AlwaysIncrementalInline) {
-=======
           } else if (should_delay_vector_reboxing_inlining(callee, jvms)) {
             return CallGenerator::for_vector_reboxing_late_inline(callee, cg);
           } else if ((should_delay || AlwaysIncrementalInline)) {
->>>>>>> 5145bed0
             return CallGenerator::for_late_inline(callee, cg);
           }
         }
