--- conflicted
+++ resolved
@@ -739,12 +739,8 @@
       DEFINE_CLASS_ID(InlineType, Type, 8)
       DEFINE_CLASS_ID(Con, Type, 9)
           DEFINE_CLASS_ID(ConI, Con, 0)
-<<<<<<< HEAD
       DEFINE_CLASS_ID(SafePointScalarMerge, Type, 10)
-=======
-      DEFINE_CLASS_ID(SafePointScalarMerge, Type, 9)
-      DEFINE_CLASS_ID(Convert, Type, 10)
->>>>>>> 6fc35142
+      DEFINE_CLASS_ID(Convert, Type, 11)
 
 
     DEFINE_CLASS_ID(Proj,  Node, 3)
