/*
 * Copyright (c) 1997, 2023, Oracle and/or its affiliates. All rights reserved.
 * DO NOT ALTER OR REMOVE COPYRIGHT NOTICES OR THIS FILE HEADER.
 *
 * This code is free software; you can redistribute it and/or modify it
 * under the terms of the GNU General Public License version 2 only, as
 * published by the Free Software Foundation.
 *
 * This code is distributed in the hope that it will be useful, but WITHOUT
 * ANY WARRANTY; without even the implied warranty of MERCHANTABILITY or
 * FITNESS FOR A PARTICULAR PURPOSE.  See the GNU General Public License
 * version 2 for more details (a copy is included in the LICENSE file that
 * accompanied this code).
 *
 * You should have received a copy of the GNU General Public License version
 * 2 along with this work; if not, write to the Free Software Foundation,
 * Inc., 51 Franklin St, Fifth Floor, Boston, MA 02110-1301 USA.
 *
 * Please contact Oracle, 500 Oracle Parkway, Redwood Shores, CA 94065 USA
 * or visit www.oracle.com if you need additional information or have any
 * questions.
 *
 */

#ifndef SHARE_OPTO_NODE_HPP
#define SHARE_OPTO_NODE_HPP

#include "libadt/vectset.hpp"
#include "opto/compile.hpp"
#include "opto/type.hpp"
#include "utilities/copy.hpp"

// Portions of code courtesy of Clifford Click

// Optimization - Graph Style


class AbstractLockNode;
class AddNode;
class AddPNode;
class AliasInfo;
class AllocateArrayNode;
class AllocateNode;
class ArrayCopyNode;
class BaseCountedLoopNode;
class BaseCountedLoopEndNode;
class BlackholeNode;
class Block;
class BoolNode;
class BoxLockNode;
class CMoveNode;
class CallDynamicJavaNode;
class CallJavaNode;
class CallLeafNode;
class CallLeafNoFPNode;
class CallNode;
class CallRuntimeNode;
class CallStaticJavaNode;
class CastFFNode;
class CastDDNode;
class CastVVNode;
class CastIINode;
class CastLLNode;
class CatchNode;
class CatchProjNode;
class CheckCastPPNode;
class ClearArrayNode;
class CmpNode;
class CodeBuffer;
class ConstraintCastNode;
class ConNode;
class ConINode;
class CompareAndSwapNode;
class CompareAndExchangeNode;
class CountedLoopNode;
class CountedLoopEndNode;
class DecodeNarrowPtrNode;
class DecodeNNode;
class DecodeNKlassNode;
class EncodeNarrowPtrNode;
class EncodePNode;
class EncodePKlassNode;
class FastLockNode;
class FastUnlockNode;
class FlatArrayCheckNode;
class HaltNode;
class IfNode;
class IfProjNode;
class IfFalseNode;
class IfTrueNode;
class InitializeNode;
class JVMState;
class JumpNode;
class JumpProjNode;
class LoadNode;
class LoadStoreNode;
class LoadStoreConditionalNode;
class LockNode;
class LongCountedLoopNode;
class LongCountedLoopEndNode;
class LoopNode;
class LShiftNode;
class MachBranchNode;
class MachCallDynamicJavaNode;
class MachCallJavaNode;
class MachCallLeafNode;
class MachCallNode;
class MachCallRuntimeNode;
class MachCallStaticJavaNode;
class MachConstantBaseNode;
class MachConstantNode;
class MachGotoNode;
class MachIfNode;
class MachJumpNode;
class MachNode;
class MachNullCheckNode;
class MachProjNode;
class MachPrologNode;
class MachReturnNode;
class MachSafePointNode;
class MachSpillCopyNode;
class MachTempNode;
class MachMergeNode;
class MachMemBarNode;
class MachVEPNode;
class Matcher;
class MemBarNode;
class MemBarStoreStoreNode;
class MemNode;
class MergeMemNode;
class MoveNode;
class MulNode;
class MultiNode;
class MultiBranchNode;
class NegNode;
class NegVNode;
class NeverBranchNode;
class Opaque1Node;
class OuterStripMinedLoopNode;
class OuterStripMinedLoopEndNode;
class Node;
class Node_Array;
class Node_List;
class Node_Stack;
class OopMap;
class ParmNode;
class ParsePredicateNode;
class PCTableNode;
class PhaseCCP;
class PhaseGVN;
class PhaseIterGVN;
class PhaseRegAlloc;
class PhaseTransform;
class PhaseValues;
class PhiNode;
class Pipeline;
class PopulateIndexNode;
class ProjNode;
class RangeCheckNode;
class ReductionNode;
class RegMask;
class RegionNode;
class RootNode;
class SafePointNode;
class SafePointScalarObjectNode;
class SafePointScalarMergeNode;
class StartNode;
class State;
class StoreNode;
class SubNode;
class SubTypeCheckNode;
class Type;
class TypeNode;
class UnlockNode;
class InlineTypeNode;
class UnorderedReductionNode;
class VectorNode;
class LoadVectorNode;
class LoadVectorMaskedNode;
class StoreVectorMaskedNode;
class LoadVectorGatherNode;
class StoreVectorNode;
class StoreVectorScatterNode;
class VectorMaskCmpNode;
class VectorUnboxNode;
class VectorSet;
class VectorReinterpretNode;
class ShiftVNode;
class ExpandVNode;
class CompressVNode;
class CompressMNode;


#ifndef OPTO_DU_ITERATOR_ASSERT
#ifdef ASSERT
#define OPTO_DU_ITERATOR_ASSERT 1
#else
#define OPTO_DU_ITERATOR_ASSERT 0
#endif
#endif //OPTO_DU_ITERATOR_ASSERT

#if OPTO_DU_ITERATOR_ASSERT
class DUIterator;
class DUIterator_Fast;
class DUIterator_Last;
#else
typedef uint   DUIterator;
typedef Node** DUIterator_Fast;
typedef Node** DUIterator_Last;
#endif

// Node Sentinel
#define NodeSentinel (Node*)-1

// Unknown count frequency
#define COUNT_UNKNOWN (-1.0f)

//------------------------------Node-------------------------------------------
// Nodes define actions in the program.  They create values, which have types.
// They are both vertices in a directed graph and program primitives.  Nodes
// are labeled; the label is the "opcode", the primitive function in the lambda
// calculus sense that gives meaning to the Node.  Node inputs are ordered (so
// that "a-b" is different from "b-a").  The inputs to a Node are the inputs to
// the Node's function.  These inputs also define a Type equation for the Node.
// Solving these Type equations amounts to doing dataflow analysis.
// Control and data are uniformly represented in the graph.  Finally, Nodes
// have a unique dense integer index which is used to index into side arrays
// whenever I have phase-specific information.

class Node {
  friend class VMStructs;

  // Lots of restrictions on cloning Nodes
  NONCOPYABLE(Node);

public:
  friend class Compile;
  #if OPTO_DU_ITERATOR_ASSERT
  friend class DUIterator_Common;
  friend class DUIterator;
  friend class DUIterator_Fast;
  friend class DUIterator_Last;
  #endif

  // Because Nodes come and go, I define an Arena of Node structures to pull
  // from.  This should allow fast access to node creation & deletion.  This
  // field is a local cache of a value defined in some "program fragment" for
  // which these Nodes are just a part of.

  inline void* operator new(size_t x) throw() {
    Compile* C = Compile::current();
    Node* n = (Node*)C->node_arena()->AmallocWords(x);
    return (void*)n;
  }

  // Delete is a NOP
  void operator delete( void *ptr ) {}
  // Fancy destructor; eagerly attempt to reclaim Node numberings and storage
  void destruct(PhaseValues* phase);

  // Create a new Node.  Required is the number is of inputs required for
  // semantic correctness.
  Node( uint required );

  // Create a new Node with given input edges.
  // This version requires use of the "edge-count" new.
  // E.g.  new (C,3) FooNode( C, nullptr, left, right );
  Node( Node *n0 );
  Node( Node *n0, Node *n1 );
  Node( Node *n0, Node *n1, Node *n2 );
  Node( Node *n0, Node *n1, Node *n2, Node *n3 );
  Node( Node *n0, Node *n1, Node *n2, Node *n3, Node *n4 );
  Node( Node *n0, Node *n1, Node *n2, Node *n3, Node *n4, Node *n5 );
  Node( Node *n0, Node *n1, Node *n2, Node *n3,
            Node *n4, Node *n5, Node *n6 );

  // Clone an inherited Node given only the base Node type.
  Node* clone() const;

  // Clone a Node, immediately supplying one or two new edges.
  // The first and second arguments, if non-null, replace in(1) and in(2),
  // respectively.
  Node* clone_with_data_edge(Node* in1, Node* in2 = nullptr) const {
    Node* nn = clone();
    if (in1 != nullptr)  nn->set_req(1, in1);
    if (in2 != nullptr)  nn->set_req(2, in2);
    return nn;
  }

private:
  // Shared setup for the above constructors.
  // Handles all interactions with Compile::current.
  // Puts initial values in all Node fields except _idx.
  // Returns the initial value for _idx, which cannot
  // be initialized by assignment.
  inline int Init(int req);

//----------------- input edge handling
protected:
  friend class PhaseCFG;        // Access to address of _in array elements
  Node **_in;                   // Array of use-def references to Nodes
  Node **_out;                  // Array of def-use references to Nodes

  // Input edges are split into two categories.  Required edges are required
  // for semantic correctness; order is important and nulls are allowed.
  // Precedence edges are used to help determine execution order and are
  // added, e.g., for scheduling purposes.  They are unordered and not
  // duplicated; they have no embedded nulls.  Edges from 0 to _cnt-1
  // are required, from _cnt to _max-1 are precedence edges.
  node_idx_t _cnt;              // Total number of required Node inputs.

  node_idx_t _max;              // Actual length of input array.

  // Output edges are an unordered list of def-use edges which exactly
  // correspond to required input edges which point from other nodes
  // to this one.  Thus the count of the output edges is the number of
  // users of this node.
  node_idx_t _outcnt;           // Total number of Node outputs.

  node_idx_t _outmax;           // Actual length of output array.

  // Grow the actual input array to the next larger power-of-2 bigger than len.
  void grow( uint len );
  // Grow the output array to the next larger power-of-2 bigger than len.
  void out_grow( uint len );

 public:
  // Each Node is assigned a unique small/dense number.  This number is used
  // to index into auxiliary arrays of data and bit vectors.
  // The field _idx is declared constant to defend against inadvertent assignments,
  // since it is used by clients as a naked field. However, the field's value can be
  // changed using the set_idx() method.
  //
  // The PhaseRenumberLive phase renumbers nodes based on liveness information.
  // Therefore, it updates the value of the _idx field. The parse-time _idx is
  // preserved in _parse_idx.
  const node_idx_t _idx;
  DEBUG_ONLY(const node_idx_t _parse_idx;)
  // IGV node identifier. Two nodes, possibly in different compilation phases,
  // have the same IGV identifier if (and only if) they are the very same node
  // (same memory address) or one is "derived" from the other (by e.g.
  // renumbering or matching). This identifier makes it possible to follow the
  // entire lifetime of a node in IGV even if its C2 identifier (_idx) changes.
  NOT_PRODUCT(node_idx_t _igv_idx;)

  // Get the (read-only) number of input edges
  uint req() const { return _cnt; }
  uint len() const { return _max; }
  // Get the (read-only) number of output edges
  uint outcnt() const { return _outcnt; }

#if OPTO_DU_ITERATOR_ASSERT
  // Iterate over the out-edges of this node.  Deletions are illegal.
  inline DUIterator outs() const;
  // Use this when the out array might have changed to suppress asserts.
  inline DUIterator& refresh_out_pos(DUIterator& i) const;
  // Does the node have an out at this position?  (Used for iteration.)
  inline bool has_out(DUIterator& i) const;
  inline Node*    out(DUIterator& i) const;
  // Iterate over the out-edges of this node.  All changes are illegal.
  inline DUIterator_Fast fast_outs(DUIterator_Fast& max) const;
  inline Node*    fast_out(DUIterator_Fast& i) const;
  // Iterate over the out-edges of this node, deleting one at a time.
  inline DUIterator_Last last_outs(DUIterator_Last& min) const;
  inline Node*    last_out(DUIterator_Last& i) const;
  // The inline bodies of all these methods are after the iterator definitions.
#else
  // Iterate over the out-edges of this node.  Deletions are illegal.
  // This iteration uses integral indexes, to decouple from array reallocations.
  DUIterator outs() const  { return 0; }
  // Use this when the out array might have changed to suppress asserts.
  DUIterator refresh_out_pos(DUIterator i) const { return i; }

  // Reference to the i'th output Node.  Error if out of bounds.
  Node*    out(DUIterator i) const { assert(i < _outcnt, "oob"); return _out[i]; }
  // Does the node have an out at this position?  (Used for iteration.)
  bool has_out(DUIterator i) const { return i < _outcnt; }

  // Iterate over the out-edges of this node.  All changes are illegal.
  // This iteration uses a pointer internal to the out array.
  DUIterator_Fast fast_outs(DUIterator_Fast& max) const {
    Node** out = _out;
    // Assign a limit pointer to the reference argument:
    max = out + (ptrdiff_t)_outcnt;
    // Return the base pointer:
    return out;
  }
  Node*    fast_out(DUIterator_Fast i) const  { return *i; }
  // Iterate over the out-edges of this node, deleting one at a time.
  // This iteration uses a pointer internal to the out array.
  DUIterator_Last last_outs(DUIterator_Last& min) const {
    Node** out = _out;
    // Assign a limit pointer to the reference argument:
    min = out;
    // Return the pointer to the start of the iteration:
    return out + (ptrdiff_t)_outcnt - 1;
  }
  Node*    last_out(DUIterator_Last i) const  { return *i; }
#endif

  // Reference to the i'th input Node.  Error if out of bounds.
  Node* in(uint i) const { assert(i < _max, "oob: i=%d, _max=%d", i, _max); return _in[i]; }
  // Reference to the i'th input Node.  null if out of bounds.
  Node* lookup(uint i) const { return ((i < _max) ? _in[i] : nullptr); }
  // Reference to the i'th output Node.  Error if out of bounds.
  // Use this accessor sparingly.  We are going trying to use iterators instead.
  Node* raw_out(uint i) const { assert(i < _outcnt,"oob"); return _out[i]; }
  // Return the unique out edge.
  Node* unique_out() const { assert(_outcnt==1,"not unique"); return _out[0]; }
  // Delete out edge at position 'i' by moving last out edge to position 'i'
  void  raw_del_out(uint i) {
    assert(i < _outcnt,"oob");
    assert(_outcnt > 0,"oob");
    #if OPTO_DU_ITERATOR_ASSERT
    // Record that a change happened here.
    debug_only(_last_del = _out[i]; ++_del_tick);
    #endif
    _out[i] = _out[--_outcnt];
    // Smash the old edge so it can't be used accidentally.
    debug_only(_out[_outcnt] = (Node *)(uintptr_t)0xdeadbeef);
  }

#ifdef ASSERT
  bool is_dead() const;
  static bool is_not_dead(const Node* n);
  bool is_reachable_from_root() const;
#endif
  // Check whether node has become unreachable
  bool is_unreachable(PhaseIterGVN &igvn) const;

  // Set a required input edge, also updates corresponding output edge
  void add_req( Node *n ); // Append a NEW required input
  void add_req( Node *n0, Node *n1 ) {
    add_req(n0); add_req(n1); }
  void add_req( Node *n0, Node *n1, Node *n2 ) {
    add_req(n0); add_req(n1); add_req(n2); }
  void add_req_batch( Node* n, uint m ); // Append m NEW required inputs (all n).
  void del_req( uint idx ); // Delete required edge & compact
  void del_req_ordered( uint idx ); // Delete required edge & compact with preserved order
  void ins_req( uint i, Node *n ); // Insert a NEW required input
  void set_req( uint i, Node *n ) {
    assert( is_not_dead(n), "can not use dead node");
    assert( i < _cnt, "oob: i=%d, _cnt=%d", i, _cnt);
    assert( !VerifyHashTableKeys || _hash_lock == 0,
            "remove node from hash table before modifying it");
    Node** p = &_in[i];    // cache this._in, across the del_out call
    if (*p != nullptr)  (*p)->del_out((Node *)this);
    (*p) = n;
    if (n != nullptr)      n->add_out((Node *)this);
    Compile::current()->record_modified_node(this);
  }
  // Light version of set_req() to init inputs after node creation.
  void init_req( uint i, Node *n ) {
    assert( i == 0 && this == n ||
            is_not_dead(n), "can not use dead node");
    assert( i < _cnt, "oob");
    assert( !VerifyHashTableKeys || _hash_lock == 0,
            "remove node from hash table before modifying it");
    assert( _in[i] == nullptr, "sanity");
    _in[i] = n;
    if (n != nullptr)      n->add_out((Node *)this);
    Compile::current()->record_modified_node(this);
  }
  // Find first occurrence of n among my edges:
  int find_edge(Node* n);
  int find_prec_edge(Node* n) {
    for (uint i = req(); i < len(); i++) {
      if (_in[i] == n) return i;
      if (_in[i] == nullptr) {
        DEBUG_ONLY( while ((++i) < len()) assert(_in[i] == nullptr, "Gap in prec edges!"); )
        break;
      }
    }
    return -1;
  }
  int replace_edge(Node* old, Node* neww, PhaseGVN* gvn = nullptr);
  int replace_edges_in_range(Node* old, Node* neww, int start, int end, PhaseGVN* gvn);
  // null out all inputs to eliminate incoming Def-Use edges.
  void disconnect_inputs(Compile* C);

  // Quickly, return true if and only if I am Compile::current()->top().
  bool is_top() const {
    assert((this == (Node*) Compile::current()->top()) == (_out == nullptr), "");
    return (_out == nullptr);
  }
  // Reaffirm invariants for is_top.  (Only from Compile::set_cached_top_node.)
  void setup_is_top();

  // Strip away casting.  (It is depth-limited.)
  Node* uncast(bool keep_deps = false) const;
  // Return whether two Nodes are equivalent, after stripping casting.
  bool eqv_uncast(const Node* n, bool keep_deps = false) const {
    return (this->uncast(keep_deps) == n->uncast(keep_deps));
  }

  // Find out of current node that matches opcode.
  Node* find_out_with(int opcode);
  // Return true if the current node has an out that matches opcode.
  bool has_out_with(int opcode);
  // Return true if the current node has an out that matches any of the opcodes.
  bool has_out_with(int opcode1, int opcode2, int opcode3, int opcode4);

private:
  static Node* uncast_helper(const Node* n, bool keep_deps);

  // Add an output edge to the end of the list
  void add_out( Node *n ) {
    if (is_top())  return;
    if( _outcnt == _outmax ) out_grow(_outcnt);
    _out[_outcnt++] = n;
  }
  // Delete an output edge
  void del_out( Node *n ) {
    if (is_top())  return;
    Node** outp = &_out[_outcnt];
    // Find and remove n
    do {
      assert(outp > _out, "Missing Def-Use edge");
    } while (*--outp != n);
    *outp = _out[--_outcnt];
    // Smash the old edge so it can't be used accidentally.
    debug_only(_out[_outcnt] = (Node *)(uintptr_t)0xdeadbeef);
    // Record that a change happened here.
    #if OPTO_DU_ITERATOR_ASSERT
    debug_only(_last_del = n; ++_del_tick);
    #endif
  }
  // Close gap after removing edge.
  void close_prec_gap_at(uint gap) {
    assert(_cnt <= gap && gap < _max, "no valid prec edge");
    uint i = gap;
    Node *last = nullptr;
    for (; i < _max-1; ++i) {
      Node *next = _in[i+1];
      if (next == nullptr) break;
      last = next;
    }
    _in[gap] = last;  // Move last slot to empty one.
    _in[i] = nullptr; // null out last slot.
  }

public:
  // Globally replace this node by a given new node, updating all uses.
  void replace_by(Node* new_node);
  // Globally replace this node by a given new node, updating all uses
  // and cutting input edges of old node.
  void subsume_by(Node* new_node, Compile* c) {
    replace_by(new_node);
    disconnect_inputs(c);
  }
  void set_req_X(uint i, Node *n, PhaseIterGVN *igvn);
  void set_req_X(uint i, Node *n, PhaseGVN *gvn);
  // Find the one non-null required input.  RegionNode only
  Node *nonnull_req() const;
  // Add or remove precedence edges
  void add_prec( Node *n );
  void rm_prec( uint i );

  // Note: prec(i) will not necessarily point to n if edge already exists.
  void set_prec( uint i, Node *n ) {
    assert(i < _max, "oob: i=%d, _max=%d", i, _max);
    assert(is_not_dead(n), "can not use dead node");
    assert(i >= _cnt, "not a precedence edge");
    // Avoid spec violation: duplicated prec edge.
    if (_in[i] == n) return;
    if (n == nullptr || find_prec_edge(n) != -1) {
      rm_prec(i);
      return;
    }
    if (_in[i] != nullptr) _in[i]->del_out((Node *)this);
    _in[i] = n;
    n->add_out((Node *)this);
    Compile::current()->record_modified_node(this);
  }

  // Set this node's index, used by cisc_version to replace current node
  void set_idx(uint new_idx) {
    const node_idx_t* ref = &_idx;
    *(node_idx_t*)ref = new_idx;
  }
  // Swap input edge order.  (Edge indexes i1 and i2 are usually 1 and 2.)
  void swap_edges(uint i1, uint i2) {
    debug_only(uint check_hash = (VerifyHashTableKeys && _hash_lock) ? hash() : NO_HASH);
    // Def-Use info is unchanged
    Node* n1 = in(i1);
    Node* n2 = in(i2);
    _in[i1] = n2;
    _in[i2] = n1;
    // If this node is in the hash table, make sure it doesn't need a rehash.
    assert(check_hash == NO_HASH || check_hash == hash(), "edge swap must preserve hash code");
    // Flip swapped edges flag.
    if (has_swapped_edges()) {
      remove_flag(Node::Flag_has_swapped_edges);
    } else {
      add_flag(Node::Flag_has_swapped_edges);
    }
  }

  // Iterators over input Nodes for a Node X are written as:
  // for( i = 0; i < X.req(); i++ ) ... X[i] ...
  // NOTE: Required edges can contain embedded null pointers.

//----------------- Other Node Properties

  // Generate class IDs for (some) ideal nodes so that it is possible to determine
  // the type of a node using a non-virtual method call (the method is_<Node>() below).
  //
  // A class ID of an ideal node is a set of bits. In a class ID, a single bit determines
  // the type of the node the ID represents; another subset of an ID's bits are reserved
  // for the superclasses of the node represented by the ID.
  //
  // By design, if A is a supertype of B, A.is_B() returns true and B.is_A()
  // returns false. A.is_A() returns true.
  //
  // If two classes, A and B, have the same superclass, a different bit of A's class id
  // is reserved for A's type than for B's type. That bit is specified by the third
  // parameter in the macro DEFINE_CLASS_ID.
  //
  // By convention, classes with deeper hierarchy are declared first. Moreover,
  // classes with the same hierarchy depth are sorted by usage frequency.
  //
  // The query method masks the bits to cut off bits of subclasses and then compares
  // the result with the class id (see the macro DEFINE_CLASS_QUERY below).
  //
  //  Class_MachCall=30, ClassMask_MachCall=31
  // 12               8               4               0
  //  0   0   0   0   0   0   0   0   1   1   1   1   0
  //                                  |   |   |   |
  //                                  |   |   |   Bit_Mach=2
  //                                  |   |   Bit_MachReturn=4
  //                                  |   Bit_MachSafePoint=8
  //                                  Bit_MachCall=16
  //
  //  Class_CountedLoop=56, ClassMask_CountedLoop=63
  // 12               8               4               0
  //  0   0   0   0   0   0   0   1   1   1   0   0   0
  //                              |   |   |
  //                              |   |   Bit_Region=8
  //                              |   Bit_Loop=16
  //                              Bit_CountedLoop=32

  #define DEFINE_CLASS_ID(cl, supcl, subn) \
  Bit_##cl = (Class_##supcl == 0) ? 1 << subn : (Bit_##supcl) << (1 + subn) , \
  Class_##cl = Class_##supcl + Bit_##cl , \
  ClassMask_##cl = ((Bit_##cl << 1) - 1) ,

  // This enum is used only for C2 ideal and mach nodes with is_<node>() methods
  // so that its values fit into 32 bits.
  enum NodeClasses {
    Bit_Node   = 0x00000000,
    Class_Node = 0x00000000,
    ClassMask_Node = 0xFFFFFFFF,

    DEFINE_CLASS_ID(Multi, Node, 0)
      DEFINE_CLASS_ID(SafePoint, Multi, 0)
        DEFINE_CLASS_ID(Call,      SafePoint, 0)
          DEFINE_CLASS_ID(CallJava,         Call, 0)
            DEFINE_CLASS_ID(CallStaticJava,   CallJava, 0)
            DEFINE_CLASS_ID(CallDynamicJava,  CallJava, 1)
          DEFINE_CLASS_ID(CallRuntime,      Call, 1)
            DEFINE_CLASS_ID(CallLeaf,         CallRuntime, 0)
              DEFINE_CLASS_ID(CallLeafNoFP,     CallLeaf, 0)
          DEFINE_CLASS_ID(Allocate,         Call, 2)
            DEFINE_CLASS_ID(AllocateArray,    Allocate, 0)
          DEFINE_CLASS_ID(AbstractLock,     Call, 3)
            DEFINE_CLASS_ID(Lock,             AbstractLock, 0)
            DEFINE_CLASS_ID(Unlock,           AbstractLock, 1)
          DEFINE_CLASS_ID(ArrayCopy,        Call, 4)
      DEFINE_CLASS_ID(MultiBranch, Multi, 1)
        DEFINE_CLASS_ID(PCTable,     MultiBranch, 0)
          DEFINE_CLASS_ID(Catch,       PCTable, 0)
          DEFINE_CLASS_ID(Jump,        PCTable, 1)
        DEFINE_CLASS_ID(If,          MultiBranch, 1)
          DEFINE_CLASS_ID(BaseCountedLoopEnd,     If, 0)
            DEFINE_CLASS_ID(CountedLoopEnd,       BaseCountedLoopEnd, 0)
            DEFINE_CLASS_ID(LongCountedLoopEnd,   BaseCountedLoopEnd, 1)
          DEFINE_CLASS_ID(RangeCheck,             If, 1)
          DEFINE_CLASS_ID(OuterStripMinedLoopEnd, If, 2)
          DEFINE_CLASS_ID(ParsePredicate,         If, 3)
        DEFINE_CLASS_ID(NeverBranch, MultiBranch, 2)
      DEFINE_CLASS_ID(Start,       Multi, 2)
      DEFINE_CLASS_ID(MemBar,      Multi, 3)
        DEFINE_CLASS_ID(Initialize,       MemBar, 0)
        DEFINE_CLASS_ID(MemBarStoreStore, MemBar, 1)
        DEFINE_CLASS_ID(Blackhole,        MemBar, 2)

    DEFINE_CLASS_ID(Mach,  Node, 1)
      DEFINE_CLASS_ID(MachReturn, Mach, 0)
        DEFINE_CLASS_ID(MachSafePoint, MachReturn, 0)
          DEFINE_CLASS_ID(MachCall, MachSafePoint, 0)
            DEFINE_CLASS_ID(MachCallJava,         MachCall, 0)
              DEFINE_CLASS_ID(MachCallStaticJava,   MachCallJava, 0)
              DEFINE_CLASS_ID(MachCallDynamicJava,  MachCallJava, 1)
            DEFINE_CLASS_ID(MachCallRuntime,      MachCall, 1)
              DEFINE_CLASS_ID(MachCallLeaf,         MachCallRuntime, 0)
      DEFINE_CLASS_ID(MachBranch, Mach, 1)
        DEFINE_CLASS_ID(MachIf,         MachBranch, 0)
        DEFINE_CLASS_ID(MachGoto,       MachBranch, 1)
        DEFINE_CLASS_ID(MachNullCheck,  MachBranch, 2)
      DEFINE_CLASS_ID(MachSpillCopy,    Mach, 2)
      DEFINE_CLASS_ID(MachTemp,         Mach, 3)
      DEFINE_CLASS_ID(MachConstantBase, Mach, 4)
      DEFINE_CLASS_ID(MachConstant,     Mach, 5)
        DEFINE_CLASS_ID(MachJump,       MachConstant, 0)
      DEFINE_CLASS_ID(MachMerge,        Mach, 6)
      DEFINE_CLASS_ID(MachMemBar,       Mach, 7)
      DEFINE_CLASS_ID(MachProlog,       Mach, 8)
      DEFINE_CLASS_ID(MachVEP,          Mach, 9)

    DEFINE_CLASS_ID(Type,  Node, 2)
      DEFINE_CLASS_ID(Phi,   Type, 0)
      DEFINE_CLASS_ID(ConstraintCast, Type, 1)
        DEFINE_CLASS_ID(CastII, ConstraintCast, 0)
        DEFINE_CLASS_ID(CheckCastPP, ConstraintCast, 1)
        DEFINE_CLASS_ID(CastLL, ConstraintCast, 2)
        DEFINE_CLASS_ID(CastFF, ConstraintCast, 3)
        DEFINE_CLASS_ID(CastDD, ConstraintCast, 4)
        DEFINE_CLASS_ID(CastVV, ConstraintCast, 5)
      DEFINE_CLASS_ID(CMove, Type, 3)
      DEFINE_CLASS_ID(SafePointScalarObject, Type, 4)
      DEFINE_CLASS_ID(DecodeNarrowPtr, Type, 5)
        DEFINE_CLASS_ID(DecodeN, DecodeNarrowPtr, 0)
        DEFINE_CLASS_ID(DecodeNKlass, DecodeNarrowPtr, 1)
      DEFINE_CLASS_ID(EncodeNarrowPtr, Type, 6)
        DEFINE_CLASS_ID(EncodeP, EncodeNarrowPtr, 0)
        DEFINE_CLASS_ID(EncodePKlass, EncodeNarrowPtr, 1)
      DEFINE_CLASS_ID(Vector, Type, 7)
        DEFINE_CLASS_ID(VectorMaskCmp, Vector, 0)
        DEFINE_CLASS_ID(VectorUnbox, Vector, 1)
        DEFINE_CLASS_ID(VectorReinterpret, Vector, 2)
        DEFINE_CLASS_ID(ShiftV, Vector, 3)
        DEFINE_CLASS_ID(CompressV, Vector, 4)
        DEFINE_CLASS_ID(ExpandV, Vector, 5)
        DEFINE_CLASS_ID(CompressM, Vector, 6)
      DEFINE_CLASS_ID(InlineType, Type, 8)
        DEFINE_CLASS_ID(Reduction, Vector, 9)
          DEFINE_CLASS_ID(UnorderedReduction, Reduction, 0)
<<<<<<< HEAD
      DEFINE_CLASS_ID(Con, Type, 10)
=======
        DEFINE_CLASS_ID(NegV, Vector, 8)
      DEFINE_CLASS_ID(Con, Type, 8)
>>>>>>> b32d6411
          DEFINE_CLASS_ID(ConI, Con, 0)
      DEFINE_CLASS_ID(SafePointScalarMerge, Type, 9)


    DEFINE_CLASS_ID(Proj,  Node, 3)
      DEFINE_CLASS_ID(CatchProj, Proj, 0)
      DEFINE_CLASS_ID(JumpProj,  Proj, 1)
      DEFINE_CLASS_ID(IfProj,    Proj, 2)
        DEFINE_CLASS_ID(IfTrue,    IfProj, 0)
        DEFINE_CLASS_ID(IfFalse,   IfProj, 1)
      DEFINE_CLASS_ID(Parm,      Proj, 4)
      DEFINE_CLASS_ID(MachProj,  Proj, 5)

    DEFINE_CLASS_ID(Mem, Node, 4)
      DEFINE_CLASS_ID(Load, Mem, 0)
        DEFINE_CLASS_ID(LoadVector,  Load, 0)
          DEFINE_CLASS_ID(LoadVectorGather, LoadVector, 0)
          DEFINE_CLASS_ID(LoadVectorGatherMasked, LoadVector, 1)
          DEFINE_CLASS_ID(LoadVectorMasked, LoadVector, 2)
      DEFINE_CLASS_ID(Store, Mem, 1)
        DEFINE_CLASS_ID(StoreVector, Store, 0)
          DEFINE_CLASS_ID(StoreVectorScatter, StoreVector, 0)
          DEFINE_CLASS_ID(StoreVectorScatterMasked, StoreVector, 1)
          DEFINE_CLASS_ID(StoreVectorMasked, StoreVector, 2)
      DEFINE_CLASS_ID(LoadStore, Mem, 2)
        DEFINE_CLASS_ID(LoadStoreConditional, LoadStore, 0)
          DEFINE_CLASS_ID(CompareAndSwap, LoadStoreConditional, 0)
        DEFINE_CLASS_ID(CompareAndExchangeNode, LoadStore, 1)

    DEFINE_CLASS_ID(Region, Node, 5)
      DEFINE_CLASS_ID(Loop, Region, 0)
        DEFINE_CLASS_ID(Root,                Loop, 0)
        DEFINE_CLASS_ID(BaseCountedLoop,     Loop, 1)
          DEFINE_CLASS_ID(CountedLoop,       BaseCountedLoop, 0)
          DEFINE_CLASS_ID(LongCountedLoop,   BaseCountedLoop, 1)
        DEFINE_CLASS_ID(OuterStripMinedLoop, Loop, 2)

    DEFINE_CLASS_ID(Sub,   Node, 6)
      DEFINE_CLASS_ID(Cmp,   Sub, 0)
        DEFINE_CLASS_ID(FastLock,       Cmp, 0)
        DEFINE_CLASS_ID(FastUnlock,     Cmp, 1)
        DEFINE_CLASS_ID(SubTypeCheck,   Cmp, 2)
        DEFINE_CLASS_ID(FlatArrayCheck, Cmp, 3)

    DEFINE_CLASS_ID(MergeMem, Node, 7)
    DEFINE_CLASS_ID(Bool,     Node, 8)
    DEFINE_CLASS_ID(AddP,     Node, 9)
    DEFINE_CLASS_ID(BoxLock,  Node, 10)
    DEFINE_CLASS_ID(Add,      Node, 11)
    DEFINE_CLASS_ID(Mul,      Node, 12)
    DEFINE_CLASS_ID(ClearArray, Node, 14)
    DEFINE_CLASS_ID(Halt,     Node, 15)
    DEFINE_CLASS_ID(Opaque1,  Node, 16)
    DEFINE_CLASS_ID(Move,     Node, 17)
    DEFINE_CLASS_ID(LShift,   Node, 18)
    DEFINE_CLASS_ID(Neg,      Node, 19)

    _max_classes  = ClassMask_Neg
  };
  #undef DEFINE_CLASS_ID

  // Flags are sorted by usage frequency.
  enum NodeFlags {
    Flag_is_Copy                     = 1 << 0, // should be first bit to avoid shift
    Flag_rematerialize               = 1 << 1,
    Flag_needs_anti_dependence_check = 1 << 2,
    Flag_is_macro                    = 1 << 3,
    Flag_is_Con                      = 1 << 4,
    Flag_is_cisc_alternate           = 1 << 5,
    Flag_is_dead_loop_safe           = 1 << 6,
    Flag_may_be_short_branch         = 1 << 7,
    Flag_avoid_back_to_back_before   = 1 << 8,
    Flag_avoid_back_to_back_after    = 1 << 9,
    Flag_has_call                    = 1 << 10,
    Flag_has_swapped_edges           = 1 << 11,
    Flag_is_scheduled                = 1 << 12,
    Flag_is_expensive                = 1 << 13,
    Flag_is_predicated_vector        = 1 << 14,
    Flag_for_post_loop_opts_igvn     = 1 << 15,
    Flag_is_removed_by_peephole      = 1 << 16,
    Flag_is_predicated_using_blend   = 1 << 17,
    _last_flag                       = Flag_is_predicated_using_blend
  };

  class PD;

private:
  juint _class_id;
  juint _flags;

  static juint max_flags();

protected:
  // These methods should be called from constructors only.
  void init_class_id(juint c) {
    _class_id = c; // cast out const
  }
  void init_flags(uint fl) {
    assert(fl <= max_flags(), "invalid node flag");
    _flags |= fl;
  }
  void clear_flag(uint fl) {
    assert(fl <= max_flags(), "invalid node flag");
    _flags &= ~fl;
  }

public:
  juint class_id() const { return _class_id; }

  juint flags() const { return _flags; }

  void add_flag(juint fl) { init_flags(fl); }

  void remove_flag(juint fl) { clear_flag(fl); }

  // Return a dense integer opcode number
  virtual int Opcode() const;

  // Virtual inherited Node size
  virtual uint size_of() const;

  // Other interesting Node properties
  #define DEFINE_CLASS_QUERY(type)                           \
  bool is_##type() const {                                   \
    return ((_class_id & ClassMask_##type) == Class_##type); \
  }                                                          \
  type##Node *as_##type() const {                            \
    assert(is_##type(), "invalid node class: %s", Name());   \
    return (type##Node*)this;                                \
  }                                                          \
  type##Node* isa_##type() const {                           \
    return (is_##type()) ? as_##type() : nullptr;            \
  }

  DEFINE_CLASS_QUERY(AbstractLock)
  DEFINE_CLASS_QUERY(Add)
  DEFINE_CLASS_QUERY(AddP)
  DEFINE_CLASS_QUERY(Allocate)
  DEFINE_CLASS_QUERY(AllocateArray)
  DEFINE_CLASS_QUERY(ArrayCopy)
  DEFINE_CLASS_QUERY(BaseCountedLoop)
  DEFINE_CLASS_QUERY(BaseCountedLoopEnd)
  DEFINE_CLASS_QUERY(Blackhole)
  DEFINE_CLASS_QUERY(Bool)
  DEFINE_CLASS_QUERY(BoxLock)
  DEFINE_CLASS_QUERY(Call)
  DEFINE_CLASS_QUERY(CallDynamicJava)
  DEFINE_CLASS_QUERY(CallJava)
  DEFINE_CLASS_QUERY(CallLeaf)
  DEFINE_CLASS_QUERY(CallLeafNoFP)
  DEFINE_CLASS_QUERY(CallRuntime)
  DEFINE_CLASS_QUERY(CallStaticJava)
  DEFINE_CLASS_QUERY(Catch)
  DEFINE_CLASS_QUERY(CatchProj)
  DEFINE_CLASS_QUERY(CheckCastPP)
  DEFINE_CLASS_QUERY(CastII)
  DEFINE_CLASS_QUERY(CastLL)
  DEFINE_CLASS_QUERY(ConI)
  DEFINE_CLASS_QUERY(ConstraintCast)
  DEFINE_CLASS_QUERY(ClearArray)
  DEFINE_CLASS_QUERY(CMove)
  DEFINE_CLASS_QUERY(Cmp)
  DEFINE_CLASS_QUERY(CountedLoop)
  DEFINE_CLASS_QUERY(CountedLoopEnd)
  DEFINE_CLASS_QUERY(DecodeNarrowPtr)
  DEFINE_CLASS_QUERY(DecodeN)
  DEFINE_CLASS_QUERY(DecodeNKlass)
  DEFINE_CLASS_QUERY(EncodeNarrowPtr)
  DEFINE_CLASS_QUERY(EncodeP)
  DEFINE_CLASS_QUERY(EncodePKlass)
  DEFINE_CLASS_QUERY(FastLock)
  DEFINE_CLASS_QUERY(FastUnlock)
  DEFINE_CLASS_QUERY(FlatArrayCheck)
  DEFINE_CLASS_QUERY(Halt)
  DEFINE_CLASS_QUERY(If)
  DEFINE_CLASS_QUERY(RangeCheck)
  DEFINE_CLASS_QUERY(IfProj)
  DEFINE_CLASS_QUERY(IfFalse)
  DEFINE_CLASS_QUERY(IfTrue)
  DEFINE_CLASS_QUERY(Initialize)
  DEFINE_CLASS_QUERY(Jump)
  DEFINE_CLASS_QUERY(JumpProj)
  DEFINE_CLASS_QUERY(LongCountedLoop)
  DEFINE_CLASS_QUERY(LongCountedLoopEnd)
  DEFINE_CLASS_QUERY(Load)
  DEFINE_CLASS_QUERY(LoadStore)
  DEFINE_CLASS_QUERY(LoadStoreConditional)
  DEFINE_CLASS_QUERY(Lock)
  DEFINE_CLASS_QUERY(Loop)
  DEFINE_CLASS_QUERY(LShift)
  DEFINE_CLASS_QUERY(Mach)
  DEFINE_CLASS_QUERY(MachBranch)
  DEFINE_CLASS_QUERY(MachCall)
  DEFINE_CLASS_QUERY(MachCallDynamicJava)
  DEFINE_CLASS_QUERY(MachCallJava)
  DEFINE_CLASS_QUERY(MachCallLeaf)
  DEFINE_CLASS_QUERY(MachCallRuntime)
  DEFINE_CLASS_QUERY(MachCallStaticJava)
  DEFINE_CLASS_QUERY(MachConstantBase)
  DEFINE_CLASS_QUERY(MachConstant)
  DEFINE_CLASS_QUERY(MachGoto)
  DEFINE_CLASS_QUERY(MachIf)
  DEFINE_CLASS_QUERY(MachJump)
  DEFINE_CLASS_QUERY(MachNullCheck)
  DEFINE_CLASS_QUERY(MachProj)
  DEFINE_CLASS_QUERY(MachProlog)
  DEFINE_CLASS_QUERY(MachReturn)
  DEFINE_CLASS_QUERY(MachSafePoint)
  DEFINE_CLASS_QUERY(MachSpillCopy)
  DEFINE_CLASS_QUERY(MachTemp)
  DEFINE_CLASS_QUERY(MachMemBar)
  DEFINE_CLASS_QUERY(MachMerge)
  DEFINE_CLASS_QUERY(MachVEP)
  DEFINE_CLASS_QUERY(Mem)
  DEFINE_CLASS_QUERY(MemBar)
  DEFINE_CLASS_QUERY(MemBarStoreStore)
  DEFINE_CLASS_QUERY(MergeMem)
  DEFINE_CLASS_QUERY(Move)
  DEFINE_CLASS_QUERY(Mul)
  DEFINE_CLASS_QUERY(Multi)
  DEFINE_CLASS_QUERY(MultiBranch)
  DEFINE_CLASS_QUERY(Neg)
  DEFINE_CLASS_QUERY(NegV)
  DEFINE_CLASS_QUERY(NeverBranch)
  DEFINE_CLASS_QUERY(Opaque1)
  DEFINE_CLASS_QUERY(OuterStripMinedLoop)
  DEFINE_CLASS_QUERY(OuterStripMinedLoopEnd)
  DEFINE_CLASS_QUERY(Parm)
  DEFINE_CLASS_QUERY(ParsePredicate)
  DEFINE_CLASS_QUERY(PCTable)
  DEFINE_CLASS_QUERY(Phi)
  DEFINE_CLASS_QUERY(Proj)
  DEFINE_CLASS_QUERY(Reduction)
  DEFINE_CLASS_QUERY(Region)
  DEFINE_CLASS_QUERY(Root)
  DEFINE_CLASS_QUERY(SafePoint)
  DEFINE_CLASS_QUERY(SafePointScalarObject)
  DEFINE_CLASS_QUERY(SafePointScalarMerge)
  DEFINE_CLASS_QUERY(Start)
  DEFINE_CLASS_QUERY(Store)
  DEFINE_CLASS_QUERY(Sub)
  DEFINE_CLASS_QUERY(SubTypeCheck)
  DEFINE_CLASS_QUERY(Type)
  DEFINE_CLASS_QUERY(InlineType)
  DEFINE_CLASS_QUERY(UnorderedReduction)
  DEFINE_CLASS_QUERY(Vector)
  DEFINE_CLASS_QUERY(VectorMaskCmp)
  DEFINE_CLASS_QUERY(VectorUnbox)
  DEFINE_CLASS_QUERY(VectorReinterpret)
  DEFINE_CLASS_QUERY(CompressV)
  DEFINE_CLASS_QUERY(ExpandV)
  DEFINE_CLASS_QUERY(CompressM)
  DEFINE_CLASS_QUERY(LoadVector)
  DEFINE_CLASS_QUERY(LoadVectorGather)
  DEFINE_CLASS_QUERY(StoreVector)
  DEFINE_CLASS_QUERY(StoreVectorScatter)
  DEFINE_CLASS_QUERY(ShiftV)
  DEFINE_CLASS_QUERY(Unlock)

  #undef DEFINE_CLASS_QUERY

  // duplicate of is_MachSpillCopy()
  bool is_SpillCopy () const {
    return ((_class_id & ClassMask_MachSpillCopy) == Class_MachSpillCopy);
  }

  bool is_Con () const { return (_flags & Flag_is_Con) != 0; }
  // The data node which is safe to leave in dead loop during IGVN optimization.
  bool is_dead_loop_safe() const;

  // is_Copy() returns copied edge index (0 or 1)
  uint is_Copy() const { return (_flags & Flag_is_Copy); }

  virtual bool is_CFG() const { return false; }

  // If this node is control-dependent on a test, can it be
  // rerouted to a dominating equivalent test?  This is usually
  // true of non-CFG nodes, but can be false for operations which
  // depend for their correct sequencing on more than one test.
  // (In that case, hoisting to a dominating test may silently
  // skip some other important test.)
  virtual bool depends_only_on_test() const { assert(!is_CFG(), ""); return true; };

  // When building basic blocks, I need to have a notion of block beginning
  // Nodes, next block selector Nodes (block enders), and next block
  // projections.  These calls need to work on their machine equivalents.  The
  // Ideal beginning Nodes are RootNode, RegionNode and StartNode.
  bool is_block_start() const {
    if ( is_Region() )
      return this == (const Node*)in(0);
    else
      return is_Start();
  }

  // The Ideal control projection Nodes are IfTrue/IfFalse, JumpProjNode, Root,
  // Goto and Return.  This call also returns the block ending Node.
  virtual const Node *is_block_proj() const;

  // The node is a "macro" node which needs to be expanded before matching
  bool is_macro() const { return (_flags & Flag_is_macro) != 0; }
  // The node is expensive: the best control is set during loop opts
  bool is_expensive() const { return (_flags & Flag_is_expensive) != 0 && in(0) != nullptr; }
  // The node's original edge position is swapped.
  bool has_swapped_edges() const { return (_flags & Flag_has_swapped_edges) != 0; }

  bool is_predicated_vector() const { return (_flags & Flag_is_predicated_vector) != 0; }

  bool is_predicated_using_blend() const { return (_flags & Flag_is_predicated_using_blend) != 0; }

  // Used in lcm to mark nodes that have scheduled
  bool is_scheduled() const { return (_flags & Flag_is_scheduled) != 0; }

  bool for_post_loop_opts_igvn() const { return (_flags & Flag_for_post_loop_opts_igvn) != 0; }

  // Is 'n' possibly a loop entry (i.e. a Parse Predicate projection)?
  static bool may_be_loop_entry(Node* n) {
    return n != nullptr && n->is_IfProj() && n->in(0)->is_ParsePredicate();
  }

//----------------- Optimization

  // Get the worst-case Type output for this Node.
  virtual const class Type *bottom_type() const;

  // If we find a better type for a node, try to record it permanently.
  // Return true if this node actually changed.
  // Be sure to do the hash_delete game in the "rehash" variant.
  void raise_bottom_type(const Type* new_type);

  // Get the address type with which this node uses and/or defs memory,
  // or null if none.  The address type is conservatively wide.
  // Returns non-null for calls, membars, loads, stores, etc.
  // Returns TypePtr::BOTTOM if the node touches memory "broadly".
  virtual const class TypePtr *adr_type() const { return nullptr; }

  // Return an existing node which computes the same function as this node.
  // The optimistic combined algorithm requires this to return a Node which
  // is a small number of steps away (e.g., one of my inputs).
  virtual Node* Identity(PhaseGVN* phase);

  // Return the set of values this Node can take on at runtime.
  virtual const Type* Value(PhaseGVN* phase) const;

  // Return a node which is more "ideal" than the current node.
  // The invariants on this call are subtle.  If in doubt, read the
  // treatise in node.cpp above the default implementation AND TEST WITH
  // -XX:VerifyIterativeGVN=1
  virtual Node *Ideal(PhaseGVN *phase, bool can_reshape);

  // Some nodes have specific Ideal subgraph transformations only if they are
  // unique users of specific nodes. Such nodes should be put on IGVN worklist
  // for the transformations to happen.
  bool has_special_unique_user() const;

  // Skip Proj and CatchProj nodes chains. Check for Null and Top.
  Node* find_exact_control(Node* ctrl);

  // Check if 'this' node dominates or equal to 'sub'.
  bool dominates(Node* sub, Node_List &nlist);

protected:
  bool remove_dead_region(PhaseGVN *phase, bool can_reshape);
public:

  // See if there is valid pipeline info
  static  const Pipeline *pipeline_class();
  virtual const Pipeline *pipeline() const;

  // Compute the latency from the def to this instruction of the ith input node
  uint latency(uint i);

  // Hash & compare functions, for pessimistic value numbering

  // If the hash function returns the special sentinel value NO_HASH,
  // the node is guaranteed never to compare equal to any other node.
  // If we accidentally generate a hash with value NO_HASH the node
  // won't go into the table and we'll lose a little optimization.
  static const uint NO_HASH = 0;
  virtual uint hash() const;
  virtual bool cmp( const Node &n ) const;

  // Operation appears to be iteratively computed (such as an induction variable)
  // It is possible for this operation to return false for a loop-varying
  // value, if it appears (by local graph inspection) to be computed by a simple conditional.
  bool is_iteratively_computed();

  // Determine if a node is a counted loop induction variable.
  // NOTE: The method is defined in "loopnode.cpp".
  bool is_cloop_ind_var() const;

  // Return a node with opcode "opc" and same inputs as "this" if one can
  // be found; Otherwise return null;
  Node* find_similar(int opc);

  // Return the unique control out if only one. Null if none or more than one.
  Node* unique_ctrl_out_or_null() const;
  // Return the unique control out. Asserts if none or more than one control out.
  Node* unique_ctrl_out() const;

  // Set control or add control as precedence edge
  void ensure_control_or_add_prec(Node* c);

//----------------- Code Generation

  // Ideal register class for Matching.  Zero means unmatched instruction
  // (these are cloned instead of converted to machine nodes).
  virtual uint ideal_reg() const;

  static const uint NotAMachineReg;   // must be > max. machine register

  // Do we Match on this edge index or not?  Generally false for Control
  // and true for everything else.  Weird for calls & returns.
  virtual uint match_edge(uint idx) const;

  // Register class output is returned in
  virtual const RegMask &out_RegMask() const;
  // Register class input is expected in
  virtual const RegMask &in_RegMask(uint) const;
  // Should we clone rather than spill this instruction?
  bool rematerialize() const;

  // Return JVM State Object if this Node carries debug info, or null otherwise
  virtual JVMState* jvms() const;

  // Print as assembly
  virtual void format( PhaseRegAlloc *, outputStream* st = tty ) const;
  // Emit bytes starting at parameter 'ptr'
  // Bump 'ptr' by the number of output bytes
  virtual void emit(CodeBuffer &cbuf, PhaseRegAlloc *ra_) const;
  // Size of instruction in bytes
  virtual uint size(PhaseRegAlloc *ra_) const;

  // Convenience function to extract an integer constant from a node.
  // If it is not an integer constant (either Con, CastII, or Mach),
  // return value_if_unknown.
  jint find_int_con(jint value_if_unknown) const {
    const TypeInt* t = find_int_type();
    return (t != nullptr && t->is_con()) ? t->get_con() : value_if_unknown;
  }
  // Return the constant, knowing it is an integer constant already
  jint get_int() const {
    const TypeInt* t = find_int_type();
    guarantee(t != nullptr, "must be con");
    return t->get_con();
  }
  // Here's where the work is done.  Can produce non-constant int types too.
  const TypeInt* find_int_type() const;
  const TypeInteger* find_integer_type(BasicType bt) const;

  // Same thing for long (and intptr_t, via type.hpp):
  jlong get_long() const {
    const TypeLong* t = find_long_type();
    guarantee(t != nullptr, "must be con");
    return t->get_con();
  }
  jlong find_long_con(jint value_if_unknown) const {
    const TypeLong* t = find_long_type();
    return (t != nullptr && t->is_con()) ? t->get_con() : value_if_unknown;
  }
  const TypeLong* find_long_type() const;

  jlong get_integer_as_long(BasicType bt) const {
    const TypeInteger* t = find_integer_type(bt);
    guarantee(t != nullptr && t->is_con(), "must be con");
    return t->get_con_as_long(bt);
  }
  jlong find_integer_as_long(BasicType bt, jlong value_if_unknown) const {
    const TypeInteger* t = find_integer_type(bt);
    if (t == nullptr || !t->is_con())  return value_if_unknown;
    return t->get_con_as_long(bt);
  }
  const TypePtr* get_ptr_type() const;

  // These guys are called by code generated by ADLC:
  intptr_t get_ptr() const;
  intptr_t get_narrowcon() const;
  jdouble getd() const;
  jfloat getf() const;

  // Nodes which are pinned into basic blocks
  virtual bool pinned() const { return false; }

  // Nodes which use memory without consuming it, hence need antidependences
  // More specifically, needs_anti_dependence_check returns true iff the node
  // (a) does a load, and (b) does not perform a store (except perhaps to a
  // stack slot or some other unaliased location).
  bool needs_anti_dependence_check() const;

  // Return which operand this instruction may cisc-spill. In other words,
  // return operand position that can convert from reg to memory access
  virtual int cisc_operand() const { return AdlcVMDeps::Not_cisc_spillable; }
  bool is_cisc_alternate() const { return (_flags & Flag_is_cisc_alternate) != 0; }

  // Whether this is a memory-writing machine node.
  bool is_memory_writer() const { return is_Mach() && bottom_type()->has_memory(); }

//----------------- Printing, etc
#ifndef PRODUCT
 public:
  Node* find(int idx, bool only_ctrl = false); // Search the graph for the given idx.
  Node* find_ctrl(int idx); // Search control ancestors for the given idx.
  void dump_bfs(const int max_distance, Node* target, const char* options, outputStream* st) const;
  void dump_bfs(const int max_distance, Node* target, const char* options) const; // directly to tty
  void dump_bfs(const int max_distance) const; // dump_bfs(max_distance, nullptr, nullptr)
  class DumpConfig {
   public:
    // overridden to implement coloring of node idx
    virtual void pre_dump(outputStream *st, const Node* n) = 0;
    virtual void post_dump(outputStream *st) = 0;
  };
  void dump_idx(bool align = false, outputStream* st = tty, DumpConfig* dc = nullptr) const;
  void dump_name(outputStream* st = tty, DumpConfig* dc = nullptr) const;
  void dump() const; // print node with newline
  void dump(const char* suffix, bool mark = false, outputStream* st = tty, DumpConfig* dc = nullptr) const; // Print this node.
  void dump(int depth) const;        // Print this node, recursively to depth d
  void dump_ctrl(int depth) const;   // Print control nodes, to depth d
  void dump_comp() const;            // Print this node in compact representation.
  // Print this node in compact representation.
  void dump_comp(const char* suffix, outputStream *st = tty) const;
 private:
  virtual void dump_req(outputStream* st = tty, DumpConfig* dc = nullptr) const;    // Print required-edge info
  virtual void dump_prec(outputStream* st = tty, DumpConfig* dc = nullptr) const;   // Print precedence-edge info
  virtual void dump_out(outputStream* st = tty, DumpConfig* dc = nullptr) const;    // Print the output edge info
 public:
  virtual void dump_spec(outputStream *st) const {};      // Print per-node info
  // Print compact per-node info
  virtual void dump_compact_spec(outputStream *st) const { dump_spec(st); }

  static void verify(int verify_depth, VectorSet& visited, Node_List& worklist);

  // This call defines a class-unique string used to identify class instances
  virtual const char *Name() const;

  void dump_format(PhaseRegAlloc *ra) const; // debug access to MachNode::format(...)
  static bool in_dump() { return Compile::current()->_in_dump_cnt > 0; } // check if we are in a dump call
#endif
#ifdef ASSERT
  void verify_construction();
  bool verify_jvms(const JVMState* jvms) const;

  Node* _debug_orig;                   // Original version of this, if any.
  Node*  debug_orig() const            { return _debug_orig; }
  void   set_debug_orig(Node* orig);   // _debug_orig = orig
  void   dump_orig(outputStream *st, bool print_key = true) const;

  uint64_t _debug_idx;                 // Unique value assigned to every node.
  uint64_t debug_idx() const           { return _debug_idx; }
  void set_debug_idx(uint64_t debug_idx) { _debug_idx = debug_idx; }

  int        _hash_lock;               // Barrier to modifications of nodes in the hash table
  void  enter_hash_lock() { ++_hash_lock; assert(_hash_lock < 99, "in too many hash tables?"); }
  void   exit_hash_lock() { --_hash_lock; assert(_hash_lock >= 0, "mispaired hash locks"); }

  static void init_NodeProperty();

  #if OPTO_DU_ITERATOR_ASSERT
  const Node* _last_del;               // The last deleted node.
  uint        _del_tick;               // Bumped when a deletion happens..
  #endif
#endif
};

inline bool not_a_node(const Node* n) {
  if (n == nullptr)                return true;
  if (((intptr_t)n & 1) != 0)      return true;  // uninitialized, etc.
  if (*(address*)n == badAddress)  return true;  // kill by Node::destruct
  return false;
}

//-----------------------------------------------------------------------------
// Iterators over DU info, and associated Node functions.

#if OPTO_DU_ITERATOR_ASSERT

// Common code for assertion checking on DU iterators.
class DUIterator_Common {
#ifdef ASSERT
 protected:
  bool         _vdui;               // cached value of VerifyDUIterators
  const Node*  _node;               // the node containing the _out array
  uint         _outcnt;             // cached node->_outcnt
  uint         _del_tick;           // cached node->_del_tick
  Node*        _last;               // last value produced by the iterator

  void sample(const Node* node);    // used by c'tor to set up for verifies
  void verify(const Node* node, bool at_end_ok = false);
  void verify_resync();
  void reset(const DUIterator_Common& that);

// The VDUI_ONLY macro protects code conditionalized on VerifyDUIterators
  #define I_VDUI_ONLY(i,x) { if ((i)._vdui) { x; } }
#else
  #define I_VDUI_ONLY(i,x) { }
#endif //ASSERT
};

#define VDUI_ONLY(x)     I_VDUI_ONLY(*this, x)

// Default DU iterator.  Allows appends onto the out array.
// Allows deletion from the out array only at the current point.
// Usage:
//  for (DUIterator i = x->outs(); x->has_out(i); i++) {
//    Node* y = x->out(i);
//    ...
//  }
// Compiles in product mode to a unsigned integer index, which indexes
// onto a repeatedly reloaded base pointer of x->_out.  The loop predicate
// also reloads x->_outcnt.  If you delete, you must perform "--i" just
// before continuing the loop.  You must delete only the last-produced
// edge.  You must delete only a single copy of the last-produced edge,
// or else you must delete all copies at once (the first time the edge
// is produced by the iterator).
class DUIterator : public DUIterator_Common {
  friend class Node;

  // This is the index which provides the product-mode behavior.
  // Whatever the product-mode version of the system does to the
  // DUI index is done to this index.  All other fields in
  // this class are used only for assertion checking.
  uint         _idx;

  #ifdef ASSERT
  uint         _refresh_tick;    // Records the refresh activity.

  void sample(const Node* node); // Initialize _refresh_tick etc.
  void verify(const Node* node, bool at_end_ok = false);
  void verify_increment();       // Verify an increment operation.
  void verify_resync();          // Verify that we can back up over a deletion.
  void verify_finish();          // Verify that the loop terminated properly.
  void refresh();                // Resample verification info.
  void reset(const DUIterator& that);  // Resample after assignment.
  #endif

  DUIterator(const Node* node, int dummy_to_avoid_conversion)
    { _idx = 0;                         debug_only(sample(node)); }

 public:
  // initialize to garbage; clear _vdui to disable asserts
  DUIterator()
    { /*initialize to garbage*/         debug_only(_vdui = false); }

  DUIterator(const DUIterator& that)
    { _idx = that._idx;                 debug_only(_vdui = false; reset(that)); }

  void operator++(int dummy_to_specify_postfix_op)
    { _idx++;                           VDUI_ONLY(verify_increment()); }

  void operator--()
    { VDUI_ONLY(verify_resync());       --_idx; }

  ~DUIterator()
    { VDUI_ONLY(verify_finish()); }

  void operator=(const DUIterator& that)
    { _idx = that._idx;                 debug_only(reset(that)); }
};

DUIterator Node::outs() const
  { return DUIterator(this, 0); }
DUIterator& Node::refresh_out_pos(DUIterator& i) const
  { I_VDUI_ONLY(i, i.refresh());        return i; }
bool Node::has_out(DUIterator& i) const
  { I_VDUI_ONLY(i, i.verify(this,true));return i._idx < _outcnt; }
Node*    Node::out(DUIterator& i) const
  { I_VDUI_ONLY(i, i.verify(this));     return debug_only(i._last=) _out[i._idx]; }


// Faster DU iterator.  Disallows insertions into the out array.
// Allows deletion from the out array only at the current point.
// Usage:
//  for (DUIterator_Fast imax, i = x->fast_outs(imax); i < imax; i++) {
//    Node* y = x->fast_out(i);
//    ...
//  }
// Compiles in product mode to raw Node** pointer arithmetic, with
// no reloading of pointers from the original node x.  If you delete,
// you must perform "--i; --imax" just before continuing the loop.
// If you delete multiple copies of the same edge, you must decrement
// imax, but not i, multiple times:  "--i, imax -= num_edges".
class DUIterator_Fast : public DUIterator_Common {
  friend class Node;
  friend class DUIterator_Last;

  // This is the pointer which provides the product-mode behavior.
  // Whatever the product-mode version of the system does to the
  // DUI pointer is done to this pointer.  All other fields in
  // this class are used only for assertion checking.
  Node**       _outp;

  #ifdef ASSERT
  void verify(const Node* node, bool at_end_ok = false);
  void verify_limit();
  void verify_resync();
  void verify_relimit(uint n);
  void reset(const DUIterator_Fast& that);
  #endif

  // Note:  offset must be signed, since -1 is sometimes passed
  DUIterator_Fast(const Node* node, ptrdiff_t offset)
    { _outp = node->_out + offset;      debug_only(sample(node)); }

 public:
  // initialize to garbage; clear _vdui to disable asserts
  DUIterator_Fast()
    { /*initialize to garbage*/         debug_only(_vdui = false); }

  DUIterator_Fast(const DUIterator_Fast& that)
    { _outp = that._outp;               debug_only(_vdui = false; reset(that)); }

  void operator++(int dummy_to_specify_postfix_op)
    { _outp++;                          VDUI_ONLY(verify(_node, true)); }

  void operator--()
    { VDUI_ONLY(verify_resync());       --_outp; }

  void operator-=(uint n)   // applied to the limit only
    { _outp -= n;           VDUI_ONLY(verify_relimit(n));  }

  bool operator<(DUIterator_Fast& limit) {
    I_VDUI_ONLY(*this, this->verify(_node, true));
    I_VDUI_ONLY(limit, limit.verify_limit());
    return _outp < limit._outp;
  }

  void operator=(const DUIterator_Fast& that)
    { _outp = that._outp;               debug_only(reset(that)); }
};

DUIterator_Fast Node::fast_outs(DUIterator_Fast& imax) const {
  // Assign a limit pointer to the reference argument:
  imax = DUIterator_Fast(this, (ptrdiff_t)_outcnt);
  // Return the base pointer:
  return DUIterator_Fast(this, 0);
}
Node* Node::fast_out(DUIterator_Fast& i) const {
  I_VDUI_ONLY(i, i.verify(this));
  return debug_only(i._last=) *i._outp;
}


// Faster DU iterator.  Requires each successive edge to be removed.
// Does not allow insertion of any edges.
// Usage:
//  for (DUIterator_Last imin, i = x->last_outs(imin); i >= imin; i -= num_edges) {
//    Node* y = x->last_out(i);
//    ...
//  }
// Compiles in product mode to raw Node** pointer arithmetic, with
// no reloading of pointers from the original node x.
class DUIterator_Last : private DUIterator_Fast {
  friend class Node;

  #ifdef ASSERT
  void verify(const Node* node, bool at_end_ok = false);
  void verify_limit();
  void verify_step(uint num_edges);
  #endif

  // Note:  offset must be signed, since -1 is sometimes passed
  DUIterator_Last(const Node* node, ptrdiff_t offset)
    : DUIterator_Fast(node, offset) { }

  void operator++(int dummy_to_specify_postfix_op) {} // do not use
  void operator<(int)                              {} // do not use

 public:
  DUIterator_Last() { }
  // initialize to garbage

  DUIterator_Last(const DUIterator_Last& that) = default;

  void operator--()
    { _outp--;              VDUI_ONLY(verify_step(1));  }

  void operator-=(uint n)
    { _outp -= n;           VDUI_ONLY(verify_step(n));  }

  bool operator>=(DUIterator_Last& limit) {
    I_VDUI_ONLY(*this, this->verify(_node, true));
    I_VDUI_ONLY(limit, limit.verify_limit());
    return _outp >= limit._outp;
  }

  DUIterator_Last& operator=(const DUIterator_Last& that) = default;
};

DUIterator_Last Node::last_outs(DUIterator_Last& imin) const {
  // Assign a limit pointer to the reference argument:
  imin = DUIterator_Last(this, 0);
  // Return the initial pointer:
  return DUIterator_Last(this, (ptrdiff_t)_outcnt - 1);
}
Node* Node::last_out(DUIterator_Last& i) const {
  I_VDUI_ONLY(i, i.verify(this));
  return debug_only(i._last=) *i._outp;
}

#endif //OPTO_DU_ITERATOR_ASSERT

#undef I_VDUI_ONLY
#undef VDUI_ONLY

// An Iterator that truly follows the iterator pattern.  Doesn't
// support deletion but could be made to.
//
//   for (SimpleDUIterator i(n); i.has_next(); i.next()) {
//     Node* m = i.get();
//
class SimpleDUIterator : public StackObj {
 private:
  Node* node;
  DUIterator_Fast i;
  DUIterator_Fast imax;
 public:
  SimpleDUIterator(Node* n): node(n), i(n->fast_outs(imax)) {}
  bool has_next() { return i < imax; }
  void next() { i++; }
  Node* get() { return node->fast_out(i); }
};


//-----------------------------------------------------------------------------
// Map dense integer indices to Nodes.  Uses classic doubling-array trick.
// Abstractly provides an infinite array of Node*'s, initialized to null.
// Note that the constructor just zeros things, and since I use Arena
// allocation I do not need a destructor to reclaim storage.
class Node_Array : public AnyObj {
  friend class VMStructs;
protected:
  Arena* _a;                    // Arena to allocate in
  uint   _max;
  Node** _nodes;
  void   grow( uint i );        // Grow array node to fit
public:
  Node_Array(Arena* a, uint max = OptoNodeListSize) : _a(a), _max(max) {
    _nodes = NEW_ARENA_ARRAY(a, Node*, max);
    clear();
  }
  Node_Array() : Node_Array(Thread::current()->resource_area()) {}

  NONCOPYABLE(Node_Array);
  Node_Array& operator=(Node_Array&&) = delete;
  // Allow move constructor for && (eg. capture return of function)
  Node_Array(Node_Array&&) = default;

  Node *operator[] ( uint i ) const // Lookup, or null for not mapped
  { return (i<_max) ? _nodes[i] : (Node*)nullptr; }
  Node* at(uint i) const { assert(i<_max,"oob"); return _nodes[i]; }
  Node** adr() { return _nodes; }
  // Extend the mapping: index i maps to Node *n.
  void map( uint i, Node *n ) { if( i>=_max ) grow(i); _nodes[i] = n; }
  void insert( uint i, Node *n );
  void remove( uint i );        // Remove, preserving order
  // Clear all entries in _nodes to null but keep storage
  void clear() {
    Copy::zero_to_bytes(_nodes, _max * sizeof(Node*));
  }

  uint max() const { return _max; }
  void dump() const;
};

class Node_List : public Node_Array {
  friend class VMStructs;
  uint _cnt;
public:
  Node_List(uint max = OptoNodeListSize) : Node_Array(Thread::current()->resource_area(), max), _cnt(0) {}
  Node_List(Arena *a, uint max = OptoNodeListSize) : Node_Array(a, max), _cnt(0) {}

  NONCOPYABLE(Node_List);
  Node_List& operator=(Node_List&&) = delete;
  // Allow move constructor for && (eg. capture return of function)
  Node_List(Node_List&&) = default;

  bool contains(const Node* n) const {
    for (uint e = 0; e < size(); e++) {
      if (at(e) == n) return true;
    }
    return false;
  }
  void insert( uint i, Node *n ) { Node_Array::insert(i,n); _cnt++; }
  void remove( uint i ) { Node_Array::remove(i); _cnt--; }
  void push( Node *b ) { map(_cnt++,b); }
  void yank( Node *n );         // Find and remove
  Node *pop() { return _nodes[--_cnt]; }
  void clear() { _cnt = 0; Node_Array::clear(); } // retain storage
  void copy(const Node_List& from) {
    if (from._max > _max) {
      grow(from._max);
    }
    _cnt = from._cnt;
    Copy::conjoint_words_to_higher((HeapWord*)&from._nodes[0], (HeapWord*)&_nodes[0], from._max * sizeof(Node*));
  }

  uint size() const { return _cnt; }
  void dump() const;
  void dump_simple() const;
};

//------------------------------Unique_Node_List-------------------------------
class Unique_Node_List : public Node_List {
  friend class VMStructs;
  VectorSet _in_worklist;
  uint _clock_index;            // Index in list where to pop from next
public:
  Unique_Node_List() : Node_List(), _clock_index(0) {}
  Unique_Node_List(Arena *a) : Node_List(a), _in_worklist(a), _clock_index(0) {}

  NONCOPYABLE(Unique_Node_List);
  Unique_Node_List& operator=(Unique_Node_List&&) = delete;
  // Allow move constructor for && (eg. capture return of function)
  Unique_Node_List(Unique_Node_List&&) = default;

  void remove( Node *n );
  bool member( Node *n ) { return _in_worklist.test(n->_idx) != 0; }
  VectorSet& member_set(){ return _in_worklist; }

  void push(Node* b) {
    if( !_in_worklist.test_set(b->_idx) )
      Node_List::push(b);
  }
  Node *pop() {
    if( _clock_index >= size() ) _clock_index = 0;
    Node *b = at(_clock_index);
    map( _clock_index, Node_List::pop());
    if (size() != 0) _clock_index++; // Always start from 0
    _in_worklist.remove(b->_idx);
    return b;
  }
  Node *remove(uint i) {
    Node *b = Node_List::at(i);
    _in_worklist.remove(b->_idx);
    map(i,Node_List::pop());
    return b;
  }
  void yank(Node *n) {
    _in_worklist.remove(n->_idx);
    Node_List::yank(n);
  }
  void  clear() {
    _in_worklist.clear();        // Discards storage but grows automatically
    Node_List::clear();
    _clock_index = 0;
  }
  void ensure_empty() {
    assert(size() == 0, "must be empty");
    clear(); // just in case
  }

  // Used after parsing to remove useless nodes before Iterative GVN
  void remove_useless_nodes(VectorSet& useful);

  // If the idx of the Nodes change, we must recompute the VectorSet
  void recompute_idx_set() {
    _in_worklist.clear();
    for (uint i = 0; i < size(); i++) {
      Node* n = at(i);
      _in_worklist.set(n->_idx);
    }
  }

#ifdef ASSERT
  bool is_subset_of(Unique_Node_List& other) {
    for (uint i = 0; i < size(); i++) {
      Node* n = at(i);
      if (!other.member(n)) {
        return false;
      }
    }
    return true;
  }
#endif

  bool contains(const Node* n) const {
    fatal("use faster member() instead");
    return false;
  }

#ifndef PRODUCT
  void print_set() const { _in_worklist.print(); }
#endif
};

// Unique_Mixed_Node_List
// unique: nodes are added only once
// mixed: allow new and old nodes
class Unique_Mixed_Node_List : public ResourceObj {
public:
  Unique_Mixed_Node_List() : _visited_set(cmpkey, hashkey) {}

  void add(Node* node) {
    if (not_a_node(node)) {
      return; // Gracefully handle null, -1, 0xabababab, etc.
    }
    if (_visited_set[node] == nullptr) {
      _visited_set.Insert(node, node);
      _worklist.push(node);
    }
  }

  Node* operator[] (uint i) const {
    return _worklist[i];
  }

  size_t size() {
    return _worklist.size();
  }

private:
  Dict _visited_set;
  Node_List _worklist;
};

// Inline definition of Compile::record_for_igvn must be deferred to this point.
inline void Compile::record_for_igvn(Node* n) {
  _igvn_worklist->push(n);
}

// Inline definition of Compile::remove_for_igvn must be deferred to this point.
inline void Compile::remove_for_igvn(Node* n) {
  _igvn_worklist->remove(n);
}

//------------------------------Node_Stack-------------------------------------
class Node_Stack {
  friend class VMStructs;
protected:
  struct INode {
    Node *node; // Processed node
    uint  indx; // Index of next node's child
  };
  INode *_inode_top; // tos, stack grows up
  INode *_inode_max; // End of _inodes == _inodes + _max
  INode *_inodes;    // Array storage for the stack
  Arena *_a;         // Arena to allocate in
  void grow();
public:
  Node_Stack(int size) {
    size_t max = (size > OptoNodeListSize) ? size : OptoNodeListSize;
    _a = Thread::current()->resource_area();
    _inodes = NEW_ARENA_ARRAY( _a, INode, max );
    _inode_max = _inodes + max;
    _inode_top = _inodes - 1; // stack is empty
  }

  Node_Stack(Arena *a, int size) : _a(a) {
    size_t max = (size > OptoNodeListSize) ? size : OptoNodeListSize;
    _inodes = NEW_ARENA_ARRAY( _a, INode, max );
    _inode_max = _inodes + max;
    _inode_top = _inodes - 1; // stack is empty
  }

  void pop() {
    assert(_inode_top >= _inodes, "node stack underflow");
    --_inode_top;
  }
  void push(Node *n, uint i) {
    ++_inode_top;
    if (_inode_top >= _inode_max) grow();
    INode *top = _inode_top; // optimization
    top->node = n;
    top->indx = i;
  }
  Node *node() const {
    return _inode_top->node;
  }
  Node* node_at(uint i) const {
    assert(_inodes + i <= _inode_top, "in range");
    return _inodes[i].node;
  }
  uint index() const {
    return _inode_top->indx;
  }
  uint index_at(uint i) const {
    assert(_inodes + i <= _inode_top, "in range");
    return _inodes[i].indx;
  }
  void set_node(Node *n) {
    _inode_top->node = n;
  }
  void set_index(uint i) {
    _inode_top->indx = i;
  }
  uint size_max() const { return (uint)pointer_delta(_inode_max, _inodes,  sizeof(INode)); } // Max size
  uint size() const { return (uint)pointer_delta((_inode_top+1), _inodes,  sizeof(INode)); } // Current size
  bool is_nonempty() const { return (_inode_top >= _inodes); }
  bool is_empty() const { return (_inode_top < _inodes); }
  void clear() { _inode_top = _inodes - 1; } // retain storage

  // Node_Stack is used to map nodes.
  Node* find(uint idx) const;

  NONCOPYABLE(Node_Stack);
};


//-----------------------------Node_Notes--------------------------------------
// Debugging or profiling annotations loosely and sparsely associated
// with some nodes.  See Compile::node_notes_at for the accessor.
class Node_Notes {
  friend class VMStructs;
  JVMState* _jvms;

public:
  Node_Notes(JVMState* jvms = nullptr) {
    _jvms = jvms;
  }

  JVMState* jvms()            { return _jvms; }
  void  set_jvms(JVMState* x) {        _jvms = x; }

  // True if there is nothing here.
  bool is_clear() {
    return (_jvms == nullptr);
  }

  // Make there be nothing here.
  void clear() {
    _jvms = nullptr;
  }

  // Make a new, clean node notes.
  static Node_Notes* make(Compile* C) {
    Node_Notes* nn = NEW_ARENA_ARRAY(C->comp_arena(), Node_Notes, 1);
    nn->clear();
    return nn;
  }

  Node_Notes* clone(Compile* C) {
    Node_Notes* nn = NEW_ARENA_ARRAY(C->comp_arena(), Node_Notes, 1);
    (*nn) = (*this);
    return nn;
  }

  // Absorb any information from source.
  bool update_from(Node_Notes* source) {
    bool changed = false;
    if (source != nullptr) {
      if (source->jvms() != nullptr) {
        set_jvms(source->jvms());
        changed = true;
      }
    }
    return changed;
  }
};

// Inlined accessors for Compile::node_nodes that require the preceding class:
inline Node_Notes*
Compile::locate_node_notes(GrowableArray<Node_Notes*>* arr,
                           int idx, bool can_grow) {
  assert(idx >= 0, "oob");
  int block_idx = (idx >> _log2_node_notes_block_size);
  int grow_by = (block_idx - (arr == nullptr? 0: arr->length()));
  if (grow_by >= 0) {
    if (!can_grow) return nullptr;
    grow_node_notes(arr, grow_by + 1);
  }
  if (arr == nullptr) return nullptr;
  // (Every element of arr is a sub-array of length _node_notes_block_size.)
  return arr->at(block_idx) + (idx & (_node_notes_block_size-1));
}

inline bool
Compile::set_node_notes_at(int idx, Node_Notes* value) {
  if (value == nullptr || value->is_clear())
    return false;  // nothing to write => write nothing
  Node_Notes* loc = locate_node_notes(_node_note_array, idx, true);
  assert(loc != nullptr, "");
  return loc->update_from(value);
}


//------------------------------TypeNode---------------------------------------
// Node with a Type constant.
class TypeNode : public Node {
protected:
  virtual uint hash() const;    // Check the type
  virtual bool cmp( const Node &n ) const;
  virtual uint size_of() const; // Size is bigger
  const Type* const _type;
public:
  void set_type(const Type* t) {
    assert(t != nullptr, "sanity");
    debug_only(uint check_hash = (VerifyHashTableKeys && _hash_lock) ? hash() : NO_HASH);
    *(const Type**)&_type = t;   // cast away const-ness
    // If this node is in the hash table, make sure it doesn't need a rehash.
    assert(check_hash == NO_HASH || check_hash == hash(), "type change must preserve hash code");
  }
  const Type* type() const { assert(_type != nullptr, "sanity"); return _type; };
  TypeNode( const Type *t, uint required ) : Node(required), _type(t) {
    init_class_id(Class_Type);
  }
  virtual const Type* Value(PhaseGVN* phase) const;
  virtual const Type *bottom_type() const;
  virtual       uint  ideal_reg() const;
#ifndef PRODUCT
  virtual void dump_spec(outputStream *st) const;
  virtual void dump_compact_spec(outputStream *st) const;
#endif
};

#include "opto/opcodes.hpp"

#define Op_IL(op) \
  inline int Op_ ## op(BasicType bt) { \
  assert(bt == T_INT || bt == T_LONG, "only for int or longs"); \
  if (bt == T_INT) { \
    return Op_## op ## I; \
  } \
  return Op_## op ## L; \
}

Op_IL(Add)
Op_IL(Sub)
Op_IL(Mul)
Op_IL(URShift)
Op_IL(LShift)
Op_IL(Xor)
Op_IL(Cmp)

inline int Op_ConIL(BasicType bt) {
  assert(bt == T_INT || bt == T_LONG, "only for int or longs");
  if (bt == T_INT) {
    return Op_ConI;
  }
  return Op_ConL;
}

inline int Op_Cmp_unsigned(BasicType bt) {
  assert(bt == T_INT || bt == T_LONG, "only for int or longs");
  if (bt == T_INT) {
    return Op_CmpU;
  }
  return Op_CmpUL;
}

inline int Op_Cast(BasicType bt) {
  assert(bt == T_INT || bt == T_LONG, "only for int or longs");
  if (bt == T_INT) {
    return Op_CastII;
  }
  return Op_CastLL;
}

#endif // SHARE_OPTO_NODE_HPP<|MERGE_RESOLUTION|>--- conflicted
+++ resolved
@@ -732,17 +732,13 @@
         DEFINE_CLASS_ID(CompressV, Vector, 4)
         DEFINE_CLASS_ID(ExpandV, Vector, 5)
         DEFINE_CLASS_ID(CompressM, Vector, 6)
-      DEFINE_CLASS_ID(InlineType, Type, 8)
         DEFINE_CLASS_ID(Reduction, Vector, 9)
           DEFINE_CLASS_ID(UnorderedReduction, Reduction, 0)
-<<<<<<< HEAD
-      DEFINE_CLASS_ID(Con, Type, 10)
-=======
         DEFINE_CLASS_ID(NegV, Vector, 8)
-      DEFINE_CLASS_ID(Con, Type, 8)
->>>>>>> b32d6411
+      DEFINE_CLASS_ID(InlineType, Type, 8)
+      DEFINE_CLASS_ID(Con, Type, 9)
           DEFINE_CLASS_ID(ConI, Con, 0)
-      DEFINE_CLASS_ID(SafePointScalarMerge, Type, 9)
+      DEFINE_CLASS_ID(SafePointScalarMerge, Type, 10)
 
 
     DEFINE_CLASS_ID(Proj,  Node, 3)
