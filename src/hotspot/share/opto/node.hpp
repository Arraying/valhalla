--- conflicted
+++ resolved
@@ -721,14 +721,10 @@
         DEFINE_CLASS_ID(VectorMaskCmp, Vector, 0)
         DEFINE_CLASS_ID(VectorUnbox, Vector, 1)
         DEFINE_CLASS_ID(VectorReinterpret, Vector, 2)
-<<<<<<< HEAD
+        DEFINE_CLASS_ID(ShiftV, Vector, 3)
       DEFINE_CLASS_ID(InlineTypeBase, Type, 8)
         DEFINE_CLASS_ID(InlineType, InlineTypeBase, 0)
         DEFINE_CLASS_ID(InlineTypePtr, InlineTypeBase, 1)
-=======
-        DEFINE_CLASS_ID(ShiftV, Vector, 3)
->>>>>>> ae2504b4
-
     DEFINE_CLASS_ID(Proj,  Node, 3)
       DEFINE_CLASS_ID(CatchProj, Proj, 0)
       DEFINE_CLASS_ID(JumpProj,  Proj, 1)
