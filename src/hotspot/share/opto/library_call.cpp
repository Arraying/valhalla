/*
 * Copyright (c) 1999, 2023, Oracle and/or its affiliates. All rights reserved.
 * DO NOT ALTER OR REMOVE COPYRIGHT NOTICES OR THIS FILE HEADER.
 *
 * This code is free software; you can redistribute it and/or modify it
 * under the terms of the GNU General Public License version 2 only, as
 * published by the Free Software Foundation.
 *
 * This code is distributed in the hope that it will be useful, but WITHOUT
 * ANY WARRANTY; without even the implied warranty of MERCHANTABILITY or
 * FITNESS FOR A PARTICULAR PURPOSE.  See the GNU General Public License
 * version 2 for more details (a copy is included in the LICENSE file that
 * accompanied this code).
 *
 * You should have received a copy of the GNU General Public License version
 * 2 along with this work; if not, write to the Free Software Foundation,
 * Inc., 51 Franklin St, Fifth Floor, Boston, MA 02110-1301 USA.
 *
 * Please contact Oracle, 500 Oracle Parkway, Redwood Shores, CA 94065 USA
 * or visit www.oracle.com if you need additional information or have any
 * questions.
 *
 */

#include "precompiled.hpp"
#include "asm/macroAssembler.hpp"
#include "ci/ciFlatArrayKlass.hpp"
#include "ci/ciUtilities.inline.hpp"
#include "classfile/vmIntrinsics.hpp"
#include "compiler/compileBroker.hpp"
#include "compiler/compileLog.hpp"
#include "gc/shared/barrierSet.hpp"
#include "jfr/support/jfrIntrinsics.hpp"
#include "memory/resourceArea.hpp"
#include "oops/klass.inline.hpp"
#include "oops/objArrayKlass.hpp"
#include "opto/addnode.hpp"
#include "opto/arraycopynode.hpp"
#include "opto/c2compiler.hpp"
#include "opto/castnode.hpp"
#include "opto/cfgnode.hpp"
#include "opto/convertnode.hpp"
#include "opto/countbitsnode.hpp"
#include "opto/idealKit.hpp"
#include "opto/library_call.hpp"
#include "opto/mathexactnode.hpp"
#include "opto/mulnode.hpp"
#include "opto/narrowptrnode.hpp"
#include "opto/opaquenode.hpp"
#include "opto/parse.hpp"
#include "opto/runtime.hpp"
#include "opto/rootnode.hpp"
#include "opto/subnode.hpp"
#include "prims/jvmtiExport.hpp"
#include "prims/jvmtiThreadState.hpp"
#include "prims/unsafe.hpp"
#include "runtime/jniHandles.inline.hpp"
#include "runtime/objectMonitor.hpp"
#include "runtime/sharedRuntime.hpp"
#include "runtime/stubRoutines.hpp"
#include "utilities/macros.hpp"
#include "utilities/powerOfTwo.hpp"

//---------------------------make_vm_intrinsic----------------------------
CallGenerator* Compile::make_vm_intrinsic(ciMethod* m, bool is_virtual) {
  vmIntrinsicID id = m->intrinsic_id();
  assert(id != vmIntrinsics::_none, "must be a VM intrinsic");

  if (!m->is_loaded()) {
    // Do not attempt to inline unloaded methods.
    return nullptr;
  }

  C2Compiler* compiler = (C2Compiler*)CompileBroker::compiler(CompLevel_full_optimization);
  bool is_available = false;

  {
    // For calling is_intrinsic_supported and is_intrinsic_disabled_by_flag
    // the compiler must transition to '_thread_in_vm' state because both
    // methods access VM-internal data.
    VM_ENTRY_MARK;
    methodHandle mh(THREAD, m->get_Method());
    is_available = compiler != nullptr && compiler->is_intrinsic_available(mh, C->directive());
    if (is_available && is_virtual) {
      is_available = vmIntrinsics::does_virtual_dispatch(id);
    }
  }

  if (is_available) {
    assert(id <= vmIntrinsics::LAST_COMPILER_INLINE, "caller responsibility");
    assert(id != vmIntrinsics::_Object_init && id != vmIntrinsics::_invoke, "enum out of order?");
    return new LibraryIntrinsic(m, is_virtual,
                                vmIntrinsics::predicates_needed(id),
                                vmIntrinsics::does_virtual_dispatch(id),
                                id);
  } else {
    return nullptr;
  }
}

JVMState* LibraryIntrinsic::generate(JVMState* jvms) {
  LibraryCallKit kit(jvms, this);
  Compile* C = kit.C;
  int nodes = C->unique();
#ifndef PRODUCT
  if ((C->print_intrinsics() || C->print_inlining()) && Verbose) {
    char buf[1000];
    const char* str = vmIntrinsics::short_name_as_C_string(intrinsic_id(), buf, sizeof(buf));
    tty->print_cr("Intrinsic %s", str);
  }
#endif
  ciMethod* callee = kit.callee();
  const int bci    = kit.bci();
#ifdef ASSERT
  Node* ctrl = kit.control();
#endif
  // Try to inline the intrinsic.
  if (callee->check_intrinsic_candidate() &&
      kit.try_to_inline(_last_predicate)) {
    const char *inline_msg = is_virtual() ? "(intrinsic, virtual)"
                                          : "(intrinsic)";
    CompileTask::print_inlining_ul(callee, jvms->depth() - 1, bci, InliningResult::SUCCESS, inline_msg);
    if (C->print_intrinsics() || C->print_inlining()) {
      C->print_inlining(callee, jvms->depth() - 1, bci, InliningResult::SUCCESS, inline_msg);
    }
    C->gather_intrinsic_statistics(intrinsic_id(), is_virtual(), Compile::_intrinsic_worked);
    if (C->log()) {
      C->log()->elem("intrinsic id='%s'%s nodes='%d'",
                     vmIntrinsics::name_at(intrinsic_id()),
                     (is_virtual() ? " virtual='1'" : ""),
                     C->unique() - nodes);
    }
    // Push the result from the inlined method onto the stack.
    kit.push_result();
    C->print_inlining_update(this);
    return kit.transfer_exceptions_into_jvms();
  }

  // The intrinsic bailed out
  assert(ctrl == kit.control(), "Control flow was added although the intrinsic bailed out");
  if (jvms->has_method()) {
    // Not a root compile.
    const char* msg;
    if (callee->intrinsic_candidate()) {
      msg = is_virtual() ? "failed to inline (intrinsic, virtual)" : "failed to inline (intrinsic)";
    } else {
      msg = is_virtual() ? "failed to inline (intrinsic, virtual), method not annotated"
                         : "failed to inline (intrinsic), method not annotated";
    }
    CompileTask::print_inlining_ul(callee, jvms->depth() - 1, bci, InliningResult::FAILURE, msg);
    if (C->print_intrinsics() || C->print_inlining()) {
      C->print_inlining(callee, jvms->depth() - 1, bci, InliningResult::FAILURE, msg);
    }
  } else {
    // Root compile
    ResourceMark rm;
    stringStream msg_stream;
    msg_stream.print("Did not generate intrinsic %s%s at bci:%d in",
                     vmIntrinsics::name_at(intrinsic_id()),
                     is_virtual() ? " (virtual)" : "", bci);
    const char *msg = msg_stream.freeze();
    log_debug(jit, inlining)("%s", msg);
    if (C->print_intrinsics() || C->print_inlining()) {
      tty->print("%s", msg);
    }
  }
  C->gather_intrinsic_statistics(intrinsic_id(), is_virtual(), Compile::_intrinsic_failed);
  C->print_inlining_update(this);

  return nullptr;
}

Node* LibraryIntrinsic::generate_predicate(JVMState* jvms, int predicate) {
  LibraryCallKit kit(jvms, this);
  Compile* C = kit.C;
  int nodes = C->unique();
  _last_predicate = predicate;
#ifndef PRODUCT
  assert(is_predicated() && predicate < predicates_count(), "sanity");
  if ((C->print_intrinsics() || C->print_inlining()) && Verbose) {
    char buf[1000];
    const char* str = vmIntrinsics::short_name_as_C_string(intrinsic_id(), buf, sizeof(buf));
    tty->print_cr("Predicate for intrinsic %s", str);
  }
#endif
  ciMethod* callee = kit.callee();
  const int bci    = kit.bci();

  Node* slow_ctl = kit.try_to_predicate(predicate);
  if (!kit.failing()) {
    const char *inline_msg = is_virtual() ? "(intrinsic, virtual, predicate)"
                                          : "(intrinsic, predicate)";
    CompileTask::print_inlining_ul(callee, jvms->depth() - 1, bci, InliningResult::SUCCESS, inline_msg);
    if (C->print_intrinsics() || C->print_inlining()) {
      C->print_inlining(callee, jvms->depth() - 1, bci, InliningResult::SUCCESS, inline_msg);
    }
    C->gather_intrinsic_statistics(intrinsic_id(), is_virtual(), Compile::_intrinsic_worked);
    if (C->log()) {
      C->log()->elem("predicate_intrinsic id='%s'%s nodes='%d'",
                     vmIntrinsics::name_at(intrinsic_id()),
                     (is_virtual() ? " virtual='1'" : ""),
                     C->unique() - nodes);
    }
    return slow_ctl; // Could be null if the check folds.
  }

  // The intrinsic bailed out
  if (jvms->has_method()) {
    // Not a root compile.
    const char* msg = "failed to generate predicate for intrinsic";
    CompileTask::print_inlining_ul(kit.callee(), jvms->depth() - 1, bci, InliningResult::FAILURE, msg);
    if (C->print_intrinsics() || C->print_inlining()) {
      C->print_inlining(kit.callee(), jvms->depth() - 1, bci, InliningResult::FAILURE, msg);
    }
  } else {
    // Root compile
    ResourceMark rm;
    stringStream msg_stream;
    msg_stream.print("Did not generate intrinsic %s%s at bci:%d in",
                     vmIntrinsics::name_at(intrinsic_id()),
                     is_virtual() ? " (virtual)" : "", bci);
    const char *msg = msg_stream.freeze();
    log_debug(jit, inlining)("%s", msg);
    if (C->print_intrinsics() || C->print_inlining()) {
      C->print_inlining_stream()->print("%s", msg);
    }
  }
  C->gather_intrinsic_statistics(intrinsic_id(), is_virtual(), Compile::_intrinsic_failed);
  return nullptr;
}

bool LibraryCallKit::try_to_inline(int predicate) {
  // Handle symbolic names for otherwise undistinguished boolean switches:
  const bool is_store       = true;
  const bool is_compress    = true;
  const bool is_static      = true;
  const bool is_volatile    = true;

  if (!jvms()->has_method()) {
    // Root JVMState has a null method.
    assert(map()->memory()->Opcode() == Op_Parm, "");
    // Insert the memory aliasing node
    set_all_memory(reset_memory());
  }
  assert(merged_memory(), "");

  switch (intrinsic_id()) {
  case vmIntrinsics::_hashCode:                 return inline_native_hashcode(intrinsic()->is_virtual(), !is_static);
  case vmIntrinsics::_identityHashCode:         return inline_native_hashcode(/*!virtual*/ false,         is_static);
  case vmIntrinsics::_getClass:                 return inline_native_getClass();

  case vmIntrinsics::_ceil:
  case vmIntrinsics::_floor:
  case vmIntrinsics::_rint:
  case vmIntrinsics::_dsin:
  case vmIntrinsics::_dcos:
  case vmIntrinsics::_dtan:
  case vmIntrinsics::_dabs:
  case vmIntrinsics::_fabs:
  case vmIntrinsics::_iabs:
  case vmIntrinsics::_labs:
  case vmIntrinsics::_datan2:
  case vmIntrinsics::_dsqrt:
  case vmIntrinsics::_dsqrt_strict:
  case vmIntrinsics::_dexp:
  case vmIntrinsics::_dlog:
  case vmIntrinsics::_dlog10:
  case vmIntrinsics::_dpow:
  case vmIntrinsics::_dcopySign:
  case vmIntrinsics::_fcopySign:
  case vmIntrinsics::_dsignum:
  case vmIntrinsics::_roundF:
  case vmIntrinsics::_roundD:
  case vmIntrinsics::_fsignum:                  return inline_math_native(intrinsic_id());

  case vmIntrinsics::_notify:
  case vmIntrinsics::_notifyAll:
    return inline_notify(intrinsic_id());

  case vmIntrinsics::_addExactI:                return inline_math_addExactI(false /* add */);
  case vmIntrinsics::_addExactL:                return inline_math_addExactL(false /* add */);
  case vmIntrinsics::_decrementExactI:          return inline_math_subtractExactI(true /* decrement */);
  case vmIntrinsics::_decrementExactL:          return inline_math_subtractExactL(true /* decrement */);
  case vmIntrinsics::_incrementExactI:          return inline_math_addExactI(true /* increment */);
  case vmIntrinsics::_incrementExactL:          return inline_math_addExactL(true /* increment */);
  case vmIntrinsics::_multiplyExactI:           return inline_math_multiplyExactI();
  case vmIntrinsics::_multiplyExactL:           return inline_math_multiplyExactL();
  case vmIntrinsics::_multiplyHigh:             return inline_math_multiplyHigh();
  case vmIntrinsics::_unsignedMultiplyHigh:     return inline_math_unsignedMultiplyHigh();
  case vmIntrinsics::_negateExactI:             return inline_math_negateExactI();
  case vmIntrinsics::_negateExactL:             return inline_math_negateExactL();
  case vmIntrinsics::_subtractExactI:           return inline_math_subtractExactI(false /* subtract */);
  case vmIntrinsics::_subtractExactL:           return inline_math_subtractExactL(false /* subtract */);

  case vmIntrinsics::_arraycopy:                return inline_arraycopy();

  case vmIntrinsics::_arraySort:                return inline_array_sort();
  case vmIntrinsics::_arrayPartition:           return inline_array_partition();

  case vmIntrinsics::_compareToL:               return inline_string_compareTo(StrIntrinsicNode::LL);
  case vmIntrinsics::_compareToU:               return inline_string_compareTo(StrIntrinsicNode::UU);
  case vmIntrinsics::_compareToLU:              return inline_string_compareTo(StrIntrinsicNode::LU);
  case vmIntrinsics::_compareToUL:              return inline_string_compareTo(StrIntrinsicNode::UL);

  case vmIntrinsics::_indexOfL:                 return inline_string_indexOf(StrIntrinsicNode::LL);
  case vmIntrinsics::_indexOfU:                 return inline_string_indexOf(StrIntrinsicNode::UU);
  case vmIntrinsics::_indexOfUL:                return inline_string_indexOf(StrIntrinsicNode::UL);
  case vmIntrinsics::_indexOfIL:                return inline_string_indexOfI(StrIntrinsicNode::LL);
  case vmIntrinsics::_indexOfIU:                return inline_string_indexOfI(StrIntrinsicNode::UU);
  case vmIntrinsics::_indexOfIUL:               return inline_string_indexOfI(StrIntrinsicNode::UL);
  case vmIntrinsics::_indexOfU_char:            return inline_string_indexOfChar(StrIntrinsicNode::U);
  case vmIntrinsics::_indexOfL_char:            return inline_string_indexOfChar(StrIntrinsicNode::L);

  case vmIntrinsics::_equalsL:                  return inline_string_equals(StrIntrinsicNode::LL);
  case vmIntrinsics::_equalsU:                  return inline_string_equals(StrIntrinsicNode::UU);

  case vmIntrinsics::_vectorizedHashCode:       return inline_vectorizedHashCode();

  case vmIntrinsics::_toBytesStringU:           return inline_string_toBytesU();
  case vmIntrinsics::_getCharsStringU:          return inline_string_getCharsU();
  case vmIntrinsics::_getCharStringU:           return inline_string_char_access(!is_store);
  case vmIntrinsics::_putCharStringU:           return inline_string_char_access( is_store);

  case vmIntrinsics::_compressStringC:
  case vmIntrinsics::_compressStringB:          return inline_string_copy( is_compress);
  case vmIntrinsics::_inflateStringC:
  case vmIntrinsics::_inflateStringB:           return inline_string_copy(!is_compress);

  case vmIntrinsics::_makePrivateBuffer:        return inline_unsafe_make_private_buffer();
  case vmIntrinsics::_finishPrivateBuffer:      return inline_unsafe_finish_private_buffer();
  case vmIntrinsics::_getReference:             return inline_unsafe_access(!is_store, T_OBJECT,   Relaxed, false);
  case vmIntrinsics::_getBoolean:               return inline_unsafe_access(!is_store, T_BOOLEAN,  Relaxed, false);
  case vmIntrinsics::_getByte:                  return inline_unsafe_access(!is_store, T_BYTE,     Relaxed, false);
  case vmIntrinsics::_getShort:                 return inline_unsafe_access(!is_store, T_SHORT,    Relaxed, false);
  case vmIntrinsics::_getChar:                  return inline_unsafe_access(!is_store, T_CHAR,     Relaxed, false);
  case vmIntrinsics::_getInt:                   return inline_unsafe_access(!is_store, T_INT,      Relaxed, false);
  case vmIntrinsics::_getLong:                  return inline_unsafe_access(!is_store, T_LONG,     Relaxed, false);
  case vmIntrinsics::_getFloat:                 return inline_unsafe_access(!is_store, T_FLOAT,    Relaxed, false);
  case vmIntrinsics::_getDouble:                return inline_unsafe_access(!is_store, T_DOUBLE,   Relaxed, false);
  case vmIntrinsics::_getValue:                 return inline_unsafe_access(!is_store, T_OBJECT,   Relaxed, false, true);

  case vmIntrinsics::_putReference:             return inline_unsafe_access( is_store, T_OBJECT,   Relaxed, false);
  case vmIntrinsics::_putBoolean:               return inline_unsafe_access( is_store, T_BOOLEAN,  Relaxed, false);
  case vmIntrinsics::_putByte:                  return inline_unsafe_access( is_store, T_BYTE,     Relaxed, false);
  case vmIntrinsics::_putShort:                 return inline_unsafe_access( is_store, T_SHORT,    Relaxed, false);
  case vmIntrinsics::_putChar:                  return inline_unsafe_access( is_store, T_CHAR,     Relaxed, false);
  case vmIntrinsics::_putInt:                   return inline_unsafe_access( is_store, T_INT,      Relaxed, false);
  case vmIntrinsics::_putLong:                  return inline_unsafe_access( is_store, T_LONG,     Relaxed, false);
  case vmIntrinsics::_putFloat:                 return inline_unsafe_access( is_store, T_FLOAT,    Relaxed, false);
  case vmIntrinsics::_putDouble:                return inline_unsafe_access( is_store, T_DOUBLE,   Relaxed, false);
  case vmIntrinsics::_putValue:                 return inline_unsafe_access( is_store, T_OBJECT,   Relaxed, false, true);

  case vmIntrinsics::_getReferenceVolatile:     return inline_unsafe_access(!is_store, T_OBJECT,   Volatile, false);
  case vmIntrinsics::_getBooleanVolatile:       return inline_unsafe_access(!is_store, T_BOOLEAN,  Volatile, false);
  case vmIntrinsics::_getByteVolatile:          return inline_unsafe_access(!is_store, T_BYTE,     Volatile, false);
  case vmIntrinsics::_getShortVolatile:         return inline_unsafe_access(!is_store, T_SHORT,    Volatile, false);
  case vmIntrinsics::_getCharVolatile:          return inline_unsafe_access(!is_store, T_CHAR,     Volatile, false);
  case vmIntrinsics::_getIntVolatile:           return inline_unsafe_access(!is_store, T_INT,      Volatile, false);
  case vmIntrinsics::_getLongVolatile:          return inline_unsafe_access(!is_store, T_LONG,     Volatile, false);
  case vmIntrinsics::_getFloatVolatile:         return inline_unsafe_access(!is_store, T_FLOAT,    Volatile, false);
  case vmIntrinsics::_getDoubleVolatile:        return inline_unsafe_access(!is_store, T_DOUBLE,   Volatile, false);

  case vmIntrinsics::_putReferenceVolatile:     return inline_unsafe_access( is_store, T_OBJECT,   Volatile, false);
  case vmIntrinsics::_putBooleanVolatile:       return inline_unsafe_access( is_store, T_BOOLEAN,  Volatile, false);
  case vmIntrinsics::_putByteVolatile:          return inline_unsafe_access( is_store, T_BYTE,     Volatile, false);
  case vmIntrinsics::_putShortVolatile:         return inline_unsafe_access( is_store, T_SHORT,    Volatile, false);
  case vmIntrinsics::_putCharVolatile:          return inline_unsafe_access( is_store, T_CHAR,     Volatile, false);
  case vmIntrinsics::_putIntVolatile:           return inline_unsafe_access( is_store, T_INT,      Volatile, false);
  case vmIntrinsics::_putLongVolatile:          return inline_unsafe_access( is_store, T_LONG,     Volatile, false);
  case vmIntrinsics::_putFloatVolatile:         return inline_unsafe_access( is_store, T_FLOAT,    Volatile, false);
  case vmIntrinsics::_putDoubleVolatile:        return inline_unsafe_access( is_store, T_DOUBLE,   Volatile, false);

  case vmIntrinsics::_getShortUnaligned:        return inline_unsafe_access(!is_store, T_SHORT,    Relaxed, true);
  case vmIntrinsics::_getCharUnaligned:         return inline_unsafe_access(!is_store, T_CHAR,     Relaxed, true);
  case vmIntrinsics::_getIntUnaligned:          return inline_unsafe_access(!is_store, T_INT,      Relaxed, true);
  case vmIntrinsics::_getLongUnaligned:         return inline_unsafe_access(!is_store, T_LONG,     Relaxed, true);

  case vmIntrinsics::_putShortUnaligned:        return inline_unsafe_access( is_store, T_SHORT,    Relaxed, true);
  case vmIntrinsics::_putCharUnaligned:         return inline_unsafe_access( is_store, T_CHAR,     Relaxed, true);
  case vmIntrinsics::_putIntUnaligned:          return inline_unsafe_access( is_store, T_INT,      Relaxed, true);
  case vmIntrinsics::_putLongUnaligned:         return inline_unsafe_access( is_store, T_LONG,     Relaxed, true);

  case vmIntrinsics::_getReferenceAcquire:      return inline_unsafe_access(!is_store, T_OBJECT,   Acquire, false);
  case vmIntrinsics::_getBooleanAcquire:        return inline_unsafe_access(!is_store, T_BOOLEAN,  Acquire, false);
  case vmIntrinsics::_getByteAcquire:           return inline_unsafe_access(!is_store, T_BYTE,     Acquire, false);
  case vmIntrinsics::_getShortAcquire:          return inline_unsafe_access(!is_store, T_SHORT,    Acquire, false);
  case vmIntrinsics::_getCharAcquire:           return inline_unsafe_access(!is_store, T_CHAR,     Acquire, false);
  case vmIntrinsics::_getIntAcquire:            return inline_unsafe_access(!is_store, T_INT,      Acquire, false);
  case vmIntrinsics::_getLongAcquire:           return inline_unsafe_access(!is_store, T_LONG,     Acquire, false);
  case vmIntrinsics::_getFloatAcquire:          return inline_unsafe_access(!is_store, T_FLOAT,    Acquire, false);
  case vmIntrinsics::_getDoubleAcquire:         return inline_unsafe_access(!is_store, T_DOUBLE,   Acquire, false);

  case vmIntrinsics::_putReferenceRelease:      return inline_unsafe_access( is_store, T_OBJECT,   Release, false);
  case vmIntrinsics::_putBooleanRelease:        return inline_unsafe_access( is_store, T_BOOLEAN,  Release, false);
  case vmIntrinsics::_putByteRelease:           return inline_unsafe_access( is_store, T_BYTE,     Release, false);
  case vmIntrinsics::_putShortRelease:          return inline_unsafe_access( is_store, T_SHORT,    Release, false);
  case vmIntrinsics::_putCharRelease:           return inline_unsafe_access( is_store, T_CHAR,     Release, false);
  case vmIntrinsics::_putIntRelease:            return inline_unsafe_access( is_store, T_INT,      Release, false);
  case vmIntrinsics::_putLongRelease:           return inline_unsafe_access( is_store, T_LONG,     Release, false);
  case vmIntrinsics::_putFloatRelease:          return inline_unsafe_access( is_store, T_FLOAT,    Release, false);
  case vmIntrinsics::_putDoubleRelease:         return inline_unsafe_access( is_store, T_DOUBLE,   Release, false);

  case vmIntrinsics::_getReferenceOpaque:       return inline_unsafe_access(!is_store, T_OBJECT,   Opaque, false);
  case vmIntrinsics::_getBooleanOpaque:         return inline_unsafe_access(!is_store, T_BOOLEAN,  Opaque, false);
  case vmIntrinsics::_getByteOpaque:            return inline_unsafe_access(!is_store, T_BYTE,     Opaque, false);
  case vmIntrinsics::_getShortOpaque:           return inline_unsafe_access(!is_store, T_SHORT,    Opaque, false);
  case vmIntrinsics::_getCharOpaque:            return inline_unsafe_access(!is_store, T_CHAR,     Opaque, false);
  case vmIntrinsics::_getIntOpaque:             return inline_unsafe_access(!is_store, T_INT,      Opaque, false);
  case vmIntrinsics::_getLongOpaque:            return inline_unsafe_access(!is_store, T_LONG,     Opaque, false);
  case vmIntrinsics::_getFloatOpaque:           return inline_unsafe_access(!is_store, T_FLOAT,    Opaque, false);
  case vmIntrinsics::_getDoubleOpaque:          return inline_unsafe_access(!is_store, T_DOUBLE,   Opaque, false);

  case vmIntrinsics::_putReferenceOpaque:       return inline_unsafe_access( is_store, T_OBJECT,   Opaque, false);
  case vmIntrinsics::_putBooleanOpaque:         return inline_unsafe_access( is_store, T_BOOLEAN,  Opaque, false);
  case vmIntrinsics::_putByteOpaque:            return inline_unsafe_access( is_store, T_BYTE,     Opaque, false);
  case vmIntrinsics::_putShortOpaque:           return inline_unsafe_access( is_store, T_SHORT,    Opaque, false);
  case vmIntrinsics::_putCharOpaque:            return inline_unsafe_access( is_store, T_CHAR,     Opaque, false);
  case vmIntrinsics::_putIntOpaque:             return inline_unsafe_access( is_store, T_INT,      Opaque, false);
  case vmIntrinsics::_putLongOpaque:            return inline_unsafe_access( is_store, T_LONG,     Opaque, false);
  case vmIntrinsics::_putFloatOpaque:           return inline_unsafe_access( is_store, T_FLOAT,    Opaque, false);
  case vmIntrinsics::_putDoubleOpaque:          return inline_unsafe_access( is_store, T_DOUBLE,   Opaque, false);

  case vmIntrinsics::_compareAndSetReference:   return inline_unsafe_load_store(T_OBJECT, LS_cmp_swap,      Volatile);
  case vmIntrinsics::_compareAndSetByte:        return inline_unsafe_load_store(T_BYTE,   LS_cmp_swap,      Volatile);
  case vmIntrinsics::_compareAndSetShort:       return inline_unsafe_load_store(T_SHORT,  LS_cmp_swap,      Volatile);
  case vmIntrinsics::_compareAndSetInt:         return inline_unsafe_load_store(T_INT,    LS_cmp_swap,      Volatile);
  case vmIntrinsics::_compareAndSetLong:        return inline_unsafe_load_store(T_LONG,   LS_cmp_swap,      Volatile);

  case vmIntrinsics::_weakCompareAndSetReferencePlain:     return inline_unsafe_load_store(T_OBJECT, LS_cmp_swap_weak, Relaxed);
  case vmIntrinsics::_weakCompareAndSetReferenceAcquire:   return inline_unsafe_load_store(T_OBJECT, LS_cmp_swap_weak, Acquire);
  case vmIntrinsics::_weakCompareAndSetReferenceRelease:   return inline_unsafe_load_store(T_OBJECT, LS_cmp_swap_weak, Release);
  case vmIntrinsics::_weakCompareAndSetReference:          return inline_unsafe_load_store(T_OBJECT, LS_cmp_swap_weak, Volatile);
  case vmIntrinsics::_weakCompareAndSetBytePlain:          return inline_unsafe_load_store(T_BYTE,   LS_cmp_swap_weak, Relaxed);
  case vmIntrinsics::_weakCompareAndSetByteAcquire:        return inline_unsafe_load_store(T_BYTE,   LS_cmp_swap_weak, Acquire);
  case vmIntrinsics::_weakCompareAndSetByteRelease:        return inline_unsafe_load_store(T_BYTE,   LS_cmp_swap_weak, Release);
  case vmIntrinsics::_weakCompareAndSetByte:               return inline_unsafe_load_store(T_BYTE,   LS_cmp_swap_weak, Volatile);
  case vmIntrinsics::_weakCompareAndSetShortPlain:         return inline_unsafe_load_store(T_SHORT,  LS_cmp_swap_weak, Relaxed);
  case vmIntrinsics::_weakCompareAndSetShortAcquire:       return inline_unsafe_load_store(T_SHORT,  LS_cmp_swap_weak, Acquire);
  case vmIntrinsics::_weakCompareAndSetShortRelease:       return inline_unsafe_load_store(T_SHORT,  LS_cmp_swap_weak, Release);
  case vmIntrinsics::_weakCompareAndSetShort:              return inline_unsafe_load_store(T_SHORT,  LS_cmp_swap_weak, Volatile);
  case vmIntrinsics::_weakCompareAndSetIntPlain:           return inline_unsafe_load_store(T_INT,    LS_cmp_swap_weak, Relaxed);
  case vmIntrinsics::_weakCompareAndSetIntAcquire:         return inline_unsafe_load_store(T_INT,    LS_cmp_swap_weak, Acquire);
  case vmIntrinsics::_weakCompareAndSetIntRelease:         return inline_unsafe_load_store(T_INT,    LS_cmp_swap_weak, Release);
  case vmIntrinsics::_weakCompareAndSetInt:                return inline_unsafe_load_store(T_INT,    LS_cmp_swap_weak, Volatile);
  case vmIntrinsics::_weakCompareAndSetLongPlain:          return inline_unsafe_load_store(T_LONG,   LS_cmp_swap_weak, Relaxed);
  case vmIntrinsics::_weakCompareAndSetLongAcquire:        return inline_unsafe_load_store(T_LONG,   LS_cmp_swap_weak, Acquire);
  case vmIntrinsics::_weakCompareAndSetLongRelease:        return inline_unsafe_load_store(T_LONG,   LS_cmp_swap_weak, Release);
  case vmIntrinsics::_weakCompareAndSetLong:               return inline_unsafe_load_store(T_LONG,   LS_cmp_swap_weak, Volatile);

  case vmIntrinsics::_compareAndExchangeReference:         return inline_unsafe_load_store(T_OBJECT, LS_cmp_exchange,  Volatile);
  case vmIntrinsics::_compareAndExchangeReferenceAcquire:  return inline_unsafe_load_store(T_OBJECT, LS_cmp_exchange,  Acquire);
  case vmIntrinsics::_compareAndExchangeReferenceRelease:  return inline_unsafe_load_store(T_OBJECT, LS_cmp_exchange,  Release);
  case vmIntrinsics::_compareAndExchangeByte:              return inline_unsafe_load_store(T_BYTE,   LS_cmp_exchange,  Volatile);
  case vmIntrinsics::_compareAndExchangeByteAcquire:       return inline_unsafe_load_store(T_BYTE,   LS_cmp_exchange,  Acquire);
  case vmIntrinsics::_compareAndExchangeByteRelease:       return inline_unsafe_load_store(T_BYTE,   LS_cmp_exchange,  Release);
  case vmIntrinsics::_compareAndExchangeShort:             return inline_unsafe_load_store(T_SHORT,  LS_cmp_exchange,  Volatile);
  case vmIntrinsics::_compareAndExchangeShortAcquire:      return inline_unsafe_load_store(T_SHORT,  LS_cmp_exchange,  Acquire);
  case vmIntrinsics::_compareAndExchangeShortRelease:      return inline_unsafe_load_store(T_SHORT,  LS_cmp_exchange,  Release);
  case vmIntrinsics::_compareAndExchangeInt:               return inline_unsafe_load_store(T_INT,    LS_cmp_exchange,  Volatile);
  case vmIntrinsics::_compareAndExchangeIntAcquire:        return inline_unsafe_load_store(T_INT,    LS_cmp_exchange,  Acquire);
  case vmIntrinsics::_compareAndExchangeIntRelease:        return inline_unsafe_load_store(T_INT,    LS_cmp_exchange,  Release);
  case vmIntrinsics::_compareAndExchangeLong:              return inline_unsafe_load_store(T_LONG,   LS_cmp_exchange,  Volatile);
  case vmIntrinsics::_compareAndExchangeLongAcquire:       return inline_unsafe_load_store(T_LONG,   LS_cmp_exchange,  Acquire);
  case vmIntrinsics::_compareAndExchangeLongRelease:       return inline_unsafe_load_store(T_LONG,   LS_cmp_exchange,  Release);

  case vmIntrinsics::_getAndAddByte:                    return inline_unsafe_load_store(T_BYTE,   LS_get_add,       Volatile);
  case vmIntrinsics::_getAndAddShort:                   return inline_unsafe_load_store(T_SHORT,  LS_get_add,       Volatile);
  case vmIntrinsics::_getAndAddInt:                     return inline_unsafe_load_store(T_INT,    LS_get_add,       Volatile);
  case vmIntrinsics::_getAndAddLong:                    return inline_unsafe_load_store(T_LONG,   LS_get_add,       Volatile);

  case vmIntrinsics::_getAndSetByte:                    return inline_unsafe_load_store(T_BYTE,   LS_get_set,       Volatile);
  case vmIntrinsics::_getAndSetShort:                   return inline_unsafe_load_store(T_SHORT,  LS_get_set,       Volatile);
  case vmIntrinsics::_getAndSetInt:                     return inline_unsafe_load_store(T_INT,    LS_get_set,       Volatile);
  case vmIntrinsics::_getAndSetLong:                    return inline_unsafe_load_store(T_LONG,   LS_get_set,       Volatile);
  case vmIntrinsics::_getAndSetReference:               return inline_unsafe_load_store(T_OBJECT, LS_get_set,       Volatile);

  case vmIntrinsics::_loadFence:
  case vmIntrinsics::_storeFence:
  case vmIntrinsics::_storeStoreFence:
  case vmIntrinsics::_fullFence:                return inline_unsafe_fence(intrinsic_id());

  case vmIntrinsics::_onSpinWait:               return inline_onspinwait();

  case vmIntrinsics::_currentCarrierThread:     return inline_native_currentCarrierThread();
  case vmIntrinsics::_currentThread:            return inline_native_currentThread();
  case vmIntrinsics::_setCurrentThread:         return inline_native_setCurrentThread();

  case vmIntrinsics::_scopedValueCache:          return inline_native_scopedValueCache();
  case vmIntrinsics::_setScopedValueCache:       return inline_native_setScopedValueCache();

#if INCLUDE_JVMTI
  case vmIntrinsics::_notifyJvmtiVThreadStart:   return inline_native_notify_jvmti_funcs(CAST_FROM_FN_PTR(address, OptoRuntime::notify_jvmti_vthread_start()),
                                                                                         "notifyJvmtiStart", true, false);
  case vmIntrinsics::_notifyJvmtiVThreadEnd:     return inline_native_notify_jvmti_funcs(CAST_FROM_FN_PTR(address, OptoRuntime::notify_jvmti_vthread_end()),
                                                                                         "notifyJvmtiEnd", false, true);
  case vmIntrinsics::_notifyJvmtiVThreadMount:   return inline_native_notify_jvmti_funcs(CAST_FROM_FN_PTR(address, OptoRuntime::notify_jvmti_vthread_mount()),
                                                                                         "notifyJvmtiMount", false, false);
  case vmIntrinsics::_notifyJvmtiVThreadUnmount: return inline_native_notify_jvmti_funcs(CAST_FROM_FN_PTR(address, OptoRuntime::notify_jvmti_vthread_unmount()),
                                                                                         "notifyJvmtiUnmount", false, false);
  case vmIntrinsics::_notifyJvmtiVThreadHideFrames: return inline_native_notify_jvmti_hide();
#endif

#ifdef JFR_HAVE_INTRINSICS
  case vmIntrinsics::_counterTime:              return inline_native_time_funcs(CAST_FROM_FN_PTR(address, JfrTime::time_function()), "counterTime");
  case vmIntrinsics::_getEventWriter:           return inline_native_getEventWriter();
  case vmIntrinsics::_jvm_commit:               return inline_native_jvm_commit();
#endif
  case vmIntrinsics::_currentTimeMillis:        return inline_native_time_funcs(CAST_FROM_FN_PTR(address, os::javaTimeMillis), "currentTimeMillis");
  case vmIntrinsics::_nanoTime:                 return inline_native_time_funcs(CAST_FROM_FN_PTR(address, os::javaTimeNanos), "nanoTime");
  case vmIntrinsics::_writeback0:               return inline_unsafe_writeback0();
  case vmIntrinsics::_writebackPreSync0:        return inline_unsafe_writebackSync0(true);
  case vmIntrinsics::_writebackPostSync0:       return inline_unsafe_writebackSync0(false);
  case vmIntrinsics::_allocateInstance:         return inline_unsafe_allocate();
  case vmIntrinsics::_copyMemory:               return inline_unsafe_copyMemory();
  case vmIntrinsics::_isFlattenedArray:         return inline_unsafe_isFlattenedArray();
  case vmIntrinsics::_getLength:                return inline_native_getLength();
  case vmIntrinsics::_copyOf:                   return inline_array_copyOf(false);
  case vmIntrinsics::_copyOfRange:              return inline_array_copyOf(true);
  case vmIntrinsics::_equalsB:                  return inline_array_equals(StrIntrinsicNode::LL);
  case vmIntrinsics::_equalsC:                  return inline_array_equals(StrIntrinsicNode::UU);
  case vmIntrinsics::_Preconditions_checkIndex: return inline_preconditions_checkIndex(T_INT);
  case vmIntrinsics::_Preconditions_checkLongIndex: return inline_preconditions_checkIndex(T_LONG);
  case vmIntrinsics::_clone:                    return inline_native_clone(intrinsic()->is_virtual());

  case vmIntrinsics::_allocateUninitializedArray: return inline_unsafe_newArray(true);
  case vmIntrinsics::_newArray:                   return inline_unsafe_newArray(false);

  case vmIntrinsics::_isAssignableFrom:         return inline_native_subtype_check();

  case vmIntrinsics::_isInstance:
  case vmIntrinsics::_getModifiers:
  case vmIntrinsics::_isInterface:
  case vmIntrinsics::_isArray:
  case vmIntrinsics::_isPrimitive:
  case vmIntrinsics::_isHidden:
  case vmIntrinsics::_getSuperclass:
  case vmIntrinsics::_getClassAccessFlags:      return inline_native_Class_query(intrinsic_id());

  case vmIntrinsics::_asPrimaryType:
  case vmIntrinsics::_asPrimaryTypeArg:
  case vmIntrinsics::_asValueType:
  case vmIntrinsics::_asValueTypeArg:           return inline_primitive_Class_conversion(intrinsic_id());

  case vmIntrinsics::_floatToRawIntBits:
  case vmIntrinsics::_floatToIntBits:
  case vmIntrinsics::_intBitsToFloat:
  case vmIntrinsics::_doubleToRawLongBits:
  case vmIntrinsics::_doubleToLongBits:
  case vmIntrinsics::_longBitsToDouble:
  case vmIntrinsics::_floatToFloat16:
  case vmIntrinsics::_float16ToFloat:           return inline_fp_conversions(intrinsic_id());

  case vmIntrinsics::_sum_float16:              return inline_fp16_operations(intrinsic_id());

  case vmIntrinsics::_floatIsFinite:
  case vmIntrinsics::_floatIsInfinite:
  case vmIntrinsics::_doubleIsFinite:
  case vmIntrinsics::_doubleIsInfinite:         return inline_fp_range_check(intrinsic_id());

  case vmIntrinsics::_numberOfLeadingZeros_i:
  case vmIntrinsics::_numberOfLeadingZeros_l:
  case vmIntrinsics::_numberOfTrailingZeros_i:
  case vmIntrinsics::_numberOfTrailingZeros_l:
  case vmIntrinsics::_bitCount_i:
  case vmIntrinsics::_bitCount_l:
  case vmIntrinsics::_reverse_i:
  case vmIntrinsics::_reverse_l:
  case vmIntrinsics::_reverseBytes_i:
  case vmIntrinsics::_reverseBytes_l:
  case vmIntrinsics::_reverseBytes_s:
  case vmIntrinsics::_reverseBytes_c:           return inline_number_methods(intrinsic_id());

  case vmIntrinsics::_compress_i:
  case vmIntrinsics::_compress_l:
  case vmIntrinsics::_expand_i:
  case vmIntrinsics::_expand_l:                 return inline_bitshuffle_methods(intrinsic_id());

  case vmIntrinsics::_compareUnsigned_i:
  case vmIntrinsics::_compareUnsigned_l:        return inline_compare_unsigned(intrinsic_id());

  case vmIntrinsics::_divideUnsigned_i:
  case vmIntrinsics::_divideUnsigned_l:
  case vmIntrinsics::_remainderUnsigned_i:
  case vmIntrinsics::_remainderUnsigned_l:      return inline_divmod_methods(intrinsic_id());

  case vmIntrinsics::_getCallerClass:           return inline_native_Reflection_getCallerClass();

  case vmIntrinsics::_Reference_get:            return inline_reference_get();
  case vmIntrinsics::_Reference_refersTo0:      return inline_reference_refersTo0(false);
  case vmIntrinsics::_PhantomReference_refersTo0: return inline_reference_refersTo0(true);

  case vmIntrinsics::_Class_cast:               return inline_Class_cast();

  case vmIntrinsics::_aescrypt_encryptBlock:
  case vmIntrinsics::_aescrypt_decryptBlock:    return inline_aescrypt_Block(intrinsic_id());

  case vmIntrinsics::_cipherBlockChaining_encryptAESCrypt:
  case vmIntrinsics::_cipherBlockChaining_decryptAESCrypt:
    return inline_cipherBlockChaining_AESCrypt(intrinsic_id());

  case vmIntrinsics::_electronicCodeBook_encryptAESCrypt:
  case vmIntrinsics::_electronicCodeBook_decryptAESCrypt:
    return inline_electronicCodeBook_AESCrypt(intrinsic_id());

  case vmIntrinsics::_counterMode_AESCrypt:
    return inline_counterMode_AESCrypt(intrinsic_id());

  case vmIntrinsics::_galoisCounterMode_AESCrypt:
    return inline_galoisCounterMode_AESCrypt();

  case vmIntrinsics::_md5_implCompress:
  case vmIntrinsics::_sha_implCompress:
  case vmIntrinsics::_sha2_implCompress:
  case vmIntrinsics::_sha5_implCompress:
  case vmIntrinsics::_sha3_implCompress:
    return inline_digestBase_implCompress(intrinsic_id());

  case vmIntrinsics::_digestBase_implCompressMB:
    return inline_digestBase_implCompressMB(predicate);

  case vmIntrinsics::_multiplyToLen:
    return inline_multiplyToLen();

  case vmIntrinsics::_squareToLen:
    return inline_squareToLen();

  case vmIntrinsics::_mulAdd:
    return inline_mulAdd();

  case vmIntrinsics::_montgomeryMultiply:
    return inline_montgomeryMultiply();
  case vmIntrinsics::_montgomerySquare:
    return inline_montgomerySquare();

  case vmIntrinsics::_bigIntegerRightShiftWorker:
    return inline_bigIntegerShift(true);
  case vmIntrinsics::_bigIntegerLeftShiftWorker:
    return inline_bigIntegerShift(false);

  case vmIntrinsics::_vectorizedMismatch:
    return inline_vectorizedMismatch();

  case vmIntrinsics::_ghash_processBlocks:
    return inline_ghash_processBlocks();
  case vmIntrinsics::_chacha20Block:
    return inline_chacha20Block();
  case vmIntrinsics::_base64_encodeBlock:
    return inline_base64_encodeBlock();
  case vmIntrinsics::_base64_decodeBlock:
    return inline_base64_decodeBlock();
  case vmIntrinsics::_poly1305_processBlocks:
    return inline_poly1305_processBlocks();

  case vmIntrinsics::_encodeISOArray:
  case vmIntrinsics::_encodeByteISOArray:
    return inline_encodeISOArray(false);
  case vmIntrinsics::_encodeAsciiArray:
    return inline_encodeISOArray(true);

  case vmIntrinsics::_updateCRC32:
    return inline_updateCRC32();
  case vmIntrinsics::_updateBytesCRC32:
    return inline_updateBytesCRC32();
  case vmIntrinsics::_updateByteBufferCRC32:
    return inline_updateByteBufferCRC32();

  case vmIntrinsics::_updateBytesCRC32C:
    return inline_updateBytesCRC32C();
  case vmIntrinsics::_updateDirectByteBufferCRC32C:
    return inline_updateDirectByteBufferCRC32C();

  case vmIntrinsics::_updateBytesAdler32:
    return inline_updateBytesAdler32();
  case vmIntrinsics::_updateByteBufferAdler32:
    return inline_updateByteBufferAdler32();

  case vmIntrinsics::_profileBoolean:
    return inline_profileBoolean();
  case vmIntrinsics::_isCompileConstant:
    return inline_isCompileConstant();

  case vmIntrinsics::_countPositives:
    return inline_countPositives();

  case vmIntrinsics::_fmaD:
  case vmIntrinsics::_fmaF:
    return inline_fma(intrinsic_id());

  case vmIntrinsics::_isDigit:
  case vmIntrinsics::_isLowerCase:
  case vmIntrinsics::_isUpperCase:
  case vmIntrinsics::_isWhitespace:
    return inline_character_compare(intrinsic_id());

  case vmIntrinsics::_min:
  case vmIntrinsics::_max:
  case vmIntrinsics::_min_strict:
  case vmIntrinsics::_max_strict:
    return inline_min_max(intrinsic_id());

  case vmIntrinsics::_maxF:
  case vmIntrinsics::_minF:
  case vmIntrinsics::_maxD:
  case vmIntrinsics::_minD:
  case vmIntrinsics::_maxF_strict:
  case vmIntrinsics::_minF_strict:
  case vmIntrinsics::_maxD_strict:
  case vmIntrinsics::_minD_strict:
      return inline_fp_min_max(intrinsic_id());

  case vmIntrinsics::_VectorUnaryOp:
    return inline_vector_nary_operation(1);
  case vmIntrinsics::_VectorBinaryOp:
    return inline_vector_nary_operation(2);
  case vmIntrinsics::_VectorTernaryOp:
    return inline_vector_nary_operation(3);
  case vmIntrinsics::_VectorFromBitsCoerced:
    return inline_vector_frombits_coerced();
  case vmIntrinsics::_VectorShuffleIota:
    return inline_vector_shuffle_iota();
  case vmIntrinsics::_VectorMaskOp:
    return inline_vector_mask_operation();
  case vmIntrinsics::_VectorShuffleToVector:
    return inline_vector_shuffle_to_vector();
  case vmIntrinsics::_VectorLoadOp:
    return inline_vector_mem_operation(/*is_store=*/false);
  case vmIntrinsics::_VectorLoadMaskedOp:
    return inline_vector_mem_masked_operation(/*is_store*/false);
  case vmIntrinsics::_VectorStoreOp:
    return inline_vector_mem_operation(/*is_store=*/true);
  case vmIntrinsics::_VectorStoreMaskedOp:
    return inline_vector_mem_masked_operation(/*is_store=*/true);
  case vmIntrinsics::_VectorGatherOp:
    return inline_vector_gather_scatter(/*is_scatter*/ false);
  case vmIntrinsics::_VectorScatterOp:
    return inline_vector_gather_scatter(/*is_scatter*/ true);
  case vmIntrinsics::_VectorReductionCoerced:
    return inline_vector_reduction();
  case vmIntrinsics::_VectorTest:
    return inline_vector_test();
  case vmIntrinsics::_VectorBlend:
    return inline_vector_blend();
  case vmIntrinsics::_VectorRearrange:
    return inline_vector_rearrange();
  case vmIntrinsics::_VectorCompare:
    return inline_vector_compare();
  case vmIntrinsics::_VectorBroadcastInt:
    return inline_vector_broadcast_int();
  case vmIntrinsics::_VectorConvert:
    return inline_vector_convert();
  case vmIntrinsics::_VectorInsert:
    return inline_vector_insert();
  case vmIntrinsics::_VectorExtract:
    return inline_vector_extract();
  case vmIntrinsics::_VectorCompressExpand:
    return inline_vector_compress_expand();
  case vmIntrinsics::_IndexVector:
    return inline_index_vector();
  case vmIntrinsics::_IndexPartiallyInUpperRange:
    return inline_index_partially_in_upper_range();

  case vmIntrinsics::_getObjectSize:
    return inline_getObjectSize();

  case vmIntrinsics::_blackhole:
    return inline_blackhole();

  default:
    // If you get here, it may be that someone has added a new intrinsic
    // to the list in vmIntrinsics.hpp without implementing it here.
#ifndef PRODUCT
    if ((PrintMiscellaneous && (Verbose || WizardMode)) || PrintOpto) {
      tty->print_cr("*** Warning: Unimplemented intrinsic %s(%d)",
                    vmIntrinsics::name_at(intrinsic_id()), vmIntrinsics::as_int(intrinsic_id()));
    }
#endif
    return false;
  }
}

Node* LibraryCallKit::try_to_predicate(int predicate) {
  if (!jvms()->has_method()) {
    // Root JVMState has a null method.
    assert(map()->memory()->Opcode() == Op_Parm, "");
    // Insert the memory aliasing node
    set_all_memory(reset_memory());
  }
  assert(merged_memory(), "");

  switch (intrinsic_id()) {
  case vmIntrinsics::_cipherBlockChaining_encryptAESCrypt:
    return inline_cipherBlockChaining_AESCrypt_predicate(false);
  case vmIntrinsics::_cipherBlockChaining_decryptAESCrypt:
    return inline_cipherBlockChaining_AESCrypt_predicate(true);
  case vmIntrinsics::_electronicCodeBook_encryptAESCrypt:
    return inline_electronicCodeBook_AESCrypt_predicate(false);
  case vmIntrinsics::_electronicCodeBook_decryptAESCrypt:
    return inline_electronicCodeBook_AESCrypt_predicate(true);
  case vmIntrinsics::_counterMode_AESCrypt:
    return inline_counterMode_AESCrypt_predicate();
  case vmIntrinsics::_digestBase_implCompressMB:
    return inline_digestBase_implCompressMB_predicate(predicate);
  case vmIntrinsics::_galoisCounterMode_AESCrypt:
    return inline_galoisCounterMode_AESCrypt_predicate();

  default:
    // If you get here, it may be that someone has added a new intrinsic
    // to the list in vmIntrinsics.hpp without implementing it here.
#ifndef PRODUCT
    if ((PrintMiscellaneous && (Verbose || WizardMode)) || PrintOpto) {
      tty->print_cr("*** Warning: Unimplemented predicate for intrinsic %s(%d)",
                    vmIntrinsics::name_at(intrinsic_id()), vmIntrinsics::as_int(intrinsic_id()));
    }
#endif
    Node* slow_ctl = control();
    set_control(top()); // No fast path intrinsic
    return slow_ctl;
  }
}

//------------------------------set_result-------------------------------
// Helper function for finishing intrinsics.
void LibraryCallKit::set_result(RegionNode* region, PhiNode* value) {
  record_for_igvn(region);
  set_control(_gvn.transform(region));
  set_result( _gvn.transform(value));
  assert(value->type()->basic_type() == result()->bottom_type()->basic_type(), "sanity");
}

//------------------------------generate_guard---------------------------
// Helper function for generating guarded fast-slow graph structures.
// The given 'test', if true, guards a slow path.  If the test fails
// then a fast path can be taken.  (We generally hope it fails.)
// In all cases, GraphKit::control() is updated to the fast path.
// The returned value represents the control for the slow path.
// The return value is never 'top'; it is either a valid control
// or null if it is obvious that the slow path can never be taken.
// Also, if region and the slow control are not null, the slow edge
// is appended to the region.
Node* LibraryCallKit::generate_guard(Node* test, RegionNode* region, float true_prob) {
  if (stopped()) {
    // Already short circuited.
    return nullptr;
  }

  // Build an if node and its projections.
  // If test is true we take the slow path, which we assume is uncommon.
  if (_gvn.type(test) == TypeInt::ZERO) {
    // The slow branch is never taken.  No need to build this guard.
    return nullptr;
  }

  IfNode* iff = create_and_map_if(control(), test, true_prob, COUNT_UNKNOWN);

  Node* if_slow = _gvn.transform(new IfTrueNode(iff));
  if (if_slow == top()) {
    // The slow branch is never taken.  No need to build this guard.
    return nullptr;
  }

  if (region != nullptr)
    region->add_req(if_slow);

  Node* if_fast = _gvn.transform(new IfFalseNode(iff));
  set_control(if_fast);

  return if_slow;
}

inline Node* LibraryCallKit::generate_slow_guard(Node* test, RegionNode* region) {
  return generate_guard(test, region, PROB_UNLIKELY_MAG(3));
}
inline Node* LibraryCallKit::generate_fair_guard(Node* test, RegionNode* region) {
  return generate_guard(test, region, PROB_FAIR);
}

inline Node* LibraryCallKit::generate_negative_guard(Node* index, RegionNode* region,
                                                     Node* *pos_index) {
  if (stopped())
    return nullptr;                // already stopped
  if (_gvn.type(index)->higher_equal(TypeInt::POS)) // [0,maxint]
    return nullptr;                // index is already adequately typed
  Node* cmp_lt = _gvn.transform(new CmpINode(index, intcon(0)));
  Node* bol_lt = _gvn.transform(new BoolNode(cmp_lt, BoolTest::lt));
  Node* is_neg = generate_guard(bol_lt, region, PROB_MIN);
  if (is_neg != nullptr && pos_index != nullptr) {
    // Emulate effect of Parse::adjust_map_after_if.
    Node* ccast = new CastIINode(index, TypeInt::POS);
    ccast->set_req(0, control());
    (*pos_index) = _gvn.transform(ccast);
  }
  return is_neg;
}

// Make sure that 'position' is a valid limit index, in [0..length].
// There are two equivalent plans for checking this:
//   A. (offset + copyLength)  unsigned<=  arrayLength
//   B. offset  <=  (arrayLength - copyLength)
// We require that all of the values above, except for the sum and
// difference, are already known to be non-negative.
// Plan A is robust in the face of overflow, if offset and copyLength
// are both hugely positive.
//
// Plan B is less direct and intuitive, but it does not overflow at
// all, since the difference of two non-negatives is always
// representable.  Whenever Java methods must perform the equivalent
// check they generally use Plan B instead of Plan A.
// For the moment we use Plan A.
inline Node* LibraryCallKit::generate_limit_guard(Node* offset,
                                                  Node* subseq_length,
                                                  Node* array_length,
                                                  RegionNode* region) {
  if (stopped())
    return nullptr;                // already stopped
  bool zero_offset = _gvn.type(offset) == TypeInt::ZERO;
  if (zero_offset && subseq_length->eqv_uncast(array_length))
    return nullptr;                // common case of whole-array copy
  Node* last = subseq_length;
  if (!zero_offset)             // last += offset
    last = _gvn.transform(new AddINode(last, offset));
  Node* cmp_lt = _gvn.transform(new CmpUNode(array_length, last));
  Node* bol_lt = _gvn.transform(new BoolNode(cmp_lt, BoolTest::lt));
  Node* is_over = generate_guard(bol_lt, region, PROB_MIN);
  return is_over;
}

// Emit range checks for the given String.value byte array
void LibraryCallKit::generate_string_range_check(Node* array, Node* offset, Node* count, bool char_count) {
  if (stopped()) {
    return; // already stopped
  }
  RegionNode* bailout = new RegionNode(1);
  record_for_igvn(bailout);
  if (char_count) {
    // Convert char count to byte count
    count = _gvn.transform(new LShiftINode(count, intcon(1)));
  }

  // Offset and count must not be negative
  generate_negative_guard(offset, bailout);
  generate_negative_guard(count, bailout);
  // Offset + count must not exceed length of array
  generate_limit_guard(offset, count, load_array_length(array), bailout);

  if (bailout->req() > 1) {
    PreserveJVMState pjvms(this);
    set_control(_gvn.transform(bailout));
    uncommon_trap(Deoptimization::Reason_intrinsic,
                  Deoptimization::Action_maybe_recompile);
  }
}

Node* LibraryCallKit::current_thread_helper(Node*& tls_output, ByteSize handle_offset,
                                            bool is_immutable) {
  ciKlass* thread_klass = env()->Thread_klass();
  const Type* thread_type
    = TypeOopPtr::make_from_klass(thread_klass)->cast_to_ptr_type(TypePtr::NotNull);

  Node* thread = _gvn.transform(new ThreadLocalNode());
  Node* p = basic_plus_adr(top()/*!oop*/, thread, in_bytes(handle_offset));
  tls_output = thread;

  Node* thread_obj_handle
    = (is_immutable
      ? LoadNode::make(_gvn, nullptr, immutable_memory(), p, p->bottom_type()->is_ptr(),
        TypeRawPtr::NOTNULL, T_ADDRESS, MemNode::unordered)
      : make_load(nullptr, p, p->bottom_type()->is_ptr(), T_ADDRESS, MemNode::unordered));
  thread_obj_handle = _gvn.transform(thread_obj_handle);

  DecoratorSet decorators = IN_NATIVE;
  if (is_immutable) {
    decorators |= C2_IMMUTABLE_MEMORY;
  }
  return access_load(thread_obj_handle, thread_type, T_OBJECT, decorators);
}

//--------------------------generate_current_thread--------------------
Node* LibraryCallKit::generate_current_thread(Node* &tls_output) {
  return current_thread_helper(tls_output, JavaThread::threadObj_offset(),
                               /*is_immutable*/false);
}

//--------------------------generate_virtual_thread--------------------
Node* LibraryCallKit::generate_virtual_thread(Node* tls_output) {
  return current_thread_helper(tls_output, JavaThread::vthread_offset(),
                               !C->method()->changes_current_thread());
}

//------------------------------make_string_method_node------------------------
// Helper method for String intrinsic functions. This version is called with
// str1 and str2 pointing to byte[] nodes containing Latin1 or UTF16 encoded
// characters (depending on 'is_byte'). cnt1 and cnt2 are pointing to Int nodes
// containing the lengths of str1 and str2.
Node* LibraryCallKit::make_string_method_node(int opcode, Node* str1_start, Node* cnt1, Node* str2_start, Node* cnt2, StrIntrinsicNode::ArgEnc ae) {
  Node* result = nullptr;
  switch (opcode) {
  case Op_StrIndexOf:
    result = new StrIndexOfNode(control(), memory(TypeAryPtr::BYTES),
                                str1_start, cnt1, str2_start, cnt2, ae);
    break;
  case Op_StrComp:
    result = new StrCompNode(control(), memory(TypeAryPtr::BYTES),
                             str1_start, cnt1, str2_start, cnt2, ae);
    break;
  case Op_StrEquals:
    // We already know that cnt1 == cnt2 here (checked in 'inline_string_equals').
    // Use the constant length if there is one because optimized match rule may exist.
    result = new StrEqualsNode(control(), memory(TypeAryPtr::BYTES),
                               str1_start, str2_start, cnt2->is_Con() ? cnt2 : cnt1, ae);
    break;
  default:
    ShouldNotReachHere();
    return nullptr;
  }

  // All these intrinsics have checks.
  C->set_has_split_ifs(true); // Has chance for split-if optimization
  clear_upper_avx();

  return _gvn.transform(result);
}

//------------------------------inline_string_compareTo------------------------
bool LibraryCallKit::inline_string_compareTo(StrIntrinsicNode::ArgEnc ae) {
  Node* arg1 = argument(0);
  Node* arg2 = argument(1);

  arg1 = must_be_not_null(arg1, true);
  arg2 = must_be_not_null(arg2, true);

  // Get start addr and length of first argument
  Node* arg1_start  = array_element_address(arg1, intcon(0), T_BYTE);
  Node* arg1_cnt    = load_array_length(arg1);

  // Get start addr and length of second argument
  Node* arg2_start  = array_element_address(arg2, intcon(0), T_BYTE);
  Node* arg2_cnt    = load_array_length(arg2);

  Node* result = make_string_method_node(Op_StrComp, arg1_start, arg1_cnt, arg2_start, arg2_cnt, ae);
  set_result(result);
  return true;
}

//------------------------------inline_string_equals------------------------
bool LibraryCallKit::inline_string_equals(StrIntrinsicNode::ArgEnc ae) {
  Node* arg1 = argument(0);
  Node* arg2 = argument(1);

  // paths (plus control) merge
  RegionNode* region = new RegionNode(3);
  Node* phi = new PhiNode(region, TypeInt::BOOL);

  if (!stopped()) {

    arg1 = must_be_not_null(arg1, true);
    arg2 = must_be_not_null(arg2, true);

    // Get start addr and length of first argument
    Node* arg1_start  = array_element_address(arg1, intcon(0), T_BYTE);
    Node* arg1_cnt    = load_array_length(arg1);

    // Get start addr and length of second argument
    Node* arg2_start  = array_element_address(arg2, intcon(0), T_BYTE);
    Node* arg2_cnt    = load_array_length(arg2);

    // Check for arg1_cnt != arg2_cnt
    Node* cmp = _gvn.transform(new CmpINode(arg1_cnt, arg2_cnt));
    Node* bol = _gvn.transform(new BoolNode(cmp, BoolTest::ne));
    Node* if_ne = generate_slow_guard(bol, nullptr);
    if (if_ne != nullptr) {
      phi->init_req(2, intcon(0));
      region->init_req(2, if_ne);
    }

    // Check for count == 0 is done by assembler code for StrEquals.

    if (!stopped()) {
      Node* equals = make_string_method_node(Op_StrEquals, arg1_start, arg1_cnt, arg2_start, arg2_cnt, ae);
      phi->init_req(1, equals);
      region->init_req(1, control());
    }
  }

  // post merge
  set_control(_gvn.transform(region));
  record_for_igvn(region);

  set_result(_gvn.transform(phi));
  return true;
}

//------------------------------inline_array_equals----------------------------
bool LibraryCallKit::inline_array_equals(StrIntrinsicNode::ArgEnc ae) {
  assert(ae == StrIntrinsicNode::UU || ae == StrIntrinsicNode::LL, "unsupported array types");
  Node* arg1 = argument(0);
  Node* arg2 = argument(1);

  const TypeAryPtr* mtype = (ae == StrIntrinsicNode::UU) ? TypeAryPtr::CHARS : TypeAryPtr::BYTES;
  set_result(_gvn.transform(new AryEqNode(control(), memory(mtype), arg1, arg2, ae)));
  clear_upper_avx();

  return true;
}


//------------------------------inline_countPositives------------------------------
bool LibraryCallKit::inline_countPositives() {
  if (too_many_traps(Deoptimization::Reason_intrinsic)) {
    return false;
  }

  assert(callee()->signature()->size() == 3, "countPositives has 3 parameters");
  // no receiver since it is static method
  Node* ba         = argument(0);
  Node* offset     = argument(1);
  Node* len        = argument(2);

  ba = must_be_not_null(ba, true);

  // Range checks
  generate_string_range_check(ba, offset, len, false);
  if (stopped()) {
    return true;
  }
  Node* ba_start = array_element_address(ba, offset, T_BYTE);
  Node* result = new CountPositivesNode(control(), memory(TypeAryPtr::BYTES), ba_start, len);
  set_result(_gvn.transform(result));
  return true;
}

bool LibraryCallKit::inline_preconditions_checkIndex(BasicType bt) {
  Node* index = argument(0);
  Node* length = bt == T_INT ? argument(1) : argument(2);
  if (too_many_traps(Deoptimization::Reason_intrinsic) || too_many_traps(Deoptimization::Reason_range_check)) {
    return false;
  }

  // check that length is positive
  Node* len_pos_cmp = _gvn.transform(CmpNode::make(length, integercon(0, bt), bt));
  Node* len_pos_bol = _gvn.transform(new BoolNode(len_pos_cmp, BoolTest::ge));

  {
    BuildCutout unless(this, len_pos_bol, PROB_MAX);
    uncommon_trap(Deoptimization::Reason_intrinsic,
                  Deoptimization::Action_make_not_entrant);
  }

  if (stopped()) {
    // Length is known to be always negative during compilation and the IR graph so far constructed is good so return success
    return true;
  }

  // length is now known positive, add a cast node to make this explicit
  jlong upper_bound = _gvn.type(length)->is_integer(bt)->hi_as_long();
  Node* casted_length = ConstraintCastNode::make(control(), length, TypeInteger::make(0, upper_bound, Type::WidenMax, bt), ConstraintCastNode::RegularDependency, bt);
  casted_length = _gvn.transform(casted_length);
  replace_in_map(length, casted_length);
  length = casted_length;

  // Use an unsigned comparison for the range check itself
  Node* rc_cmp = _gvn.transform(CmpNode::make(index, length, bt, true));
  BoolTest::mask btest = BoolTest::lt;
  Node* rc_bool = _gvn.transform(new BoolNode(rc_cmp, btest));
  RangeCheckNode* rc = new RangeCheckNode(control(), rc_bool, PROB_MAX, COUNT_UNKNOWN);
  _gvn.set_type(rc, rc->Value(&_gvn));
  if (!rc_bool->is_Con()) {
    record_for_igvn(rc);
  }
  set_control(_gvn.transform(new IfTrueNode(rc)));
  {
    PreserveJVMState pjvms(this);
    set_control(_gvn.transform(new IfFalseNode(rc)));
    uncommon_trap(Deoptimization::Reason_range_check,
                  Deoptimization::Action_make_not_entrant);
  }

  if (stopped()) {
    // Range check is known to always fail during compilation and the IR graph so far constructed is good so return success
    return true;
  }

  // index is now known to be >= 0 and < length, cast it
  Node* result = ConstraintCastNode::make(control(), index, TypeInteger::make(0, upper_bound, Type::WidenMax, bt), ConstraintCastNode::RegularDependency, bt);
  result = _gvn.transform(result);
  set_result(result);
  replace_in_map(index, result);
  return true;
}

//------------------------------inline_string_indexOf------------------------
bool LibraryCallKit::inline_string_indexOf(StrIntrinsicNode::ArgEnc ae) {
  if (!Matcher::match_rule_supported(Op_StrIndexOf)) {
    return false;
  }
  Node* src = argument(0);
  Node* tgt = argument(1);

  // Make the merge point
  RegionNode* result_rgn = new RegionNode(4);
  Node*       result_phi = new PhiNode(result_rgn, TypeInt::INT);

  src = must_be_not_null(src, true);
  tgt = must_be_not_null(tgt, true);

  // Get start addr and length of source string
  Node* src_start = array_element_address(src, intcon(0), T_BYTE);
  Node* src_count = load_array_length(src);

  // Get start addr and length of substring
  Node* tgt_start = array_element_address(tgt, intcon(0), T_BYTE);
  Node* tgt_count = load_array_length(tgt);

  if (ae == StrIntrinsicNode::UU || ae == StrIntrinsicNode::UL) {
    // Divide src size by 2 if String is UTF16 encoded
    src_count = _gvn.transform(new RShiftINode(src_count, intcon(1)));
  }
  if (ae == StrIntrinsicNode::UU) {
    // Divide substring size by 2 if String is UTF16 encoded
    tgt_count = _gvn.transform(new RShiftINode(tgt_count, intcon(1)));
  }

  Node* result = make_indexOf_node(src_start, src_count, tgt_start, tgt_count, result_rgn, result_phi, ae);
  if (result != nullptr) {
    result_phi->init_req(3, result);
    result_rgn->init_req(3, control());
  }
  set_control(_gvn.transform(result_rgn));
  record_for_igvn(result_rgn);
  set_result(_gvn.transform(result_phi));

  return true;
}

//-----------------------------inline_string_indexOf-----------------------
bool LibraryCallKit::inline_string_indexOfI(StrIntrinsicNode::ArgEnc ae) {
  if (too_many_traps(Deoptimization::Reason_intrinsic)) {
    return false;
  }
  if (!Matcher::match_rule_supported(Op_StrIndexOf)) {
    return false;
  }
  assert(callee()->signature()->size() == 5, "String.indexOf() has 5 arguments");
  Node* src         = argument(0); // byte[]
  Node* src_count   = argument(1); // char count
  Node* tgt         = argument(2); // byte[]
  Node* tgt_count   = argument(3); // char count
  Node* from_index  = argument(4); // char index

  src = must_be_not_null(src, true);
  tgt = must_be_not_null(tgt, true);

  // Multiply byte array index by 2 if String is UTF16 encoded
  Node* src_offset = (ae == StrIntrinsicNode::LL) ? from_index : _gvn.transform(new LShiftINode(from_index, intcon(1)));
  src_count = _gvn.transform(new SubINode(src_count, from_index));
  Node* src_start = array_element_address(src, src_offset, T_BYTE);
  Node* tgt_start = array_element_address(tgt, intcon(0), T_BYTE);

  // Range checks
  generate_string_range_check(src, src_offset, src_count, ae != StrIntrinsicNode::LL);
  generate_string_range_check(tgt, intcon(0), tgt_count, ae == StrIntrinsicNode::UU);
  if (stopped()) {
    return true;
  }

  RegionNode* region = new RegionNode(5);
  Node* phi = new PhiNode(region, TypeInt::INT);

  Node* result = make_indexOf_node(src_start, src_count, tgt_start, tgt_count, region, phi, ae);
  if (result != nullptr) {
    // The result is index relative to from_index if substring was found, -1 otherwise.
    // Generate code which will fold into cmove.
    Node* cmp = _gvn.transform(new CmpINode(result, intcon(0)));
    Node* bol = _gvn.transform(new BoolNode(cmp, BoolTest::lt));

    Node* if_lt = generate_slow_guard(bol, nullptr);
    if (if_lt != nullptr) {
      // result == -1
      phi->init_req(3, result);
      region->init_req(3, if_lt);
    }
    if (!stopped()) {
      result = _gvn.transform(new AddINode(result, from_index));
      phi->init_req(4, result);
      region->init_req(4, control());
    }
  }

  set_control(_gvn.transform(region));
  record_for_igvn(region);
  set_result(_gvn.transform(phi));
  clear_upper_avx();

  return true;
}

// Create StrIndexOfNode with fast path checks
Node* LibraryCallKit::make_indexOf_node(Node* src_start, Node* src_count, Node* tgt_start, Node* tgt_count,
                                        RegionNode* region, Node* phi, StrIntrinsicNode::ArgEnc ae) {
  // Check for substr count > string count
  Node* cmp = _gvn.transform(new CmpINode(tgt_count, src_count));
  Node* bol = _gvn.transform(new BoolNode(cmp, BoolTest::gt));
  Node* if_gt = generate_slow_guard(bol, nullptr);
  if (if_gt != nullptr) {
    phi->init_req(1, intcon(-1));
    region->init_req(1, if_gt);
  }
  if (!stopped()) {
    // Check for substr count == 0
    cmp = _gvn.transform(new CmpINode(tgt_count, intcon(0)));
    bol = _gvn.transform(new BoolNode(cmp, BoolTest::eq));
    Node* if_zero = generate_slow_guard(bol, nullptr);
    if (if_zero != nullptr) {
      phi->init_req(2, intcon(0));
      region->init_req(2, if_zero);
    }
  }
  if (!stopped()) {
    return make_string_method_node(Op_StrIndexOf, src_start, src_count, tgt_start, tgt_count, ae);
  }
  return nullptr;
}

//-----------------------------inline_string_indexOfChar-----------------------
bool LibraryCallKit::inline_string_indexOfChar(StrIntrinsicNode::ArgEnc ae) {
  if (too_many_traps(Deoptimization::Reason_intrinsic)) {
    return false;
  }
  if (!Matcher::match_rule_supported(Op_StrIndexOfChar)) {
    return false;
  }
  assert(callee()->signature()->size() == 4, "String.indexOfChar() has 4 arguments");
  Node* src         = argument(0); // byte[]
  Node* int_ch      = argument(1);
  Node* from_index  = argument(2);
  Node* max         = argument(3);

  src = must_be_not_null(src, true);

  Node* src_offset = ae == StrIntrinsicNode::L ? from_index : _gvn.transform(new LShiftINode(from_index, intcon(1)));
  Node* src_start = array_element_address(src, src_offset, T_BYTE);
  Node* src_count = _gvn.transform(new SubINode(max, from_index));

  // Range checks
  generate_string_range_check(src, src_offset, src_count, ae == StrIntrinsicNode::U);

  // Check for int_ch >= 0
  Node* int_ch_cmp = _gvn.transform(new CmpINode(int_ch, intcon(0)));
  Node* int_ch_bol = _gvn.transform(new BoolNode(int_ch_cmp, BoolTest::ge));
  {
    BuildCutout unless(this, int_ch_bol, PROB_MAX);
    uncommon_trap(Deoptimization::Reason_intrinsic,
                  Deoptimization::Action_maybe_recompile);
  }
  if (stopped()) {
    return true;
  }

  RegionNode* region = new RegionNode(3);
  Node* phi = new PhiNode(region, TypeInt::INT);

  Node* result = new StrIndexOfCharNode(control(), memory(TypeAryPtr::BYTES), src_start, src_count, int_ch, ae);
  C->set_has_split_ifs(true); // Has chance for split-if optimization
  _gvn.transform(result);

  Node* cmp = _gvn.transform(new CmpINode(result, intcon(0)));
  Node* bol = _gvn.transform(new BoolNode(cmp, BoolTest::lt));

  Node* if_lt = generate_slow_guard(bol, nullptr);
  if (if_lt != nullptr) {
    // result == -1
    phi->init_req(2, result);
    region->init_req(2, if_lt);
  }
  if (!stopped()) {
    result = _gvn.transform(new AddINode(result, from_index));
    phi->init_req(1, result);
    region->init_req(1, control());
  }
  set_control(_gvn.transform(region));
  record_for_igvn(region);
  set_result(_gvn.transform(phi));

  return true;
}
//---------------------------inline_string_copy---------------------
// compressIt == true --> generate a compressed copy operation (compress char[]/byte[] to byte[])
//   int StringUTF16.compress(char[] src, int srcOff, byte[] dst, int dstOff, int len)
//   int StringUTF16.compress(byte[] src, int srcOff, byte[] dst, int dstOff, int len)
// compressIt == false --> generate an inflated copy operation (inflate byte[] to char[]/byte[])
//   void StringLatin1.inflate(byte[] src, int srcOff, char[] dst, int dstOff, int len)
//   void StringLatin1.inflate(byte[] src, int srcOff, byte[] dst, int dstOff, int len)
bool LibraryCallKit::inline_string_copy(bool compress) {
  if (too_many_traps(Deoptimization::Reason_intrinsic)) {
    return false;
  }
  int nargs = 5;  // 2 oops, 3 ints
  assert(callee()->signature()->size() == nargs, "string copy has 5 arguments");

  Node* src         = argument(0);
  Node* src_offset  = argument(1);
  Node* dst         = argument(2);
  Node* dst_offset  = argument(3);
  Node* length      = argument(4);

  // Check for allocation before we add nodes that would confuse
  // tightly_coupled_allocation()
  AllocateArrayNode* alloc = tightly_coupled_allocation(dst);

  // Figure out the size and type of the elements we will be copying.
  const TypeAryPtr* src_type = src->Value(&_gvn)->isa_aryptr();
  const TypeAryPtr* dst_type = dst->Value(&_gvn)->isa_aryptr();
  if (src_type == nullptr || dst_type == nullptr) {
    return false;
  }
  BasicType src_elem = src_type->elem()->array_element_basic_type();
  BasicType dst_elem = dst_type->elem()->array_element_basic_type();
  assert((compress && dst_elem == T_BYTE && (src_elem == T_BYTE || src_elem == T_CHAR)) ||
         (!compress && src_elem == T_BYTE && (dst_elem == T_BYTE || dst_elem == T_CHAR)),
         "Unsupported array types for inline_string_copy");

  src = must_be_not_null(src, true);
  dst = must_be_not_null(dst, true);

  // Convert char[] offsets to byte[] offsets
  bool convert_src = (compress && src_elem == T_BYTE);
  bool convert_dst = (!compress && dst_elem == T_BYTE);
  if (convert_src) {
    src_offset = _gvn.transform(new LShiftINode(src_offset, intcon(1)));
  } else if (convert_dst) {
    dst_offset = _gvn.transform(new LShiftINode(dst_offset, intcon(1)));
  }

  // Range checks
  generate_string_range_check(src, src_offset, length, convert_src);
  generate_string_range_check(dst, dst_offset, length, convert_dst);
  if (stopped()) {
    return true;
  }

  Node* src_start = array_element_address(src, src_offset, src_elem);
  Node* dst_start = array_element_address(dst, dst_offset, dst_elem);
  // 'src_start' points to src array + scaled offset
  // 'dst_start' points to dst array + scaled offset
  Node* count = nullptr;
  if (compress) {
    count = compress_string(src_start, TypeAryPtr::get_array_body_type(src_elem), dst_start, length);
  } else {
    inflate_string(src_start, dst_start, TypeAryPtr::get_array_body_type(dst_elem), length);
  }

  if (alloc != nullptr) {
    if (alloc->maybe_set_complete(&_gvn)) {
      // "You break it, you buy it."
      InitializeNode* init = alloc->initialization();
      assert(init->is_complete(), "we just did this");
      init->set_complete_with_arraycopy();
      assert(dst->is_CheckCastPP(), "sanity");
      assert(dst->in(0)->in(0) == init, "dest pinned");
    }
    // Do not let stores that initialize this object be reordered with
    // a subsequent store that would make this object accessible by
    // other threads.
    // Record what AllocateNode this StoreStore protects so that
    // escape analysis can go from the MemBarStoreStoreNode to the
    // AllocateNode and eliminate the MemBarStoreStoreNode if possible
    // based on the escape status of the AllocateNode.
    insert_mem_bar(Op_MemBarStoreStore, alloc->proj_out_or_null(AllocateNode::RawAddress));
  }
  if (compress) {
    set_result(_gvn.transform(count));
  }
  clear_upper_avx();

  return true;
}

#ifdef _LP64
#define XTOP ,top() /*additional argument*/
#else  //_LP64
#define XTOP        /*no additional argument*/
#endif //_LP64

//------------------------inline_string_toBytesU--------------------------
// public static byte[] StringUTF16.toBytes(char[] value, int off, int len)
bool LibraryCallKit::inline_string_toBytesU() {
  if (too_many_traps(Deoptimization::Reason_intrinsic)) {
    return false;
  }
  // Get the arguments.
  Node* value     = argument(0);
  Node* offset    = argument(1);
  Node* length    = argument(2);

  Node* newcopy = nullptr;

  // Set the original stack and the reexecute bit for the interpreter to reexecute
  // the bytecode that invokes StringUTF16.toBytes() if deoptimization happens.
  { PreserveReexecuteState preexecs(this);
    jvms()->set_should_reexecute(true);

    // Check if a null path was taken unconditionally.
    value = null_check(value);

    RegionNode* bailout = new RegionNode(1);
    record_for_igvn(bailout);

    // Range checks
    generate_negative_guard(offset, bailout);
    generate_negative_guard(length, bailout);
    generate_limit_guard(offset, length, load_array_length(value), bailout);
    // Make sure that resulting byte[] length does not overflow Integer.MAX_VALUE
    generate_limit_guard(length, intcon(0), intcon(max_jint/2), bailout);

    if (bailout->req() > 1) {
      PreserveJVMState pjvms(this);
      set_control(_gvn.transform(bailout));
      uncommon_trap(Deoptimization::Reason_intrinsic,
                    Deoptimization::Action_maybe_recompile);
    }
    if (stopped()) {
      return true;
    }

    Node* size = _gvn.transform(new LShiftINode(length, intcon(1)));
    Node* klass_node = makecon(TypeKlassPtr::make(ciTypeArrayKlass::make(T_BYTE)));
    newcopy = new_array(klass_node, size, 0);  // no arguments to push
    AllocateArrayNode* alloc = tightly_coupled_allocation(newcopy);
    guarantee(alloc != nullptr, "created above");

    // Calculate starting addresses.
    Node* src_start = array_element_address(value, offset, T_CHAR);
    Node* dst_start = basic_plus_adr(newcopy, arrayOopDesc::base_offset_in_bytes(T_BYTE));

    // Check if src array address is aligned to HeapWordSize (dst is always aligned)
    const TypeInt* toffset = gvn().type(offset)->is_int();
    bool aligned = toffset->is_con() && ((toffset->get_con() * type2aelembytes(T_CHAR)) % HeapWordSize == 0);

    // Figure out which arraycopy runtime method to call (disjoint, uninitialized).
    const char* copyfunc_name = "arraycopy";
    address     copyfunc_addr = StubRoutines::select_arraycopy_function(T_CHAR, aligned, true, copyfunc_name, true);
    Node* call = make_runtime_call(RC_LEAF|RC_NO_FP,
                      OptoRuntime::fast_arraycopy_Type(),
                      copyfunc_addr, copyfunc_name, TypeRawPtr::BOTTOM,
                      src_start, dst_start, ConvI2X(length) XTOP);
    // Do not let reads from the cloned object float above the arraycopy.
    if (alloc->maybe_set_complete(&_gvn)) {
      // "You break it, you buy it."
      InitializeNode* init = alloc->initialization();
      assert(init->is_complete(), "we just did this");
      init->set_complete_with_arraycopy();
      assert(newcopy->is_CheckCastPP(), "sanity");
      assert(newcopy->in(0)->in(0) == init, "dest pinned");
    }
    // Do not let stores that initialize this object be reordered with
    // a subsequent store that would make this object accessible by
    // other threads.
    // Record what AllocateNode this StoreStore protects so that
    // escape analysis can go from the MemBarStoreStoreNode to the
    // AllocateNode and eliminate the MemBarStoreStoreNode if possible
    // based on the escape status of the AllocateNode.
    insert_mem_bar(Op_MemBarStoreStore, alloc->proj_out_or_null(AllocateNode::RawAddress));
  } // original reexecute is set back here

  C->set_has_split_ifs(true); // Has chance for split-if optimization
  if (!stopped()) {
    set_result(newcopy);
  }
  clear_upper_avx();

  return true;
}

//------------------------inline_string_getCharsU--------------------------
// public void StringUTF16.getChars(byte[] src, int srcBegin, int srcEnd, char dst[], int dstBegin)
bool LibraryCallKit::inline_string_getCharsU() {
  if (too_many_traps(Deoptimization::Reason_intrinsic)) {
    return false;
  }

  // Get the arguments.
  Node* src       = argument(0);
  Node* src_begin = argument(1);
  Node* src_end   = argument(2); // exclusive offset (i < src_end)
  Node* dst       = argument(3);
  Node* dst_begin = argument(4);

  // Check for allocation before we add nodes that would confuse
  // tightly_coupled_allocation()
  AllocateArrayNode* alloc = tightly_coupled_allocation(dst);

  // Check if a null path was taken unconditionally.
  src = null_check(src);
  dst = null_check(dst);
  if (stopped()) {
    return true;
  }

  // Get length and convert char[] offset to byte[] offset
  Node* length = _gvn.transform(new SubINode(src_end, src_begin));
  src_begin = _gvn.transform(new LShiftINode(src_begin, intcon(1)));

  // Range checks
  generate_string_range_check(src, src_begin, length, true);
  generate_string_range_check(dst, dst_begin, length, false);
  if (stopped()) {
    return true;
  }

  if (!stopped()) {
    // Calculate starting addresses.
    Node* src_start = array_element_address(src, src_begin, T_BYTE);
    Node* dst_start = array_element_address(dst, dst_begin, T_CHAR);

    // Check if array addresses are aligned to HeapWordSize
    const TypeInt* tsrc = gvn().type(src_begin)->is_int();
    const TypeInt* tdst = gvn().type(dst_begin)->is_int();
    bool aligned = tsrc->is_con() && ((tsrc->get_con() * type2aelembytes(T_BYTE)) % HeapWordSize == 0) &&
                   tdst->is_con() && ((tdst->get_con() * type2aelembytes(T_CHAR)) % HeapWordSize == 0);

    // Figure out which arraycopy runtime method to call (disjoint, uninitialized).
    const char* copyfunc_name = "arraycopy";
    address     copyfunc_addr = StubRoutines::select_arraycopy_function(T_CHAR, aligned, true, copyfunc_name, true);
    Node* call = make_runtime_call(RC_LEAF|RC_NO_FP,
                      OptoRuntime::fast_arraycopy_Type(),
                      copyfunc_addr, copyfunc_name, TypeRawPtr::BOTTOM,
                      src_start, dst_start, ConvI2X(length) XTOP);
    // Do not let reads from the cloned object float above the arraycopy.
    if (alloc != nullptr) {
      if (alloc->maybe_set_complete(&_gvn)) {
        // "You break it, you buy it."
        InitializeNode* init = alloc->initialization();
        assert(init->is_complete(), "we just did this");
        init->set_complete_with_arraycopy();
        assert(dst->is_CheckCastPP(), "sanity");
        assert(dst->in(0)->in(0) == init, "dest pinned");
      }
      // Do not let stores that initialize this object be reordered with
      // a subsequent store that would make this object accessible by
      // other threads.
      // Record what AllocateNode this StoreStore protects so that
      // escape analysis can go from the MemBarStoreStoreNode to the
      // AllocateNode and eliminate the MemBarStoreStoreNode if possible
      // based on the escape status of the AllocateNode.
      insert_mem_bar(Op_MemBarStoreStore, alloc->proj_out_or_null(AllocateNode::RawAddress));
    } else {
      insert_mem_bar(Op_MemBarCPUOrder);
    }
  }

  C->set_has_split_ifs(true); // Has chance for split-if optimization
  return true;
}

//----------------------inline_string_char_access----------------------------
// Store/Load char to/from byte[] array.
// static void StringUTF16.putChar(byte[] val, int index, int c)
// static char StringUTF16.getChar(byte[] val, int index)
bool LibraryCallKit::inline_string_char_access(bool is_store) {
  Node* value  = argument(0);
  Node* index  = argument(1);
  Node* ch = is_store ? argument(2) : nullptr;

  // This intrinsic accesses byte[] array as char[] array. Computing the offsets
  // correctly requires matched array shapes.
  assert (arrayOopDesc::base_offset_in_bytes(T_CHAR) == arrayOopDesc::base_offset_in_bytes(T_BYTE),
          "sanity: byte[] and char[] bases agree");
  assert (type2aelembytes(T_CHAR) == type2aelembytes(T_BYTE)*2,
          "sanity: byte[] and char[] scales agree");

  // Bail when getChar over constants is requested: constant folding would
  // reject folding mismatched char access over byte[]. A normal inlining for getChar
  // Java method would constant fold nicely instead.
  if (!is_store && value->is_Con() && index->is_Con()) {
    return false;
  }

  // Save state and restore on bailout
  uint old_sp = sp();
  SafePointNode* old_map = clone_map();

  value = must_be_not_null(value, true);

  Node* adr = array_element_address(value, index, T_CHAR);
  if (adr->is_top()) {
    set_map(old_map);
    set_sp(old_sp);
    return false;
  }
  destruct_map_clone(old_map);
  if (is_store) {
    access_store_at(value, adr, TypeAryPtr::BYTES, ch, TypeInt::CHAR, T_CHAR, IN_HEAP | MO_UNORDERED | C2_MISMATCHED);
  } else {
    ch = access_load_at(value, adr, TypeAryPtr::BYTES, TypeInt::CHAR, T_CHAR, IN_HEAP | MO_UNORDERED | C2_MISMATCHED | C2_CONTROL_DEPENDENT_LOAD | C2_UNKNOWN_CONTROL_LOAD);
    set_result(ch);
  }
  return true;
}

//--------------------------round_double_node--------------------------------
// Round a double node if necessary.
Node* LibraryCallKit::round_double_node(Node* n) {
  if (Matcher::strict_fp_requires_explicit_rounding) {
#ifdef IA32
    if (UseSSE < 2) {
      n = _gvn.transform(new RoundDoubleNode(nullptr, n));
    }
#else
    Unimplemented();
#endif // IA32
  }
  return n;
}

//------------------------------inline_math-----------------------------------
// public static double Math.abs(double)
// public static double Math.sqrt(double)
// public static double Math.log(double)
// public static double Math.log10(double)
// public static double Math.round(double)
bool LibraryCallKit::inline_double_math(vmIntrinsics::ID id) {
  Node* arg = round_double_node(argument(0));
  Node* n = nullptr;
  switch (id) {
  case vmIntrinsics::_dabs:   n = new AbsDNode(                arg);  break;
  case vmIntrinsics::_dsqrt:
  case vmIntrinsics::_dsqrt_strict:
                              n = new SqrtDNode(C, control(),  arg);  break;
  case vmIntrinsics::_ceil:   n = RoundDoubleModeNode::make(_gvn, arg, RoundDoubleModeNode::rmode_ceil); break;
  case vmIntrinsics::_floor:  n = RoundDoubleModeNode::make(_gvn, arg, RoundDoubleModeNode::rmode_floor); break;
  case vmIntrinsics::_rint:   n = RoundDoubleModeNode::make(_gvn, arg, RoundDoubleModeNode::rmode_rint); break;
  case vmIntrinsics::_roundD: n = new RoundDNode(arg); break;
  case vmIntrinsics::_dcopySign: n = CopySignDNode::make(_gvn, arg, round_double_node(argument(2))); break;
  case vmIntrinsics::_dsignum: n = SignumDNode::make(_gvn, arg); break;
  default:  fatal_unexpected_iid(id);  break;
  }
  set_result(_gvn.transform(n));
  return true;
}

//------------------------------inline_math-----------------------------------
// public static float Math.abs(float)
// public static int Math.abs(int)
// public static long Math.abs(long)
bool LibraryCallKit::inline_math(vmIntrinsics::ID id) {
  Node* arg = argument(0);
  Node* n = nullptr;
  switch (id) {
  case vmIntrinsics::_fabs:   n = new AbsFNode(                arg);  break;
  case vmIntrinsics::_iabs:   n = new AbsINode(                arg);  break;
  case vmIntrinsics::_labs:   n = new AbsLNode(                arg);  break;
  case vmIntrinsics::_fcopySign: n = new CopySignFNode(arg, argument(1)); break;
  case vmIntrinsics::_fsignum: n = SignumFNode::make(_gvn, arg); break;
  case vmIntrinsics::_roundF: n = new RoundFNode(arg); break;
  default:  fatal_unexpected_iid(id);  break;
  }
  set_result(_gvn.transform(n));
  return true;
}

//------------------------------runtime_math-----------------------------
bool LibraryCallKit::runtime_math(const TypeFunc* call_type, address funcAddr, const char* funcName) {
  assert(call_type == OptoRuntime::Math_DD_D_Type() || call_type == OptoRuntime::Math_D_D_Type(),
         "must be (DD)D or (D)D type");

  // Inputs
  Node* a = round_double_node(argument(0));
  Node* b = (call_type == OptoRuntime::Math_DD_D_Type()) ? round_double_node(argument(2)) : nullptr;

  const TypePtr* no_memory_effects = nullptr;
  Node* trig = make_runtime_call(RC_LEAF, call_type, funcAddr, funcName,
                                 no_memory_effects,
                                 a, top(), b, b ? top() : nullptr);
  Node* value = _gvn.transform(new ProjNode(trig, TypeFunc::Parms+0));
#ifdef ASSERT
  Node* value_top = _gvn.transform(new ProjNode(trig, TypeFunc::Parms+1));
  assert(value_top == top(), "second value must be top");
#endif

  set_result(value);
  return true;
}

//------------------------------inline_math_pow-----------------------------
bool LibraryCallKit::inline_math_pow() {
  Node* exp = round_double_node(argument(2));
  const TypeD* d = _gvn.type(exp)->isa_double_constant();
  if (d != nullptr) {
    if (d->getd() == 2.0) {
      // Special case: pow(x, 2.0) => x * x
      Node* base = round_double_node(argument(0));
      set_result(_gvn.transform(new MulDNode(base, base)));
      return true;
    } else if (d->getd() == 0.5 && Matcher::match_rule_supported(Op_SqrtD)) {
      // Special case: pow(x, 0.5) => sqrt(x)
      Node* base = round_double_node(argument(0));
      Node* zero = _gvn.zerocon(T_DOUBLE);

      RegionNode* region = new RegionNode(3);
      Node* phi = new PhiNode(region, Type::DOUBLE);

      Node* cmp  = _gvn.transform(new CmpDNode(base, zero));
      // According to the API specs, pow(-0.0, 0.5) = 0.0 and sqrt(-0.0) = -0.0.
      // So pow(-0.0, 0.5) shouldn't be replaced with sqrt(-0.0).
      // -0.0/+0.0 are both excluded since floating-point comparison doesn't distinguish -0.0 from +0.0.
      Node* test = _gvn.transform(new BoolNode(cmp, BoolTest::le));

      Node* if_pow = generate_slow_guard(test, nullptr);
      Node* value_sqrt = _gvn.transform(new SqrtDNode(C, control(), base));
      phi->init_req(1, value_sqrt);
      region->init_req(1, control());

      if (if_pow != nullptr) {
        set_control(if_pow);
        address target = StubRoutines::dpow() != nullptr ? StubRoutines::dpow() :
                                                        CAST_FROM_FN_PTR(address, SharedRuntime::dpow);
        const TypePtr* no_memory_effects = nullptr;
        Node* trig = make_runtime_call(RC_LEAF, OptoRuntime::Math_DD_D_Type(), target, "POW",
                                       no_memory_effects, base, top(), exp, top());
        Node* value_pow = _gvn.transform(new ProjNode(trig, TypeFunc::Parms+0));
#ifdef ASSERT
        Node* value_top = _gvn.transform(new ProjNode(trig, TypeFunc::Parms+1));
        assert(value_top == top(), "second value must be top");
#endif
        phi->init_req(2, value_pow);
        region->init_req(2, _gvn.transform(new ProjNode(trig, TypeFunc::Control)));
      }

      C->set_has_split_ifs(true); // Has chance for split-if optimization
      set_control(_gvn.transform(region));
      record_for_igvn(region);
      set_result(_gvn.transform(phi));

      return true;
    }
  }

  return StubRoutines::dpow() != nullptr ?
    runtime_math(OptoRuntime::Math_DD_D_Type(), StubRoutines::dpow(),  "dpow") :
    runtime_math(OptoRuntime::Math_DD_D_Type(), CAST_FROM_FN_PTR(address, SharedRuntime::dpow),  "POW");
}

//------------------------------inline_math_native-----------------------------
bool LibraryCallKit::inline_math_native(vmIntrinsics::ID id) {
  switch (id) {
  case vmIntrinsics::_dsin:
    return StubRoutines::dsin() != nullptr ?
      runtime_math(OptoRuntime::Math_D_D_Type(), StubRoutines::dsin(), "dsin") :
      runtime_math(OptoRuntime::Math_D_D_Type(), CAST_FROM_FN_PTR(address, SharedRuntime::dsin),   "SIN");
  case vmIntrinsics::_dcos:
    return StubRoutines::dcos() != nullptr ?
      runtime_math(OptoRuntime::Math_D_D_Type(), StubRoutines::dcos(), "dcos") :
      runtime_math(OptoRuntime::Math_D_D_Type(), CAST_FROM_FN_PTR(address, SharedRuntime::dcos),   "COS");
  case vmIntrinsics::_dtan:
    return StubRoutines::dtan() != nullptr ?
      runtime_math(OptoRuntime::Math_D_D_Type(), StubRoutines::dtan(), "dtan") :
      runtime_math(OptoRuntime::Math_D_D_Type(), CAST_FROM_FN_PTR(address, SharedRuntime::dtan), "TAN");
  case vmIntrinsics::_dexp:
    return StubRoutines::dexp() != nullptr ?
      runtime_math(OptoRuntime::Math_D_D_Type(), StubRoutines::dexp(),  "dexp") :
      runtime_math(OptoRuntime::Math_D_D_Type(), CAST_FROM_FN_PTR(address, SharedRuntime::dexp),  "EXP");
  case vmIntrinsics::_dlog:
    return StubRoutines::dlog() != nullptr ?
      runtime_math(OptoRuntime::Math_D_D_Type(), StubRoutines::dlog(), "dlog") :
      runtime_math(OptoRuntime::Math_D_D_Type(), CAST_FROM_FN_PTR(address, SharedRuntime::dlog),   "LOG");
  case vmIntrinsics::_dlog10:
    return StubRoutines::dlog10() != nullptr ?
      runtime_math(OptoRuntime::Math_D_D_Type(), StubRoutines::dlog10(), "dlog10") :
      runtime_math(OptoRuntime::Math_D_D_Type(), CAST_FROM_FN_PTR(address, SharedRuntime::dlog10), "LOG10");

  case vmIntrinsics::_roundD: return Matcher::match_rule_supported(Op_RoundD) ? inline_double_math(id) : false;
  case vmIntrinsics::_ceil:
  case vmIntrinsics::_floor:
  case vmIntrinsics::_rint:   return Matcher::match_rule_supported(Op_RoundDoubleMode) ? inline_double_math(id) : false;

  case vmIntrinsics::_dsqrt:
  case vmIntrinsics::_dsqrt_strict:
                              return Matcher::match_rule_supported(Op_SqrtD) ? inline_double_math(id) : false;
  case vmIntrinsics::_dabs:   return Matcher::has_match_rule(Op_AbsD)   ? inline_double_math(id) : false;
  case vmIntrinsics::_fabs:   return Matcher::match_rule_supported(Op_AbsF)   ? inline_math(id) : false;
  case vmIntrinsics::_iabs:   return Matcher::match_rule_supported(Op_AbsI)   ? inline_math(id) : false;
  case vmIntrinsics::_labs:   return Matcher::match_rule_supported(Op_AbsL)   ? inline_math(id) : false;

  case vmIntrinsics::_dpow:      return inline_math_pow();
  case vmIntrinsics::_dcopySign: return inline_double_math(id);
  case vmIntrinsics::_fcopySign: return inline_math(id);
  case vmIntrinsics::_dsignum: return Matcher::match_rule_supported(Op_SignumD) ? inline_double_math(id) : false;
  case vmIntrinsics::_fsignum: return Matcher::match_rule_supported(Op_SignumF) ? inline_math(id) : false;
  case vmIntrinsics::_roundF: return Matcher::match_rule_supported(Op_RoundF) ? inline_math(id) : false;

   // These intrinsics are not yet correctly implemented
  case vmIntrinsics::_datan2:
    return false;

  default:
    fatal_unexpected_iid(id);
    return false;
  }
}

//----------------------------inline_notify-----------------------------------*
bool LibraryCallKit::inline_notify(vmIntrinsics::ID id) {
  const TypeFunc* ftype = OptoRuntime::monitor_notify_Type();
  address func;
  if (id == vmIntrinsics::_notify) {
    func = OptoRuntime::monitor_notify_Java();
  } else {
    func = OptoRuntime::monitor_notifyAll_Java();
  }
  Node* call = make_runtime_call(RC_NO_LEAF, ftype, func, nullptr, TypeRawPtr::BOTTOM, argument(0));
  make_slow_call_ex(call, env()->Throwable_klass(), false);
  return true;
}


//----------------------------inline_min_max-----------------------------------
bool LibraryCallKit::inline_min_max(vmIntrinsics::ID id) {
  set_result(generate_min_max(id, argument(0), argument(1)));
  return true;
}

void LibraryCallKit::inline_math_mathExact(Node* math, Node *test) {
  Node* bol = _gvn.transform( new BoolNode(test, BoolTest::overflow) );
  IfNode* check = create_and_map_if(control(), bol, PROB_UNLIKELY_MAG(3), COUNT_UNKNOWN);
  Node* fast_path = _gvn.transform( new IfFalseNode(check));
  Node* slow_path = _gvn.transform( new IfTrueNode(check) );

  {
    PreserveJVMState pjvms(this);
    PreserveReexecuteState preexecs(this);
    jvms()->set_should_reexecute(true);

    set_control(slow_path);
    set_i_o(i_o());

    uncommon_trap(Deoptimization::Reason_intrinsic,
                  Deoptimization::Action_none);
  }

  set_control(fast_path);
  set_result(math);
}

template <typename OverflowOp>
bool LibraryCallKit::inline_math_overflow(Node* arg1, Node* arg2) {
  typedef typename OverflowOp::MathOp MathOp;

  MathOp* mathOp = new MathOp(arg1, arg2);
  Node* operation = _gvn.transform( mathOp );
  Node* ofcheck = _gvn.transform( new OverflowOp(arg1, arg2) );
  inline_math_mathExact(operation, ofcheck);
  return true;
}

bool LibraryCallKit::inline_math_addExactI(bool is_increment) {
  return inline_math_overflow<OverflowAddINode>(argument(0), is_increment ? intcon(1) : argument(1));
}

bool LibraryCallKit::inline_math_addExactL(bool is_increment) {
  return inline_math_overflow<OverflowAddLNode>(argument(0), is_increment ? longcon(1) : argument(2));
}

bool LibraryCallKit::inline_math_subtractExactI(bool is_decrement) {
  return inline_math_overflow<OverflowSubINode>(argument(0), is_decrement ? intcon(1) : argument(1));
}

bool LibraryCallKit::inline_math_subtractExactL(bool is_decrement) {
  return inline_math_overflow<OverflowSubLNode>(argument(0), is_decrement ? longcon(1) : argument(2));
}

bool LibraryCallKit::inline_math_negateExactI() {
  return inline_math_overflow<OverflowSubINode>(intcon(0), argument(0));
}

bool LibraryCallKit::inline_math_negateExactL() {
  return inline_math_overflow<OverflowSubLNode>(longcon(0), argument(0));
}

bool LibraryCallKit::inline_math_multiplyExactI() {
  return inline_math_overflow<OverflowMulINode>(argument(0), argument(1));
}

bool LibraryCallKit::inline_math_multiplyExactL() {
  return inline_math_overflow<OverflowMulLNode>(argument(0), argument(2));
}

bool LibraryCallKit::inline_math_multiplyHigh() {
  set_result(_gvn.transform(new MulHiLNode(argument(0), argument(2))));
  return true;
}

bool LibraryCallKit::inline_math_unsignedMultiplyHigh() {
  set_result(_gvn.transform(new UMulHiLNode(argument(0), argument(2))));
  return true;
}

Node*
LibraryCallKit::generate_min_max(vmIntrinsics::ID id, Node* x0, Node* y0) {
  Node* result_val = nullptr;
  switch (id) {
  case vmIntrinsics::_min:
  case vmIntrinsics::_min_strict:
    result_val = _gvn.transform(new MinINode(x0, y0));
    break;
  case vmIntrinsics::_max:
  case vmIntrinsics::_max_strict:
    result_val = _gvn.transform(new MaxINode(x0, y0));
    break;
  default:
    fatal_unexpected_iid(id);
    break;
  }
  return result_val;
}

inline int
LibraryCallKit::classify_unsafe_addr(Node* &base, Node* &offset, BasicType type) {
  const TypePtr* base_type = TypePtr::NULL_PTR;
  if (base != nullptr)  base_type = _gvn.type(base)->isa_ptr();
  if (base_type == nullptr) {
    // Unknown type.
    return Type::AnyPtr;
  } else if (base_type == TypePtr::NULL_PTR) {
    // Since this is a null+long form, we have to switch to a rawptr.
    base   = _gvn.transform(new CastX2PNode(offset));
    offset = MakeConX(0);
    return Type::RawPtr;
  } else if (base_type->base() == Type::RawPtr) {
    return Type::RawPtr;
  } else if (base_type->isa_oopptr()) {
    // Base is never null => always a heap address.
    if (!TypePtr::NULL_PTR->higher_equal(base_type)) {
      return Type::OopPtr;
    }
    // Offset is small => always a heap address.
    const TypeX* offset_type = _gvn.type(offset)->isa_intptr_t();
    if (offset_type != nullptr &&
        base_type->offset() == 0 &&     // (should always be?)
        offset_type->_lo >= 0 &&
        !MacroAssembler::needs_explicit_null_check(offset_type->_hi)) {
      return Type::OopPtr;
    } else if (type == T_OBJECT) {
      // off heap access to an oop doesn't make any sense. Has to be on
      // heap.
      return Type::OopPtr;
    }
    // Otherwise, it might either be oop+off or null+addr.
    return Type::AnyPtr;
  } else {
    // No information:
    return Type::AnyPtr;
  }
}

Node* LibraryCallKit::make_unsafe_address(Node*& base, Node* offset, BasicType type, bool can_cast) {
  Node* uncasted_base = base;
  int kind = classify_unsafe_addr(uncasted_base, offset, type);
  if (kind == Type::RawPtr) {
    return basic_plus_adr(top(), uncasted_base, offset);
  } else if (kind == Type::AnyPtr) {
    assert(base == uncasted_base, "unexpected base change");
    if (can_cast) {
      if (!_gvn.type(base)->speculative_maybe_null() &&
          !too_many_traps(Deoptimization::Reason_speculate_null_check)) {
        // According to profiling, this access is always on
        // heap. Casting the base to not null and thus avoiding membars
        // around the access should allow better optimizations
        Node* null_ctl = top();
        base = null_check_oop(base, &null_ctl, true, true, true);
        assert(null_ctl->is_top(), "no null control here");
        return basic_plus_adr(base, offset);
      } else if (_gvn.type(base)->speculative_always_null() &&
                 !too_many_traps(Deoptimization::Reason_speculate_null_assert)) {
        // According to profiling, this access is always off
        // heap.
        base = null_assert(base);
        Node* raw_base = _gvn.transform(new CastX2PNode(offset));
        offset = MakeConX(0);
        return basic_plus_adr(top(), raw_base, offset);
      }
    }
    // We don't know if it's an on heap or off heap access. Fall back
    // to raw memory access.
    Node* raw = _gvn.transform(new CheckCastPPNode(control(), base, TypeRawPtr::BOTTOM));
    return basic_plus_adr(top(), raw, offset);
  } else {
    assert(base == uncasted_base, "unexpected base change");
    // We know it's an on heap access so base can't be null
    if (TypePtr::NULL_PTR->higher_equal(_gvn.type(base))) {
      base = must_be_not_null(base, true);
    }
    return basic_plus_adr(base, offset);
  }
}

//--------------------------inline_number_methods-----------------------------
// inline int     Integer.numberOfLeadingZeros(int)
// inline int        Long.numberOfLeadingZeros(long)
//
// inline int     Integer.numberOfTrailingZeros(int)
// inline int        Long.numberOfTrailingZeros(long)
//
// inline int     Integer.bitCount(int)
// inline int        Long.bitCount(long)
//
// inline char  Character.reverseBytes(char)
// inline short     Short.reverseBytes(short)
// inline int     Integer.reverseBytes(int)
// inline long       Long.reverseBytes(long)
bool LibraryCallKit::inline_number_methods(vmIntrinsics::ID id) {
  Node* arg = argument(0);
  Node* n = nullptr;
  switch (id) {
  case vmIntrinsics::_numberOfLeadingZeros_i:   n = new CountLeadingZerosINode( arg);  break;
  case vmIntrinsics::_numberOfLeadingZeros_l:   n = new CountLeadingZerosLNode( arg);  break;
  case vmIntrinsics::_numberOfTrailingZeros_i:  n = new CountTrailingZerosINode(arg);  break;
  case vmIntrinsics::_numberOfTrailingZeros_l:  n = new CountTrailingZerosLNode(arg);  break;
  case vmIntrinsics::_bitCount_i:               n = new PopCountINode(          arg);  break;
  case vmIntrinsics::_bitCount_l:               n = new PopCountLNode(          arg);  break;
  case vmIntrinsics::_reverseBytes_c:           n = new ReverseBytesUSNode(0,   arg);  break;
  case vmIntrinsics::_reverseBytes_s:           n = new ReverseBytesSNode( 0,   arg);  break;
  case vmIntrinsics::_reverseBytes_i:           n = new ReverseBytesINode( 0,   arg);  break;
  case vmIntrinsics::_reverseBytes_l:           n = new ReverseBytesLNode( 0,   arg);  break;
  case vmIntrinsics::_reverse_i:                n = new ReverseINode(0, arg); break;
  case vmIntrinsics::_reverse_l:                n = new ReverseLNode(0, arg); break;
  default:  fatal_unexpected_iid(id);  break;
  }
  set_result(_gvn.transform(n));
  return true;
}

//--------------------------inline_bitshuffle_methods-----------------------------
// inline int Integer.compress(int, int)
// inline int Integer.expand(int, int)
// inline long Long.compress(long, long)
// inline long Long.expand(long, long)
bool LibraryCallKit::inline_bitshuffle_methods(vmIntrinsics::ID id) {
  Node* n = nullptr;
  switch (id) {
    case vmIntrinsics::_compress_i:  n = new CompressBitsNode(argument(0), argument(1), TypeInt::INT); break;
    case vmIntrinsics::_expand_i:    n = new ExpandBitsNode(argument(0),  argument(1), TypeInt::INT); break;
    case vmIntrinsics::_compress_l:  n = new CompressBitsNode(argument(0), argument(2), TypeLong::LONG); break;
    case vmIntrinsics::_expand_l:    n = new ExpandBitsNode(argument(0), argument(2), TypeLong::LONG); break;
    default:  fatal_unexpected_iid(id);  break;
  }
  set_result(_gvn.transform(n));
  return true;
}

//--------------------------inline_number_methods-----------------------------
// inline int Integer.compareUnsigned(int, int)
// inline int    Long.compareUnsigned(long, long)
bool LibraryCallKit::inline_compare_unsigned(vmIntrinsics::ID id) {
  Node* arg1 = argument(0);
  Node* arg2 = (id == vmIntrinsics::_compareUnsigned_l) ? argument(2) : argument(1);
  Node* n = nullptr;
  switch (id) {
    case vmIntrinsics::_compareUnsigned_i:   n = new CmpU3Node(arg1, arg2);  break;
    case vmIntrinsics::_compareUnsigned_l:   n = new CmpUL3Node(arg1, arg2); break;
    default:  fatal_unexpected_iid(id);  break;
  }
  set_result(_gvn.transform(n));
  return true;
}

//--------------------------inline_unsigned_divmod_methods-----------------------------
// inline int Integer.divideUnsigned(int, int)
// inline int Integer.remainderUnsigned(int, int)
// inline long Long.divideUnsigned(long, long)
// inline long Long.remainderUnsigned(long, long)
bool LibraryCallKit::inline_divmod_methods(vmIntrinsics::ID id) {
  Node* n = nullptr;
  switch (id) {
    case vmIntrinsics::_divideUnsigned_i: {
      zero_check_int(argument(1));
      // Compile-time detect of null-exception
      if (stopped()) {
        return true; // keep the graph constructed so far
      }
      n = new UDivINode(control(), argument(0), argument(1));
      break;
    }
    case vmIntrinsics::_divideUnsigned_l: {
      zero_check_long(argument(2));
      // Compile-time detect of null-exception
      if (stopped()) {
        return true; // keep the graph constructed so far
      }
      n = new UDivLNode(control(), argument(0), argument(2));
      break;
    }
    case vmIntrinsics::_remainderUnsigned_i: {
      zero_check_int(argument(1));
      // Compile-time detect of null-exception
      if (stopped()) {
        return true; // keep the graph constructed so far
      }
      n = new UModINode(control(), argument(0), argument(1));
      break;
    }
    case vmIntrinsics::_remainderUnsigned_l: {
      zero_check_long(argument(2));
      // Compile-time detect of null-exception
      if (stopped()) {
        return true; // keep the graph constructed so far
      }
      n = new UModLNode(control(), argument(0), argument(2));
      break;
    }
    default:  fatal_unexpected_iid(id);  break;
  }
  set_result(_gvn.transform(n));
  return true;
}

//----------------------------inline_unsafe_access----------------------------

const TypeOopPtr* LibraryCallKit::sharpen_unsafe_type(Compile::AliasType* alias_type, const TypePtr *adr_type) {
  // Attempt to infer a sharper value type from the offset and base type.
  ciKlass* sharpened_klass = nullptr;
  bool null_free = false;

  // See if it is an instance field, with an object type.
  if (alias_type->field() != nullptr) {
    if (alias_type->field()->type()->is_klass()) {
      sharpened_klass = alias_type->field()->type()->as_klass();
      null_free = alias_type->field()->is_null_free();
    }
  }

  const TypeOopPtr* result = nullptr;
  // See if it is a narrow oop array.
  if (adr_type->isa_aryptr()) {
    if (adr_type->offset() >= objArrayOopDesc::base_offset_in_bytes()) {
      const TypeOopPtr* elem_type = adr_type->is_aryptr()->elem()->make_oopptr();
      null_free = adr_type->is_aryptr()->is_null_free();
      if (elem_type != nullptr && elem_type->is_loaded()) {
        // Sharpen the value type.
        result = elem_type;
      }
    }
  }

  // The sharpened class might be unloaded if there is no class loader
  // contraint in place.
  if (result == nullptr && sharpened_klass != nullptr && sharpened_klass->is_loaded()) {
    // Sharpen the value type.
    result = TypeOopPtr::make_from_klass(sharpened_klass);
    if (null_free) {
      result = result->join_speculative(TypePtr::NOTNULL)->is_oopptr();
    }
  }
  if (result != nullptr) {
#ifndef PRODUCT
    if (C->print_intrinsics() || C->print_inlining()) {
      tty->print("  from base type:  ");  adr_type->dump(); tty->cr();
      tty->print("  sharpened value: ");  result->dump();    tty->cr();
    }
#endif
  }
  return result;
}

DecoratorSet LibraryCallKit::mo_decorator_for_access_kind(AccessKind kind) {
  switch (kind) {
      case Relaxed:
        return MO_UNORDERED;
      case Opaque:
        return MO_RELAXED;
      case Acquire:
        return MO_ACQUIRE;
      case Release:
        return MO_RELEASE;
      case Volatile:
        return MO_SEQ_CST;
      default:
        ShouldNotReachHere();
        return 0;
  }
}

bool LibraryCallKit::inline_unsafe_access(bool is_store, const BasicType type, const AccessKind kind, const bool unaligned, const bool is_flat) {
  if (callee()->is_static())  return false;  // caller must have the capability!
  DecoratorSet decorators = C2_UNSAFE_ACCESS;
  guarantee(!is_store || kind != Acquire, "Acquire accesses can be produced only for loads");
  guarantee( is_store || kind != Release, "Release accesses can be produced only for stores");
  assert(type != T_OBJECT || !unaligned, "unaligned access not supported with object type");

  if (is_reference_type(type)) {
    decorators |= ON_UNKNOWN_OOP_REF;
  }

  if (unaligned) {
    decorators |= C2_UNALIGNED;
  }

#ifndef PRODUCT
  {
    ResourceMark rm;
    // Check the signatures.
    ciSignature* sig = callee()->signature();
#ifdef ASSERT
    if (!is_store) {
      // Object getReference(Object base, int/long offset), etc.
      BasicType rtype = sig->return_type()->basic_type();
      assert(rtype == type, "getter must return the expected value");
      assert(sig->count() == 2 || (is_flat && sig->count() == 3), "oop getter has 2 or 3 arguments");
      assert(sig->type_at(0)->basic_type() == T_OBJECT, "getter base is object");
      assert(sig->type_at(1)->basic_type() == T_LONG, "getter offset is correct");
    } else {
      // void putReference(Object base, int/long offset, Object x), etc.
      assert(sig->return_type()->basic_type() == T_VOID, "putter must not return a value");
      assert(sig->count() == 3 || (is_flat && sig->count() == 4), "oop putter has 3 arguments");
      assert(sig->type_at(0)->basic_type() == T_OBJECT, "putter base is object");
      assert(sig->type_at(1)->basic_type() == T_LONG, "putter offset is correct");
      BasicType vtype = sig->type_at(sig->count()-1)->basic_type();
      assert(vtype == type, "putter must accept the expected value");
    }
#endif // ASSERT
 }
#endif //PRODUCT

  C->set_has_unsafe_access(true);  // Mark eventual nmethod as "unsafe".

  Node* receiver = argument(0);  // type: oop

  // Build address expression.
  Node* heap_base_oop = top();

  // The base is either a Java object or a value produced by Unsafe.staticFieldBase
  Node* base = argument(1);  // type: oop
  // The offset is a value produced by Unsafe.staticFieldOffset or Unsafe.objectFieldOffset
  Node* offset = argument(2);  // type: long
  // We currently rely on the cookies produced by Unsafe.xxxFieldOffset
  // to be plain byte offsets, which are also the same as those accepted
  // by oopDesc::field_addr.
  assert(Unsafe_field_offset_to_byte_offset(11) == 11,
         "fieldOffset must be byte-scaled");

  ciInlineKlass* inline_klass = nullptr;
  if (is_flat) {
    const TypeInstPtr* cls = _gvn.type(argument(4))->isa_instptr();
    if (cls == nullptr || cls->const_oop() == nullptr) {
      return false;
    }
    ciType* mirror_type = cls->const_oop()->as_instance()->java_mirror_type();
    if (!mirror_type->is_inlinetype()) {
      return false;
    }
    inline_klass = mirror_type->as_inline_klass();
  }

  if (base->is_InlineType()) {
    InlineTypeNode* vt = base->as_InlineType();
    if (is_store) {
      if (!vt->is_allocated(&_gvn)) {
        return false;
      }
      base = vt->get_oop();
    } else {
      if (offset->is_Con()) {
        long off = find_long_con(offset, 0);
        ciInlineKlass* vk = vt->type()->inline_klass();
        if ((long)(int)off != off || !vk->contains_field_offset(off)) {
          return false;
        }

        ciField* field = vk->get_non_flat_field_by_offset(off);
        if (field != nullptr) {
          BasicType bt = type2field[field->type()->basic_type()];
<<<<<<< HEAD
          if (bt == T_ARRAY || bt == T_NARROWOOP || (bt == T_PRIMITIVE_OBJECT && !field->is_flat())) {
=======
          if (bt == T_ARRAY || bt == T_NARROWOOP) {
>>>>>>> 16fa7709
            bt = T_OBJECT;
          }
          if (bt == type && (!field->is_flat() || field->type() == inline_klass)) {
            Node* value = vt->field_value_by_offset(off, false);
            if (value->is_InlineType()) {
              value = value->as_InlineType()->adjust_scalarization_depth(this);
            }
            set_result(value);
            return true;
          }
        }
      }
      {
        // Re-execute the unsafe access if allocation triggers deoptimization.
        PreserveReexecuteState preexecs(this);
        jvms()->set_should_reexecute(true);
        vt = vt->buffer(this);
      }
      base = vt->get_oop();
    }
  }

  // 32-bit machines ignore the high half!
  offset = ConvL2X(offset);

  // Save state and restore on bailout
  uint old_sp = sp();
  SafePointNode* old_map = clone_map();

  Node* adr = make_unsafe_address(base, offset, type, kind == Relaxed);

  if (_gvn.type(base)->isa_ptr() == TypePtr::NULL_PTR) {
    if (type != T_OBJECT && (inline_klass == nullptr || !inline_klass->has_object_fields())) {
      decorators |= IN_NATIVE; // off-heap primitive access
    } else {
      set_map(old_map);
      set_sp(old_sp);
      return false; // off-heap oop accesses are not supported
    }
  } else {
    heap_base_oop = base; // on-heap or mixed access
  }

  // Can base be null? Otherwise, always on-heap access.
  bool can_access_non_heap = TypePtr::NULL_PTR->higher_equal(_gvn.type(base));

  if (!can_access_non_heap) {
    decorators |= IN_HEAP;
  }

  Node* val = is_store ? argument(4 + (is_flat ? 1 : 0)) : nullptr;

  const TypePtr* adr_type = _gvn.type(adr)->isa_ptr();
  if (adr_type == TypePtr::NULL_PTR) {
    set_map(old_map);
    set_sp(old_sp);
    return false; // off-heap access with zero address
  }

  // Try to categorize the address.
  Compile::AliasType* alias_type = C->alias_type(adr_type);
  assert(alias_type->index() != Compile::AliasIdxBot, "no bare pointers here");

  if (alias_type->adr_type() == TypeInstPtr::KLASS ||
      alias_type->adr_type() == TypeAryPtr::RANGE) {
    set_map(old_map);
    set_sp(old_sp);
    return false; // not supported
  }

  bool mismatched = false;
  BasicType bt = T_ILLEGAL;
  ciField* field = nullptr;
  if (adr_type->isa_instptr()) {
    const TypeInstPtr* instptr = adr_type->is_instptr();
    ciInstanceKlass* k = instptr->instance_klass();
    int off = instptr->offset();
    if (instptr->const_oop() != nullptr &&
        k == ciEnv::current()->Class_klass() &&
        instptr->offset() >= (k->size_helper() * wordSize)) {
      k = instptr->const_oop()->as_instance()->java_lang_Class_klass()->as_instance_klass();
      field = k->get_field_by_offset(off, true);
    } else {
      field = k->get_non_flat_field_by_offset(off);
    }
    if (field != nullptr) {
      bt = type2field[field->type()->basic_type()];
    }
<<<<<<< HEAD
    assert(bt == alias_type->basic_type() || bt == T_PRIMITIVE_OBJECT, "should match");
    if (field != nullptr && bt == T_PRIMITIVE_OBJECT && !field->is_flat()) {
      bt = T_OBJECT;
    }
=======
    assert(bt == alias_type->basic_type() || is_flat, "should match");
>>>>>>> 16fa7709
  } else {
    bt = alias_type->basic_type();
  }

  if (bt != T_ILLEGAL) {
    assert(alias_type->adr_type()->is_oopptr(), "should be on-heap access");
    if (bt == T_BYTE && adr_type->isa_aryptr()) {
      // Alias type doesn't differentiate between byte[] and boolean[]).
      // Use address type to get the element type.
      bt = adr_type->is_aryptr()->elem()->array_element_basic_type();
    }
    if (is_reference_type(bt, true)) {
      // accessing an array field with getReference is not a mismatch
      bt = T_OBJECT;
    }
    if ((bt == T_OBJECT) != (type == T_OBJECT)) {
      // Don't intrinsify mismatched object accesses
      set_map(old_map);
      set_sp(old_sp);
      return false;
    }
    mismatched = (bt != type);
  } else if (alias_type->adr_type()->isa_oopptr()) {
    mismatched = true; // conservatively mark all "wide" on-heap accesses as mismatched
  }

  if (is_flat) {
    if (adr_type->isa_instptr()) {
      if (field == nullptr || field->type() != inline_klass) {
        mismatched = true;
      }
    } else if (adr_type->isa_aryptr()) {
      const Type* elem = adr_type->is_aryptr()->elem();
      if (!adr_type->is_flat() || elem->inline_klass() != inline_klass) {
        mismatched = true;
      }
    } else {
      mismatched = true;
    }
    if (is_store) {
      const Type* val_t = _gvn.type(val);
      if (!val_t->is_inlinetypeptr() || val_t->inline_klass() != inline_klass) {
        set_map(old_map);
        set_sp(old_sp);
        return false;
      }
    }
  }

  destruct_map_clone(old_map);
  assert(!mismatched || is_flat || alias_type->adr_type()->is_oopptr(), "off-heap access can't be mismatched");

  if (mismatched) {
    decorators |= C2_MISMATCHED;
  }

  // First guess at the value type.
  const Type *value_type = Type::get_const_basic_type(type);

  // Figure out the memory ordering.
  decorators |= mo_decorator_for_access_kind(kind);

  if (!is_store) {
    if (type == T_OBJECT && !is_flat) {
      const TypeOopPtr* tjp = sharpen_unsafe_type(alias_type, adr_type);
      if (tjp != nullptr) {
        value_type = tjp;
      }
    }
  }

  receiver = null_check(receiver);
  if (stopped()) {
    return true;
  }
  // Heap pointers get a null-check from the interpreter,
  // as a courtesy.  However, this is not guaranteed by Unsafe,
  // and it is not possible to fully distinguish unintended nulls
  // from intended ones in this API.

  if (!is_store) {
    Node* p = nullptr;
    // Try to constant fold a load from a constant field

    if (heap_base_oop != top() && field != nullptr && field->is_constant() && !field->is_flat() && !mismatched) {
      // final or stable field
      p = make_constant_from_field(field, heap_base_oop);
    }

    if (p == nullptr) { // Could not constant fold the load
      if (is_flat) {
        if (adr_type->isa_instptr() && !mismatched) {
          ciInstanceKlass* holder = adr_type->is_instptr()->instance_klass();
          int offset = adr_type->is_instptr()->offset();
          p = InlineTypeNode::make_from_flat(this, inline_klass, base, base, holder, offset, decorators);
        } else {
          p = InlineTypeNode::make_from_flat(this, inline_klass, base, adr, nullptr, 0, decorators);
        }
      } else {
        p = access_load_at(heap_base_oop, adr, adr_type, value_type, type, decorators);
        const TypeOopPtr* ptr = value_type->make_oopptr();
        if (ptr != nullptr && ptr->is_inlinetypeptr()) {
          // Load a non-flattened inline type from memory
          p = InlineTypeNode::make_from_oop(this, p, ptr->inline_klass(), !ptr->maybe_null());
        }
      }
      // Normalize the value returned by getBoolean in the following cases
      if (type == T_BOOLEAN &&
          (mismatched ||
           heap_base_oop == top() ||                  // - heap_base_oop is null or
           (can_access_non_heap && field == nullptr)) // - heap_base_oop is potentially null
                                                      //   and the unsafe access is made to large offset
                                                      //   (i.e., larger than the maximum offset necessary for any
                                                      //   field access)
            ) {
          IdealKit ideal = IdealKit(this);
#define __ ideal.
          IdealVariable normalized_result(ideal);
          __ declarations_done();
          __ set(normalized_result, p);
          __ if_then(p, BoolTest::ne, ideal.ConI(0));
          __ set(normalized_result, ideal.ConI(1));
          ideal.end_if();
          final_sync(ideal);
          p = __ value(normalized_result);
#undef __
      }
    }
    if (type == T_ADDRESS) {
      p = gvn().transform(new CastP2XNode(nullptr, p));
      p = ConvX2UL(p);
    }
    // The load node has the control of the preceding MemBarCPUOrder.  All
    // following nodes will have the control of the MemBarCPUOrder inserted at
    // the end of this method.  So, pushing the load onto the stack at a later
    // point is fine.
    set_result(p);
  } else {
    if (bt == T_ADDRESS) {
      // Repackage the long as a pointer.
      val = ConvL2X(val);
      val = gvn().transform(new CastX2PNode(val));
    }
    if (is_flat) {
      if (adr_type->isa_instptr() && !mismatched) {
        ciInstanceKlass* holder = adr_type->is_instptr()->instance_klass();
        int offset = adr_type->is_instptr()->offset();
        val->as_InlineType()->store_flat(this, base, base, holder, offset, decorators);
      } else {
        val->as_InlineType()->store_flat(this, base, adr, nullptr, 0, decorators);
      }
    } else {
      access_store_at(heap_base_oop, adr, adr_type, val, value_type, type, decorators);
    }
  }

  if (argument(1)->is_InlineType() && is_store) {
    InlineTypeNode* value = InlineTypeNode::make_from_oop(this, base, _gvn.type(argument(1))->inline_klass());
    value = value->make_larval(this, false);
    replace_in_map(argument(1), value);
  }

  return true;
}

bool LibraryCallKit::inline_unsafe_make_private_buffer() {
  Node* receiver = argument(0);
  Node* value = argument(1);
  if (!value->is_InlineType()) {
    return false;
  }

  receiver = null_check(receiver);
  if (stopped()) {
    return true;
  }

  set_result(value->as_InlineType()->make_larval(this, true));
  return true;
}

bool LibraryCallKit::inline_unsafe_finish_private_buffer() {
  Node* receiver = argument(0);
  Node* buffer = argument(1);
  if (!buffer->is_InlineType()) {
    return false;
  }
  InlineTypeNode* vt = buffer->as_InlineType();
  if (!vt->is_allocated(&_gvn)) {
    return false;
  }
  // TODO 8239003 Why is this needed?
  if (AllocateNode::Ideal_allocation(vt->get_oop()) == nullptr) {
    return false;
  }

  receiver = null_check(receiver);
  if (stopped()) {
    return true;
  }

  set_result(vt->finish_larval(this));
  return true;
}

//----------------------------inline_unsafe_load_store----------------------------
// This method serves a couple of different customers (depending on LoadStoreKind):
//
// LS_cmp_swap:
//
//   boolean compareAndSetReference(Object o, long offset, Object expected, Object x);
//   boolean compareAndSetInt(   Object o, long offset, int    expected, int    x);
//   boolean compareAndSetLong(  Object o, long offset, long   expected, long   x);
//
// LS_cmp_swap_weak:
//
//   boolean weakCompareAndSetReference(       Object o, long offset, Object expected, Object x);
//   boolean weakCompareAndSetReferencePlain(  Object o, long offset, Object expected, Object x);
//   boolean weakCompareAndSetReferenceAcquire(Object o, long offset, Object expected, Object x);
//   boolean weakCompareAndSetReferenceRelease(Object o, long offset, Object expected, Object x);
//
//   boolean weakCompareAndSetInt(          Object o, long offset, int    expected, int    x);
//   boolean weakCompareAndSetIntPlain(     Object o, long offset, int    expected, int    x);
//   boolean weakCompareAndSetIntAcquire(   Object o, long offset, int    expected, int    x);
//   boolean weakCompareAndSetIntRelease(   Object o, long offset, int    expected, int    x);
//
//   boolean weakCompareAndSetLong(         Object o, long offset, long   expected, long   x);
//   boolean weakCompareAndSetLongPlain(    Object o, long offset, long   expected, long   x);
//   boolean weakCompareAndSetLongAcquire(  Object o, long offset, long   expected, long   x);
//   boolean weakCompareAndSetLongRelease(  Object o, long offset, long   expected, long   x);
//
// LS_cmp_exchange:
//
//   Object compareAndExchangeReferenceVolatile(Object o, long offset, Object expected, Object x);
//   Object compareAndExchangeReferenceAcquire( Object o, long offset, Object expected, Object x);
//   Object compareAndExchangeReferenceRelease( Object o, long offset, Object expected, Object x);
//
//   Object compareAndExchangeIntVolatile(   Object o, long offset, Object expected, Object x);
//   Object compareAndExchangeIntAcquire(    Object o, long offset, Object expected, Object x);
//   Object compareAndExchangeIntRelease(    Object o, long offset, Object expected, Object x);
//
//   Object compareAndExchangeLongVolatile(  Object o, long offset, Object expected, Object x);
//   Object compareAndExchangeLongAcquire(   Object o, long offset, Object expected, Object x);
//   Object compareAndExchangeLongRelease(   Object o, long offset, Object expected, Object x);
//
// LS_get_add:
//
//   int  getAndAddInt( Object o, long offset, int  delta)
//   long getAndAddLong(Object o, long offset, long delta)
//
// LS_get_set:
//
//   int    getAndSet(Object o, long offset, int    newValue)
//   long   getAndSet(Object o, long offset, long   newValue)
//   Object getAndSet(Object o, long offset, Object newValue)
//
bool LibraryCallKit::inline_unsafe_load_store(const BasicType type, const LoadStoreKind kind, const AccessKind access_kind) {
  // This basic scheme here is the same as inline_unsafe_access, but
  // differs in enough details that combining them would make the code
  // overly confusing.  (This is a true fact! I originally combined
  // them, but even I was confused by it!) As much code/comments as
  // possible are retained from inline_unsafe_access though to make
  // the correspondences clearer. - dl

  if (callee()->is_static())  return false;  // caller must have the capability!

  DecoratorSet decorators = C2_UNSAFE_ACCESS;
  decorators |= mo_decorator_for_access_kind(access_kind);

#ifndef PRODUCT
  BasicType rtype;
  {
    ResourceMark rm;
    // Check the signatures.
    ciSignature* sig = callee()->signature();
    rtype = sig->return_type()->basic_type();
    switch(kind) {
      case LS_get_add:
      case LS_get_set: {
      // Check the signatures.
#ifdef ASSERT
      assert(rtype == type, "get and set must return the expected type");
      assert(sig->count() == 3, "get and set has 3 arguments");
      assert(sig->type_at(0)->basic_type() == T_OBJECT, "get and set base is object");
      assert(sig->type_at(1)->basic_type() == T_LONG, "get and set offset is long");
      assert(sig->type_at(2)->basic_type() == type, "get and set must take expected type as new value/delta");
      assert(access_kind == Volatile, "mo is not passed to intrinsic nodes in current implementation");
#endif // ASSERT
        break;
      }
      case LS_cmp_swap:
      case LS_cmp_swap_weak: {
      // Check the signatures.
#ifdef ASSERT
      assert(rtype == T_BOOLEAN, "CAS must return boolean");
      assert(sig->count() == 4, "CAS has 4 arguments");
      assert(sig->type_at(0)->basic_type() == T_OBJECT, "CAS base is object");
      assert(sig->type_at(1)->basic_type() == T_LONG, "CAS offset is long");
#endif // ASSERT
        break;
      }
      case LS_cmp_exchange: {
      // Check the signatures.
#ifdef ASSERT
      assert(rtype == type, "CAS must return the expected type");
      assert(sig->count() == 4, "CAS has 4 arguments");
      assert(sig->type_at(0)->basic_type() == T_OBJECT, "CAS base is object");
      assert(sig->type_at(1)->basic_type() == T_LONG, "CAS offset is long");
#endif // ASSERT
        break;
      }
      default:
        ShouldNotReachHere();
    }
  }
#endif //PRODUCT

  C->set_has_unsafe_access(true);  // Mark eventual nmethod as "unsafe".

  // Get arguments:
  Node* receiver = nullptr;
  Node* base     = nullptr;
  Node* offset   = nullptr;
  Node* oldval   = nullptr;
  Node* newval   = nullptr;
  switch(kind) {
    case LS_cmp_swap:
    case LS_cmp_swap_weak:
    case LS_cmp_exchange: {
      const bool two_slot_type = type2size[type] == 2;
      receiver = argument(0);  // type: oop
      base     = argument(1);  // type: oop
      offset   = argument(2);  // type: long
      oldval   = argument(4);  // type: oop, int, or long
      newval   = argument(two_slot_type ? 6 : 5);  // type: oop, int, or long
      break;
    }
    case LS_get_add:
    case LS_get_set: {
      receiver = argument(0);  // type: oop
      base     = argument(1);  // type: oop
      offset   = argument(2);  // type: long
      oldval   = nullptr;
      newval   = argument(4);  // type: oop, int, or long
      break;
    }
    default:
      ShouldNotReachHere();
  }

  // Build field offset expression.
  // We currently rely on the cookies produced by Unsafe.xxxFieldOffset
  // to be plain byte offsets, which are also the same as those accepted
  // by oopDesc::field_addr.
  assert(Unsafe_field_offset_to_byte_offset(11) == 11, "fieldOffset must be byte-scaled");
  // 32-bit machines ignore the high half of long offsets
  offset = ConvL2X(offset);
  // Save state and restore on bailout
  uint old_sp = sp();
  SafePointNode* old_map = clone_map();
  Node* adr = make_unsafe_address(base, offset,type, false);
  const TypePtr *adr_type = _gvn.type(adr)->isa_ptr();

  Compile::AliasType* alias_type = C->alias_type(adr_type);
  BasicType bt = alias_type->basic_type();
  if (bt != T_ILLEGAL &&
      (is_reference_type(bt) != (type == T_OBJECT))) {
    // Don't intrinsify mismatched object accesses.
    set_map(old_map);
    set_sp(old_sp);
    return false;
  }

  destruct_map_clone(old_map);

  // For CAS, unlike inline_unsafe_access, there seems no point in
  // trying to refine types. Just use the coarse types here.
  assert(alias_type->index() != Compile::AliasIdxBot, "no bare pointers here");
  const Type *value_type = Type::get_const_basic_type(type);

  switch (kind) {
    case LS_get_set:
    case LS_cmp_exchange: {
      if (type == T_OBJECT) {
        const TypeOopPtr* tjp = sharpen_unsafe_type(alias_type, adr_type);
        if (tjp != nullptr) {
          value_type = tjp;
        }
      }
      break;
    }
    case LS_cmp_swap:
    case LS_cmp_swap_weak:
    case LS_get_add:
      break;
    default:
      ShouldNotReachHere();
  }

  // Null check receiver.
  receiver = null_check(receiver);
  if (stopped()) {
    return true;
  }

  int alias_idx = C->get_alias_index(adr_type);

  if (is_reference_type(type)) {
    decorators |= IN_HEAP | ON_UNKNOWN_OOP_REF;

    if (oldval != nullptr && oldval->is_InlineType()) {
      // Re-execute the unsafe access if allocation triggers deoptimization.
      PreserveReexecuteState preexecs(this);
      jvms()->set_should_reexecute(true);
      oldval = oldval->as_InlineType()->buffer(this)->get_oop();
    }
    if (newval != nullptr && newval->is_InlineType()) {
      // Re-execute the unsafe access if allocation triggers deoptimization.
      PreserveReexecuteState preexecs(this);
      jvms()->set_should_reexecute(true);
      newval = newval->as_InlineType()->buffer(this)->get_oop();
    }

    // Transformation of a value which could be null pointer (CastPP #null)
    // could be delayed during Parse (for example, in adjust_map_after_if()).
    // Execute transformation here to avoid barrier generation in such case.
    if (_gvn.type(newval) == TypePtr::NULL_PTR)
      newval = _gvn.makecon(TypePtr::NULL_PTR);

    if (oldval != nullptr && _gvn.type(oldval) == TypePtr::NULL_PTR) {
      // Refine the value to a null constant, when it is known to be null
      oldval = _gvn.makecon(TypePtr::NULL_PTR);
    }
  }

  Node* result = nullptr;
  switch (kind) {
    case LS_cmp_exchange: {
      result = access_atomic_cmpxchg_val_at(base, adr, adr_type, alias_idx,
                                            oldval, newval, value_type, type, decorators);
      break;
    }
    case LS_cmp_swap_weak:
      decorators |= C2_WEAK_CMPXCHG;
    case LS_cmp_swap: {
      result = access_atomic_cmpxchg_bool_at(base, adr, adr_type, alias_idx,
                                             oldval, newval, value_type, type, decorators);
      break;
    }
    case LS_get_set: {
      result = access_atomic_xchg_at(base, adr, adr_type, alias_idx,
                                     newval, value_type, type, decorators);
      break;
    }
    case LS_get_add: {
      result = access_atomic_add_at(base, adr, adr_type, alias_idx,
                                    newval, value_type, type, decorators);
      break;
    }
    default:
      ShouldNotReachHere();
  }

  assert(type2size[result->bottom_type()->basic_type()] == type2size[rtype], "result type should match");
  set_result(result);
  return true;
}

bool LibraryCallKit::inline_unsafe_fence(vmIntrinsics::ID id) {
  // Regardless of form, don't allow previous ld/st to move down,
  // then issue acquire, release, or volatile mem_bar.
  insert_mem_bar(Op_MemBarCPUOrder);
  switch(id) {
    case vmIntrinsics::_loadFence:
      insert_mem_bar(Op_LoadFence);
      return true;
    case vmIntrinsics::_storeFence:
      insert_mem_bar(Op_StoreFence);
      return true;
    case vmIntrinsics::_storeStoreFence:
      insert_mem_bar(Op_StoreStoreFence);
      return true;
    case vmIntrinsics::_fullFence:
      insert_mem_bar(Op_MemBarVolatile);
      return true;
    default:
      fatal_unexpected_iid(id);
      return false;
  }
}

bool LibraryCallKit::inline_onspinwait() {
  insert_mem_bar(Op_OnSpinWait);
  return true;
}

bool LibraryCallKit::klass_needs_init_guard(Node* kls) {
  if (!kls->is_Con()) {
    return true;
  }
  const TypeInstKlassPtr* klsptr = kls->bottom_type()->isa_instklassptr();
  if (klsptr == nullptr) {
    return true;
  }
  ciInstanceKlass* ik = klsptr->instance_klass();
  // don't need a guard for a klass that is already initialized
  return !ik->is_initialized();
}

//----------------------------inline_unsafe_writeback0-------------------------
// public native void Unsafe.writeback0(long address)
bool LibraryCallKit::inline_unsafe_writeback0() {
  if (!Matcher::has_match_rule(Op_CacheWB)) {
    return false;
  }
#ifndef PRODUCT
  assert(Matcher::has_match_rule(Op_CacheWBPreSync), "found match rule for CacheWB but not CacheWBPreSync");
  assert(Matcher::has_match_rule(Op_CacheWBPostSync), "found match rule for CacheWB but not CacheWBPostSync");
  ciSignature* sig = callee()->signature();
  assert(sig->type_at(0)->basic_type() == T_LONG, "Unsafe_writeback0 address is long!");
#endif
  null_check_receiver();  // null-check, then ignore
  Node *addr = argument(1);
  addr = new CastX2PNode(addr);
  addr = _gvn.transform(addr);
  Node *flush = new CacheWBNode(control(), memory(TypeRawPtr::BOTTOM), addr);
  flush = _gvn.transform(flush);
  set_memory(flush, TypeRawPtr::BOTTOM);
  return true;
}

//----------------------------inline_unsafe_writeback0-------------------------
// public native void Unsafe.writeback0(long address)
bool LibraryCallKit::inline_unsafe_writebackSync0(bool is_pre) {
  if (is_pre && !Matcher::has_match_rule(Op_CacheWBPreSync)) {
    return false;
  }
  if (!is_pre && !Matcher::has_match_rule(Op_CacheWBPostSync)) {
    return false;
  }
#ifndef PRODUCT
  assert(Matcher::has_match_rule(Op_CacheWB),
         (is_pre ? "found match rule for CacheWBPreSync but not CacheWB"
                : "found match rule for CacheWBPostSync but not CacheWB"));

#endif
  null_check_receiver();  // null-check, then ignore
  Node *sync;
  if (is_pre) {
    sync = new CacheWBPreSyncNode(control(), memory(TypeRawPtr::BOTTOM));
  } else {
    sync = new CacheWBPostSyncNode(control(), memory(TypeRawPtr::BOTTOM));
  }
  sync = _gvn.transform(sync);
  set_memory(sync, TypeRawPtr::BOTTOM);
  return true;
}

//----------------------------inline_unsafe_allocate---------------------------
// public native Object Unsafe.allocateInstance(Class<?> cls);
bool LibraryCallKit::inline_unsafe_allocate() {

#if INCLUDE_JVMTI
  if (too_many_traps(Deoptimization::Reason_intrinsic)) {
    return false;
  }
#endif //INCLUDE_JVMTI

  if (callee()->is_static())  return false;  // caller must have the capability!

  null_check_receiver();  // null-check, then ignore
  Node* cls = null_check(argument(1));
  if (stopped())  return true;

  Node* kls = load_klass_from_mirror(cls, false, nullptr, 0);
  kls = null_check(kls);
  if (stopped())  return true;  // argument was like int.class

#if INCLUDE_JVMTI
    // Don't try to access new allocated obj in the intrinsic.
    // It causes perfomance issues even when jvmti event VmObjectAlloc is disabled.
    // Deoptimize and allocate in interpreter instead.
    Node* addr = makecon(TypeRawPtr::make((address) &JvmtiExport::_should_notify_object_alloc));
    Node* should_post_vm_object_alloc = make_load(this->control(), addr, TypeInt::INT, T_INT, MemNode::unordered);
    Node* chk = _gvn.transform(new CmpINode(should_post_vm_object_alloc, intcon(0)));
    Node* tst = _gvn.transform(new BoolNode(chk, BoolTest::eq));
    {
      BuildCutout unless(this, tst, PROB_MAX);
      uncommon_trap(Deoptimization::Reason_intrinsic,
                    Deoptimization::Action_make_not_entrant);
    }
    if (stopped()) {
      return true;
    }
#endif //INCLUDE_JVMTI

  Node* test = nullptr;
  if (LibraryCallKit::klass_needs_init_guard(kls)) {
    // Note:  The argument might still be an illegal value like
    // Serializable.class or Object[].class.   The runtime will handle it.
    // But we must make an explicit check for initialization.
    Node* insp = basic_plus_adr(kls, in_bytes(InstanceKlass::init_state_offset()));
    // Use T_BOOLEAN for InstanceKlass::_init_state so the compiler
    // can generate code to load it as unsigned byte.
    Node* inst = make_load(nullptr, insp, TypeInt::UBYTE, T_BOOLEAN, MemNode::unordered);
    Node* bits = intcon(InstanceKlass::fully_initialized);
    test = _gvn.transform(new SubINode(inst, bits));
    // The 'test' is non-zero if we need to take a slow path.
  }
  Node* obj = nullptr;
  const TypeInstKlassPtr* tkls = _gvn.type(kls)->isa_instklassptr();
  if (tkls != nullptr && tkls->instance_klass()->is_inlinetype()) {
    obj = InlineTypeNode::make_default(_gvn, tkls->instance_klass()->as_inline_klass())->buffer(this);
  } else {
    obj = new_instance(kls, test);
  }
  set_result(obj);
  return true;
}

//------------------------inline_native_time_funcs--------------
// inline code for System.currentTimeMillis() and System.nanoTime()
// these have the same type and signature
bool LibraryCallKit::inline_native_time_funcs(address funcAddr, const char* funcName) {
  const TypeFunc* tf = OptoRuntime::void_long_Type();
  const TypePtr* no_memory_effects = nullptr;
  Node* time = make_runtime_call(RC_LEAF, tf, funcAddr, funcName, no_memory_effects);
  Node* value = _gvn.transform(new ProjNode(time, TypeFunc::Parms+0));
#ifdef ASSERT
  Node* value_top = _gvn.transform(new ProjNode(time, TypeFunc::Parms+1));
  assert(value_top == top(), "second value must be top");
#endif
  set_result(value);
  return true;
}


#if INCLUDE_JVMTI

// When notifications are disabled then just update the VTMS transition bit and return.
// Otherwise, the bit is updated in the given function call implementing JVMTI notification protocol.
bool LibraryCallKit::inline_native_notify_jvmti_funcs(address funcAddr, const char* funcName, bool is_start, bool is_end) {
  if (!DoJVMTIVirtualThreadTransitions) {
    return true;
  }
  Node* vt_oop = _gvn.transform(must_be_not_null(argument(0), true)); // VirtualThread this argument
  IdealKit ideal(this);

  Node* ONE = ideal.ConI(1);
  Node* hide = is_start ? ideal.ConI(0) : (is_end ? ideal.ConI(1) : _gvn.transform(argument(1)));
  Node* addr = makecon(TypeRawPtr::make((address)&JvmtiVTMSTransitionDisabler::_VTMS_notify_jvmti_events));
  Node* notify_jvmti_enabled = ideal.load(ideal.ctrl(), addr, TypeInt::BOOL, T_BOOLEAN, Compile::AliasIdxRaw);

  ideal.if_then(notify_jvmti_enabled, BoolTest::eq, ONE); {
    sync_kit(ideal);
    // if notifyJvmti enabled then make a call to the given SharedRuntime function
    const TypeFunc* tf = OptoRuntime::notify_jvmti_vthread_Type();
    make_runtime_call(RC_NO_LEAF, tf, funcAddr, funcName, TypePtr::BOTTOM, vt_oop, hide);
    ideal.sync_kit(this);
  } ideal.else_(); {
    // set hide value to the VTMS transition bit in current JavaThread and VirtualThread object
    Node* thread = ideal.thread();
    Node* jt_addr = basic_plus_adr(thread, in_bytes(JavaThread::is_in_VTMS_transition_offset()));
    Node* vt_addr = basic_plus_adr(vt_oop, java_lang_Thread::is_in_VTMS_transition_offset());
    const TypePtr *addr_type = _gvn.type(addr)->isa_ptr();

    sync_kit(ideal);
    access_store_at(nullptr, jt_addr, addr_type, hide, _gvn.type(hide), T_BOOLEAN, IN_NATIVE | MO_UNORDERED);
    access_store_at(nullptr, vt_addr, addr_type, hide, _gvn.type(hide), T_BOOLEAN, IN_NATIVE | MO_UNORDERED);

    ideal.sync_kit(this);
  } ideal.end_if();
  final_sync(ideal);

  return true;
}

// Always update the temporary VTMS transition bit.
bool LibraryCallKit::inline_native_notify_jvmti_hide() {
  if (!DoJVMTIVirtualThreadTransitions) {
    return true;
  }
  IdealKit ideal(this);

  {
    // unconditionally update the temporary VTMS transition bit in current JavaThread
    Node* thread = ideal.thread();
    Node* hide = _gvn.transform(argument(1)); // hide argument for temporary VTMS transition notification
    Node* addr = basic_plus_adr(thread, in_bytes(JavaThread::is_in_tmp_VTMS_transition_offset()));
    const TypePtr *addr_type = _gvn.type(addr)->isa_ptr();

    sync_kit(ideal);
    access_store_at(nullptr, addr, addr_type, hide, _gvn.type(hide), T_BOOLEAN, IN_NATIVE | MO_UNORDERED);
    ideal.sync_kit(this);
  }
  final_sync(ideal);

  return true;
}

#endif // INCLUDE_JVMTI

#ifdef JFR_HAVE_INTRINSICS

/**
 * if oop->klass != null
 *   // normal class
 *   epoch = _epoch_state ? 2 : 1
 *   if oop->klass->trace_id & ((epoch << META_SHIFT) | epoch)) != epoch {
 *     ... // enter slow path when the klass is first recorded or the epoch of JFR shifts
 *   }
 *   id = oop->klass->trace_id >> TRACE_ID_SHIFT // normal class path
 * else
 *   // primitive class
 *   if oop->array_klass != null
 *     id = (oop->array_klass->trace_id >> TRACE_ID_SHIFT) + 1 // primitive class path
 *   else
 *     id = LAST_TYPE_ID + 1 // void class path
 *   if (!signaled)
 *     signaled = true
 */
bool LibraryCallKit::inline_native_classID() {
  Node* cls = argument(0);

  IdealKit ideal(this);
#define __ ideal.
  IdealVariable result(ideal); __ declarations_done();
  Node* kls = _gvn.transform(LoadKlassNode::make(_gvn, nullptr, immutable_memory(),
                                                 basic_plus_adr(cls, java_lang_Class::klass_offset()),
                                                 TypeRawPtr::BOTTOM, TypeInstKlassPtr::OBJECT_OR_NULL));


  __ if_then(kls, BoolTest::ne, null()); {
    Node* kls_trace_id_addr = basic_plus_adr(kls, in_bytes(KLASS_TRACE_ID_OFFSET));
    Node* kls_trace_id_raw = ideal.load(ideal.ctrl(), kls_trace_id_addr,TypeLong::LONG, T_LONG, Compile::AliasIdxRaw);

    Node* epoch_address = makecon(TypeRawPtr::make(JfrIntrinsicSupport::epoch_address()));
    Node* epoch = ideal.load(ideal.ctrl(), epoch_address, TypeInt::BOOL, T_BOOLEAN, Compile::AliasIdxRaw);
    epoch = _gvn.transform(new LShiftLNode(longcon(1), epoch));
    Node* mask = _gvn.transform(new LShiftLNode(epoch, intcon(META_SHIFT)));
    mask = _gvn.transform(new OrLNode(mask, epoch));
    Node* kls_trace_id_raw_and_mask = _gvn.transform(new AndLNode(kls_trace_id_raw, mask));

    float unlikely  = PROB_UNLIKELY(0.999);
    __ if_then(kls_trace_id_raw_and_mask, BoolTest::ne, epoch, unlikely); {
      sync_kit(ideal);
      make_runtime_call(RC_LEAF,
                        OptoRuntime::class_id_load_barrier_Type(),
                        CAST_FROM_FN_PTR(address, JfrIntrinsicSupport::load_barrier),
                        "class id load barrier",
                        TypePtr::BOTTOM,
                        kls);
      ideal.sync_kit(this);
    } __ end_if();

    ideal.set(result,  _gvn.transform(new URShiftLNode(kls_trace_id_raw, ideal.ConI(TRACE_ID_SHIFT))));
  } __ else_(); {
    Node* array_kls = _gvn.transform(LoadKlassNode::make(_gvn, nullptr, immutable_memory(),
                                                   basic_plus_adr(cls, java_lang_Class::array_klass_offset()),
                                                   TypeRawPtr::BOTTOM, TypeInstKlassPtr::OBJECT_OR_NULL));
    __ if_then(array_kls, BoolTest::ne, null()); {
      Node* array_kls_trace_id_addr = basic_plus_adr(array_kls, in_bytes(KLASS_TRACE_ID_OFFSET));
      Node* array_kls_trace_id_raw = ideal.load(ideal.ctrl(), array_kls_trace_id_addr, TypeLong::LONG, T_LONG, Compile::AliasIdxRaw);
      Node* array_kls_trace_id = _gvn.transform(new URShiftLNode(array_kls_trace_id_raw, ideal.ConI(TRACE_ID_SHIFT)));
      ideal.set(result, _gvn.transform(new AddLNode(array_kls_trace_id, longcon(1))));
    } __ else_(); {
      // void class case
      ideal.set(result, _gvn.transform(longcon(LAST_TYPE_ID + 1)));
    } __ end_if();

    Node* signaled_flag_address = makecon(TypeRawPtr::make(JfrIntrinsicSupport::signal_address()));
    Node* signaled = ideal.load(ideal.ctrl(), signaled_flag_address, TypeInt::BOOL, T_BOOLEAN, Compile::AliasIdxRaw, true, MemNode::acquire);
    __ if_then(signaled, BoolTest::ne, ideal.ConI(1)); {
      ideal.store(ideal.ctrl(), signaled_flag_address, ideal.ConI(1), T_BOOLEAN, Compile::AliasIdxRaw, MemNode::release, true);
    } __ end_if();
  } __ end_if();

  final_sync(ideal);
  set_result(ideal.value(result));
#undef __
  return true;
}

//------------------------inline_native_jvm_commit------------------
bool LibraryCallKit::inline_native_jvm_commit() {
  enum { _true_path = 1, _false_path = 2, PATH_LIMIT };

  // Save input memory and i_o state.
  Node* input_memory_state = reset_memory();
  set_all_memory(input_memory_state);
  Node* input_io_state = i_o();

  // TLS.
  Node* tls_ptr = _gvn.transform(new ThreadLocalNode());
  // Jfr java buffer.
  Node* java_buffer_offset = _gvn.transform(new AddPNode(top(), tls_ptr, _gvn.transform(MakeConX(in_bytes(JAVA_BUFFER_OFFSET_JFR)))));
  Node* java_buffer = _gvn.transform(new LoadPNode(control(), input_memory_state, java_buffer_offset, TypePtr::BOTTOM, TypeRawPtr::NOTNULL, MemNode::unordered));
  Node* java_buffer_pos_offset = _gvn.transform(new AddPNode(top(), java_buffer, _gvn.transform(MakeConX(in_bytes(JFR_BUFFER_POS_OFFSET)))));

  // Load the current value of the notified field in the JfrThreadLocal.
  Node* notified_offset = basic_plus_adr(top(), tls_ptr, in_bytes(NOTIFY_OFFSET_JFR));
  Node* notified = make_load(control(), notified_offset, TypeInt::BOOL, T_BOOLEAN, MemNode::unordered);

  // Test for notification.
  Node* notified_cmp = _gvn.transform(new CmpINode(notified, _gvn.intcon(1)));
  Node* test_notified = _gvn.transform(new BoolNode(notified_cmp, BoolTest::eq));
  IfNode* iff_notified = create_and_map_if(control(), test_notified, PROB_MIN, COUNT_UNKNOWN);

  // True branch, is notified.
  Node* is_notified = _gvn.transform(new IfTrueNode(iff_notified));
  set_control(is_notified);

  // Reset notified state.
  Node* notified_reset_memory = store_to_memory(control(), notified_offset, _gvn.intcon(0), T_BOOLEAN, Compile::AliasIdxRaw, MemNode::unordered);

  // Iff notified, the return address of the commit method is the current position of the backing java buffer. This is used to reset the event writer.
  Node* current_pos_X = _gvn.transform(new LoadXNode(control(), input_memory_state, java_buffer_pos_offset, TypeRawPtr::NOTNULL, TypeX_X, MemNode::unordered));
  // Convert the machine-word to a long.
  Node* current_pos = _gvn.transform(ConvX2L(current_pos_X));

  // False branch, not notified.
  Node* not_notified = _gvn.transform(new IfFalseNode(iff_notified));
  set_control(not_notified);
  set_all_memory(input_memory_state);

  // Arg is the next position as a long.
  Node* arg = argument(0);
  // Convert long to machine-word.
  Node* next_pos_X = _gvn.transform(ConvL2X(arg));

  // Store the next_position to the underlying jfr java buffer.
  Node* commit_memory;
#ifdef _LP64
  commit_memory = store_to_memory(control(), java_buffer_pos_offset, next_pos_X, T_LONG, Compile::AliasIdxRaw, MemNode::release);
#else
  commit_memory = store_to_memory(control(), java_buffer_pos_offset, next_pos_X, T_INT, Compile::AliasIdxRaw, MemNode::release);
#endif

  // Now load the flags from off the java buffer and decide if the buffer is a lease. If so, it needs to be returned post-commit.
  Node* java_buffer_flags_offset = _gvn.transform(new AddPNode(top(), java_buffer, _gvn.transform(MakeConX(in_bytes(JFR_BUFFER_FLAGS_OFFSET)))));
  Node* flags = make_load(control(), java_buffer_flags_offset, TypeInt::UBYTE, T_BYTE, MemNode::unordered);
  Node* lease_constant = _gvn.transform(_gvn.intcon(4));

  // And flags with lease constant.
  Node* lease = _gvn.transform(new AndINode(flags, lease_constant));

  // Branch on lease to conditionalize returning the leased java buffer.
  Node* lease_cmp = _gvn.transform(new CmpINode(lease, lease_constant));
  Node* test_lease = _gvn.transform(new BoolNode(lease_cmp, BoolTest::eq));
  IfNode* iff_lease = create_and_map_if(control(), test_lease, PROB_MIN, COUNT_UNKNOWN);

  // False branch, not a lease.
  Node* not_lease = _gvn.transform(new IfFalseNode(iff_lease));

  // True branch, is lease.
  Node* is_lease = _gvn.transform(new IfTrueNode(iff_lease));
  set_control(is_lease);

  // Make a runtime call, which can safepoint, to return the leased buffer. This updates both the JfrThreadLocal and the Java event writer oop.
  Node* call_return_lease = make_runtime_call(RC_NO_LEAF,
                                              OptoRuntime::void_void_Type(),
                                              StubRoutines::jfr_return_lease(),
                                              "return_lease", TypePtr::BOTTOM);
  Node* call_return_lease_control = _gvn.transform(new ProjNode(call_return_lease, TypeFunc::Control));

  RegionNode* lease_compare_rgn = new RegionNode(PATH_LIMIT);
  record_for_igvn(lease_compare_rgn);
  PhiNode* lease_compare_mem = new PhiNode(lease_compare_rgn, Type::MEMORY, TypePtr::BOTTOM);
  record_for_igvn(lease_compare_mem);
  PhiNode* lease_compare_io = new PhiNode(lease_compare_rgn, Type::ABIO);
  record_for_igvn(lease_compare_io);
  PhiNode* lease_result_value = new PhiNode(lease_compare_rgn, TypeLong::LONG);
  record_for_igvn(lease_result_value);

  // Update control and phi nodes.
  lease_compare_rgn->init_req(_true_path, call_return_lease_control);
  lease_compare_rgn->init_req(_false_path, not_lease);

  lease_compare_mem->init_req(_true_path, _gvn.transform(reset_memory()));
  lease_compare_mem->init_req(_false_path, commit_memory);

  lease_compare_io->init_req(_true_path, i_o());
  lease_compare_io->init_req(_false_path, input_io_state);

  lease_result_value->init_req(_true_path, null()); // if the lease was returned, return 0.
  lease_result_value->init_req(_false_path, arg); // if not lease, return new updated position.

  RegionNode* result_rgn = new RegionNode(PATH_LIMIT);
  PhiNode* result_mem = new PhiNode(result_rgn, Type::MEMORY, TypePtr::BOTTOM);
  PhiNode* result_io = new PhiNode(result_rgn, Type::ABIO);
  PhiNode* result_value = new PhiNode(result_rgn, TypeLong::LONG);

  // Update control and phi nodes.
  result_rgn->init_req(_true_path, is_notified);
  result_rgn->init_req(_false_path, _gvn.transform(lease_compare_rgn));

  result_mem->init_req(_true_path, notified_reset_memory);
  result_mem->init_req(_false_path, _gvn.transform(lease_compare_mem));

  result_io->init_req(_true_path, input_io_state);
  result_io->init_req(_false_path, _gvn.transform(lease_compare_io));

  result_value->init_req(_true_path, current_pos);
  result_value->init_req(_false_path, _gvn.transform(lease_result_value));

  // Set output state.
  set_control(_gvn.transform(result_rgn));
  set_all_memory(_gvn.transform(result_mem));
  set_i_o(_gvn.transform(result_io));
  set_result(result_rgn, result_value);
  return true;
}

/*
 * The intrinsic is a model of this pseudo-code:
 *
 * JfrThreadLocal* const tl = Thread::jfr_thread_local()
 * jobject h_event_writer = tl->java_event_writer();
 * if (h_event_writer == nullptr) {
 *   return nullptr;
 * }
 * oop threadObj = Thread::threadObj();
 * oop vthread = java_lang_Thread::vthread(threadObj);
 * traceid tid;
 * bool excluded;
 * if (vthread != threadObj) {  // i.e. current thread is virtual
 *   tid = java_lang_Thread::tid(vthread);
 *   u2 vthread_epoch_raw = java_lang_Thread::jfr_epoch(vthread);
 *   excluded = vthread_epoch_raw & excluded_mask;
 *   if (!excluded) {
 *     traceid current_epoch = JfrTraceIdEpoch::current_generation();
 *     u2 vthread_epoch = vthread_epoch_raw & epoch_mask;
 *     if (vthread_epoch != current_epoch) {
 *       write_checkpoint();
 *     }
 *   }
 * } else {
 *   tid = java_lang_Thread::tid(threadObj);
 *   u2 thread_epoch_raw = java_lang_Thread::jfr_epoch(threadObj);
 *   excluded = thread_epoch_raw & excluded_mask;
 * }
 * oop event_writer = JNIHandles::resolve_non_null(h_event_writer);
 * traceid tid_in_event_writer = getField(event_writer, "threadID");
 * if (tid_in_event_writer != tid) {
 *   setField(event_writer, "threadID", tid);
 *   setField(event_writer, "excluded", excluded);
 * }
 * return event_writer
 */
bool LibraryCallKit::inline_native_getEventWriter() {
  enum { _true_path = 1, _false_path = 2, PATH_LIMIT };

  // Save input memory and i_o state.
  Node* input_memory_state = reset_memory();
  set_all_memory(input_memory_state);
  Node* input_io_state = i_o();

  Node* excluded_mask = _gvn.intcon(32768);
  Node* epoch_mask = _gvn.intcon(32767);

  // TLS
  Node* tls_ptr = _gvn.transform(new ThreadLocalNode());

  // Load the address of java event writer jobject handle from the jfr_thread_local structure.
  Node* jobj_ptr = basic_plus_adr(top(), tls_ptr, in_bytes(THREAD_LOCAL_WRITER_OFFSET_JFR));

  // Load the eventwriter jobject handle.
  Node* jobj = make_load(control(), jobj_ptr, TypeRawPtr::BOTTOM, T_ADDRESS, MemNode::unordered);

  // Null check the jobject handle.
  Node* jobj_cmp_null = _gvn.transform(new CmpPNode(jobj, null()));
  Node* test_jobj_not_equal_null = _gvn.transform(new BoolNode(jobj_cmp_null, BoolTest::ne));
  IfNode* iff_jobj_not_equal_null = create_and_map_if(control(), test_jobj_not_equal_null, PROB_MAX, COUNT_UNKNOWN);

  // False path, jobj is null.
  Node* jobj_is_null = _gvn.transform(new IfFalseNode(iff_jobj_not_equal_null));

  // True path, jobj is not null.
  Node* jobj_is_not_null = _gvn.transform(new IfTrueNode(iff_jobj_not_equal_null));

  set_control(jobj_is_not_null);

  // Load the threadObj for the CarrierThread.
  Node* threadObj = generate_current_thread(tls_ptr);

  // Load the vthread.
  Node* vthread = generate_virtual_thread(tls_ptr);

  // If vthread != threadObj, this is a virtual thread.
  Node* vthread_cmp_threadObj = _gvn.transform(new CmpPNode(vthread, threadObj));
  Node* test_vthread_not_equal_threadObj = _gvn.transform(new BoolNode(vthread_cmp_threadObj, BoolTest::ne));
  IfNode* iff_vthread_not_equal_threadObj =
    create_and_map_if(jobj_is_not_null, test_vthread_not_equal_threadObj, PROB_FAIR, COUNT_UNKNOWN);

  // False branch, fallback to threadObj.
  Node* vthread_equal_threadObj = _gvn.transform(new IfFalseNode(iff_vthread_not_equal_threadObj));
  set_control(vthread_equal_threadObj);

  // Load the tid field from the vthread object.
  Node* thread_obj_tid = load_field_from_object(threadObj, "tid", "J");

  // Load the raw epoch value from the threadObj.
  Node* threadObj_epoch_offset = basic_plus_adr(threadObj, java_lang_Thread::jfr_epoch_offset());
  Node* threadObj_epoch_raw = access_load_at(threadObj, threadObj_epoch_offset, TypeRawPtr::BOTTOM, TypeInt::CHAR, T_CHAR,
                                             IN_HEAP | MO_UNORDERED | C2_MISMATCHED | C2_CONTROL_DEPENDENT_LOAD);

  // Mask off the excluded information from the epoch.
  Node * threadObj_is_excluded = _gvn.transform(new AndINode(threadObj_epoch_raw, excluded_mask));

  // True branch, this is a virtual thread.
  Node* vthread_not_equal_threadObj = _gvn.transform(new IfTrueNode(iff_vthread_not_equal_threadObj));
  set_control(vthread_not_equal_threadObj);

  // Load the tid field from the vthread object.
  Node* vthread_tid = load_field_from_object(vthread, "tid", "J");

  // Load the raw epoch value from the vthread.
  Node* vthread_epoch_offset = basic_plus_adr(vthread, java_lang_Thread::jfr_epoch_offset());
  Node* vthread_epoch_raw = access_load_at(vthread, vthread_epoch_offset, TypeRawPtr::BOTTOM, TypeInt::CHAR, T_CHAR,
                                           IN_HEAP | MO_UNORDERED | C2_MISMATCHED | C2_CONTROL_DEPENDENT_LOAD);

  // Mask off the excluded information from the epoch.
  Node * vthread_is_excluded = _gvn.transform(new AndINode(vthread_epoch_raw, _gvn.transform(excluded_mask)));

  // Branch on excluded to conditionalize updating the epoch for the virtual thread.
  Node* is_excluded_cmp = _gvn.transform(new CmpINode(vthread_is_excluded, _gvn.transform(excluded_mask)));
  Node* test_not_excluded = _gvn.transform(new BoolNode(is_excluded_cmp, BoolTest::ne));
  IfNode* iff_not_excluded = create_and_map_if(control(), test_not_excluded, PROB_MAX, COUNT_UNKNOWN);

  // False branch, vthread is excluded, no need to write epoch info.
  Node* excluded = _gvn.transform(new IfFalseNode(iff_not_excluded));

  // True branch, vthread is included, update epoch info.
  Node* included = _gvn.transform(new IfTrueNode(iff_not_excluded));
  set_control(included);

  // Get epoch value.
  Node* epoch = _gvn.transform(new AndINode(vthread_epoch_raw, _gvn.transform(epoch_mask)));

  // Load the current epoch generation. The value is unsigned 16-bit, so we type it as T_CHAR.
  Node* epoch_generation_address = makecon(TypeRawPtr::make(JfrIntrinsicSupport::epoch_generation_address()));
  Node* current_epoch_generation = make_load(control(), epoch_generation_address, TypeInt::CHAR, T_CHAR, MemNode::unordered);

  // Compare the epoch in the vthread to the current epoch generation.
  Node* const epoch_cmp = _gvn.transform(new CmpUNode(current_epoch_generation, epoch));
  Node* test_epoch_not_equal = _gvn.transform(new BoolNode(epoch_cmp, BoolTest::ne));
  IfNode* iff_epoch_not_equal = create_and_map_if(control(), test_epoch_not_equal, PROB_FAIR, COUNT_UNKNOWN);

  // False path, epoch is equal, checkpoint information is valid.
  Node* epoch_is_equal = _gvn.transform(new IfFalseNode(iff_epoch_not_equal));

  // True path, epoch is not equal, write a checkpoint for the vthread.
  Node* epoch_is_not_equal = _gvn.transform(new IfTrueNode(iff_epoch_not_equal));

  set_control(epoch_is_not_equal);

  // Make a runtime call, which can safepoint, to write a checkpoint for the vthread for this epoch.
  // The call also updates the native thread local thread id and the vthread with the current epoch.
  Node* call_write_checkpoint = make_runtime_call(RC_NO_LEAF,
                                                  OptoRuntime::jfr_write_checkpoint_Type(),
                                                  StubRoutines::jfr_write_checkpoint(),
                                                  "write_checkpoint", TypePtr::BOTTOM);
  Node* call_write_checkpoint_control = _gvn.transform(new ProjNode(call_write_checkpoint, TypeFunc::Control));

  // vthread epoch != current epoch
  RegionNode* epoch_compare_rgn = new RegionNode(PATH_LIMIT);
  record_for_igvn(epoch_compare_rgn);
  PhiNode* epoch_compare_mem = new PhiNode(epoch_compare_rgn, Type::MEMORY, TypePtr::BOTTOM);
  record_for_igvn(epoch_compare_mem);
  PhiNode* epoch_compare_io = new PhiNode(epoch_compare_rgn, Type::ABIO);
  record_for_igvn(epoch_compare_io);

  // Update control and phi nodes.
  epoch_compare_rgn->init_req(_true_path, call_write_checkpoint_control);
  epoch_compare_rgn->init_req(_false_path, epoch_is_equal);
  epoch_compare_mem->init_req(_true_path, _gvn.transform(reset_memory()));
  epoch_compare_mem->init_req(_false_path, input_memory_state);
  epoch_compare_io->init_req(_true_path, i_o());
  epoch_compare_io->init_req(_false_path, input_io_state);

  // excluded != true
  RegionNode* exclude_compare_rgn = new RegionNode(PATH_LIMIT);
  record_for_igvn(exclude_compare_rgn);
  PhiNode* exclude_compare_mem = new PhiNode(exclude_compare_rgn, Type::MEMORY, TypePtr::BOTTOM);
  record_for_igvn(exclude_compare_mem);
  PhiNode* exclude_compare_io = new PhiNode(exclude_compare_rgn, Type::ABIO);
  record_for_igvn(exclude_compare_io);

  // Update control and phi nodes.
  exclude_compare_rgn->init_req(_true_path, _gvn.transform(epoch_compare_rgn));
  exclude_compare_rgn->init_req(_false_path, excluded);
  exclude_compare_mem->init_req(_true_path, _gvn.transform(epoch_compare_mem));
  exclude_compare_mem->init_req(_false_path, input_memory_state);
  exclude_compare_io->init_req(_true_path, _gvn.transform(epoch_compare_io));
  exclude_compare_io->init_req(_false_path, input_io_state);

  // vthread != threadObj
  RegionNode* vthread_compare_rgn = new RegionNode(PATH_LIMIT);
  record_for_igvn(vthread_compare_rgn);
  PhiNode* vthread_compare_mem = new PhiNode(vthread_compare_rgn, Type::MEMORY, TypePtr::BOTTOM);
  PhiNode* vthread_compare_io = new PhiNode(vthread_compare_rgn, Type::ABIO);
  record_for_igvn(vthread_compare_io);
  PhiNode* tid = new PhiNode(vthread_compare_rgn, TypeLong::LONG);
  record_for_igvn(tid);
  PhiNode* exclusion = new PhiNode(vthread_compare_rgn, TypeInt::BOOL);
  record_for_igvn(exclusion);

  // Update control and phi nodes.
  vthread_compare_rgn->init_req(_true_path, _gvn.transform(exclude_compare_rgn));
  vthread_compare_rgn->init_req(_false_path, vthread_equal_threadObj);
  vthread_compare_mem->init_req(_true_path, _gvn.transform(exclude_compare_mem));
  vthread_compare_mem->init_req(_false_path, input_memory_state);
  vthread_compare_io->init_req(_true_path, _gvn.transform(exclude_compare_io));
  vthread_compare_io->init_req(_false_path, input_io_state);
  tid->init_req(_true_path, _gvn.transform(vthread_tid));
  tid->init_req(_false_path, _gvn.transform(thread_obj_tid));
  exclusion->init_req(_true_path, _gvn.transform(vthread_is_excluded));
  exclusion->init_req(_false_path, _gvn.transform(threadObj_is_excluded));

  // Update branch state.
  set_control(_gvn.transform(vthread_compare_rgn));
  set_all_memory(_gvn.transform(vthread_compare_mem));
  set_i_o(_gvn.transform(vthread_compare_io));

  // Load the event writer oop by dereferencing the jobject handle.
  ciKlass* klass_EventWriter = env()->find_system_klass(ciSymbol::make("jdk/jfr/internal/event/EventWriter"));
  assert(klass_EventWriter->is_loaded(), "invariant");
  ciInstanceKlass* const instklass_EventWriter = klass_EventWriter->as_instance_klass();
  const TypeKlassPtr* const aklass = TypeKlassPtr::make(instklass_EventWriter);
  const TypeOopPtr* const xtype = aklass->as_instance_type();
  Node* jobj_untagged = _gvn.transform(new AddPNode(top(), jobj, _gvn.MakeConX(-JNIHandles::TypeTag::global)));
  Node* event_writer = access_load(jobj_untagged, xtype, T_OBJECT, IN_NATIVE | C2_CONTROL_DEPENDENT_LOAD);

  // Load the current thread id from the event writer object.
  Node* const event_writer_tid = load_field_from_object(event_writer, "threadID", "J");
  // Get the field offset to, conditionally, store an updated tid value later.
  Node* const event_writer_tid_field = field_address_from_object(event_writer, "threadID", "J", false);
  const TypePtr* event_writer_tid_field_type = _gvn.type(event_writer_tid_field)->isa_ptr();
  // Get the field offset to, conditionally, store an updated exclusion value later.
  Node* const event_writer_excluded_field = field_address_from_object(event_writer, "excluded", "Z", false);
  const TypePtr* event_writer_excluded_field_type = _gvn.type(event_writer_excluded_field)->isa_ptr();

  RegionNode* event_writer_tid_compare_rgn = new RegionNode(PATH_LIMIT);
  record_for_igvn(event_writer_tid_compare_rgn);
  PhiNode* event_writer_tid_compare_mem = new PhiNode(event_writer_tid_compare_rgn, Type::MEMORY, TypePtr::BOTTOM);
  record_for_igvn(event_writer_tid_compare_mem);
  PhiNode* event_writer_tid_compare_io = new PhiNode(event_writer_tid_compare_rgn, Type::ABIO);
  record_for_igvn(event_writer_tid_compare_io);

  // Compare the current tid from the thread object to what is currently stored in the event writer object.
  Node* const tid_cmp = _gvn.transform(new CmpLNode(event_writer_tid, _gvn.transform(tid)));
  Node* test_tid_not_equal = _gvn.transform(new BoolNode(tid_cmp, BoolTest::ne));
  IfNode* iff_tid_not_equal = create_and_map_if(_gvn.transform(vthread_compare_rgn), test_tid_not_equal, PROB_FAIR, COUNT_UNKNOWN);

  // False path, tids are the same.
  Node* tid_is_equal = _gvn.transform(new IfFalseNode(iff_tid_not_equal));

  // True path, tid is not equal, need to update the tid in the event writer.
  Node* tid_is_not_equal = _gvn.transform(new IfTrueNode(iff_tid_not_equal));
  record_for_igvn(tid_is_not_equal);

  // Store the exclusion state to the event writer.
  store_to_memory(tid_is_not_equal, event_writer_excluded_field, _gvn.transform(exclusion), T_BOOLEAN, event_writer_excluded_field_type, MemNode::unordered);

  // Store the tid to the event writer.
  store_to_memory(tid_is_not_equal, event_writer_tid_field, tid, T_LONG, event_writer_tid_field_type, MemNode::unordered);

  // Update control and phi nodes.
  event_writer_tid_compare_rgn->init_req(_true_path, tid_is_not_equal);
  event_writer_tid_compare_rgn->init_req(_false_path, tid_is_equal);
  event_writer_tid_compare_mem->init_req(_true_path, _gvn.transform(reset_memory()));
  event_writer_tid_compare_mem->init_req(_false_path, _gvn.transform(vthread_compare_mem));
  event_writer_tid_compare_io->init_req(_true_path, _gvn.transform(i_o()));
  event_writer_tid_compare_io->init_req(_false_path, _gvn.transform(vthread_compare_io));

  // Result of top level CFG, Memory, IO and Value.
  RegionNode* result_rgn = new RegionNode(PATH_LIMIT);
  PhiNode* result_mem = new PhiNode(result_rgn, Type::MEMORY, TypePtr::BOTTOM);
  PhiNode* result_io = new PhiNode(result_rgn, Type::ABIO);
  PhiNode* result_value = new PhiNode(result_rgn, TypeInstPtr::BOTTOM);

  // Result control.
  result_rgn->init_req(_true_path, _gvn.transform(event_writer_tid_compare_rgn));
  result_rgn->init_req(_false_path, jobj_is_null);

  // Result memory.
  result_mem->init_req(_true_path, _gvn.transform(event_writer_tid_compare_mem));
  result_mem->init_req(_false_path, _gvn.transform(input_memory_state));

  // Result IO.
  result_io->init_req(_true_path, _gvn.transform(event_writer_tid_compare_io));
  result_io->init_req(_false_path, _gvn.transform(input_io_state));

  // Result value.
  result_value->init_req(_true_path, _gvn.transform(event_writer)); // return event writer oop
  result_value->init_req(_false_path, null()); // return null

  // Set output state.
  set_control(_gvn.transform(result_rgn));
  set_all_memory(_gvn.transform(result_mem));
  set_i_o(_gvn.transform(result_io));
  set_result(result_rgn, result_value);
  return true;
}

/*
 * The intrinsic is a model of this pseudo-code:
 *
 * JfrThreadLocal* const tl = thread->jfr_thread_local();
 * if (carrierThread != thread) { // is virtual thread
 *   const u2 vthread_epoch_raw = java_lang_Thread::jfr_epoch(thread);
 *   bool excluded = vthread_epoch_raw & excluded_mask;
 *   Atomic::store(&tl->_contextual_tid, java_lang_Thread::tid(thread));
 *   Atomic::store(&tl->_contextual_thread_excluded, is_excluded);
 *   if (!excluded) {
 *     const u2 vthread_epoch = vthread_epoch_raw & epoch_mask;
 *     Atomic::store(&tl->_vthread_epoch, vthread_epoch);
 *   }
 *   Atomic::release_store(&tl->_vthread, true);
 *   return;
 * }
 * Atomic::release_store(&tl->_vthread, false);
 */
void LibraryCallKit::extend_setCurrentThread(Node* jt, Node* thread) {
  enum { _true_path = 1, _false_path = 2, PATH_LIMIT };

  Node* input_memory_state = reset_memory();
  set_all_memory(input_memory_state);

  Node* excluded_mask = _gvn.intcon(32768);
  Node* epoch_mask = _gvn.intcon(32767);

  Node* const carrierThread = generate_current_thread(jt);
  // If thread != carrierThread, this is a virtual thread.
  Node* thread_cmp_carrierThread = _gvn.transform(new CmpPNode(thread, carrierThread));
  Node* test_thread_not_equal_carrierThread = _gvn.transform(new BoolNode(thread_cmp_carrierThread, BoolTest::ne));
  IfNode* iff_thread_not_equal_carrierThread =
    create_and_map_if(control(), test_thread_not_equal_carrierThread, PROB_FAIR, COUNT_UNKNOWN);

  Node* vthread_offset = basic_plus_adr(jt, in_bytes(THREAD_LOCAL_OFFSET_JFR + VTHREAD_OFFSET_JFR));

  // False branch, is carrierThread.
  Node* thread_equal_carrierThread = _gvn.transform(new IfFalseNode(iff_thread_not_equal_carrierThread));
  // Store release
  Node* vthread_false_memory = store_to_memory(thread_equal_carrierThread, vthread_offset, _gvn.intcon(0), T_BOOLEAN, Compile::AliasIdxRaw, MemNode::release, true);

  set_all_memory(input_memory_state);

  // True branch, is virtual thread.
  Node* thread_not_equal_carrierThread = _gvn.transform(new IfTrueNode(iff_thread_not_equal_carrierThread));
  set_control(thread_not_equal_carrierThread);

  // Load the raw epoch value from the vthread.
  Node* epoch_offset = basic_plus_adr(thread, java_lang_Thread::jfr_epoch_offset());
  Node* epoch_raw = access_load_at(thread, epoch_offset, TypeRawPtr::BOTTOM, TypeInt::CHAR, T_CHAR,
                                   IN_HEAP | MO_UNORDERED | C2_MISMATCHED | C2_CONTROL_DEPENDENT_LOAD);

  // Mask off the excluded information from the epoch.
  Node * const is_excluded = _gvn.transform(new AndINode(epoch_raw, _gvn.transform(excluded_mask)));

  // Load the tid field from the thread.
  Node* tid = load_field_from_object(thread, "tid", "J");

  // Store the vthread tid to the jfr thread local.
  Node* thread_id_offset = basic_plus_adr(jt, in_bytes(THREAD_LOCAL_OFFSET_JFR + VTHREAD_ID_OFFSET_JFR));
  Node* tid_memory = store_to_memory(control(), thread_id_offset, tid, T_LONG, Compile::AliasIdxRaw, MemNode::unordered, true);

  // Branch is_excluded to conditionalize updating the epoch .
  Node* excluded_cmp = _gvn.transform(new CmpINode(is_excluded, _gvn.transform(excluded_mask)));
  Node* test_excluded = _gvn.transform(new BoolNode(excluded_cmp, BoolTest::eq));
  IfNode* iff_excluded = create_and_map_if(control(), test_excluded, PROB_MIN, COUNT_UNKNOWN);

  // True branch, vthread is excluded, no need to write epoch info.
  Node* excluded = _gvn.transform(new IfTrueNode(iff_excluded));
  set_control(excluded);
  Node* vthread_is_excluded = _gvn.intcon(1);

  // False branch, vthread is included, update epoch info.
  Node* included = _gvn.transform(new IfFalseNode(iff_excluded));
  set_control(included);
  Node* vthread_is_included = _gvn.intcon(0);

  // Get epoch value.
  Node* epoch = _gvn.transform(new AndINode(epoch_raw, _gvn.transform(epoch_mask)));

  // Store the vthread epoch to the jfr thread local.
  Node* vthread_epoch_offset = basic_plus_adr(jt, in_bytes(THREAD_LOCAL_OFFSET_JFR + VTHREAD_EPOCH_OFFSET_JFR));
  Node* included_memory = store_to_memory(control(), vthread_epoch_offset, epoch, T_CHAR, Compile::AliasIdxRaw, MemNode::unordered, true);

  RegionNode* excluded_rgn = new RegionNode(PATH_LIMIT);
  record_for_igvn(excluded_rgn);
  PhiNode* excluded_mem = new PhiNode(excluded_rgn, Type::MEMORY, TypePtr::BOTTOM);
  record_for_igvn(excluded_mem);
  PhiNode* exclusion = new PhiNode(excluded_rgn, TypeInt::BOOL);
  record_for_igvn(exclusion);

  // Merge the excluded control and memory.
  excluded_rgn->init_req(_true_path, excluded);
  excluded_rgn->init_req(_false_path, included);
  excluded_mem->init_req(_true_path, tid_memory);
  excluded_mem->init_req(_false_path, included_memory);
  exclusion->init_req(_true_path, _gvn.transform(vthread_is_excluded));
  exclusion->init_req(_false_path, _gvn.transform(vthread_is_included));

  // Set intermediate state.
  set_control(_gvn.transform(excluded_rgn));
  set_all_memory(excluded_mem);

  // Store the vthread exclusion state to the jfr thread local.
  Node* thread_local_excluded_offset = basic_plus_adr(jt, in_bytes(THREAD_LOCAL_OFFSET_JFR + VTHREAD_EXCLUDED_OFFSET_JFR));
  store_to_memory(control(), thread_local_excluded_offset, _gvn.transform(exclusion), T_BOOLEAN, Compile::AliasIdxRaw, MemNode::unordered, true);

  // Store release
  Node * vthread_true_memory = store_to_memory(control(), vthread_offset, _gvn.intcon(1), T_BOOLEAN, Compile::AliasIdxRaw, MemNode::release, true);

  RegionNode* thread_compare_rgn = new RegionNode(PATH_LIMIT);
  record_for_igvn(thread_compare_rgn);
  PhiNode* thread_compare_mem = new PhiNode(thread_compare_rgn, Type::MEMORY, TypePtr::BOTTOM);
  record_for_igvn(thread_compare_mem);
  PhiNode* vthread = new PhiNode(thread_compare_rgn, TypeInt::BOOL);
  record_for_igvn(vthread);

  // Merge the thread_compare control and memory.
  thread_compare_rgn->init_req(_true_path, control());
  thread_compare_rgn->init_req(_false_path, thread_equal_carrierThread);
  thread_compare_mem->init_req(_true_path, vthread_true_memory);
  thread_compare_mem->init_req(_false_path, vthread_false_memory);

  // Set output state.
  set_control(_gvn.transform(thread_compare_rgn));
  set_all_memory(_gvn.transform(thread_compare_mem));
}

#endif // JFR_HAVE_INTRINSICS

//------------------------inline_native_currentCarrierThread------------------
bool LibraryCallKit::inline_native_currentCarrierThread() {
  Node* junk = nullptr;
  set_result(generate_current_thread(junk));
  return true;
}

//------------------------inline_native_currentThread------------------
bool LibraryCallKit::inline_native_currentThread() {
  Node* junk = nullptr;
  set_result(generate_virtual_thread(junk));
  return true;
}

//------------------------inline_native_setVthread------------------
bool LibraryCallKit::inline_native_setCurrentThread() {
  assert(C->method()->changes_current_thread(),
         "method changes current Thread but is not annotated ChangesCurrentThread");
  Node* arr = argument(1);
  Node* thread = _gvn.transform(new ThreadLocalNode());
  Node* p = basic_plus_adr(top()/*!oop*/, thread, in_bytes(JavaThread::vthread_offset()));
  Node* thread_obj_handle
    = make_load(nullptr, p, p->bottom_type()->is_ptr(), T_OBJECT, MemNode::unordered);
  thread_obj_handle = _gvn.transform(thread_obj_handle);
  const TypePtr *adr_type = _gvn.type(thread_obj_handle)->isa_ptr();
  access_store_at(nullptr, thread_obj_handle, adr_type, arr, _gvn.type(arr), T_OBJECT, IN_NATIVE | MO_UNORDERED);
  JFR_ONLY(extend_setCurrentThread(thread, arr);)
  return true;
}

const Type* LibraryCallKit::scopedValueCache_type() {
  ciKlass* objects_klass = ciObjArrayKlass::make(env()->Object_klass());
  const TypeOopPtr* etype = TypeOopPtr::make_from_klass(env()->Object_klass());
  const TypeAry* arr0 = TypeAry::make(etype, TypeInt::POS, /* stable= */ false, /* flat= */ false, /* not_flat= */ true, /* not_null_free= */ true);

  // Because we create the scopedValue cache lazily we have to make the
  // type of the result BotPTR.
  bool xk = etype->klass_is_exact();
  const Type* objects_type = TypeAryPtr::make(TypePtr::BotPTR, arr0, objects_klass, xk, TypeAryPtr::Offset(0));
  return objects_type;
}

Node* LibraryCallKit::scopedValueCache_helper() {
  Node* thread = _gvn.transform(new ThreadLocalNode());
  Node* p = basic_plus_adr(top()/*!oop*/, thread, in_bytes(JavaThread::scopedValueCache_offset()));
  // We cannot use immutable_memory() because we might flip onto a
  // different carrier thread, at which point we'll need to use that
  // carrier thread's cache.
  // return _gvn.transform(LoadNode::make(_gvn, nullptr, immutable_memory(), p, p->bottom_type()->is_ptr(),
  //       TypeRawPtr::NOTNULL, T_ADDRESS, MemNode::unordered));
  return make_load(nullptr, p, p->bottom_type()->is_ptr(), T_ADDRESS, MemNode::unordered);
}

//------------------------inline_native_scopedValueCache------------------
bool LibraryCallKit::inline_native_scopedValueCache() {
  Node* cache_obj_handle = scopedValueCache_helper();
  const Type* objects_type = scopedValueCache_type();
  set_result(access_load(cache_obj_handle, objects_type, T_OBJECT, IN_NATIVE));

  return true;
}

//------------------------inline_native_setScopedValueCache------------------
bool LibraryCallKit::inline_native_setScopedValueCache() {
  Node* arr = argument(0);
  Node* cache_obj_handle = scopedValueCache_helper();
  const Type* objects_type = scopedValueCache_type();

  const TypePtr *adr_type = _gvn.type(cache_obj_handle)->isa_ptr();
  access_store_at(nullptr, cache_obj_handle, adr_type, arr, objects_type, T_OBJECT, IN_NATIVE | MO_UNORDERED);

  return true;
}

//-----------------------load_klass_from_mirror_common-------------------------
// Given a java mirror (a java.lang.Class oop), load its corresponding klass oop.
// Test the klass oop for null (signifying a primitive Class like Integer.TYPE),
// and branch to the given path on the region.
// If never_see_null, take an uncommon trap on null, so we can optimistically
// compile for the non-null case.
// If the region is null, force never_see_null = true.
Node* LibraryCallKit::load_klass_from_mirror_common(Node* mirror,
                                                    bool never_see_null,
                                                    RegionNode* region,
                                                    int null_path,
                                                    int offset) {
  if (region == nullptr)  never_see_null = true;
  Node* p = basic_plus_adr(mirror, offset);
  const TypeKlassPtr*  kls_type = TypeInstKlassPtr::OBJECT_OR_NULL;
  Node* kls = _gvn.transform(LoadKlassNode::make(_gvn, nullptr, immutable_memory(), p, TypeRawPtr::BOTTOM, kls_type));
  Node* null_ctl = top();
  kls = null_check_oop(kls, &null_ctl, never_see_null);
  if (region != nullptr) {
    // Set region->in(null_path) if the mirror is a primitive (e.g, int.class).
    region->init_req(null_path, null_ctl);
  } else {
    assert(null_ctl == top(), "no loose ends");
  }
  return kls;
}

//--------------------(inline_native_Class_query helpers)---------------------
// Use this for JVM_ACC_INTERFACE, JVM_ACC_IS_CLONEABLE_FAST, JVM_ACC_HAS_FINALIZER.
// Fall through if (mods & mask) == bits, take the guard otherwise.
Node* LibraryCallKit::generate_access_flags_guard(Node* kls, int modifier_mask, int modifier_bits, RegionNode* region) {
  // Branch around if the given klass has the given modifier bit set.
  // Like generate_guard, adds a new path onto the region.
  Node* modp = basic_plus_adr(kls, in_bytes(Klass::access_flags_offset()));
  Node* mods = make_load(nullptr, modp, TypeInt::INT, T_INT, MemNode::unordered);
  Node* mask = intcon(modifier_mask);
  Node* bits = intcon(modifier_bits);
  Node* mbit = _gvn.transform(new AndINode(mods, mask));
  Node* cmp  = _gvn.transform(new CmpINode(mbit, bits));
  Node* bol  = _gvn.transform(new BoolNode(cmp, BoolTest::ne));
  return generate_fair_guard(bol, region);
}

Node* LibraryCallKit::generate_interface_guard(Node* kls, RegionNode* region) {
  return generate_access_flags_guard(kls, JVM_ACC_INTERFACE, 0, region);
}
Node* LibraryCallKit::generate_hidden_class_guard(Node* kls, RegionNode* region) {
  return generate_access_flags_guard(kls, JVM_ACC_IS_HIDDEN_CLASS, 0, region);
}

//-------------------------inline_native_Class_query-------------------
bool LibraryCallKit::inline_native_Class_query(vmIntrinsics::ID id) {
  const Type* return_type = TypeInt::BOOL;
  Node* prim_return_value = top();  // what happens if it's a primitive class?
  bool never_see_null = !too_many_traps(Deoptimization::Reason_null_check);
  bool expect_prim = false;     // most of these guys expect to work on refs

  enum { _normal_path = 1, _prim_path = 2, PATH_LIMIT };

  Node* mirror = argument(0);
  Node* obj    = top();

  switch (id) {
  case vmIntrinsics::_isInstance:
    // nothing is an instance of a primitive type
    prim_return_value = intcon(0);
    obj = argument(1);
    break;
  case vmIntrinsics::_getModifiers:
    prim_return_value = intcon(JVM_ACC_ABSTRACT | JVM_ACC_FINAL | JVM_ACC_PUBLIC);
    assert(is_power_of_2((int)JVM_ACC_WRITTEN_FLAGS+1), "change next line");
    return_type = TypeInt::make(0, JVM_ACC_WRITTEN_FLAGS, Type::WidenMin);
    break;
  case vmIntrinsics::_isInterface:
    prim_return_value = intcon(0);
    break;
  case vmIntrinsics::_isArray:
    prim_return_value = intcon(0);
    expect_prim = true;  // cf. ObjectStreamClass.getClassSignature
    break;
  case vmIntrinsics::_isPrimitive:
    prim_return_value = intcon(1);
    expect_prim = true;  // obviously
    break;
  case vmIntrinsics::_isHidden:
    prim_return_value = intcon(0);
    break;
  case vmIntrinsics::_getSuperclass:
    prim_return_value = null();
    return_type = TypeInstPtr::MIRROR->cast_to_ptr_type(TypePtr::BotPTR);
    break;
  case vmIntrinsics::_getClassAccessFlags:
    prim_return_value = intcon(JVM_ACC_ABSTRACT | JVM_ACC_FINAL | JVM_ACC_PUBLIC);
    return_type = TypeInt::INT;  // not bool!  6297094
    break;
  default:
    fatal_unexpected_iid(id);
    break;
  }

  const TypeInstPtr* mirror_con = _gvn.type(mirror)->isa_instptr();
  if (mirror_con == nullptr)  return false;  // cannot happen?

#ifndef PRODUCT
  if (C->print_intrinsics() || C->print_inlining()) {
    ciType* k = mirror_con->java_mirror_type();
    if (k) {
      tty->print("Inlining %s on constant Class ", vmIntrinsics::name_at(intrinsic_id()));
      k->print_name();
      tty->cr();
    }
  }
#endif

  // Null-check the mirror, and the mirror's klass ptr (in case it is a primitive).
  RegionNode* region = new RegionNode(PATH_LIMIT);
  record_for_igvn(region);
  PhiNode* phi = new PhiNode(region, return_type);

  // The mirror will never be null of Reflection.getClassAccessFlags, however
  // it may be null for Class.isInstance or Class.getModifiers. Throw a NPE
  // if it is. See bug 4774291.

  // For Reflection.getClassAccessFlags(), the null check occurs in
  // the wrong place; see inline_unsafe_access(), above, for a similar
  // situation.
  mirror = null_check(mirror);
  // If mirror or obj is dead, only null-path is taken.
  if (stopped())  return true;

  if (expect_prim)  never_see_null = false;  // expect nulls (meaning prims)

  // Now load the mirror's klass metaobject, and null-check it.
  // Side-effects region with the control path if the klass is null.
  Node* kls = load_klass_from_mirror(mirror, never_see_null, region, _prim_path);
  // If kls is null, we have a primitive mirror.
  phi->init_req(_prim_path, prim_return_value);
  if (stopped()) { set_result(region, phi); return true; }
  bool safe_for_replace = (region->in(_prim_path) == top());

  Node* p;  // handy temp
  Node* null_ctl;

  // Now that we have the non-null klass, we can perform the real query.
  // For constant classes, the query will constant-fold in LoadNode::Value.
  Node* query_value = top();
  switch (id) {
  case vmIntrinsics::_isInstance:
    // nothing is an instance of a primitive type
    query_value = gen_instanceof(obj, kls, safe_for_replace);
    break;

  case vmIntrinsics::_getModifiers:
    p = basic_plus_adr(kls, in_bytes(Klass::modifier_flags_offset()));
    query_value = make_load(nullptr, p, TypeInt::INT, T_INT, MemNode::unordered);
    break;

  case vmIntrinsics::_isInterface:
    // (To verify this code sequence, check the asserts in JVM_IsInterface.)
    if (generate_interface_guard(kls, region) != nullptr)
      // A guard was added.  If the guard is taken, it was an interface.
      phi->add_req(intcon(1));
    // If we fall through, it's a plain class.
    query_value = intcon(0);
    break;

  case vmIntrinsics::_isArray:
    // (To verify this code sequence, check the asserts in JVM_IsArrayClass.)
    if (generate_array_guard(kls, region) != nullptr)
      // A guard was added.  If the guard is taken, it was an array.
      phi->add_req(intcon(1));
    // If we fall through, it's a plain class.
    query_value = intcon(0);
    break;

  case vmIntrinsics::_isPrimitive:
    query_value = intcon(0); // "normal" path produces false
    break;

  case vmIntrinsics::_isHidden:
    // (To verify this code sequence, check the asserts in JVM_IsHiddenClass.)
    if (generate_hidden_class_guard(kls, region) != nullptr)
      // A guard was added.  If the guard is taken, it was an hidden class.
      phi->add_req(intcon(1));
    // If we fall through, it's a plain class.
    query_value = intcon(0);
    break;


  case vmIntrinsics::_getSuperclass:
    // The rules here are somewhat unfortunate, but we can still do better
    // with random logic than with a JNI call.
    // Interfaces store null or Object as _super, but must report null.
    // Arrays store an intermediate super as _super, but must report Object.
    // Other types can report the actual _super.
    // (To verify this code sequence, check the asserts in JVM_IsInterface.)
    if (generate_interface_guard(kls, region) != nullptr)
      // A guard was added.  If the guard is taken, it was an interface.
      phi->add_req(null());
    if (generate_array_guard(kls, region) != nullptr)
      // A guard was added.  If the guard is taken, it was an array.
      phi->add_req(makecon(TypeInstPtr::make(env()->Object_klass()->java_mirror())));
    // If we fall through, it's a plain class.  Get its _super.
    p = basic_plus_adr(kls, in_bytes(Klass::super_offset()));
    kls = _gvn.transform(LoadKlassNode::make(_gvn, nullptr, immutable_memory(), p, TypeRawPtr::BOTTOM, TypeInstKlassPtr::OBJECT_OR_NULL));
    null_ctl = top();
    kls = null_check_oop(kls, &null_ctl);
    if (null_ctl != top()) {
      // If the guard is taken, Object.superClass is null (both klass and mirror).
      region->add_req(null_ctl);
      phi   ->add_req(null());
    }
    if (!stopped()) {
      query_value = load_mirror_from_klass(kls);
    }
    break;

  case vmIntrinsics::_getClassAccessFlags:
    p = basic_plus_adr(kls, in_bytes(Klass::access_flags_offset()));
    query_value = make_load(nullptr, p, TypeInt::INT, T_INT, MemNode::unordered);
    break;

  default:
    fatal_unexpected_iid(id);
    break;
  }

  // Fall-through is the normal case of a query to a real class.
  phi->init_req(1, query_value);
  region->init_req(1, control());

  C->set_has_split_ifs(true); // Has chance for split-if optimization
  set_result(region, phi);
  return true;
}

//-------------------------inline_primitive_Class_conversion-------------------
//               Class<T> java.lang.Class                  .asPrimaryType()
// public static Class<T> jdk.internal.value.PrimitiveClass.asPrimaryType(Class<T>)
//               Class<T> java.lang.Class                  .asValueType()
// public static Class<T> jdk.internal.value.PrimitiveClass.asValueType(Class<T>)
bool LibraryCallKit::inline_primitive_Class_conversion(vmIntrinsics::ID id) {
  Node* mirror = argument(0); // Receiver/argument Class
  const TypeInstPtr* mirror_con = _gvn.type(mirror)->isa_instptr();
  if (mirror_con == nullptr) {
    return false;
  }

  bool is_val_mirror = true;
  ciType* tm = mirror_con->java_mirror_type(&is_val_mirror);
  if (tm != nullptr) {
    Node* result = mirror;
    if ((id == vmIntrinsics::_asPrimaryType || id == vmIntrinsics::_asPrimaryTypeArg) && is_val_mirror) {
      result = _gvn.makecon(TypeInstPtr::make(tm->as_inline_klass()->ref_mirror()));
    } else if (id == vmIntrinsics::_asValueType || id == vmIntrinsics::_asValueTypeArg) {
      if (!tm->is_inlinetype()) {
        return false; // Throw UnsupportedOperationException
      } else if (!is_val_mirror) {
        result = _gvn.makecon(TypeInstPtr::make(tm->as_inline_klass()->val_mirror()));
      }
    }
    set_result(result);
    return true;
  }
  return false;
}

//-------------------------inline_Class_cast-------------------
bool LibraryCallKit::inline_Class_cast() {
  Node* mirror = argument(0); // Class
  Node* obj    = argument(1);
  const TypeInstPtr* mirror_con = _gvn.type(mirror)->isa_instptr();
  if (mirror_con == nullptr) {
    return false;  // dead path (mirror->is_top()).
  }
  if (obj == nullptr || obj->is_top()) {
    return false;  // dead path
  }
  const TypeOopPtr* tp = _gvn.type(obj)->isa_oopptr();

  // First, see if Class.cast() can be folded statically.
  // java_mirror_type() returns non-null for compile-time Class constants.
  bool requires_null_check = false;
  ciType* tm = mirror_con->java_mirror_type(&requires_null_check);
  if (tm != nullptr && tm->is_klass() &&
      tp != nullptr) {
    if (!tp->is_loaded()) {
      // Don't use intrinsic when class is not loaded.
      return false;
    } else {
      int static_res = C->static_subtype_check(TypeKlassPtr::make(tm->as_klass(), Type::trust_interfaces), tp->as_klass_type());
      if (static_res == Compile::SSC_always_true) {
        // isInstance() is true - fold the code.
        if (requires_null_check) {
          obj = null_check(obj);
        }
        set_result(obj);
        return true;
      } else if (static_res == Compile::SSC_always_false) {
        // Don't use intrinsic, have to throw ClassCastException.
        // If the reference is null, the non-intrinsic bytecode will
        // be optimized appropriately.
        return false;
      }
    }
  }

  // Bailout intrinsic and do normal inlining if exception path is frequent.
  if (too_many_traps(Deoptimization::Reason_intrinsic)) {
    return false;
  }

  // Generate dynamic checks.
  // Class.cast() is java implementation of _checkcast bytecode.
  // Do checkcast (Parse::do_checkcast()) optimizations here.

  if (requires_null_check) {
    obj = null_check(obj);
  }
  mirror = null_check(mirror);
  // If mirror is dead, only null-path is taken.
  if (stopped()) {
    return true;
  }

  // Not-subtype or the mirror's klass ptr is nullptr (in case it is a primitive).
  enum { _bad_type_path = 1, _prim_path = 2, _npe_path = 3, PATH_LIMIT };
  RegionNode* region = new RegionNode(PATH_LIMIT);
  record_for_igvn(region);

  // Now load the mirror's klass metaobject, and null-check it.
  // If kls is null, we have a primitive mirror and
  // nothing is an instance of a primitive type.
  Node* kls = load_klass_from_mirror(mirror, false, region, _prim_path);

  Node* res = top();
  Node* io = i_o();
  Node* mem = merged_memory();
  if (!stopped()) {
    if (EnableValhalla && !requires_null_check) {
      // Check if we are casting to QMyValue
      Node* ctrl_val_mirror = generate_fair_guard(is_val_mirror(mirror), nullptr);
      if (ctrl_val_mirror != nullptr) {
        RegionNode* r = new RegionNode(3);
        record_for_igvn(r);
        r->init_req(1, control());

        // Casting to QMyValue, check for null
        set_control(ctrl_val_mirror);
        { // PreserveJVMState because null check replaces obj in map
          PreserveJVMState pjvms(this);
          Node* null_ctr = top();
          null_check_oop(obj, &null_ctr);
          region->init_req(_npe_path, null_ctr);
          r->init_req(2, control());
        }
        set_control(_gvn.transform(r));
      }
    }

    Node* bad_type_ctrl = top();
    // Do checkcast optimizations.
    res = gen_checkcast(obj, kls, &bad_type_ctrl);
    region->init_req(_bad_type_path, bad_type_ctrl);
  }
  if (region->in(_prim_path) != top() ||
      region->in(_bad_type_path) != top() ||
      region->in(_npe_path) != top()) {
    // Let Interpreter throw ClassCastException.
    PreserveJVMState pjvms(this);
    set_control(_gvn.transform(region));
    // Set IO and memory because gen_checkcast may override them when buffering inline types
    set_i_o(io);
    set_all_memory(mem);
    uncommon_trap(Deoptimization::Reason_intrinsic,
                  Deoptimization::Action_maybe_recompile);
  }
  if (!stopped()) {
    set_result(res);
  }
  return true;
}


//--------------------------inline_native_subtype_check------------------------
// This intrinsic takes the JNI calls out of the heart of
// UnsafeFieldAccessorImpl.set, which improves Field.set, readObject, etc.
bool LibraryCallKit::inline_native_subtype_check() {
  // Pull both arguments off the stack.
  Node* args[2];                // two java.lang.Class mirrors: superc, subc
  args[0] = argument(0);
  args[1] = argument(1);
  Node* klasses[2];             // corresponding Klasses: superk, subk
  klasses[0] = klasses[1] = top();

  enum {
    // A full decision tree on {superc is prim, subc is prim}:
    _prim_0_path = 1,           // {P,N} => false
                                // {P,P} & superc!=subc => false
    _prim_same_path,            // {P,P} & superc==subc => true
    _prim_1_path,               // {N,P} => false
    _ref_subtype_path,          // {N,N} & subtype check wins => true
    _both_ref_path,             // {N,N} & subtype check loses => false
    PATH_LIMIT
  };

  RegionNode* region = new RegionNode(PATH_LIMIT);
  RegionNode* prim_region = new RegionNode(2);
  Node*       phi    = new PhiNode(region, TypeInt::BOOL);
  record_for_igvn(region);
  record_for_igvn(prim_region);

  const TypePtr* adr_type = TypeRawPtr::BOTTOM;   // memory type of loads
  const TypeKlassPtr* kls_type = TypeInstKlassPtr::OBJECT_OR_NULL;
  int class_klass_offset = java_lang_Class::klass_offset();

  // First null-check both mirrors and load each mirror's klass metaobject.
  int which_arg;
  for (which_arg = 0; which_arg <= 1; which_arg++) {
    Node* arg = args[which_arg];
    arg = null_check(arg);
    if (stopped())  break;
    args[which_arg] = arg;

    Node* p = basic_plus_adr(arg, class_klass_offset);
    Node* kls = LoadKlassNode::make(_gvn, nullptr, immutable_memory(), p, adr_type, kls_type);
    klasses[which_arg] = _gvn.transform(kls);
  }

  // Having loaded both klasses, test each for null.
  bool never_see_null = !too_many_traps(Deoptimization::Reason_null_check);
  for (which_arg = 0; which_arg <= 1; which_arg++) {
    Node* kls = klasses[which_arg];
    Node* null_ctl = top();
    kls = null_check_oop(kls, &null_ctl, never_see_null);
    if (which_arg == 0) {
      prim_region->init_req(1, null_ctl);
    } else {
      region->init_req(_prim_1_path, null_ctl);
    }
    if (stopped())  break;
    klasses[which_arg] = kls;
  }

  if (!stopped()) {
    // now we have two reference types, in klasses[0..1]
    Node* subk   = klasses[1];  // the argument to isAssignableFrom
    Node* superk = klasses[0];  // the receiver
    region->set_req(_both_ref_path, gen_subtype_check(subk, superk));
    // If superc is an inline mirror, we also need to check if superc == subc because LMyValue
    // is not a subtype of QMyValue but due to subk == superk the subtype check will pass.
    generate_fair_guard(is_val_mirror(args[0]), prim_region);
    // now we have a successful reference subtype check
    region->set_req(_ref_subtype_path, control());
  }

  // If both operands are primitive (both klasses null), then
  // we must return true when they are identical primitives.
  // It is convenient to test this after the first null klass check.
  // This path is also used if superc is a value mirror.
  set_control(_gvn.transform(prim_region));
  if (!stopped()) {
    // Since superc is primitive, make a guard for the superc==subc case.
    Node* cmp_eq = _gvn.transform(new CmpPNode(args[0], args[1]));
    Node* bol_eq = _gvn.transform(new BoolNode(cmp_eq, BoolTest::eq));
    generate_fair_guard(bol_eq, region);
    if (region->req() == PATH_LIMIT+1) {
      // A guard was added.  If the added guard is taken, superc==subc.
      region->swap_edges(PATH_LIMIT, _prim_same_path);
      region->del_req(PATH_LIMIT);
    }
    region->set_req(_prim_0_path, control()); // Not equal after all.
  }

  // these are the only paths that produce 'true':
  phi->set_req(_prim_same_path,   intcon(1));
  phi->set_req(_ref_subtype_path, intcon(1));

  // pull together the cases:
  assert(region->req() == PATH_LIMIT, "sane region");
  for (uint i = 1; i < region->req(); i++) {
    Node* ctl = region->in(i);
    if (ctl == nullptr || ctl == top()) {
      region->set_req(i, top());
      phi   ->set_req(i, top());
    } else if (phi->in(i) == nullptr) {
      phi->set_req(i, intcon(0)); // all other paths produce 'false'
    }
  }

  set_control(_gvn.transform(region));
  set_result(_gvn.transform(phi));
  return true;
}

//---------------------generate_array_guard_common------------------------
Node* LibraryCallKit::generate_array_guard_common(Node* kls, RegionNode* region, ArrayKind kind) {

  if (stopped()) {
    return nullptr;
  }

  // Like generate_guard, adds a new path onto the region.
  jint  layout_con = 0;
  Node* layout_val = get_layout_helper(kls, layout_con);
  if (layout_val == nullptr) {
    bool query = 0;
    switch(kind) {
      case ObjectArray:    query = Klass::layout_helper_is_objArray(layout_con); break;
      case NonObjectArray: query = !Klass::layout_helper_is_objArray(layout_con); break;
      case TypeArray:      query = Klass::layout_helper_is_typeArray(layout_con); break;
      case AnyArray:       query = Klass::layout_helper_is_array(layout_con); break;
      case NonArray:       query = !Klass::layout_helper_is_array(layout_con); break;
      default:
        ShouldNotReachHere();
    }
    if (!query) {
      return nullptr;                       // never a branch
    } else {                             // always a branch
      Node* always_branch = control();
      if (region != nullptr)
        region->add_req(always_branch);
      set_control(top());
      return always_branch;
    }
  }
  unsigned int value = 0;
  BoolTest::mask btest = BoolTest::illegal;
  switch(kind) {
    case ObjectArray:
    case NonObjectArray: {
      value = Klass::_lh_array_tag_obj_value;
      layout_val = _gvn.transform(new RShiftINode(layout_val, intcon(Klass::_lh_array_tag_shift)));
      btest = (kind == ObjectArray) ? BoolTest::eq : BoolTest::ne;
      break;
    }
    case TypeArray: {
      value = Klass::_lh_array_tag_type_value;
      layout_val = _gvn.transform(new RShiftINode(layout_val, intcon(Klass::_lh_array_tag_shift)));
      btest = BoolTest::eq;
      break;
    }
    case AnyArray:    value = Klass::_lh_neutral_value; btest = BoolTest::lt; break;
    case NonArray:    value = Klass::_lh_neutral_value; btest = BoolTest::gt; break;
    default:
      ShouldNotReachHere();
  }
  // Now test the correct condition.
  jint nval = (jint)value;
  Node* cmp = _gvn.transform(new CmpINode(layout_val, intcon(nval)));
  Node* bol = _gvn.transform(new BoolNode(cmp, btest));
  return generate_fair_guard(bol, region);
}


//-----------------------inline_native_newArray--------------------------
// private static native Object java.lang.reflect.Array.newArray(Class<?> componentType, int length);
// private        native Object Unsafe.allocateUninitializedArray0(Class<?> cls, int size);
bool LibraryCallKit::inline_unsafe_newArray(bool uninitialized) {
  Node* mirror;
  Node* count_val;
  if (uninitialized) {
    null_check_receiver();
    mirror    = argument(1);
    count_val = argument(2);
  } else {
    mirror    = argument(0);
    count_val = argument(1);
  }

  mirror = null_check(mirror);
  // If mirror or obj is dead, only null-path is taken.
  if (stopped())  return true;

  enum { _normal_path = 1, _slow_path = 2, PATH_LIMIT };
  RegionNode* result_reg = new RegionNode(PATH_LIMIT);
  PhiNode*    result_val = new PhiNode(result_reg, TypeInstPtr::NOTNULL);
  PhiNode*    result_io  = new PhiNode(result_reg, Type::ABIO);
  PhiNode*    result_mem = new PhiNode(result_reg, Type::MEMORY, TypePtr::BOTTOM);

  bool never_see_null = !too_many_traps(Deoptimization::Reason_null_check);
  Node* klass_node = load_array_klass_from_mirror(mirror, never_see_null,
                                                  result_reg, _slow_path);
  Node* normal_ctl   = control();
  Node* no_array_ctl = result_reg->in(_slow_path);

  // Generate code for the slow case.  We make a call to newArray().
  set_control(no_array_ctl);
  if (!stopped()) {
    // Either the input type is void.class, or else the
    // array klass has not yet been cached.  Either the
    // ensuing call will throw an exception, or else it
    // will cache the array klass for next time.
    PreserveJVMState pjvms(this);
    CallJavaNode* slow_call = nullptr;
    if (uninitialized) {
      // Generate optimized virtual call (holder class 'Unsafe' is final)
      slow_call = generate_method_call(vmIntrinsics::_allocateUninitializedArray, false, false, true);
    } else {
      slow_call = generate_method_call_static(vmIntrinsics::_newArray, true);
    }
    Node* slow_result = set_results_for_java_call(slow_call);
    // this->control() comes from set_results_for_java_call
    result_reg->set_req(_slow_path, control());
    result_val->set_req(_slow_path, slow_result);
    result_io ->set_req(_slow_path, i_o());
    result_mem->set_req(_slow_path, reset_memory());
  }

  set_control(normal_ctl);
  if (!stopped()) {
    // Normal case:  The array type has been cached in the java.lang.Class.
    // The following call works fine even if the array type is polymorphic.
    // It could be a dynamic mix of int[], boolean[], Object[], etc.
    Node* obj = new_array(klass_node, count_val, 0);  // no arguments to push
    result_reg->init_req(_normal_path, control());
    result_val->init_req(_normal_path, obj);
    result_io ->init_req(_normal_path, i_o());
    result_mem->init_req(_normal_path, reset_memory());

    if (uninitialized) {
      // Mark the allocation so that zeroing is skipped
      AllocateArrayNode* alloc = AllocateArrayNode::Ideal_array_allocation(obj);
      alloc->maybe_set_complete(&_gvn);
    }
  }

  // Return the combined state.
  set_i_o(        _gvn.transform(result_io)  );
  set_all_memory( _gvn.transform(result_mem));

  C->set_has_split_ifs(true); // Has chance for split-if optimization
  set_result(result_reg, result_val);
  return true;
}

//----------------------inline_native_getLength--------------------------
// public static native int java.lang.reflect.Array.getLength(Object array);
bool LibraryCallKit::inline_native_getLength() {
  if (too_many_traps(Deoptimization::Reason_intrinsic))  return false;

  Node* array = null_check(argument(0));
  // If array is dead, only null-path is taken.
  if (stopped())  return true;

  // Deoptimize if it is a non-array.
  Node* non_array = generate_non_array_guard(load_object_klass(array), nullptr);

  if (non_array != nullptr) {
    PreserveJVMState pjvms(this);
    set_control(non_array);
    uncommon_trap(Deoptimization::Reason_intrinsic,
                  Deoptimization::Action_maybe_recompile);
  }

  // If control is dead, only non-array-path is taken.
  if (stopped())  return true;

  // The works fine even if the array type is polymorphic.
  // It could be a dynamic mix of int[], boolean[], Object[], etc.
  Node* result = load_array_length(array);

  C->set_has_split_ifs(true);  // Has chance for split-if optimization
  set_result(result);
  return true;
}

//------------------------inline_array_copyOf----------------------------
// public static <T,U> T[] java.util.Arrays.copyOf(     U[] original, int newLength,         Class<? extends T[]> newType);
// public static <T,U> T[] java.util.Arrays.copyOfRange(U[] original, int from,      int to, Class<? extends T[]> newType);
bool LibraryCallKit::inline_array_copyOf(bool is_copyOfRange) {
  if (too_many_traps(Deoptimization::Reason_intrinsic))  return false;

  // Get the arguments.
  Node* original          = argument(0);
  Node* start             = is_copyOfRange? argument(1): intcon(0);
  Node* end               = is_copyOfRange? argument(2): argument(1);
  Node* array_type_mirror = is_copyOfRange? argument(3): argument(2);

  Node* newcopy = nullptr;

  // Set the original stack and the reexecute bit for the interpreter to reexecute
  // the bytecode that invokes Arrays.copyOf if deoptimization happens.
  { PreserveReexecuteState preexecs(this);
    jvms()->set_should_reexecute(true);

    array_type_mirror = null_check(array_type_mirror);
    original          = null_check(original);

    // Check if a null path was taken unconditionally.
    if (stopped())  return true;

    Node* orig_length = load_array_length(original);

    Node* klass_node = load_klass_from_mirror(array_type_mirror, false, nullptr, 0);
    klass_node = null_check(klass_node);

    RegionNode* bailout = new RegionNode(1);
    record_for_igvn(bailout);

    // Despite the generic type of Arrays.copyOf, the mirror might be int, int[], etc.
    // Bail out if that is so.
    // Inline type array may have object field that would require a
    // write barrier. Conservatively, go to slow path.
    // TODO 8251971: Optimize for the case when flat src/dst are later found
    // to not contain oops (i.e., move this check to the macro expansion phase).
    BarrierSetC2* bs = BarrierSet::barrier_set()->barrier_set_c2();
    const TypeAryPtr* orig_t = _gvn.type(original)->isa_aryptr();
    const TypeKlassPtr* tklass = _gvn.type(klass_node)->is_klassptr();
    bool exclude_flat = UseFlatArray && bs->array_copy_requires_gc_barriers(true, T_OBJECT, false, false, BarrierSetC2::Parsing) &&
                        // Can src array be flat and contain oops?
                        (orig_t == nullptr || (!orig_t->is_not_flat() && (!orig_t->is_flat() || orig_t->elem()->inline_klass()->contains_oops()))) &&
                        // Can dest array be flat and contain oops?
                        tklass->can_be_inline_array() && (!tklass->is_flat() || tklass->is_aryklassptr()->elem()->is_instklassptr()->instance_klass()->as_inline_klass()->contains_oops());
    Node* not_objArray = exclude_flat ? generate_non_objArray_guard(klass_node, bailout) : generate_typeArray_guard(klass_node, bailout);
    if (not_objArray != nullptr) {
      // Improve the klass node's type from the new optimistic assumption:
      ciKlass* ak = ciArrayKlass::make(env()->Object_klass());
      const Type* akls = TypeKlassPtr::make(TypePtr::NotNull, ak, Type::Offset(0));
      Node* cast = new CastPPNode(klass_node, akls);
      cast->init_req(0, control());
      klass_node = _gvn.transform(cast);
    }

    // Bail out if either start or end is negative.
    generate_negative_guard(start, bailout, &start);
    generate_negative_guard(end,   bailout, &end);

    Node* length = end;
    if (_gvn.type(start) != TypeInt::ZERO) {
      length = _gvn.transform(new SubINode(end, start));
    }

    // Bail out if length is negative.
    // Without this the new_array would throw
    // NegativeArraySizeException but IllegalArgumentException is what
    // should be thrown
    generate_negative_guard(length, bailout, &length);

    // Handle inline type arrays
    bool can_validate = !too_many_traps(Deoptimization::Reason_class_check);
    if (!stopped()) {
      orig_t = _gvn.type(original)->isa_aryptr();
      if (orig_t != nullptr && orig_t->is_flat()) {
        // Src is flat, check that dest is flat as well
        if (exclude_flat) {
          // Dest can't be flat, bail out
          bailout->add_req(control());
          set_control(top());
        } else {
          generate_fair_guard(flat_array_test(klass_node, /* flat = */ false), bailout);
        }
      } else if (UseFlatArray && (orig_t == nullptr || !orig_t->is_not_flat()) &&
                 // If dest is flat, src must be flat as well (guaranteed by src <: dest check if validated).
                 ((!tklass->is_flat() && tklass->can_be_inline_array()) || !can_validate)) {
        // Src might be flat and dest might not be flat. Go to the slow path if src is flat.
        // TODO 8251971: Optimize for the case when src/dest are later found to be both flat.
        generate_fair_guard(flat_array_test(load_object_klass(original)), bailout);
        if (orig_t != nullptr) {
          orig_t = orig_t->cast_to_not_flat();
          original = _gvn.transform(new CheckCastPPNode(control(), original, orig_t));
        }
      }
      if (!can_validate) {
        // No validation. The subtype check emitted at macro expansion time will not go to the slow
        // path but call checkcast_arraycopy which can not handle flat/null-free inline type arrays.
        // TODO 8251971: Optimize for the case when src/dest are later found to be both flat/null-free.
        generate_fair_guard(null_free_array_test(klass_node), bailout);
      }
    }

    if (bailout->req() > 1) {
      PreserveJVMState pjvms(this);
      set_control(_gvn.transform(bailout));
      uncommon_trap(Deoptimization::Reason_intrinsic,
                    Deoptimization::Action_maybe_recompile);
    }

    if (!stopped()) {
      // How many elements will we copy from the original?
      // The answer is MinI(orig_length - start, length).
      Node* orig_tail = _gvn.transform(new SubINode(orig_length, start));
      Node* moved = generate_min_max(vmIntrinsics::_min, orig_tail, length);

      // Generate a direct call to the right arraycopy function(s).
      // We know the copy is disjoint but we might not know if the
      // oop stores need checking.
      // Extreme case:  Arrays.copyOf((Integer[])x, 10, String[].class).
      // This will fail a store-check if x contains any non-nulls.

      // ArrayCopyNode:Ideal may transform the ArrayCopyNode to
      // loads/stores but it is legal only if we're sure the
      // Arrays.copyOf would succeed. So we need all input arguments
      // to the copyOf to be validated, including that the copy to the
      // new array won't trigger an ArrayStoreException. That subtype
      // check can be optimized if we know something on the type of
      // the input array from type speculation.
      if (_gvn.type(klass_node)->singleton()) {
        const TypeKlassPtr* subk = _gvn.type(load_object_klass(original))->is_klassptr();
        const TypeKlassPtr* superk = _gvn.type(klass_node)->is_klassptr();

        int test = C->static_subtype_check(superk, subk);
        if (test != Compile::SSC_always_true && test != Compile::SSC_always_false) {
          const TypeOopPtr* t_original = _gvn.type(original)->is_oopptr();
          if (t_original->speculative_type() != nullptr) {
            original = maybe_cast_profiled_obj(original, t_original->speculative_type(), true);
          }
        }
      }

      bool validated = false;
      // Reason_class_check rather than Reason_intrinsic because we
      // want to intrinsify even if this traps.
      if (can_validate) {
        Node* not_subtype_ctrl = gen_subtype_check(original, klass_node);

        if (not_subtype_ctrl != top()) {
          PreserveJVMState pjvms(this);
          set_control(not_subtype_ctrl);
          uncommon_trap(Deoptimization::Reason_class_check,
                        Deoptimization::Action_make_not_entrant);
          assert(stopped(), "Should be stopped");
        }
        validated = true;
      }

      if (!stopped()) {
        newcopy = new_array(klass_node, length, 0);  // no arguments to push

        ArrayCopyNode* ac = ArrayCopyNode::make(this, true, original, start, newcopy, intcon(0), moved, true, false,
                                                load_object_klass(original), klass_node);
        if (!is_copyOfRange) {
          ac->set_copyof(validated);
        } else {
          ac->set_copyofrange(validated);
        }
        Node* n = _gvn.transform(ac);
        if (n == ac) {
          ac->connect_outputs(this);
        } else {
          assert(validated, "shouldn't transform if all arguments not validated");
          set_all_memory(n);
        }
      }
    }
  } // original reexecute is set back here

  C->set_has_split_ifs(true); // Has chance for split-if optimization
  if (!stopped()) {
    set_result(newcopy);
  }
  return true;
}


//----------------------generate_virtual_guard---------------------------
// Helper for hashCode and clone.  Peeks inside the vtable to avoid a call.
Node* LibraryCallKit::generate_virtual_guard(Node* obj_klass,
                                             RegionNode* slow_region) {
  ciMethod* method = callee();
  int vtable_index = method->vtable_index();
  assert(vtable_index >= 0 || vtable_index == Method::nonvirtual_vtable_index,
         "bad index %d", vtable_index);
  // Get the Method* out of the appropriate vtable entry.
  int entry_offset  = in_bytes(Klass::vtable_start_offset()) +
                     vtable_index*vtableEntry::size_in_bytes() +
                     in_bytes(vtableEntry::method_offset());
  Node* entry_addr  = basic_plus_adr(obj_klass, entry_offset);
  Node* target_call = make_load(nullptr, entry_addr, TypePtr::NOTNULL, T_ADDRESS, MemNode::unordered);

  // Compare the target method with the expected method (e.g., Object.hashCode).
  const TypePtr* native_call_addr = TypeMetadataPtr::make(method);

  Node* native_call = makecon(native_call_addr);
  Node* chk_native  = _gvn.transform(new CmpPNode(target_call, native_call));
  Node* test_native = _gvn.transform(new BoolNode(chk_native, BoolTest::ne));

  return generate_slow_guard(test_native, slow_region);
}

//-----------------------generate_method_call----------------------------
// Use generate_method_call to make a slow-call to the real
// method if the fast path fails.  An alternative would be to
// use a stub like OptoRuntime::slow_arraycopy_Java.
// This only works for expanding the current library call,
// not another intrinsic.  (E.g., don't use this for making an
// arraycopy call inside of the copyOf intrinsic.)
CallJavaNode*
LibraryCallKit::generate_method_call(vmIntrinsicID method_id, bool is_virtual, bool is_static, bool res_not_null) {
  // When compiling the intrinsic method itself, do not use this technique.
  guarantee(callee() != C->method(), "cannot make slow-call to self");

  ciMethod* method = callee();
  // ensure the JVMS we have will be correct for this call
  guarantee(method_id == method->intrinsic_id(), "must match");

  const TypeFunc* tf = TypeFunc::make(method);
  if (res_not_null) {
    assert(tf->return_type() == T_OBJECT, "");
    const TypeTuple* range = tf->range_cc();
    const Type** fields = TypeTuple::fields(range->cnt());
    fields[TypeFunc::Parms] = range->field_at(TypeFunc::Parms)->filter_speculative(TypePtr::NOTNULL);
    const TypeTuple* new_range = TypeTuple::make(range->cnt(), fields);
    tf = TypeFunc::make(tf->domain_cc(), new_range);
  }
  CallJavaNode* slow_call;
  if (is_static) {
    assert(!is_virtual, "");
    slow_call = new CallStaticJavaNode(C, tf,
                           SharedRuntime::get_resolve_static_call_stub(), method);
  } else if (is_virtual) {
    assert(!gvn().type(argument(0))->maybe_null(), "should not be null");
    int vtable_index = Method::invalid_vtable_index;
    if (UseInlineCaches) {
      // Suppress the vtable call
    } else {
      // hashCode and clone are not a miranda methods,
      // so the vtable index is fixed.
      // No need to use the linkResolver to get it.
       vtable_index = method->vtable_index();
       assert(vtable_index >= 0 || vtable_index == Method::nonvirtual_vtable_index,
              "bad index %d", vtable_index);
    }
    slow_call = new CallDynamicJavaNode(tf,
                          SharedRuntime::get_resolve_virtual_call_stub(),
                          method, vtable_index);
  } else {  // neither virtual nor static:  opt_virtual
    assert(!gvn().type(argument(0))->maybe_null(), "should not be null");
    slow_call = new CallStaticJavaNode(C, tf,
                                SharedRuntime::get_resolve_opt_virtual_call_stub(), method);
    slow_call->set_optimized_virtual(true);
  }
  if (CallGenerator::is_inlined_method_handle_intrinsic(this->method(), bci(), callee())) {
    // To be able to issue a direct call (optimized virtual or virtual)
    // and skip a call to MH.linkTo*/invokeBasic adapter, additional information
    // about the method being invoked should be attached to the call site to
    // make resolution logic work (see SharedRuntime::resolve_{virtual,opt_virtual}_call_C).
    slow_call->set_override_symbolic_info(true);
  }
  set_arguments_for_java_call(slow_call);
  set_edges_for_java_call(slow_call);
  return slow_call;
}


/**
 * Build special case code for calls to hashCode on an object. This call may
 * be virtual (invokevirtual) or bound (invokespecial). For each case we generate
 * slightly different code.
 */
bool LibraryCallKit::inline_native_hashcode(bool is_virtual, bool is_static) {
  assert(is_static == callee()->is_static(), "correct intrinsic selection");
  assert(!(is_virtual && is_static), "either virtual, special, or static");

  enum { _slow_path = 1, _fast_path, _null_path, PATH_LIMIT };

  RegionNode* result_reg = new RegionNode(PATH_LIMIT);
  PhiNode*    result_val = new PhiNode(result_reg, TypeInt::INT);
  PhiNode*    result_io  = new PhiNode(result_reg, Type::ABIO);
  PhiNode*    result_mem = new PhiNode(result_reg, Type::MEMORY, TypePtr::BOTTOM);
  Node* obj = argument(0);

  if (gvn().type(obj)->is_inlinetypeptr()) {
    return false;
  }

  if (!is_static) {
    // Check for hashing null object
    obj = null_check_receiver();
    if (stopped())  return true;        // unconditionally null
    result_reg->init_req(_null_path, top());
    result_val->init_req(_null_path, top());
  } else {
    // Do a null check, and return zero if null.
    // System.identityHashCode(null) == 0
    Node* null_ctl = top();
    obj = null_check_oop(obj, &null_ctl);
    result_reg->init_req(_null_path, null_ctl);
    result_val->init_req(_null_path, _gvn.intcon(0));
  }

  // Unconditionally null?  Then return right away.
  if (stopped()) {
    set_control( result_reg->in(_null_path));
    if (!stopped())
      set_result(result_val->in(_null_path));
    return true;
  }

  // We only go to the fast case code if we pass a number of guards.  The
  // paths which do not pass are accumulated in the slow_region.
  RegionNode* slow_region = new RegionNode(1);
  record_for_igvn(slow_region);

  // If this is a virtual call, we generate a funny guard.  We pull out
  // the vtable entry corresponding to hashCode() from the target object.
  // If the target method which we are calling happens to be the native
  // Object hashCode() method, we pass the guard.  We do not need this
  // guard for non-virtual calls -- the caller is known to be the native
  // Object hashCode().
  if (is_virtual) {
    // After null check, get the object's klass.
    Node* obj_klass = load_object_klass(obj);
    generate_virtual_guard(obj_klass, slow_region);
  }

  // Get the header out of the object, use LoadMarkNode when available
  Node* header_addr = basic_plus_adr(obj, oopDesc::mark_offset_in_bytes());
  // The control of the load must be null. Otherwise, the load can move before
  // the null check after castPP removal.
  Node* no_ctrl = nullptr;
  Node* header = make_load(no_ctrl, header_addr, TypeX_X, TypeX_X->basic_type(), MemNode::unordered);

  // Test the header to see if it is unlocked.
  // This also serves as guard against inline types
  Node *lock_mask      = _gvn.MakeConX(markWord::inline_type_mask_in_place);
  Node *lmasked_header = _gvn.transform(new AndXNode(header, lock_mask));
  Node *unlocked_val   = _gvn.MakeConX(markWord::unlocked_value);
  Node *chk_unlocked   = _gvn.transform(new CmpXNode( lmasked_header, unlocked_val));
  Node *test_unlocked  = _gvn.transform(new BoolNode( chk_unlocked, BoolTest::ne));

  generate_slow_guard(test_unlocked, slow_region);

  // Get the hash value and check to see that it has been properly assigned.
  // We depend on hash_mask being at most 32 bits and avoid the use of
  // hash_mask_in_place because it could be larger than 32 bits in a 64-bit
  // vm: see markWord.hpp.
  Node *hash_mask      = _gvn.intcon(markWord::hash_mask);
  Node *hash_shift     = _gvn.intcon(markWord::hash_shift);
  Node *hshifted_header= _gvn.transform(new URShiftXNode(header, hash_shift));
  // This hack lets the hash bits live anywhere in the mark object now, as long
  // as the shift drops the relevant bits into the low 32 bits.  Note that
  // Java spec says that HashCode is an int so there's no point in capturing
  // an 'X'-sized hashcode (32 in 32-bit build or 64 in 64-bit build).
  hshifted_header      = ConvX2I(hshifted_header);
  Node *hash_val       = _gvn.transform(new AndINode(hshifted_header, hash_mask));

  Node *no_hash_val    = _gvn.intcon(markWord::no_hash);
  Node *chk_assigned   = _gvn.transform(new CmpINode( hash_val, no_hash_val));
  Node *test_assigned  = _gvn.transform(new BoolNode( chk_assigned, BoolTest::eq));

  generate_slow_guard(test_assigned, slow_region);

  Node* init_mem = reset_memory();
  // fill in the rest of the null path:
  result_io ->init_req(_null_path, i_o());
  result_mem->init_req(_null_path, init_mem);

  result_val->init_req(_fast_path, hash_val);
  result_reg->init_req(_fast_path, control());
  result_io ->init_req(_fast_path, i_o());
  result_mem->init_req(_fast_path, init_mem);

  // Generate code for the slow case.  We make a call to hashCode().
  set_control(_gvn.transform(slow_region));
  if (!stopped()) {
    // No need for PreserveJVMState, because we're using up the present state.
    set_all_memory(init_mem);
    vmIntrinsics::ID hashCode_id = is_static ? vmIntrinsics::_identityHashCode : vmIntrinsics::_hashCode;
    CallJavaNode* slow_call = generate_method_call(hashCode_id, is_virtual, is_static, false);
    Node* slow_result = set_results_for_java_call(slow_call);
    // this->control() comes from set_results_for_java_call
    result_reg->init_req(_slow_path, control());
    result_val->init_req(_slow_path, slow_result);
    result_io  ->set_req(_slow_path, i_o());
    result_mem ->set_req(_slow_path, reset_memory());
  }

  // Return the combined state.
  set_i_o(        _gvn.transform(result_io)  );
  set_all_memory( _gvn.transform(result_mem));

  set_result(result_reg, result_val);
  return true;
}

//---------------------------inline_native_getClass----------------------------
// public final native Class<?> java.lang.Object.getClass();
//
// Build special case code for calls to getClass on an object.
bool LibraryCallKit::inline_native_getClass() {
  Node* obj = argument(0);
  if (obj->is_InlineType()) {
    const Type* t = _gvn.type(obj);
    if (t->maybe_null()) {
      null_check(obj);
    }
    set_result(makecon(TypeInstPtr::make(t->inline_klass()->java_mirror())));
    return true;
  }
  obj = null_check_receiver();
  if (stopped())  return true;
  set_result(load_mirror_from_klass(load_object_klass(obj)));
  return true;
}

//-----------------inline_native_Reflection_getCallerClass---------------------
// public static native Class<?> sun.reflect.Reflection.getCallerClass();
//
// In the presence of deep enough inlining, getCallerClass() becomes a no-op.
//
// NOTE: This code must perform the same logic as JVM_GetCallerClass
// in that it must skip particular security frames and checks for
// caller sensitive methods.
bool LibraryCallKit::inline_native_Reflection_getCallerClass() {
#ifndef PRODUCT
  if ((C->print_intrinsics() || C->print_inlining()) && Verbose) {
    tty->print_cr("Attempting to inline sun.reflect.Reflection.getCallerClass");
  }
#endif

  if (!jvms()->has_method()) {
#ifndef PRODUCT
    if ((C->print_intrinsics() || C->print_inlining()) && Verbose) {
      tty->print_cr("  Bailing out because intrinsic was inlined at top level");
    }
#endif
    return false;
  }

  // Walk back up the JVM state to find the caller at the required
  // depth.
  JVMState* caller_jvms = jvms();

  // Cf. JVM_GetCallerClass
  // NOTE: Start the loop at depth 1 because the current JVM state does
  // not include the Reflection.getCallerClass() frame.
  for (int n = 1; caller_jvms != nullptr; caller_jvms = caller_jvms->caller(), n++) {
    ciMethod* m = caller_jvms->method();
    switch (n) {
    case 0:
      fatal("current JVM state does not include the Reflection.getCallerClass frame");
      break;
    case 1:
      // Frame 0 and 1 must be caller sensitive (see JVM_GetCallerClass).
      if (!m->caller_sensitive()) {
#ifndef PRODUCT
        if ((C->print_intrinsics() || C->print_inlining()) && Verbose) {
          tty->print_cr("  Bailing out: CallerSensitive annotation expected at frame %d", n);
        }
#endif
        return false;  // bail-out; let JVM_GetCallerClass do the work
      }
      break;
    default:
      if (!m->is_ignored_by_security_stack_walk()) {
        // We have reached the desired frame; return the holder class.
        // Acquire method holder as java.lang.Class and push as constant.
        ciInstanceKlass* caller_klass = caller_jvms->method()->holder();
        ciInstance* caller_mirror = caller_klass->java_mirror();
        set_result(makecon(TypeInstPtr::make(caller_mirror)));

#ifndef PRODUCT
        if ((C->print_intrinsics() || C->print_inlining()) && Verbose) {
          tty->print_cr("  Succeeded: caller = %d) %s.%s, JVMS depth = %d", n, caller_klass->name()->as_utf8(), caller_jvms->method()->name()->as_utf8(), jvms()->depth());
          tty->print_cr("  JVM state at this point:");
          for (int i = jvms()->depth(), n = 1; i >= 1; i--, n++) {
            ciMethod* m = jvms()->of_depth(i)->method();
            tty->print_cr("   %d) %s.%s", n, m->holder()->name()->as_utf8(), m->name()->as_utf8());
          }
        }
#endif
        return true;
      }
      break;
    }
  }

#ifndef PRODUCT
  if ((C->print_intrinsics() || C->print_inlining()) && Verbose) {
    tty->print_cr("  Bailing out because caller depth exceeded inlining depth = %d", jvms()->depth());
    tty->print_cr("  JVM state at this point:");
    for (int i = jvms()->depth(), n = 1; i >= 1; i--, n++) {
      ciMethod* m = jvms()->of_depth(i)->method();
      tty->print_cr("   %d) %s.%s", n, m->holder()->name()->as_utf8(), m->name()->as_utf8());
    }
  }
#endif

  return false;  // bail-out; let JVM_GetCallerClass do the work
}

bool LibraryCallKit::inline_fp16_operations(vmIntrinsics::ID id) {
  if (!Matcher::match_rule_supported(Op_ReinterpretS2HF) ||
      !Matcher::match_rule_supported(Op_ReinterpretHF2S)) {
    return false;
  }

  Node* result = nullptr;
  Node* val1 = argument(0);  // receiver
  Node* val2 = argument(1);  // argument
  assert(val1->is_InlineType() && val2->is_InlineType(), "");

  Node* fld1 = _gvn.transform(new ReinterpretS2HFNode(val1->as_InlineType()->field_value(0)));
  Node* fld2 = _gvn.transform(new ReinterpretS2HFNode(val2->as_InlineType()->field_value(0)));

  switch (id) {
  case vmIntrinsics::_sum_float16:   result = _gvn.transform(new AddHFNode(fld1, fld2)); break;

  default:
    fatal_unexpected_iid(id);
    break;
  }
  InlineTypeNode* box = InlineTypeNode::make_uninitialized(_gvn, val1->as_InlineType()->inline_klass(), true);
  Node* short_result  = _gvn.transform(new ReinterpretHF2SNode(result));
  box->set_field_value(0, short_result);
  set_result(_gvn.transform(box));
  return true;
}

bool LibraryCallKit::inline_fp_conversions(vmIntrinsics::ID id) {
  Node* arg = argument(0);
  Node* result = nullptr;

  switch (id) {
  case vmIntrinsics::_floatToRawIntBits:    result = new MoveF2INode(arg);  break;
  case vmIntrinsics::_intBitsToFloat:       result = new MoveI2FNode(arg);  break;
  case vmIntrinsics::_doubleToRawLongBits:  result = new MoveD2LNode(arg);  break;
  case vmIntrinsics::_longBitsToDouble:     result = new MoveL2DNode(arg);  break;
  case vmIntrinsics::_floatToFloat16:       result = new ConvF2HFNode(arg); break;
  case vmIntrinsics::_float16ToFloat:       result = new ConvHF2FNode(arg); break;

  case vmIntrinsics::_doubleToLongBits: {
    // two paths (plus control) merge in a wood
    RegionNode *r = new RegionNode(3);
    Node *phi = new PhiNode(r, TypeLong::LONG);

    Node *cmpisnan = _gvn.transform(new CmpDNode(arg, arg));
    // Build the boolean node
    Node *bolisnan = _gvn.transform(new BoolNode(cmpisnan, BoolTest::ne));

    // Branch either way.
    // NaN case is less traveled, which makes all the difference.
    IfNode *ifisnan = create_and_xform_if(control(), bolisnan, PROB_STATIC_FREQUENT, COUNT_UNKNOWN);
    Node *opt_isnan = _gvn.transform(ifisnan);
    assert( opt_isnan->is_If(), "Expect an IfNode");
    IfNode *opt_ifisnan = (IfNode*)opt_isnan;
    Node *iftrue = _gvn.transform(new IfTrueNode(opt_ifisnan));

    set_control(iftrue);

    static const jlong nan_bits = CONST64(0x7ff8000000000000);
    Node *slow_result = longcon(nan_bits); // return NaN
    phi->init_req(1, _gvn.transform( slow_result ));
    r->init_req(1, iftrue);

    // Else fall through
    Node *iffalse = _gvn.transform(new IfFalseNode(opt_ifisnan));
    set_control(iffalse);

    phi->init_req(2, _gvn.transform(new MoveD2LNode(arg)));
    r->init_req(2, iffalse);

    // Post merge
    set_control(_gvn.transform(r));
    record_for_igvn(r);

    C->set_has_split_ifs(true); // Has chance for split-if optimization
    result = phi;
    assert(result->bottom_type()->isa_long(), "must be");
    break;
  }

  case vmIntrinsics::_floatToIntBits: {
    // two paths (plus control) merge in a wood
    RegionNode *r = new RegionNode(3);
    Node *phi = new PhiNode(r, TypeInt::INT);

    Node *cmpisnan = _gvn.transform(new CmpFNode(arg, arg));
    // Build the boolean node
    Node *bolisnan = _gvn.transform(new BoolNode(cmpisnan, BoolTest::ne));

    // Branch either way.
    // NaN case is less traveled, which makes all the difference.
    IfNode *ifisnan = create_and_xform_if(control(), bolisnan, PROB_STATIC_FREQUENT, COUNT_UNKNOWN);
    Node *opt_isnan = _gvn.transform(ifisnan);
    assert( opt_isnan->is_If(), "Expect an IfNode");
    IfNode *opt_ifisnan = (IfNode*)opt_isnan;
    Node *iftrue = _gvn.transform(new IfTrueNode(opt_ifisnan));

    set_control(iftrue);

    static const jint nan_bits = 0x7fc00000;
    Node *slow_result = makecon(TypeInt::make(nan_bits)); // return NaN
    phi->init_req(1, _gvn.transform( slow_result ));
    r->init_req(1, iftrue);

    // Else fall through
    Node *iffalse = _gvn.transform(new IfFalseNode(opt_ifisnan));
    set_control(iffalse);

    phi->init_req(2, _gvn.transform(new MoveF2INode(arg)));
    r->init_req(2, iffalse);

    // Post merge
    set_control(_gvn.transform(r));
    record_for_igvn(r);

    C->set_has_split_ifs(true); // Has chance for split-if optimization
    result = phi;
    assert(result->bottom_type()->isa_int(), "must be");
    break;
  }

  default:
    fatal_unexpected_iid(id);
    break;
  }
  set_result(_gvn.transform(result));
  return true;
}

bool LibraryCallKit::inline_fp_range_check(vmIntrinsics::ID id) {
  Node* arg = argument(0);
  Node* result = nullptr;

  switch (id) {
  case vmIntrinsics::_floatIsInfinite:
    result = new IsInfiniteFNode(arg);
    break;
  case vmIntrinsics::_floatIsFinite:
    result = new IsFiniteFNode(arg);
    break;
  case vmIntrinsics::_doubleIsInfinite:
    result = new IsInfiniteDNode(arg);
    break;
  case vmIntrinsics::_doubleIsFinite:
    result = new IsFiniteDNode(arg);
    break;
  default:
    fatal_unexpected_iid(id);
    break;
  }
  set_result(_gvn.transform(result));
  return true;
}

//----------------------inline_unsafe_copyMemory-------------------------
// public native void Unsafe.copyMemory0(Object srcBase, long srcOffset, Object destBase, long destOffset, long bytes);

static bool has_wide_mem(PhaseGVN& gvn, Node* addr, Node* base) {
  const TypeAryPtr* addr_t = gvn.type(addr)->isa_aryptr();
  const Type*       base_t = gvn.type(base);

  bool in_native = (base_t == TypePtr::NULL_PTR);
  bool in_heap   = !TypePtr::NULL_PTR->higher_equal(base_t);
  bool is_mixed  = !in_heap && !in_native;

  if (is_mixed) {
    return true; // mixed accesses can touch both on-heap and off-heap memory
  }
  if (in_heap) {
    bool is_prim_array = (addr_t != nullptr) && (addr_t->elem() != Type::BOTTOM);
    if (!is_prim_array) {
      // Though Unsafe.copyMemory() ensures at runtime for on-heap accesses that base is a primitive array,
      // there's not enough type information available to determine proper memory slice for it.
      return true;
    }
  }
  return false;
}

bool LibraryCallKit::inline_unsafe_copyMemory() {
  if (callee()->is_static())  return false;  // caller must have the capability!
  null_check_receiver();  // null-check receiver
  if (stopped())  return true;

  C->set_has_unsafe_access(true);  // Mark eventual nmethod as "unsafe".

  Node* src_base =         argument(1);  // type: oop
  Node* src_off  = ConvL2X(argument(2)); // type: long
  Node* dst_base =         argument(4);  // type: oop
  Node* dst_off  = ConvL2X(argument(5)); // type: long
  Node* size     = ConvL2X(argument(7)); // type: long

  assert(Unsafe_field_offset_to_byte_offset(11) == 11,
         "fieldOffset must be byte-scaled");

  Node* src_addr = make_unsafe_address(src_base, src_off);
  Node* dst_addr = make_unsafe_address(dst_base, dst_off);

  Node* thread = _gvn.transform(new ThreadLocalNode());
  Node* doing_unsafe_access_addr = basic_plus_adr(top(), thread, in_bytes(JavaThread::doing_unsafe_access_offset()));
  BasicType doing_unsafe_access_bt = T_BYTE;
  assert((sizeof(bool) * CHAR_BIT) == 8, "not implemented");

  // update volatile field
  store_to_memory(control(), doing_unsafe_access_addr, intcon(1), doing_unsafe_access_bt, Compile::AliasIdxRaw, MemNode::unordered);

  int flags = RC_LEAF | RC_NO_FP;

  const TypePtr* dst_type = TypePtr::BOTTOM;

  // Adjust memory effects of the runtime call based on input values.
  if (!has_wide_mem(_gvn, src_addr, src_base) &&
      !has_wide_mem(_gvn, dst_addr, dst_base)) {
    dst_type = _gvn.type(dst_addr)->is_ptr(); // narrow out memory

    const TypePtr* src_type = _gvn.type(src_addr)->is_ptr();
    if (C->get_alias_index(src_type) == C->get_alias_index(dst_type)) {
      flags |= RC_NARROW_MEM; // narrow in memory
    }
  }

  // Call it.  Note that the length argument is not scaled.
  make_runtime_call(flags,
                    OptoRuntime::fast_arraycopy_Type(),
                    StubRoutines::unsafe_arraycopy(),
                    "unsafe_arraycopy",
                    dst_type,
                    src_addr, dst_addr, size XTOP);

  store_to_memory(control(), doing_unsafe_access_addr, intcon(0), doing_unsafe_access_bt, Compile::AliasIdxRaw, MemNode::unordered);

  return true;
}

#undef XTOP

//----------------------inline_unsafe_isFlattenedArray-------------------
// public native boolean Unsafe.isFlattenedArray(Class<?> arrayClass);
// This intrinsic exploits assumptions made by the native implementation
// (arrayClass is neither null nor primitive) to avoid unnecessary null checks.
bool LibraryCallKit::inline_unsafe_isFlattenedArray() {
  Node* cls = argument(1);
  Node* p = basic_plus_adr(cls, java_lang_Class::klass_offset());
  Node* kls = _gvn.transform(LoadKlassNode::make(_gvn, nullptr, immutable_memory(), p,
                                                 TypeRawPtr::BOTTOM, TypeInstKlassPtr::OBJECT));
  Node* result = flat_array_test(kls);
  set_result(result);
  return true;
}

//------------------------clone_coping-----------------------------------
// Helper function for inline_native_clone.
void LibraryCallKit::copy_to_clone(Node* obj, Node* alloc_obj, Node* obj_size, bool is_array) {
  assert(obj_size != nullptr, "");
  Node* raw_obj = alloc_obj->in(1);
  assert(alloc_obj->is_CheckCastPP() && raw_obj->is_Proj() && raw_obj->in(0)->is_Allocate(), "");

  AllocateNode* alloc = nullptr;
  if (ReduceBulkZeroing) {
    // We will be completely responsible for initializing this object -
    // mark Initialize node as complete.
    alloc = AllocateNode::Ideal_allocation(alloc_obj);
    // The object was just allocated - there should be no any stores!
    guarantee(alloc != nullptr && alloc->maybe_set_complete(&_gvn), "");
    // Mark as complete_with_arraycopy so that on AllocateNode
    // expansion, we know this AllocateNode is initialized by an array
    // copy and a StoreStore barrier exists after the array copy.
    alloc->initialization()->set_complete_with_arraycopy();
  }

  Node* size = _gvn.transform(obj_size);
  access_clone(obj, alloc_obj, size, is_array);

  // Do not let reads from the cloned object float above the arraycopy.
  if (alloc != nullptr) {
    // Do not let stores that initialize this object be reordered with
    // a subsequent store that would make this object accessible by
    // other threads.
    // Record what AllocateNode this StoreStore protects so that
    // escape analysis can go from the MemBarStoreStoreNode to the
    // AllocateNode and eliminate the MemBarStoreStoreNode if possible
    // based on the escape status of the AllocateNode.
    insert_mem_bar(Op_MemBarStoreStore, alloc->proj_out_or_null(AllocateNode::RawAddress));
  } else {
    insert_mem_bar(Op_MemBarCPUOrder);
  }
}

//------------------------inline_native_clone----------------------------
// protected native Object java.lang.Object.clone();
//
// Here are the simple edge cases:
//  null receiver => normal trap
//  virtual and clone was overridden => slow path to out-of-line clone
//  not cloneable or finalizer => slow path to out-of-line Object.clone
//
// The general case has two steps, allocation and copying.
// Allocation has two cases, and uses GraphKit::new_instance or new_array.
//
// Copying also has two cases, oop arrays and everything else.
// Oop arrays use arrayof_oop_arraycopy (same as System.arraycopy).
// Everything else uses the tight inline loop supplied by CopyArrayNode.
//
// These steps fold up nicely if and when the cloned object's klass
// can be sharply typed as an object array, a type array, or an instance.
//
bool LibraryCallKit::inline_native_clone(bool is_virtual) {
  PhiNode* result_val;

  // Set the reexecute bit for the interpreter to reexecute
  // the bytecode that invokes Object.clone if deoptimization happens.
  { PreserveReexecuteState preexecs(this);
    jvms()->set_should_reexecute(true);

    Node* obj = argument(0);
    obj = null_check_receiver();
    if (stopped())  return true;

    const TypeOopPtr* obj_type = _gvn.type(obj)->is_oopptr();

    // If we are going to clone an instance, we need its exact type to
    // know the number and types of fields to convert the clone to
    // loads/stores. Maybe a speculative type can help us.
    if (!obj_type->klass_is_exact() &&
        obj_type->speculative_type() != nullptr &&
        obj_type->speculative_type()->is_instance_klass() &&
        !obj_type->speculative_type()->is_inlinetype()) {
      ciInstanceKlass* spec_ik = obj_type->speculative_type()->as_instance_klass();
      if (spec_ik->nof_nonstatic_fields() <= ArrayCopyLoadStoreMaxElem &&
          !spec_ik->has_injected_fields()) {
        if (!obj_type->isa_instptr() ||
            obj_type->is_instptr()->instance_klass()->has_subklass()) {
          obj = maybe_cast_profiled_obj(obj, obj_type->speculative_type(), false);
        }
      }
    }

    // Conservatively insert a memory barrier on all memory slices.
    // Do not let writes into the original float below the clone.
    insert_mem_bar(Op_MemBarCPUOrder);

    // paths into result_reg:
    enum {
      _slow_path = 1,     // out-of-line call to clone method (virtual or not)
      _objArray_path,     // plain array allocation, plus arrayof_oop_arraycopy
      _array_path,        // plain array allocation, plus arrayof_long_arraycopy
      _instance_path,     // plain instance allocation, plus arrayof_long_arraycopy
      PATH_LIMIT
    };
    RegionNode* result_reg = new RegionNode(PATH_LIMIT);
    result_val             = new PhiNode(result_reg, TypeInstPtr::NOTNULL);
    PhiNode*    result_i_o = new PhiNode(result_reg, Type::ABIO);
    PhiNode*    result_mem = new PhiNode(result_reg, Type::MEMORY, TypePtr::BOTTOM);
    record_for_igvn(result_reg);

    Node* obj_klass = load_object_klass(obj);
    // We only go to the fast case code if we pass a number of guards.
    // The paths which do not pass are accumulated in the slow_region.
    RegionNode* slow_region = new RegionNode(1);
    record_for_igvn(slow_region);

    Node* array_ctl = generate_array_guard(obj_klass, (RegionNode*)nullptr);
    if (array_ctl != nullptr) {
      // It's an array.
      PreserveJVMState pjvms(this);
      set_control(array_ctl);

      BarrierSetC2* bs = BarrierSet::barrier_set()->barrier_set_c2();
      const TypeAryPtr* ary_ptr = obj_type->isa_aryptr();
      if (UseFlatArray && bs->array_copy_requires_gc_barriers(true, T_OBJECT, true, false, BarrierSetC2::Expansion) &&
          obj_type->can_be_inline_array() &&
          (ary_ptr == nullptr || (!ary_ptr->is_not_flat() && (!ary_ptr->is_flat() || ary_ptr->elem()->inline_klass()->contains_oops())))) {
        // Flat inline type array may have object field that would require a
        // write barrier. Conservatively, go to slow path.
        generate_fair_guard(flat_array_test(obj_klass), slow_region);
      }

      if (!stopped()) {
        Node* obj_length = load_array_length(obj);
        Node* array_size = nullptr; // Size of the array without object alignment padding.
        Node* alloc_obj = new_array(obj_klass, obj_length, 0, &array_size, /*deoptimize_on_exception=*/true);

        BarrierSetC2* bs = BarrierSet::barrier_set()->barrier_set_c2();
        if (bs->array_copy_requires_gc_barriers(true, T_OBJECT, true, false, BarrierSetC2::Parsing)) {
          // If it is an oop array, it requires very special treatment,
          // because gc barriers are required when accessing the array.
          Node* is_obja = generate_objArray_guard(obj_klass, (RegionNode*)nullptr);
          if (is_obja != nullptr) {
            PreserveJVMState pjvms2(this);
            set_control(is_obja);
            // Generate a direct call to the right arraycopy function(s).
            // Clones are always tightly coupled.
            ArrayCopyNode* ac = ArrayCopyNode::make(this, true, obj, intcon(0), alloc_obj, intcon(0), obj_length, true, false);
            ac->set_clone_oop_array();
            Node* n = _gvn.transform(ac);
            assert(n == ac, "cannot disappear");
            ac->connect_outputs(this, /*deoptimize_on_exception=*/true);

            result_reg->init_req(_objArray_path, control());
            result_val->init_req(_objArray_path, alloc_obj);
            result_i_o ->set_req(_objArray_path, i_o());
            result_mem ->set_req(_objArray_path, reset_memory());
          }
        }
        // Otherwise, there are no barriers to worry about.
        // (We can dispense with card marks if we know the allocation
        //  comes out of eden (TLAB)...  In fact, ReduceInitialCardMarks
        //  causes the non-eden paths to take compensating steps to
        //  simulate a fresh allocation, so that no further
        //  card marks are required in compiled code to initialize
        //  the object.)

        if (!stopped()) {
          copy_to_clone(obj, alloc_obj, array_size, true);

          // Present the results of the copy.
          result_reg->init_req(_array_path, control());
          result_val->init_req(_array_path, alloc_obj);
          result_i_o ->set_req(_array_path, i_o());
          result_mem ->set_req(_array_path, reset_memory());
        }
      }
    }

    if (!stopped()) {
      // It's an instance (we did array above).  Make the slow-path tests.
      // If this is a virtual call, we generate a funny guard.  We grab
      // the vtable entry corresponding to clone() from the target object.
      // If the target method which we are calling happens to be the
      // Object clone() method, we pass the guard.  We do not need this
      // guard for non-virtual calls; the caller is known to be the native
      // Object clone().
      if (is_virtual) {
        generate_virtual_guard(obj_klass, slow_region);
      }

      // The object must be easily cloneable and must not have a finalizer.
      // Both of these conditions may be checked in a single test.
      // We could optimize the test further, but we don't care.
      generate_access_flags_guard(obj_klass,
                                  // Test both conditions:
                                  JVM_ACC_IS_CLONEABLE_FAST | JVM_ACC_HAS_FINALIZER,
                                  // Must be cloneable but not finalizer:
                                  JVM_ACC_IS_CLONEABLE_FAST,
                                  slow_region);
    }

    if (!stopped()) {
      // It's an instance, and it passed the slow-path tests.
      PreserveJVMState pjvms(this);
      Node* obj_size = nullptr; // Total object size, including object alignment padding.
      // Need to deoptimize on exception from allocation since Object.clone intrinsic
      // is reexecuted if deoptimization occurs and there could be problems when merging
      // exception state between multiple Object.clone versions (reexecute=true vs reexecute=false).
      Node* alloc_obj = new_instance(obj_klass, nullptr, &obj_size, /*deoptimize_on_exception=*/true);

      copy_to_clone(obj, alloc_obj, obj_size, false);

      // Present the results of the slow call.
      result_reg->init_req(_instance_path, control());
      result_val->init_req(_instance_path, alloc_obj);
      result_i_o ->set_req(_instance_path, i_o());
      result_mem ->set_req(_instance_path, reset_memory());
    }

    // Generate code for the slow case.  We make a call to clone().
    set_control(_gvn.transform(slow_region));
    if (!stopped()) {
      PreserveJVMState pjvms(this);
      CallJavaNode* slow_call = generate_method_call(vmIntrinsics::_clone, is_virtual, false, true);
      // We need to deoptimize on exception (see comment above)
      Node* slow_result = set_results_for_java_call(slow_call, false, /* deoptimize */ true);
      // this->control() comes from set_results_for_java_call
      result_reg->init_req(_slow_path, control());
      result_val->init_req(_slow_path, slow_result);
      result_i_o ->set_req(_slow_path, i_o());
      result_mem ->set_req(_slow_path, reset_memory());
    }

    // Return the combined state.
    set_control(    _gvn.transform(result_reg));
    set_i_o(        _gvn.transform(result_i_o));
    set_all_memory( _gvn.transform(result_mem));
  } // original reexecute is set back here

  set_result(_gvn.transform(result_val));
  return true;
}

// If we have a tightly coupled allocation, the arraycopy may take care
// of the array initialization. If one of the guards we insert between
// the allocation and the arraycopy causes a deoptimization, an
// uninitialized array will escape the compiled method. To prevent that
// we set the JVM state for uncommon traps between the allocation and
// the arraycopy to the state before the allocation so, in case of
// deoptimization, we'll reexecute the allocation and the
// initialization.
JVMState* LibraryCallKit::arraycopy_restore_alloc_state(AllocateArrayNode* alloc, int& saved_reexecute_sp) {
  if (alloc != nullptr) {
    ciMethod* trap_method = alloc->jvms()->method();
    int trap_bci = alloc->jvms()->bci();

    if (!C->too_many_traps(trap_method, trap_bci, Deoptimization::Reason_intrinsic) &&
        !C->too_many_traps(trap_method, trap_bci, Deoptimization::Reason_null_check)) {
      // Make sure there's no store between the allocation and the
      // arraycopy otherwise visible side effects could be rexecuted
      // in case of deoptimization and cause incorrect execution.
      bool no_interfering_store = true;
      Node* mem = alloc->in(TypeFunc::Memory);
      if (mem->is_MergeMem()) {
        for (MergeMemStream mms(merged_memory(), mem->as_MergeMem()); mms.next_non_empty2(); ) {
          Node* n = mms.memory();
          if (n != mms.memory2() && !(n->is_Proj() && n->in(0) == alloc->initialization())) {
            assert(n->is_Store(), "what else?");
            no_interfering_store = false;
            break;
          }
        }
      } else {
        for (MergeMemStream mms(merged_memory()); mms.next_non_empty(); ) {
          Node* n = mms.memory();
          if (n != mem && !(n->is_Proj() && n->in(0) == alloc->initialization())) {
            assert(n->is_Store(), "what else?");
            no_interfering_store = false;
            break;
          }
        }
      }

      if (no_interfering_store) {
        SafePointNode* sfpt = create_safepoint_with_state_before_array_allocation(alloc);

        JVMState* saved_jvms = jvms();
        saved_reexecute_sp = _reexecute_sp;

        set_jvms(sfpt->jvms());
        _reexecute_sp = jvms()->sp();

        return saved_jvms;
      }
    }
  }
  return nullptr;
}

// Clone the JVMState of the array allocation and create a new safepoint with it. Re-push the array length to the stack
// such that uncommon traps can be emitted to re-execute the array allocation in the interpreter.
SafePointNode* LibraryCallKit::create_safepoint_with_state_before_array_allocation(const AllocateArrayNode* alloc) const {
  JVMState* old_jvms = alloc->jvms()->clone_shallow(C);
  uint size = alloc->req();
  SafePointNode* sfpt = new SafePointNode(size, old_jvms);
  old_jvms->set_map(sfpt);
  for (uint i = 0; i < size; i++) {
    sfpt->init_req(i, alloc->in(i));
  }
  // re-push array length for deoptimization
  sfpt->ins_req(old_jvms->stkoff() + old_jvms->sp(), alloc->in(AllocateNode::ALength));
  old_jvms->set_sp(old_jvms->sp()+1);
  old_jvms->set_monoff(old_jvms->monoff()+1);
  old_jvms->set_scloff(old_jvms->scloff()+1);
  old_jvms->set_endoff(old_jvms->endoff()+1);
  old_jvms->set_should_reexecute(true);

  sfpt->set_i_o(map()->i_o());
  sfpt->set_memory(map()->memory());
  sfpt->set_control(map()->control());
  return sfpt;
}

// In case of a deoptimization, we restart execution at the
// allocation, allocating a new array. We would leave an uninitialized
// array in the heap that GCs wouldn't expect. Move the allocation
// after the traps so we don't allocate the array if we
// deoptimize. This is possible because tightly_coupled_allocation()
// guarantees there's no observer of the allocated array at this point
// and the control flow is simple enough.
void LibraryCallKit::arraycopy_move_allocation_here(AllocateArrayNode* alloc, Node* dest, JVMState* saved_jvms_before_guards,
                                                    int saved_reexecute_sp, uint new_idx) {
  if (saved_jvms_before_guards != nullptr && !stopped()) {
    replace_unrelated_uncommon_traps_with_alloc_state(alloc, saved_jvms_before_guards);

    assert(alloc != nullptr, "only with a tightly coupled allocation");
    // restore JVM state to the state at the arraycopy
    saved_jvms_before_guards->map()->set_control(map()->control());
    assert(saved_jvms_before_guards->map()->memory() == map()->memory(), "memory state changed?");
    assert(saved_jvms_before_guards->map()->i_o() == map()->i_o(), "IO state changed?");
    // If we've improved the types of some nodes (null check) while
    // emitting the guards, propagate them to the current state
    map()->replaced_nodes().apply(saved_jvms_before_guards->map(), new_idx);
    set_jvms(saved_jvms_before_guards);
    _reexecute_sp = saved_reexecute_sp;

    // Remove the allocation from above the guards
    CallProjections* callprojs = alloc->extract_projections(true);
    InitializeNode* init = alloc->initialization();
    Node* alloc_mem = alloc->in(TypeFunc::Memory);
    C->gvn_replace_by(callprojs->fallthrough_ioproj, alloc->in(TypeFunc::I_O));
    C->gvn_replace_by(init->proj_out(TypeFunc::Memory), alloc_mem);

    // The CastIINode created in GraphKit::new_array (in AllocateArrayNode::make_ideal_length) must stay below
    // the allocation (i.e. is only valid if the allocation succeeds):
    // 1) replace CastIINode with AllocateArrayNode's length here
    // 2) Create CastIINode again once allocation has moved (see below) at the end of this method
    //
    // Multiple identical CastIINodes might exist here. Each GraphKit::load_array_length() call will generate
    // new separate CastIINode (arraycopy guard checks or any array length use between array allocation and ararycopy)
    Node* init_control = init->proj_out(TypeFunc::Control);
    Node* alloc_length = alloc->Ideal_length();
#ifdef ASSERT
    Node* prev_cast = nullptr;
#endif
    for (uint i = 0; i < init_control->outcnt(); i++) {
      Node* init_out = init_control->raw_out(i);
      if (init_out->is_CastII() && init_out->in(TypeFunc::Control) == init_control && init_out->in(1) == alloc_length) {
#ifdef ASSERT
        if (prev_cast == nullptr) {
          prev_cast = init_out;
        } else {
          if (prev_cast->cmp(*init_out) == false) {
            prev_cast->dump();
            init_out->dump();
            assert(false, "not equal CastIINode");
          }
        }
#endif
        C->gvn_replace_by(init_out, alloc_length);
      }
    }
    C->gvn_replace_by(init->proj_out(TypeFunc::Control), alloc->in(0));

    // move the allocation here (after the guards)
    _gvn.hash_delete(alloc);
    alloc->set_req(TypeFunc::Control, control());
    alloc->set_req(TypeFunc::I_O, i_o());
    Node *mem = reset_memory();
    set_all_memory(mem);
    alloc->set_req(TypeFunc::Memory, mem);
    set_control(init->proj_out_or_null(TypeFunc::Control));
    set_i_o(callprojs->fallthrough_ioproj);

    // Update memory as done in GraphKit::set_output_for_allocation()
    const TypeInt* length_type = _gvn.find_int_type(alloc->in(AllocateNode::ALength));
    const TypeOopPtr* ary_type = _gvn.type(alloc->in(AllocateNode::KlassNode))->is_klassptr()->as_instance_type();
    if (ary_type->isa_aryptr() && length_type != nullptr) {
      ary_type = ary_type->is_aryptr()->cast_to_size(length_type);
    }
    const TypePtr* telemref = ary_type->add_offset(Type::OffsetBot);
    int            elemidx  = C->get_alias_index(telemref);
    set_memory(init->proj_out_or_null(TypeFunc::Memory), Compile::AliasIdxRaw);
    set_memory(init->proj_out_or_null(TypeFunc::Memory), elemidx);

    Node* allocx = _gvn.transform(alloc);
    assert(allocx == alloc, "where has the allocation gone?");
    assert(dest->is_CheckCastPP(), "not an allocation result?");

    _gvn.hash_delete(dest);
    dest->set_req(0, control());
    Node* destx = _gvn.transform(dest);
    assert(destx == dest, "where has the allocation result gone?");

    array_ideal_length(alloc, ary_type, true);
  }
}

// Unrelated UCTs between the array allocation and the array copy, which are considered safe by tightly_coupled_allocation(),
// need to be replaced by an UCT with a state before the array allocation (including the array length). This is necessary
// because we could hit one of these UCTs (which are executed before the emitted array copy guards and the actual array
// allocation which is moved down in arraycopy_move_allocation_here()). When later resuming execution in the interpreter,
// we would have wrongly skipped the array allocation. To prevent this, we resume execution at the array allocation in
// the interpreter similar to what we are doing for the newly emitted guards for the array copy.
void LibraryCallKit::replace_unrelated_uncommon_traps_with_alloc_state(AllocateArrayNode* alloc,
                                                                       JVMState* saved_jvms_before_guards) {
  if (saved_jvms_before_guards->map()->control()->is_IfProj()) {
    // There is at least one unrelated uncommon trap which needs to be replaced.
    SafePointNode* sfpt = create_safepoint_with_state_before_array_allocation(alloc);

    JVMState* saved_jvms = jvms();
    const int saved_reexecute_sp = _reexecute_sp;
    set_jvms(sfpt->jvms());
    _reexecute_sp = jvms()->sp();

    replace_unrelated_uncommon_traps_with_alloc_state(saved_jvms_before_guards);

    // Restore state
    set_jvms(saved_jvms);
    _reexecute_sp = saved_reexecute_sp;
  }
}

// Replace the unrelated uncommon traps with new uncommon trap nodes by reusing the action and reason. The new uncommon
// traps will have the state of the array allocation. Let the old uncommon trap nodes die.
void LibraryCallKit::replace_unrelated_uncommon_traps_with_alloc_state(JVMState* saved_jvms_before_guards) {
  Node* if_proj = saved_jvms_before_guards->map()->control(); // Start the search right before the newly emitted guards
  while (if_proj->is_IfProj()) {
    CallStaticJavaNode* uncommon_trap = get_uncommon_trap_from_success_proj(if_proj);
    if (uncommon_trap != nullptr) {
      create_new_uncommon_trap(uncommon_trap);
    }
    assert(if_proj->in(0)->is_If(), "must be If");
    if_proj = if_proj->in(0)->in(0);
  }
  assert(if_proj->is_Proj() && if_proj->in(0)->is_Initialize(),
         "must have reached control projection of init node");
}

void LibraryCallKit::create_new_uncommon_trap(CallStaticJavaNode* uncommon_trap_call) {
  const int trap_request = uncommon_trap_call->uncommon_trap_request();
  assert(trap_request != 0, "no valid UCT trap request");
  PreserveJVMState pjvms(this);
  set_control(uncommon_trap_call->in(0));
  uncommon_trap(Deoptimization::trap_request_reason(trap_request),
                Deoptimization::trap_request_action(trap_request));
  assert(stopped(), "Should be stopped");
  _gvn.hash_delete(uncommon_trap_call);
  uncommon_trap_call->set_req(0, top()); // not used anymore, kill it
}

//------------------------------inline_array_partition-----------------------
bool LibraryCallKit::inline_array_partition() {

  const char *stubName = "array_partition_stub";

  Node* elementType     = null_check(argument(0));
  Node* obj             = argument(1);
  Node* offset          = argument(2);
  Node* fromIndex       = argument(4);
  Node* toIndex         = argument(5);
  Node* indexPivot1     = argument(6);
  Node* indexPivot2     = argument(7);

  const TypeInstPtr* elem_klass = gvn().type(elementType)->isa_instptr();
  ciType* elem_type = elem_klass->const_oop()->as_instance()->java_mirror_type();
  BasicType bt = elem_type->basic_type();
  address stubAddr = nullptr;
  stubAddr = StubRoutines::select_array_partition_function();
  // stub not loaded
  if (stubAddr == nullptr) {
    return false;
  }
  // get the address of the array
  const TypeAryPtr* obj_t = _gvn.type(obj)->isa_aryptr();
  if (obj_t == nullptr || obj_t->elem() == Type::BOTTOM ) {
    return false; // failed input validation
  }
  Node* obj_adr = make_unsafe_address(obj, offset);

  // create the pivotIndices array of type int and size = 2
  Node* size = intcon(2);
  Node* klass_node = makecon(TypeKlassPtr::make(ciTypeArrayKlass::make(T_INT)));
  Node* pivotIndices = new_array(klass_node, size, 0);  // no arguments to push
  AllocateArrayNode* alloc = tightly_coupled_allocation(pivotIndices);
  guarantee(alloc != nullptr, "created above");
  Node* pivotIndices_adr = basic_plus_adr(pivotIndices, arrayOopDesc::base_offset_in_bytes(T_INT));

  // pass the basic type enum to the stub
  Node* elemType = intcon(bt);

  // Call the stub
  make_runtime_call(RC_LEAF|RC_NO_FP, OptoRuntime::array_partition_Type(),
                    stubAddr, stubName, TypePtr::BOTTOM,
                    obj_adr, elemType, fromIndex, toIndex, pivotIndices_adr,
                    indexPivot1, indexPivot2);

  if (!stopped()) {
    set_result(pivotIndices);
  }

  return true;
}


//------------------------------inline_array_sort-----------------------
bool LibraryCallKit::inline_array_sort() {

  const char *stubName;
  stubName = "arraysort_stub";

  Node* elementType     = null_check(argument(0));
  Node* obj             = argument(1);
  Node* offset          = argument(2);
  Node* fromIndex       = argument(4);
  Node* toIndex         = argument(5);

  const TypeInstPtr* elem_klass = gvn().type(elementType)->isa_instptr();
  ciType* elem_type = elem_klass->const_oop()->as_instance()->java_mirror_type();
  BasicType bt = elem_type->basic_type();
  address stubAddr = nullptr;
  stubAddr = StubRoutines::select_arraysort_function();
  //stub not loaded
  if (stubAddr == nullptr) {
    return false;
  }

  // get address of the array
  const TypeAryPtr* obj_t = _gvn.type(obj)->isa_aryptr();
  if (obj_t == nullptr || obj_t->elem() == Type::BOTTOM ) {
    return false; // failed input validation
  }
  Node* obj_adr = make_unsafe_address(obj, offset);

  // pass the basic type enum to the stub
  Node* elemType = intcon(bt);

  // Call the stub.
  make_runtime_call(RC_LEAF|RC_NO_FP, OptoRuntime::array_sort_Type(),
                    stubAddr, stubName, TypePtr::BOTTOM,
                    obj_adr, elemType, fromIndex, toIndex);

  return true;
}


//------------------------------inline_arraycopy-----------------------
// public static native void java.lang.System.arraycopy(Object src,  int  srcPos,
//                                                      Object dest, int destPos,
//                                                      int length);
bool LibraryCallKit::inline_arraycopy() {
  // Get the arguments.
  Node* src         = argument(0);  // type: oop
  Node* src_offset  = argument(1);  // type: int
  Node* dest        = argument(2);  // type: oop
  Node* dest_offset = argument(3);  // type: int
  Node* length      = argument(4);  // type: int

  uint new_idx = C->unique();

  // Check for allocation before we add nodes that would confuse
  // tightly_coupled_allocation()
  AllocateArrayNode* alloc = tightly_coupled_allocation(dest);

  int saved_reexecute_sp = -1;
  JVMState* saved_jvms_before_guards = arraycopy_restore_alloc_state(alloc, saved_reexecute_sp);
  // See arraycopy_restore_alloc_state() comment
  // if alloc == null we don't have to worry about a tightly coupled allocation so we can emit all needed guards
  // if saved_jvms_before_guards is not null (then alloc is not null) then we can handle guards and a tightly coupled allocation
  // if saved_jvms_before_guards is null and alloc is not null, we can't emit any guards
  bool can_emit_guards = (alloc == nullptr || saved_jvms_before_guards != nullptr);

  // The following tests must be performed
  // (1) src and dest are arrays.
  // (2) src and dest arrays must have elements of the same BasicType
  // (3) src and dest must not be null.
  // (4) src_offset must not be negative.
  // (5) dest_offset must not be negative.
  // (6) length must not be negative.
  // (7) src_offset + length must not exceed length of src.
  // (8) dest_offset + length must not exceed length of dest.
  // (9) each element of an oop array must be assignable

  // (3) src and dest must not be null.
  // always do this here because we need the JVM state for uncommon traps
  Node* null_ctl = top();
  src  = saved_jvms_before_guards != nullptr ? null_check_oop(src, &null_ctl, true, true) : null_check(src, T_ARRAY);
  assert(null_ctl->is_top(), "no null control here");
  dest = null_check(dest, T_ARRAY);

  if (!can_emit_guards) {
    // if saved_jvms_before_guards is null and alloc is not null, we don't emit any
    // guards but the arraycopy node could still take advantage of a
    // tightly allocated allocation. tightly_coupled_allocation() is
    // called again to make sure it takes the null check above into
    // account: the null check is mandatory and if it caused an
    // uncommon trap to be emitted then the allocation can't be
    // considered tightly coupled in this context.
    alloc = tightly_coupled_allocation(dest);
  }

  bool validated = false;

  const Type* src_type  = _gvn.type(src);
  const Type* dest_type = _gvn.type(dest);
  const TypeAryPtr* top_src  = src_type->isa_aryptr();
  const TypeAryPtr* top_dest = dest_type->isa_aryptr();

  // Do we have the type of src?
  bool has_src = (top_src != nullptr && top_src->elem() != Type::BOTTOM);
  // Do we have the type of dest?
  bool has_dest = (top_dest != nullptr && top_dest->elem() != Type::BOTTOM);
  // Is the type for src from speculation?
  bool src_spec = false;
  // Is the type for dest from speculation?
  bool dest_spec = false;

  if ((!has_src || !has_dest) && can_emit_guards) {
    // We don't have sufficient type information, let's see if
    // speculative types can help. We need to have types for both src
    // and dest so that it pays off.

    // Do we already have or could we have type information for src
    bool could_have_src = has_src;
    // Do we already have or could we have type information for dest
    bool could_have_dest = has_dest;

    ciKlass* src_k = nullptr;
    if (!has_src) {
      src_k = src_type->speculative_type_not_null();
      if (src_k != nullptr && src_k->is_array_klass()) {
        could_have_src = true;
      }
    }

    ciKlass* dest_k = nullptr;
    if (!has_dest) {
      dest_k = dest_type->speculative_type_not_null();
      if (dest_k != nullptr && dest_k->is_array_klass()) {
        could_have_dest = true;
      }
    }

    if (could_have_src && could_have_dest) {
      // This is going to pay off so emit the required guards
      if (!has_src) {
        src = maybe_cast_profiled_obj(src, src_k, true);
        src_type  = _gvn.type(src);
        top_src  = src_type->isa_aryptr();
        has_src = (top_src != nullptr && top_src->elem() != Type::BOTTOM);
        src_spec = true;
      }
      if (!has_dest) {
        dest = maybe_cast_profiled_obj(dest, dest_k, true);
        dest_type  = _gvn.type(dest);
        top_dest  = dest_type->isa_aryptr();
        has_dest = (top_dest != nullptr && top_dest->elem() != Type::BOTTOM);
        dest_spec = true;
      }
    }
  }

  if (has_src && has_dest && can_emit_guards) {
    BasicType src_elem = top_src->isa_aryptr()->elem()->array_element_basic_type();
    BasicType dest_elem = top_dest->isa_aryptr()->elem()->array_element_basic_type();
    if (is_reference_type(src_elem, true)) src_elem = T_OBJECT;
    if (is_reference_type(dest_elem, true)) dest_elem = T_OBJECT;

    if (src_elem == dest_elem && top_src->is_flat() == top_dest->is_flat() && src_elem == T_OBJECT) {
      // If both arrays are object arrays then having the exact types
      // for both will remove the need for a subtype check at runtime
      // before the call and may make it possible to pick a faster copy
      // routine (without a subtype check on every element)
      // Do we have the exact type of src?
      bool could_have_src = src_spec;
      // Do we have the exact type of dest?
      bool could_have_dest = dest_spec;
      ciKlass* src_k = nullptr;
      ciKlass* dest_k = nullptr;
      if (!src_spec) {
        src_k = src_type->speculative_type_not_null();
        if (src_k != nullptr && src_k->is_array_klass()) {
          could_have_src = true;
        }
      }
      if (!dest_spec) {
        dest_k = dest_type->speculative_type_not_null();
        if (dest_k != nullptr && dest_k->is_array_klass()) {
          could_have_dest = true;
        }
      }
      if (could_have_src && could_have_dest) {
        // If we can have both exact types, emit the missing guards
        if (could_have_src && !src_spec) {
          src = maybe_cast_profiled_obj(src, src_k, true);
          src_type = _gvn.type(src);
          top_src = src_type->isa_aryptr();
        }
        if (could_have_dest && !dest_spec) {
          dest = maybe_cast_profiled_obj(dest, dest_k, true);
          dest_type = _gvn.type(dest);
          top_dest = dest_type->isa_aryptr();
        }
      }
    }
  }

  ciMethod* trap_method = method();
  int trap_bci = bci();
  if (saved_jvms_before_guards != nullptr) {
    trap_method = alloc->jvms()->method();
    trap_bci = alloc->jvms()->bci();
  }

  bool negative_length_guard_generated = false;

  if (!C->too_many_traps(trap_method, trap_bci, Deoptimization::Reason_intrinsic) &&
      can_emit_guards && !src->is_top() && !dest->is_top()) {
    // validate arguments: enables transformation the ArrayCopyNode
    validated = true;

    RegionNode* slow_region = new RegionNode(1);
    record_for_igvn(slow_region);

    // (1) src and dest are arrays.
    generate_non_array_guard(load_object_klass(src), slow_region);
    generate_non_array_guard(load_object_klass(dest), slow_region);

    // (2) src and dest arrays must have elements of the same BasicType
    // done at macro expansion or at Ideal transformation time

    // (4) src_offset must not be negative.
    generate_negative_guard(src_offset, slow_region);

    // (5) dest_offset must not be negative.
    generate_negative_guard(dest_offset, slow_region);

    // (7) src_offset + length must not exceed length of src.
    generate_limit_guard(src_offset, length,
                         load_array_length(src),
                         slow_region);

    // (8) dest_offset + length must not exceed length of dest.
    generate_limit_guard(dest_offset, length,
                         load_array_length(dest),
                         slow_region);

    // (6) length must not be negative.
    // This is also checked in generate_arraycopy() during macro expansion, but
    // we also have to check it here for the case where the ArrayCopyNode will
    // be eliminated by Escape Analysis.
    if (EliminateAllocations) {
      generate_negative_guard(length, slow_region);
      negative_length_guard_generated = true;
    }

    // (9) each element of an oop array must be assignable
    Node* dest_klass = load_object_klass(dest);
    if (src != dest) {
      Node* not_subtype_ctrl = gen_subtype_check(src, dest_klass);
      slow_region->add_req(not_subtype_ctrl);
    }

    const TypeKlassPtr* dest_klass_t = _gvn.type(dest_klass)->is_klassptr();
    const Type* toop = dest_klass_t->cast_to_exactness(false)->as_instance_type();
    src = _gvn.transform(new CheckCastPPNode(control(), src, toop));
    src_type = _gvn.type(src);
    top_src  = src_type->isa_aryptr();

    // Handle flat inline type arrays (null-free arrays are handled by the subtype check above)
    if (!stopped() && UseFlatArray) {
      // If dest is flat, src must be flat as well (guaranteed by src <: dest check). Handle flat src here.
      assert(top_dest == nullptr || !top_dest->is_flat() || top_src->is_flat(), "src array must be flat");
      if (top_src != nullptr && top_src->is_flat()) {
        // Src is flat, check that dest is flat as well
        if (top_dest != nullptr && !top_dest->is_flat()) {
          generate_fair_guard(flat_array_test(dest_klass, /* flat = */ false), slow_region);
          // Since dest is flat and src <: dest, dest must have the same type as src.
          top_dest = top_src->cast_to_exactness(false);
          assert(top_dest->is_flat(), "dest must be flat");
          dest = _gvn.transform(new CheckCastPPNode(control(), dest, top_dest));
        }
      } else if (top_src == nullptr || !top_src->is_not_flat()) {
        // Src might be flat and dest might not be flat. Go to the slow path if src is flat.
        // TODO 8251971: Optimize for the case when src/dest are later found to be both flat.
        assert(top_dest == nullptr || !top_dest->is_flat(), "dest array must not be flat");
        generate_fair_guard(flat_array_test(src), slow_region);
        if (top_src != nullptr) {
          top_src = top_src->cast_to_not_flat();
          src = _gvn.transform(new CheckCastPPNode(control(), src, top_src));
        }
      }
    }

    {
      PreserveJVMState pjvms(this);
      set_control(_gvn.transform(slow_region));
      uncommon_trap(Deoptimization::Reason_intrinsic,
                    Deoptimization::Action_make_not_entrant);
      assert(stopped(), "Should be stopped");
    }
    arraycopy_move_allocation_here(alloc, dest, saved_jvms_before_guards, saved_reexecute_sp, new_idx);
  }

  if (stopped()) {
    return true;
  }

  ArrayCopyNode* ac = ArrayCopyNode::make(this, true, src, src_offset, dest, dest_offset, length, alloc != nullptr, negative_length_guard_generated,
                                          // Create LoadRange and LoadKlass nodes for use during macro expansion here
                                          // so the compiler has a chance to eliminate them: during macro expansion,
                                          // we have to set their control (CastPP nodes are eliminated).
                                          load_object_klass(src), load_object_klass(dest),
                                          load_array_length(src), load_array_length(dest));

  ac->set_arraycopy(validated);

  Node* n = _gvn.transform(ac);
  if (n == ac) {
    ac->connect_outputs(this);
  } else {
    assert(validated, "shouldn't transform if all arguments not validated");
    set_all_memory(n);
  }
  clear_upper_avx();


  return true;
}


// Helper function which determines if an arraycopy immediately follows
// an allocation, with no intervening tests or other escapes for the object.
AllocateArrayNode*
LibraryCallKit::tightly_coupled_allocation(Node* ptr) {
  if (stopped())             return nullptr;  // no fast path
  if (!C->do_aliasing())     return nullptr;  // no MergeMems around

  AllocateArrayNode* alloc = AllocateArrayNode::Ideal_array_allocation(ptr);
  if (alloc == nullptr)  return nullptr;

  Node* rawmem = memory(Compile::AliasIdxRaw);
  // Is the allocation's memory state untouched?
  if (!(rawmem->is_Proj() && rawmem->in(0)->is_Initialize())) {
    // Bail out if there have been raw-memory effects since the allocation.
    // (Example:  There might have been a call or safepoint.)
    return nullptr;
  }
  rawmem = rawmem->in(0)->as_Initialize()->memory(Compile::AliasIdxRaw);
  if (!(rawmem->is_Proj() && rawmem->in(0) == alloc)) {
    return nullptr;
  }

  // There must be no unexpected observers of this allocation.
  for (DUIterator_Fast imax, i = ptr->fast_outs(imax); i < imax; i++) {
    Node* obs = ptr->fast_out(i);
    if (obs != this->map()) {
      return nullptr;
    }
  }

  // This arraycopy must unconditionally follow the allocation of the ptr.
  Node* alloc_ctl = ptr->in(0);
  Node* ctl = control();
  while (ctl != alloc_ctl) {
    // There may be guards which feed into the slow_region.
    // Any other control flow means that we might not get a chance
    // to finish initializing the allocated object.
    // Various low-level checks bottom out in uncommon traps. These
    // are considered safe since we've already checked above that
    // there is no unexpected observer of this allocation.
    if (get_uncommon_trap_from_success_proj(ctl) != nullptr) {
      assert(ctl->in(0)->is_If(), "must be If");
      ctl = ctl->in(0)->in(0);
    } else {
      return nullptr;
    }
  }

  // If we get this far, we have an allocation which immediately
  // precedes the arraycopy, and we can take over zeroing the new object.
  // The arraycopy will finish the initialization, and provide
  // a new control state to which we will anchor the destination pointer.

  return alloc;
}

CallStaticJavaNode* LibraryCallKit::get_uncommon_trap_from_success_proj(Node* node) {
  if (node->is_IfProj()) {
    Node* other_proj = node->as_IfProj()->other_if_proj();
    for (DUIterator_Fast jmax, j = other_proj->fast_outs(jmax); j < jmax; j++) {
      Node* obs = other_proj->fast_out(j);
      if (obs->in(0) == other_proj && obs->is_CallStaticJava() &&
          (obs->as_CallStaticJava()->entry_point() == SharedRuntime::uncommon_trap_blob()->entry_point())) {
        return obs->as_CallStaticJava();
      }
    }
  }
  return nullptr;
}

//-------------inline_encodeISOArray-----------------------------------
// encode char[] to byte[] in ISO_8859_1 or ASCII
bool LibraryCallKit::inline_encodeISOArray(bool ascii) {
  assert(callee()->signature()->size() == 5, "encodeISOArray has 5 parameters");
  // no receiver since it is static method
  Node *src         = argument(0);
  Node *src_offset  = argument(1);
  Node *dst         = argument(2);
  Node *dst_offset  = argument(3);
  Node *length      = argument(4);

  src = must_be_not_null(src, true);
  dst = must_be_not_null(dst, true);

  const TypeAryPtr* src_type = src->Value(&_gvn)->isa_aryptr();
  const TypeAryPtr* dst_type = dst->Value(&_gvn)->isa_aryptr();
  if (src_type == nullptr || src_type->elem() == Type::BOTTOM ||
      dst_type == nullptr || dst_type->elem() == Type::BOTTOM) {
    // failed array check
    return false;
  }

  // Figure out the size and type of the elements we will be copying.
  BasicType src_elem = src_type->elem()->array_element_basic_type();
  BasicType dst_elem = dst_type->elem()->array_element_basic_type();
  if (!((src_elem == T_CHAR) || (src_elem== T_BYTE)) || dst_elem != T_BYTE) {
    return false;
  }

  Node* src_start = array_element_address(src, src_offset, T_CHAR);
  Node* dst_start = array_element_address(dst, dst_offset, dst_elem);
  // 'src_start' points to src array + scaled offset
  // 'dst_start' points to dst array + scaled offset

  const TypeAryPtr* mtype = TypeAryPtr::BYTES;
  Node* enc = new EncodeISOArrayNode(control(), memory(mtype), src_start, dst_start, length, ascii);
  enc = _gvn.transform(enc);
  Node* res_mem = _gvn.transform(new SCMemProjNode(enc));
  set_memory(res_mem, mtype);
  set_result(enc);
  clear_upper_avx();

  return true;
}

//-------------inline_multiplyToLen-----------------------------------
bool LibraryCallKit::inline_multiplyToLen() {
  assert(UseMultiplyToLenIntrinsic, "not implemented on this platform");

  address stubAddr = StubRoutines::multiplyToLen();
  if (stubAddr == nullptr) {
    return false; // Intrinsic's stub is not implemented on this platform
  }
  const char* stubName = "multiplyToLen";

  assert(callee()->signature()->size() == 5, "multiplyToLen has 5 parameters");

  // no receiver because it is a static method
  Node* x    = argument(0);
  Node* xlen = argument(1);
  Node* y    = argument(2);
  Node* ylen = argument(3);
  Node* z    = argument(4);

  x = must_be_not_null(x, true);
  y = must_be_not_null(y, true);

  const TypeAryPtr* x_type = x->Value(&_gvn)->isa_aryptr();
  const TypeAryPtr* y_type = y->Value(&_gvn)->isa_aryptr();
  if (x_type == nullptr || x_type->elem() == Type::BOTTOM ||
      y_type == nullptr || y_type->elem() == Type::BOTTOM) {
    // failed array check
    return false;
  }

  BasicType x_elem = x_type->elem()->array_element_basic_type();
  BasicType y_elem = y_type->elem()->array_element_basic_type();
  if (x_elem != T_INT || y_elem != T_INT) {
    return false;
  }

  // Set the original stack and the reexecute bit for the interpreter to reexecute
  // the bytecode that invokes BigInteger.multiplyToLen() if deoptimization happens
  // on the return from z array allocation in runtime.
  { PreserveReexecuteState preexecs(this);
    jvms()->set_should_reexecute(true);

    Node* x_start = array_element_address(x, intcon(0), x_elem);
    Node* y_start = array_element_address(y, intcon(0), y_elem);
    // 'x_start' points to x array + scaled xlen
    // 'y_start' points to y array + scaled ylen

    // Allocate the result array
    Node* zlen = _gvn.transform(new AddINode(xlen, ylen));
    ciKlass* klass = ciTypeArrayKlass::make(T_INT);
    Node* klass_node = makecon(TypeKlassPtr::make(klass));

    IdealKit ideal(this);

#define __ ideal.
     Node* one = __ ConI(1);
     Node* zero = __ ConI(0);
     IdealVariable need_alloc(ideal), z_alloc(ideal);  __ declarations_done();
     __ set(need_alloc, zero);
     __ set(z_alloc, z);
     __ if_then(z, BoolTest::eq, null()); {
       __ increment (need_alloc, one);
     } __ else_(); {
       // Update graphKit memory and control from IdealKit.
       sync_kit(ideal);
       Node *cast = new CastPPNode(z, TypePtr::NOTNULL);
       cast->init_req(0, control());
       _gvn.set_type(cast, cast->bottom_type());
       C->record_for_igvn(cast);

       Node* zlen_arg = load_array_length(cast);
       // Update IdealKit memory and control from graphKit.
       __ sync_kit(this);
       __ if_then(zlen_arg, BoolTest::lt, zlen); {
         __ increment (need_alloc, one);
       } __ end_if();
     } __ end_if();

     __ if_then(__ value(need_alloc), BoolTest::ne, zero); {
       // Update graphKit memory and control from IdealKit.
       sync_kit(ideal);
       Node * narr = new_array(klass_node, zlen, 1);
       // Update IdealKit memory and control from graphKit.
       __ sync_kit(this);
       __ set(z_alloc, narr);
     } __ end_if();

     sync_kit(ideal);
     z = __ value(z_alloc);
     // Can't use TypeAryPtr::INTS which uses Bottom offset.
     _gvn.set_type(z, TypeOopPtr::make_from_klass(klass));
     // Final sync IdealKit and GraphKit.
     final_sync(ideal);
#undef __

    Node* z_start = array_element_address(z, intcon(0), T_INT);

    Node* call = make_runtime_call(RC_LEAF|RC_NO_FP,
                                   OptoRuntime::multiplyToLen_Type(),
                                   stubAddr, stubName, TypePtr::BOTTOM,
                                   x_start, xlen, y_start, ylen, z_start, zlen);
  } // original reexecute is set back here

  C->set_has_split_ifs(true); // Has chance for split-if optimization
  set_result(z);
  return true;
}

//-------------inline_squareToLen------------------------------------
bool LibraryCallKit::inline_squareToLen() {
  assert(UseSquareToLenIntrinsic, "not implemented on this platform");

  address stubAddr = StubRoutines::squareToLen();
  if (stubAddr == nullptr) {
    return false; // Intrinsic's stub is not implemented on this platform
  }
  const char* stubName = "squareToLen";

  assert(callee()->signature()->size() == 4, "implSquareToLen has 4 parameters");

  Node* x    = argument(0);
  Node* len  = argument(1);
  Node* z    = argument(2);
  Node* zlen = argument(3);

  x = must_be_not_null(x, true);
  z = must_be_not_null(z, true);

  const TypeAryPtr* x_type = x->Value(&_gvn)->isa_aryptr();
  const TypeAryPtr* z_type = z->Value(&_gvn)->isa_aryptr();
  if (x_type == nullptr || x_type->elem() == Type::BOTTOM ||
      z_type == nullptr || z_type->elem() == Type::BOTTOM) {
    // failed array check
    return false;
  }

  BasicType x_elem = x_type->elem()->array_element_basic_type();
  BasicType z_elem = z_type->elem()->array_element_basic_type();
  if (x_elem != T_INT || z_elem != T_INT) {
    return false;
  }


  Node* x_start = array_element_address(x, intcon(0), x_elem);
  Node* z_start = array_element_address(z, intcon(0), z_elem);

  Node*  call = make_runtime_call(RC_LEAF|RC_NO_FP,
                                  OptoRuntime::squareToLen_Type(),
                                  stubAddr, stubName, TypePtr::BOTTOM,
                                  x_start, len, z_start, zlen);

  set_result(z);
  return true;
}

//-------------inline_mulAdd------------------------------------------
bool LibraryCallKit::inline_mulAdd() {
  assert(UseMulAddIntrinsic, "not implemented on this platform");

  address stubAddr = StubRoutines::mulAdd();
  if (stubAddr == nullptr) {
    return false; // Intrinsic's stub is not implemented on this platform
  }
  const char* stubName = "mulAdd";

  assert(callee()->signature()->size() == 5, "mulAdd has 5 parameters");

  Node* out      = argument(0);
  Node* in       = argument(1);
  Node* offset   = argument(2);
  Node* len      = argument(3);
  Node* k        = argument(4);

  in = must_be_not_null(in, true);
  out = must_be_not_null(out, true);

  const TypeAryPtr* out_type = out->Value(&_gvn)->isa_aryptr();
  const TypeAryPtr* in_type = in->Value(&_gvn)->isa_aryptr();
  if (out_type == nullptr || out_type->elem() == Type::BOTTOM ||
       in_type == nullptr ||  in_type->elem() == Type::BOTTOM) {
    // failed array check
    return false;
  }

  BasicType out_elem = out_type->elem()->array_element_basic_type();
  BasicType in_elem = in_type->elem()->array_element_basic_type();
  if (out_elem != T_INT || in_elem != T_INT) {
    return false;
  }

  Node* outlen = load_array_length(out);
  Node* new_offset = _gvn.transform(new SubINode(outlen, offset));
  Node* out_start = array_element_address(out, intcon(0), out_elem);
  Node* in_start = array_element_address(in, intcon(0), in_elem);

  Node*  call = make_runtime_call(RC_LEAF|RC_NO_FP,
                                  OptoRuntime::mulAdd_Type(),
                                  stubAddr, stubName, TypePtr::BOTTOM,
                                  out_start,in_start, new_offset, len, k);
  Node* result = _gvn.transform(new ProjNode(call, TypeFunc::Parms));
  set_result(result);
  return true;
}

//-------------inline_montgomeryMultiply-----------------------------------
bool LibraryCallKit::inline_montgomeryMultiply() {
  address stubAddr = StubRoutines::montgomeryMultiply();
  if (stubAddr == nullptr) {
    return false; // Intrinsic's stub is not implemented on this platform
  }

  assert(UseMontgomeryMultiplyIntrinsic, "not implemented on this platform");
  const char* stubName = "montgomery_multiply";

  assert(callee()->signature()->size() == 7, "montgomeryMultiply has 7 parameters");

  Node* a    = argument(0);
  Node* b    = argument(1);
  Node* n    = argument(2);
  Node* len  = argument(3);
  Node* inv  = argument(4);
  Node* m    = argument(6);

  const TypeAryPtr* a_type = a->Value(&_gvn)->isa_aryptr();
  const TypeAryPtr* b_type = b->Value(&_gvn)->isa_aryptr();
  const TypeAryPtr* n_type = n->Value(&_gvn)->isa_aryptr();
  const TypeAryPtr* m_type = m->Value(&_gvn)->isa_aryptr();
  if (a_type == nullptr || a_type->elem() == Type::BOTTOM ||
      b_type == nullptr || b_type->elem() == Type::BOTTOM ||
      n_type == nullptr || n_type->elem() == Type::BOTTOM ||
      m_type == nullptr || m_type->elem() == Type::BOTTOM) {
    // failed array check
    return false;
  }

  BasicType a_elem = a_type->elem()->array_element_basic_type();
  BasicType b_elem = b_type->elem()->array_element_basic_type();
  BasicType n_elem = n_type->elem()->array_element_basic_type();
  BasicType m_elem = m_type->elem()->array_element_basic_type();
  if (a_elem != T_INT || b_elem != T_INT || n_elem != T_INT || m_elem != T_INT) {
    return false;
  }

  // Make the call
  {
    Node* a_start = array_element_address(a, intcon(0), a_elem);
    Node* b_start = array_element_address(b, intcon(0), b_elem);
    Node* n_start = array_element_address(n, intcon(0), n_elem);
    Node* m_start = array_element_address(m, intcon(0), m_elem);

    Node* call = make_runtime_call(RC_LEAF,
                                   OptoRuntime::montgomeryMultiply_Type(),
                                   stubAddr, stubName, TypePtr::BOTTOM,
                                   a_start, b_start, n_start, len, inv, top(),
                                   m_start);
    set_result(m);
  }

  return true;
}

bool LibraryCallKit::inline_montgomerySquare() {
  address stubAddr = StubRoutines::montgomerySquare();
  if (stubAddr == nullptr) {
    return false; // Intrinsic's stub is not implemented on this platform
  }

  assert(UseMontgomerySquareIntrinsic, "not implemented on this platform");
  const char* stubName = "montgomery_square";

  assert(callee()->signature()->size() == 6, "montgomerySquare has 6 parameters");

  Node* a    = argument(0);
  Node* n    = argument(1);
  Node* len  = argument(2);
  Node* inv  = argument(3);
  Node* m    = argument(5);

  const TypeAryPtr* a_type = a->Value(&_gvn)->isa_aryptr();
  const TypeAryPtr* n_type = n->Value(&_gvn)->isa_aryptr();
  const TypeAryPtr* m_type = m->Value(&_gvn)->isa_aryptr();
  if (a_type == nullptr || a_type->elem() == Type::BOTTOM ||
      n_type == nullptr || n_type->elem() == Type::BOTTOM ||
      m_type == nullptr || m_type->elem() == Type::BOTTOM) {
    // failed array check
    return false;
  }

  BasicType a_elem = a_type->elem()->array_element_basic_type();
  BasicType n_elem = n_type->elem()->array_element_basic_type();
  BasicType m_elem = m_type->elem()->array_element_basic_type();
  if (a_elem != T_INT || n_elem != T_INT || m_elem != T_INT) {
    return false;
  }

  // Make the call
  {
    Node* a_start = array_element_address(a, intcon(0), a_elem);
    Node* n_start = array_element_address(n, intcon(0), n_elem);
    Node* m_start = array_element_address(m, intcon(0), m_elem);

    Node* call = make_runtime_call(RC_LEAF,
                                   OptoRuntime::montgomerySquare_Type(),
                                   stubAddr, stubName, TypePtr::BOTTOM,
                                   a_start, n_start, len, inv, top(),
                                   m_start);
    set_result(m);
  }

  return true;
}

bool LibraryCallKit::inline_bigIntegerShift(bool isRightShift) {
  address stubAddr = nullptr;
  const char* stubName = nullptr;

  stubAddr = isRightShift? StubRoutines::bigIntegerRightShift(): StubRoutines::bigIntegerLeftShift();
  if (stubAddr == nullptr) {
    return false; // Intrinsic's stub is not implemented on this platform
  }

  stubName = isRightShift? "bigIntegerRightShiftWorker" : "bigIntegerLeftShiftWorker";

  assert(callee()->signature()->size() == 5, "expected 5 arguments");

  Node* newArr = argument(0);
  Node* oldArr = argument(1);
  Node* newIdx = argument(2);
  Node* shiftCount = argument(3);
  Node* numIter = argument(4);

  const TypeAryPtr* newArr_type = newArr->Value(&_gvn)->isa_aryptr();
  const TypeAryPtr* oldArr_type = oldArr->Value(&_gvn)->isa_aryptr();
  if (newArr_type == nullptr || newArr_type->elem() == Type::BOTTOM ||
      oldArr_type == nullptr || oldArr_type->elem() == Type::BOTTOM) {
    return false;
  }

  BasicType newArr_elem = newArr_type->elem()->array_element_basic_type();
  BasicType oldArr_elem = oldArr_type->elem()->array_element_basic_type();
  if (newArr_elem != T_INT || oldArr_elem != T_INT) {
    return false;
  }

  // Make the call
  {
    Node* newArr_start = array_element_address(newArr, intcon(0), newArr_elem);
    Node* oldArr_start = array_element_address(oldArr, intcon(0), oldArr_elem);

    Node* call = make_runtime_call(RC_LEAF,
                                   OptoRuntime::bigIntegerShift_Type(),
                                   stubAddr,
                                   stubName,
                                   TypePtr::BOTTOM,
                                   newArr_start,
                                   oldArr_start,
                                   newIdx,
                                   shiftCount,
                                   numIter);
  }

  return true;
}

//-------------inline_vectorizedMismatch------------------------------
bool LibraryCallKit::inline_vectorizedMismatch() {
  assert(UseVectorizedMismatchIntrinsic, "not implemented on this platform");

  assert(callee()->signature()->size() == 8, "vectorizedMismatch has 6 parameters");
  Node* obja    = argument(0); // Object
  Node* aoffset = argument(1); // long
  Node* objb    = argument(3); // Object
  Node* boffset = argument(4); // long
  Node* length  = argument(6); // int
  Node* scale   = argument(7); // int

  const TypeAryPtr* obja_t = _gvn.type(obja)->isa_aryptr();
  const TypeAryPtr* objb_t = _gvn.type(objb)->isa_aryptr();
  if (obja_t == nullptr || obja_t->elem() == Type::BOTTOM ||
      objb_t == nullptr || objb_t->elem() == Type::BOTTOM ||
      scale == top()) {
    return false; // failed input validation
  }

  Node* obja_adr = make_unsafe_address(obja, aoffset);
  Node* objb_adr = make_unsafe_address(objb, boffset);

  // Partial inlining handling for inputs smaller than ArrayOperationPartialInlineSize bytes in size.
  //
  //    inline_limit = ArrayOperationPartialInlineSize / element_size;
  //    if (length <= inline_limit) {
  //      inline_path:
  //        vmask   = VectorMaskGen length
  //        vload1  = LoadVectorMasked obja, vmask
  //        vload2  = LoadVectorMasked objb, vmask
  //        result1 = VectorCmpMasked vload1, vload2, vmask
  //    } else {
  //      call_stub_path:
  //        result2 = call vectorizedMismatch_stub(obja, objb, length, scale)
  //    }
  //    exit_block:
  //      return Phi(result1, result2);
  //
  enum { inline_path = 1,  // input is small enough to process it all at once
         stub_path   = 2,  // input is too large; call into the VM
         PATH_LIMIT  = 3
  };

  Node* exit_block = new RegionNode(PATH_LIMIT);
  Node* result_phi = new PhiNode(exit_block, TypeInt::INT);
  Node* memory_phi = new PhiNode(exit_block, Type::MEMORY, TypePtr::BOTTOM);

  Node* call_stub_path = control();

  BasicType elem_bt = T_ILLEGAL;

  const TypeInt* scale_t = _gvn.type(scale)->is_int();
  if (scale_t->is_con()) {
    switch (scale_t->get_con()) {
      case 0: elem_bt = T_BYTE;  break;
      case 1: elem_bt = T_SHORT; break;
      case 2: elem_bt = T_INT;   break;
      case 3: elem_bt = T_LONG;  break;

      default: elem_bt = T_ILLEGAL; break; // not supported
    }
  }

  int inline_limit = 0;
  bool do_partial_inline = false;

  if (elem_bt != T_ILLEGAL && ArrayOperationPartialInlineSize > 0) {
    inline_limit = ArrayOperationPartialInlineSize / type2aelembytes(elem_bt);
    do_partial_inline = inline_limit >= 16;
  }

  if (do_partial_inline) {
    assert(elem_bt != T_ILLEGAL, "sanity");

    if (Matcher::match_rule_supported_vector(Op_VectorMaskGen,    inline_limit, elem_bt) &&
        Matcher::match_rule_supported_vector(Op_LoadVectorMasked, inline_limit, elem_bt) &&
        Matcher::match_rule_supported_vector(Op_VectorCmpMasked,  inline_limit, elem_bt)) {

      const TypeVect* vt = TypeVect::make(elem_bt, inline_limit);
      Node* cmp_length = _gvn.transform(new CmpINode(length, intcon(inline_limit)));
      Node* bol_gt     = _gvn.transform(new BoolNode(cmp_length, BoolTest::gt));

      call_stub_path = generate_guard(bol_gt, nullptr, PROB_MIN);

      if (!stopped()) {
        Node* casted_length = _gvn.transform(new CastIINode(control(), length, TypeInt::make(0, inline_limit, Type::WidenMin)));

        const TypePtr* obja_adr_t = _gvn.type(obja_adr)->isa_ptr();
        const TypePtr* objb_adr_t = _gvn.type(objb_adr)->isa_ptr();
        Node* obja_adr_mem = memory(C->get_alias_index(obja_adr_t));
        Node* objb_adr_mem = memory(C->get_alias_index(objb_adr_t));

        Node* vmask      = _gvn.transform(VectorMaskGenNode::make(ConvI2X(casted_length), elem_bt));
        Node* vload_obja = _gvn.transform(new LoadVectorMaskedNode(control(), obja_adr_mem, obja_adr, obja_adr_t, vt, vmask));
        Node* vload_objb = _gvn.transform(new LoadVectorMaskedNode(control(), objb_adr_mem, objb_adr, objb_adr_t, vt, vmask));
        Node* result     = _gvn.transform(new VectorCmpMaskedNode(vload_obja, vload_objb, vmask, TypeInt::INT));

        exit_block->init_req(inline_path, control());
        memory_phi->init_req(inline_path, map()->memory());
        result_phi->init_req(inline_path, result);

        C->set_max_vector_size(MAX2((uint)ArrayOperationPartialInlineSize, C->max_vector_size()));
        clear_upper_avx();
      }
    }
  }

  if (call_stub_path != nullptr) {
    set_control(call_stub_path);

    Node* call = make_runtime_call(RC_LEAF,
                                   OptoRuntime::vectorizedMismatch_Type(),
                                   StubRoutines::vectorizedMismatch(), "vectorizedMismatch", TypePtr::BOTTOM,
                                   obja_adr, objb_adr, length, scale);

    exit_block->init_req(stub_path, control());
    memory_phi->init_req(stub_path, map()->memory());
    result_phi->init_req(stub_path, _gvn.transform(new ProjNode(call, TypeFunc::Parms)));
  }

  exit_block = _gvn.transform(exit_block);
  memory_phi = _gvn.transform(memory_phi);
  result_phi = _gvn.transform(result_phi);

  set_control(exit_block);
  set_all_memory(memory_phi);
  set_result(result_phi);

  return true;
}

//------------------------------inline_vectorizedHashcode----------------------------
bool LibraryCallKit::inline_vectorizedHashCode() {
  assert(UseVectorizedHashCodeIntrinsic, "not implemented on this platform");

  assert(callee()->signature()->size() == 5, "vectorizedHashCode has 5 parameters");
  Node* array          = argument(0);
  Node* offset         = argument(1);
  Node* length         = argument(2);
  Node* initialValue   = argument(3);
  Node* basic_type     = argument(4);

  if (basic_type == top()) {
    return false; // failed input validation
  }

  const TypeInt* basic_type_t = _gvn.type(basic_type)->is_int();
  if (!basic_type_t->is_con()) {
    return false; // Only intrinsify if mode argument is constant
  }

  array = must_be_not_null(array, true);

  BasicType bt = (BasicType)basic_type_t->get_con();

  // Resolve address of first element
  Node* array_start = array_element_address(array, offset, bt);

  set_result(_gvn.transform(new VectorizedHashCodeNode(control(), memory(TypeAryPtr::get_array_body_type(bt)),
    array_start, length, initialValue, basic_type)));
  clear_upper_avx();

  return true;
}

/**
 * Calculate CRC32 for byte.
 * int java.util.zip.CRC32.update(int crc, int b)
 */
bool LibraryCallKit::inline_updateCRC32() {
  assert(UseCRC32Intrinsics, "need AVX and LCMUL instructions support");
  assert(callee()->signature()->size() == 2, "update has 2 parameters");
  // no receiver since it is static method
  Node* crc  = argument(0); // type: int
  Node* b    = argument(1); // type: int

  /*
   *    int c = ~ crc;
   *    b = timesXtoThe32[(b ^ c) & 0xFF];
   *    b = b ^ (c >>> 8);
   *    crc = ~b;
   */

  Node* M1 = intcon(-1);
  crc = _gvn.transform(new XorINode(crc, M1));
  Node* result = _gvn.transform(new XorINode(crc, b));
  result = _gvn.transform(new AndINode(result, intcon(0xFF)));

  Node* base = makecon(TypeRawPtr::make(StubRoutines::crc_table_addr()));
  Node* offset = _gvn.transform(new LShiftINode(result, intcon(0x2)));
  Node* adr = basic_plus_adr(top(), base, ConvI2X(offset));
  result = make_load(control(), adr, TypeInt::INT, T_INT, MemNode::unordered);

  crc = _gvn.transform(new URShiftINode(crc, intcon(8)));
  result = _gvn.transform(new XorINode(crc, result));
  result = _gvn.transform(new XorINode(result, M1));
  set_result(result);
  return true;
}

/**
 * Calculate CRC32 for byte[] array.
 * int java.util.zip.CRC32.updateBytes(int crc, byte[] buf, int off, int len)
 */
bool LibraryCallKit::inline_updateBytesCRC32() {
  assert(UseCRC32Intrinsics, "need AVX and LCMUL instructions support");
  assert(callee()->signature()->size() == 4, "updateBytes has 4 parameters");
  // no receiver since it is static method
  Node* crc     = argument(0); // type: int
  Node* src     = argument(1); // type: oop
  Node* offset  = argument(2); // type: int
  Node* length  = argument(3); // type: int

  const TypeAryPtr* src_type = src->Value(&_gvn)->isa_aryptr();
  if (src_type == nullptr || src_type->elem() == Type::BOTTOM) {
    // failed array check
    return false;
  }

  // Figure out the size and type of the elements we will be copying.
  BasicType src_elem = src_type->elem()->array_element_basic_type();
  if (src_elem != T_BYTE) {
    return false;
  }

  // 'src_start' points to src array + scaled offset
  src = must_be_not_null(src, true);
  Node* src_start = array_element_address(src, offset, src_elem);

  // We assume that range check is done by caller.
  // TODO: generate range check (offset+length < src.length) in debug VM.

  // Call the stub.
  address stubAddr = StubRoutines::updateBytesCRC32();
  const char *stubName = "updateBytesCRC32";

  Node* call = make_runtime_call(RC_LEAF|RC_NO_FP, OptoRuntime::updateBytesCRC32_Type(),
                                 stubAddr, stubName, TypePtr::BOTTOM,
                                 crc, src_start, length);
  Node* result = _gvn.transform(new ProjNode(call, TypeFunc::Parms));
  set_result(result);
  return true;
}

/**
 * Calculate CRC32 for ByteBuffer.
 * int java.util.zip.CRC32.updateByteBuffer(int crc, long buf, int off, int len)
 */
bool LibraryCallKit::inline_updateByteBufferCRC32() {
  assert(UseCRC32Intrinsics, "need AVX and LCMUL instructions support");
  assert(callee()->signature()->size() == 5, "updateByteBuffer has 4 parameters and one is long");
  // no receiver since it is static method
  Node* crc     = argument(0); // type: int
  Node* src     = argument(1); // type: long
  Node* offset  = argument(3); // type: int
  Node* length  = argument(4); // type: int

  src = ConvL2X(src);  // adjust Java long to machine word
  Node* base = _gvn.transform(new CastX2PNode(src));
  offset = ConvI2X(offset);

  // 'src_start' points to src array + scaled offset
  Node* src_start = basic_plus_adr(top(), base, offset);

  // Call the stub.
  address stubAddr = StubRoutines::updateBytesCRC32();
  const char *stubName = "updateBytesCRC32";

  Node* call = make_runtime_call(RC_LEAF|RC_NO_FP, OptoRuntime::updateBytesCRC32_Type(),
                                 stubAddr, stubName, TypePtr::BOTTOM,
                                 crc, src_start, length);
  Node* result = _gvn.transform(new ProjNode(call, TypeFunc::Parms));
  set_result(result);
  return true;
}

//------------------------------get_table_from_crc32c_class-----------------------
Node * LibraryCallKit::get_table_from_crc32c_class(ciInstanceKlass *crc32c_class) {
  Node* table = load_field_from_object(nullptr, "byteTable", "[I", /*decorators*/ IN_HEAP, /*is_static*/ true, crc32c_class);
  assert (table != nullptr, "wrong version of java.util.zip.CRC32C");

  return table;
}

//------------------------------inline_updateBytesCRC32C-----------------------
//
// Calculate CRC32C for byte[] array.
// int java.util.zip.CRC32C.updateBytes(int crc, byte[] buf, int off, int end)
//
bool LibraryCallKit::inline_updateBytesCRC32C() {
  assert(UseCRC32CIntrinsics, "need CRC32C instruction support");
  assert(callee()->signature()->size() == 4, "updateBytes has 4 parameters");
  assert(callee()->holder()->is_loaded(), "CRC32C class must be loaded");
  // no receiver since it is a static method
  Node* crc     = argument(0); // type: int
  Node* src     = argument(1); // type: oop
  Node* offset  = argument(2); // type: int
  Node* end     = argument(3); // type: int

  Node* length = _gvn.transform(new SubINode(end, offset));

  const TypeAryPtr* src_type = src->Value(&_gvn)->isa_aryptr();
  if (src_type == nullptr || src_type->elem() == Type::BOTTOM) {
    // failed array check
    return false;
  }

  // Figure out the size and type of the elements we will be copying.
  BasicType src_elem = src_type->elem()->array_element_basic_type();
  if (src_elem != T_BYTE) {
    return false;
  }

  // 'src_start' points to src array + scaled offset
  src = must_be_not_null(src, true);
  Node* src_start = array_element_address(src, offset, src_elem);

  // static final int[] byteTable in class CRC32C
  Node* table = get_table_from_crc32c_class(callee()->holder());
  table = must_be_not_null(table, true);
  Node* table_start = array_element_address(table, intcon(0), T_INT);

  // We assume that range check is done by caller.
  // TODO: generate range check (offset+length < src.length) in debug VM.

  // Call the stub.
  address stubAddr = StubRoutines::updateBytesCRC32C();
  const char *stubName = "updateBytesCRC32C";

  Node* call = make_runtime_call(RC_LEAF, OptoRuntime::updateBytesCRC32C_Type(),
                                 stubAddr, stubName, TypePtr::BOTTOM,
                                 crc, src_start, length, table_start);
  Node* result = _gvn.transform(new ProjNode(call, TypeFunc::Parms));
  set_result(result);
  return true;
}

//------------------------------inline_updateDirectByteBufferCRC32C-----------------------
//
// Calculate CRC32C for DirectByteBuffer.
// int java.util.zip.CRC32C.updateDirectByteBuffer(int crc, long buf, int off, int end)
//
bool LibraryCallKit::inline_updateDirectByteBufferCRC32C() {
  assert(UseCRC32CIntrinsics, "need CRC32C instruction support");
  assert(callee()->signature()->size() == 5, "updateDirectByteBuffer has 4 parameters and one is long");
  assert(callee()->holder()->is_loaded(), "CRC32C class must be loaded");
  // no receiver since it is a static method
  Node* crc     = argument(0); // type: int
  Node* src     = argument(1); // type: long
  Node* offset  = argument(3); // type: int
  Node* end     = argument(4); // type: int

  Node* length = _gvn.transform(new SubINode(end, offset));

  src = ConvL2X(src);  // adjust Java long to machine word
  Node* base = _gvn.transform(new CastX2PNode(src));
  offset = ConvI2X(offset);

  // 'src_start' points to src array + scaled offset
  Node* src_start = basic_plus_adr(top(), base, offset);

  // static final int[] byteTable in class CRC32C
  Node* table = get_table_from_crc32c_class(callee()->holder());
  table = must_be_not_null(table, true);
  Node* table_start = array_element_address(table, intcon(0), T_INT);

  // Call the stub.
  address stubAddr = StubRoutines::updateBytesCRC32C();
  const char *stubName = "updateBytesCRC32C";

  Node* call = make_runtime_call(RC_LEAF, OptoRuntime::updateBytesCRC32C_Type(),
                                 stubAddr, stubName, TypePtr::BOTTOM,
                                 crc, src_start, length, table_start);
  Node* result = _gvn.transform(new ProjNode(call, TypeFunc::Parms));
  set_result(result);
  return true;
}

//------------------------------inline_updateBytesAdler32----------------------
//
// Calculate Adler32 checksum for byte[] array.
// int java.util.zip.Adler32.updateBytes(int crc, byte[] buf, int off, int len)
//
bool LibraryCallKit::inline_updateBytesAdler32() {
  assert(UseAdler32Intrinsics, "Adler32 Intrinsic support need"); // check if we actually need to check this flag or check a different one
  assert(callee()->signature()->size() == 4, "updateBytes has 4 parameters");
  assert(callee()->holder()->is_loaded(), "Adler32 class must be loaded");
  // no receiver since it is static method
  Node* crc     = argument(0); // type: int
  Node* src     = argument(1); // type: oop
  Node* offset  = argument(2); // type: int
  Node* length  = argument(3); // type: int

  const TypeAryPtr* src_type = src->Value(&_gvn)->isa_aryptr();
  if (src_type == nullptr || src_type->elem() == Type::BOTTOM) {
    // failed array check
    return false;
  }

  // Figure out the size and type of the elements we will be copying.
  BasicType src_elem = src_type->elem()->array_element_basic_type();
  if (src_elem != T_BYTE) {
    return false;
  }

  // 'src_start' points to src array + scaled offset
  Node* src_start = array_element_address(src, offset, src_elem);

  // We assume that range check is done by caller.
  // TODO: generate range check (offset+length < src.length) in debug VM.

  // Call the stub.
  address stubAddr = StubRoutines::updateBytesAdler32();
  const char *stubName = "updateBytesAdler32";

  Node* call = make_runtime_call(RC_LEAF, OptoRuntime::updateBytesAdler32_Type(),
                                 stubAddr, stubName, TypePtr::BOTTOM,
                                 crc, src_start, length);
  Node* result = _gvn.transform(new ProjNode(call, TypeFunc::Parms));
  set_result(result);
  return true;
}

//------------------------------inline_updateByteBufferAdler32---------------
//
// Calculate Adler32 checksum for DirectByteBuffer.
// int java.util.zip.Adler32.updateByteBuffer(int crc, long buf, int off, int len)
//
bool LibraryCallKit::inline_updateByteBufferAdler32() {
  assert(UseAdler32Intrinsics, "Adler32 Intrinsic support need"); // check if we actually need to check this flag or check a different one
  assert(callee()->signature()->size() == 5, "updateByteBuffer has 4 parameters and one is long");
  assert(callee()->holder()->is_loaded(), "Adler32 class must be loaded");
  // no receiver since it is static method
  Node* crc     = argument(0); // type: int
  Node* src     = argument(1); // type: long
  Node* offset  = argument(3); // type: int
  Node* length  = argument(4); // type: int

  src = ConvL2X(src);  // adjust Java long to machine word
  Node* base = _gvn.transform(new CastX2PNode(src));
  offset = ConvI2X(offset);

  // 'src_start' points to src array + scaled offset
  Node* src_start = basic_plus_adr(top(), base, offset);

  // Call the stub.
  address stubAddr = StubRoutines::updateBytesAdler32();
  const char *stubName = "updateBytesAdler32";

  Node* call = make_runtime_call(RC_LEAF, OptoRuntime::updateBytesAdler32_Type(),
                                 stubAddr, stubName, TypePtr::BOTTOM,
                                 crc, src_start, length);

  Node* result = _gvn.transform(new ProjNode(call, TypeFunc::Parms));
  set_result(result);
  return true;
}

//----------------------------inline_reference_get----------------------------
// public T java.lang.ref.Reference.get();
bool LibraryCallKit::inline_reference_get() {
  const int referent_offset = java_lang_ref_Reference::referent_offset();

  // Get the argument:
  Node* reference_obj = null_check_receiver();
  if (stopped()) return true;

  DecoratorSet decorators = IN_HEAP | ON_WEAK_OOP_REF;
  Node* result = load_field_from_object(reference_obj, "referent", "Ljava/lang/Object;",
                                        decorators, /*is_static*/ false, nullptr);
  if (result == nullptr) return false;

  // Add memory barrier to prevent commoning reads from this field
  // across safepoint since GC can change its value.
  insert_mem_bar(Op_MemBarCPUOrder);

  set_result(result);
  return true;
}

//----------------------------inline_reference_refersTo0----------------------------
// bool java.lang.ref.Reference.refersTo0();
// bool java.lang.ref.PhantomReference.refersTo0();
bool LibraryCallKit::inline_reference_refersTo0(bool is_phantom) {
  // Get arguments:
  Node* reference_obj = null_check_receiver();
  Node* other_obj = argument(1);
  if (stopped()) return true;

  DecoratorSet decorators = IN_HEAP | AS_NO_KEEPALIVE;
  decorators |= (is_phantom ? ON_PHANTOM_OOP_REF : ON_WEAK_OOP_REF);
  Node* referent = load_field_from_object(reference_obj, "referent", "Ljava/lang/Object;",
                                          decorators, /*is_static*/ false, nullptr);
  if (referent == nullptr) return false;

  // Add memory barrier to prevent commoning reads from this field
  // across safepoint since GC can change its value.
  insert_mem_bar(Op_MemBarCPUOrder);

  Node* cmp = _gvn.transform(new CmpPNode(referent, other_obj));
  Node* bol = _gvn.transform(new BoolNode(cmp, BoolTest::eq));
  IfNode* if_node = create_and_map_if(control(), bol, PROB_FAIR, COUNT_UNKNOWN);

  RegionNode* region = new RegionNode(3);
  PhiNode* phi = new PhiNode(region, TypeInt::BOOL);

  Node* if_true = _gvn.transform(new IfTrueNode(if_node));
  region->init_req(1, if_true);
  phi->init_req(1, intcon(1));

  Node* if_false = _gvn.transform(new IfFalseNode(if_node));
  region->init_req(2, if_false);
  phi->init_req(2, intcon(0));

  set_control(_gvn.transform(region));
  record_for_igvn(region);
  set_result(_gvn.transform(phi));
  return true;
}


Node* LibraryCallKit::load_field_from_object(Node* fromObj, const char* fieldName, const char* fieldTypeString,
                                             DecoratorSet decorators, bool is_static,
                                             ciInstanceKlass* fromKls) {
  if (fromKls == nullptr) {
    const TypeInstPtr* tinst = _gvn.type(fromObj)->isa_instptr();
    assert(tinst != nullptr, "obj is null");
    assert(tinst->is_loaded(), "obj is not loaded");
    fromKls = tinst->instance_klass();
  } else {
    assert(is_static, "only for static field access");
  }
  ciField* field = fromKls->get_field_by_name(ciSymbol::make(fieldName),
                                              ciSymbol::make(fieldTypeString),
                                              is_static);

  assert(field != nullptr, "undefined field %s %s %s", fieldTypeString, fromKls->name()->as_utf8(), fieldName);
  if (field == nullptr) return (Node *) nullptr;

  if (is_static) {
    const TypeInstPtr* tip = TypeInstPtr::make(fromKls->java_mirror());
    fromObj = makecon(tip);
  }

  // Next code  copied from Parse::do_get_xxx():

  // Compute address and memory type.
  int offset  = field->offset_in_bytes();
  bool is_vol = field->is_volatile();
  ciType* field_klass = field->type();
  assert(field_klass->is_loaded(), "should be loaded");
  const TypePtr* adr_type = C->alias_type(field)->adr_type();
  Node *adr = basic_plus_adr(fromObj, fromObj, offset);
  BasicType bt = field->layout_type();

  // Build the resultant type of the load
  const Type *type;
  if (bt == T_OBJECT) {
    type = TypeOopPtr::make_from_klass(field_klass->as_klass());
  } else {
    type = Type::get_const_basic_type(bt);
  }

  if (is_vol) {
    decorators |= MO_SEQ_CST;
  }

  return access_load_at(fromObj, adr, adr_type, type, bt, decorators);
}

Node * LibraryCallKit::field_address_from_object(Node * fromObj, const char * fieldName, const char * fieldTypeString,
                                                 bool is_exact /* true */, bool is_static /* false */,
                                                 ciInstanceKlass * fromKls /* nullptr */) {
  if (fromKls == nullptr) {
    const TypeInstPtr* tinst = _gvn.type(fromObj)->isa_instptr();
    assert(tinst != nullptr, "obj is null");
    assert(tinst->is_loaded(), "obj is not loaded");
    assert(!is_exact || tinst->klass_is_exact(), "klass not exact");
    fromKls = tinst->instance_klass();
  }
  else {
    assert(is_static, "only for static field access");
  }
  ciField* field = fromKls->get_field_by_name(ciSymbol::make(fieldName),
    ciSymbol::make(fieldTypeString),
    is_static);

  assert(field != nullptr, "undefined field");
  assert(!field->is_volatile(), "not defined for volatile fields");

  if (is_static) {
    const TypeInstPtr* tip = TypeInstPtr::make(fromKls->java_mirror());
    fromObj = makecon(tip);
  }

  // Next code  copied from Parse::do_get_xxx():

  // Compute address and memory type.
  int offset = field->offset_in_bytes();
  Node *adr = basic_plus_adr(fromObj, fromObj, offset);

  return adr;
}

//------------------------------inline_aescrypt_Block-----------------------
bool LibraryCallKit::inline_aescrypt_Block(vmIntrinsics::ID id) {
  address stubAddr = nullptr;
  const char *stubName;
  assert(UseAES, "need AES instruction support");

  switch(id) {
  case vmIntrinsics::_aescrypt_encryptBlock:
    stubAddr = StubRoutines::aescrypt_encryptBlock();
    stubName = "aescrypt_encryptBlock";
    break;
  case vmIntrinsics::_aescrypt_decryptBlock:
    stubAddr = StubRoutines::aescrypt_decryptBlock();
    stubName = "aescrypt_decryptBlock";
    break;
  default:
    break;
  }
  if (stubAddr == nullptr) return false;

  Node* aescrypt_object = argument(0);
  Node* src             = argument(1);
  Node* src_offset      = argument(2);
  Node* dest            = argument(3);
  Node* dest_offset     = argument(4);

  src = must_be_not_null(src, true);
  dest = must_be_not_null(dest, true);

  // (1) src and dest are arrays.
  const TypeAryPtr* src_type = src->Value(&_gvn)->isa_aryptr();
  const TypeAryPtr* dest_type = dest->Value(&_gvn)->isa_aryptr();
  assert( src_type != nullptr &&  src_type->elem() != Type::BOTTOM &&
         dest_type != nullptr && dest_type->elem() != Type::BOTTOM, "args are strange");

  // for the quick and dirty code we will skip all the checks.
  // we are just trying to get the call to be generated.
  Node* src_start  = src;
  Node* dest_start = dest;
  if (src_offset != nullptr || dest_offset != nullptr) {
    assert(src_offset != nullptr && dest_offset != nullptr, "");
    src_start  = array_element_address(src,  src_offset,  T_BYTE);
    dest_start = array_element_address(dest, dest_offset, T_BYTE);
  }

  // now need to get the start of its expanded key array
  // this requires a newer class file that has this array as littleEndian ints, otherwise we revert to java
  Node* k_start = get_key_start_from_aescrypt_object(aescrypt_object);
  if (k_start == nullptr) return false;

  // Call the stub.
  make_runtime_call(RC_LEAF|RC_NO_FP, OptoRuntime::aescrypt_block_Type(),
                    stubAddr, stubName, TypePtr::BOTTOM,
                    src_start, dest_start, k_start);

  return true;
}

//------------------------------inline_cipherBlockChaining_AESCrypt-----------------------
bool LibraryCallKit::inline_cipherBlockChaining_AESCrypt(vmIntrinsics::ID id) {
  address stubAddr = nullptr;
  const char *stubName = nullptr;

  assert(UseAES, "need AES instruction support");

  switch(id) {
  case vmIntrinsics::_cipherBlockChaining_encryptAESCrypt:
    stubAddr = StubRoutines::cipherBlockChaining_encryptAESCrypt();
    stubName = "cipherBlockChaining_encryptAESCrypt";
    break;
  case vmIntrinsics::_cipherBlockChaining_decryptAESCrypt:
    stubAddr = StubRoutines::cipherBlockChaining_decryptAESCrypt();
    stubName = "cipherBlockChaining_decryptAESCrypt";
    break;
  default:
    break;
  }
  if (stubAddr == nullptr) return false;

  Node* cipherBlockChaining_object = argument(0);
  Node* src                        = argument(1);
  Node* src_offset                 = argument(2);
  Node* len                        = argument(3);
  Node* dest                       = argument(4);
  Node* dest_offset                = argument(5);

  src = must_be_not_null(src, false);
  dest = must_be_not_null(dest, false);

  // (1) src and dest are arrays.
  const TypeAryPtr* src_type = src->Value(&_gvn)->isa_aryptr();
  const TypeAryPtr* dest_type = dest->Value(&_gvn)->isa_aryptr();
  assert( src_type != nullptr &&  src_type->elem() != Type::BOTTOM &&
         dest_type != nullptr && dest_type->elem() != Type::BOTTOM, "args are strange");

  // checks are the responsibility of the caller
  Node* src_start  = src;
  Node* dest_start = dest;
  if (src_offset != nullptr || dest_offset != nullptr) {
    assert(src_offset != nullptr && dest_offset != nullptr, "");
    src_start  = array_element_address(src,  src_offset,  T_BYTE);
    dest_start = array_element_address(dest, dest_offset, T_BYTE);
  }

  // if we are in this set of code, we "know" the embeddedCipher is an AESCrypt object
  // (because of the predicated logic executed earlier).
  // so we cast it here safely.
  // this requires a newer class file that has this array as littleEndian ints, otherwise we revert to java

  Node* embeddedCipherObj = load_field_from_object(cipherBlockChaining_object, "embeddedCipher", "Lcom/sun/crypto/provider/SymmetricCipher;");
  if (embeddedCipherObj == nullptr) return false;

  // cast it to what we know it will be at runtime
  const TypeInstPtr* tinst = _gvn.type(cipherBlockChaining_object)->isa_instptr();
  assert(tinst != nullptr, "CBC obj is null");
  assert(tinst->is_loaded(), "CBC obj is not loaded");
  ciKlass* klass_AESCrypt = tinst->instance_klass()->find_klass(ciSymbol::make("com/sun/crypto/provider/AESCrypt"));
  assert(klass_AESCrypt->is_loaded(), "predicate checks that this class is loaded");

  ciInstanceKlass* instklass_AESCrypt = klass_AESCrypt->as_instance_klass();
  const TypeKlassPtr* aklass = TypeKlassPtr::make(instklass_AESCrypt);
  const TypeOopPtr* xtype = aklass->as_instance_type()->cast_to_ptr_type(TypePtr::NotNull);
  Node* aescrypt_object = new CheckCastPPNode(control(), embeddedCipherObj, xtype);
  aescrypt_object = _gvn.transform(aescrypt_object);

  // we need to get the start of the aescrypt_object's expanded key array
  Node* k_start = get_key_start_from_aescrypt_object(aescrypt_object);
  if (k_start == nullptr) return false;

  // similarly, get the start address of the r vector
  Node* objRvec = load_field_from_object(cipherBlockChaining_object, "r", "[B");
  if (objRvec == nullptr) return false;
  Node* r_start = array_element_address(objRvec, intcon(0), T_BYTE);

  // Call the stub, passing src_start, dest_start, k_start, r_start and src_len
  Node* cbcCrypt = make_runtime_call(RC_LEAF|RC_NO_FP,
                                     OptoRuntime::cipherBlockChaining_aescrypt_Type(),
                                     stubAddr, stubName, TypePtr::BOTTOM,
                                     src_start, dest_start, k_start, r_start, len);

  // return cipher length (int)
  Node* retvalue = _gvn.transform(new ProjNode(cbcCrypt, TypeFunc::Parms));
  set_result(retvalue);
  return true;
}

//------------------------------inline_electronicCodeBook_AESCrypt-----------------------
bool LibraryCallKit::inline_electronicCodeBook_AESCrypt(vmIntrinsics::ID id) {
  address stubAddr = nullptr;
  const char *stubName = nullptr;

  assert(UseAES, "need AES instruction support");

  switch (id) {
  case vmIntrinsics::_electronicCodeBook_encryptAESCrypt:
    stubAddr = StubRoutines::electronicCodeBook_encryptAESCrypt();
    stubName = "electronicCodeBook_encryptAESCrypt";
    break;
  case vmIntrinsics::_electronicCodeBook_decryptAESCrypt:
    stubAddr = StubRoutines::electronicCodeBook_decryptAESCrypt();
    stubName = "electronicCodeBook_decryptAESCrypt";
    break;
  default:
    break;
  }

  if (stubAddr == nullptr) return false;

  Node* electronicCodeBook_object = argument(0);
  Node* src                       = argument(1);
  Node* src_offset                = argument(2);
  Node* len                       = argument(3);
  Node* dest                      = argument(4);
  Node* dest_offset               = argument(5);

  // (1) src and dest are arrays.
  const TypeAryPtr* src_type = src->Value(&_gvn)->isa_aryptr();
  const TypeAryPtr* dest_type = dest->Value(&_gvn)->isa_aryptr();
  assert( src_type != nullptr &&  src_type->elem() != Type::BOTTOM &&
         dest_type != nullptr && dest_type->elem() != Type::BOTTOM, "args are strange");

  // checks are the responsibility of the caller
  Node* src_start = src;
  Node* dest_start = dest;
  if (src_offset != nullptr || dest_offset != nullptr) {
    assert(src_offset != nullptr && dest_offset != nullptr, "");
    src_start = array_element_address(src, src_offset, T_BYTE);
    dest_start = array_element_address(dest, dest_offset, T_BYTE);
  }

  // if we are in this set of code, we "know" the embeddedCipher is an AESCrypt object
  // (because of the predicated logic executed earlier).
  // so we cast it here safely.
  // this requires a newer class file that has this array as littleEndian ints, otherwise we revert to java

  Node* embeddedCipherObj = load_field_from_object(electronicCodeBook_object, "embeddedCipher", "Lcom/sun/crypto/provider/SymmetricCipher;");
  if (embeddedCipherObj == nullptr) return false;

  // cast it to what we know it will be at runtime
  const TypeInstPtr* tinst = _gvn.type(electronicCodeBook_object)->isa_instptr();
  assert(tinst != nullptr, "ECB obj is null");
  assert(tinst->is_loaded(), "ECB obj is not loaded");
  ciKlass* klass_AESCrypt = tinst->instance_klass()->find_klass(ciSymbol::make("com/sun/crypto/provider/AESCrypt"));
  assert(klass_AESCrypt->is_loaded(), "predicate checks that this class is loaded");

  ciInstanceKlass* instklass_AESCrypt = klass_AESCrypt->as_instance_klass();
  const TypeKlassPtr* aklass = TypeKlassPtr::make(instklass_AESCrypt);
  const TypeOopPtr* xtype = aklass->as_instance_type()->cast_to_ptr_type(TypePtr::NotNull);
  Node* aescrypt_object = new CheckCastPPNode(control(), embeddedCipherObj, xtype);
  aescrypt_object = _gvn.transform(aescrypt_object);

  // we need to get the start of the aescrypt_object's expanded key array
  Node* k_start = get_key_start_from_aescrypt_object(aescrypt_object);
  if (k_start == nullptr) return false;

  // Call the stub, passing src_start, dest_start, k_start, r_start and src_len
  Node* ecbCrypt = make_runtime_call(RC_LEAF | RC_NO_FP,
                                     OptoRuntime::electronicCodeBook_aescrypt_Type(),
                                     stubAddr, stubName, TypePtr::BOTTOM,
                                     src_start, dest_start, k_start, len);

  // return cipher length (int)
  Node* retvalue = _gvn.transform(new ProjNode(ecbCrypt, TypeFunc::Parms));
  set_result(retvalue);
  return true;
}

//------------------------------inline_counterMode_AESCrypt-----------------------
bool LibraryCallKit::inline_counterMode_AESCrypt(vmIntrinsics::ID id) {
  assert(UseAES, "need AES instruction support");
  if (!UseAESCTRIntrinsics) return false;

  address stubAddr = nullptr;
  const char *stubName = nullptr;
  if (id == vmIntrinsics::_counterMode_AESCrypt) {
    stubAddr = StubRoutines::counterMode_AESCrypt();
    stubName = "counterMode_AESCrypt";
  }
  if (stubAddr == nullptr) return false;

  Node* counterMode_object = argument(0);
  Node* src = argument(1);
  Node* src_offset = argument(2);
  Node* len = argument(3);
  Node* dest = argument(4);
  Node* dest_offset = argument(5);

  // (1) src and dest are arrays.
  const TypeAryPtr* src_type = src->Value(&_gvn)->isa_aryptr();
  const TypeAryPtr* dest_type = dest->Value(&_gvn)->isa_aryptr();
  assert( src_type != nullptr &&  src_type->elem() != Type::BOTTOM &&
         dest_type != nullptr && dest_type->elem() != Type::BOTTOM, "args are strange");

  // checks are the responsibility of the caller
  Node* src_start = src;
  Node* dest_start = dest;
  if (src_offset != nullptr || dest_offset != nullptr) {
    assert(src_offset != nullptr && dest_offset != nullptr, "");
    src_start = array_element_address(src, src_offset, T_BYTE);
    dest_start = array_element_address(dest, dest_offset, T_BYTE);
  }

  // if we are in this set of code, we "know" the embeddedCipher is an AESCrypt object
  // (because of the predicated logic executed earlier).
  // so we cast it here safely.
  // this requires a newer class file that has this array as littleEndian ints, otherwise we revert to java
  Node* embeddedCipherObj = load_field_from_object(counterMode_object, "embeddedCipher", "Lcom/sun/crypto/provider/SymmetricCipher;");
  if (embeddedCipherObj == nullptr) return false;
  // cast it to what we know it will be at runtime
  const TypeInstPtr* tinst = _gvn.type(counterMode_object)->isa_instptr();
  assert(tinst != nullptr, "CTR obj is null");
  assert(tinst->is_loaded(), "CTR obj is not loaded");
  ciKlass* klass_AESCrypt = tinst->instance_klass()->find_klass(ciSymbol::make("com/sun/crypto/provider/AESCrypt"));
  assert(klass_AESCrypt->is_loaded(), "predicate checks that this class is loaded");
  ciInstanceKlass* instklass_AESCrypt = klass_AESCrypt->as_instance_klass();
  const TypeKlassPtr* aklass = TypeKlassPtr::make(instklass_AESCrypt);
  const TypeOopPtr* xtype = aklass->as_instance_type()->cast_to_ptr_type(TypePtr::NotNull);
  Node* aescrypt_object = new CheckCastPPNode(control(), embeddedCipherObj, xtype);
  aescrypt_object = _gvn.transform(aescrypt_object);
  // we need to get the start of the aescrypt_object's expanded key array
  Node* k_start = get_key_start_from_aescrypt_object(aescrypt_object);
  if (k_start == nullptr) return false;
  // similarly, get the start address of the r vector
  Node* obj_counter = load_field_from_object(counterMode_object, "counter", "[B");
  if (obj_counter == nullptr) return false;
  Node* cnt_start = array_element_address(obj_counter, intcon(0), T_BYTE);

  Node* saved_encCounter = load_field_from_object(counterMode_object, "encryptedCounter", "[B");
  if (saved_encCounter == nullptr) return false;
  Node* saved_encCounter_start = array_element_address(saved_encCounter, intcon(0), T_BYTE);
  Node* used = field_address_from_object(counterMode_object, "used", "I", /*is_exact*/ false);

  // Call the stub, passing src_start, dest_start, k_start, r_start and src_len
  Node* ctrCrypt = make_runtime_call(RC_LEAF|RC_NO_FP,
                                     OptoRuntime::counterMode_aescrypt_Type(),
                                     stubAddr, stubName, TypePtr::BOTTOM,
                                     src_start, dest_start, k_start, cnt_start, len, saved_encCounter_start, used);

  // return cipher length (int)
  Node* retvalue = _gvn.transform(new ProjNode(ctrCrypt, TypeFunc::Parms));
  set_result(retvalue);
  return true;
}

//------------------------------get_key_start_from_aescrypt_object-----------------------
Node * LibraryCallKit::get_key_start_from_aescrypt_object(Node *aescrypt_object) {
#if defined(PPC64) || defined(S390)
  // MixColumns for decryption can be reduced by preprocessing MixColumns with round keys.
  // Intel's extension is based on this optimization and AESCrypt generates round keys by preprocessing MixColumns.
  // However, ppc64 vncipher processes MixColumns and requires the same round keys with encryption.
  // The ppc64 stubs of encryption and decryption use the same round keys (sessionK[0]).
  Node* objSessionK = load_field_from_object(aescrypt_object, "sessionK", "[[I");
  assert (objSessionK != nullptr, "wrong version of com.sun.crypto.provider.AESCrypt");
  if (objSessionK == nullptr) {
    return (Node *) nullptr;
  }
  Node* objAESCryptKey = load_array_element(objSessionK, intcon(0), TypeAryPtr::OOPS, /* set_ctrl */ true);
#else
  Node* objAESCryptKey = load_field_from_object(aescrypt_object, "K", "[I");
#endif // PPC64
  assert (objAESCryptKey != nullptr, "wrong version of com.sun.crypto.provider.AESCrypt");
  if (objAESCryptKey == nullptr) return (Node *) nullptr;

  // now have the array, need to get the start address of the K array
  Node* k_start = array_element_address(objAESCryptKey, intcon(0), T_INT);
  return k_start;
}

//----------------------------inline_cipherBlockChaining_AESCrypt_predicate----------------------------
// Return node representing slow path of predicate check.
// the pseudo code we want to emulate with this predicate is:
// for encryption:
//    if (embeddedCipherObj instanceof AESCrypt) do_intrinsic, else do_javapath
// for decryption:
//    if ((embeddedCipherObj instanceof AESCrypt) && (cipher!=plain)) do_intrinsic, else do_javapath
//    note cipher==plain is more conservative than the original java code but that's OK
//
Node* LibraryCallKit::inline_cipherBlockChaining_AESCrypt_predicate(bool decrypting) {
  // The receiver was checked for null already.
  Node* objCBC = argument(0);

  Node* src = argument(1);
  Node* dest = argument(4);

  // Load embeddedCipher field of CipherBlockChaining object.
  Node* embeddedCipherObj = load_field_from_object(objCBC, "embeddedCipher", "Lcom/sun/crypto/provider/SymmetricCipher;");

  // get AESCrypt klass for instanceOf check
  // AESCrypt might not be loaded yet if some other SymmetricCipher got us to this compile point
  // will have same classloader as CipherBlockChaining object
  const TypeInstPtr* tinst = _gvn.type(objCBC)->isa_instptr();
  assert(tinst != nullptr, "CBCobj is null");
  assert(tinst->is_loaded(), "CBCobj is not loaded");

  // we want to do an instanceof comparison against the AESCrypt class
  ciKlass* klass_AESCrypt = tinst->instance_klass()->find_klass(ciSymbol::make("com/sun/crypto/provider/AESCrypt"));
  if (!klass_AESCrypt->is_loaded()) {
    // if AESCrypt is not even loaded, we never take the intrinsic fast path
    Node* ctrl = control();
    set_control(top()); // no regular fast path
    return ctrl;
  }

  src = must_be_not_null(src, true);
  dest = must_be_not_null(dest, true);

  // Resolve oops to stable for CmpP below.
  ciInstanceKlass* instklass_AESCrypt = klass_AESCrypt->as_instance_klass();

  Node* instof = gen_instanceof(embeddedCipherObj, makecon(TypeKlassPtr::make(instklass_AESCrypt)));
  Node* cmp_instof  = _gvn.transform(new CmpINode(instof, intcon(1)));
  Node* bool_instof  = _gvn.transform(new BoolNode(cmp_instof, BoolTest::ne));

  Node* instof_false = generate_guard(bool_instof, nullptr, PROB_MIN);

  // for encryption, we are done
  if (!decrypting)
    return instof_false;  // even if it is null

  // for decryption, we need to add a further check to avoid
  // taking the intrinsic path when cipher and plain are the same
  // see the original java code for why.
  RegionNode* region = new RegionNode(3);
  region->init_req(1, instof_false);

  Node* cmp_src_dest = _gvn.transform(new CmpPNode(src, dest));
  Node* bool_src_dest = _gvn.transform(new BoolNode(cmp_src_dest, BoolTest::eq));
  Node* src_dest_conjoint = generate_guard(bool_src_dest, nullptr, PROB_MIN);
  region->init_req(2, src_dest_conjoint);

  record_for_igvn(region);
  return _gvn.transform(region);
}

//----------------------------inline_electronicCodeBook_AESCrypt_predicate----------------------------
// Return node representing slow path of predicate check.
// the pseudo code we want to emulate with this predicate is:
// for encryption:
//    if (embeddedCipherObj instanceof AESCrypt) do_intrinsic, else do_javapath
// for decryption:
//    if ((embeddedCipherObj instanceof AESCrypt) && (cipher!=plain)) do_intrinsic, else do_javapath
//    note cipher==plain is more conservative than the original java code but that's OK
//
Node* LibraryCallKit::inline_electronicCodeBook_AESCrypt_predicate(bool decrypting) {
  // The receiver was checked for null already.
  Node* objECB = argument(0);

  // Load embeddedCipher field of ElectronicCodeBook object.
  Node* embeddedCipherObj = load_field_from_object(objECB, "embeddedCipher", "Lcom/sun/crypto/provider/SymmetricCipher;");

  // get AESCrypt klass for instanceOf check
  // AESCrypt might not be loaded yet if some other SymmetricCipher got us to this compile point
  // will have same classloader as ElectronicCodeBook object
  const TypeInstPtr* tinst = _gvn.type(objECB)->isa_instptr();
  assert(tinst != nullptr, "ECBobj is null");
  assert(tinst->is_loaded(), "ECBobj is not loaded");

  // we want to do an instanceof comparison against the AESCrypt class
  ciKlass* klass_AESCrypt = tinst->instance_klass()->find_klass(ciSymbol::make("com/sun/crypto/provider/AESCrypt"));
  if (!klass_AESCrypt->is_loaded()) {
    // if AESCrypt is not even loaded, we never take the intrinsic fast path
    Node* ctrl = control();
    set_control(top()); // no regular fast path
    return ctrl;
  }
  ciInstanceKlass* instklass_AESCrypt = klass_AESCrypt->as_instance_klass();

  Node* instof = gen_instanceof(embeddedCipherObj, makecon(TypeKlassPtr::make(instklass_AESCrypt)));
  Node* cmp_instof = _gvn.transform(new CmpINode(instof, intcon(1)));
  Node* bool_instof = _gvn.transform(new BoolNode(cmp_instof, BoolTest::ne));

  Node* instof_false = generate_guard(bool_instof, nullptr, PROB_MIN);

  // for encryption, we are done
  if (!decrypting)
    return instof_false;  // even if it is null

  // for decryption, we need to add a further check to avoid
  // taking the intrinsic path when cipher and plain are the same
  // see the original java code for why.
  RegionNode* region = new RegionNode(3);
  region->init_req(1, instof_false);
  Node* src = argument(1);
  Node* dest = argument(4);
  Node* cmp_src_dest = _gvn.transform(new CmpPNode(src, dest));
  Node* bool_src_dest = _gvn.transform(new BoolNode(cmp_src_dest, BoolTest::eq));
  Node* src_dest_conjoint = generate_guard(bool_src_dest, nullptr, PROB_MIN);
  region->init_req(2, src_dest_conjoint);

  record_for_igvn(region);
  return _gvn.transform(region);
}

//----------------------------inline_counterMode_AESCrypt_predicate----------------------------
// Return node representing slow path of predicate check.
// the pseudo code we want to emulate with this predicate is:
// for encryption:
//    if (embeddedCipherObj instanceof AESCrypt) do_intrinsic, else do_javapath
// for decryption:
//    if ((embeddedCipherObj instanceof AESCrypt) && (cipher!=plain)) do_intrinsic, else do_javapath
//    note cipher==plain is more conservative than the original java code but that's OK
//

Node* LibraryCallKit::inline_counterMode_AESCrypt_predicate() {
  // The receiver was checked for null already.
  Node* objCTR = argument(0);

  // Load embeddedCipher field of CipherBlockChaining object.
  Node* embeddedCipherObj = load_field_from_object(objCTR, "embeddedCipher", "Lcom/sun/crypto/provider/SymmetricCipher;");

  // get AESCrypt klass for instanceOf check
  // AESCrypt might not be loaded yet if some other SymmetricCipher got us to this compile point
  // will have same classloader as CipherBlockChaining object
  const TypeInstPtr* tinst = _gvn.type(objCTR)->isa_instptr();
  assert(tinst != nullptr, "CTRobj is null");
  assert(tinst->is_loaded(), "CTRobj is not loaded");

  // we want to do an instanceof comparison against the AESCrypt class
  ciKlass* klass_AESCrypt = tinst->instance_klass()->find_klass(ciSymbol::make("com/sun/crypto/provider/AESCrypt"));
  if (!klass_AESCrypt->is_loaded()) {
    // if AESCrypt is not even loaded, we never take the intrinsic fast path
    Node* ctrl = control();
    set_control(top()); // no regular fast path
    return ctrl;
  }

  ciInstanceKlass* instklass_AESCrypt = klass_AESCrypt->as_instance_klass();
  Node* instof = gen_instanceof(embeddedCipherObj, makecon(TypeKlassPtr::make(instklass_AESCrypt)));
  Node* cmp_instof = _gvn.transform(new CmpINode(instof, intcon(1)));
  Node* bool_instof = _gvn.transform(new BoolNode(cmp_instof, BoolTest::ne));
  Node* instof_false = generate_guard(bool_instof, nullptr, PROB_MIN);

  return instof_false; // even if it is null
}

//------------------------------inline_ghash_processBlocks
bool LibraryCallKit::inline_ghash_processBlocks() {
  address stubAddr;
  const char *stubName;
  assert(UseGHASHIntrinsics, "need GHASH intrinsics support");

  stubAddr = StubRoutines::ghash_processBlocks();
  stubName = "ghash_processBlocks";

  Node* data           = argument(0);
  Node* offset         = argument(1);
  Node* len            = argument(2);
  Node* state          = argument(3);
  Node* subkeyH        = argument(4);

  state = must_be_not_null(state, true);
  subkeyH = must_be_not_null(subkeyH, true);
  data = must_be_not_null(data, true);

  Node* state_start  = array_element_address(state, intcon(0), T_LONG);
  assert(state_start, "state is null");
  Node* subkeyH_start  = array_element_address(subkeyH, intcon(0), T_LONG);
  assert(subkeyH_start, "subkeyH is null");
  Node* data_start  = array_element_address(data, offset, T_BYTE);
  assert(data_start, "data is null");

  Node* ghash = make_runtime_call(RC_LEAF|RC_NO_FP,
                                  OptoRuntime::ghash_processBlocks_Type(),
                                  stubAddr, stubName, TypePtr::BOTTOM,
                                  state_start, subkeyH_start, data_start, len);
  return true;
}

//------------------------------inline_chacha20Block
bool LibraryCallKit::inline_chacha20Block() {
  address stubAddr;
  const char *stubName;
  assert(UseChaCha20Intrinsics, "need ChaCha20 intrinsics support");

  stubAddr = StubRoutines::chacha20Block();
  stubName = "chacha20Block";

  Node* state          = argument(0);
  Node* result         = argument(1);

  state = must_be_not_null(state, true);
  result = must_be_not_null(result, true);

  Node* state_start  = array_element_address(state, intcon(0), T_INT);
  assert(state_start, "state is null");
  Node* result_start  = array_element_address(result, intcon(0), T_BYTE);
  assert(result_start, "result is null");

  Node* cc20Blk = make_runtime_call(RC_LEAF|RC_NO_FP,
                                  OptoRuntime::chacha20Block_Type(),
                                  stubAddr, stubName, TypePtr::BOTTOM,
                                  state_start, result_start);
  // return key stream length (int)
  Node* retvalue = _gvn.transform(new ProjNode(cc20Blk, TypeFunc::Parms));
  set_result(retvalue);
  return true;
}

bool LibraryCallKit::inline_base64_encodeBlock() {
  address stubAddr;
  const char *stubName;
  assert(UseBASE64Intrinsics, "need Base64 intrinsics support");
  assert(callee()->signature()->size() == 6, "base64_encodeBlock has 6 parameters");
  stubAddr = StubRoutines::base64_encodeBlock();
  stubName = "encodeBlock";

  if (!stubAddr) return false;
  Node* base64obj = argument(0);
  Node* src = argument(1);
  Node* offset = argument(2);
  Node* len = argument(3);
  Node* dest = argument(4);
  Node* dp = argument(5);
  Node* isURL = argument(6);

  src = must_be_not_null(src, true);
  dest = must_be_not_null(dest, true);

  Node* src_start = array_element_address(src, intcon(0), T_BYTE);
  assert(src_start, "source array is null");
  Node* dest_start = array_element_address(dest, intcon(0), T_BYTE);
  assert(dest_start, "destination array is null");

  Node* base64 = make_runtime_call(RC_LEAF,
                                   OptoRuntime::base64_encodeBlock_Type(),
                                   stubAddr, stubName, TypePtr::BOTTOM,
                                   src_start, offset, len, dest_start, dp, isURL);
  return true;
}

bool LibraryCallKit::inline_base64_decodeBlock() {
  address stubAddr;
  const char *stubName;
  assert(UseBASE64Intrinsics, "need Base64 intrinsics support");
  assert(callee()->signature()->size() == 7, "base64_decodeBlock has 7 parameters");
  stubAddr = StubRoutines::base64_decodeBlock();
  stubName = "decodeBlock";

  if (!stubAddr) return false;
  Node* base64obj = argument(0);
  Node* src = argument(1);
  Node* src_offset = argument(2);
  Node* len = argument(3);
  Node* dest = argument(4);
  Node* dest_offset = argument(5);
  Node* isURL = argument(6);
  Node* isMIME = argument(7);

  src = must_be_not_null(src, true);
  dest = must_be_not_null(dest, true);

  Node* src_start = array_element_address(src, intcon(0), T_BYTE);
  assert(src_start, "source array is null");
  Node* dest_start = array_element_address(dest, intcon(0), T_BYTE);
  assert(dest_start, "destination array is null");

  Node* call = make_runtime_call(RC_LEAF,
                                 OptoRuntime::base64_decodeBlock_Type(),
                                 stubAddr, stubName, TypePtr::BOTTOM,
                                 src_start, src_offset, len, dest_start, dest_offset, isURL, isMIME);
  Node* result = _gvn.transform(new ProjNode(call, TypeFunc::Parms));
  set_result(result);
  return true;
}

bool LibraryCallKit::inline_poly1305_processBlocks() {
  address stubAddr;
  const char *stubName;
  assert(UsePoly1305Intrinsics, "need Poly intrinsics support");
  assert(callee()->signature()->size() == 5, "poly1305_processBlocks has %d parameters", callee()->signature()->size());
  stubAddr = StubRoutines::poly1305_processBlocks();
  stubName = "poly1305_processBlocks";

  if (!stubAddr) return false;
  null_check_receiver();  // null-check receiver
  if (stopped())  return true;

  Node* input = argument(1);
  Node* input_offset = argument(2);
  Node* len = argument(3);
  Node* alimbs = argument(4);
  Node* rlimbs = argument(5);

  input = must_be_not_null(input, true);
  alimbs = must_be_not_null(alimbs, true);
  rlimbs = must_be_not_null(rlimbs, true);

  Node* input_start = array_element_address(input, input_offset, T_BYTE);
  assert(input_start, "input array is null");
  Node* acc_start = array_element_address(alimbs, intcon(0), T_LONG);
  assert(acc_start, "acc array is null");
  Node* r_start = array_element_address(rlimbs, intcon(0), T_LONG);
  assert(r_start, "r array is null");

  Node* call = make_runtime_call(RC_LEAF | RC_NO_FP,
                                 OptoRuntime::poly1305_processBlocks_Type(),
                                 stubAddr, stubName, TypePtr::BOTTOM,
                                 input_start, len, acc_start, r_start);
  return true;
}

//------------------------------inline_digestBase_implCompress-----------------------
//
// Calculate MD5 for single-block byte[] array.
// void com.sun.security.provider.MD5.implCompress(byte[] buf, int ofs)
//
// Calculate SHA (i.e., SHA-1) for single-block byte[] array.
// void com.sun.security.provider.SHA.implCompress(byte[] buf, int ofs)
//
// Calculate SHA2 (i.e., SHA-244 or SHA-256) for single-block byte[] array.
// void com.sun.security.provider.SHA2.implCompress(byte[] buf, int ofs)
//
// Calculate SHA5 (i.e., SHA-384 or SHA-512) for single-block byte[] array.
// void com.sun.security.provider.SHA5.implCompress(byte[] buf, int ofs)
//
// Calculate SHA3 (i.e., SHA3-224 or SHA3-256 or SHA3-384 or SHA3-512) for single-block byte[] array.
// void com.sun.security.provider.SHA3.implCompress(byte[] buf, int ofs)
//
bool LibraryCallKit::inline_digestBase_implCompress(vmIntrinsics::ID id) {
  assert(callee()->signature()->size() == 2, "sha_implCompress has 2 parameters");

  Node* digestBase_obj = argument(0);
  Node* src            = argument(1); // type oop
  Node* ofs            = argument(2); // type int

  const TypeAryPtr* src_type = src->Value(&_gvn)->isa_aryptr();
  if (src_type == nullptr || src_type->elem() == Type::BOTTOM) {
    // failed array check
    return false;
  }
  // Figure out the size and type of the elements we will be copying.
  BasicType src_elem = src_type->elem()->array_element_basic_type();
  if (src_elem != T_BYTE) {
    return false;
  }
  // 'src_start' points to src array + offset
  src = must_be_not_null(src, true);
  Node* src_start = array_element_address(src, ofs, src_elem);
  Node* state = nullptr;
  Node* block_size = nullptr;
  address stubAddr;
  const char *stubName;

  switch(id) {
  case vmIntrinsics::_md5_implCompress:
    assert(UseMD5Intrinsics, "need MD5 instruction support");
    state = get_state_from_digest_object(digestBase_obj, T_INT);
    stubAddr = StubRoutines::md5_implCompress();
    stubName = "md5_implCompress";
    break;
  case vmIntrinsics::_sha_implCompress:
    assert(UseSHA1Intrinsics, "need SHA1 instruction support");
    state = get_state_from_digest_object(digestBase_obj, T_INT);
    stubAddr = StubRoutines::sha1_implCompress();
    stubName = "sha1_implCompress";
    break;
  case vmIntrinsics::_sha2_implCompress:
    assert(UseSHA256Intrinsics, "need SHA256 instruction support");
    state = get_state_from_digest_object(digestBase_obj, T_INT);
    stubAddr = StubRoutines::sha256_implCompress();
    stubName = "sha256_implCompress";
    break;
  case vmIntrinsics::_sha5_implCompress:
    assert(UseSHA512Intrinsics, "need SHA512 instruction support");
    state = get_state_from_digest_object(digestBase_obj, T_LONG);
    stubAddr = StubRoutines::sha512_implCompress();
    stubName = "sha512_implCompress";
    break;
  case vmIntrinsics::_sha3_implCompress:
    assert(UseSHA3Intrinsics, "need SHA3 instruction support");
    state = get_state_from_digest_object(digestBase_obj, T_BYTE);
    stubAddr = StubRoutines::sha3_implCompress();
    stubName = "sha3_implCompress";
    block_size = get_block_size_from_digest_object(digestBase_obj);
    if (block_size == nullptr) return false;
    break;
  default:
    fatal_unexpected_iid(id);
    return false;
  }
  if (state == nullptr) return false;

  assert(stubAddr != nullptr, "Stub %s is not generated", stubName);
  if (stubAddr == nullptr) return false;

  // Call the stub.
  Node* call;
  if (block_size == nullptr) {
    call = make_runtime_call(RC_LEAF|RC_NO_FP, OptoRuntime::digestBase_implCompress_Type(false),
                             stubAddr, stubName, TypePtr::BOTTOM,
                             src_start, state);
  } else {
    call = make_runtime_call(RC_LEAF|RC_NO_FP, OptoRuntime::digestBase_implCompress_Type(true),
                             stubAddr, stubName, TypePtr::BOTTOM,
                             src_start, state, block_size);
  }

  return true;
}

//------------------------------inline_digestBase_implCompressMB-----------------------
//
// Calculate MD5/SHA/SHA2/SHA5/SHA3 for multi-block byte[] array.
// int com.sun.security.provider.DigestBase.implCompressMultiBlock(byte[] b, int ofs, int limit)
//
bool LibraryCallKit::inline_digestBase_implCompressMB(int predicate) {
  assert(UseMD5Intrinsics || UseSHA1Intrinsics || UseSHA256Intrinsics || UseSHA512Intrinsics || UseSHA3Intrinsics,
         "need MD5/SHA1/SHA256/SHA512/SHA3 instruction support");
  assert((uint)predicate < 5, "sanity");
  assert(callee()->signature()->size() == 3, "digestBase_implCompressMB has 3 parameters");

  Node* digestBase_obj = argument(0); // The receiver was checked for null already.
  Node* src            = argument(1); // byte[] array
  Node* ofs            = argument(2); // type int
  Node* limit          = argument(3); // type int

  const TypeAryPtr* src_type = src->Value(&_gvn)->isa_aryptr();
  if (src_type == nullptr || src_type->elem() == Type::BOTTOM) {
    // failed array check
    return false;
  }
  // Figure out the size and type of the elements we will be copying.
  BasicType src_elem = src_type->elem()->array_element_basic_type();
  if (src_elem != T_BYTE) {
    return false;
  }
  // 'src_start' points to src array + offset
  src = must_be_not_null(src, false);
  Node* src_start = array_element_address(src, ofs, src_elem);

  const char* klass_digestBase_name = nullptr;
  const char* stub_name = nullptr;
  address     stub_addr = nullptr;
  BasicType elem_type = T_INT;

  switch (predicate) {
  case 0:
    if (vmIntrinsics::is_intrinsic_available(vmIntrinsics::_md5_implCompress)) {
      klass_digestBase_name = "sun/security/provider/MD5";
      stub_name = "md5_implCompressMB";
      stub_addr = StubRoutines::md5_implCompressMB();
    }
    break;
  case 1:
    if (vmIntrinsics::is_intrinsic_available(vmIntrinsics::_sha_implCompress)) {
      klass_digestBase_name = "sun/security/provider/SHA";
      stub_name = "sha1_implCompressMB";
      stub_addr = StubRoutines::sha1_implCompressMB();
    }
    break;
  case 2:
    if (vmIntrinsics::is_intrinsic_available(vmIntrinsics::_sha2_implCompress)) {
      klass_digestBase_name = "sun/security/provider/SHA2";
      stub_name = "sha256_implCompressMB";
      stub_addr = StubRoutines::sha256_implCompressMB();
    }
    break;
  case 3:
    if (vmIntrinsics::is_intrinsic_available(vmIntrinsics::_sha5_implCompress)) {
      klass_digestBase_name = "sun/security/provider/SHA5";
      stub_name = "sha512_implCompressMB";
      stub_addr = StubRoutines::sha512_implCompressMB();
      elem_type = T_LONG;
    }
    break;
  case 4:
    if (vmIntrinsics::is_intrinsic_available(vmIntrinsics::_sha3_implCompress)) {
      klass_digestBase_name = "sun/security/provider/SHA3";
      stub_name = "sha3_implCompressMB";
      stub_addr = StubRoutines::sha3_implCompressMB();
      elem_type = T_BYTE;
    }
    break;
  default:
    fatal("unknown DigestBase intrinsic predicate: %d", predicate);
  }
  if (klass_digestBase_name != nullptr) {
    assert(stub_addr != nullptr, "Stub is generated");
    if (stub_addr == nullptr) return false;

    // get DigestBase klass to lookup for SHA klass
    const TypeInstPtr* tinst = _gvn.type(digestBase_obj)->isa_instptr();
    assert(tinst != nullptr, "digestBase_obj is not instance???");
    assert(tinst->is_loaded(), "DigestBase is not loaded");

    ciKlass* klass_digestBase = tinst->instance_klass()->find_klass(ciSymbol::make(klass_digestBase_name));
    assert(klass_digestBase->is_loaded(), "predicate checks that this class is loaded");
    ciInstanceKlass* instklass_digestBase = klass_digestBase->as_instance_klass();
    return inline_digestBase_implCompressMB(digestBase_obj, instklass_digestBase, elem_type, stub_addr, stub_name, src_start, ofs, limit);
  }
  return false;
}

//------------------------------inline_digestBase_implCompressMB-----------------------
bool LibraryCallKit::inline_digestBase_implCompressMB(Node* digestBase_obj, ciInstanceKlass* instklass_digestBase,
                                                      BasicType elem_type, address stubAddr, const char *stubName,
                                                      Node* src_start, Node* ofs, Node* limit) {
  const TypeKlassPtr* aklass = TypeKlassPtr::make(instklass_digestBase);
  const TypeOopPtr* xtype = aklass->cast_to_exactness(false)->as_instance_type()->cast_to_ptr_type(TypePtr::NotNull);
  Node* digest_obj = new CheckCastPPNode(control(), digestBase_obj, xtype);
  digest_obj = _gvn.transform(digest_obj);

  Node* state = get_state_from_digest_object(digest_obj, elem_type);
  if (state == nullptr) return false;

  Node* block_size = nullptr;
  if (strcmp("sha3_implCompressMB", stubName) == 0) {
    block_size = get_block_size_from_digest_object(digest_obj);
    if (block_size == nullptr) return false;
  }

  // Call the stub.
  Node* call;
  if (block_size == nullptr) {
    call = make_runtime_call(RC_LEAF|RC_NO_FP,
                             OptoRuntime::digestBase_implCompressMB_Type(false),
                             stubAddr, stubName, TypePtr::BOTTOM,
                             src_start, state, ofs, limit);
  } else {
     call = make_runtime_call(RC_LEAF|RC_NO_FP,
                             OptoRuntime::digestBase_implCompressMB_Type(true),
                             stubAddr, stubName, TypePtr::BOTTOM,
                             src_start, state, block_size, ofs, limit);
  }

  // return ofs (int)
  Node* result = _gvn.transform(new ProjNode(call, TypeFunc::Parms));
  set_result(result);

  return true;
}

//------------------------------inline_galoisCounterMode_AESCrypt-----------------------
bool LibraryCallKit::inline_galoisCounterMode_AESCrypt() {
  assert(UseAES, "need AES instruction support");
  address stubAddr = nullptr;
  const char *stubName = nullptr;
  stubAddr = StubRoutines::galoisCounterMode_AESCrypt();
  stubName = "galoisCounterMode_AESCrypt";

  if (stubAddr == nullptr) return false;

  Node* in      = argument(0);
  Node* inOfs   = argument(1);
  Node* len     = argument(2);
  Node* ct      = argument(3);
  Node* ctOfs   = argument(4);
  Node* out     = argument(5);
  Node* outOfs  = argument(6);
  Node* gctr_object = argument(7);
  Node* ghash_object = argument(8);

  // (1) in, ct and out are arrays.
  const TypeAryPtr* in_type = in->Value(&_gvn)->isa_aryptr();
  const TypeAryPtr* ct_type = ct->Value(&_gvn)->isa_aryptr();
  const TypeAryPtr* out_type = out->Value(&_gvn)->isa_aryptr();
  assert( in_type != nullptr &&  in_type->elem() != Type::BOTTOM &&
          ct_type != nullptr &&  ct_type->elem() != Type::BOTTOM &&
         out_type != nullptr && out_type->elem() != Type::BOTTOM, "args are strange");

  // checks are the responsibility of the caller
  Node* in_start = in;
  Node* ct_start = ct;
  Node* out_start = out;
  if (inOfs != nullptr || ctOfs != nullptr || outOfs != nullptr) {
    assert(inOfs != nullptr && ctOfs != nullptr && outOfs != nullptr, "");
    in_start = array_element_address(in, inOfs, T_BYTE);
    ct_start = array_element_address(ct, ctOfs, T_BYTE);
    out_start = array_element_address(out, outOfs, T_BYTE);
  }

  // if we are in this set of code, we "know" the embeddedCipher is an AESCrypt object
  // (because of the predicated logic executed earlier).
  // so we cast it here safely.
  // this requires a newer class file that has this array as littleEndian ints, otherwise we revert to java
  Node* embeddedCipherObj = load_field_from_object(gctr_object, "embeddedCipher", "Lcom/sun/crypto/provider/SymmetricCipher;");
  Node* counter = load_field_from_object(gctr_object, "counter", "[B");
  Node* subkeyHtbl = load_field_from_object(ghash_object, "subkeyHtbl", "[J");
  Node* state = load_field_from_object(ghash_object, "state", "[J");

  if (embeddedCipherObj == nullptr || counter == nullptr || subkeyHtbl == nullptr || state == nullptr) {
    return false;
  }
  // cast it to what we know it will be at runtime
  const TypeInstPtr* tinst = _gvn.type(gctr_object)->isa_instptr();
  assert(tinst != nullptr, "GCTR obj is null");
  assert(tinst->is_loaded(), "GCTR obj is not loaded");
  ciKlass* klass_AESCrypt = tinst->instance_klass()->find_klass(ciSymbol::make("com/sun/crypto/provider/AESCrypt"));
  assert(klass_AESCrypt->is_loaded(), "predicate checks that this class is loaded");
  ciInstanceKlass* instklass_AESCrypt = klass_AESCrypt->as_instance_klass();
  const TypeKlassPtr* aklass = TypeKlassPtr::make(instklass_AESCrypt);
  const TypeOopPtr* xtype = aklass->as_instance_type();
  Node* aescrypt_object = new CheckCastPPNode(control(), embeddedCipherObj, xtype);
  aescrypt_object = _gvn.transform(aescrypt_object);
  // we need to get the start of the aescrypt_object's expanded key array
  Node* k_start = get_key_start_from_aescrypt_object(aescrypt_object);
  if (k_start == nullptr) return false;
  // similarly, get the start address of the r vector
  Node* cnt_start = array_element_address(counter, intcon(0), T_BYTE);
  Node* state_start = array_element_address(state, intcon(0), T_LONG);
  Node* subkeyHtbl_start = array_element_address(subkeyHtbl, intcon(0), T_LONG);


  // Call the stub, passing params
  Node* gcmCrypt = make_runtime_call(RC_LEAF|RC_NO_FP,
                               OptoRuntime::galoisCounterMode_aescrypt_Type(),
                               stubAddr, stubName, TypePtr::BOTTOM,
                               in_start, len, ct_start, out_start, k_start, state_start, subkeyHtbl_start, cnt_start);

  // return cipher length (int)
  Node* retvalue = _gvn.transform(new ProjNode(gcmCrypt, TypeFunc::Parms));
  set_result(retvalue);

  return true;
}

//----------------------------inline_galoisCounterMode_AESCrypt_predicate----------------------------
// Return node representing slow path of predicate check.
// the pseudo code we want to emulate with this predicate is:
// for encryption:
//    if (embeddedCipherObj instanceof AESCrypt) do_intrinsic, else do_javapath
// for decryption:
//    if ((embeddedCipherObj instanceof AESCrypt) && (cipher!=plain)) do_intrinsic, else do_javapath
//    note cipher==plain is more conservative than the original java code but that's OK
//

Node* LibraryCallKit::inline_galoisCounterMode_AESCrypt_predicate() {
  // The receiver was checked for null already.
  Node* objGCTR = argument(7);
  // Load embeddedCipher field of GCTR object.
  Node* embeddedCipherObj = load_field_from_object(objGCTR, "embeddedCipher", "Lcom/sun/crypto/provider/SymmetricCipher;");
  assert(embeddedCipherObj != nullptr, "embeddedCipherObj is null");

  // get AESCrypt klass for instanceOf check
  // AESCrypt might not be loaded yet if some other SymmetricCipher got us to this compile point
  // will have same classloader as CipherBlockChaining object
  const TypeInstPtr* tinst = _gvn.type(objGCTR)->isa_instptr();
  assert(tinst != nullptr, "GCTR obj is null");
  assert(tinst->is_loaded(), "GCTR obj is not loaded");

  // we want to do an instanceof comparison against the AESCrypt class
  ciKlass* klass_AESCrypt = tinst->instance_klass()->find_klass(ciSymbol::make("com/sun/crypto/provider/AESCrypt"));
  if (!klass_AESCrypt->is_loaded()) {
    // if AESCrypt is not even loaded, we never take the intrinsic fast path
    Node* ctrl = control();
    set_control(top()); // no regular fast path
    return ctrl;
  }

  ciInstanceKlass* instklass_AESCrypt = klass_AESCrypt->as_instance_klass();
  Node* instof = gen_instanceof(embeddedCipherObj, makecon(TypeKlassPtr::make(instklass_AESCrypt)));
  Node* cmp_instof = _gvn.transform(new CmpINode(instof, intcon(1)));
  Node* bool_instof = _gvn.transform(new BoolNode(cmp_instof, BoolTest::ne));
  Node* instof_false = generate_guard(bool_instof, nullptr, PROB_MIN);

  return instof_false; // even if it is null
}

//------------------------------get_state_from_digest_object-----------------------
Node * LibraryCallKit::get_state_from_digest_object(Node *digest_object, BasicType elem_type) {
  const char* state_type;
  switch (elem_type) {
    case T_BYTE: state_type = "[B"; break;
    case T_INT:  state_type = "[I"; break;
    case T_LONG: state_type = "[J"; break;
    default: ShouldNotReachHere();
  }
  Node* digest_state = load_field_from_object(digest_object, "state", state_type);
  assert (digest_state != nullptr, "wrong version of sun.security.provider.MD5/SHA/SHA2/SHA5/SHA3");
  if (digest_state == nullptr) return (Node *) nullptr;

  // now have the array, need to get the start address of the state array
  Node* state = array_element_address(digest_state, intcon(0), elem_type);
  return state;
}

//------------------------------get_block_size_from_sha3_object----------------------------------
Node * LibraryCallKit::get_block_size_from_digest_object(Node *digest_object) {
  Node* block_size = load_field_from_object(digest_object, "blockSize", "I");
  assert (block_size != nullptr, "sanity");
  return block_size;
}

//----------------------------inline_digestBase_implCompressMB_predicate----------------------------
// Return node representing slow path of predicate check.
// the pseudo code we want to emulate with this predicate is:
//    if (digestBaseObj instanceof MD5/SHA/SHA2/SHA5/SHA3) do_intrinsic, else do_javapath
//
Node* LibraryCallKit::inline_digestBase_implCompressMB_predicate(int predicate) {
  assert(UseMD5Intrinsics || UseSHA1Intrinsics || UseSHA256Intrinsics || UseSHA512Intrinsics || UseSHA3Intrinsics,
         "need MD5/SHA1/SHA256/SHA512/SHA3 instruction support");
  assert((uint)predicate < 5, "sanity");

  // The receiver was checked for null already.
  Node* digestBaseObj = argument(0);

  // get DigestBase klass for instanceOf check
  const TypeInstPtr* tinst = _gvn.type(digestBaseObj)->isa_instptr();
  assert(tinst != nullptr, "digestBaseObj is null");
  assert(tinst->is_loaded(), "DigestBase is not loaded");

  const char* klass_name = nullptr;
  switch (predicate) {
  case 0:
    if (UseMD5Intrinsics) {
      // we want to do an instanceof comparison against the MD5 class
      klass_name = "sun/security/provider/MD5";
    }
    break;
  case 1:
    if (UseSHA1Intrinsics) {
      // we want to do an instanceof comparison against the SHA class
      klass_name = "sun/security/provider/SHA";
    }
    break;
  case 2:
    if (UseSHA256Intrinsics) {
      // we want to do an instanceof comparison against the SHA2 class
      klass_name = "sun/security/provider/SHA2";
    }
    break;
  case 3:
    if (UseSHA512Intrinsics) {
      // we want to do an instanceof comparison against the SHA5 class
      klass_name = "sun/security/provider/SHA5";
    }
    break;
  case 4:
    if (UseSHA3Intrinsics) {
      // we want to do an instanceof comparison against the SHA3 class
      klass_name = "sun/security/provider/SHA3";
    }
    break;
  default:
    fatal("unknown SHA intrinsic predicate: %d", predicate);
  }

  ciKlass* klass = nullptr;
  if (klass_name != nullptr) {
    klass = tinst->instance_klass()->find_klass(ciSymbol::make(klass_name));
  }
  if ((klass == nullptr) || !klass->is_loaded()) {
    // if none of MD5/SHA/SHA2/SHA5 is loaded, we never take the intrinsic fast path
    Node* ctrl = control();
    set_control(top()); // no intrinsic path
    return ctrl;
  }
  ciInstanceKlass* instklass = klass->as_instance_klass();

  Node* instof = gen_instanceof(digestBaseObj, makecon(TypeKlassPtr::make(instklass)));
  Node* cmp_instof = _gvn.transform(new CmpINode(instof, intcon(1)));
  Node* bool_instof = _gvn.transform(new BoolNode(cmp_instof, BoolTest::ne));
  Node* instof_false = generate_guard(bool_instof, nullptr, PROB_MIN);

  return instof_false;  // even if it is null
}

//-------------inline_fma-----------------------------------
bool LibraryCallKit::inline_fma(vmIntrinsics::ID id) {
  Node *a = nullptr;
  Node *b = nullptr;
  Node *c = nullptr;
  Node* result = nullptr;
  switch (id) {
  case vmIntrinsics::_fmaD:
    assert(callee()->signature()->size() == 6, "fma has 3 parameters of size 2 each.");
    // no receiver since it is static method
    a = round_double_node(argument(0));
    b = round_double_node(argument(2));
    c = round_double_node(argument(4));
    result = _gvn.transform(new FmaDNode(control(), a, b, c));
    break;
  case vmIntrinsics::_fmaF:
    assert(callee()->signature()->size() == 3, "fma has 3 parameters of size 1 each.");
    a = argument(0);
    b = argument(1);
    c = argument(2);
    result = _gvn.transform(new FmaFNode(control(), a, b, c));
    break;
  default:
    fatal_unexpected_iid(id);  break;
  }
  set_result(result);
  return true;
}

bool LibraryCallKit::inline_character_compare(vmIntrinsics::ID id) {
  // argument(0) is receiver
  Node* codePoint = argument(1);
  Node* n = nullptr;

  switch (id) {
    case vmIntrinsics::_isDigit :
      n = new DigitNode(control(), codePoint);
      break;
    case vmIntrinsics::_isLowerCase :
      n = new LowerCaseNode(control(), codePoint);
      break;
    case vmIntrinsics::_isUpperCase :
      n = new UpperCaseNode(control(), codePoint);
      break;
    case vmIntrinsics::_isWhitespace :
      n = new WhitespaceNode(control(), codePoint);
      break;
    default:
      fatal_unexpected_iid(id);
  }

  set_result(_gvn.transform(n));
  return true;
}

//------------------------------inline_fp_min_max------------------------------
bool LibraryCallKit::inline_fp_min_max(vmIntrinsics::ID id) {
/* DISABLED BECAUSE METHOD DATA ISN'T COLLECTED PER CALL-SITE, SEE JDK-8015416.

  // The intrinsic should be used only when the API branches aren't predictable,
  // the last one performing the most important comparison. The following heuristic
  // uses the branch statistics to eventually bail out if necessary.

  ciMethodData *md = callee()->method_data();

  if ( md != nullptr && md->is_mature() && md->invocation_count() > 0 ) {
    ciCallProfile cp = caller()->call_profile_at_bci(bci());

    if ( ((double)cp.count()) / ((double)md->invocation_count()) < 0.8 ) {
      // Bail out if the call-site didn't contribute enough to the statistics.
      return false;
    }

    uint taken = 0, not_taken = 0;

    for (ciProfileData *p = md->first_data(); md->is_valid(p); p = md->next_data(p)) {
      if (p->is_BranchData()) {
        taken = ((ciBranchData*)p)->taken();
        not_taken = ((ciBranchData*)p)->not_taken();
      }
    }

    double balance = (((double)taken) - ((double)not_taken)) / ((double)md->invocation_count());
    balance = balance < 0 ? -balance : balance;
    if ( balance > 0.2 ) {
      // Bail out if the most important branch is predictable enough.
      return false;
    }
  }
*/

  Node *a = nullptr;
  Node *b = nullptr;
  Node *n = nullptr;
  switch (id) {
  case vmIntrinsics::_maxF:
  case vmIntrinsics::_minF:
  case vmIntrinsics::_maxF_strict:
  case vmIntrinsics::_minF_strict:
    assert(callee()->signature()->size() == 2, "minF/maxF has 2 parameters of size 1 each.");
    a = argument(0);
    b = argument(1);
    break;
  case vmIntrinsics::_maxD:
  case vmIntrinsics::_minD:
  case vmIntrinsics::_maxD_strict:
  case vmIntrinsics::_minD_strict:
    assert(callee()->signature()->size() == 4, "minD/maxD has 2 parameters of size 2 each.");
    a = round_double_node(argument(0));
    b = round_double_node(argument(2));
    break;
  default:
    fatal_unexpected_iid(id);
    break;
  }
  switch (id) {
  case vmIntrinsics::_maxF:
  case vmIntrinsics::_maxF_strict:
    n = new MaxFNode(a, b);
    break;
  case vmIntrinsics::_minF:
  case vmIntrinsics::_minF_strict:
    n = new MinFNode(a, b);
    break;
  case vmIntrinsics::_maxD:
  case vmIntrinsics::_maxD_strict:
    n = new MaxDNode(a, b);
    break;
  case vmIntrinsics::_minD:
  case vmIntrinsics::_minD_strict:
    n = new MinDNode(a, b);
    break;
  default:
    fatal_unexpected_iid(id);
    break;
  }
  set_result(_gvn.transform(n));
  return true;
}

bool LibraryCallKit::inline_profileBoolean() {
  Node* counts = argument(1);
  const TypeAryPtr* ary = nullptr;
  ciArray* aobj = nullptr;
  if (counts->is_Con()
      && (ary = counts->bottom_type()->isa_aryptr()) != nullptr
      && (aobj = ary->const_oop()->as_array()) != nullptr
      && (aobj->length() == 2)) {
    // Profile is int[2] where [0] and [1] correspond to false and true value occurrences respectively.
    jint false_cnt = aobj->element_value(0).as_int();
    jint  true_cnt = aobj->element_value(1).as_int();

    if (C->log() != nullptr) {
      C->log()->elem("observe source='profileBoolean' false='%d' true='%d'",
                     false_cnt, true_cnt);
    }

    if (false_cnt + true_cnt == 0) {
      // According to profile, never executed.
      uncommon_trap_exact(Deoptimization::Reason_intrinsic,
                          Deoptimization::Action_reinterpret);
      return true;
    }

    // result is a boolean (0 or 1) and its profile (false_cnt & true_cnt)
    // is a number of each value occurrences.
    Node* result = argument(0);
    if (false_cnt == 0 || true_cnt == 0) {
      // According to profile, one value has been never seen.
      int expected_val = (false_cnt == 0) ? 1 : 0;

      Node* cmp  = _gvn.transform(new CmpINode(result, intcon(expected_val)));
      Node* test = _gvn.transform(new BoolNode(cmp, BoolTest::eq));

      IfNode* check = create_and_map_if(control(), test, PROB_ALWAYS, COUNT_UNKNOWN);
      Node* fast_path = _gvn.transform(new IfTrueNode(check));
      Node* slow_path = _gvn.transform(new IfFalseNode(check));

      { // Slow path: uncommon trap for never seen value and then reexecute
        // MethodHandleImpl::profileBoolean() to bump the count, so JIT knows
        // the value has been seen at least once.
        PreserveJVMState pjvms(this);
        PreserveReexecuteState preexecs(this);
        jvms()->set_should_reexecute(true);

        set_control(slow_path);
        set_i_o(i_o());

        uncommon_trap_exact(Deoptimization::Reason_intrinsic,
                            Deoptimization::Action_reinterpret);
      }
      // The guard for never seen value enables sharpening of the result and
      // returning a constant. It allows to eliminate branches on the same value
      // later on.
      set_control(fast_path);
      result = intcon(expected_val);
    }
    // Stop profiling.
    // MethodHandleImpl::profileBoolean() has profiling logic in its bytecode.
    // By replacing method body with profile data (represented as ProfileBooleanNode
    // on IR level) we effectively disable profiling.
    // It enables full speed execution once optimized code is generated.
    Node* profile = _gvn.transform(new ProfileBooleanNode(result, false_cnt, true_cnt));
    C->record_for_igvn(profile);
    set_result(profile);
    return true;
  } else {
    // Continue profiling.
    // Profile data isn't available at the moment. So, execute method's bytecode version.
    // Usually, when GWT LambdaForms are profiled it means that a stand-alone nmethod
    // is compiled and counters aren't available since corresponding MethodHandle
    // isn't a compile-time constant.
    return false;
  }
}

bool LibraryCallKit::inline_isCompileConstant() {
  Node* n = argument(0);
  set_result(n->is_Con() ? intcon(1) : intcon(0));
  return true;
}

//------------------------------- inline_getObjectSize --------------------------------------
//
// Calculate the runtime size of the object/array.
//   native long sun.instrument.InstrumentationImpl.getObjectSize0(long nativeAgent, Object objectToSize);
//
bool LibraryCallKit::inline_getObjectSize() {
  Node* obj = argument(3);
  Node* klass_node = load_object_klass(obj);

  jint  layout_con = Klass::_lh_neutral_value;
  Node* layout_val = get_layout_helper(klass_node, layout_con);
  int   layout_is_con = (layout_val == nullptr);

  if (layout_is_con) {
    // Layout helper is constant, can figure out things at compile time.

    if (Klass::layout_helper_is_instance(layout_con)) {
      // Instance case:  layout_con contains the size itself.
      Node *size = longcon(Klass::layout_helper_size_in_bytes(layout_con));
      set_result(size);
    } else {
      // Array case: size is round(header + element_size*arraylength).
      // Since arraylength is different for every array instance, we have to
      // compute the whole thing at runtime.

      Node* arr_length = load_array_length(obj);

      int round_mask = MinObjAlignmentInBytes - 1;
      int hsize  = Klass::layout_helper_header_size(layout_con);
      int eshift = Klass::layout_helper_log2_element_size(layout_con);

      if ((round_mask & ~right_n_bits(eshift)) == 0) {
        round_mask = 0;  // strength-reduce it if it goes away completely
      }
      assert((hsize & right_n_bits(eshift)) == 0, "hsize is pre-rounded");
      Node* header_size = intcon(hsize + round_mask);

      Node* lengthx = ConvI2X(arr_length);
      Node* headerx = ConvI2X(header_size);

      Node* abody = lengthx;
      if (eshift != 0) {
        abody = _gvn.transform(new LShiftXNode(lengthx, intcon(eshift)));
      }
      Node* size = _gvn.transform( new AddXNode(headerx, abody) );
      if (round_mask != 0) {
        size = _gvn.transform( new AndXNode(size, MakeConX(~round_mask)) );
      }
      size = ConvX2L(size);
      set_result(size);
    }
  } else {
    // Layout helper is not constant, need to test for array-ness at runtime.

    enum { _instance_path = 1, _array_path, PATH_LIMIT };
    RegionNode* result_reg = new RegionNode(PATH_LIMIT);
    PhiNode* result_val = new PhiNode(result_reg, TypeLong::LONG);
    record_for_igvn(result_reg);

    Node* array_ctl = generate_array_guard(klass_node, nullptr);
    if (array_ctl != nullptr) {
      // Array case: size is round(header + element_size*arraylength).
      // Since arraylength is different for every array instance, we have to
      // compute the whole thing at runtime.

      PreserveJVMState pjvms(this);
      set_control(array_ctl);
      Node* arr_length = load_array_length(obj);

      int round_mask = MinObjAlignmentInBytes - 1;
      Node* mask = intcon(round_mask);

      Node* hss = intcon(Klass::_lh_header_size_shift);
      Node* hsm = intcon(Klass::_lh_header_size_mask);
      Node* header_size = _gvn.transform(new URShiftINode(layout_val, hss));
      header_size = _gvn.transform(new AndINode(header_size, hsm));
      header_size = _gvn.transform(new AddINode(header_size, mask));

      // There is no need to mask or shift this value.
      // The semantics of LShiftINode include an implicit mask to 0x1F.
      assert(Klass::_lh_log2_element_size_shift == 0, "use shift in place");
      Node* elem_shift = layout_val;

      Node* lengthx = ConvI2X(arr_length);
      Node* headerx = ConvI2X(header_size);

      Node* abody = _gvn.transform(new LShiftXNode(lengthx, elem_shift));
      Node* size = _gvn.transform(new AddXNode(headerx, abody));
      if (round_mask != 0) {
        size = _gvn.transform(new AndXNode(size, MakeConX(~round_mask)));
      }
      size = ConvX2L(size);

      result_reg->init_req(_array_path, control());
      result_val->init_req(_array_path, size);
    }

    if (!stopped()) {
      // Instance case: the layout helper gives us instance size almost directly,
      // but we need to mask out the _lh_instance_slow_path_bit.
      Node* size = ConvI2X(layout_val);
      assert((int) Klass::_lh_instance_slow_path_bit < BytesPerLong, "clear bit");
      Node* mask = MakeConX(~(intptr_t) right_n_bits(LogBytesPerLong));
      size = _gvn.transform(new AndXNode(size, mask));
      size = ConvX2L(size);

      result_reg->init_req(_instance_path, control());
      result_val->init_req(_instance_path, size);
    }

    set_result(result_reg, result_val);
  }

  return true;
}

//------------------------------- inline_blackhole --------------------------------------
//
// Make sure all arguments to this node are alive.
// This matches methods that were requested to be blackholed through compile commands.
//
bool LibraryCallKit::inline_blackhole() {
  assert(callee()->is_static(), "Should have been checked before: only static methods here");
  assert(callee()->is_empty(), "Should have been checked before: only empty methods here");
  assert(callee()->holder()->is_loaded(), "Should have been checked before: only methods for loaded classes here");

  // Blackhole node pinches only the control, not memory. This allows
  // the blackhole to be pinned in the loop that computes blackholed
  // values, but have no other side effects, like breaking the optimizations
  // across the blackhole.

  Node* bh = _gvn.transform(new BlackholeNode(control()));
  set_control(_gvn.transform(new ProjNode(bh, TypeFunc::Control)));

  // Bind call arguments as blackhole arguments to keep them alive
  uint nargs = callee()->arg_size();
  for (uint i = 0; i < nargs; i++) {
    bh->add_req(argument(i));
  }

  return true;
}<|MERGE_RESOLUTION|>--- conflicted
+++ resolved
@@ -549,7 +549,6 @@
   case vmIntrinsics::_longBitsToDouble:
   case vmIntrinsics::_floatToFloat16:
   case vmIntrinsics::_float16ToFloat:           return inline_fp_conversions(intrinsic_id());
-
   case vmIntrinsics::_sum_float16:              return inline_fp16_operations(intrinsic_id());
 
   case vmIntrinsics::_floatIsFinite:
@@ -2367,11 +2366,7 @@
         ciField* field = vk->get_non_flat_field_by_offset(off);
         if (field != nullptr) {
           BasicType bt = type2field[field->type()->basic_type()];
-<<<<<<< HEAD
-          if (bt == T_ARRAY || bt == T_NARROWOOP || (bt == T_PRIMITIVE_OBJECT && !field->is_flat())) {
-=======
           if (bt == T_ARRAY || bt == T_NARROWOOP) {
->>>>>>> 16fa7709
             bt = T_OBJECT;
           }
           if (bt == type && (!field->is_flat() || field->type() == inline_klass)) {
@@ -2460,14 +2455,7 @@
     if (field != nullptr) {
       bt = type2field[field->type()->basic_type()];
     }
-<<<<<<< HEAD
-    assert(bt == alias_type->basic_type() || bt == T_PRIMITIVE_OBJECT, "should match");
-    if (field != nullptr && bt == T_PRIMITIVE_OBJECT && !field->is_flat()) {
-      bt = T_OBJECT;
-    }
-=======
     assert(bt == alias_type->basic_type() || is_flat, "should match");
->>>>>>> 16fa7709
   } else {
     bt = alias_type->basic_type();
   }
