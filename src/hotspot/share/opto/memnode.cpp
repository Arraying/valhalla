/*
 * Copyright (c) 1997, 2020, Oracle and/or its affiliates. All rights reserved.
 * DO NOT ALTER OR REMOVE COPYRIGHT NOTICES OR THIS FILE HEADER.
 *
 * This code is free software; you can redistribute it and/or modify it
 * under the terms of the GNU General Public License version 2 only, as
 * published by the Free Software Foundation.
 *
 * This code is distributed in the hope that it will be useful, but WITHOUT
 * ANY WARRANTY; without even the implied warranty of MERCHANTABILITY or
 * FITNESS FOR A PARTICULAR PURPOSE.  See the GNU General Public License
 * version 2 for more details (a copy is included in the LICENSE file that
 * accompanied this code).
 *
 * You should have received a copy of the GNU General Public License version
 * 2 along with this work; if not, write to the Free Software Foundation,
 * Inc., 51 Franklin St, Fifth Floor, Boston, MA 02110-1301 USA.
 *
 * Please contact Oracle, 500 Oracle Parkway, Redwood Shores, CA 94065 USA
 * or visit www.oracle.com if you need additional information or have any
 * questions.
 *
 */

#include "precompiled.hpp"
#include "ci/ciFlatArrayKlass.hpp"
#include "classfile/javaClasses.hpp"
#include "classfile/systemDictionary.hpp"
#include "compiler/compileLog.hpp"
#include "gc/shared/barrierSet.hpp"
#include "gc/shared/c2/barrierSetC2.hpp"
#include "memory/allocation.inline.hpp"
#include "memory/resourceArea.hpp"
#include "oops/objArrayKlass.hpp"
#include "opto/addnode.hpp"
#include "opto/arraycopynode.hpp"
#include "opto/cfgnode.hpp"
#include "opto/compile.hpp"
#include "opto/connode.hpp"
#include "opto/convertnode.hpp"
#include "opto/inlinetypenode.hpp"
#include "opto/loopnode.hpp"
#include "opto/machnode.hpp"
#include "opto/matcher.hpp"
#include "opto/memnode.hpp"
#include "opto/mulnode.hpp"
#include "opto/narrowptrnode.hpp"
#include "opto/phaseX.hpp"
#include "opto/regmask.hpp"
#include "opto/rootnode.hpp"
#include "utilities/align.hpp"
#include "utilities/copy.hpp"
#include "utilities/macros.hpp"
#include "utilities/powerOfTwo.hpp"
#include "utilities/vmError.hpp"

// Portions of code courtesy of Clifford Click

// Optimization - Graph Style

static Node *step_through_mergemem(PhaseGVN *phase, MergeMemNode *mmem,  const TypePtr *tp, const TypePtr *adr_check, outputStream *st);

//=============================================================================
uint MemNode::size_of() const { return sizeof(*this); }

const TypePtr *MemNode::adr_type() const {
  Node* adr = in(Address);
  if (adr == NULL)  return NULL; // node is dead
  const TypePtr* cross_check = NULL;
  DEBUG_ONLY(cross_check = _adr_type);
  return calculate_adr_type(adr->bottom_type(), cross_check);
}

bool MemNode::check_if_adr_maybe_raw(Node* adr) {
  if (adr != NULL) {
    if (adr->bottom_type()->base() == Type::RawPtr || adr->bottom_type()->base() == Type::AnyPtr) {
      return true;
    }
  }
  return false;
}

#ifndef PRODUCT
void MemNode::dump_spec(outputStream *st) const {
  if (in(Address) == NULL)  return; // node is dead
#ifndef ASSERT
  // fake the missing field
  const TypePtr* _adr_type = NULL;
  if (in(Address) != NULL)
    _adr_type = in(Address)->bottom_type()->isa_ptr();
#endif
  dump_adr_type(this, _adr_type, st);

  Compile* C = Compile::current();
  if (C->alias_type(_adr_type)->is_volatile()) {
    st->print(" Volatile!");
  }
  if (_unaligned_access) {
    st->print(" unaligned");
  }
  if (_mismatched_access) {
    st->print(" mismatched");
  }
  if (_unsafe_access) {
    st->print(" unsafe");
  }
}

void MemNode::dump_adr_type(const Node* mem, const TypePtr* adr_type, outputStream *st) {
  st->print(" @");
  if (adr_type == NULL) {
    st->print("NULL");
  } else {
    adr_type->dump_on(st);
    Compile* C = Compile::current();
    Compile::AliasType* atp = NULL;
    if (C->have_alias_type(adr_type))  atp = C->alias_type(adr_type);
    if (atp == NULL)
      st->print(", idx=?\?;");
    else if (atp->index() == Compile::AliasIdxBot)
      st->print(", idx=Bot;");
    else if (atp->index() == Compile::AliasIdxTop)
      st->print(", idx=Top;");
    else if (atp->index() == Compile::AliasIdxRaw)
      st->print(", idx=Raw;");
    else {
      ciField* field = atp->field();
      if (field) {
        st->print(", name=");
        field->print_name_on(st);
      }
      st->print(", idx=%d;", atp->index());
    }
  }
}

extern void print_alias_types();

#endif

Node *MemNode::optimize_simple_memory_chain(Node *mchain, const TypeOopPtr *t_oop, Node *load, PhaseGVN *phase) {
  assert((t_oop != NULL), "sanity");
  bool is_instance = t_oop->is_known_instance_field();
  bool is_boxed_value_load = t_oop->is_ptr_to_boxed_value() &&
                             (load != NULL) && load->is_Load() &&
                             (phase->is_IterGVN() != NULL);
  if (!(is_instance || is_boxed_value_load))
    return mchain;  // don't try to optimize non-instance types
  uint instance_id = t_oop->instance_id();
  Node *start_mem = phase->C->start()->proj_out_or_null(TypeFunc::Memory);
  Node *prev = NULL;
  Node *result = mchain;
  while (prev != result) {
    prev = result;
    if (result == start_mem)
      break;  // hit one of our sentinels
    // skip over a call which does not affect this memory slice
    if (result->is_Proj() && result->as_Proj()->_con == TypeFunc::Memory) {
      Node *proj_in = result->in(0);
      if (proj_in->is_Allocate() && proj_in->_idx == instance_id) {
        break;  // hit one of our sentinels
      } else if (proj_in->is_Call()) {
        // ArrayCopyNodes processed here as well
        CallNode *call = proj_in->as_Call();
        if (!call->may_modify(t_oop, phase)) { // returns false for instances
          result = call->in(TypeFunc::Memory);
        }
      } else if (proj_in->is_Initialize()) {
        AllocateNode* alloc = proj_in->as_Initialize()->allocation();
        // Stop if this is the initialization for the object instance which
        // contains this memory slice, otherwise skip over it.
        if ((alloc == NULL) || (alloc->_idx == instance_id)) {
          break;
        }
        if (is_instance) {
          result = proj_in->in(TypeFunc::Memory);
        } else if (is_boxed_value_load) {
          Node* klass = alloc->in(AllocateNode::KlassNode);
          const TypeKlassPtr* tklass = phase->type(klass)->is_klassptr();
          if (tklass->klass_is_exact() && !tklass->klass()->equals(t_oop->klass())) {
            result = proj_in->in(TypeFunc::Memory); // not related allocation
          }
        }
      } else if (proj_in->is_MemBar()) {
        ArrayCopyNode* ac = NULL;
        if (ArrayCopyNode::may_modify(t_oop, proj_in->as_MemBar(), phase, ac)) {
          break;
        }
        result = proj_in->in(TypeFunc::Memory);
      } else {
        assert(false, "unexpected projection");
      }
    } else if (result->is_ClearArray()) {
      if (!is_instance || !ClearArrayNode::step_through(&result, instance_id, phase)) {
        // Can not bypass initialization of the instance
        // we are looking for.
        break;
      }
      // Otherwise skip it (the call updated 'result' value).
    } else if (result->is_MergeMem()) {
      result = step_through_mergemem(phase, result->as_MergeMem(), t_oop, NULL, tty);
    }
  }
  return result;
}

Node *MemNode::optimize_memory_chain(Node *mchain, const TypePtr *t_adr, Node *load, PhaseGVN *phase) {
  const TypeOopPtr* t_oop = t_adr->isa_oopptr();
  if (t_oop == NULL)
    return mchain;  // don't try to optimize non-oop types
  Node* result = optimize_simple_memory_chain(mchain, t_oop, load, phase);
  bool is_instance = t_oop->is_known_instance_field();
  PhaseIterGVN *igvn = phase->is_IterGVN();
  if (is_instance && igvn != NULL && result->is_Phi()) {
    PhiNode *mphi = result->as_Phi();
    assert(mphi->bottom_type() == Type::MEMORY, "memory phi required");
    const TypePtr *t = mphi->adr_type();
    if (t == TypePtr::BOTTOM || t == TypeRawPtr::BOTTOM ||
        (t->isa_oopptr() && !t->is_oopptr()->is_known_instance() &&
         t->is_oopptr()->cast_to_exactness(true)
           ->is_oopptr()->cast_to_ptr_type(t_oop->ptr())
            ->is_oopptr()->cast_to_instance_id(t_oop->instance_id()) == t_oop)) {
      // clone the Phi with our address type
      result = mphi->split_out_instance(t_adr, igvn);
    } else {
      assert(phase->C->get_alias_index(t) == phase->C->get_alias_index(t_adr), "correct memory chain");
    }
  }
  return result;
}

static Node *step_through_mergemem(PhaseGVN *phase, MergeMemNode *mmem,  const TypePtr *tp, const TypePtr *adr_check, outputStream *st) {
  uint alias_idx = phase->C->get_alias_index(tp);
  Node *mem = mmem;
#ifdef ASSERT
  {
    // Check that current type is consistent with the alias index used during graph construction
    assert(alias_idx >= Compile::AliasIdxRaw, "must not be a bad alias_idx");
    bool consistent =  adr_check == NULL || adr_check->empty() ||
                       phase->C->must_alias(adr_check, alias_idx );
    // Sometimes dead array references collapse to a[-1], a[-2], or a[-3]
    if( !consistent && adr_check != NULL && !adr_check->empty() &&
        tp->isa_aryptr() &&        tp->offset() == Type::OffsetBot &&
        adr_check->isa_aryptr() && adr_check->offset() != Type::OffsetBot &&
        ( adr_check->offset() == arrayOopDesc::length_offset_in_bytes() ||
          adr_check->offset() == oopDesc::klass_offset_in_bytes() ||
          adr_check->offset() == oopDesc::mark_offset_in_bytes() ) ) {
      // don't assert if it is dead code.
      consistent = true;
    }
    if( !consistent ) {
      st->print("alias_idx==%d, adr_check==", alias_idx);
      if( adr_check == NULL ) {
        st->print("NULL");
      } else {
        adr_check->dump();
      }
      st->cr();
      print_alias_types();
      assert(consistent, "adr_check must match alias idx");
    }
  }
#endif
  // TypeOopPtr::NOTNULL+any is an OOP with unknown offset - generally
  // means an array I have not precisely typed yet.  Do not do any
  // alias stuff with it any time soon.
  const TypeOopPtr *toop = tp->isa_oopptr();
  if( tp->base() != Type::AnyPtr &&
      !(toop &&
        toop->klass() != NULL &&
        toop->klass()->is_java_lang_Object() &&
        toop->offset() == Type::OffsetBot) ) {
    // compress paths and change unreachable cycles to TOP
    // If not, we can update the input infinitely along a MergeMem cycle
    // Equivalent code in PhiNode::Ideal
    Node* m  = phase->transform(mmem);
    // If transformed to a MergeMem, get the desired slice
    // Otherwise the returned node represents memory for every slice
    mem = (m->is_MergeMem())? m->as_MergeMem()->memory_at(alias_idx) : m;
    // Update input if it is progress over what we have now
  }
  return mem;
}

//--------------------------Ideal_common---------------------------------------
// Look for degenerate control and memory inputs.  Bypass MergeMem inputs.
// Unhook non-raw memories from complete (macro-expanded) initializations.
Node *MemNode::Ideal_common(PhaseGVN *phase, bool can_reshape) {
  // If our control input is a dead region, kill all below the region
  Node *ctl = in(MemNode::Control);
  if (ctl && remove_dead_region(phase, can_reshape))
    return this;
  ctl = in(MemNode::Control);
  // Don't bother trying to transform a dead node
  if (ctl && ctl->is_top())  return NodeSentinel;

  PhaseIterGVN *igvn = phase->is_IterGVN();
  // Wait if control on the worklist.
  if (ctl && can_reshape && igvn != NULL) {
    Node* bol = NULL;
    Node* cmp = NULL;
    if (ctl->in(0)->is_If()) {
      assert(ctl->is_IfTrue() || ctl->is_IfFalse(), "sanity");
      bol = ctl->in(0)->in(1);
      if (bol->is_Bool())
        cmp = ctl->in(0)->in(1)->in(1);
    }
    if (igvn->_worklist.member(ctl) ||
        (bol != NULL && igvn->_worklist.member(bol)) ||
        (cmp != NULL && igvn->_worklist.member(cmp)) ) {
      // This control path may be dead.
      // Delay this memory node transformation until the control is processed.
      phase->is_IterGVN()->_worklist.push(this);
      return NodeSentinel; // caller will return NULL
    }
  }
  // Ignore if memory is dead, or self-loop
  Node *mem = in(MemNode::Memory);
  if (phase->type( mem ) == Type::TOP) return NodeSentinel; // caller will return NULL
  assert(mem != this, "dead loop in MemNode::Ideal");

  if (can_reshape && igvn != NULL && igvn->_worklist.member(mem)) {
    // This memory slice may be dead.
    // Delay this mem node transformation until the memory is processed.
    phase->is_IterGVN()->_worklist.push(this);
    return NodeSentinel; // caller will return NULL
  }

  Node *address = in(MemNode::Address);
  const Type *t_adr = phase->type(address);
  if (t_adr == Type::TOP)              return NodeSentinel; // caller will return NULL

  if (can_reshape && is_unsafe_access() && (t_adr == TypePtr::NULL_PTR)) {
    // Unsafe off-heap access with zero address. Remove access and other control users
    // to not confuse optimizations and add a HaltNode to fail if this is ever executed.
    assert(ctl != NULL, "unsafe accesses should be control dependent");
    for (DUIterator_Fast imax, i = ctl->fast_outs(imax); i < imax; i++) {
      Node* u = ctl->fast_out(i);
      if (u != ctl) {
        igvn->rehash_node_delayed(u);
        int nb = u->replace_edge(ctl, phase->C->top());
        --i, imax -= nb;
      }
    }
    Node* frame = igvn->transform(new ParmNode(phase->C->start(), TypeFunc::FramePtr));
    Node* halt = igvn->transform(new HaltNode(ctl, frame, "unsafe off-heap access with zero address"));
    phase->C->root()->add_req(halt);
    return this;
  }

  if (can_reshape && igvn != NULL &&
      (igvn->_worklist.member(address) ||
       (igvn->_worklist.size() > 0 && t_adr != adr_type())) ) {
    // The address's base and type may change when the address is processed.
    // Delay this mem node transformation until the address is processed.
    phase->is_IterGVN()->_worklist.push(this);
    return NodeSentinel; // caller will return NULL
  }

  // Do NOT remove or optimize the next lines: ensure a new alias index
  // is allocated for an oop pointer type before Escape Analysis.
  // Note: C++ will not remove it since the call has side effect.
  if (t_adr->isa_oopptr()) {
    int alias_idx = phase->C->get_alias_index(t_adr->is_ptr());
  }

  Node* base = NULL;
  if (address->is_AddP()) {
    base = address->in(AddPNode::Base);
  }
  if (base != NULL && phase->type(base)->higher_equal(TypePtr::NULL_PTR) &&
      !t_adr->isa_rawptr()) {
    // Note: raw address has TOP base and top->higher_equal(TypePtr::NULL_PTR) is true.
    // Skip this node optimization if its address has TOP base.
    return NodeSentinel; // caller will return NULL
  }

  // Avoid independent memory operations
  Node* old_mem = mem;

  // The code which unhooks non-raw memories from complete (macro-expanded)
  // initializations was removed. After macro-expansion all stores catched
  // by Initialize node became raw stores and there is no information
  // which memory slices they modify. So it is unsafe to move any memory
  // operation above these stores. Also in most cases hooked non-raw memories
  // were already unhooked by using information from detect_ptr_independence()
  // and find_previous_store().

  if (mem->is_MergeMem()) {
    MergeMemNode* mmem = mem->as_MergeMem();
    const TypePtr *tp = t_adr->is_ptr();

    mem = step_through_mergemem(phase, mmem, tp, adr_type(), tty);
  }

  if (mem != old_mem) {
    set_req(MemNode::Memory, mem);
    if (can_reshape && old_mem->outcnt() == 0 && igvn != NULL) {
      igvn->_worklist.push(old_mem);
    }
    if (phase->type(mem) == Type::TOP) return NodeSentinel;
    return this;
  }

  // let the subclass continue analyzing...
  return NULL;
}

// Helper function for proving some simple control dominations.
// Attempt to prove that all control inputs of 'dom' dominate 'sub'.
// Already assumes that 'dom' is available at 'sub', and that 'sub'
// is not a constant (dominated by the method's StartNode).
// Used by MemNode::find_previous_store to prove that the
// control input of a memory operation predates (dominates)
// an allocation it wants to look past.
bool MemNode::all_controls_dominate(Node* dom, Node* sub) {
  if (dom == NULL || dom->is_top() || sub == NULL || sub->is_top())
    return false; // Conservative answer for dead code

  // Check 'dom'. Skip Proj and CatchProj nodes.
  dom = dom->find_exact_control(dom);
  if (dom == NULL || dom->is_top())
    return false; // Conservative answer for dead code

  if (dom == sub) {
    // For the case when, for example, 'sub' is Initialize and the original
    // 'dom' is Proj node of the 'sub'.
    return false;
  }

  if (dom->is_Con() || dom->is_Start() || dom->is_Root() || dom == sub)
    return true;

  // 'dom' dominates 'sub' if its control edge and control edges
  // of all its inputs dominate or equal to sub's control edge.

  // Currently 'sub' is either Allocate, Initialize or Start nodes.
  // Or Region for the check in LoadNode::Ideal();
  // 'sub' should have sub->in(0) != NULL.
  assert(sub->is_Allocate() || sub->is_Initialize() || sub->is_Start() ||
         sub->is_Region() || sub->is_Call(), "expecting only these nodes");

  // Get control edge of 'sub'.
  Node* orig_sub = sub;
  sub = sub->find_exact_control(sub->in(0));
  if (sub == NULL || sub->is_top())
    return false; // Conservative answer for dead code

  assert(sub->is_CFG(), "expecting control");

  if (sub == dom)
    return true;

  if (sub->is_Start() || sub->is_Root())
    return false;

  {
    // Check all control edges of 'dom'.

    ResourceMark rm;
    Node_List nlist;
    Unique_Node_List dom_list;

    dom_list.push(dom);
    bool only_dominating_controls = false;

    for (uint next = 0; next < dom_list.size(); next++) {
      Node* n = dom_list.at(next);
      if (n == orig_sub)
        return false; // One of dom's inputs dominated by sub.
      if (!n->is_CFG() && n->pinned()) {
        // Check only own control edge for pinned non-control nodes.
        n = n->find_exact_control(n->in(0));
        if (n == NULL || n->is_top())
          return false; // Conservative answer for dead code
        assert(n->is_CFG(), "expecting control");
        dom_list.push(n);
      } else if (n->is_Con() || n->is_Start() || n->is_Root()) {
        only_dominating_controls = true;
      } else if (n->is_CFG()) {
        if (n->dominates(sub, nlist))
          only_dominating_controls = true;
        else
          return false;
      } else {
        // First, own control edge.
        Node* m = n->find_exact_control(n->in(0));
        if (m != NULL) {
          if (m->is_top())
            return false; // Conservative answer for dead code
          dom_list.push(m);
        }
        // Now, the rest of edges.
        uint cnt = n->req();
        for (uint i = 1; i < cnt; i++) {
          m = n->find_exact_control(n->in(i));
          if (m == NULL || m->is_top())
            continue;
          dom_list.push(m);
        }
      }
    }
    return only_dominating_controls;
  }
}

//---------------------detect_ptr_independence---------------------------------
// Used by MemNode::find_previous_store to prove that two base
// pointers are never equal.
// The pointers are accompanied by their associated allocations,
// if any, which have been previously discovered by the caller.
bool MemNode::detect_ptr_independence(Node* p1, AllocateNode* a1,
                                      Node* p2, AllocateNode* a2,
                                      PhaseTransform* phase) {
  // Attempt to prove that these two pointers cannot be aliased.
  // They may both manifestly be allocations, and they should differ.
  // Or, if they are not both allocations, they can be distinct constants.
  // Otherwise, one is an allocation and the other a pre-existing value.
  if (a1 == NULL && a2 == NULL) {           // neither an allocation
    return (p1 != p2) && p1->is_Con() && p2->is_Con();
  } else if (a1 != NULL && a2 != NULL) {    // both allocations
    return (a1 != a2);
  } else if (a1 != NULL) {                  // one allocation a1
    // (Note:  p2->is_Con implies p2->in(0)->is_Root, which dominates.)
    return all_controls_dominate(p2, a1);
  } else { //(a2 != NULL)                   // one allocation a2
    return all_controls_dominate(p1, a2);
  }
  return false;
}


// Find an arraycopy that must have set (can_see_stored_value=true) or
// could have set (can_see_stored_value=false) the value for this load
Node* LoadNode::find_previous_arraycopy(PhaseTransform* phase, Node* ld_alloc, Node*& mem, bool can_see_stored_value) const {
  ArrayCopyNode* ac = find_array_copy_clone(phase, ld_alloc, mem);
  if (ac != NULL) {
    return ac;
  } else if (mem->is_Proj() && mem->in(0) != NULL && mem->in(0)->is_ArrayCopy()) {
    ArrayCopyNode* ac = mem->in(0)->as_ArrayCopy();

    if (ac->is_arraycopy_validated() ||
        ac->is_copyof_validated() ||
        ac->is_copyofrange_validated()) {
      Node* ld_addp = in(MemNode::Address);
      if (ld_addp->is_AddP()) {
        Node* ld_base = ld_addp->in(AddPNode::Address);
        Node* ld_offs = ld_addp->in(AddPNode::Offset);

        Node* dest = ac->in(ArrayCopyNode::Dest);

        if (dest == ld_base) {
          const TypeX *ld_offs_t = phase->type(ld_offs)->isa_intptr_t();
          if (ac->modifies(ld_offs_t->_lo, ld_offs_t->_hi, phase, can_see_stored_value)) {
            return ac;
          }
          if (!can_see_stored_value) {
            mem = ac->in(TypeFunc::Memory);
          }
        }
      }
    }
  }
  return NULL;
}

ArrayCopyNode* MemNode::find_array_copy_clone(PhaseTransform* phase, Node* ld_alloc, Node* mem) const {
  if (mem->is_Proj() && mem->in(0) != NULL && (mem->in(0)->Opcode() == Op_MemBarStoreStore ||
                                                 mem->in(0)->Opcode() == Op_MemBarCPUOrder)) {
    if (ld_alloc != NULL) {
      // Check if there is an array copy for a clone
      Node* mb = mem->in(0);
      ArrayCopyNode* ac = NULL;
      if (mb->in(0) != NULL && mb->in(0)->is_Proj() &&
          mb->in(0)->in(0) != NULL && mb->in(0)->in(0)->is_ArrayCopy()) {
        ac = mb->in(0)->in(0)->as_ArrayCopy();
      } else {
        // Step over GC barrier when ReduceInitialCardMarks is disabled
        BarrierSetC2* bs = BarrierSet::barrier_set()->barrier_set_c2();
        Node* control_proj_ac = bs->step_over_gc_barrier(mb->in(0));

        if (control_proj_ac->is_Proj() && control_proj_ac->in(0)->is_ArrayCopy()) {
          ac = control_proj_ac->in(0)->as_ArrayCopy();
        }
      }

      if (ac != NULL && ac->is_clonebasic()) {
        AllocateNode* alloc = AllocateNode::Ideal_allocation(ac->in(ArrayCopyNode::Dest), phase);
        if (alloc != NULL && alloc == ld_alloc) {
          return ac;
        }
      }
    }
  }
  return NULL;
}

// The logic for reordering loads and stores uses four steps:
// (a) Walk carefully past stores and initializations which we
//     can prove are independent of this load.
// (b) Observe that the next memory state makes an exact match
//     with self (load or store), and locate the relevant store.
// (c) Ensure that, if we were to wire self directly to the store,
//     the optimizer would fold it up somehow.
// (d) Do the rewiring, and return, depending on some other part of
//     the optimizer to fold up the load.
// This routine handles steps (a) and (b).  Steps (c) and (d) are
// specific to loads and stores, so they are handled by the callers.
// (Currently, only LoadNode::Ideal has steps (c), (d).  More later.)
//
Node* MemNode::find_previous_store(PhaseTransform* phase) {
  Node*         ctrl   = in(MemNode::Control);
  Node*         adr    = in(MemNode::Address);
  intptr_t      offset = 0;
  Node*         base   = AddPNode::Ideal_base_and_offset(adr, phase, offset);
  AllocateNode* alloc  = AllocateNode::Ideal_allocation(base, phase);

  if (offset == Type::OffsetBot)
    return NULL;            // cannot unalias unless there are precise offsets

  const bool adr_maybe_raw = check_if_adr_maybe_raw(adr);
  const TypeOopPtr *addr_t = adr->bottom_type()->isa_oopptr();

  intptr_t size_in_bytes = memory_size();

  Node* mem = in(MemNode::Memory);   // start searching here...

  int cnt = 50;             // Cycle limiter
  for (;;) {                // While we can dance past unrelated stores...
    if (--cnt < 0)  break;  // Caught in cycle or a complicated dance?

    Node* prev = mem;
    if (mem->is_Store()) {
      Node* st_adr = mem->in(MemNode::Address);
      intptr_t st_offset = 0;
      Node* st_base = AddPNode::Ideal_base_and_offset(st_adr, phase, st_offset);
      if (st_base == NULL)
        break;              // inscrutable pointer

      // For raw accesses it's not enough to prove that constant offsets don't intersect.
      // We need the bases to be the equal in order for the offset check to make sense.
      if ((adr_maybe_raw || check_if_adr_maybe_raw(st_adr)) && st_base != base) {
        break;
      }

      if (st_offset != offset && st_offset != Type::OffsetBot) {
        const int MAX_STORE = BytesPerLong;
        if (st_offset >= offset + size_in_bytes ||
            st_offset <= offset - MAX_STORE ||
            st_offset <= offset - mem->as_Store()->memory_size()) {
          // Success:  The offsets are provably independent.
          // (You may ask, why not just test st_offset != offset and be done?
          // The answer is that stores of different sizes can co-exist
          // in the same sequence of RawMem effects.  We sometimes initialize
          // a whole 'tile' of array elements with a single jint or jlong.)
          mem = mem->in(MemNode::Memory);
          continue;           // (a) advance through independent store memory
        }
      }
      if (st_base != base &&
          detect_ptr_independence(base, alloc,
                                  st_base,
                                  AllocateNode::Ideal_allocation(st_base, phase),
                                  phase)) {
        // Success:  The bases are provably independent.
        mem = mem->in(MemNode::Memory);
        continue;           // (a) advance through independent store memory
      }

      // (b) At this point, if the bases or offsets do not agree, we lose,
      // since we have not managed to prove 'this' and 'mem' independent.
      if (st_base == base && st_offset == offset) {
        return mem;         // let caller handle steps (c), (d)
      }

    } else if (mem->is_Proj() && mem->in(0)->is_Initialize()) {
      InitializeNode* st_init = mem->in(0)->as_Initialize();
      AllocateNode*  st_alloc = st_init->allocation();
      if (st_alloc == NULL)
        break;              // something degenerated
      bool known_identical = false;
      bool known_independent = false;
      if (alloc == st_alloc)
        known_identical = true;
      else if (alloc != NULL)
        known_independent = true;
      else if (all_controls_dominate(this, st_alloc))
        known_independent = true;

      if (known_independent) {
        // The bases are provably independent: Either they are
        // manifestly distinct allocations, or else the control
        // of this load dominates the store's allocation.
        int alias_idx = phase->C->get_alias_index(adr_type());
        if (alias_idx == Compile::AliasIdxRaw) {
          mem = st_alloc->in(TypeFunc::Memory);
        } else {
          mem = st_init->memory(alias_idx);
        }
        continue;           // (a) advance through independent store memory
      }

      // (b) at this point, if we are not looking at a store initializing
      // the same allocation we are loading from, we lose.
      if (known_identical) {
        // From caller, can_see_stored_value will consult find_captured_store.
        return mem;         // let caller handle steps (c), (d)
      }

    } else if (find_previous_arraycopy(phase, alloc, mem, false) != NULL) {
      if (prev != mem) {
        // Found an arraycopy but it doesn't affect that load
        continue;
      }
      // Found an arraycopy that may affect that load
      return mem;
    } else if (addr_t != NULL && addr_t->is_known_instance_field()) {
      // Can't use optimize_simple_memory_chain() since it needs PhaseGVN.
      if (mem->is_Proj() && mem->in(0)->is_Call()) {
        // ArrayCopyNodes processed here as well.
        CallNode *call = mem->in(0)->as_Call();
        if (!call->may_modify(addr_t, phase)) {
          mem = call->in(TypeFunc::Memory);
          continue;         // (a) advance through independent call memory
        }
      } else if (mem->is_Proj() && mem->in(0)->is_MemBar()) {
        ArrayCopyNode* ac = NULL;
        if (ArrayCopyNode::may_modify(addr_t, mem->in(0)->as_MemBar(), phase, ac)) {
          break;
        }
        mem = mem->in(0)->in(TypeFunc::Memory);
        continue;           // (a) advance through independent MemBar memory
      } else if (mem->is_ClearArray()) {
        if (ClearArrayNode::step_through(&mem, (uint)addr_t->instance_id(), phase)) {
          // (the call updated 'mem' value)
          continue;         // (a) advance through independent allocation memory
        } else {
          // Can not bypass initialization of the instance
          // we are looking for.
          return mem;
        }
      } else if (mem->is_MergeMem()) {
        int alias_idx = phase->C->get_alias_index(adr_type());
        mem = mem->as_MergeMem()->memory_at(alias_idx);
        continue;           // (a) advance through independent MergeMem memory
      }
    }

    // Unless there is an explicit 'continue', we must bail out here,
    // because 'mem' is an inscrutable memory state (e.g., a call).
    break;
  }

  return NULL;              // bail out
}

//----------------------calculate_adr_type-------------------------------------
// Helper function.  Notices when the given type of address hits top or bottom.
// Also, asserts a cross-check of the type against the expected address type.
const TypePtr* MemNode::calculate_adr_type(const Type* t, const TypePtr* cross_check) {
  if (t == Type::TOP)  return NULL; // does not touch memory any more?
  #ifdef ASSERT
  if (!VerifyAliases || VMError::is_error_reported() || Node::in_dump())  cross_check = NULL;
  #endif
  const TypePtr* tp = t->isa_ptr();
  if (tp == NULL) {
    assert(cross_check == NULL || cross_check == TypePtr::BOTTOM, "expected memory type must be wide");
    return TypePtr::BOTTOM;           // touches lots of memory
  } else {
    #ifdef ASSERT
    // %%%% [phh] We don't check the alias index if cross_check is
    //            TypeRawPtr::BOTTOM.  Needs to be investigated.
    if (cross_check != NULL &&
        cross_check != TypePtr::BOTTOM &&
        cross_check != TypeRawPtr::BOTTOM) {
      // Recheck the alias index, to see if it has changed (due to a bug).
      Compile* C = Compile::current();
      assert(C->get_alias_index(cross_check) == C->get_alias_index(tp),
             "must stay in the original alias category");
      // The type of the address must be contained in the adr_type,
      // disregarding "null"-ness.
      // (We make an exception for TypeRawPtr::BOTTOM, which is a bit bucket.)
      const TypePtr* tp_notnull = tp->join(TypePtr::NOTNULL)->is_ptr();
      assert(cross_check->meet(tp_notnull) == cross_check->remove_speculative(),
             "real address must not escape from expected memory type");
    }
    #endif
    return tp;
  }
}

//=============================================================================
// Should LoadNode::Ideal() attempt to remove control edges?
bool LoadNode::can_remove_control() const {
  return true;
}
uint LoadNode::size_of() const { return sizeof(*this); }
bool LoadNode::cmp( const Node &n ) const
{ return !Type::cmp( _type, ((LoadNode&)n)._type ); }
const Type *LoadNode::bottom_type() const { return _type; }
uint LoadNode::ideal_reg() const {
  return _type->ideal_reg();
}

#ifndef PRODUCT
void LoadNode::dump_spec(outputStream *st) const {
  MemNode::dump_spec(st);
  if( !Verbose && !WizardMode ) {
    // standard dump does this in Verbose and WizardMode
    st->print(" #"); _type->dump_on(st);
  }
  if (!depends_only_on_test()) {
    st->print(" (does not depend only on test)");
  }
}
#endif

#ifdef ASSERT
//----------------------------is_immutable_value-------------------------------
// Helper function to allow a raw load without control edge for some cases
bool LoadNode::is_immutable_value(Node* adr) {
  return (adr->is_AddP() && adr->in(AddPNode::Base)->is_top() &&
          adr->in(AddPNode::Address)->Opcode() == Op_ThreadLocal &&
          (adr->in(AddPNode::Offset)->find_intptr_t_con(-1) ==
           in_bytes(JavaThread::osthread_offset()) ||
           adr->in(AddPNode::Offset)->find_intptr_t_con(-1) ==
           in_bytes(JavaThread::threadObj_offset())));
}
#endif

//----------------------------LoadNode::make-----------------------------------
// Polymorphic factory method:
Node *LoadNode::make(PhaseGVN& gvn, Node *ctl, Node *mem, Node *adr, const TypePtr* adr_type, const Type *rt, BasicType bt, MemOrd mo,
                     ControlDependency control_dependency, bool unaligned, bool mismatched, bool unsafe, uint8_t barrier_data) {
  Compile* C = gvn.C;

  // sanity check the alias category against the created node type
  assert(!(adr_type->isa_oopptr() &&
           adr_type->offset() == oopDesc::klass_offset_in_bytes()),
         "use LoadKlassNode instead");
  assert(!(adr_type->isa_aryptr() &&
           adr_type->offset() == arrayOopDesc::length_offset_in_bytes()),
         "use LoadRangeNode instead");
  // Check control edge of raw loads
  assert( ctl != NULL || C->get_alias_index(adr_type) != Compile::AliasIdxRaw ||
          // oop will be recorded in oop map if load crosses safepoint
          rt->isa_oopptr() || is_immutable_value(adr),
          "raw memory operations should have control edge");
  LoadNode* load = NULL;
  switch (bt) {
  case T_BOOLEAN: load = new LoadUBNode(ctl, mem, adr, adr_type, rt->is_int(),  mo, control_dependency); break;
  case T_BYTE:    load = new LoadBNode (ctl, mem, adr, adr_type, rt->is_int(),  mo, control_dependency); break;
  case T_INT:     load = new LoadINode (ctl, mem, adr, adr_type, rt->is_int(),  mo, control_dependency); break;
  case T_CHAR:    load = new LoadUSNode(ctl, mem, adr, adr_type, rt->is_int(),  mo, control_dependency); break;
  case T_SHORT:   load = new LoadSNode (ctl, mem, adr, adr_type, rt->is_int(),  mo, control_dependency); break;
  case T_LONG:    load = new LoadLNode (ctl, mem, adr, adr_type, rt->is_long(), mo, control_dependency); break;
  case T_FLOAT:   load = new LoadFNode (ctl, mem, adr, adr_type, rt,            mo, control_dependency); break;
  case T_DOUBLE:  load = new LoadDNode (ctl, mem, adr, adr_type, rt,            mo, control_dependency); break;
  case T_ADDRESS: load = new LoadPNode (ctl, mem, adr, adr_type, rt->is_ptr(),  mo, control_dependency); break;
  case T_INLINE_TYPE:
  case T_OBJECT:
#ifdef _LP64
    if (adr->bottom_type()->is_ptr_to_narrowoop()) {
      load = new LoadNNode(ctl, mem, adr, adr_type, rt->make_narrowoop(), mo, control_dependency);
    } else
#endif
    {
      assert(!adr->bottom_type()->is_ptr_to_narrowoop() && !adr->bottom_type()->is_ptr_to_narrowklass(), "should have got back a narrow oop");
      load = new LoadPNode(ctl, mem, adr, adr_type, rt->is_ptr(), mo, control_dependency);
    }
    break;
  default:
    ShouldNotReachHere();
    break;
  }
  assert(load != NULL, "LoadNode should have been created");
  if (unaligned) {
    load->set_unaligned_access();
  }
  if (mismatched) {
    load->set_mismatched_access();
  }
  if (unsafe) {
    load->set_unsafe_access();
  }
  load->set_barrier_data(barrier_data);
  if (load->Opcode() == Op_LoadN) {
    Node* ld = gvn.transform(load);
    return new DecodeNNode(ld, ld->bottom_type()->make_ptr());
  }

  return load;
}

LoadLNode* LoadLNode::make_atomic(Node* ctl, Node* mem, Node* adr, const TypePtr* adr_type, const Type* rt, MemOrd mo,
                                  ControlDependency control_dependency, bool unaligned, bool mismatched, bool unsafe, uint8_t barrier_data) {
  bool require_atomic = true;
  LoadLNode* load = new LoadLNode(ctl, mem, adr, adr_type, rt->is_long(), mo, control_dependency, require_atomic);
  if (unaligned) {
    load->set_unaligned_access();
  }
  if (mismatched) {
    load->set_mismatched_access();
  }
  if (unsafe) {
    load->set_unsafe_access();
  }
  load->set_barrier_data(barrier_data);
  return load;
}

LoadDNode* LoadDNode::make_atomic(Node* ctl, Node* mem, Node* adr, const TypePtr* adr_type, const Type* rt, MemOrd mo,
                                  ControlDependency control_dependency, bool unaligned, bool mismatched, bool unsafe, uint8_t barrier_data) {
  bool require_atomic = true;
  LoadDNode* load = new LoadDNode(ctl, mem, adr, adr_type, rt, mo, control_dependency, require_atomic);
  if (unaligned) {
    load->set_unaligned_access();
  }
  if (mismatched) {
    load->set_mismatched_access();
  }
  if (unsafe) {
    load->set_unsafe_access();
  }
  load->set_barrier_data(barrier_data);
  return load;
}



//------------------------------hash-------------------------------------------
uint LoadNode::hash() const {
  // unroll addition of interesting fields
  return (uintptr_t)in(Control) + (uintptr_t)in(Memory) + (uintptr_t)in(Address);
}

static bool skip_through_membars(Compile::AliasType* atp, const TypeInstPtr* tp, bool eliminate_boxing) {
  if ((atp != NULL) && (atp->index() >= Compile::AliasIdxRaw)) {
    bool non_volatile = (atp->field() != NULL) && !atp->field()->is_volatile();
    bool is_stable_ary = FoldStableValues &&
                         (tp != NULL) && (tp->isa_aryptr() != NULL) &&
                         tp->isa_aryptr()->is_stable();

    return (eliminate_boxing && non_volatile) || is_stable_ary;
  }

  return false;
}

// Is the value loaded previously stored by an arraycopy? If so return
// a load node that reads from the source array so we may be able to
// optimize out the ArrayCopy node later.
Node* LoadNode::can_see_arraycopy_value(Node* st, PhaseGVN* phase) const {
  Node* ld_adr = in(MemNode::Address);
  intptr_t ld_off = 0;
  AllocateNode* ld_alloc = AllocateNode::Ideal_allocation(ld_adr, phase, ld_off);
  Node* ac = find_previous_arraycopy(phase, ld_alloc, st, true);
  if (ac != NULL) {
    assert(ac->is_ArrayCopy(), "what kind of node can this be?");

    Node* mem = ac->in(TypeFunc::Memory);
    Node* ctl = ac->in(0);
    Node* src = ac->in(ArrayCopyNode::Src);

    if (!ac->as_ArrayCopy()->is_clonebasic() && !phase->type(src)->isa_aryptr()) {
      return NULL;
    }

    LoadNode* ld = clone()->as_Load();
    Node* addp = in(MemNode::Address)->clone();
    if (ac->as_ArrayCopy()->is_clonebasic()) {
      assert(ld_alloc != NULL, "need an alloc");
      assert(addp->is_AddP(), "address must be addp");
      BarrierSetC2* bs = BarrierSet::barrier_set()->barrier_set_c2();
      assert(bs->step_over_gc_barrier(addp->in(AddPNode::Base)) == bs->step_over_gc_barrier(ac->in(ArrayCopyNode::Dest)), "strange pattern");
      assert(bs->step_over_gc_barrier(addp->in(AddPNode::Address)) == bs->step_over_gc_barrier(ac->in(ArrayCopyNode::Dest)), "strange pattern");
      addp->set_req(AddPNode::Base, src);
      addp->set_req(AddPNode::Address, src);
    } else {
      assert(ac->as_ArrayCopy()->is_arraycopy_validated() ||
             ac->as_ArrayCopy()->is_copyof_validated() ||
             ac->as_ArrayCopy()->is_copyofrange_validated(), "only supported cases");
      assert(addp->in(AddPNode::Base) == addp->in(AddPNode::Address), "should be");
      addp->set_req(AddPNode::Base, src);
      addp->set_req(AddPNode::Address, src);

      const TypeAryPtr* ary_t = phase->type(in(MemNode::Address))->isa_aryptr();
      BasicType ary_elem = ary_t->klass()->as_array_klass()->element_type()->basic_type();
      uint header = arrayOopDesc::base_offset_in_bytes(ary_elem);
      uint shift  = exact_log2(type2aelembytes(ary_elem));
      if (ary_t->klass()->is_flat_array_klass()) {
        ciFlatArrayKlass* vak = ary_t->klass()->as_flat_array_klass();
        shift = vak->log2_element_size();
      }

      Node* diff = phase->transform(new SubINode(ac->in(ArrayCopyNode::SrcPos), ac->in(ArrayCopyNode::DestPos)));
#ifdef _LP64
      diff = phase->transform(new ConvI2LNode(diff));
#endif
      diff = phase->transform(new LShiftXNode(diff, phase->intcon(shift)));

      Node* offset = phase->transform(new AddXNode(addp->in(AddPNode::Offset), diff));
      addp->set_req(AddPNode::Offset, offset);
    }
    addp = phase->transform(addp);
#ifdef ASSERT
    const TypePtr* adr_type = phase->type(addp)->is_ptr();
    ld->_adr_type = adr_type;
#endif
    ld->set_req(MemNode::Address, addp);
    ld->set_req(0, ctl);
    ld->set_req(MemNode::Memory, mem);
    // load depends on the tests that validate the arraycopy
    ld->_control_dependency = UnknownControl;
    return ld;
  }
  return NULL;
}


//---------------------------can_see_stored_value------------------------------
// This routine exists to make sure this set of tests is done the same
// everywhere.  We need to make a coordinated change: first LoadNode::Ideal
// will change the graph shape in a way which makes memory alive twice at the
// same time (uses the Oracle model of aliasing), then some
// LoadXNode::Identity will fold things back to the equivalence-class model
// of aliasing.
Node* MemNode::can_see_stored_value(Node* st, PhaseTransform* phase) const {
  Node* ld_adr = in(MemNode::Address);
  intptr_t ld_off = 0;
  Node* ld_base = AddPNode::Ideal_base_and_offset(ld_adr, phase, ld_off);
  Node* ld_alloc = AllocateNode::Ideal_allocation(ld_base, phase);
  const TypeInstPtr* tp = phase->type(ld_adr)->isa_instptr();
  Compile::AliasType* atp = (tp != NULL) ? phase->C->alias_type(tp) : NULL;
  // This is more general than load from boxing objects.
  if (skip_through_membars(atp, tp, phase->C->eliminate_boxing())) {
    uint alias_idx = atp->index();
    bool final = !atp->is_rewritable();
    Node* result = NULL;
    Node* current = st;
    // Skip through chains of MemBarNodes checking the MergeMems for
    // new states for the slice of this load.  Stop once any other
    // kind of node is encountered.  Loads from final memory can skip
    // through any kind of MemBar but normal loads shouldn't skip
    // through MemBarAcquire since the could allow them to move out of
    // a synchronized region.
    while (current->is_Proj()) {
      int opc = current->in(0)->Opcode();
      if ((final && (opc == Op_MemBarAcquire ||
                     opc == Op_MemBarAcquireLock ||
                     opc == Op_LoadFence)) ||
          opc == Op_MemBarRelease ||
          opc == Op_StoreFence ||
          opc == Op_MemBarReleaseLock ||
          opc == Op_MemBarStoreStore ||
          opc == Op_MemBarCPUOrder) {
        Node* mem = current->in(0)->in(TypeFunc::Memory);
        if (mem->is_MergeMem()) {
          MergeMemNode* merge = mem->as_MergeMem();
          Node* new_st = merge->memory_at(alias_idx);
          if (new_st == merge->base_memory()) {
            // Keep searching
            current = new_st;
            continue;
          }
          // Save the new memory state for the slice and fall through
          // to exit.
          result = new_st;
        }
      }
      break;
    }
    if (result != NULL) {
      st = result;
    }
  }

  // Loop around twice in the case Load -> Initialize -> Store.
  // (See PhaseIterGVN::add_users_to_worklist, which knows about this case.)
  for (int trip = 0; trip <= 1; trip++) {

    if (st->is_Store()) {
      Node* st_adr = st->in(MemNode::Address);
      if (!phase->eqv(st_adr, ld_adr)) {
        // Try harder before giving up. Unify base pointers with casts (e.g., raw/non-raw pointers).
        intptr_t st_off = 0;
        Node* st_base = AddPNode::Ideal_base_and_offset(st_adr, phase, st_off);
        if (ld_base == NULL)                                   return NULL;
        if (st_base == NULL)                                   return NULL;
        if (!ld_base->eqv_uncast(st_base, /*keep_deps=*/true)) return NULL;
        if (ld_off != st_off)                                  return NULL;
        if (ld_off == Type::OffsetBot)                         return NULL;
        // Same base, same offset.
        // Possible improvement for arrays: check index value instead of absolute offset.

        // At this point we have proven something like this setup:
        //   B = << base >>
        //   L =  LoadQ(AddP(Check/CastPP(B), #Off))
        //   S = StoreQ(AddP(             B , #Off), V)
        // (Actually, we haven't yet proven the Q's are the same.)
        // In other words, we are loading from a casted version of
        // the same pointer-and-offset that we stored to.
        // Casted version may carry a dependency and it is respected.
        // Thus, we are able to replace L by V.
      }
      // Now prove that we have a LoadQ matched to a StoreQ, for some Q.
      if (store_Opcode() != st->Opcode())
        return NULL;
      return st->in(MemNode::ValueIn);
    }

    // A load from a freshly-created object always returns zero.
    // (This can happen after LoadNode::Ideal resets the load's memory input
    // to find_captured_store, which returned InitializeNode::zero_memory.)
    if (st->is_Proj() && st->in(0)->is_Allocate() &&
        (st->in(0) == ld_alloc) &&
        (ld_off >= st->in(0)->as_Allocate()->minimum_header_size())) {
      // return a zero value for the load's basic type
      // (This is one of the few places where a generic PhaseTransform
      // can create new nodes.  Think of it as lazily manifesting
      // virtually pre-existing constants.)
<<<<<<< HEAD
      assert(memory_type() != T_INLINE_TYPE, "should not be used for inline types");
      Node* default_value = ld_alloc->in(AllocateNode::DefaultValue);
      if (default_value != NULL) {
        return default_value;
      }
      assert(ld_alloc->in(AllocateNode::RawDefaultValue) == NULL, "default value may not be null");
      return phase->zerocon(memory_type());
=======
      if (ReduceBulkZeroing || find_array_copy_clone(phase, ld_alloc, in(MemNode::Memory)) == NULL) {
        // If ReduceBulkZeroing is disabled, we need to check if the allocation does not belong to an
        // ArrayCopyNode clone. If it does, then we cannot assume zero since the initialization is done
        // by the ArrayCopyNode.
        return phase->zerocon(memory_type());
      }
>>>>>>> 49e7609d
    }

    // A load from an initialization barrier can match a captured store.
    if (st->is_Proj() && st->in(0)->is_Initialize()) {
      InitializeNode* init = st->in(0)->as_Initialize();
      AllocateNode* alloc = init->allocation();
      if ((alloc != NULL) && (alloc == ld_alloc)) {
        // examine a captured store value
        st = init->find_captured_store(ld_off, memory_size(), phase);
        if (st != NULL) {
          continue;             // take one more trip around
        }
      }
    }

    // Load boxed value from result of valueOf() call is input parameter.
    if (this->is_Load() && ld_adr->is_AddP() &&
        (tp != NULL) && tp->is_ptr_to_boxed_value()) {
      intptr_t ignore = 0;
      Node* base = AddPNode::Ideal_base_and_offset(ld_adr, phase, ignore);
      BarrierSetC2* bs = BarrierSet::barrier_set()->barrier_set_c2();
      base = bs->step_over_gc_barrier(base);
      if (base != NULL && base->is_Proj() &&
          base->as_Proj()->_con == TypeFunc::Parms &&
          base->in(0)->is_CallStaticJava() &&
          base->in(0)->as_CallStaticJava()->is_boxing_method()) {
        return base->in(0)->in(TypeFunc::Parms);
      }
    }

    break;
  }

  return NULL;
}

//----------------------is_instance_field_load_with_local_phi------------------
bool LoadNode::is_instance_field_load_with_local_phi(Node* ctrl) {
  if( in(Memory)->is_Phi() && in(Memory)->in(0) == ctrl &&
      in(Address)->is_AddP() ) {
    const TypeOopPtr* t_oop = in(Address)->bottom_type()->isa_oopptr();
    // Only instances and boxed values.
    if( t_oop != NULL &&
        (t_oop->is_ptr_to_boxed_value() ||
         t_oop->is_known_instance_field()) &&
        t_oop->offset() != Type::OffsetBot &&
        t_oop->offset() != Type::OffsetTop) {
      return true;
    }
  }
  return false;
}

//------------------------------Identity---------------------------------------
// Loads are identity if previous store is to same address
Node* LoadNode::Identity(PhaseGVN* phase) {
  // Loading from an InlineTypePtr? The InlineTypePtr has the values of
  // all fields as input. Look for the field with matching offset.
  Node* addr = in(Address);
  intptr_t offset;
  Node* base = AddPNode::Ideal_base_and_offset(addr, phase, offset);
  if (base != NULL && base->is_InlineTypePtr() && offset > oopDesc::klass_offset_in_bytes()) {
    Node* value = base->as_InlineTypePtr()->field_value_by_offset((int)offset, true);
    if (value->is_InlineType()) {
      // Non-flattened inline type field
      InlineTypeNode* vt = value->as_InlineType();
      if (vt->is_allocated(phase)) {
        value = vt->get_oop();
      } else {
        // Not yet allocated, bail out
        value = NULL;
      }
    }
    if (value != NULL) {
      if (Opcode() == Op_LoadN) {
        // Encode oop value if we are loading a narrow oop
        assert(!phase->type(value)->isa_narrowoop(), "should already be decoded");
        value = phase->transform(new EncodePNode(value, bottom_type()));
      }
      return value;
    }
  }

  // If the previous store-maker is the right kind of Store, and the store is
  // to the same address, then we are equal to the value stored.
  Node* mem = in(Memory);
  Node* value = can_see_stored_value(mem, phase);
  if( value ) {
    // byte, short & char stores truncate naturally.
    // A load has to load the truncated value which requires
    // some sort of masking operation and that requires an
    // Ideal call instead of an Identity call.
    if (memory_size() < BytesPerInt) {
      // If the input to the store does not fit with the load's result type,
      // it must be truncated via an Ideal call.
      if (!phase->type(value)->higher_equal(phase->type(this)))
        return this;
    }
    // (This works even when value is a Con, but LoadNode::Value
    // usually runs first, producing the singleton type of the Con.)
    return value;
  }

  // Search for an existing data phi which was generated before for the same
  // instance's field to avoid infinite generation of phis in a loop.
  Node *region = mem->in(0);
  if (is_instance_field_load_with_local_phi(region)) {
    const TypeOopPtr *addr_t = in(Address)->bottom_type()->isa_oopptr();
    int this_index  = phase->C->get_alias_index(addr_t);
    int this_offset = addr_t->offset();
    int this_iid    = addr_t->instance_id();
    if (!addr_t->is_known_instance() &&
         addr_t->is_ptr_to_boxed_value()) {
      // Use _idx of address base (could be Phi node) for boxed values.
      intptr_t   ignore = 0;
      Node*      base = AddPNode::Ideal_base_and_offset(in(Address), phase, ignore);
      if (base == NULL) {
        return this;
      }
      this_iid = base->_idx;
    }
    const Type* this_type = bottom_type();
    for (DUIterator_Fast imax, i = region->fast_outs(imax); i < imax; i++) {
      Node* phi = region->fast_out(i);
      if (phi->is_Phi() && phi != mem &&
          phi->as_Phi()->is_same_inst_field(this_type, (int)mem->_idx, this_iid, this_index, this_offset)) {
        return phi;
      }
    }
  }

  return this;
}

// Construct an equivalent unsigned load.
Node* LoadNode::convert_to_unsigned_load(PhaseGVN& gvn) {
  BasicType bt = T_ILLEGAL;
  const Type* rt = NULL;
  switch (Opcode()) {
    case Op_LoadUB: return this;
    case Op_LoadUS: return this;
    case Op_LoadB: bt = T_BOOLEAN; rt = TypeInt::UBYTE; break;
    case Op_LoadS: bt = T_CHAR;    rt = TypeInt::CHAR;  break;
    default:
      assert(false, "no unsigned variant: %s", Name());
      return NULL;
  }
  return LoadNode::make(gvn, in(MemNode::Control), in(MemNode::Memory), in(MemNode::Address),
                        raw_adr_type(), rt, bt, _mo, _control_dependency,
                        is_unaligned_access(), is_mismatched_access());
}

// Construct an equivalent signed load.
Node* LoadNode::convert_to_signed_load(PhaseGVN& gvn) {
  BasicType bt = T_ILLEGAL;
  const Type* rt = NULL;
  switch (Opcode()) {
    case Op_LoadUB: bt = T_BYTE;  rt = TypeInt::BYTE;  break;
    case Op_LoadUS: bt = T_SHORT; rt = TypeInt::SHORT; break;
    case Op_LoadB: // fall through
    case Op_LoadS: // fall through
    case Op_LoadI: // fall through
    case Op_LoadL: return this;
    default:
      assert(false, "no signed variant: %s", Name());
      return NULL;
  }
  return LoadNode::make(gvn, in(MemNode::Control), in(MemNode::Memory), in(MemNode::Address),
                        raw_adr_type(), rt, bt, _mo, _control_dependency,
                        is_unaligned_access(), is_mismatched_access());
}

// We're loading from an object which has autobox behaviour.
// If this object is result of a valueOf call we'll have a phi
// merging a newly allocated object and a load from the cache.
// We want to replace this load with the original incoming
// argument to the valueOf call.
Node* LoadNode::eliminate_autobox(PhaseGVN* phase) {
  assert(phase->C->eliminate_boxing(), "sanity");
  intptr_t ignore = 0;
  Node* base = AddPNode::Ideal_base_and_offset(in(Address), phase, ignore);
  if ((base == NULL) || base->is_Phi()) {
    // Push the loads from the phi that comes from valueOf up
    // through it to allow elimination of the loads and the recovery
    // of the original value. It is done in split_through_phi().
    return NULL;
  } else if (base->is_Load() ||
             (base->is_DecodeN() && base->in(1)->is_Load())) {
    // Eliminate the load of boxed value for integer types from the cache
    // array by deriving the value from the index into the array.
    // Capture the offset of the load and then reverse the computation.

    // Get LoadN node which loads a boxing object from 'cache' array.
    if (base->is_DecodeN()) {
      base = base->in(1);
    }
    if (!base->in(Address)->is_AddP()) {
      return NULL; // Complex address
    }
    AddPNode* address = base->in(Address)->as_AddP();
    Node* cache_base = address->in(AddPNode::Base);
    if ((cache_base != NULL) && cache_base->is_DecodeN()) {
      // Get ConP node which is static 'cache' field.
      cache_base = cache_base->in(1);
    }
    if ((cache_base != NULL) && cache_base->is_Con()) {
      const TypeAryPtr* base_type = cache_base->bottom_type()->isa_aryptr();
      if ((base_type != NULL) && base_type->is_autobox_cache()) {
        Node* elements[4];
        int shift = exact_log2(type2aelembytes(T_OBJECT));
        int count = address->unpack_offsets(elements, ARRAY_SIZE(elements));
        if (count > 0 && elements[0]->is_Con() &&
            (count == 1 ||
             (count == 2 && elements[1]->Opcode() == Op_LShiftX &&
                            elements[1]->in(2) == phase->intcon(shift)))) {
          ciObjArray* array = base_type->const_oop()->as_obj_array();
          // Fetch the box object cache[0] at the base of the array and get its value
          ciInstance* box = array->obj_at(0)->as_instance();
          ciInstanceKlass* ik = box->klass()->as_instance_klass();
          assert(ik->is_box_klass(), "sanity");
          assert(ik->nof_nonstatic_fields() == 1, "change following code");
          if (ik->nof_nonstatic_fields() == 1) {
            // This should be true nonstatic_field_at requires calling
            // nof_nonstatic_fields so check it anyway
            ciConstant c = box->field_value(ik->nonstatic_field_at(0));
            BasicType bt = c.basic_type();
            // Only integer types have boxing cache.
            assert(bt == T_BOOLEAN || bt == T_CHAR  ||
                   bt == T_BYTE    || bt == T_SHORT ||
                   bt == T_INT     || bt == T_LONG, "wrong type = %s", type2name(bt));
            jlong cache_low = (bt == T_LONG) ? c.as_long() : c.as_int();
            if (cache_low != (int)cache_low) {
              return NULL; // should not happen since cache is array indexed by value
            }
            jlong offset = arrayOopDesc::base_offset_in_bytes(T_OBJECT) - (cache_low << shift);
            if (offset != (int)offset) {
              return NULL; // should not happen since cache is array indexed by value
            }
           // Add up all the offsets making of the address of the load
            Node* result = elements[0];
            for (int i = 1; i < count; i++) {
              result = phase->transform(new AddXNode(result, elements[i]));
            }
            // Remove the constant offset from the address and then
            result = phase->transform(new AddXNode(result, phase->MakeConX(-(int)offset)));
            // remove the scaling of the offset to recover the original index.
            if (result->Opcode() == Op_LShiftX && result->in(2) == phase->intcon(shift)) {
              // Peel the shift off directly but wrap it in a dummy node
              // since Ideal can't return existing nodes
              result = new RShiftXNode(result->in(1), phase->intcon(0));
            } else if (result->is_Add() && result->in(2)->is_Con() &&
                       result->in(1)->Opcode() == Op_LShiftX &&
                       result->in(1)->in(2) == phase->intcon(shift)) {
              // We can't do general optimization: ((X<<Z) + Y) >> Z ==> X + (Y>>Z)
              // but for boxing cache access we know that X<<Z will not overflow
              // (there is range check) so we do this optimizatrion by hand here.
              Node* add_con = new RShiftXNode(result->in(2), phase->intcon(shift));
              result = new AddXNode(result->in(1)->in(1), phase->transform(add_con));
            } else {
              result = new RShiftXNode(result, phase->intcon(shift));
            }
#ifdef _LP64
            if (bt != T_LONG) {
              result = new ConvL2INode(phase->transform(result));
            }
#else
            if (bt == T_LONG) {
              result = new ConvI2LNode(phase->transform(result));
            }
#endif
            // Boxing/unboxing can be done from signed & unsigned loads (e.g. LoadUB -> ... -> LoadB pair).
            // Need to preserve unboxing load type if it is unsigned.
            switch(this->Opcode()) {
              case Op_LoadUB:
                result = new AndINode(phase->transform(result), phase->intcon(0xFF));
                break;
              case Op_LoadUS:
                result = new AndINode(phase->transform(result), phase->intcon(0xFFFF));
                break;
            }
            return result;
          }
        }
      }
    }
  }
  return NULL;
}

static bool stable_phi(PhiNode* phi, PhaseGVN *phase) {
  Node* region = phi->in(0);
  if (region == NULL) {
    return false; // Wait stable graph
  }
  uint cnt = phi->req();
  for (uint i = 1; i < cnt; i++) {
    Node* rc = region->in(i);
    if (rc == NULL || phase->type(rc) == Type::TOP)
      return false; // Wait stable graph
    Node* in = phi->in(i);
    if (in == NULL || phase->type(in) == Type::TOP)
      return false; // Wait stable graph
  }
  return true;
}
//------------------------------split_through_phi------------------------------
// Split instance or boxed field load through Phi.
Node *LoadNode::split_through_phi(PhaseGVN *phase) {
  Node* mem     = in(Memory);
  Node* address = in(Address);
  const TypeOopPtr *t_oop = phase->type(address)->isa_oopptr();

  assert((t_oop != NULL) &&
         (t_oop->is_known_instance_field() ||
          t_oop->is_ptr_to_boxed_value()), "invalide conditions");

  Compile* C = phase->C;
  intptr_t ignore = 0;
  Node*    base = AddPNode::Ideal_base_and_offset(address, phase, ignore);
  bool base_is_phi = (base != NULL) && base->is_Phi();
  bool load_boxed_values = t_oop->is_ptr_to_boxed_value() && C->aggressive_unboxing() &&
                           (base != NULL) && (base == address->in(AddPNode::Base)) &&
                           phase->type(base)->higher_equal(TypePtr::NOTNULL);

  if (!((mem->is_Phi() || base_is_phi) &&
        (load_boxed_values || t_oop->is_known_instance_field()))) {
    return NULL; // memory is not Phi
  }

  if (mem->is_Phi()) {
    if (!stable_phi(mem->as_Phi(), phase)) {
      return NULL; // Wait stable graph
    }
    uint cnt = mem->req();
    // Check for loop invariant memory.
    if (cnt == 3) {
      for (uint i = 1; i < cnt; i++) {
        Node* in = mem->in(i);
        Node*  m = optimize_memory_chain(in, t_oop, this, phase);
        if (m == mem) {
          if (i == 1) {
            // if the first edge was a loop, check second edge too.
            // If both are replaceable - we are in an infinite loop
            Node *n = optimize_memory_chain(mem->in(2), t_oop, this, phase);
            if (n == mem) {
              break;
            }
          }
          set_req(Memory, mem->in(cnt - i));
          return this; // made change
        }
      }
    }
  }
  if (base_is_phi) {
    if (!stable_phi(base->as_Phi(), phase)) {
      return NULL; // Wait stable graph
    }
    uint cnt = base->req();
    // Check for loop invariant memory.
    if (cnt == 3) {
      for (uint i = 1; i < cnt; i++) {
        if (base->in(i) == base) {
          return NULL; // Wait stable graph
        }
      }
    }
  }

  // Split through Phi (see original code in loopopts.cpp).
  assert(C->have_alias_type(t_oop), "instance should have alias type");

  // Do nothing here if Identity will find a value
  // (to avoid infinite chain of value phis generation).
  if (!phase->eqv(this, this->Identity(phase))) {
    return NULL;
  }

  // Select Region to split through.
  Node* region;
  if (!base_is_phi) {
    assert(mem->is_Phi(), "sanity");
    region = mem->in(0);
    // Skip if the region dominates some control edge of the address.
    if (!MemNode::all_controls_dominate(address, region))
      return NULL;
  } else if (!mem->is_Phi()) {
    assert(base_is_phi, "sanity");
    region = base->in(0);
    // Skip if the region dominates some control edge of the memory.
    if (!MemNode::all_controls_dominate(mem, region))
      return NULL;
  } else if (base->in(0) != mem->in(0)) {
    assert(base_is_phi && mem->is_Phi(), "sanity");
    if (MemNode::all_controls_dominate(mem, base->in(0))) {
      region = base->in(0);
    } else if (MemNode::all_controls_dominate(address, mem->in(0))) {
      region = mem->in(0);
    } else {
      return NULL; // complex graph
    }
  } else {
    assert(base->in(0) == mem->in(0), "sanity");
    region = mem->in(0);
  }

  const Type* this_type = this->bottom_type();
  int this_index  = C->get_alias_index(t_oop);
  int this_offset = t_oop->offset();
  int this_iid    = t_oop->instance_id();
  if (!t_oop->is_known_instance() && load_boxed_values) {
    // Use _idx of address base for boxed values.
    this_iid = base->_idx;
  }
  PhaseIterGVN* igvn = phase->is_IterGVN();
  Node* phi = new PhiNode(region, this_type, NULL, mem->_idx, this_iid, this_index, this_offset);
  for (uint i = 1; i < region->req(); i++) {
    Node* x;
    Node* the_clone = NULL;
    Node* in = region->in(i);
    if (region->is_CountedLoop() && region->as_Loop()->is_strip_mined() && i == LoopNode::EntryControl &&
        in != NULL && in->is_OuterStripMinedLoop()) {
      // No node should go in the outer strip mined loop
      in = in->in(LoopNode::EntryControl);
    }
    if (in == NULL || in == C->top()) {
      x = C->top();      // Dead path?  Use a dead data op
    } else {
      x = this->clone();        // Else clone up the data op
      the_clone = x;            // Remember for possible deletion.
      // Alter data node to use pre-phi inputs
      if (this->in(0) == region) {
        x->set_req(0, in);
      } else {
        x->set_req(0, NULL);
      }
      if (mem->is_Phi() && (mem->in(0) == region)) {
        x->set_req(Memory, mem->in(i)); // Use pre-Phi input for the clone.
      }
      if (address->is_Phi() && address->in(0) == region) {
        x->set_req(Address, address->in(i)); // Use pre-Phi input for the clone
      }
      if (base_is_phi && (base->in(0) == region)) {
        Node* base_x = base->in(i); // Clone address for loads from boxed objects.
        Node* adr_x = phase->transform(new AddPNode(base_x,base_x,address->in(AddPNode::Offset)));
        x->set_req(Address, adr_x);
      }
    }
    // Check for a 'win' on some paths
    const Type *t = x->Value(igvn);

    bool singleton = t->singleton();

    // See comments in PhaseIdealLoop::split_thru_phi().
    if (singleton && t == Type::TOP) {
      singleton &= region->is_Loop() && (i != LoopNode::EntryControl);
    }

    if (singleton) {
      x = igvn->makecon(t);
    } else {
      // We now call Identity to try to simplify the cloned node.
      // Note that some Identity methods call phase->type(this).
      // Make sure that the type array is big enough for
      // our new node, even though we may throw the node away.
      // (This tweaking with igvn only works because x is a new node.)
      igvn->set_type(x, t);
      // If x is a TypeNode, capture any more-precise type permanently into Node
      // otherwise it will be not updated during igvn->transform since
      // igvn->type(x) is set to x->Value() already.
      x->raise_bottom_type(t);
      Node* y = x->Identity(igvn);
      if (y != x) {
        x = y;
      } else {
        y = igvn->hash_find_insert(x);
        if (y) {
          x = y;
        } else {
          // Else x is a new node we are keeping
          // We do not need register_new_node_with_optimizer
          // because set_type has already been called.
          igvn->_worklist.push(x);
        }
      }
    }
    if (x != the_clone && the_clone != NULL) {
      igvn->remove_dead_node(the_clone);
    }
    phi->set_req(i, x);
  }
  // Record Phi
  igvn->register_new_node_with_optimizer(phi);
  return phi;
}

AllocateNode* LoadNode::is_new_object_mark_load(PhaseGVN *phase) const {
  if (Opcode() == Op_LoadX) {
    Node* address = in(MemNode::Address);
    AllocateNode* alloc = AllocateNode::Ideal_allocation(address, phase);
    Node* mem = in(MemNode::Memory);
    if (alloc != NULL && mem->is_Proj() &&
        mem->in(0) != NULL &&
        mem->in(0) == alloc->initialization() &&
        alloc->initialization()->proj_out_or_null(0) != NULL) {
      return alloc;
    }
  }
  return NULL;
}


//------------------------------Ideal------------------------------------------
// If the load is from Field memory and the pointer is non-null, it might be possible to
// zero out the control input.
// If the offset is constant and the base is an object allocation,
// try to hook me up to the exact initializing store.
Node *LoadNode::Ideal(PhaseGVN *phase, bool can_reshape) {
  Node* p = MemNode::Ideal_common(phase, can_reshape);
  if (p)  return (p == NodeSentinel) ? NULL : p;

  Node* ctrl    = in(MemNode::Control);
  Node* address = in(MemNode::Address);
  bool progress = false;

  bool addr_mark = ((phase->type(address)->isa_oopptr() || phase->type(address)->isa_narrowoop()) &&
         phase->type(address)->is_ptr()->offset() == oopDesc::mark_offset_in_bytes());

  // Skip up past a SafePoint control.  Cannot do this for Stores because
  // pointer stores & cardmarks must stay on the same side of a SafePoint.
  if( ctrl != NULL && ctrl->Opcode() == Op_SafePoint &&
      phase->C->get_alias_index(phase->type(address)->is_ptr()) != Compile::AliasIdxRaw  &&
      !addr_mark &&
      (depends_only_on_test() || has_unknown_control_dependency())) {
    ctrl = ctrl->in(0);
    set_req(MemNode::Control,ctrl);
    progress = true;
  }

  intptr_t ignore = 0;
  Node*    base   = AddPNode::Ideal_base_and_offset(address, phase, ignore);
  if (base != NULL
      && phase->C->get_alias_index(phase->type(address)->is_ptr()) != Compile::AliasIdxRaw) {
    // Check for useless control edge in some common special cases
    if (in(MemNode::Control) != NULL
        && can_remove_control()
        && phase->type(base)->higher_equal(TypePtr::NOTNULL)
        && all_controls_dominate(base, phase->C->start())) {
      // A method-invariant, non-null address (constant or 'this' argument).
      set_req(MemNode::Control, NULL);
      progress = true;
    }
  }

  Node* mem = in(MemNode::Memory);
  const TypePtr *addr_t = phase->type(address)->isa_ptr();

  if (can_reshape && (addr_t != NULL)) {
    // try to optimize our memory input
    Node* opt_mem = MemNode::optimize_memory_chain(mem, addr_t, this, phase);
    if (opt_mem != mem) {
      set_req(MemNode::Memory, opt_mem);
      if (phase->type( opt_mem ) == Type::TOP) return NULL;
      return this;
    }
    const TypeOopPtr *t_oop = addr_t->isa_oopptr();
    if ((t_oop != NULL) &&
        (t_oop->is_known_instance_field() ||
         t_oop->is_ptr_to_boxed_value())) {
      PhaseIterGVN *igvn = phase->is_IterGVN();
      if (igvn != NULL && igvn->_worklist.member(opt_mem)) {
        // Delay this transformation until memory Phi is processed.
        phase->is_IterGVN()->_worklist.push(this);
        return NULL;
      }
      // Split instance field load through Phi.
      Node* result = split_through_phi(phase);
      if (result != NULL) return result;

      if (t_oop->is_ptr_to_boxed_value()) {
        Node* result = eliminate_autobox(phase);
        if (result != NULL) return result;
      }
    }
  }

  // Is there a dominating load that loads the same value?  Leave
  // anything that is not a load of a field/array element (like
  // barriers etc.) alone
  if (in(0) != NULL && !adr_type()->isa_rawptr() && can_reshape) {
    for (DUIterator_Fast imax, i = mem->fast_outs(imax); i < imax; i++) {
      Node *use = mem->fast_out(i);
      if (use != this &&
          use->Opcode() == Opcode() &&
          use->in(0) != NULL &&
          use->in(0) != in(0) &&
          use->in(Address) == in(Address)) {
        Node* ctl = in(0);
        for (int i = 0; i < 10 && ctl != NULL; i++) {
          ctl = IfNode::up_one_dom(ctl);
          if (ctl == use->in(0)) {
            set_req(0, use->in(0));
            return this;
          }
        }
      }
    }
  }

  // Check for prior store with a different base or offset; make Load
  // independent.  Skip through any number of them.  Bail out if the stores
  // are in an endless dead cycle and report no progress.  This is a key
  // transform for Reflection.  However, if after skipping through the Stores
  // we can't then fold up against a prior store do NOT do the transform as
  // this amounts to using the 'Oracle' model of aliasing.  It leaves the same
  // array memory alive twice: once for the hoisted Load and again after the
  // bypassed Store.  This situation only works if EVERYBODY who does
  // anti-dependence work knows how to bypass.  I.e. we need all
  // anti-dependence checks to ask the same Oracle.  Right now, that Oracle is
  // the alias index stuff.  So instead, peek through Stores and IFF we can
  // fold up, do so.
  Node* prev_mem = find_previous_store(phase);
  if (prev_mem != NULL) {
    Node* value = can_see_arraycopy_value(prev_mem, phase);
    if (value != NULL) {
      return value;
    }
  }
  // Steps (a), (b):  Walk past independent stores to find an exact match.
  if (prev_mem != NULL && prev_mem != in(MemNode::Memory)) {
    // (c) See if we can fold up on the spot, but don't fold up here.
    // Fold-up might require truncation (for LoadB/LoadS/LoadUS) or
    // just return a prior value, which is done by Identity calls.
    if (can_see_stored_value(prev_mem, phase)) {
      // Make ready for step (d):
      set_req(MemNode::Memory, prev_mem);
      return this;
    }
  }

  AllocateNode* alloc = AllocateNode::Ideal_allocation(address, phase);
  if (alloc != NULL && mem->is_Proj() &&
      mem->in(0) != NULL &&
      mem->in(0) == alloc->initialization() &&
      Opcode() == Op_LoadX &&
      alloc->initialization()->proj_out_or_null(0) != NULL) {
    InitializeNode* init = alloc->initialization();
    Node* control = init->proj_out(0);
    return alloc->make_ideal_mark(phase, control, mem);
  }

  return progress ? this : NULL;
}

// Helper to recognize certain Klass fields which are invariant across
// some group of array types (e.g., int[] or all T[] where T < Object).
const Type*
LoadNode::load_array_final_field(const TypeKlassPtr *tkls,
                                 ciKlass* klass) const {
  if (tkls->offset() == in_bytes(Klass::modifier_flags_offset())) {
    // The field is Klass::_modifier_flags.  Return its (constant) value.
    // (Folds up the 2nd indirection in aClassConstant.getModifiers().)
    assert(this->Opcode() == Op_LoadI, "must load an int from _modifier_flags");
    return TypeInt::make(klass->modifier_flags());
  }
  if (tkls->offset() == in_bytes(Klass::access_flags_offset())) {
    // The field is Klass::_access_flags.  Return its (constant) value.
    // (Folds up the 2nd indirection in Reflection.getClassAccessFlags(aClassConstant).)
    assert(this->Opcode() == Op_LoadI, "must load an int from _access_flags");
    return TypeInt::make(klass->access_flags());
  }
  if (tkls->offset() == in_bytes(Klass::layout_helper_offset())) {
    // The field is Klass::_layout_helper.  Return its constant value if known.
    assert(this->Opcode() == Op_LoadI, "must load an int from _layout_helper");
    return TypeInt::make(klass->layout_helper());
  }

  // No match.
  return NULL;
}

//------------------------------Value-----------------------------------------
const Type* LoadNode::Value(PhaseGVN* phase) const {
  // Either input is TOP ==> the result is TOP
  Node* mem = in(MemNode::Memory);
  const Type *t1 = phase->type(mem);
  if (t1 == Type::TOP)  return Type::TOP;
  Node* adr = in(MemNode::Address);
  const TypePtr* tp = phase->type(adr)->isa_ptr();
  if (tp == NULL || tp->empty())  return Type::TOP;
  int off = tp->offset();
  assert(off != Type::OffsetTop, "case covered by TypePtr::empty");
  Compile* C = phase->C;

  // Try to guess loaded type from pointer type
  if (tp->isa_aryptr()) {
    const TypeAryPtr* ary = tp->is_aryptr();
    const Type* t = ary->elem();

    // Determine whether the reference is beyond the header or not, by comparing
    // the offset against the offset of the start of the array's data.
    // Different array types begin at slightly different offsets (12 vs. 16).
    // We choose T_BYTE as an example base type that is least restrictive
    // as to alignment, which will therefore produce the smallest
    // possible base offset.
    const int min_base_off = arrayOopDesc::base_offset_in_bytes(T_BYTE);
    const bool off_beyond_header = (off >= min_base_off);

    // Try to constant-fold a stable array element.
    if (FoldStableValues && !is_mismatched_access() && ary->is_stable()) {
      // Make sure the reference is not into the header and the offset is constant
      ciObject* aobj = ary->const_oop();
      if (aobj != NULL && off_beyond_header && adr->is_AddP() && off != Type::OffsetBot) {
        int stable_dimension = (ary->stable_dimension() > 0 ? ary->stable_dimension() - 1 : 0);
        const Type* con_type = Type::make_constant_from_array_element(aobj->as_array(), off,
                                                                      stable_dimension,
                                                                      memory_type(), is_unsigned());
        if (con_type != NULL) {
          return con_type;
        }
      }
    }

    // Don't do this for integer types. There is only potential profit if
    // the element type t is lower than _type; that is, for int types, if _type is
    // more restrictive than t.  This only happens here if one is short and the other
    // char (both 16 bits), and in those cases we've made an intentional decision
    // to use one kind of load over the other. See AndINode::Ideal and 4965907.
    // Also, do not try to narrow the type for a LoadKlass, regardless of offset.
    //
    // Yes, it is possible to encounter an expression like (LoadKlass p1:(AddP x x 8))
    // where the _gvn.type of the AddP is wider than 8.  This occurs when an earlier
    // copy p0 of (AddP x x 8) has been proven equal to p1, and the p0 has been
    // subsumed by p1.  If p1 is on the worklist but has not yet been re-transformed,
    // it is possible that p1 will have a type like Foo*[int+]:NotNull*+any.
    // In fact, that could have been the original type of p1, and p1 could have
    // had an original form like p1:(AddP x x (LShiftL quux 3)), where the
    // expression (LShiftL quux 3) independently optimized to the constant 8.
    if ((t->isa_int() == NULL) && (t->isa_long() == NULL)
        && (_type->isa_vect() == NULL)
        && t->isa_inlinetype() == NULL
        && Opcode() != Op_LoadKlass && Opcode() != Op_LoadNKlass) {
      // t might actually be lower than _type, if _type is a unique
      // concrete subclass of abstract class t.
      if (off_beyond_header || off == Type::OffsetBot) {  // is the offset beyond the header?
        const Type* jt = t->join_speculative(_type);
        // In any case, do not allow the join, per se, to empty out the type.
        if (jt->empty() && !t->empty()) {
          // This can happen if a interface-typed array narrows to a class type.
          jt = _type;
        }
#ifdef ASSERT
        if (phase->C->eliminate_boxing() && adr->is_AddP()) {
          // The pointers in the autobox arrays are always non-null
          Node* base = adr->in(AddPNode::Base);
          if ((base != NULL) && base->is_DecodeN()) {
            // Get LoadN node which loads IntegerCache.cache field
            base = base->in(1);
          }
          if ((base != NULL) && base->is_Con()) {
            const TypeAryPtr* base_type = base->bottom_type()->isa_aryptr();
            if ((base_type != NULL) && base_type->is_autobox_cache()) {
              // It could be narrow oop
              assert(jt->make_ptr()->ptr() == TypePtr::NotNull,"sanity");
            }
          }
        }
#endif
        return jt;
      }
    }
  } else if (tp->base() == Type::InstPtr) {
    assert( off != Type::OffsetBot ||
            // arrays can be cast to Objects
            tp->is_oopptr()->klass()->is_java_lang_Object() ||
            tp->is_oopptr()->klass() == ciEnv::current()->Class_klass() ||
            // unsafe field access may not have a constant offset
            C->has_unsafe_access(),
            "Field accesses must be precise" );
    // For oop loads, we expect the _type to be precise.

    const TypeInstPtr* tinst = tp->is_instptr();
    BasicType bt = memory_type();

    // Optimize loads from constant fields.
    ciObject* const_oop = tinst->const_oop();
    if (!is_mismatched_access() && off != Type::OffsetBot && const_oop != NULL && const_oop->is_instance()) {
      ciType* mirror_type = const_oop->as_instance()->java_mirror_type();
      if (mirror_type != NULL && mirror_type->is_inlinetype()) {
        ciInlineKlass* vk = mirror_type->as_inline_klass();
        if (off == vk->default_value_offset()) {
          // Loading a special hidden field that contains the oop of the default inline type
          const Type* const_oop = TypeInstPtr::make(vk->default_instance());
          return (bt == T_NARROWOOP) ? const_oop->make_narrowoop() : const_oop;
        }
      }
      const Type* con_type = Type::make_constant_from_field(const_oop->as_instance(), off, is_unsigned(), bt);
      if (con_type != NULL) {
        return con_type;
      }
    }
  } else if (tp->base() == Type::KlassPtr) {
    assert( off != Type::OffsetBot ||
            // arrays can be cast to Objects
            tp->is_klassptr()->klass() == NULL ||
            tp->is_klassptr()->klass()->is_java_lang_Object() ||
            // also allow array-loading from the primary supertype
            // array during subtype checks
            Opcode() == Op_LoadKlass,
            "Field accesses must be precise" );
    // For klass/static loads, we expect the _type to be precise
  } else if (tp->base() == Type::RawPtr && !StressReflectiveCode) {
    if (adr->is_Load() && off == 0) {
      /* With mirrors being an indirect in the Klass*
       * the VM is now using two loads. LoadKlass(LoadP(LoadP(Klass, mirror_offset), zero_offset))
       * The LoadP from the Klass has a RawPtr type (see LibraryCallKit::load_mirror_from_klass).
       *
       * So check the type and klass of the node before the LoadP.
       */
      Node* adr2 = adr->in(MemNode::Address);
      const TypeKlassPtr* tkls = phase->type(adr2)->isa_klassptr();
      if (tkls != NULL) {
        ciKlass* klass = tkls->klass();
        if (klass != NULL && klass->is_loaded() && tkls->klass_is_exact() && tkls->offset() == in_bytes(Klass::java_mirror_offset())) {
          assert(adr->Opcode() == Op_LoadP, "must load an oop from _java_mirror");
          assert(Opcode() == Op_LoadP, "must load an oop from _java_mirror");
          return TypeInstPtr::make(klass->java_mirror());
        }
      }
    } else {
      // Check for a load of the default value offset from the InlineKlassFixedBlock:
      // LoadI(LoadP(inline_klass, adr_inlineklass_fixed_block_offset), default_value_offset_offset)
      intptr_t offset = 0;
      Node* base = AddPNode::Ideal_base_and_offset(adr, phase, offset);
      if (base != NULL && base->is_Load() && offset == in_bytes(InlineKlass::default_value_offset_offset())) {
        const TypeKlassPtr* tkls = phase->type(base->in(MemNode::Address))->isa_klassptr();
        if (tkls != NULL && tkls->is_loaded() && tkls->klass_is_exact() && tkls->isa_inlinetype() &&
            tkls->offset() == in_bytes(InstanceKlass::adr_inlineklass_fixed_block_offset())) {
          assert(base->Opcode() == Op_LoadP, "must load an oop from klass");
          assert(Opcode() == Op_LoadI, "must load an int from fixed block");
          return TypeInt::make(tkls->klass()->as_inline_klass()->default_value_offset());
        }
      }
    }
  }

  const TypeKlassPtr *tkls = tp->isa_klassptr();
  if (tkls != NULL && !StressReflectiveCode) {
    ciKlass* klass = tkls->klass();
    if (tkls->is_loaded() && tkls->klass_is_exact()) {
      // We are loading a field from a Klass metaobject whose identity
      // is known at compile time (the type is "exact" or "precise").
      // Check for fields we know are maintained as constants by the VM.
      if (tkls->offset() == in_bytes(Klass::super_check_offset_offset())) {
        // The field is Klass::_super_check_offset.  Return its (constant) value.
        // (Folds up type checking code.)
        assert(Opcode() == Op_LoadI, "must load an int from _super_check_offset");
        return TypeInt::make(klass->super_check_offset());
      }
      // Compute index into primary_supers array
      juint depth = (tkls->offset() - in_bytes(Klass::primary_supers_offset())) / sizeof(Klass*);
      // Check for overflowing; use unsigned compare to handle the negative case.
      if( depth < ciKlass::primary_super_limit() ) {
        // The field is an element of Klass::_primary_supers.  Return its (constant) value.
        // (Folds up type checking code.)
        assert(Opcode() == Op_LoadKlass, "must load a klass from _primary_supers");
        ciKlass *ss = klass->super_of_depth(depth);
        return ss ? TypeKlassPtr::make(ss) : TypePtr::NULL_PTR;
      }
      const Type* aift = load_array_final_field(tkls, klass);
      if (aift != NULL)  return aift;
    }

    // We can still check if we are loading from the primary_supers array at a
    // shallow enough depth.  Even though the klass is not exact, entries less
    // than or equal to its super depth are correct.
    if (tkls->is_loaded()) {
      ciType *inner = klass;
      while( inner->is_obj_array_klass() )
        inner = inner->as_obj_array_klass()->base_element_type();
      if( inner->is_instance_klass() &&
          !inner->as_instance_klass()->flags().is_interface() ) {
        // Compute index into primary_supers array
        juint depth = (tkls->offset() - in_bytes(Klass::primary_supers_offset())) / sizeof(Klass*);
        // Check for overflowing; use unsigned compare to handle the negative case.
        if( depth < ciKlass::primary_super_limit() &&
            depth <= klass->super_depth() ) { // allow self-depth checks to handle self-check case
          // The field is an element of Klass::_primary_supers.  Return its (constant) value.
          // (Folds up type checking code.)
          assert(Opcode() == Op_LoadKlass, "must load a klass from _primary_supers");
          ciKlass *ss = klass->super_of_depth(depth);
          return ss ? TypeKlassPtr::make(ss) : TypePtr::NULL_PTR;
        }
      }
    }

    // If the type is enough to determine that the thing is not an array,
    // we can give the layout_helper a positive interval type.
    // This will help short-circuit some reflective code.
    if (tkls->offset() == in_bytes(Klass::layout_helper_offset())
        && !klass->is_array_klass() // not directly typed as an array
        && !klass->is_interface()  // specifically not Serializable & Cloneable
        && !klass->is_java_lang_Object()   // not the supertype of all T[]
        ) {
      // Note:  When interfaces are reliable, we can narrow the interface
      // test to (klass != Serializable && klass != Cloneable).
      assert(Opcode() == Op_LoadI, "must load an int from _layout_helper");
      jint min_size = Klass::instance_layout_helper(oopDesc::header_size(), false);
      // The key property of this type is that it folds up tests
      // for array-ness, since it proves that the layout_helper is positive.
      // Thus, a generic value like the basic object layout helper works fine.
      return TypeInt::make(min_size, max_jint, Type::WidenMin);
    }
  }

  // If we are loading from a freshly-allocated object, produce a zero,
  // if the load is provably beyond the header of the object.
  // (Also allow a variable load from a fresh array to produce zero.)
  const TypeOopPtr *tinst = tp->isa_oopptr();
  bool is_instance = (tinst != NULL) && tinst->is_known_instance_field();
  bool is_boxed_value = (tinst != NULL) && tinst->is_ptr_to_boxed_value();
  if (ReduceFieldZeroing || is_instance || is_boxed_value) {
    Node* value = can_see_stored_value(mem,phase);
    if (value != NULL && value->is_Con()) {
      assert(value->bottom_type()->higher_equal(_type),"sanity");
      return value->bottom_type();
    }
  }

  if (is_instance) {
    // If we have an instance type and our memory input is the
    // programs's initial memory state, there is no matching store,
    // so just return a zero of the appropriate type
    Node *mem = in(MemNode::Memory);
    if (mem->is_Parm() && mem->in(0)->is_Start()) {
      assert(mem->as_Parm()->_con == TypeFunc::Memory, "must be memory Parm");
      return Type::get_zero_type(_type->basic_type());
    }
  }

  Node* alloc = is_new_object_mark_load(phase);
  if (alloc != NULL && !(alloc->Opcode() == Op_Allocate && UseBiasedLocking)) {
    return TypeX::make(markWord::prototype().value());
  }

  return _type;
}

//------------------------------match_edge-------------------------------------
// Do we Match on this edge index or not?  Match only the address.
uint LoadNode::match_edge(uint idx) const {
  return idx == MemNode::Address;
}

//--------------------------LoadBNode::Ideal--------------------------------------
//
//  If the previous store is to the same address as this load,
//  and the value stored was larger than a byte, replace this load
//  with the value stored truncated to a byte.  If no truncation is
//  needed, the replacement is done in LoadNode::Identity().
//
Node *LoadBNode::Ideal(PhaseGVN *phase, bool can_reshape) {
  Node* mem = in(MemNode::Memory);
  Node* value = can_see_stored_value(mem,phase);
  if( value && !phase->type(value)->higher_equal( _type ) ) {
    Node *result = phase->transform( new LShiftINode(value, phase->intcon(24)) );
    return new RShiftINode(result, phase->intcon(24));
  }
  // Identity call will handle the case where truncation is not needed.
  return LoadNode::Ideal(phase, can_reshape);
}

const Type* LoadBNode::Value(PhaseGVN* phase) const {
  Node* mem = in(MemNode::Memory);
  Node* value = can_see_stored_value(mem,phase);
  if (value != NULL && value->is_Con() &&
      !value->bottom_type()->higher_equal(_type)) {
    // If the input to the store does not fit with the load's result type,
    // it must be truncated. We can't delay until Ideal call since
    // a singleton Value is needed for split_thru_phi optimization.
    int con = value->get_int();
    return TypeInt::make((con << 24) >> 24);
  }
  return LoadNode::Value(phase);
}

//--------------------------LoadUBNode::Ideal-------------------------------------
//
//  If the previous store is to the same address as this load,
//  and the value stored was larger than a byte, replace this load
//  with the value stored truncated to a byte.  If no truncation is
//  needed, the replacement is done in LoadNode::Identity().
//
Node* LoadUBNode::Ideal(PhaseGVN* phase, bool can_reshape) {
  Node* mem = in(MemNode::Memory);
  Node* value = can_see_stored_value(mem, phase);
  if (value && !phase->type(value)->higher_equal(_type))
    return new AndINode(value, phase->intcon(0xFF));
  // Identity call will handle the case where truncation is not needed.
  return LoadNode::Ideal(phase, can_reshape);
}

const Type* LoadUBNode::Value(PhaseGVN* phase) const {
  Node* mem = in(MemNode::Memory);
  Node* value = can_see_stored_value(mem,phase);
  if (value != NULL && value->is_Con() &&
      !value->bottom_type()->higher_equal(_type)) {
    // If the input to the store does not fit with the load's result type,
    // it must be truncated. We can't delay until Ideal call since
    // a singleton Value is needed for split_thru_phi optimization.
    int con = value->get_int();
    return TypeInt::make(con & 0xFF);
  }
  return LoadNode::Value(phase);
}

//--------------------------LoadUSNode::Ideal-------------------------------------
//
//  If the previous store is to the same address as this load,
//  and the value stored was larger than a char, replace this load
//  with the value stored truncated to a char.  If no truncation is
//  needed, the replacement is done in LoadNode::Identity().
//
Node *LoadUSNode::Ideal(PhaseGVN *phase, bool can_reshape) {
  Node* mem = in(MemNode::Memory);
  Node* value = can_see_stored_value(mem,phase);
  if( value && !phase->type(value)->higher_equal( _type ) )
    return new AndINode(value,phase->intcon(0xFFFF));
  // Identity call will handle the case where truncation is not needed.
  return LoadNode::Ideal(phase, can_reshape);
}

const Type* LoadUSNode::Value(PhaseGVN* phase) const {
  Node* mem = in(MemNode::Memory);
  Node* value = can_see_stored_value(mem,phase);
  if (value != NULL && value->is_Con() &&
      !value->bottom_type()->higher_equal(_type)) {
    // If the input to the store does not fit with the load's result type,
    // it must be truncated. We can't delay until Ideal call since
    // a singleton Value is needed for split_thru_phi optimization.
    int con = value->get_int();
    return TypeInt::make(con & 0xFFFF);
  }
  return LoadNode::Value(phase);
}

//--------------------------LoadSNode::Ideal--------------------------------------
//
//  If the previous store is to the same address as this load,
//  and the value stored was larger than a short, replace this load
//  with the value stored truncated to a short.  If no truncation is
//  needed, the replacement is done in LoadNode::Identity().
//
Node *LoadSNode::Ideal(PhaseGVN *phase, bool can_reshape) {
  Node* mem = in(MemNode::Memory);
  Node* value = can_see_stored_value(mem,phase);
  if( value && !phase->type(value)->higher_equal( _type ) ) {
    Node *result = phase->transform( new LShiftINode(value, phase->intcon(16)) );
    return new RShiftINode(result, phase->intcon(16));
  }
  // Identity call will handle the case where truncation is not needed.
  return LoadNode::Ideal(phase, can_reshape);
}

const Type* LoadSNode::Value(PhaseGVN* phase) const {
  Node* mem = in(MemNode::Memory);
  Node* value = can_see_stored_value(mem,phase);
  if (value != NULL && value->is_Con() &&
      !value->bottom_type()->higher_equal(_type)) {
    // If the input to the store does not fit with the load's result type,
    // it must be truncated. We can't delay until Ideal call since
    // a singleton Value is needed for split_thru_phi optimization.
    int con = value->get_int();
    return TypeInt::make((con << 16) >> 16);
  }
  return LoadNode::Value(phase);
}

//=============================================================================
//----------------------------LoadKlassNode::make------------------------------
// Polymorphic factory method:
Node* LoadKlassNode::make(PhaseGVN& gvn, Node* ctl, Node* mem, Node* adr, const TypePtr* at,
                          const TypeKlassPtr* tk) {
  // sanity check the alias category against the created node type
  const TypePtr *adr_type = adr->bottom_type()->isa_ptr();
  assert(adr_type != NULL, "expecting TypeKlassPtr");
#ifdef _LP64
  if (adr_type->is_ptr_to_narrowklass()) {
    assert(UseCompressedClassPointers, "no compressed klasses");
    Node* load_klass = gvn.transform(new LoadNKlassNode(ctl, mem, adr, at, tk->make_narrowklass(), MemNode::unordered));
    return new DecodeNKlassNode(load_klass, load_klass->bottom_type()->make_ptr());
  }
#endif
  assert(!adr_type->is_ptr_to_narrowklass() && !adr_type->is_ptr_to_narrowoop(), "should have got back a narrow oop");
  return new LoadKlassNode(ctl, mem, adr, at, tk, MemNode::unordered);
}

//------------------------------Value------------------------------------------
const Type* LoadKlassNode::Value(PhaseGVN* phase) const {
  return klass_value_common(phase);
}

// In most cases, LoadKlassNode does not have the control input set. If the control
// input is set, it must not be removed (by LoadNode::Ideal()).
bool LoadKlassNode::can_remove_control() const {
  return false;
}

const Type* LoadNode::klass_value_common(PhaseGVN* phase) const {
  // Either input is TOP ==> the result is TOP
  const Type *t1 = phase->type( in(MemNode::Memory) );
  if (t1 == Type::TOP)  return Type::TOP;
  Node *adr = in(MemNode::Address);
  const Type *t2 = phase->type( adr );
  if (t2 == Type::TOP)  return Type::TOP;
  const TypePtr *tp = t2->is_ptr();
  if (TypePtr::above_centerline(tp->ptr()) ||
      tp->ptr() == TypePtr::Null)  return Type::TOP;

  // Return a more precise klass, if possible
  const TypeInstPtr *tinst = tp->isa_instptr();
  if (tinst != NULL) {
    ciInstanceKlass* ik = tinst->klass()->as_instance_klass();
    int offset = tinst->offset();
    if (ik == phase->C->env()->Class_klass()
        && (offset == java_lang_Class::klass_offset() ||
            offset == java_lang_Class::array_klass_offset())) {
      // We are loading a special hidden field from a Class mirror object,
      // the field which points to the VM's Klass metaobject.
      ciType* t = tinst->java_mirror_type();
      // java_mirror_type returns non-null for compile-time Class constants.
      if (t != NULL) {
        // constant oop => constant klass
        if (offset == java_lang_Class::array_klass_offset()) {
          if (t->is_void()) {
            // We cannot create a void array.  Since void is a primitive type return null
            // klass.  Users of this result need to do a null check on the returned klass.
            return TypePtr::NULL_PTR;
          }
          return TypeKlassPtr::make(ciArrayKlass::make(t));
        }
        if (!t->is_klass()) {
          // a primitive Class (e.g., int.class) has NULL for a klass field
          return TypePtr::NULL_PTR;
        }
        // (Folds up the 1st indirection in aClassConstant.getModifiers().)
        return TypeKlassPtr::make(t->as_klass());
      }
      // non-constant mirror, so we can't tell what's going on
    }
    if( !ik->is_loaded() )
      return _type;             // Bail out if not loaded
    if (offset == oopDesc::klass_offset_in_bytes()) {
      if (tinst->klass_is_exact()) {
        return TypeKlassPtr::make(ik);
      }
      // See if we can become precise: no subklasses and no interface
      // (Note:  We need to support verified interfaces.)
      if (!ik->is_interface() && !ik->has_subklass()) {
        // Add a dependence; if any subclass added we need to recompile
        if (!ik->is_final()) {
          // %%% should use stronger assert_unique_concrete_subtype instead
          phase->C->dependencies()->assert_leaf_type(ik);
        }
        // Return precise klass
        return TypeKlassPtr::make(ik);
      }

      // Return root of possible klass
      return TypeKlassPtr::make(TypePtr::NotNull, ik, Type::Offset(0), tinst->flatten_array());
    }
  }

  // Check for loading klass from an array
  const TypeAryPtr *tary = tp->isa_aryptr();
  if (tary != NULL) {
    ciKlass *tary_klass = tary->klass();
    if (tary_klass != NULL   // can be NULL when at BOTTOM or TOP
        && tary->offset() == oopDesc::klass_offset_in_bytes()) {
      if (tary->klass_is_exact()) {
        return TypeKlassPtr::make(tary_klass);
      }
      ciArrayKlass* ak = tary_klass->as_array_klass();
      // If the klass is an object array, we defer the question to the
      // array component klass.
      if (ak->is_obj_array_klass()) {
        assert(ak->is_loaded(), "");
        ciKlass *base_k = ak->as_obj_array_klass()->base_element_klass();
        if (base_k->is_loaded() && base_k->is_instance_klass()) {
          ciInstanceKlass *ik = base_k->as_instance_klass();
          // See if we can become precise: no subklasses and no interface
          if (!ik->is_interface() && !ik->has_subklass()) {
            // Add a dependence; if any subclass added we need to recompile
            if (!ik->is_final()) {
              phase->C->dependencies()->assert_leaf_type(ik);
            }
            // Return precise array klass
            return TypeKlassPtr::make(ak);
          }
        }
        return TypeKlassPtr::make(TypePtr::NotNull, ak, Type::Offset(0));
      } else if (ak->is_type_array_klass()) {
        return TypeKlassPtr::make(ak); // These are always precise
      }
    }
  }

  // Check for loading klass from an array klass
  const TypeKlassPtr *tkls = tp->isa_klassptr();
  if (tkls != NULL && !StressReflectiveCode) {
    if (!tkls->is_loaded()) {
      return _type;             // Bail out if not loaded
    }
    ciKlass* klass = tkls->klass();
    if( klass->is_obj_array_klass() &&
        tkls->offset() == in_bytes(ObjArrayKlass::element_klass_offset())) {
      ciKlass* elem = klass->as_obj_array_klass()->element_klass();
      // // Always returning precise element type is incorrect,
      // // e.g., element type could be object and array may contain strings
      // return TypeKlassPtr::make(TypePtr::Constant, elem, 0);

      // The array's TypeKlassPtr was declared 'precise' or 'not precise'
      // according to the element type's subclassing.
      return TypeKlassPtr::make(tkls->ptr(), elem, Type::Offset(0));
    } else if (klass->is_flat_array_klass() &&
               tkls->offset() == in_bytes(ObjArrayKlass::element_klass_offset())) {
      ciKlass* elem = klass->as_flat_array_klass()->element_klass();
      return TypeKlassPtr::make(tkls->ptr(), elem, Type::Offset(0), /* flatten_array= */ true);
    }
    if( klass->is_instance_klass() && tkls->klass_is_exact() &&
        tkls->offset() == in_bytes(Klass::super_offset())) {
      ciKlass* sup = klass->as_instance_klass()->super();
      // The field is Klass::_super.  Return its (constant) value.
      // (Folds up the 2nd indirection in aClassConstant.getSuperClass().)
      return sup ? TypeKlassPtr::make(sup) : TypePtr::NULL_PTR;
    }
  }

  // Bailout case
  return LoadNode::Value(phase);
}

//------------------------------Identity---------------------------------------
// To clean up reflective code, simplify k.java_mirror.as_klass to plain k.
// Also feed through the klass in Allocate(...klass...)._klass.
Node* LoadKlassNode::Identity(PhaseGVN* phase) {
  return klass_identity_common(phase);
}

Node* LoadNode::klass_identity_common(PhaseGVN* phase) {
  Node* x = LoadNode::Identity(phase);
  if (x != this)  return x;

  // Take apart the address into an oop and and offset.
  // Return 'this' if we cannot.
  Node*    adr    = in(MemNode::Address);
  intptr_t offset = 0;
  Node*    base   = AddPNode::Ideal_base_and_offset(adr, phase, offset);
  if (base == NULL)     return this;
  const TypeOopPtr* toop = phase->type(adr)->isa_oopptr();
  if (toop == NULL)     return this;

  // Step over potential GC barrier for OopHandle resolve
  BarrierSetC2* bs = BarrierSet::barrier_set()->barrier_set_c2();
  if (bs->is_gc_barrier_node(base)) {
    base = bs->step_over_gc_barrier(base);
  }

  // We can fetch the klass directly through an AllocateNode.
  // This works even if the klass is not constant (clone or newArray).
  if (offset == oopDesc::klass_offset_in_bytes()) {
    Node* allocated_klass = AllocateNode::Ideal_klass(base, phase);
    if (allocated_klass != NULL) {
      return allocated_klass;
    }
  }

  // Simplify k.java_mirror.as_klass to plain k, where k is a Klass*.
  // See inline_native_Class_query for occurrences of these patterns.
  // Java Example:  x.getClass().isAssignableFrom(y)
  //
  // This improves reflective code, often making the Class
  // mirror go completely dead.  (Current exception:  Class
  // mirrors may appear in debug info, but we could clean them out by
  // introducing a new debug info operator for Klass.java_mirror).

  if (toop->isa_instptr() && toop->klass() == phase->C->env()->Class_klass()
      && offset == java_lang_Class::klass_offset()) {
    if (base->is_Load()) {
      Node* base2 = base->in(MemNode::Address);
      if (base2->is_Load()) { /* direct load of a load which is the OopHandle */
        Node* adr2 = base2->in(MemNode::Address);
        const TypeKlassPtr* tkls = phase->type(adr2)->isa_klassptr();
        if (tkls != NULL && !tkls->empty()
            && (tkls->klass()->is_instance_klass() ||
              tkls->klass()->is_array_klass())
            && adr2->is_AddP()
           ) {
          int mirror_field = in_bytes(Klass::java_mirror_offset());
          if (tkls->offset() == mirror_field) {
            return adr2->in(AddPNode::Base);
          }
        }
      }
    }
  }

  return this;
}


//------------------------------Value------------------------------------------
const Type* LoadNKlassNode::Value(PhaseGVN* phase) const {
  const Type *t = klass_value_common(phase);
  if (t == Type::TOP)
    return t;

  return t->make_narrowklass();
}

//------------------------------Identity---------------------------------------
// To clean up reflective code, simplify k.java_mirror.as_klass to narrow k.
// Also feed through the klass in Allocate(...klass...)._klass.
Node* LoadNKlassNode::Identity(PhaseGVN* phase) {
  Node *x = klass_identity_common(phase);

  const Type *t = phase->type( x );
  if( t == Type::TOP ) return x;
  if( t->isa_narrowklass()) return x;
  assert (!t->isa_narrowoop(), "no narrow oop here");

  return phase->transform(new EncodePKlassNode(x, t->make_narrowklass()));
}

//------------------------------Value-----------------------------------------
const Type* LoadRangeNode::Value(PhaseGVN* phase) const {
  // Either input is TOP ==> the result is TOP
  const Type *t1 = phase->type( in(MemNode::Memory) );
  if( t1 == Type::TOP ) return Type::TOP;
  Node *adr = in(MemNode::Address);
  const Type *t2 = phase->type( adr );
  if( t2 == Type::TOP ) return Type::TOP;
  const TypePtr *tp = t2->is_ptr();
  if (TypePtr::above_centerline(tp->ptr()))  return Type::TOP;
  const TypeAryPtr *tap = tp->isa_aryptr();
  if( !tap ) return _type;
  return tap->size();
}

//-------------------------------Ideal---------------------------------------
// Feed through the length in AllocateArray(...length...)._length.
Node *LoadRangeNode::Ideal(PhaseGVN *phase, bool can_reshape) {
  Node* p = MemNode::Ideal_common(phase, can_reshape);
  if (p)  return (p == NodeSentinel) ? NULL : p;

  // Take apart the address into an oop and and offset.
  // Return 'this' if we cannot.
  Node*    adr    = in(MemNode::Address);
  intptr_t offset = 0;
  Node*    base   = AddPNode::Ideal_base_and_offset(adr, phase,  offset);
  if (base == NULL)     return NULL;
  const TypeAryPtr* tary = phase->type(adr)->isa_aryptr();
  if (tary == NULL)     return NULL;

  // We can fetch the length directly through an AllocateArrayNode.
  // This works even if the length is not constant (clone or newArray).
  if (offset == arrayOopDesc::length_offset_in_bytes()) {
    AllocateArrayNode* alloc = AllocateArrayNode::Ideal_array_allocation(base, phase);
    if (alloc != NULL) {
      Node* allocated_length = alloc->Ideal_length();
      Node* len = alloc->make_ideal_length(tary, phase);
      if (allocated_length != len) {
        // New CastII improves on this.
        return len;
      }
    }
  }

  return NULL;
}

//------------------------------Identity---------------------------------------
// Feed through the length in AllocateArray(...length...)._length.
Node* LoadRangeNode::Identity(PhaseGVN* phase) {
  Node* x = LoadINode::Identity(phase);
  if (x != this)  return x;

  // Take apart the address into an oop and and offset.
  // Return 'this' if we cannot.
  Node*    adr    = in(MemNode::Address);
  intptr_t offset = 0;
  Node*    base   = AddPNode::Ideal_base_and_offset(adr, phase, offset);
  if (base == NULL)     return this;
  const TypeAryPtr* tary = phase->type(adr)->isa_aryptr();
  if (tary == NULL)     return this;

  // We can fetch the length directly through an AllocateArrayNode.
  // This works even if the length is not constant (clone or newArray).
  if (offset == arrayOopDesc::length_offset_in_bytes()) {
    AllocateArrayNode* alloc = AllocateArrayNode::Ideal_array_allocation(base, phase);
    if (alloc != NULL) {
      Node* allocated_length = alloc->Ideal_length();
      // Do not allow make_ideal_length to allocate a CastII node.
      Node* len = alloc->make_ideal_length(tary, phase, false);
      if (allocated_length == len) {
        // Return allocated_length only if it would not be improved by a CastII.
        return allocated_length;
      }
    }
  }

  return this;

}

//=============================================================================
//---------------------------StoreNode::make-----------------------------------
// Polymorphic factory method:
StoreNode* StoreNode::make(PhaseGVN& gvn, Node* ctl, Node* mem, Node* adr, const TypePtr* adr_type, Node* val, BasicType bt, MemOrd mo) {
  assert((mo == unordered || mo == release), "unexpected");
  Compile* C = gvn.C;
  assert(C->get_alias_index(adr_type) != Compile::AliasIdxRaw ||
         ctl != NULL, "raw memory operations should have control edge");

  switch (bt) {
  case T_BOOLEAN: val = gvn.transform(new AndINode(val, gvn.intcon(0x1))); // Fall through to T_BYTE case
  case T_BYTE:    return new StoreBNode(ctl, mem, adr, adr_type, val, mo);
  case T_INT:     return new StoreINode(ctl, mem, adr, adr_type, val, mo);
  case T_CHAR:
  case T_SHORT:   return new StoreCNode(ctl, mem, adr, adr_type, val, mo);
  case T_LONG:    return new StoreLNode(ctl, mem, adr, adr_type, val, mo);
  case T_FLOAT:   return new StoreFNode(ctl, mem, adr, adr_type, val, mo);
  case T_DOUBLE:  return new StoreDNode(ctl, mem, adr, adr_type, val, mo);
  case T_METADATA:
  case T_ADDRESS:
  case T_INLINE_TYPE:
  case T_OBJECT:
#ifdef _LP64
    if (adr->bottom_type()->is_ptr_to_narrowoop()) {
      val = gvn.transform(new EncodePNode(val, val->bottom_type()->make_narrowoop()));
      return new StoreNNode(ctl, mem, adr, adr_type, val, mo);
    } else if (adr->bottom_type()->is_ptr_to_narrowklass() ||
               (UseCompressedClassPointers && val->bottom_type()->isa_klassptr() &&
                adr->bottom_type()->isa_rawptr())) {
      val = gvn.transform(new EncodePKlassNode(val, val->bottom_type()->make_narrowklass()));
      return new StoreNKlassNode(ctl, mem, adr, adr_type, val, mo);
    }
#endif
    {
      return new StorePNode(ctl, mem, adr, adr_type, val, mo);
    }
  default:
    ShouldNotReachHere();
    return (StoreNode*)NULL;
  }
}

StoreLNode* StoreLNode::make_atomic(Node* ctl, Node* mem, Node* adr, const TypePtr* adr_type, Node* val, MemOrd mo) {
  bool require_atomic = true;
  return new StoreLNode(ctl, mem, adr, adr_type, val, mo, require_atomic);
}

StoreDNode* StoreDNode::make_atomic(Node* ctl, Node* mem, Node* adr, const TypePtr* adr_type, Node* val, MemOrd mo) {
  bool require_atomic = true;
  return new StoreDNode(ctl, mem, adr, adr_type, val, mo, require_atomic);
}


//--------------------------bottom_type----------------------------------------
const Type *StoreNode::bottom_type() const {
  return Type::MEMORY;
}

//------------------------------hash-------------------------------------------
uint StoreNode::hash() const {
  // unroll addition of interesting fields
  //return (uintptr_t)in(Control) + (uintptr_t)in(Memory) + (uintptr_t)in(Address) + (uintptr_t)in(ValueIn);

  // Since they are not commoned, do not hash them:
  return NO_HASH;
}

//------------------------------Ideal------------------------------------------
// Change back-to-back Store(, p, x) -> Store(m, p, y) to Store(m, p, x).
// When a store immediately follows a relevant allocation/initialization,
// try to capture it into the initialization, or hoist it above.
Node *StoreNode::Ideal(PhaseGVN *phase, bool can_reshape) {
  Node* p = MemNode::Ideal_common(phase, can_reshape);
  if (p)  return (p == NodeSentinel) ? NULL : p;

  Node* mem     = in(MemNode::Memory);
  Node* address = in(MemNode::Address);
  // Back-to-back stores to same address?  Fold em up.  Generally
  // unsafe if I have intervening uses...  Also disallowed for StoreCM
  // since they must follow each StoreP operation.  Redundant StoreCMs
  // are eliminated just before matching in final_graph_reshape.
  if (phase->C->get_adr_type(phase->C->get_alias_index(adr_type())) != TypeAryPtr::INLINES) {
    Node* st = mem;
    // If Store 'st' has more than one use, we cannot fold 'st' away.
    // For example, 'st' might be the final state at a conditional
    // return.  Or, 'st' might be used by some node which is live at
    // the same time 'st' is live, which might be unschedulable.  So,
    // require exactly ONE user until such time as we clone 'mem' for
    // each of 'mem's uses (thus making the exactly-1-user-rule hold
    // true).
    while (st->is_Store() && st->outcnt() == 1 && st->Opcode() != Op_StoreCM) {
      // Looking at a dead closed cycle of memory?
      assert(st != st->in(MemNode::Memory), "dead loop in StoreNode::Ideal");
      assert(Opcode() == st->Opcode() ||
             st->Opcode() == Op_StoreVector ||
             Opcode() == Op_StoreVector ||
             phase->C->get_alias_index(adr_type()) == Compile::AliasIdxRaw ||
             (Opcode() == Op_StoreL && st->Opcode() == Op_StoreI) || // expanded ClearArrayNode
             (Opcode() == Op_StoreI && st->Opcode() == Op_StoreL) || // initialization by arraycopy
             (Opcode() == Op_StoreL && st->Opcode() == Op_StoreN) ||
             (is_mismatched_access() || st->as_Store()->is_mismatched_access()),
             "no mismatched stores, except on raw memory: %s %s", NodeClassNames[Opcode()], NodeClassNames[st->Opcode()]);

      if (st->in(MemNode::Address)->eqv_uncast(address) &&
          st->as_Store()->memory_size() <= this->memory_size()) {
        Node* use = st->raw_out(0);
        phase->igvn_rehash_node_delayed(use);
        if (can_reshape) {
          use->set_req_X(MemNode::Memory, st->in(MemNode::Memory), phase->is_IterGVN());
        } else {
          // It's OK to do this in the parser, since DU info is always accurate,
          // and the parser always refers to nodes via SafePointNode maps.
          use->set_req(MemNode::Memory, st->in(MemNode::Memory));
        }
        return this;
      }
      st = st->in(MemNode::Memory);
    }
  }


  // Capture an unaliased, unconditional, simple store into an initializer.
  // Or, if it is independent of the allocation, hoist it above the allocation.
  if (ReduceFieldZeroing && /*can_reshape &&*/
      mem->is_Proj() && mem->in(0)->is_Initialize()) {
    InitializeNode* init = mem->in(0)->as_Initialize();
    intptr_t offset = init->can_capture_store(this, phase, can_reshape);
    if (offset > 0) {
      Node* moved = init->capture_store(this, offset, phase, can_reshape);
      // If the InitializeNode captured me, it made a raw copy of me,
      // and I need to disappear.
      if (moved != NULL) {
        // %%% hack to ensure that Ideal returns a new node:
        mem = MergeMemNode::make(mem);
        return mem;             // fold me away
      }
    }
  }

  return NULL;                  // No further progress
}

//------------------------------Value-----------------------------------------
const Type* StoreNode::Value(PhaseGVN* phase) const {
  // Either input is TOP ==> the result is TOP
  const Type *t1 = phase->type( in(MemNode::Memory) );
  if( t1 == Type::TOP ) return Type::TOP;
  const Type *t2 = phase->type( in(MemNode::Address) );
  if( t2 == Type::TOP ) return Type::TOP;
  const Type *t3 = phase->type( in(MemNode::ValueIn) );
  if( t3 == Type::TOP ) return Type::TOP;
  return Type::MEMORY;
}

//------------------------------Identity---------------------------------------
// Remove redundant stores:
//   Store(m, p, Load(m, p)) changes to m.
//   Store(, p, x) -> Store(m, p, x) changes to Store(m, p, x).
Node* StoreNode::Identity(PhaseGVN* phase) {
  Node* mem = in(MemNode::Memory);
  Node* adr = in(MemNode::Address);
  Node* val = in(MemNode::ValueIn);

  Node* result = this;

  // Load then Store?  Then the Store is useless
  if (val->is_Load() &&
      val->in(MemNode::Address)->eqv_uncast(adr) &&
      val->in(MemNode::Memory )->eqv_uncast(mem) &&
      val->as_Load()->store_Opcode() == Opcode()) {
    result = mem;
  }

  // Two stores in a row of the same value?
  if (result == this &&
      mem->is_Store() &&
      mem->in(MemNode::Address)->eqv_uncast(adr) &&
      mem->in(MemNode::ValueIn)->eqv_uncast(val) &&
      mem->Opcode() == Opcode()) {
    result = mem;
  }

  // Store of zero anywhere into a freshly-allocated object?
  // Then the store is useless.
  // (It must already have been captured by the InitializeNode.)
  if (result == this && ReduceFieldZeroing) {
    // a newly allocated object is already all-zeroes everywhere
    if (mem->is_Proj() && mem->in(0)->is_Allocate() &&
        (phase->type(val)->is_zero_type() || mem->in(0)->in(AllocateNode::DefaultValue) == val)) {
      assert(!phase->type(val)->is_zero_type() || mem->in(0)->in(AllocateNode::DefaultValue) == NULL, "storing null to inline type array is forbidden");
      result = mem;
    }

    if (result == this) {
      // the store may also apply to zero-bits in an earlier object
      Node* prev_mem = find_previous_store(phase);
      // Steps (a), (b):  Walk past independent stores to find an exact match.
      if (prev_mem != NULL) {
        Node* prev_val = can_see_stored_value(prev_mem, phase);
        if (prev_val != NULL && phase->eqv(prev_val, val)) {
          // prev_val and val might differ by a cast; it would be good
          // to keep the more informative of the two.
          if (phase->type(val)->is_zero_type()) {
            result = mem;
          } else if (prev_mem->is_Proj() && prev_mem->in(0)->is_Initialize()) {
            InitializeNode* init = prev_mem->in(0)->as_Initialize();
            AllocateNode* alloc = init->allocation();
            if (alloc != NULL && alloc->in(AllocateNode::DefaultValue) == val) {
              result = mem;
            }
          }
        }
      }
    }
  }

  if (result != this && phase->is_IterGVN() != NULL) {
    MemBarNode* trailing = trailing_membar();
    if (trailing != NULL) {
#ifdef ASSERT
      const TypeOopPtr* t_oop = phase->type(in(Address))->isa_oopptr();
      assert(t_oop == NULL || t_oop->is_known_instance_field(), "only for non escaping objects");
#endif
      PhaseIterGVN* igvn = phase->is_IterGVN();
      trailing->remove(igvn);
    }
  }

  return result;
}

//------------------------------match_edge-------------------------------------
// Do we Match on this edge index or not?  Match only memory & value
uint StoreNode::match_edge(uint idx) const {
  return idx == MemNode::Address || idx == MemNode::ValueIn;
}

//------------------------------cmp--------------------------------------------
// Do not common stores up together.  They generally have to be split
// back up anyways, so do not bother.
bool StoreNode::cmp( const Node &n ) const {
  return (&n == this);          // Always fail except on self
}

//------------------------------Ideal_masked_input-----------------------------
// Check for a useless mask before a partial-word store
// (StoreB ... (AndI valIn conIa) )
// If (conIa & mask == mask) this simplifies to
// (StoreB ... (valIn) )
Node *StoreNode::Ideal_masked_input(PhaseGVN *phase, uint mask) {
  Node *val = in(MemNode::ValueIn);
  if( val->Opcode() == Op_AndI ) {
    const TypeInt *t = phase->type( val->in(2) )->isa_int();
    if( t && t->is_con() && (t->get_con() & mask) == mask ) {
      set_req(MemNode::ValueIn, val->in(1));
      return this;
    }
  }
  return NULL;
}


//------------------------------Ideal_sign_extended_input----------------------
// Check for useless sign-extension before a partial-word store
// (StoreB ... (RShiftI _ (LShiftI _ valIn conIL ) conIR) )
// If (conIL == conIR && conIR <= num_bits)  this simplifies to
// (StoreB ... (valIn) )
Node *StoreNode::Ideal_sign_extended_input(PhaseGVN *phase, int num_bits) {
  Node *val = in(MemNode::ValueIn);
  if( val->Opcode() == Op_RShiftI ) {
    const TypeInt *t = phase->type( val->in(2) )->isa_int();
    if( t && t->is_con() && (t->get_con() <= num_bits) ) {
      Node *shl = val->in(1);
      if( shl->Opcode() == Op_LShiftI ) {
        const TypeInt *t2 = phase->type( shl->in(2) )->isa_int();
        if( t2 && t2->is_con() && (t2->get_con() == t->get_con()) ) {
          set_req(MemNode::ValueIn, shl->in(1));
          return this;
        }
      }
    }
  }
  return NULL;
}

//------------------------------value_never_loaded-----------------------------------
// Determine whether there are any possible loads of the value stored.
// For simplicity, we actually check if there are any loads from the
// address stored to, not just for loads of the value stored by this node.
//
bool StoreNode::value_never_loaded( PhaseTransform *phase) const {
  Node *adr = in(Address);
  const TypeOopPtr *adr_oop = phase->type(adr)->isa_oopptr();
  if (adr_oop == NULL)
    return false;
  if (!adr_oop->is_known_instance_field())
    return false; // if not a distinct instance, there may be aliases of the address
  for (DUIterator_Fast imax, i = adr->fast_outs(imax); i < imax; i++) {
    Node *use = adr->fast_out(i);
    if (use->is_Load() || use->is_LoadStore()) {
      return false;
    }
  }
  return true;
}

MemBarNode* StoreNode::trailing_membar() const {
  if (is_release()) {
    MemBarNode* trailing_mb = NULL;
    for (DUIterator_Fast imax, i = fast_outs(imax); i < imax; i++) {
      Node* u = fast_out(i);
      if (u->is_MemBar()) {
        if (u->as_MemBar()->trailing_store()) {
          assert(u->Opcode() == Op_MemBarVolatile, "");
          assert(trailing_mb == NULL, "only one");
          trailing_mb = u->as_MemBar();
#ifdef ASSERT
          Node* leading = u->as_MemBar()->leading_membar();
          assert(leading->Opcode() == Op_MemBarRelease, "incorrect membar");
          assert(leading->as_MemBar()->leading_store(), "incorrect membar pair");
          assert(leading->as_MemBar()->trailing_membar() == u, "incorrect membar pair");
#endif
        } else {
          assert(u->as_MemBar()->standalone(), "");
        }
      }
    }
    return trailing_mb;
  }
  return NULL;
}


//=============================================================================
//------------------------------Ideal------------------------------------------
// If the store is from an AND mask that leaves the low bits untouched, then
// we can skip the AND operation.  If the store is from a sign-extension
// (a left shift, then right shift) we can skip both.
Node *StoreBNode::Ideal(PhaseGVN *phase, bool can_reshape){
  Node *progress = StoreNode::Ideal_masked_input(phase, 0xFF);
  if( progress != NULL ) return progress;

  progress = StoreNode::Ideal_sign_extended_input(phase, 24);
  if( progress != NULL ) return progress;

  // Finally check the default case
  return StoreNode::Ideal(phase, can_reshape);
}

//=============================================================================
//------------------------------Ideal------------------------------------------
// If the store is from an AND mask that leaves the low bits untouched, then
// we can skip the AND operation
Node *StoreCNode::Ideal(PhaseGVN *phase, bool can_reshape){
  Node *progress = StoreNode::Ideal_masked_input(phase, 0xFFFF);
  if( progress != NULL ) return progress;

  progress = StoreNode::Ideal_sign_extended_input(phase, 16);
  if( progress != NULL ) return progress;

  // Finally check the default case
  return StoreNode::Ideal(phase, can_reshape);
}

//=============================================================================
//------------------------------Identity---------------------------------------
Node* StoreCMNode::Identity(PhaseGVN* phase) {
  // No need to card mark when storing a null ptr
  Node* my_store = in(MemNode::OopStore);
  if (my_store->is_Store()) {
    const Type *t1 = phase->type( my_store->in(MemNode::ValueIn) );
    if( t1 == TypePtr::NULL_PTR ) {
      return in(MemNode::Memory);
    }
  }
  return this;
}

//=============================================================================
//------------------------------Ideal---------------------------------------
Node *StoreCMNode::Ideal(PhaseGVN *phase, bool can_reshape){
  Node* progress = StoreNode::Ideal(phase, can_reshape);
  if (progress != NULL) return progress;

  Node* my_store = in(MemNode::OopStore);
  if (my_store->is_MergeMem()) {
    Node* mem = my_store->as_MergeMem()->memory_at(oop_alias_idx());
    set_req(MemNode::OopStore, mem);
    return this;
  }

  return NULL;
}

//------------------------------Value-----------------------------------------
const Type* StoreCMNode::Value(PhaseGVN* phase) const {
  // Either input is TOP ==> the result is TOP
  const Type *t = phase->type( in(MemNode::Memory) );
  if( t == Type::TOP ) return Type::TOP;
  t = phase->type( in(MemNode::Address) );
  if( t == Type::TOP ) return Type::TOP;
  t = phase->type( in(MemNode::ValueIn) );
  if( t == Type::TOP ) return Type::TOP;
  // If extra input is TOP ==> the result is TOP
  t = phase->type( in(MemNode::OopStore) );
  if( t == Type::TOP ) return Type::TOP;

  return StoreNode::Value( phase );
}


//=============================================================================
//----------------------------------SCMemProjNode------------------------------
const Type* SCMemProjNode::Value(PhaseGVN* phase) const
{
  return bottom_type();
}

//=============================================================================
//----------------------------------LoadStoreNode------------------------------
LoadStoreNode::LoadStoreNode( Node *c, Node *mem, Node *adr, Node *val, const TypePtr* at, const Type* rt, uint required )
  : Node(required),
    _type(rt),
    _adr_type(at),
    _barrier(0)
{
  init_req(MemNode::Control, c  );
  init_req(MemNode::Memory , mem);
  init_req(MemNode::Address, adr);
  init_req(MemNode::ValueIn, val);
  init_class_id(Class_LoadStore);
}

uint LoadStoreNode::ideal_reg() const {
  return _type->ideal_reg();
}

bool LoadStoreNode::result_not_used() const {
  for( DUIterator_Fast imax, i = fast_outs(imax); i < imax; i++ ) {
    Node *x = fast_out(i);
    if (x->Opcode() == Op_SCMemProj) continue;
    return false;
  }
  return true;
}

MemBarNode* LoadStoreNode::trailing_membar() const {
  MemBarNode* trailing = NULL;
  for (DUIterator_Fast imax, i = fast_outs(imax); i < imax; i++) {
    Node* u = fast_out(i);
    if (u->is_MemBar()) {
      if (u->as_MemBar()->trailing_load_store()) {
        assert(u->Opcode() == Op_MemBarAcquire, "");
        assert(trailing == NULL, "only one");
        trailing = u->as_MemBar();
#ifdef ASSERT
        Node* leading = trailing->leading_membar();
        assert(support_IRIW_for_not_multiple_copy_atomic_cpu || leading->Opcode() == Op_MemBarRelease, "incorrect membar");
        assert(leading->as_MemBar()->leading_load_store(), "incorrect membar pair");
        assert(leading->as_MemBar()->trailing_membar() == trailing, "incorrect membar pair");
#endif
      } else {
        assert(u->as_MemBar()->standalone(), "wrong barrier kind");
      }
    }
  }

  return trailing;
}

uint LoadStoreNode::size_of() const { return sizeof(*this); }

//=============================================================================
//----------------------------------LoadStoreConditionalNode--------------------
LoadStoreConditionalNode::LoadStoreConditionalNode( Node *c, Node *mem, Node *adr, Node *val, Node *ex ) : LoadStoreNode(c, mem, adr, val, NULL, TypeInt::BOOL, 5) {
  init_req(ExpectedIn, ex );
}

//=============================================================================
//-------------------------------adr_type--------------------------------------
const TypePtr* ClearArrayNode::adr_type() const {
  Node *adr = in(3);
  if (adr == NULL)  return NULL; // node is dead
  return MemNode::calculate_adr_type(adr->bottom_type());
}

//------------------------------match_edge-------------------------------------
// Do we Match on this edge index or not?  Do not match memory
uint ClearArrayNode::match_edge(uint idx) const {
  return idx > 1;
}

//------------------------------Identity---------------------------------------
// Clearing a zero length array does nothing
Node* ClearArrayNode::Identity(PhaseGVN* phase) {
  return phase->type(in(2))->higher_equal(TypeX::ZERO)  ? in(1) : this;
}

//------------------------------Idealize---------------------------------------
// Clearing a short array is faster with stores
Node *ClearArrayNode::Ideal(PhaseGVN *phase, bool can_reshape) {
  // Already know this is a large node, do not try to ideal it
  if (!IdealizeClearArrayNode || _is_large) return NULL;

  const int unit = BytesPerLong;
  const TypeX* t = phase->type(in(2))->isa_intptr_t();
  if (!t)  return NULL;
  if (!t->is_con())  return NULL;
  intptr_t raw_count = t->get_con();
  intptr_t size = raw_count;
  if (!Matcher::init_array_count_is_in_bytes) size *= unit;
  // Clearing nothing uses the Identity call.
  // Negative clears are possible on dead ClearArrays
  // (see jck test stmt114.stmt11402.val).
  if (size <= 0 || size % unit != 0)  return NULL;
  intptr_t count = size / unit;
  // Length too long; communicate this to matchers and assemblers.
  // Assemblers are responsible to produce fast hardware clears for it.
  if (size > InitArrayShortSize) {
    return new ClearArrayNode(in(0), in(1), in(2), in(3), in(4), true);
  }
  Node *mem = in(1);
  if( phase->type(mem)==Type::TOP ) return NULL;
  Node *adr = in(3);
  const Type* at = phase->type(adr);
  if( at==Type::TOP ) return NULL;
  const TypePtr* atp = at->isa_ptr();
  // adjust atp to be the correct array element address type
  if (atp == NULL)  atp = TypePtr::BOTTOM;
  else              atp = atp->add_offset(Type::OffsetBot);
  // Get base for derived pointer purposes
  if( adr->Opcode() != Op_AddP ) Unimplemented();
  Node *base = adr->in(1);

  Node *val = in(4);
  Node *off  = phase->MakeConX(BytesPerLong);
  mem = new StoreLNode(in(0), mem, adr, atp, val, MemNode::unordered, false);
  count--;
  while( count-- ) {
    mem = phase->transform(mem);
    adr = phase->transform(new AddPNode(base,adr,off));
    mem = new StoreLNode(in(0), mem, adr, atp, val, MemNode::unordered, false);
  }
  return mem;
}

//----------------------------step_through----------------------------------
// Return allocation input memory edge if it is different instance
// or itself if it is the one we are looking for.
bool ClearArrayNode::step_through(Node** np, uint instance_id, PhaseTransform* phase) {
  Node* n = *np;
  assert(n->is_ClearArray(), "sanity");
  intptr_t offset;
  AllocateNode* alloc = AllocateNode::Ideal_allocation(n->in(3), phase, offset);
  // This method is called only before Allocate nodes are expanded
  // during macro nodes expansion. Before that ClearArray nodes are
  // only generated in PhaseMacroExpand::generate_arraycopy() (before
  // Allocate nodes are expanded) which follows allocations.
  assert(alloc != NULL, "should have allocation");
  if (alloc->_idx == instance_id) {
    // Can not bypass initialization of the instance we are looking for.
    return false;
  }
  // Otherwise skip it.
  InitializeNode* init = alloc->initialization();
  if (init != NULL)
    *np = init->in(TypeFunc::Memory);
  else
    *np = alloc->in(TypeFunc::Memory);
  return true;
}

//----------------------------clear_memory-------------------------------------
// Generate code to initialize object storage to zero.
Node* ClearArrayNode::clear_memory(Node* ctl, Node* mem, Node* dest,
                                   Node* val,
                                   Node* raw_val,
                                   intptr_t start_offset,
                                   Node* end_offset,
                                   PhaseGVN* phase) {
  intptr_t offset = start_offset;

  int unit = BytesPerLong;
  if ((offset % unit) != 0) {
    Node* adr = new AddPNode(dest, dest, phase->MakeConX(offset));
    adr = phase->transform(adr);
    const TypePtr* atp = TypeRawPtr::BOTTOM;
    if (val != NULL) {
      assert(phase->type(val)->isa_narrowoop(), "should be narrow oop");
      mem = new StoreNNode(ctl, mem, adr, atp, val, MemNode::unordered);
    } else {
      assert(raw_val == NULL, "val may not be null");
      mem = StoreNode::make(*phase, ctl, mem, adr, atp, phase->zerocon(T_INT), T_INT, MemNode::unordered);
    }
    mem = phase->transform(mem);
    offset += BytesPerInt;
  }
  assert((offset % unit) == 0, "");

  // Initialize the remaining stuff, if any, with a ClearArray.
  return clear_memory(ctl, mem, dest, raw_val, phase->MakeConX(offset), end_offset, phase);
}

Node* ClearArrayNode::clear_memory(Node* ctl, Node* mem, Node* dest,
                                   Node* raw_val,
                                   Node* start_offset,
                                   Node* end_offset,
                                   PhaseGVN* phase) {
  if (start_offset == end_offset) {
    // nothing to do
    return mem;
  }

  int unit = BytesPerLong;
  Node* zbase = start_offset;
  Node* zend  = end_offset;

  // Scale to the unit required by the CPU:
  if (!Matcher::init_array_count_is_in_bytes) {
    Node* shift = phase->intcon(exact_log2(unit));
    zbase = phase->transform(new URShiftXNode(zbase, shift) );
    zend  = phase->transform(new URShiftXNode(zend,  shift) );
  }

  // Bulk clear double-words
  Node* zsize = phase->transform(new SubXNode(zend, zbase) );
  Node* adr = phase->transform(new AddPNode(dest, dest, start_offset) );
  if (raw_val == NULL) {
    raw_val = phase->MakeConX(0);
  }
  mem = new ClearArrayNode(ctl, mem, zsize, adr, raw_val, false);
  return phase->transform(mem);
}

Node* ClearArrayNode::clear_memory(Node* ctl, Node* mem, Node* dest,
                                   Node* val,
                                   Node* raw_val,
                                   intptr_t start_offset,
                                   intptr_t end_offset,
                                   PhaseGVN* phase) {
  if (start_offset == end_offset) {
    // nothing to do
    return mem;
  }

  assert((end_offset % BytesPerInt) == 0, "odd end offset");
  intptr_t done_offset = end_offset;
  if ((done_offset % BytesPerLong) != 0) {
    done_offset -= BytesPerInt;
  }
  if (done_offset > start_offset) {
    mem = clear_memory(ctl, mem, dest, val, raw_val,
                       start_offset, phase->MakeConX(done_offset), phase);
  }
  if (done_offset < end_offset) { // emit the final 32-bit store
    Node* adr = new AddPNode(dest, dest, phase->MakeConX(done_offset));
    adr = phase->transform(adr);
    const TypePtr* atp = TypeRawPtr::BOTTOM;
    if (val != NULL) {
      assert(phase->type(val)->isa_narrowoop(), "should be narrow oop");
      mem = new StoreNNode(ctl, mem, adr, atp, val, MemNode::unordered);
    } else {
      assert(raw_val == NULL, "val may not be null");
      mem = StoreNode::make(*phase, ctl, mem, adr, atp, phase->zerocon(T_INT), T_INT, MemNode::unordered);
    }
    mem = phase->transform(mem);
    done_offset += BytesPerInt;
  }
  assert(done_offset == end_offset, "");
  return mem;
}

//=============================================================================
MemBarNode::MemBarNode(Compile* C, int alias_idx, Node* precedent)
  : MultiNode(TypeFunc::Parms + (precedent == NULL? 0: 1)),
    _adr_type(C->get_adr_type(alias_idx)), _kind(Standalone)
#ifdef ASSERT
  , _pair_idx(0)
#endif
{
  init_class_id(Class_MemBar);
  Node* top = C->top();
  init_req(TypeFunc::I_O,top);
  init_req(TypeFunc::FramePtr,top);
  init_req(TypeFunc::ReturnAdr,top);
  if (precedent != NULL)
    init_req(TypeFunc::Parms, precedent);
}

//------------------------------cmp--------------------------------------------
uint MemBarNode::hash() const { return NO_HASH; }
bool MemBarNode::cmp( const Node &n ) const {
  return (&n == this);          // Always fail except on self
}

//------------------------------make-------------------------------------------
MemBarNode* MemBarNode::make(Compile* C, int opcode, int atp, Node* pn) {
  switch (opcode) {
  case Op_MemBarAcquire:     return new MemBarAcquireNode(C, atp, pn);
  case Op_LoadFence:         return new LoadFenceNode(C, atp, pn);
  case Op_MemBarRelease:     return new MemBarReleaseNode(C, atp, pn);
  case Op_StoreFence:        return new StoreFenceNode(C, atp, pn);
  case Op_MemBarAcquireLock: return new MemBarAcquireLockNode(C, atp, pn);
  case Op_MemBarReleaseLock: return new MemBarReleaseLockNode(C, atp, pn);
  case Op_MemBarVolatile:    return new MemBarVolatileNode(C, atp, pn);
  case Op_MemBarCPUOrder:    return new MemBarCPUOrderNode(C, atp, pn);
  case Op_OnSpinWait:        return new OnSpinWaitNode(C, atp, pn);
  case Op_Initialize:        return new InitializeNode(C, atp, pn);
  case Op_MemBarStoreStore:  return new MemBarStoreStoreNode(C, atp, pn);
  default: ShouldNotReachHere(); return NULL;
  }
}

void MemBarNode::remove(PhaseIterGVN *igvn) {
  if (outcnt() != 2) {
    return;
  }
  if (trailing_store() || trailing_load_store()) {
    MemBarNode* leading = leading_membar();
    if (leading != NULL) {
      assert(leading->trailing_membar() == this, "inconsistent leading/trailing membars");
      leading->remove(igvn);
    }
  }
  igvn->replace_node(proj_out(TypeFunc::Memory), in(TypeFunc::Memory));
  igvn->replace_node(proj_out(TypeFunc::Control), in(TypeFunc::Control));
}

//------------------------------Ideal------------------------------------------
// Return a node which is more "ideal" than the current node.  Strip out
// control copies
Node *MemBarNode::Ideal(PhaseGVN *phase, bool can_reshape) {
  if (remove_dead_region(phase, can_reshape)) return this;
  // Don't bother trying to transform a dead node
  if (in(0) && in(0)->is_top()) {
    return NULL;
  }

  bool progress = false;
  // Eliminate volatile MemBars for scalar replaced objects.
  if (can_reshape && req() == (Precedent+1)) {
    bool eliminate = false;
    int opc = Opcode();
    if ((opc == Op_MemBarAcquire || opc == Op_MemBarVolatile)) {
      // Volatile field loads and stores.
      Node* my_mem = in(MemBarNode::Precedent);
      // The MembarAquire may keep an unused LoadNode alive through the Precedent edge
      if ((my_mem != NULL) && (opc == Op_MemBarAcquire) && (my_mem->outcnt() == 1)) {
        // if the Precedent is a decodeN and its input (a Load) is used at more than one place,
        // replace this Precedent (decodeN) with the Load instead.
        if ((my_mem->Opcode() == Op_DecodeN) && (my_mem->in(1)->outcnt() > 1))  {
          Node* load_node = my_mem->in(1);
          set_req(MemBarNode::Precedent, load_node);
          phase->is_IterGVN()->_worklist.push(my_mem);
          my_mem = load_node;
        } else {
          assert(my_mem->unique_out() == this, "sanity");
          del_req(Precedent);
          phase->is_IterGVN()->_worklist.push(my_mem); // remove dead node later
          my_mem = NULL;
        }
        progress = true;
      }
      if (my_mem != NULL && my_mem->is_Mem()) {
        const TypeOopPtr* t_oop = my_mem->in(MemNode::Address)->bottom_type()->isa_oopptr();
        // Check for scalar replaced object reference.
        if( t_oop != NULL && t_oop->is_known_instance_field() &&
            t_oop->offset() != Type::OffsetBot &&
            t_oop->offset() != Type::OffsetTop) {
          eliminate = true;
        }
      }
    } else if (opc == Op_MemBarRelease) {
      // Final field stores.
      Node* alloc = AllocateNode::Ideal_allocation(in(MemBarNode::Precedent), phase);
      if ((alloc != NULL) && alloc->is_Allocate() &&
          alloc->as_Allocate()->does_not_escape_thread()) {
        // The allocated object does not escape.
        eliminate = true;
      }
    }
    if (eliminate) {
      // Replace MemBar projections by its inputs.
      PhaseIterGVN* igvn = phase->is_IterGVN();
      remove(igvn);
      // Must return either the original node (now dead) or a new node
      // (Do not return a top here, since that would break the uniqueness of top.)
      return new ConINode(TypeInt::ZERO);
    }
  }
  return progress ? this : NULL;
}

//------------------------------Value------------------------------------------
const Type* MemBarNode::Value(PhaseGVN* phase) const {
  if( !in(0) ) return Type::TOP;
  if( phase->type(in(0)) == Type::TOP )
    return Type::TOP;
  return TypeTuple::MEMBAR;
}

//------------------------------match------------------------------------------
// Construct projections for memory.
Node *MemBarNode::match(const ProjNode *proj, const Matcher *m, const RegMask* mask) {
  switch (proj->_con) {
  case TypeFunc::Control:
  case TypeFunc::Memory:
    return new MachProjNode(this,proj->_con,RegMask::Empty,MachProjNode::unmatched_proj);
  }
  ShouldNotReachHere();
  return NULL;
}

void MemBarNode::set_store_pair(MemBarNode* leading, MemBarNode* trailing) {
  trailing->_kind = TrailingStore;
  leading->_kind = LeadingStore;
#ifdef ASSERT
  trailing->_pair_idx = leading->_idx;
  leading->_pair_idx = leading->_idx;
#endif
}

void MemBarNode::set_load_store_pair(MemBarNode* leading, MemBarNode* trailing) {
  trailing->_kind = TrailingLoadStore;
  leading->_kind = LeadingLoadStore;
#ifdef ASSERT
  trailing->_pair_idx = leading->_idx;
  leading->_pair_idx = leading->_idx;
#endif
}

MemBarNode* MemBarNode::trailing_membar() const {
  ResourceMark rm;
  Node* trailing = (Node*)this;
  VectorSet seen;
  Node_Stack multis(0);
  do {
    Node* c = trailing;
    uint i = 0;
    do {
      trailing = NULL;
      for (; i < c->outcnt(); i++) {
        Node* next = c->raw_out(i);
        if (next != c && next->is_CFG()) {
          if (c->is_MultiBranch()) {
            if (multis.node() == c) {
              multis.set_index(i+1);
            } else {
              multis.push(c, i+1);
            }
          }
          trailing = next;
          break;
        }
      }
      if (trailing != NULL && !seen.test_set(trailing->_idx)) {
        break;
      }
      while (multis.size() > 0) {
        c = multis.node();
        i = multis.index();
        if (i < c->req()) {
          break;
        }
        multis.pop();
      }
    } while (multis.size() > 0);
  } while (!trailing->is_MemBar() || !trailing->as_MemBar()->trailing());

  MemBarNode* mb = trailing->as_MemBar();
  assert((mb->_kind == TrailingStore && _kind == LeadingStore) ||
         (mb->_kind == TrailingLoadStore && _kind == LeadingLoadStore), "bad trailing membar");
  assert(mb->_pair_idx == _pair_idx, "bad trailing membar");
  return mb;
}

MemBarNode* MemBarNode::leading_membar() const {
  ResourceMark rm;
  VectorSet seen;
  Node_Stack regions(0);
  Node* leading = in(0);
  while (leading != NULL && (!leading->is_MemBar() || !leading->as_MemBar()->leading())) {
    while (leading == NULL || leading->is_top() || seen.test_set(leading->_idx)) {
      leading = NULL;
      while (regions.size() > 0 && leading == NULL) {
        Node* r = regions.node();
        uint i = regions.index();
        if (i < r->req()) {
          leading = r->in(i);
          regions.set_index(i+1);
        } else {
          regions.pop();
        }
      }
      if (leading == NULL) {
        assert(regions.size() == 0, "all paths should have been tried");
        return NULL;
      }
    }
    if (leading->is_Region()) {
      regions.push(leading, 2);
      leading = leading->in(1);
    } else {
      leading = leading->in(0);
    }
  }
#ifdef ASSERT
  Unique_Node_List wq;
  wq.push((Node*)this);
  uint found = 0;
  for (uint i = 0; i < wq.size(); i++) {
    Node* n = wq.at(i);
    if (n->is_Region()) {
      for (uint j = 1; j < n->req(); j++) {
        Node* in = n->in(j);
        if (in != NULL && !in->is_top()) {
          wq.push(in);
        }
      }
    } else {
      if (n->is_MemBar() && n->as_MemBar()->leading()) {
        assert(n == leading, "consistency check failed");
        found++;
      } else {
        Node* in = n->in(0);
        if (in != NULL && !in->is_top()) {
          wq.push(in);
        }
      }
    }
  }
  assert(found == 1 || (found == 0 && leading == NULL), "consistency check failed");
#endif
  if (leading == NULL) {
    return NULL;
  }
  MemBarNode* mb = leading->as_MemBar();
  assert((mb->_kind == LeadingStore && _kind == TrailingStore) ||
         (mb->_kind == LeadingLoadStore && _kind == TrailingLoadStore), "bad leading membar");
  assert(mb->_pair_idx == _pair_idx, "bad leading membar");
  return mb;
}

//===========================InitializeNode====================================
// SUMMARY:
// This node acts as a memory barrier on raw memory, after some raw stores.
// The 'cooked' oop value feeds from the Initialize, not the Allocation.
// The Initialize can 'capture' suitably constrained stores as raw inits.
// It can coalesce related raw stores into larger units (called 'tiles').
// It can avoid zeroing new storage for memory units which have raw inits.
// At macro-expansion, it is marked 'complete', and does not optimize further.
//
// EXAMPLE:
// The object 'new short[2]' occupies 16 bytes in a 32-bit machine.
//   ctl = incoming control; mem* = incoming memory
// (Note:  A star * on a memory edge denotes I/O and other standard edges.)
// First allocate uninitialized memory and fill in the header:
//   alloc = (Allocate ctl mem* 16 #short[].klass ...)
//   ctl := alloc.Control; mem* := alloc.Memory*
//   rawmem = alloc.Memory; rawoop = alloc.RawAddress
// Then initialize to zero the non-header parts of the raw memory block:
//   init = (Initialize alloc.Control alloc.Memory* alloc.RawAddress)
//   ctl := init.Control; mem.SLICE(#short[*]) := init.Memory
// After the initialize node executes, the object is ready for service:
//   oop := (CheckCastPP init.Control alloc.RawAddress #short[])
// Suppose its body is immediately initialized as {1,2}:
//   store1 = (StoreC init.Control init.Memory (+ oop 12) 1)
//   store2 = (StoreC init.Control store1      (+ oop 14) 2)
//   mem.SLICE(#short[*]) := store2
//
// DETAILS:
// An InitializeNode collects and isolates object initialization after
// an AllocateNode and before the next possible safepoint.  As a
// memory barrier (MemBarNode), it keeps critical stores from drifting
// down past any safepoint or any publication of the allocation.
// Before this barrier, a newly-allocated object may have uninitialized bits.
// After this barrier, it may be treated as a real oop, and GC is allowed.
//
// The semantics of the InitializeNode include an implicit zeroing of
// the new object from object header to the end of the object.
// (The object header and end are determined by the AllocateNode.)
//
// Certain stores may be added as direct inputs to the InitializeNode.
// These stores must update raw memory, and they must be to addresses
// derived from the raw address produced by AllocateNode, and with
// a constant offset.  They must be ordered by increasing offset.
// The first one is at in(RawStores), the last at in(req()-1).
// Unlike most memory operations, they are not linked in a chain,
// but are displayed in parallel as users of the rawmem output of
// the allocation.
//
// (See comments in InitializeNode::capture_store, which continue
// the example given above.)
//
// When the associated Allocate is macro-expanded, the InitializeNode
// may be rewritten to optimize collected stores.  A ClearArrayNode
// may also be created at that point to represent any required zeroing.
// The InitializeNode is then marked 'complete', prohibiting further
// capturing of nearby memory operations.
//
// During macro-expansion, all captured initializations which store
// constant values of 32 bits or smaller are coalesced (if advantageous)
// into larger 'tiles' 32 or 64 bits.  This allows an object to be
// initialized in fewer memory operations.  Memory words which are
// covered by neither tiles nor non-constant stores are pre-zeroed
// by explicit stores of zero.  (The code shape happens to do all
// zeroing first, then all other stores, with both sequences occurring
// in order of ascending offsets.)
//
// Alternatively, code may be inserted between an AllocateNode and its
// InitializeNode, to perform arbitrary initialization of the new object.
// E.g., the object copying intrinsics insert complex data transfers here.
// The initialization must then be marked as 'complete' disable the
// built-in zeroing semantics and the collection of initializing stores.
//
// While an InitializeNode is incomplete, reads from the memory state
// produced by it are optimizable if they match the control edge and
// new oop address associated with the allocation/initialization.
// They return a stored value (if the offset matches) or else zero.
// A write to the memory state, if it matches control and address,
// and if it is to a constant offset, may be 'captured' by the
// InitializeNode.  It is cloned as a raw memory operation and rewired
// inside the initialization, to the raw oop produced by the allocation.
// Operations on addresses which are provably distinct (e.g., to
// other AllocateNodes) are allowed to bypass the initialization.
//
// The effect of all this is to consolidate object initialization
// (both arrays and non-arrays, both piecewise and bulk) into a
// single location, where it can be optimized as a unit.
//
// Only stores with an offset less than TrackedInitializationLimit words
// will be considered for capture by an InitializeNode.  This puts a
// reasonable limit on the complexity of optimized initializations.

//---------------------------InitializeNode------------------------------------
InitializeNode::InitializeNode(Compile* C, int adr_type, Node* rawoop)
  : MemBarNode(C, adr_type, rawoop),
    _is_complete(Incomplete), _does_not_escape(false)
{
  init_class_id(Class_Initialize);

  assert(adr_type == Compile::AliasIdxRaw, "only valid atp");
  assert(in(RawAddress) == rawoop, "proper init");
  // Note:  allocation() can be NULL, for secondary initialization barriers
}

// Since this node is not matched, it will be processed by the
// register allocator.  Declare that there are no constraints
// on the allocation of the RawAddress edge.
const RegMask &InitializeNode::in_RegMask(uint idx) const {
  // This edge should be set to top, by the set_complete.  But be conservative.
  if (idx == InitializeNode::RawAddress)
    return *(Compile::current()->matcher()->idealreg2spillmask[in(idx)->ideal_reg()]);
  return RegMask::Empty;
}

Node* InitializeNode::memory(uint alias_idx) {
  Node* mem = in(Memory);
  if (mem->is_MergeMem()) {
    return mem->as_MergeMem()->memory_at(alias_idx);
  } else {
    // incoming raw memory is not split
    return mem;
  }
}

bool InitializeNode::is_non_zero() {
  if (is_complete())  return false;
  remove_extra_zeroes();
  return (req() > RawStores);
}

void InitializeNode::set_complete(PhaseGVN* phase) {
  assert(!is_complete(), "caller responsibility");
  _is_complete = Complete;

  // After this node is complete, it contains a bunch of
  // raw-memory initializations.  There is no need for
  // it to have anything to do with non-raw memory effects.
  // Therefore, tell all non-raw users to re-optimize themselves,
  // after skipping the memory effects of this initialization.
  PhaseIterGVN* igvn = phase->is_IterGVN();
  if (igvn)  igvn->add_users_to_worklist(this);
}

// convenience function
// return false if the init contains any stores already
bool AllocateNode::maybe_set_complete(PhaseGVN* phase) {
  InitializeNode* init = initialization();
  if (init == NULL || init->is_complete()) {
    return false;
  }
  init->remove_extra_zeroes();
  // for now, if this allocation has already collected any inits, bail:
  if (init->is_non_zero())  return false;
  init->set_complete(phase);
  return true;
}

void InitializeNode::remove_extra_zeroes() {
  if (req() == RawStores)  return;
  Node* zmem = zero_memory();
  uint fill = RawStores;
  for (uint i = fill; i < req(); i++) {
    Node* n = in(i);
    if (n->is_top() || n == zmem)  continue;  // skip
    if (fill < i)  set_req(fill, n);          // compact
    ++fill;
  }
  // delete any empty spaces created:
  while (fill < req()) {
    del_req(fill);
  }
}

// Helper for remembering which stores go with which offsets.
intptr_t InitializeNode::get_store_offset(Node* st, PhaseTransform* phase) {
  if (!st->is_Store())  return -1;  // can happen to dead code via subsume_node
  intptr_t offset = -1;
  Node* base = AddPNode::Ideal_base_and_offset(st->in(MemNode::Address),
                                               phase, offset);
  if (base == NULL)     return -1;  // something is dead,
  if (offset < 0)       return -1;  //        dead, dead
  return offset;
}

// Helper for proving that an initialization expression is
// "simple enough" to be folded into an object initialization.
// Attempts to prove that a store's initial value 'n' can be captured
// within the initialization without creating a vicious cycle, such as:
//     { Foo p = new Foo(); p.next = p; }
// True for constants and parameters and small combinations thereof.
bool InitializeNode::detect_init_independence(Node* value, PhaseGVN* phase) {
  ResourceMark rm;
  Unique_Node_List worklist;
  worklist.push(value);

  uint complexity_limit = 20;
  for (uint j = 0; j < worklist.size(); j++) {
    if (j >= complexity_limit) {
      return false;  // Bail out if processed too many nodes
    }

    Node* n = worklist.at(j);
    if (n == NULL)      continue;   // (can this really happen?)
    if (n->is_Proj())   n = n->in(0);
    if (n == this)      return false;  // found a cycle
    if (n->is_Con())    continue;
    if (n->is_Start())  continue;   // params, etc., are OK
    if (n->is_Root())   continue;   // even better

    // There cannot be any dependency if 'n' is a CFG node that dominates the current allocation
    if (n->is_CFG() && phase->is_dominator(n, allocation())) {
      continue;
    }

    Node* ctl = n->in(0);
    if (ctl != NULL && !ctl->is_top()) {
      if (ctl->is_Proj())  ctl = ctl->in(0);
      if (ctl == this)  return false;

      // If we already know that the enclosing memory op is pinned right after
      // the init, then any control flow that the store has picked up
      // must have preceded the init, or else be equal to the init.
      // Even after loop optimizations (which might change control edges)
      // a store is never pinned *before* the availability of its inputs.
      if (!MemNode::all_controls_dominate(n, this))
        return false;                  // failed to prove a good control
    }

    // Check data edges for possible dependencies on 'this'.
    for (uint i = 1; i < n->req(); i++) {
      Node* m = n->in(i);
      if (m == NULL || m == n || m->is_top())  continue;

      // Only process data inputs once
      worklist.push(m);
    }
  }

  return true;
}

// Here are all the checks a Store must pass before it can be moved into
// an initialization.  Returns zero if a check fails.
// On success, returns the (constant) offset to which the store applies,
// within the initialized memory.
intptr_t InitializeNode::can_capture_store(StoreNode* st, PhaseGVN* phase, bool can_reshape) {
  const int FAIL = 0;
  if (st->req() != MemNode::ValueIn + 1)
    return FAIL;                // an inscrutable StoreNode (card mark?)
  Node* ctl = st->in(MemNode::Control);
  if (!(ctl != NULL && ctl->is_Proj() && ctl->in(0) == this))
    return FAIL;                // must be unconditional after the initialization
  Node* mem = st->in(MemNode::Memory);
  if (!(mem->is_Proj() && mem->in(0) == this))
    return FAIL;                // must not be preceded by other stores
  Node* adr = st->in(MemNode::Address);
  intptr_t offset;
  AllocateNode* alloc = AllocateNode::Ideal_allocation(adr, phase, offset);
  if (alloc == NULL)
    return FAIL;                // inscrutable address
  if (alloc != allocation())
    return FAIL;                // wrong allocation!  (store needs to float up)
  int size_in_bytes = st->memory_size();
  if ((size_in_bytes != 0) && (offset % size_in_bytes) != 0) {
    return FAIL;                // mismatched access
  }
  Node* val = st->in(MemNode::ValueIn);

  if (!detect_init_independence(val, phase))
    return FAIL;                // stored value must be 'simple enough'

  // The Store can be captured only if nothing after the allocation
  // and before the Store is using the memory location that the store
  // overwrites.
  bool failed = false;
  // If is_complete_with_arraycopy() is true the shape of the graph is
  // well defined and is safe so no need for extra checks.
  if (!is_complete_with_arraycopy()) {
    // We are going to look at each use of the memory state following
    // the allocation to make sure nothing reads the memory that the
    // Store writes.
    const TypePtr* t_adr = phase->type(adr)->isa_ptr();
    int alias_idx = phase->C->get_alias_index(t_adr);
    ResourceMark rm;
    Unique_Node_List mems;
    mems.push(mem);
    Node* unique_merge = NULL;
    for (uint next = 0; next < mems.size(); ++next) {
      Node *m  = mems.at(next);
      for (DUIterator_Fast jmax, j = m->fast_outs(jmax); j < jmax; j++) {
        Node *n = m->fast_out(j);
        if (n->outcnt() == 0) {
          continue;
        }
        if (n == st) {
          continue;
        } else if (n->in(0) != NULL && n->in(0) != ctl) {
          // If the control of this use is different from the control
          // of the Store which is right after the InitializeNode then
          // this node cannot be between the InitializeNode and the
          // Store.
          continue;
        } else if (n->is_MergeMem()) {
          if (n->as_MergeMem()->memory_at(alias_idx) == m) {
            // We can hit a MergeMemNode (that will likely go away
            // later) that is a direct use of the memory state
            // following the InitializeNode on the same slice as the
            // store node that we'd like to capture. We need to check
            // the uses of the MergeMemNode.
            mems.push(n);
          }
        } else if (n->is_Mem()) {
          Node* other_adr = n->in(MemNode::Address);
          if (other_adr == adr) {
            failed = true;
            break;
          } else {
            const TypePtr* other_t_adr = phase->type(other_adr)->isa_ptr();
            if (other_t_adr != NULL) {
              int other_alias_idx = phase->C->get_alias_index(other_t_adr);
              if (other_alias_idx == alias_idx) {
                // A load from the same memory slice as the store right
                // after the InitializeNode. We check the control of the
                // object/array that is loaded from. If it's the same as
                // the store control then we cannot capture the store.
                assert(!n->is_Store(), "2 stores to same slice on same control?");
                Node* base = other_adr;
                assert(base->is_AddP(), "should be addp but is %s", base->Name());
                base = base->in(AddPNode::Base);
                if (base != NULL) {
                  base = base->uncast();
                  if (base->is_Proj() && base->in(0) == alloc) {
                    failed = true;
                    break;
                  }
                }
              }
            }
          }
        } else {
          failed = true;
          break;
        }
      }
    }
  }
  if (failed) {
    if (!can_reshape) {
      // We decided we couldn't capture the store during parsing. We
      // should try again during the next IGVN once the graph is
      // cleaner.
      phase->C->record_for_igvn(st);
    }
    return FAIL;
  }

  return offset;                // success
}

// Find the captured store in(i) which corresponds to the range
// [start..start+size) in the initialized object.
// If there is one, return its index i.  If there isn't, return the
// negative of the index where it should be inserted.
// Return 0 if the queried range overlaps an initialization boundary
// or if dead code is encountered.
// If size_in_bytes is zero, do not bother with overlap checks.
int InitializeNode::captured_store_insertion_point(intptr_t start,
                                                   int size_in_bytes,
                                                   PhaseTransform* phase) {
  const int FAIL = 0, MAX_STORE = BytesPerLong;

  if (is_complete())
    return FAIL;                // arraycopy got here first; punt

  assert(allocation() != NULL, "must be present");

  // no negatives, no header fields:
  if (start < (intptr_t) allocation()->minimum_header_size())  return FAIL;

  // after a certain size, we bail out on tracking all the stores:
  intptr_t ti_limit = (TrackedInitializationLimit * HeapWordSize);
  if (start >= ti_limit)  return FAIL;

  for (uint i = InitializeNode::RawStores, limit = req(); ; ) {
    if (i >= limit)  return -(int)i; // not found; here is where to put it

    Node*    st     = in(i);
    intptr_t st_off = get_store_offset(st, phase);
    if (st_off < 0) {
      if (st != zero_memory()) {
        return FAIL;            // bail out if there is dead garbage
      }
    } else if (st_off > start) {
      // ...we are done, since stores are ordered
      if (st_off < start + size_in_bytes) {
        return FAIL;            // the next store overlaps
      }
      return -(int)i;           // not found; here is where to put it
    } else if (st_off < start) {
      if (size_in_bytes != 0 &&
          start < st_off + MAX_STORE &&
          start < st_off + st->as_Store()->memory_size()) {
        return FAIL;            // the previous store overlaps
      }
    } else {
      if (size_in_bytes != 0 &&
          st->as_Store()->memory_size() != size_in_bytes) {
        return FAIL;            // mismatched store size
      }
      return i;
    }

    ++i;
  }
}

// Look for a captured store which initializes at the offset 'start'
// with the given size.  If there is no such store, and no other
// initialization interferes, then return zero_memory (the memory
// projection of the AllocateNode).
Node* InitializeNode::find_captured_store(intptr_t start, int size_in_bytes,
                                          PhaseTransform* phase) {
  assert(stores_are_sane(phase), "");
  int i = captured_store_insertion_point(start, size_in_bytes, phase);
  if (i == 0) {
    return NULL;                // something is dead
  } else if (i < 0) {
    return zero_memory();       // just primordial zero bits here
  } else {
    Node* st = in(i);           // here is the store at this position
    assert(get_store_offset(st->as_Store(), phase) == start, "sanity");
    return st;
  }
}

// Create, as a raw pointer, an address within my new object at 'offset'.
Node* InitializeNode::make_raw_address(intptr_t offset,
                                       PhaseTransform* phase) {
  Node* addr = in(RawAddress);
  if (offset != 0) {
    Compile* C = phase->C;
    addr = phase->transform( new AddPNode(C->top(), addr,
                                                 phase->MakeConX(offset)) );
  }
  return addr;
}

// Clone the given store, converting it into a raw store
// initializing a field or element of my new object.
// Caller is responsible for retiring the original store,
// with subsume_node or the like.
//
// From the example above InitializeNode::InitializeNode,
// here are the old stores to be captured:
//   store1 = (StoreC init.Control init.Memory (+ oop 12) 1)
//   store2 = (StoreC init.Control store1      (+ oop 14) 2)
//
// Here is the changed code; note the extra edges on init:
//   alloc = (Allocate ...)
//   rawoop = alloc.RawAddress
//   rawstore1 = (StoreC alloc.Control alloc.Memory (+ rawoop 12) 1)
//   rawstore2 = (StoreC alloc.Control alloc.Memory (+ rawoop 14) 2)
//   init = (Initialize alloc.Control alloc.Memory rawoop
//                      rawstore1 rawstore2)
//
Node* InitializeNode::capture_store(StoreNode* st, intptr_t start,
                                    PhaseGVN* phase, bool can_reshape) {
  assert(stores_are_sane(phase), "");

  if (start < 0)  return NULL;
  assert(can_capture_store(st, phase, can_reshape) == start, "sanity");

  Compile* C = phase->C;
  int size_in_bytes = st->memory_size();
  int i = captured_store_insertion_point(start, size_in_bytes, phase);
  if (i == 0)  return NULL;     // bail out
  Node* prev_mem = NULL;        // raw memory for the captured store
  if (i > 0) {
    prev_mem = in(i);           // there is a pre-existing store under this one
    set_req(i, C->top());       // temporarily disconnect it
    // See StoreNode::Ideal 'st->outcnt() == 1' for the reason to disconnect.
  } else {
    i = -i;                     // no pre-existing store
    prev_mem = zero_memory();   // a slice of the newly allocated object
    if (i > InitializeNode::RawStores && in(i-1) == prev_mem)
      set_req(--i, C->top());   // reuse this edge; it has been folded away
    else
      ins_req(i, C->top());     // build a new edge
  }
  Node* new_st = st->clone();
  new_st->set_req(MemNode::Control, in(Control));
  new_st->set_req(MemNode::Memory,  prev_mem);
  new_st->set_req(MemNode::Address, make_raw_address(start, phase));
  new_st = phase->transform(new_st);

  // At this point, new_st might have swallowed a pre-existing store
  // at the same offset, or perhaps new_st might have disappeared,
  // if it redundantly stored the same value (or zero to fresh memory).

  // In any case, wire it in:
  phase->igvn_rehash_node_delayed(this);
  set_req(i, new_st);

  // The caller may now kill the old guy.
  DEBUG_ONLY(Node* check_st = find_captured_store(start, size_in_bytes, phase));
  assert(check_st == new_st || check_st == NULL, "must be findable");
  assert(!is_complete(), "");
  return new_st;
}

static bool store_constant(jlong* tiles, int num_tiles,
                           intptr_t st_off, int st_size,
                           jlong con) {
  if ((st_off & (st_size-1)) != 0)
    return false;               // strange store offset (assume size==2**N)
  address addr = (address)tiles + st_off;
  assert(st_off >= 0 && addr+st_size <= (address)&tiles[num_tiles], "oob");
  switch (st_size) {
  case sizeof(jbyte):  *(jbyte*) addr = (jbyte) con; break;
  case sizeof(jchar):  *(jchar*) addr = (jchar) con; break;
  case sizeof(jint):   *(jint*)  addr = (jint)  con; break;
  case sizeof(jlong):  *(jlong*) addr = (jlong) con; break;
  default: return false;        // strange store size (detect size!=2**N here)
  }
  return true;                  // return success to caller
}

// Coalesce subword constants into int constants and possibly
// into long constants.  The goal, if the CPU permits,
// is to initialize the object with a small number of 64-bit tiles.
// Also, convert floating-point constants to bit patterns.
// Non-constants are not relevant to this pass.
//
// In terms of the running example on InitializeNode::InitializeNode
// and InitializeNode::capture_store, here is the transformation
// of rawstore1 and rawstore2 into rawstore12:
//   alloc = (Allocate ...)
//   rawoop = alloc.RawAddress
//   tile12 = 0x00010002
//   rawstore12 = (StoreI alloc.Control alloc.Memory (+ rawoop 12) tile12)
//   init = (Initialize alloc.Control alloc.Memory rawoop rawstore12)
//
void
InitializeNode::coalesce_subword_stores(intptr_t header_size,
                                        Node* size_in_bytes,
                                        PhaseGVN* phase) {
  Compile* C = phase->C;

  assert(stores_are_sane(phase), "");
  // Note:  After this pass, they are not completely sane,
  // since there may be some overlaps.

  int old_subword = 0, old_long = 0, new_int = 0, new_long = 0;

  intptr_t ti_limit = (TrackedInitializationLimit * HeapWordSize);
  intptr_t size_limit = phase->find_intptr_t_con(size_in_bytes, ti_limit);
  size_limit = MIN2(size_limit, ti_limit);
  size_limit = align_up(size_limit, BytesPerLong);
  int num_tiles = size_limit / BytesPerLong;

  // allocate space for the tile map:
  const int small_len = DEBUG_ONLY(true ? 3 :) 30; // keep stack frames small
  jlong  tiles_buf[small_len];
  Node*  nodes_buf[small_len];
  jlong  inits_buf[small_len];
  jlong* tiles = ((num_tiles <= small_len) ? &tiles_buf[0]
                  : NEW_RESOURCE_ARRAY(jlong, num_tiles));
  Node** nodes = ((num_tiles <= small_len) ? &nodes_buf[0]
                  : NEW_RESOURCE_ARRAY(Node*, num_tiles));
  jlong* inits = ((num_tiles <= small_len) ? &inits_buf[0]
                  : NEW_RESOURCE_ARRAY(jlong, num_tiles));
  // tiles: exact bitwise model of all primitive constants
  // nodes: last constant-storing node subsumed into the tiles model
  // inits: which bytes (in each tile) are touched by any initializations

  //// Pass A: Fill in the tile model with any relevant stores.

  Copy::zero_to_bytes(tiles, sizeof(tiles[0]) * num_tiles);
  Copy::zero_to_bytes(nodes, sizeof(nodes[0]) * num_tiles);
  Copy::zero_to_bytes(inits, sizeof(inits[0]) * num_tiles);
  Node* zmem = zero_memory(); // initially zero memory state
  for (uint i = InitializeNode::RawStores, limit = req(); i < limit; i++) {
    Node* st = in(i);
    intptr_t st_off = get_store_offset(st, phase);

    // Figure out the store's offset and constant value:
    if (st_off < header_size)             continue; //skip (ignore header)
    if (st->in(MemNode::Memory) != zmem)  continue; //skip (odd store chain)
    int st_size = st->as_Store()->memory_size();
    if (st_off + st_size > size_limit)    break;

    // Record which bytes are touched, whether by constant or not.
    if (!store_constant(inits, num_tiles, st_off, st_size, (jlong) -1))
      continue;                 // skip (strange store size)

    const Type* val = phase->type(st->in(MemNode::ValueIn));
    if (!val->singleton())                continue; //skip (non-con store)
    BasicType type = val->basic_type();

    jlong con = 0;
    switch (type) {
    case T_INT:    con = val->is_int()->get_con();  break;
    case T_LONG:   con = val->is_long()->get_con(); break;
    case T_FLOAT:  con = jint_cast(val->getf());    break;
    case T_DOUBLE: con = jlong_cast(val->getd());   break;
    default:                              continue; //skip (odd store type)
    }

    if (type == T_LONG && Matcher::isSimpleConstant64(con) &&
        st->Opcode() == Op_StoreL) {
      continue;                 // This StoreL is already optimal.
    }

    // Store down the constant.
    store_constant(tiles, num_tiles, st_off, st_size, con);

    intptr_t j = st_off >> LogBytesPerLong;

    if (type == T_INT && st_size == BytesPerInt
        && (st_off & BytesPerInt) == BytesPerInt) {
      jlong lcon = tiles[j];
      if (!Matcher::isSimpleConstant64(lcon) &&
          st->Opcode() == Op_StoreI) {
        // This StoreI is already optimal by itself.
        jint* intcon = (jint*) &tiles[j];
        intcon[1] = 0;  // undo the store_constant()

        // If the previous store is also optimal by itself, back up and
        // undo the action of the previous loop iteration... if we can.
        // But if we can't, just let the previous half take care of itself.
        st = nodes[j];
        st_off -= BytesPerInt;
        con = intcon[0];
        if (con != 0 && st != NULL && st->Opcode() == Op_StoreI) {
          assert(st_off >= header_size, "still ignoring header");
          assert(get_store_offset(st, phase) == st_off, "must be");
          assert(in(i-1) == zmem, "must be");
          DEBUG_ONLY(const Type* tcon = phase->type(st->in(MemNode::ValueIn)));
          assert(con == tcon->is_int()->get_con(), "must be");
          // Undo the effects of the previous loop trip, which swallowed st:
          intcon[0] = 0;        // undo store_constant()
          set_req(i-1, st);     // undo set_req(i, zmem)
          nodes[j] = NULL;      // undo nodes[j] = st
          --old_subword;        // undo ++old_subword
        }
        continue;               // This StoreI is already optimal.
      }
    }

    // This store is not needed.
    set_req(i, zmem);
    nodes[j] = st;              // record for the moment
    if (st_size < BytesPerLong) // something has changed
          ++old_subword;        // includes int/float, but who's counting...
    else  ++old_long;
  }

  if ((old_subword + old_long) == 0)
    return;                     // nothing more to do

  //// Pass B: Convert any non-zero tiles into optimal constant stores.
  // Be sure to insert them before overlapping non-constant stores.
  // (E.g., byte[] x = { 1,2,y,4 }  =>  x[int 0] = 0x01020004, x[2]=y.)
  for (int j = 0; j < num_tiles; j++) {
    jlong con  = tiles[j];
    jlong init = inits[j];
    if (con == 0)  continue;
    jint con0,  con1;           // split the constant, address-wise
    jint init0, init1;          // split the init map, address-wise
    { union { jlong con; jint intcon[2]; } u;
      u.con = con;
      con0  = u.intcon[0];
      con1  = u.intcon[1];
      u.con = init;
      init0 = u.intcon[0];
      init1 = u.intcon[1];
    }

    Node* old = nodes[j];
    assert(old != NULL, "need the prior store");
    intptr_t offset = (j * BytesPerLong);

    bool split = !Matcher::isSimpleConstant64(con);

    if (offset < header_size) {
      assert(offset + BytesPerInt >= header_size, "second int counts");
      assert(*(jint*)&tiles[j] == 0, "junk in header");
      split = true;             // only the second word counts
      // Example:  int a[] = { 42 ... }
    } else if (con0 == 0 && init0 == -1) {
      split = true;             // first word is covered by full inits
      // Example:  int a[] = { ... foo(), 42 ... }
    } else if (con1 == 0 && init1 == -1) {
      split = true;             // second word is covered by full inits
      // Example:  int a[] = { ... 42, foo() ... }
    }

    // Here's a case where init0 is neither 0 nor -1:
    //   byte a[] = { ... 0,0,foo(),0,  0,0,0,42 ... }
    // Assuming big-endian memory, init0, init1 are 0x0000FF00, 0x000000FF.
    // In this case the tile is not split; it is (jlong)42.
    // The big tile is stored down, and then the foo() value is inserted.
    // (If there were foo(),foo() instead of foo(),0, init0 would be -1.)

    Node* ctl = old->in(MemNode::Control);
    Node* adr = make_raw_address(offset, phase);
    const TypePtr* atp = TypeRawPtr::BOTTOM;

    // One or two coalesced stores to plop down.
    Node*    st[2];
    intptr_t off[2];
    int  nst = 0;
    if (!split) {
      ++new_long;
      off[nst] = offset;
      st[nst++] = StoreNode::make(*phase, ctl, zmem, adr, atp,
                                  phase->longcon(con), T_LONG, MemNode::unordered);
    } else {
      // Omit either if it is a zero.
      if (con0 != 0) {
        ++new_int;
        off[nst]  = offset;
        st[nst++] = StoreNode::make(*phase, ctl, zmem, adr, atp,
                                    phase->intcon(con0), T_INT, MemNode::unordered);
      }
      if (con1 != 0) {
        ++new_int;
        offset += BytesPerInt;
        adr = make_raw_address(offset, phase);
        off[nst]  = offset;
        st[nst++] = StoreNode::make(*phase, ctl, zmem, adr, atp,
                                    phase->intcon(con1), T_INT, MemNode::unordered);
      }
    }

    // Insert second store first, then the first before the second.
    // Insert each one just before any overlapping non-constant stores.
    while (nst > 0) {
      Node* st1 = st[--nst];
      C->copy_node_notes_to(st1, old);
      st1 = phase->transform(st1);
      offset = off[nst];
      assert(offset >= header_size, "do not smash header");
      int ins_idx = captured_store_insertion_point(offset, /*size:*/0, phase);
      guarantee(ins_idx != 0, "must re-insert constant store");
      if (ins_idx < 0)  ins_idx = -ins_idx;  // never overlap
      if (ins_idx > InitializeNode::RawStores && in(ins_idx-1) == zmem)
        set_req(--ins_idx, st1);
      else
        ins_req(ins_idx, st1);
    }
  }

  if (PrintCompilation && WizardMode)
    tty->print_cr("Changed %d/%d subword/long constants into %d/%d int/long",
                  old_subword, old_long, new_int, new_long);
  if (C->log() != NULL)
    C->log()->elem("comment that='%d/%d subword/long to %d/%d int/long'",
                   old_subword, old_long, new_int, new_long);

  // Clean up any remaining occurrences of zmem:
  remove_extra_zeroes();
}

// Explore forward from in(start) to find the first fully initialized
// word, and return its offset.  Skip groups of subword stores which
// together initialize full words.  If in(start) is itself part of a
// fully initialized word, return the offset of in(start).  If there
// are no following full-word stores, or if something is fishy, return
// a negative value.
intptr_t InitializeNode::find_next_fullword_store(uint start, PhaseGVN* phase) {
  int       int_map = 0;
  intptr_t  int_map_off = 0;
  const int FULL_MAP = right_n_bits(BytesPerInt);  // the int_map we hope for

  for (uint i = start, limit = req(); i < limit; i++) {
    Node* st = in(i);

    intptr_t st_off = get_store_offset(st, phase);
    if (st_off < 0)  break;  // return conservative answer

    int st_size = st->as_Store()->memory_size();
    if (st_size >= BytesPerInt && (st_off % BytesPerInt) == 0) {
      return st_off;            // we found a complete word init
    }

    // update the map:

    intptr_t this_int_off = align_down(st_off, BytesPerInt);
    if (this_int_off != int_map_off) {
      // reset the map:
      int_map = 0;
      int_map_off = this_int_off;
    }

    int subword_off = st_off - this_int_off;
    int_map |= right_n_bits(st_size) << subword_off;
    if ((int_map & FULL_MAP) == FULL_MAP) {
      return this_int_off;      // we found a complete word init
    }

    // Did this store hit or cross the word boundary?
    intptr_t next_int_off = align_down(st_off + st_size, BytesPerInt);
    if (next_int_off == this_int_off + BytesPerInt) {
      // We passed the current int, without fully initializing it.
      int_map_off = next_int_off;
      int_map >>= BytesPerInt;
    } else if (next_int_off > this_int_off + BytesPerInt) {
      // We passed the current and next int.
      return this_int_off + BytesPerInt;
    }
  }

  return -1;
}


// Called when the associated AllocateNode is expanded into CFG.
// At this point, we may perform additional optimizations.
// Linearize the stores by ascending offset, to make memory
// activity as coherent as possible.
Node* InitializeNode::complete_stores(Node* rawctl, Node* rawmem, Node* rawptr,
                                      intptr_t header_size,
                                      Node* size_in_bytes,
                                      PhaseIterGVN* phase) {
  assert(!is_complete(), "not already complete");
  assert(stores_are_sane(phase), "");
  assert(allocation() != NULL, "must be present");

  remove_extra_zeroes();

  if (ReduceFieldZeroing || ReduceBulkZeroing)
    // reduce instruction count for common initialization patterns
    coalesce_subword_stores(header_size, size_in_bytes, phase);

  Node* zmem = zero_memory();   // initially zero memory state
  Node* inits = zmem;           // accumulating a linearized chain of inits
  #ifdef ASSERT
  intptr_t first_offset = allocation()->minimum_header_size();
  intptr_t last_init_off = first_offset;  // previous init offset
  intptr_t last_init_end = first_offset;  // previous init offset+size
  intptr_t last_tile_end = first_offset;  // previous tile offset+size
  #endif
  intptr_t zeroes_done = header_size;

  bool do_zeroing = true;       // we might give up if inits are very sparse
  int  big_init_gaps = 0;       // how many large gaps have we seen?

  if (UseTLAB && ZeroTLAB)  do_zeroing = false;
  if (!ReduceFieldZeroing && !ReduceBulkZeroing)  do_zeroing = false;

  for (uint i = InitializeNode::RawStores, limit = req(); i < limit; i++) {
    Node* st = in(i);
    intptr_t st_off = get_store_offset(st, phase);
    if (st_off < 0)
      break;                    // unknown junk in the inits
    if (st->in(MemNode::Memory) != zmem)
      break;                    // complicated store chains somehow in list

    int st_size = st->as_Store()->memory_size();
    intptr_t next_init_off = st_off + st_size;

    if (do_zeroing && zeroes_done < next_init_off) {
      // See if this store needs a zero before it or under it.
      intptr_t zeroes_needed = st_off;

      if (st_size < BytesPerInt) {
        // Look for subword stores which only partially initialize words.
        // If we find some, we must lay down some word-level zeroes first,
        // underneath the subword stores.
        //
        // Examples:
        //   byte[] a = { p,q,r,s }  =>  a[0]=p,a[1]=q,a[2]=r,a[3]=s
        //   byte[] a = { x,y,0,0 }  =>  a[0..3] = 0, a[0]=x,a[1]=y
        //   byte[] a = { 0,0,z,0 }  =>  a[0..3] = 0, a[2]=z
        //
        // Note:  coalesce_subword_stores may have already done this,
        // if it was prompted by constant non-zero subword initializers.
        // But this case can still arise with non-constant stores.

        intptr_t next_full_store = find_next_fullword_store(i, phase);

        // In the examples above:
        //   in(i)          p   q   r   s     x   y     z
        //   st_off        12  13  14  15    12  13    14
        //   st_size        1   1   1   1     1   1     1
        //   next_full_s.  12  16  16  16    16  16    16
        //   z's_done      12  16  16  16    12  16    12
        //   z's_needed    12  16  16  16    16  16    16
        //   zsize          0   0   0   0     4   0     4
        if (next_full_store < 0) {
          // Conservative tack:  Zero to end of current word.
          zeroes_needed = align_up(zeroes_needed, BytesPerInt);
        } else {
          // Zero to beginning of next fully initialized word.
          // Or, don't zero at all, if we are already in that word.
          assert(next_full_store >= zeroes_needed, "must go forward");
          assert((next_full_store & (BytesPerInt-1)) == 0, "even boundary");
          zeroes_needed = next_full_store;
        }
      }

      if (zeroes_needed > zeroes_done) {
        intptr_t zsize = zeroes_needed - zeroes_done;
        // Do some incremental zeroing on rawmem, in parallel with inits.
        zeroes_done = align_down(zeroes_done, BytesPerInt);
        rawmem = ClearArrayNode::clear_memory(rawctl, rawmem, rawptr,
                                              allocation()->in(AllocateNode::DefaultValue),
                                              allocation()->in(AllocateNode::RawDefaultValue),
                                              zeroes_done, zeroes_needed,
                                              phase);
        zeroes_done = zeroes_needed;
        if (zsize > InitArrayShortSize && ++big_init_gaps > 2)
          do_zeroing = false;   // leave the hole, next time
      }
    }

    // Collect the store and move on:
    phase->replace_input_of(st, MemNode::Memory, inits);
    inits = st;                 // put it on the linearized chain
    set_req(i, zmem);           // unhook from previous position

    if (zeroes_done == st_off)
      zeroes_done = next_init_off;

    assert(!do_zeroing || zeroes_done >= next_init_off, "don't miss any");

    #ifdef ASSERT
    // Various order invariants.  Weaker than stores_are_sane because
    // a large constant tile can be filled in by smaller non-constant stores.
    assert(st_off >= last_init_off, "inits do not reverse");
    last_init_off = st_off;
    const Type* val = NULL;
    if (st_size >= BytesPerInt &&
        (val = phase->type(st->in(MemNode::ValueIn)))->singleton() &&
        (int)val->basic_type() < (int)T_OBJECT) {
      assert(st_off >= last_tile_end, "tiles do not overlap");
      assert(st_off >= last_init_end, "tiles do not overwrite inits");
      last_tile_end = MAX2(last_tile_end, next_init_off);
    } else {
      intptr_t st_tile_end = align_up(next_init_off, BytesPerLong);
      assert(st_tile_end >= last_tile_end, "inits stay with tiles");
      assert(st_off      >= last_init_end, "inits do not overlap");
      last_init_end = next_init_off;  // it's a non-tile
    }
    #endif //ASSERT
  }

  remove_extra_zeroes();        // clear out all the zmems left over
  add_req(inits);

  if (!(UseTLAB && ZeroTLAB)) {
    // If anything remains to be zeroed, zero it all now.
    zeroes_done = align_down(zeroes_done, BytesPerInt);
    // if it is the last unused 4 bytes of an instance, forget about it
    intptr_t size_limit = phase->find_intptr_t_con(size_in_bytes, max_jint);
    if (zeroes_done + BytesPerLong >= size_limit) {
      AllocateNode* alloc = allocation();
      assert(alloc != NULL, "must be present");
      if (alloc != NULL && alloc->Opcode() == Op_Allocate) {
        Node* klass_node = alloc->in(AllocateNode::KlassNode);
        ciKlass* k = phase->type(klass_node)->is_klassptr()->klass();
        if (zeroes_done == k->layout_helper())
          zeroes_done = size_limit;
      }
    }
    if (zeroes_done < size_limit) {
      rawmem = ClearArrayNode::clear_memory(rawctl, rawmem, rawptr,
                                            allocation()->in(AllocateNode::DefaultValue),
                                            allocation()->in(AllocateNode::RawDefaultValue),
                                            zeroes_done, size_in_bytes, phase);
    }
  }

  set_complete(phase);
  return rawmem;
}


#ifdef ASSERT
bool InitializeNode::stores_are_sane(PhaseTransform* phase) {
  if (is_complete())
    return true;                // stores could be anything at this point
  assert(allocation() != NULL, "must be present");
  intptr_t last_off = allocation()->minimum_header_size();
  for (uint i = InitializeNode::RawStores; i < req(); i++) {
    Node* st = in(i);
    intptr_t st_off = get_store_offset(st, phase);
    if (st_off < 0)  continue;  // ignore dead garbage
    if (last_off > st_off) {
      tty->print_cr("*** bad store offset at %d: " INTX_FORMAT " > " INTX_FORMAT, i, last_off, st_off);
      this->dump(2);
      assert(false, "ascending store offsets");
      return false;
    }
    last_off = st_off + st->as_Store()->memory_size();
  }
  return true;
}
#endif //ASSERT




//============================MergeMemNode=====================================
//
// SEMANTICS OF MEMORY MERGES:  A MergeMem is a memory state assembled from several
// contributing store or call operations.  Each contributor provides the memory
// state for a particular "alias type" (see Compile::alias_type).  For example,
// if a MergeMem has an input X for alias category #6, then any memory reference
// to alias category #6 may use X as its memory state input, as an exact equivalent
// to using the MergeMem as a whole.
//   Load<6>( MergeMem(<6>: X, ...), p ) <==> Load<6>(X,p)
//
// (Here, the <N> notation gives the index of the relevant adr_type.)
//
// In one special case (and more cases in the future), alias categories overlap.
// The special alias category "Bot" (Compile::AliasIdxBot) includes all memory
// states.  Therefore, if a MergeMem has only one contributing input W for Bot,
// it is exactly equivalent to that state W:
//   MergeMem(<Bot>: W) <==> W
//
// Usually, the merge has more than one input.  In that case, where inputs
// overlap (i.e., one is Bot), the narrower alias type determines the memory
// state for that type, and the wider alias type (Bot) fills in everywhere else:
//   Load<5>( MergeMem(<Bot>: W, <6>: X), p ) <==> Load<5>(W,p)
//   Load<6>( MergeMem(<Bot>: W, <6>: X), p ) <==> Load<6>(X,p)
//
// A merge can take a "wide" memory state as one of its narrow inputs.
// This simply means that the merge observes out only the relevant parts of
// the wide input.  That is, wide memory states arriving at narrow merge inputs
// are implicitly "filtered" or "sliced" as necessary.  (This is rare.)
//
// These rules imply that MergeMem nodes may cascade (via their <Bot> links),
// and that memory slices "leak through":
//   MergeMem(<Bot>: MergeMem(<Bot>: W, <7>: Y)) <==> MergeMem(<Bot>: W, <7>: Y)
//
// But, in such a cascade, repeated memory slices can "block the leak":
//   MergeMem(<Bot>: MergeMem(<Bot>: W, <7>: Y), <7>: Y') <==> MergeMem(<Bot>: W, <7>: Y')
//
// In the last example, Y is not part of the combined memory state of the
// outermost MergeMem.  The system must, of course, prevent unschedulable
// memory states from arising, so you can be sure that the state Y is somehow
// a precursor to state Y'.
//
//
// REPRESENTATION OF MEMORY MERGES: The indexes used to address the Node::in array
// of each MergeMemNode array are exactly the numerical alias indexes, including
// but not limited to AliasIdxTop, AliasIdxBot, and AliasIdxRaw.  The functions
// Compile::alias_type (and kin) produce and manage these indexes.
//
// By convention, the value of in(AliasIdxTop) (i.e., in(1)) is always the top node.
// (Note that this provides quick access to the top node inside MergeMem methods,
// without the need to reach out via TLS to Compile::current.)
//
// As a consequence of what was just described, a MergeMem that represents a full
// memory state has an edge in(AliasIdxBot) which is a "wide" memory state,
// containing all alias categories.
//
// MergeMem nodes never (?) have control inputs, so in(0) is NULL.
//
// All other edges in(N) (including in(AliasIdxRaw), which is in(3)) are either
// a memory state for the alias type <N>, or else the top node, meaning that
// there is no particular input for that alias type.  Note that the length of
// a MergeMem is variable, and may be extended at any time to accommodate new
// memory states at larger alias indexes.  When merges grow, they are of course
// filled with "top" in the unused in() positions.
//
// This use of top is named "empty_memory()", or "empty_mem" (no-memory) as a variable.
// (Top was chosen because it works smoothly with passes like GCM.)
//
// For convenience, we hardwire the alias index for TypeRawPtr::BOTTOM.  (It is
// the type of random VM bits like TLS references.)  Since it is always the
// first non-Bot memory slice, some low-level loops use it to initialize an
// index variable:  for (i = AliasIdxRaw; i < req(); i++).
//
//
// ACCESSORS:  There is a special accessor MergeMemNode::base_memory which returns
// the distinguished "wide" state.  The accessor MergeMemNode::memory_at(N) returns
// the memory state for alias type <N>, or (if there is no particular slice at <N>,
// it returns the base memory.  To prevent bugs, memory_at does not accept <Top>
// or <Bot> indexes.  The iterator MergeMemStream provides robust iteration over
// MergeMem nodes or pairs of such nodes, ensuring that the non-top edges are visited.
//
// %%%% We may get rid of base_memory as a separate accessor at some point; it isn't
// really that different from the other memory inputs.  An abbreviation called
// "bot_memory()" for "memory_at(AliasIdxBot)" would keep code tidy.
//
//
// PARTIAL MEMORY STATES:  During optimization, MergeMem nodes may arise that represent
// partial memory states.  When a Phi splits through a MergeMem, the copy of the Phi
// that "emerges though" the base memory will be marked as excluding the alias types
// of the other (narrow-memory) copies which "emerged through" the narrow edges:
//
//   Phi<Bot>(U, MergeMem(<Bot>: W, <8>: Y))
//     ==Ideal=>  MergeMem(<Bot>: Phi<Bot-8>(U, W), Phi<8>(U, Y))
//
// This strange "subtraction" effect is necessary to ensure IGVN convergence.
// (It is currently unimplemented.)  As you can see, the resulting merge is
// actually a disjoint union of memory states, rather than an overlay.
//

//------------------------------MergeMemNode-----------------------------------
Node* MergeMemNode::make_empty_memory() {
  Node* empty_memory = (Node*) Compile::current()->top();
  assert(empty_memory->is_top(), "correct sentinel identity");
  return empty_memory;
}

MergeMemNode::MergeMemNode(Node *new_base) : Node(1+Compile::AliasIdxRaw) {
  init_class_id(Class_MergeMem);
  // all inputs are nullified in Node::Node(int)
  // set_input(0, NULL);  // no control input

  // Initialize the edges uniformly to top, for starters.
  Node* empty_mem = make_empty_memory();
  for (uint i = Compile::AliasIdxTop; i < req(); i++) {
    init_req(i,empty_mem);
  }
  assert(empty_memory() == empty_mem, "");

  if( new_base != NULL && new_base->is_MergeMem() ) {
    MergeMemNode* mdef = new_base->as_MergeMem();
    assert(mdef->empty_memory() == empty_mem, "consistent sentinels");
    for (MergeMemStream mms(this, mdef); mms.next_non_empty2(); ) {
      mms.set_memory(mms.memory2());
    }
    assert(base_memory() == mdef->base_memory(), "");
  } else {
    set_base_memory(new_base);
  }
}

// Make a new, untransformed MergeMem with the same base as 'mem'.
// If mem is itself a MergeMem, populate the result with the same edges.
MergeMemNode* MergeMemNode::make(Node* mem) {
  return new MergeMemNode(mem);
}

//------------------------------cmp--------------------------------------------
uint MergeMemNode::hash() const { return NO_HASH; }
bool MergeMemNode::cmp( const Node &n ) const {
  return (&n == this);          // Always fail except on self
}

//------------------------------Identity---------------------------------------
Node* MergeMemNode::Identity(PhaseGVN* phase) {
  // Identity if this merge point does not record any interesting memory
  // disambiguations.
  Node* base_mem = base_memory();
  Node* empty_mem = empty_memory();
  if (base_mem != empty_mem) {  // Memory path is not dead?
    for (uint i = Compile::AliasIdxRaw; i < req(); i++) {
      Node* mem = in(i);
      if (mem != empty_mem && mem != base_mem) {
        return this;            // Many memory splits; no change
      }
    }
  }
  return base_mem;              // No memory splits; ID on the one true input
}

//------------------------------Ideal------------------------------------------
// This method is invoked recursively on chains of MergeMem nodes
Node *MergeMemNode::Ideal(PhaseGVN *phase, bool can_reshape) {
  // Remove chain'd MergeMems
  //
  // This is delicate, because the each "in(i)" (i >= Raw) is interpreted
  // relative to the "in(Bot)".  Since we are patching both at the same time,
  // we have to be careful to read each "in(i)" relative to the old "in(Bot)",
  // but rewrite each "in(i)" relative to the new "in(Bot)".
  Node *progress = NULL;


  Node* old_base = base_memory();
  Node* empty_mem = empty_memory();
  if (old_base == empty_mem)
    return NULL; // Dead memory path.

  MergeMemNode* old_mbase;
  if (old_base != NULL && old_base->is_MergeMem())
    old_mbase = old_base->as_MergeMem();
  else
    old_mbase = NULL;
  Node* new_base = old_base;

  // simplify stacked MergeMems in base memory
  if (old_mbase)  new_base = old_mbase->base_memory();

  // the base memory might contribute new slices beyond my req()
  if (old_mbase)  grow_to_match(old_mbase);

  // Look carefully at the base node if it is a phi.
  PhiNode* phi_base;
  if (new_base != NULL && new_base->is_Phi())
    phi_base = new_base->as_Phi();
  else
    phi_base = NULL;

  Node*    phi_reg = NULL;
  uint     phi_len = (uint)-1;
  if (phi_base != NULL && !phi_base->is_copy()) {
    // do not examine phi if degraded to a copy
    phi_reg = phi_base->region();
    phi_len = phi_base->req();
    // see if the phi is unfinished
    for (uint i = 1; i < phi_len; i++) {
      if (phi_base->in(i) == NULL) {
        // incomplete phi; do not look at it yet!
        phi_reg = NULL;
        phi_len = (uint)-1;
        break;
      }
    }
  }

  // Note:  We do not call verify_sparse on entry, because inputs
  // can normalize to the base_memory via subsume_node or similar
  // mechanisms.  This method repairs that damage.

  assert(!old_mbase || old_mbase->is_empty_memory(empty_mem), "consistent sentinels");

  // Look at each slice.
  for (uint i = Compile::AliasIdxRaw; i < req(); i++) {
    Node* old_in = in(i);
    // calculate the old memory value
    Node* old_mem = old_in;
    if (old_mem == empty_mem)  old_mem = old_base;
    assert(old_mem == memory_at(i), "");

    // maybe update (reslice) the old memory value

    // simplify stacked MergeMems
    Node* new_mem = old_mem;
    MergeMemNode* old_mmem;
    if (old_mem != NULL && old_mem->is_MergeMem())
      old_mmem = old_mem->as_MergeMem();
    else
      old_mmem = NULL;
    if (old_mmem == this) {
      // This can happen if loops break up and safepoints disappear.
      // A merge of BotPtr (default) with a RawPtr memory derived from a
      // safepoint can be rewritten to a merge of the same BotPtr with
      // the BotPtr phi coming into the loop.  If that phi disappears
      // also, we can end up with a self-loop of the mergemem.
      // In general, if loops degenerate and memory effects disappear,
      // a mergemem can be left looking at itself.  This simply means
      // that the mergemem's default should be used, since there is
      // no longer any apparent effect on this slice.
      // Note: If a memory slice is a MergeMem cycle, it is unreachable
      //       from start.  Update the input to TOP.
      new_mem = (new_base == this || new_base == empty_mem)? empty_mem : new_base;
    }
    else if (old_mmem != NULL) {
      new_mem = old_mmem->memory_at(i);
    }
    // else preceding memory was not a MergeMem

    // maybe store down a new value
    Node* new_in = new_mem;
    if (new_in == new_base)  new_in = empty_mem;

    if (new_in != old_in) {
      // Warning:  Do not combine this "if" with the previous "if"
      // A memory slice might have be be rewritten even if it is semantically
      // unchanged, if the base_memory value has changed.
      set_req(i, new_in);
      progress = this;          // Report progress
    }
  }

  if (new_base != old_base) {
    set_req(Compile::AliasIdxBot, new_base);
    // Don't use set_base_memory(new_base), because we need to update du.
    assert(base_memory() == new_base, "");
    progress = this;
  }

  if( base_memory() == this ) {
    // a self cycle indicates this memory path is dead
    set_req(Compile::AliasIdxBot, empty_mem);
  }

  // Resolve external cycles by calling Ideal on a MergeMem base_memory
  // Recursion must occur after the self cycle check above
  if( base_memory()->is_MergeMem() ) {
    MergeMemNode *new_mbase = base_memory()->as_MergeMem();
    Node *m = phase->transform(new_mbase);  // Rollup any cycles
    if( m != NULL &&
        (m->is_top() ||
         (m->is_MergeMem() && m->as_MergeMem()->base_memory() == empty_mem)) ) {
      // propagate rollup of dead cycle to self
      set_req(Compile::AliasIdxBot, empty_mem);
    }
  }

  if( base_memory() == empty_mem ) {
    progress = this;
    // Cut inputs during Parse phase only.
    // During Optimize phase a dead MergeMem node will be subsumed by Top.
    if( !can_reshape ) {
      for (uint i = Compile::AliasIdxRaw; i < req(); i++) {
        if( in(i) != empty_mem ) { set_req(i, empty_mem); }
      }
    }
  }

  if( !progress && base_memory()->is_Phi() && can_reshape ) {
    // Check if PhiNode::Ideal's "Split phis through memory merges"
    // transform should be attempted. Look for this->phi->this cycle.
    uint merge_width = req();
    if (merge_width > Compile::AliasIdxRaw) {
      PhiNode* phi = base_memory()->as_Phi();
      for( uint i = 1; i < phi->req(); ++i ) {// For all paths in
        if (phi->in(i) == this) {
          phase->is_IterGVN()->_worklist.push(phi);
          break;
        }
      }
    }
  }

  assert(progress || verify_sparse(), "please, no dups of base");
  return progress;
}

//-------------------------set_base_memory-------------------------------------
void MergeMemNode::set_base_memory(Node *new_base) {
  Node* empty_mem = empty_memory();
  set_req(Compile::AliasIdxBot, new_base);
  assert(memory_at(req()) == new_base, "must set default memory");
  // Clear out other occurrences of new_base:
  if (new_base != empty_mem) {
    for (uint i = Compile::AliasIdxRaw; i < req(); i++) {
      if (in(i) == new_base)  set_req(i, empty_mem);
    }
  }
}

//------------------------------out_RegMask------------------------------------
const RegMask &MergeMemNode::out_RegMask() const {
  return RegMask::Empty;
}

//------------------------------dump_spec--------------------------------------
#ifndef PRODUCT
void MergeMemNode::dump_spec(outputStream *st) const {
  st->print(" {");
  Node* base_mem = base_memory();
  for( uint i = Compile::AliasIdxRaw; i < req(); i++ ) {
    Node* mem = (in(i) != NULL) ? memory_at(i) : base_mem;
    if (mem == base_mem) { st->print(" -"); continue; }
    st->print( " N%d:", mem->_idx );
    Compile::current()->get_adr_type(i)->dump_on(st);
  }
  st->print(" }");
}
#endif // !PRODUCT


#ifdef ASSERT
static bool might_be_same(Node* a, Node* b) {
  if (a == b)  return true;
  if (!(a->is_Phi() || b->is_Phi()))  return false;
  // phis shift around during optimization
  return true;  // pretty stupid...
}

// verify a narrow slice (either incoming or outgoing)
static void verify_memory_slice(const MergeMemNode* m, int alias_idx, Node* n) {
  if (!VerifyAliases)                return;  // don't bother to verify unless requested
  if (VMError::is_error_reported())  return;  // muzzle asserts when debugging an error
  if (Node::in_dump())               return;  // muzzle asserts when printing
  assert(alias_idx >= Compile::AliasIdxRaw, "must not disturb base_memory or sentinel");
  assert(n != NULL, "");
  // Elide intervening MergeMem's
  while (n->is_MergeMem()) {
    n = n->as_MergeMem()->memory_at(alias_idx);
  }
  Compile* C = Compile::current();
  const TypePtr* n_adr_type = n->adr_type();
  if (n == m->empty_memory()) {
    // Implicit copy of base_memory()
  } else if (n_adr_type != TypePtr::BOTTOM) {
    assert(n_adr_type != NULL, "new memory must have a well-defined adr_type");
    assert(C->must_alias(n_adr_type, alias_idx), "new memory must match selected slice");
  } else {
    // A few places like make_runtime_call "know" that VM calls are narrow,
    // and can be used to update only the VM bits stored as TypeRawPtr::BOTTOM.
    bool expected_wide_mem = false;
    if (n == m->base_memory()) {
      expected_wide_mem = true;
    } else if (alias_idx == Compile::AliasIdxRaw ||
               n == m->memory_at(Compile::AliasIdxRaw)) {
      expected_wide_mem = true;
    } else if (!C->alias_type(alias_idx)->is_rewritable()) {
      // memory can "leak through" calls on channels that
      // are write-once.  Allow this also.
      expected_wide_mem = true;
    }
    assert(expected_wide_mem, "expected narrow slice replacement");
  }
}
#else // !ASSERT
#define verify_memory_slice(m,i,n) (void)(0)  // PRODUCT version is no-op
#endif


//-----------------------------memory_at---------------------------------------
Node* MergeMemNode::memory_at(uint alias_idx) const {
  assert(alias_idx >= Compile::AliasIdxRaw ||
         alias_idx == Compile::AliasIdxBot && Compile::current()->AliasLevel() == 0,
         "must avoid base_memory and AliasIdxTop");

  // Otherwise, it is a narrow slice.
  Node* n = alias_idx < req() ? in(alias_idx) : empty_memory();
  Compile *C = Compile::current();
  if (is_empty_memory(n)) {
    // the array is sparse; empty slots are the "top" node
    n = base_memory();
    assert(Node::in_dump()
           || n == NULL || n->bottom_type() == Type::TOP
           || n->adr_type() == NULL // address is TOP
           || n->adr_type() == TypePtr::BOTTOM
           || n->adr_type() == TypeRawPtr::BOTTOM
           || Compile::current()->AliasLevel() == 0,
           "must be a wide memory");
    // AliasLevel == 0 if we are organizing the memory states manually.
    // See verify_memory_slice for comments on TypeRawPtr::BOTTOM.
  } else {
    // make sure the stored slice is sane
    #ifdef ASSERT
    if (VMError::is_error_reported() || Node::in_dump()) {
    } else if (might_be_same(n, base_memory())) {
      // Give it a pass:  It is a mostly harmless repetition of the base.
      // This can arise normally from node subsumption during optimization.
    } else {
      verify_memory_slice(this, alias_idx, n);
    }
    #endif
  }
  return n;
}

//---------------------------set_memory_at-------------------------------------
void MergeMemNode::set_memory_at(uint alias_idx, Node *n) {
  verify_memory_slice(this, alias_idx, n);
  Node* empty_mem = empty_memory();
  if (n == base_memory())  n = empty_mem;  // collapse default
  uint need_req = alias_idx+1;
  if (req() < need_req) {
    if (n == empty_mem)  return;  // already the default, so do not grow me
    // grow the sparse array
    do {
      add_req(empty_mem);
    } while (req() < need_req);
  }
  set_req( alias_idx, n );
}



//--------------------------iteration_setup------------------------------------
void MergeMemNode::iteration_setup(const MergeMemNode* other) {
  if (other != NULL) {
    grow_to_match(other);
    // invariant:  the finite support of mm2 is within mm->req()
    #ifdef ASSERT
    for (uint i = req(); i < other->req(); i++) {
      assert(other->is_empty_memory(other->in(i)), "slice left uncovered");
    }
    #endif
  }
  // Replace spurious copies of base_memory by top.
  Node* base_mem = base_memory();
  if (base_mem != NULL && !base_mem->is_top()) {
    for (uint i = Compile::AliasIdxBot+1, imax = req(); i < imax; i++) {
      if (in(i) == base_mem)
        set_req(i, empty_memory());
    }
  }
}

//---------------------------grow_to_match-------------------------------------
void MergeMemNode::grow_to_match(const MergeMemNode* other) {
  Node* empty_mem = empty_memory();
  assert(other->is_empty_memory(empty_mem), "consistent sentinels");
  // look for the finite support of the other memory
  for (uint i = other->req(); --i >= req(); ) {
    if (other->in(i) != empty_mem) {
      uint new_len = i+1;
      while (req() < new_len)  add_req(empty_mem);
      break;
    }
  }
}

//---------------------------verify_sparse-------------------------------------
#ifndef PRODUCT
bool MergeMemNode::verify_sparse() const {
  assert(is_empty_memory(make_empty_memory()), "sane sentinel");
  Node* base_mem = base_memory();
  // The following can happen in degenerate cases, since empty==top.
  if (is_empty_memory(base_mem))  return true;
  for (uint i = Compile::AliasIdxRaw; i < req(); i++) {
    assert(in(i) != NULL, "sane slice");
    if (in(i) == base_mem)  return false;  // should have been the sentinel value!
  }
  return true;
}

bool MergeMemStream::match_memory(Node* mem, const MergeMemNode* mm, int idx) {
  Node* n;
  n = mm->in(idx);
  if (mem == n)  return true;  // might be empty_memory()
  n = (idx == Compile::AliasIdxBot)? mm->base_memory(): mm->memory_at(idx);
  if (mem == n)  return true;
  while (n->is_Phi() && (n = n->as_Phi()->is_copy()) != NULL) {
    if (mem == n)  return true;
    if (n == NULL)  break;
  }
  return false;
}
#endif // !PRODUCT<|MERGE_RESOLUTION|>--- conflicted
+++ resolved
@@ -1119,22 +1119,18 @@
       // (This is one of the few places where a generic PhaseTransform
       // can create new nodes.  Think of it as lazily manifesting
       // virtually pre-existing constants.)
-<<<<<<< HEAD
       assert(memory_type() != T_INLINE_TYPE, "should not be used for inline types");
       Node* default_value = ld_alloc->in(AllocateNode::DefaultValue);
       if (default_value != NULL) {
         return default_value;
       }
       assert(ld_alloc->in(AllocateNode::RawDefaultValue) == NULL, "default value may not be null");
-      return phase->zerocon(memory_type());
-=======
       if (ReduceBulkZeroing || find_array_copy_clone(phase, ld_alloc, in(MemNode::Memory)) == NULL) {
         // If ReduceBulkZeroing is disabled, we need to check if the allocation does not belong to an
         // ArrayCopyNode clone. If it does, then we cannot assume zero since the initialization is done
         // by the ArrayCopyNode.
         return phase->zerocon(memory_type());
       }
->>>>>>> 49e7609d
     }
 
     // A load from an initialization barrier can match a captured store.
