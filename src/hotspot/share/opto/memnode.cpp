/*
 * Copyright (c) 1997, 2024, Oracle and/or its affiliates. All rights reserved.
 * Copyright (c) 2024, Alibaba Group Holding Limited. All rights reserved.
 * DO NOT ALTER OR REMOVE COPYRIGHT NOTICES OR THIS FILE HEADER.
 *
 * This code is free software; you can redistribute it and/or modify it
 * under the terms of the GNU General Public License version 2 only, as
 * published by the Free Software Foundation.
 *
 * This code is distributed in the hope that it will be useful, but WITHOUT
 * ANY WARRANTY; without even the implied warranty of MERCHANTABILITY or
 * FITNESS FOR A PARTICULAR PURPOSE.  See the GNU General Public License
 * version 2 for more details (a copy is included in the LICENSE file that
 * accompanied this code).
 *
 * You should have received a copy of the GNU General Public License version
 * 2 along with this work; if not, write to the Free Software Foundation,
 * Inc., 51 Franklin St, Fifth Floor, Boston, MA 02110-1301 USA.
 *
 * Please contact Oracle, 500 Oracle Parkway, Redwood Shores, CA 94065 USA
 * or visit www.oracle.com if you need additional information or have any
 * questions.
 *
 */

#include "precompiled.hpp"
#include "ci/ciFlatArrayKlass.hpp"
#include "classfile/javaClasses.hpp"
#include "classfile/systemDictionary.hpp"
#include "compiler/compileLog.hpp"
#include "gc/shared/barrierSet.hpp"
#include "gc/shared/c2/barrierSetC2.hpp"
#include "gc/shared/tlab_globals.hpp"
#include "memory/allocation.inline.hpp"
#include "memory/resourceArea.hpp"
#include "oops/objArrayKlass.hpp"
#include "opto/addnode.hpp"
#include "opto/arraycopynode.hpp"
#include "opto/cfgnode.hpp"
#include "opto/regalloc.hpp"
#include "opto/compile.hpp"
#include "opto/connode.hpp"
#include "opto/convertnode.hpp"
#include "opto/inlinetypenode.hpp"
#include "opto/loopnode.hpp"
#include "opto/machnode.hpp"
#include "opto/matcher.hpp"
#include "opto/memnode.hpp"
#include "opto/mempointer.hpp"
#include "opto/mulnode.hpp"
#include "opto/narrowptrnode.hpp"
#include "opto/phaseX.hpp"
#include "opto/regmask.hpp"
#include "opto/rootnode.hpp"
#include "opto/traceMergeStoresTag.hpp"
#include "opto/vectornode.hpp"
#include "utilities/align.hpp"
#include "utilities/copy.hpp"
#include "utilities/macros.hpp"
#include "utilities/powerOfTwo.hpp"
#include "utilities/vmError.hpp"

// Portions of code courtesy of Clifford Click

// Optimization - Graph Style

static Node *step_through_mergemem(PhaseGVN *phase, MergeMemNode *mmem,  const TypePtr *tp, const TypePtr *adr_check, outputStream *st);

//=============================================================================
uint MemNode::size_of() const { return sizeof(*this); }

const TypePtr *MemNode::adr_type() const {
  Node* adr = in(Address);
  if (adr == nullptr)  return nullptr; // node is dead
  const TypePtr* cross_check = nullptr;
  DEBUG_ONLY(cross_check = _adr_type);
  return calculate_adr_type(adr->bottom_type(), cross_check);
}

bool MemNode::check_if_adr_maybe_raw(Node* adr) {
  if (adr != nullptr) {
    if (adr->bottom_type()->base() == Type::RawPtr || adr->bottom_type()->base() == Type::AnyPtr) {
      return true;
    }
  }
  return false;
}

#ifndef PRODUCT
void MemNode::dump_spec(outputStream *st) const {
  if (in(Address) == nullptr)  return; // node is dead
#ifndef ASSERT
  // fake the missing field
  const TypePtr* _adr_type = nullptr;
  if (in(Address) != nullptr)
    _adr_type = in(Address)->bottom_type()->isa_ptr();
#endif
  dump_adr_type(this, _adr_type, st);

  Compile* C = Compile::current();
  if (C->alias_type(_adr_type)->is_volatile()) {
    st->print(" Volatile!");
  }
  if (_unaligned_access) {
    st->print(" unaligned");
  }
  if (_mismatched_access) {
    st->print(" mismatched");
  }
  if (_unsafe_access) {
    st->print(" unsafe");
  }
}

void MemNode::dump_adr_type(const Node* mem, const TypePtr* adr_type, outputStream *st) {
  st->print(" @");
  if (adr_type == nullptr) {
    st->print("null");
  } else {
    adr_type->dump_on(st);
    Compile* C = Compile::current();
    Compile::AliasType* atp = nullptr;
    if (C->have_alias_type(adr_type))  atp = C->alias_type(adr_type);
    if (atp == nullptr)
      st->print(", idx=?\?;");
    else if (atp->index() == Compile::AliasIdxBot)
      st->print(", idx=Bot;");
    else if (atp->index() == Compile::AliasIdxTop)
      st->print(", idx=Top;");
    else if (atp->index() == Compile::AliasIdxRaw)
      st->print(", idx=Raw;");
    else {
      ciField* field = atp->field();
      if (field) {
        st->print(", name=");
        field->print_name_on(st);
      }
      st->print(", idx=%d;", atp->index());
    }
  }
}

extern void print_alias_types();

#endif

Node *MemNode::optimize_simple_memory_chain(Node *mchain, const TypeOopPtr *t_oop, Node *load, PhaseGVN *phase) {
  assert((t_oop != nullptr), "sanity");
  bool is_instance = t_oop->is_known_instance_field();
  bool is_boxed_value_load = t_oop->is_ptr_to_boxed_value() &&
                             (load != nullptr) && load->is_Load() &&
                             (phase->is_IterGVN() != nullptr);
  if (!(is_instance || is_boxed_value_load))
    return mchain;  // don't try to optimize non-instance types
  uint instance_id = t_oop->instance_id();
  Node *start_mem = phase->C->start()->proj_out_or_null(TypeFunc::Memory);
  Node *prev = nullptr;
  Node *result = mchain;
  while (prev != result) {
    prev = result;
    if (result == start_mem)
      break;  // hit one of our sentinels
    // skip over a call which does not affect this memory slice
    if (result->is_Proj() && result->as_Proj()->_con == TypeFunc::Memory) {
      Node *proj_in = result->in(0);
      if (proj_in->is_Allocate() && proj_in->_idx == instance_id) {
        break;  // hit one of our sentinels
      } else if (proj_in->is_Call()) {
        // ArrayCopyNodes processed here as well
        CallNode *call = proj_in->as_Call();
        if (!call->may_modify(t_oop, phase)) { // returns false for instances
          result = call->in(TypeFunc::Memory);
        }
      } else if (proj_in->is_Initialize()) {
        AllocateNode* alloc = proj_in->as_Initialize()->allocation();
        // Stop if this is the initialization for the object instance which
        // contains this memory slice, otherwise skip over it.
        if ((alloc == nullptr) || (alloc->_idx == instance_id)) {
          break;
        }
        if (is_instance) {
          result = proj_in->in(TypeFunc::Memory);
        } else if (is_boxed_value_load) {
          Node* klass = alloc->in(AllocateNode::KlassNode);
          const TypeKlassPtr* tklass = phase->type(klass)->is_klassptr();
          if (tklass->klass_is_exact() && !tklass->exact_klass()->equals(t_oop->is_instptr()->exact_klass())) {
            result = proj_in->in(TypeFunc::Memory); // not related allocation
          }
        }
      } else if (proj_in->is_MemBar()) {
        ArrayCopyNode* ac = nullptr;
        if (ArrayCopyNode::may_modify(t_oop, proj_in->as_MemBar(), phase, ac)) {
          break;
        }
        result = proj_in->in(TypeFunc::Memory);
      } else if (proj_in->is_top()) {
        break; // dead code
      } else {
        assert(false, "unexpected projection");
      }
    } else if (result->is_ClearArray()) {
      if (!is_instance || !ClearArrayNode::step_through(&result, instance_id, phase)) {
        // Can not bypass initialization of the instance
        // we are looking for.
        break;
      }
      // Otherwise skip it (the call updated 'result' value).
    } else if (result->is_MergeMem()) {
      result = step_through_mergemem(phase, result->as_MergeMem(), t_oop, nullptr, tty);
    }
  }
  return result;
}

Node *MemNode::optimize_memory_chain(Node *mchain, const TypePtr *t_adr, Node *load, PhaseGVN *phase) {
  const TypeOopPtr* t_oop = t_adr->isa_oopptr();
  if (t_oop == nullptr)
    return mchain;  // don't try to optimize non-oop types
  Node* result = optimize_simple_memory_chain(mchain, t_oop, load, phase);
  bool is_instance = t_oop->is_known_instance_field();
  PhaseIterGVN *igvn = phase->is_IterGVN();
  if (is_instance && igvn != nullptr && result->is_Phi()) {
    PhiNode *mphi = result->as_Phi();
    assert(mphi->bottom_type() == Type::MEMORY, "memory phi required");
    const TypePtr *t = mphi->adr_type();
    bool do_split = false;
    // In the following cases, Load memory input can be further optimized based on
    // its precise address type
    if (t == TypePtr::BOTTOM || t == TypeRawPtr::BOTTOM ) {
      do_split = true;
    } else if (t->isa_oopptr() && !t->is_oopptr()->is_known_instance()) {
      const TypeOopPtr* mem_t =
        t->is_oopptr()->cast_to_exactness(true)
        ->is_oopptr()->cast_to_ptr_type(t_oop->ptr())
        ->is_oopptr()->cast_to_instance_id(t_oop->instance_id());
      if (t_oop->isa_aryptr()) {
        mem_t = mem_t->is_aryptr()
                     ->cast_to_stable(t_oop->is_aryptr()->is_stable())
                     ->cast_to_size(t_oop->is_aryptr()->size())
                     ->cast_to_not_flat(t_oop->is_aryptr()->is_not_flat())
                     ->cast_to_not_null_free(t_oop->is_aryptr()->is_not_null_free())
                     ->with_offset(t_oop->is_aryptr()->offset())
                     ->is_aryptr();
      }
      do_split = mem_t == t_oop;
    }
    if (do_split) {
      // clone the Phi with our address type
      result = mphi->split_out_instance(t_adr, igvn);
    } else {
      assert(phase->C->get_alias_index(t) == phase->C->get_alias_index(t_adr), "correct memory chain");
    }
  }
  return result;
}

static Node *step_through_mergemem(PhaseGVN *phase, MergeMemNode *mmem,  const TypePtr *tp, const TypePtr *adr_check, outputStream *st) {
  uint alias_idx = phase->C->get_alias_index(tp);
  Node *mem = mmem;
#ifdef ASSERT
  {
    // Check that current type is consistent with the alias index used during graph construction
    assert(alias_idx >= Compile::AliasIdxRaw, "must not be a bad alias_idx");
    bool consistent =  adr_check == nullptr || adr_check->empty() ||
                       phase->C->must_alias(adr_check, alias_idx );
    // Sometimes dead array references collapse to a[-1], a[-2], or a[-3]
    if( !consistent && adr_check != nullptr && !adr_check->empty() &&
        tp->isa_aryptr() &&        tp->offset() == Type::OffsetBot &&
        adr_check->isa_aryptr() && adr_check->offset() != Type::OffsetBot &&
        ( adr_check->offset() == arrayOopDesc::length_offset_in_bytes() ||
          adr_check->offset() == oopDesc::klass_offset_in_bytes() ||
          adr_check->offset() == oopDesc::mark_offset_in_bytes() ) ) {
      // don't assert if it is dead code.
      consistent = true;
    }
    if( !consistent ) {
      st->print("alias_idx==%d, adr_check==", alias_idx);
      if( adr_check == nullptr ) {
        st->print("null");
      } else {
        adr_check->dump();
      }
      st->cr();
      print_alias_types();
      assert(consistent, "adr_check must match alias idx");
    }
  }
#endif
  // TypeOopPtr::NOTNULL+any is an OOP with unknown offset - generally
  // means an array I have not precisely typed yet.  Do not do any
  // alias stuff with it any time soon.
  const TypeOopPtr *toop = tp->isa_oopptr();
  if (tp->base() != Type::AnyPtr &&
      !(toop &&
        toop->isa_instptr() &&
        toop->is_instptr()->instance_klass()->is_java_lang_Object() &&
        toop->offset() == Type::OffsetBot)) {
    // compress paths and change unreachable cycles to TOP
    // If not, we can update the input infinitely along a MergeMem cycle
    // Equivalent code in PhiNode::Ideal
    Node* m  = phase->transform(mmem);
    // If transformed to a MergeMem, get the desired slice
    // Otherwise the returned node represents memory for every slice
    mem = (m->is_MergeMem())? m->as_MergeMem()->memory_at(alias_idx) : m;
    // Update input if it is progress over what we have now
  }
  return mem;
}

//--------------------------Ideal_common---------------------------------------
// Look for degenerate control and memory inputs.  Bypass MergeMem inputs.
// Unhook non-raw memories from complete (macro-expanded) initializations.
Node *MemNode::Ideal_common(PhaseGVN *phase, bool can_reshape) {
  // If our control input is a dead region, kill all below the region
  Node *ctl = in(MemNode::Control);
  if (ctl && remove_dead_region(phase, can_reshape))
    return this;
  ctl = in(MemNode::Control);
  // Don't bother trying to transform a dead node
  if (ctl && ctl->is_top())  return NodeSentinel;

  PhaseIterGVN *igvn = phase->is_IterGVN();
  // Wait if control on the worklist.
  if (ctl && can_reshape && igvn != nullptr) {
    Node* bol = nullptr;
    Node* cmp = nullptr;
    if (ctl->in(0)->is_If()) {
      assert(ctl->is_IfTrue() || ctl->is_IfFalse(), "sanity");
      bol = ctl->in(0)->in(1);
      if (bol->is_Bool())
        cmp = ctl->in(0)->in(1)->in(1);
    }
    if (igvn->_worklist.member(ctl) ||
        (bol != nullptr && igvn->_worklist.member(bol)) ||
        (cmp != nullptr && igvn->_worklist.member(cmp)) ) {
      // This control path may be dead.
      // Delay this memory node transformation until the control is processed.
      igvn->_worklist.push(this);
      return NodeSentinel; // caller will return null
    }
  }
  // Ignore if memory is dead, or self-loop
  Node *mem = in(MemNode::Memory);
  if (phase->type( mem ) == Type::TOP) return NodeSentinel; // caller will return null
  assert(mem != this, "dead loop in MemNode::Ideal");

  if (can_reshape && igvn != nullptr && igvn->_worklist.member(mem)) {
    // This memory slice may be dead.
    // Delay this mem node transformation until the memory is processed.
    igvn->_worklist.push(this);
    return NodeSentinel; // caller will return null
  }

  Node *address = in(MemNode::Address);
  const Type *t_adr = phase->type(address);
  if (t_adr == Type::TOP)              return NodeSentinel; // caller will return null

  if (can_reshape && is_unsafe_access() && (t_adr == TypePtr::NULL_PTR)) {
    // Unsafe off-heap access with zero address. Remove access and other control users
    // to not confuse optimizations and add a HaltNode to fail if this is ever executed.
    assert(ctl != nullptr, "unsafe accesses should be control dependent");
    for (DUIterator_Fast imax, i = ctl->fast_outs(imax); i < imax; i++) {
      Node* u = ctl->fast_out(i);
      if (u != ctl) {
        igvn->rehash_node_delayed(u);
        int nb = u->replace_edge(ctl, phase->C->top(), igvn);
        --i, imax -= nb;
      }
    }
    Node* frame = igvn->transform(new ParmNode(phase->C->start(), TypeFunc::FramePtr));
    Node* halt = igvn->transform(new HaltNode(ctl, frame, "unsafe off-heap access with zero address"));
    phase->C->root()->add_req(halt);
    return this;
  }

  if (can_reshape && igvn != nullptr &&
      (igvn->_worklist.member(address) ||
       (igvn->_worklist.size() > 0 && t_adr != adr_type())) ) {
    // The address's base and type may change when the address is processed.
    // Delay this mem node transformation until the address is processed.
    igvn->_worklist.push(this);
    return NodeSentinel; // caller will return null
  }

  // Do NOT remove or optimize the next lines: ensure a new alias index
  // is allocated for an oop pointer type before Escape Analysis.
  // Note: C++ will not remove it since the call has side effect.
  if (t_adr->isa_oopptr()) {
    int alias_idx = phase->C->get_alias_index(t_adr->is_ptr());
  }

  Node* base = nullptr;
  if (address->is_AddP()) {
    base = address->in(AddPNode::Base);
  }
  if (base != nullptr && phase->type(base)->higher_equal(TypePtr::NULL_PTR) &&
      !t_adr->isa_rawptr()) {
    // Note: raw address has TOP base and top->higher_equal(TypePtr::NULL_PTR) is true.
    // Skip this node optimization if its address has TOP base.
    return NodeSentinel; // caller will return null
  }

  // Avoid independent memory operations
  Node* old_mem = mem;

  // The code which unhooks non-raw memories from complete (macro-expanded)
  // initializations was removed. After macro-expansion all stores caught
  // by Initialize node became raw stores and there is no information
  // which memory slices they modify. So it is unsafe to move any memory
  // operation above these stores. Also in most cases hooked non-raw memories
  // were already unhooked by using information from detect_ptr_independence()
  // and find_previous_store().

  if (mem->is_MergeMem()) {
    MergeMemNode* mmem = mem->as_MergeMem();
    const TypePtr *tp = t_adr->is_ptr();

    mem = step_through_mergemem(phase, mmem, tp, adr_type(), tty);
  }

  if (mem != old_mem) {
    set_req_X(MemNode::Memory, mem, phase);
    if (phase->type(mem) == Type::TOP) return NodeSentinel;
    return this;
  }

  // let the subclass continue analyzing...
  return nullptr;
}

// Helper function for proving some simple control dominations.
// Attempt to prove that all control inputs of 'dom' dominate 'sub'.
// Already assumes that 'dom' is available at 'sub', and that 'sub'
// is not a constant (dominated by the method's StartNode).
// Used by MemNode::find_previous_store to prove that the
// control input of a memory operation predates (dominates)
// an allocation it wants to look past.
// Returns 'DomResult::Dominate' if all control inputs of 'dom'
// dominate 'sub', 'DomResult::NotDominate' if not,
// and 'DomResult::EncounteredDeadCode' if we can't decide due to
// dead code, but at the end of IGVN, we know the definite result
// once the dead code is cleaned up.
Node::DomResult MemNode::maybe_all_controls_dominate(Node* dom, Node* sub) {
  if (dom == nullptr || dom->is_top() || sub == nullptr || sub->is_top()) {
    return DomResult::EncounteredDeadCode; // Conservative answer for dead code
  }

  // Check 'dom'. Skip Proj and CatchProj nodes.
  dom = dom->find_exact_control(dom);
  if (dom == nullptr || dom->is_top()) {
    return DomResult::EncounteredDeadCode; // Conservative answer for dead code
  }

  if (dom == sub) {
    // For the case when, for example, 'sub' is Initialize and the original
    // 'dom' is Proj node of the 'sub'.
    return DomResult::NotDominate;
  }

  if (dom->is_Con() || dom->is_Start() || dom->is_Root() || dom == sub) {
    return DomResult::Dominate;
  }

  // 'dom' dominates 'sub' if its control edge and control edges
  // of all its inputs dominate or equal to sub's control edge.

  // Currently 'sub' is either Allocate, Initialize or Start nodes.
  // Or Region for the check in LoadNode::Ideal();
  // 'sub' should have sub->in(0) != nullptr.
  assert(sub->is_Allocate() || sub->is_Initialize() || sub->is_Start() ||
         sub->is_Region() || sub->is_Call(), "expecting only these nodes");

  // Get control edge of 'sub'.
  Node* orig_sub = sub;
  sub = sub->find_exact_control(sub->in(0));
  if (sub == nullptr || sub->is_top()) {
    return DomResult::EncounteredDeadCode; // Conservative answer for dead code
  }

  assert(sub->is_CFG(), "expecting control");

  if (sub == dom) {
    return DomResult::Dominate;
  }

  if (sub->is_Start() || sub->is_Root()) {
    return DomResult::NotDominate;
  }

  {
    // Check all control edges of 'dom'.

    ResourceMark rm;
    Node_List nlist;
    Unique_Node_List dom_list;

    dom_list.push(dom);
    bool only_dominating_controls = false;

    for (uint next = 0; next < dom_list.size(); next++) {
      Node* n = dom_list.at(next);
      if (n == orig_sub) {
        return DomResult::NotDominate; // One of dom's inputs dominated by sub.
      }
      if (!n->is_CFG() && n->pinned()) {
        // Check only own control edge for pinned non-control nodes.
        n = n->find_exact_control(n->in(0));
        if (n == nullptr || n->is_top()) {
          return DomResult::EncounteredDeadCode; // Conservative answer for dead code
        }
        assert(n->is_CFG(), "expecting control");
        dom_list.push(n);
      } else if (n->is_Con() || n->is_Start() || n->is_Root()) {
        only_dominating_controls = true;
      } else if (n->is_CFG()) {
        DomResult dom_result = n->dominates(sub, nlist);
        if (dom_result == DomResult::Dominate) {
          only_dominating_controls = true;
        } else {
          return dom_result;
        }
      } else {
        // First, own control edge.
        Node* m = n->find_exact_control(n->in(0));
        if (m != nullptr) {
          if (m->is_top()) {
            return DomResult::EncounteredDeadCode; // Conservative answer for dead code
          }
          dom_list.push(m);
        }
        // Now, the rest of edges.
        uint cnt = n->req();
        for (uint i = 1; i < cnt; i++) {
          m = n->find_exact_control(n->in(i));
          if (m == nullptr || m->is_top()) {
            continue;
          }
          dom_list.push(m);
        }
      }
    }
    return only_dominating_controls ? DomResult::Dominate : DomResult::NotDominate;
  }
}

//---------------------detect_ptr_independence---------------------------------
// Used by MemNode::find_previous_store to prove that two base
// pointers are never equal.
// The pointers are accompanied by their associated allocations,
// if any, which have been previously discovered by the caller.
bool MemNode::detect_ptr_independence(Node* p1, AllocateNode* a1,
                                      Node* p2, AllocateNode* a2,
                                      PhaseTransform* phase) {
  // Attempt to prove that these two pointers cannot be aliased.
  // They may both manifestly be allocations, and they should differ.
  // Or, if they are not both allocations, they can be distinct constants.
  // Otherwise, one is an allocation and the other a pre-existing value.
  if (a1 == nullptr && a2 == nullptr) {           // neither an allocation
    return (p1 != p2) && p1->is_Con() && p2->is_Con();
  } else if (a1 != nullptr && a2 != nullptr) {    // both allocations
    return (a1 != a2);
  } else if (a1 != nullptr) {                  // one allocation a1
    // (Note:  p2->is_Con implies p2->in(0)->is_Root, which dominates.)
    return all_controls_dominate(p2, a1);
  } else { //(a2 != null)                   // one allocation a2
    return all_controls_dominate(p1, a2);
  }
  return false;
}


// Find an arraycopy ac that produces the memory state represented by parameter mem.
// Return ac if
// (a) can_see_stored_value=true  and ac must have set the value for this load or if
// (b) can_see_stored_value=false and ac could have set the value for this load or if
// (c) can_see_stored_value=false and ac cannot have set the value for this load.
// In case (c) change the parameter mem to the memory input of ac to skip it
// when searching stored value.
// Otherwise return null.
Node* LoadNode::find_previous_arraycopy(PhaseValues* phase, Node* ld_alloc, Node*& mem, bool can_see_stored_value) const {
  ArrayCopyNode* ac = find_array_copy_clone(ld_alloc, mem);
  if (ac != nullptr) {
    Node* ld_addp = in(MemNode::Address);
    Node* src = ac->in(ArrayCopyNode::Src);
    const TypeAryPtr* ary_t = phase->type(src)->isa_aryptr();

    // This is a load from a cloned array. The corresponding arraycopy ac must
    // have set the value for the load and we can return ac but only if the load
    // is known to be within bounds. This is checked below.
    if (ary_t != nullptr && ld_addp->is_AddP()) {
      Node* ld_offs = ld_addp->in(AddPNode::Offset);
      BasicType ary_elem = ary_t->elem()->array_element_basic_type();
      jlong header = arrayOopDesc::base_offset_in_bytes(ary_elem);
      jlong elemsize = type2aelembytes(ary_elem);

      const TypeX*   ld_offs_t = phase->type(ld_offs)->isa_intptr_t();
      const TypeInt* sizetype  = ary_t->size();

      if (ld_offs_t->_lo >= header && ld_offs_t->_hi < (sizetype->_lo * elemsize + header)) {
        // The load is known to be within bounds. It receives its value from ac.
        return ac;
      }
      // The load is known to be out-of-bounds.
    }
    // The load could be out-of-bounds. It must not be hoisted but must remain
    // dependent on the runtime range check. This is achieved by returning null.
  } else if (mem->is_Proj() && mem->in(0) != nullptr && mem->in(0)->is_ArrayCopy()) {
    ArrayCopyNode* ac = mem->in(0)->as_ArrayCopy();

    if (ac->is_arraycopy_validated() ||
        ac->is_copyof_validated() ||
        ac->is_copyofrange_validated()) {
      Node* ld_addp = in(MemNode::Address);
      if (ld_addp->is_AddP()) {
        Node* ld_base = ld_addp->in(AddPNode::Address);
        Node* ld_offs = ld_addp->in(AddPNode::Offset);

        Node* dest = ac->in(ArrayCopyNode::Dest);

        if (dest == ld_base) {
          const TypeX* ld_offs_t = phase->type(ld_offs)->isa_intptr_t();
          assert(!ld_offs_t->empty(), "dead reference should be checked already");
          // Take into account vector or unsafe access size
          jlong ld_size_in_bytes = (jlong)memory_size();
          jlong offset_hi = ld_offs_t->_hi + ld_size_in_bytes - 1;
          offset_hi = MIN2(offset_hi, (jlong)(TypeX::MAX->_hi)); // Take care for overflow in 32-bit VM
          if (ac->modifies(ld_offs_t->_lo, (intptr_t)offset_hi, phase, can_see_stored_value)) {
            return ac;
          }
          if (!can_see_stored_value) {
            mem = ac->in(TypeFunc::Memory);
            return ac;
          }
        }
      }
    }
  }
  return nullptr;
}

ArrayCopyNode* MemNode::find_array_copy_clone(Node* ld_alloc, Node* mem) const {
  if (mem->is_Proj() && mem->in(0) != nullptr && (mem->in(0)->Opcode() == Op_MemBarStoreStore ||
                                               mem->in(0)->Opcode() == Op_MemBarCPUOrder)) {
    if (ld_alloc != nullptr) {
      // Check if there is an array copy for a clone
      Node* mb = mem->in(0);
      ArrayCopyNode* ac = nullptr;
      if (mb->in(0) != nullptr && mb->in(0)->is_Proj() &&
          mb->in(0)->in(0) != nullptr && mb->in(0)->in(0)->is_ArrayCopy()) {
        ac = mb->in(0)->in(0)->as_ArrayCopy();
      } else {
        // Step over GC barrier when ReduceInitialCardMarks is disabled
        BarrierSetC2* bs = BarrierSet::barrier_set()->barrier_set_c2();
        Node* control_proj_ac = bs->step_over_gc_barrier(mb->in(0));

        if (control_proj_ac->is_Proj() && control_proj_ac->in(0)->is_ArrayCopy()) {
          ac = control_proj_ac->in(0)->as_ArrayCopy();
        }
      }

      if (ac != nullptr && ac->is_clonebasic()) {
        AllocateNode* alloc = AllocateNode::Ideal_allocation(ac->in(ArrayCopyNode::Dest));
        if (alloc != nullptr && alloc == ld_alloc) {
          return ac;
        }
      }
    }
  }
  return nullptr;
}

// The logic for reordering loads and stores uses four steps:
// (a) Walk carefully past stores and initializations which we
//     can prove are independent of this load.
// (b) Observe that the next memory state makes an exact match
//     with self (load or store), and locate the relevant store.
// (c) Ensure that, if we were to wire self directly to the store,
//     the optimizer would fold it up somehow.
// (d) Do the rewiring, and return, depending on some other part of
//     the optimizer to fold up the load.
// This routine handles steps (a) and (b).  Steps (c) and (d) are
// specific to loads and stores, so they are handled by the callers.
// (Currently, only LoadNode::Ideal has steps (c), (d).  More later.)
//
Node* MemNode::find_previous_store(PhaseValues* phase) {
  Node*         ctrl   = in(MemNode::Control);
  Node*         adr    = in(MemNode::Address);
  intptr_t      offset = 0;
  Node*         base   = AddPNode::Ideal_base_and_offset(adr, phase, offset);
  AllocateNode* alloc  = AllocateNode::Ideal_allocation(base);

  if (offset == Type::OffsetBot)
    return nullptr;            // cannot unalias unless there are precise offsets

  const bool adr_maybe_raw = check_if_adr_maybe_raw(adr);
  const TypeOopPtr *addr_t = adr->bottom_type()->isa_oopptr();

  intptr_t size_in_bytes = memory_size();

  Node* mem = in(MemNode::Memory);   // start searching here...

  int cnt = 50;             // Cycle limiter
  for (;;) {                // While we can dance past unrelated stores...
    if (--cnt < 0)  break;  // Caught in cycle or a complicated dance?

    Node* prev = mem;
    if (mem->is_Store()) {
      Node* st_adr = mem->in(MemNode::Address);
      intptr_t st_offset = 0;
      Node* st_base = AddPNode::Ideal_base_and_offset(st_adr, phase, st_offset);
      if (st_base == nullptr)
        break;              // inscrutable pointer

      // For raw accesses it's not enough to prove that constant offsets don't intersect.
      // We need the bases to be the equal in order for the offset check to make sense.
      if ((adr_maybe_raw || check_if_adr_maybe_raw(st_adr)) && st_base != base) {
        break;
      }

      if (st_offset != offset && st_offset != Type::OffsetBot) {
        const int MAX_STORE = MAX2(BytesPerLong, (int)MaxVectorSize);
        assert(mem->as_Store()->memory_size() <= MAX_STORE, "");
        if (st_offset >= offset + size_in_bytes ||
            st_offset <= offset - MAX_STORE ||
            st_offset <= offset - mem->as_Store()->memory_size()) {
          // Success:  The offsets are provably independent.
          // (You may ask, why not just test st_offset != offset and be done?
          // The answer is that stores of different sizes can co-exist
          // in the same sequence of RawMem effects.  We sometimes initialize
          // a whole 'tile' of array elements with a single jint or jlong.)
          mem = mem->in(MemNode::Memory);
          continue;           // (a) advance through independent store memory
        }
      }
      if (st_base != base &&
          detect_ptr_independence(base, alloc,
                                  st_base,
                                  AllocateNode::Ideal_allocation(st_base),
                                  phase)) {
        // Success:  The bases are provably independent.
        mem = mem->in(MemNode::Memory);
        continue;           // (a) advance through independent store memory
      }

      // (b) At this point, if the bases or offsets do not agree, we lose,
      // since we have not managed to prove 'this' and 'mem' independent.
      if (st_base == base && st_offset == offset) {
        return mem;         // let caller handle steps (c), (d)
      }

    } else if (mem->is_Proj() && mem->in(0)->is_Initialize()) {
      InitializeNode* st_init = mem->in(0)->as_Initialize();
      AllocateNode*  st_alloc = st_init->allocation();
      if (st_alloc == nullptr) {
        break;              // something degenerated
      }
      bool known_identical = false;
      bool known_independent = false;
      if (alloc == st_alloc) {
        known_identical = true;
      } else if (alloc != nullptr) {
        known_independent = true;
      } else if (all_controls_dominate(this, st_alloc)) {
        known_independent = true;
      }

      if (known_independent) {
        // The bases are provably independent: Either they are
        // manifestly distinct allocations, or else the control
        // of this load dominates the store's allocation.
        int alias_idx = phase->C->get_alias_index(adr_type());
        if (alias_idx == Compile::AliasIdxRaw) {
          mem = st_alloc->in(TypeFunc::Memory);
        } else {
          mem = st_init->memory(alias_idx);
        }
        continue;           // (a) advance through independent store memory
      }

      // (b) at this point, if we are not looking at a store initializing
      // the same allocation we are loading from, we lose.
      if (known_identical) {
        // From caller, can_see_stored_value will consult find_captured_store.
        return mem;         // let caller handle steps (c), (d)
      }

    } else if (find_previous_arraycopy(phase, alloc, mem, false) != nullptr) {
      if (prev != mem) {
        // Found an arraycopy but it doesn't affect that load
        continue;
      }
      // Found an arraycopy that may affect that load
      return mem;
    } else if (addr_t != nullptr && addr_t->is_known_instance_field()) {
      // Can't use optimize_simple_memory_chain() since it needs PhaseGVN.
      if (mem->is_Proj() && mem->in(0)->is_Call()) {
        // ArrayCopyNodes processed here as well.
        CallNode *call = mem->in(0)->as_Call();
        if (!call->may_modify(addr_t, phase)) {
          mem = call->in(TypeFunc::Memory);
          continue;         // (a) advance through independent call memory
        }
      } else if (mem->is_Proj() && mem->in(0)->is_MemBar()) {
        ArrayCopyNode* ac = nullptr;
        if (ArrayCopyNode::may_modify(addr_t, mem->in(0)->as_MemBar(), phase, ac)) {
          break;
        }
        mem = mem->in(0)->in(TypeFunc::Memory);
        continue;           // (a) advance through independent MemBar memory
      } else if (mem->is_ClearArray()) {
        if (ClearArrayNode::step_through(&mem, (uint)addr_t->instance_id(), phase)) {
          // (the call updated 'mem' value)
          continue;         // (a) advance through independent allocation memory
        } else {
          // Can not bypass initialization of the instance
          // we are looking for.
          return mem;
        }
      } else if (mem->is_MergeMem()) {
        int alias_idx = phase->C->get_alias_index(adr_type());
        mem = mem->as_MergeMem()->memory_at(alias_idx);
        continue;           // (a) advance through independent MergeMem memory
      }
    }

    // Unless there is an explicit 'continue', we must bail out here,
    // because 'mem' is an inscrutable memory state (e.g., a call).
    break;
  }

  return nullptr;              // bail out
}

//----------------------calculate_adr_type-------------------------------------
// Helper function.  Notices when the given type of address hits top or bottom.
// Also, asserts a cross-check of the type against the expected address type.
const TypePtr* MemNode::calculate_adr_type(const Type* t, const TypePtr* cross_check) {
  if (t == Type::TOP)  return nullptr; // does not touch memory any more?
  #ifdef ASSERT
  if (!VerifyAliases || VMError::is_error_reported() || Node::in_dump())  cross_check = nullptr;
  #endif
  const TypePtr* tp = t->isa_ptr();
  if (tp == nullptr) {
    assert(cross_check == nullptr || cross_check == TypePtr::BOTTOM, "expected memory type must be wide");
    return TypePtr::BOTTOM;           // touches lots of memory
  } else {
    #ifdef ASSERT
    // %%%% [phh] We don't check the alias index if cross_check is
    //            TypeRawPtr::BOTTOM.  Needs to be investigated.
    if (cross_check != nullptr &&
        cross_check != TypePtr::BOTTOM &&
        cross_check != TypeRawPtr::BOTTOM) {
      // Recheck the alias index, to see if it has changed (due to a bug).
      Compile* C = Compile::current();
      assert(C->get_alias_index(cross_check) == C->get_alias_index(tp),
             "must stay in the original alias category");
      // The type of the address must be contained in the adr_type,
      // disregarding "null"-ness.
      // (We make an exception for TypeRawPtr::BOTTOM, which is a bit bucket.)
      const TypePtr* tp_notnull = tp->join(TypePtr::NOTNULL)->is_ptr();
      assert(cross_check->meet(tp_notnull) == cross_check->remove_speculative(),
             "real address must not escape from expected memory type");
    }
    #endif
    return tp;
  }
}

uint8_t MemNode::barrier_data(const Node* n) {
  if (n->is_LoadStore()) {
    return n->as_LoadStore()->barrier_data();
  } else if (n->is_Mem()) {
    return n->as_Mem()->barrier_data();
  }
  return 0;
}

//=============================================================================
// Should LoadNode::Ideal() attempt to remove control edges?
bool LoadNode::can_remove_control() const {
  return !has_pinned_control_dependency();
}
uint LoadNode::size_of() const { return sizeof(*this); }
bool LoadNode::cmp(const Node &n) const {
  LoadNode& load = (LoadNode &)n;
  return Type::equals(_type, load._type) &&
         _control_dependency == load._control_dependency &&
         _mo == load._mo;
}
const Type *LoadNode::bottom_type() const { return _type; }
uint LoadNode::ideal_reg() const {
  return _type->ideal_reg();
}

#ifndef PRODUCT
void LoadNode::dump_spec(outputStream *st) const {
  MemNode::dump_spec(st);
  if( !Verbose && !WizardMode ) {
    // standard dump does this in Verbose and WizardMode
    st->print(" #"); _type->dump_on(st);
  }
  if (!depends_only_on_test()) {
    st->print(" (does not depend only on test, ");
    if (control_dependency() == UnknownControl) {
      st->print("unknown control");
    } else if (control_dependency() == Pinned) {
      st->print("pinned");
    } else if (adr_type() == TypeRawPtr::BOTTOM) {
      st->print("raw access");
    } else {
      st->print("unknown reason");
    }
    st->print(")");
  }
}
#endif

#ifdef ASSERT
//----------------------------is_immutable_value-------------------------------
// Helper function to allow a raw load without control edge for some cases
bool LoadNode::is_immutable_value(Node* adr) {
  if (adr->is_AddP() && adr->in(AddPNode::Base)->is_top() &&
      adr->in(AddPNode::Address)->Opcode() == Op_ThreadLocal) {

    jlong offset = adr->in(AddPNode::Offset)->find_intptr_t_con(-1);
    int offsets[] = {
      in_bytes(JavaThread::osthread_offset()),
      in_bytes(JavaThread::threadObj_offset()),
      in_bytes(JavaThread::vthread_offset()),
      in_bytes(JavaThread::scopedValueCache_offset()),
    };

    for (size_t i = 0; i < sizeof offsets / sizeof offsets[0]; i++) {
      if (offset == offsets[i]) {
        return true;
      }
    }
  }

  return false;
}
#endif

//----------------------------LoadNode::make-----------------------------------
// Polymorphic factory method:
Node* LoadNode::make(PhaseGVN& gvn, Node* ctl, Node* mem, Node* adr, const TypePtr* adr_type, const Type* rt, BasicType bt, MemOrd mo,
                     ControlDependency control_dependency, bool require_atomic_access, bool unaligned, bool mismatched, bool unsafe, uint8_t barrier_data) {
  Compile* C = gvn.C;

  // sanity check the alias category against the created node type
  assert(!(adr_type->isa_oopptr() &&
           adr_type->offset() == oopDesc::klass_offset_in_bytes()),
         "use LoadKlassNode instead");
  assert(!(adr_type->isa_aryptr() &&
           adr_type->offset() == arrayOopDesc::length_offset_in_bytes()),
         "use LoadRangeNode instead");
  // Check control edge of raw loads
  assert( ctl != nullptr || C->get_alias_index(adr_type) != Compile::AliasIdxRaw ||
          // oop will be recorded in oop map if load crosses safepoint
          rt->isa_oopptr() || is_immutable_value(adr),
          "raw memory operations should have control edge");
  LoadNode* load = nullptr;
  switch (bt) {
  case T_BOOLEAN: load = new LoadUBNode(ctl, mem, adr, adr_type, rt->is_int(),  mo, control_dependency); break;
  case T_BYTE:    load = new LoadBNode (ctl, mem, adr, adr_type, rt->is_int(),  mo, control_dependency); break;
  case T_INT:     load = new LoadINode (ctl, mem, adr, adr_type, rt->is_int(),  mo, control_dependency); break;
  case T_CHAR:    load = new LoadUSNode(ctl, mem, adr, adr_type, rt->is_int(),  mo, control_dependency); break;
  case T_SHORT:   load = new LoadSNode (ctl, mem, adr, adr_type, rt->is_int(),  mo, control_dependency); break;
  case T_LONG:    load = new LoadLNode (ctl, mem, adr, adr_type, rt->is_long(), mo, control_dependency, require_atomic_access); break;
  case T_FLOAT:   load = new LoadFNode (ctl, mem, adr, adr_type, rt,            mo, control_dependency); break;
  case T_DOUBLE:  load = new LoadDNode (ctl, mem, adr, adr_type, rt,            mo, control_dependency, require_atomic_access); break;
  case T_ADDRESS: load = new LoadPNode (ctl, mem, adr, adr_type, rt->is_ptr(),  mo, control_dependency); break;
  case T_OBJECT:
  case T_NARROWOOP:
#ifdef _LP64
    if (adr->bottom_type()->is_ptr_to_narrowoop()) {
      load = new LoadNNode(ctl, mem, adr, adr_type, rt->make_narrowoop(), mo, control_dependency);
    } else
#endif
    {
      assert(!adr->bottom_type()->is_ptr_to_narrowoop() && !adr->bottom_type()->is_ptr_to_narrowklass(), "should have got back a narrow oop");
      load = new LoadPNode(ctl, mem, adr, adr_type, rt->is_ptr(), mo, control_dependency);
    }
    break;
  default:
    ShouldNotReachHere();
    break;
  }
  assert(load != nullptr, "LoadNode should have been created");
  if (unaligned) {
    load->set_unaligned_access();
  }
  if (mismatched) {
    load->set_mismatched_access();
  }
  if (unsafe) {
    load->set_unsafe_access();
  }
  load->set_barrier_data(barrier_data);
  if (load->Opcode() == Op_LoadN) {
    Node* ld = gvn.transform(load);
    return new DecodeNNode(ld, ld->bottom_type()->make_ptr());
  }

  return load;
}

//------------------------------hash-------------------------------------------
uint LoadNode::hash() const {
  // unroll addition of interesting fields
  return (uintptr_t)in(Control) + (uintptr_t)in(Memory) + (uintptr_t)in(Address);
}

static bool skip_through_membars(Compile::AliasType* atp, const TypeInstPtr* tp, bool eliminate_boxing) {
  if ((atp != nullptr) && (atp->index() >= Compile::AliasIdxRaw)) {
    bool non_volatile = (atp->field() != nullptr) && !atp->field()->is_volatile();
    bool is_stable_ary = FoldStableValues &&
                         (tp != nullptr) && (tp->isa_aryptr() != nullptr) &&
                         tp->isa_aryptr()->is_stable();

    return (eliminate_boxing && non_volatile) || is_stable_ary || tp->is_inlinetypeptr();
  }

  return false;
}

LoadNode* LoadNode::pin_array_access_node() const {
  const TypePtr* adr_type = this->adr_type();
  if (adr_type != nullptr && adr_type->isa_aryptr()) {
    return clone_pinned();
  }
  return nullptr;
}

// Is the value loaded previously stored by an arraycopy? If so return
// a load node that reads from the source array so we may be able to
// optimize out the ArrayCopy node later.
Node* LoadNode::can_see_arraycopy_value(Node* st, PhaseGVN* phase) const {
  Node* ld_adr = in(MemNode::Address);
  intptr_t ld_off = 0;
  AllocateNode* ld_alloc = AllocateNode::Ideal_allocation(ld_adr, phase, ld_off);
  Node* ac = find_previous_arraycopy(phase, ld_alloc, st, true);
  if (ac != nullptr) {
    assert(ac->is_ArrayCopy(), "what kind of node can this be?");

    Node* mem = ac->in(TypeFunc::Memory);
    Node* ctl = ac->in(0);
    Node* src = ac->in(ArrayCopyNode::Src);

    if (!ac->as_ArrayCopy()->is_clonebasic() && !phase->type(src)->isa_aryptr()) {
      return nullptr;
    }

    // load depends on the tests that validate the arraycopy
    LoadNode* ld = clone_pinned();
    Node* addp = in(MemNode::Address)->clone();
    if (ac->as_ArrayCopy()->is_clonebasic()) {
      assert(ld_alloc != nullptr, "need an alloc");
      assert(addp->is_AddP(), "address must be addp");
      BarrierSetC2* bs = BarrierSet::barrier_set()->barrier_set_c2();
      assert(bs->step_over_gc_barrier(addp->in(AddPNode::Base)) == bs->step_over_gc_barrier(ac->in(ArrayCopyNode::Dest)), "strange pattern");
      assert(bs->step_over_gc_barrier(addp->in(AddPNode::Address)) == bs->step_over_gc_barrier(ac->in(ArrayCopyNode::Dest)), "strange pattern");
      addp->set_req(AddPNode::Base, src);
      addp->set_req(AddPNode::Address, src);
    } else {
      assert(ac->as_ArrayCopy()->is_arraycopy_validated() ||
             ac->as_ArrayCopy()->is_copyof_validated() ||
             ac->as_ArrayCopy()->is_copyofrange_validated(), "only supported cases");
      assert(addp->in(AddPNode::Base) == addp->in(AddPNode::Address), "should be");
      addp->set_req(AddPNode::Base, src);
      addp->set_req(AddPNode::Address, src);

      const TypeAryPtr* ary_t = phase->type(in(MemNode::Address))->isa_aryptr();
      BasicType ary_elem = ary_t->isa_aryptr()->elem()->array_element_basic_type();
      if (is_reference_type(ary_elem, true)) ary_elem = T_OBJECT;

      uint header = arrayOopDesc::base_offset_in_bytes(ary_elem);
      uint shift  = ary_t->is_flat() ? ary_t->flat_log_elem_size() : exact_log2(type2aelembytes(ary_elem));

      Node* diff = phase->transform(new SubINode(ac->in(ArrayCopyNode::SrcPos), ac->in(ArrayCopyNode::DestPos)));
#ifdef _LP64
      diff = phase->transform(new ConvI2LNode(diff));
#endif
      diff = phase->transform(new LShiftXNode(diff, phase->intcon(shift)));

      Node* offset = phase->transform(new AddXNode(addp->in(AddPNode::Offset), diff));
      addp->set_req(AddPNode::Offset, offset);
    }
    addp = phase->transform(addp);
#ifdef ASSERT
    const TypePtr* adr_type = phase->type(addp)->is_ptr();
    ld->_adr_type = adr_type;
#endif
    ld->set_req(MemNode::Address, addp);
    ld->set_req(0, ctl);
    ld->set_req(MemNode::Memory, mem);
    return ld;
  }
  return nullptr;
}


//---------------------------can_see_stored_value------------------------------
// This routine exists to make sure this set of tests is done the same
// everywhere.  We need to make a coordinated change: first LoadNode::Ideal
// will change the graph shape in a way which makes memory alive twice at the
// same time (uses the Oracle model of aliasing), then some
// LoadXNode::Identity will fold things back to the equivalence-class model
// of aliasing.
Node* MemNode::can_see_stored_value(Node* st, PhaseValues* phase) const {
  Node* ld_adr = in(MemNode::Address);
  intptr_t ld_off = 0;
  Node* ld_base = AddPNode::Ideal_base_and_offset(ld_adr, phase, ld_off);
  Node* ld_alloc = AllocateNode::Ideal_allocation(ld_base);
  const TypeInstPtr* tp = phase->type(ld_adr)->isa_instptr();
  Compile::AliasType* atp = (tp != nullptr) ? phase->C->alias_type(tp) : nullptr;
  // This is more general than load from boxing objects.
  if (skip_through_membars(atp, tp, phase->C->eliminate_boxing())) {
    uint alias_idx = atp->index();
    Node* result = nullptr;
    Node* current = st;
    // Skip through chains of MemBarNodes checking the MergeMems for
    // new states for the slice of this load.  Stop once any other
    // kind of node is encountered.  Loads from final memory can skip
    // through any kind of MemBar but normal loads shouldn't skip
    // through MemBarAcquire since the could allow them to move out of
    // a synchronized region. It is not safe to step over MemBarCPUOrder,
    // because alias info above them may be inaccurate (e.g., due to
    // mixed/mismatched unsafe accesses).
    bool is_final_mem = !atp->is_rewritable();
    while (current->is_Proj()) {
      int opc = current->in(0)->Opcode();
      if ((is_final_mem && (opc == Op_MemBarAcquire ||
                            opc == Op_MemBarAcquireLock ||
                            opc == Op_LoadFence)) ||
          opc == Op_MemBarRelease ||
          opc == Op_StoreFence ||
          opc == Op_MemBarReleaseLock ||
          opc == Op_MemBarStoreStore ||
          opc == Op_StoreStoreFence) {
        Node* mem = current->in(0)->in(TypeFunc::Memory);
        if (mem->is_MergeMem()) {
          MergeMemNode* merge = mem->as_MergeMem();
          Node* new_st = merge->memory_at(alias_idx);
          if (new_st == merge->base_memory()) {
            // Keep searching
            current = new_st;
            continue;
          }
          // Save the new memory state for the slice and fall through
          // to exit.
          result = new_st;
        }
      }
      break;
    }
    if (result != nullptr) {
      st = result;
    }
  }

  // Loop around twice in the case Load -> Initialize -> Store.
  // (See PhaseIterGVN::add_users_to_worklist, which knows about this case.)
  for (int trip = 0; trip <= 1; trip++) {

    if (st->is_Store()) {
      Node* st_adr = st->in(MemNode::Address);
      if (st_adr != ld_adr) {
        // Try harder before giving up. Unify base pointers with casts (e.g., raw/non-raw pointers).
        intptr_t st_off = 0;
        Node* st_base = AddPNode::Ideal_base_and_offset(st_adr, phase, st_off);
        if (ld_base == nullptr)                                return nullptr;
        if (st_base == nullptr)                                return nullptr;
        if (!ld_base->eqv_uncast(st_base, /*keep_deps=*/true)) return nullptr;
        if (ld_off != st_off)                                  return nullptr;
        if (ld_off == Type::OffsetBot)                         return nullptr;
        // Same base, same offset.
        // Possible improvement for arrays: check index value instead of absolute offset.

        // At this point we have proven something like this setup:
        //   B = << base >>
        //   L =  LoadQ(AddP(Check/CastPP(B), #Off))
        //   S = StoreQ(AddP(             B , #Off), V)
        // (Actually, we haven't yet proven the Q's are the same.)
        // In other words, we are loading from a casted version of
        // the same pointer-and-offset that we stored to.
        // Casted version may carry a dependency and it is respected.
        // Thus, we are able to replace L by V.
      }
      // Now prove that we have a LoadQ matched to a StoreQ, for some Q.
      if (store_Opcode() != st->Opcode()) {
        return nullptr;
      }
      // LoadVector/StoreVector needs additional check to ensure the types match.
      if (st->is_StoreVector()) {
        const TypeVect*  in_vt = st->as_StoreVector()->vect_type();
        const TypeVect* out_vt = is_Load() ? as_LoadVector()->vect_type() : as_StoreVector()->vect_type();
        if (in_vt != out_vt) {
          return nullptr;
        }
      }
      return st->in(MemNode::ValueIn);
    }

    // A load from a freshly-created object always returns zero.
    // (This can happen after LoadNode::Ideal resets the load's memory input
    // to find_captured_store, which returned InitializeNode::zero_memory.)
    if (st->is_Proj() && st->in(0)->is_Allocate() &&
        (st->in(0) == ld_alloc) &&
        (ld_off >= st->in(0)->as_Allocate()->minimum_header_size())) {
      // return a zero value for the load's basic type
      // (This is one of the few places where a generic PhaseTransform
      // can create new nodes.  Think of it as lazily manifesting
      // virtually pre-existing constants.)
      Node* default_value = ld_alloc->in(AllocateNode::DefaultValue);
      if (default_value != nullptr) {
        return default_value;
      }
      assert(ld_alloc->in(AllocateNode::RawDefaultValue) == nullptr, "default value may not be null");
      if (memory_type() != T_VOID) {
        if (ReduceBulkZeroing || find_array_copy_clone(ld_alloc, in(MemNode::Memory)) == nullptr) {
          // If ReduceBulkZeroing is disabled, we need to check if the allocation does not belong to an
          // ArrayCopyNode clone. If it does, then we cannot assume zero since the initialization is done
          // by the ArrayCopyNode.
          return phase->zerocon(memory_type());
        }
      } else {
        // TODO: materialize all-zero vector constant
        assert(!isa_Load() || as_Load()->type()->isa_vect(), "");
      }
    }

    // A load from an initialization barrier can match a captured store.
    if (st->is_Proj() && st->in(0)->is_Initialize()) {
      InitializeNode* init = st->in(0)->as_Initialize();
      AllocateNode* alloc = init->allocation();
      if ((alloc != nullptr) && (alloc == ld_alloc)) {
        // examine a captured store value
        st = init->find_captured_store(ld_off, memory_size(), phase);
        if (st != nullptr) {
          continue;             // take one more trip around
        }
      }
    }

    // Load boxed value from result of valueOf() call is input parameter.
    if (this->is_Load() && ld_adr->is_AddP() &&
        (tp != nullptr) && tp->is_ptr_to_boxed_value()) {
      intptr_t ignore = 0;
      Node* base = AddPNode::Ideal_base_and_offset(ld_adr, phase, ignore);
      BarrierSetC2* bs = BarrierSet::barrier_set()->barrier_set_c2();
      base = bs->step_over_gc_barrier(base);
      if (base != nullptr && base->is_Proj() &&
          base->as_Proj()->_con == TypeFunc::Parms &&
          base->in(0)->is_CallStaticJava() &&
          base->in(0)->as_CallStaticJava()->is_boxing_method()) {
        return base->in(0)->in(TypeFunc::Parms);
      }
    }

    break;
  }

  return nullptr;
}

//----------------------is_instance_field_load_with_local_phi------------------
bool LoadNode::is_instance_field_load_with_local_phi(Node* ctrl) {
  if( in(Memory)->is_Phi() && in(Memory)->in(0) == ctrl &&
      in(Address)->is_AddP() ) {
    const TypeOopPtr* t_oop = in(Address)->bottom_type()->isa_oopptr();
    // Only instances and boxed values.
    if( t_oop != nullptr &&
        (t_oop->is_ptr_to_boxed_value() ||
         t_oop->is_known_instance_field()) &&
        t_oop->offset() != Type::OffsetBot &&
        t_oop->offset() != Type::OffsetTop) {
      return true;
    }
  }
  return false;
}

//------------------------------Identity---------------------------------------
// Loads are identity if previous store is to same address
Node* LoadNode::Identity(PhaseGVN* phase) {
  // Loading from an InlineType? The InlineType has the values of
  // all fields as input. Look for the field with matching offset.
  Node* addr = in(Address);
  intptr_t offset;
  Node* base = AddPNode::Ideal_base_and_offset(addr, phase, offset);
  if (base != nullptr && base->is_InlineType() && offset > oopDesc::klass_offset_in_bytes()) {
    Node* value = base->as_InlineType()->field_value_by_offset((int)offset, true);
    if (value != nullptr) {
      if (Opcode() == Op_LoadN) {
        // Encode oop value if we are loading a narrow oop
        assert(!phase->type(value)->isa_narrowoop(), "should already be decoded");
        value = phase->transform(new EncodePNode(value, bottom_type()));
      }
      return value;
    }
  }

  // If the previous store-maker is the right kind of Store, and the store is
  // to the same address, then we are equal to the value stored.
  Node* mem = in(Memory);
  Node* value = can_see_stored_value(mem, phase);
  if( value ) {
    // byte, short & char stores truncate naturally.
    // A load has to load the truncated value which requires
    // some sort of masking operation and that requires an
    // Ideal call instead of an Identity call.
    if (memory_size() < BytesPerInt) {
      // If the input to the store does not fit with the load's result type,
      // it must be truncated via an Ideal call.
      if (!phase->type(value)->higher_equal(phase->type(this)))
        return this;
    }
    // (This works even when value is a Con, but LoadNode::Value
    // usually runs first, producing the singleton type of the Con.)
    if (!has_pinned_control_dependency() || value->is_Con()) {
      return value;
    } else {
      return this;
    }
  }

  if (has_pinned_control_dependency()) {
    return this;
  }
  // Search for an existing data phi which was generated before for the same
  // instance's field to avoid infinite generation of phis in a loop.
  Node *region = mem->in(0);
  if (is_instance_field_load_with_local_phi(region)) {
    const TypeOopPtr *addr_t = in(Address)->bottom_type()->isa_oopptr();
    int this_index  = phase->C->get_alias_index(addr_t);
    int this_offset = addr_t->offset();
    int this_iid    = addr_t->instance_id();
    if (!addr_t->is_known_instance() &&
         addr_t->is_ptr_to_boxed_value()) {
      // Use _idx of address base (could be Phi node) for boxed values.
      intptr_t   ignore = 0;
      Node*      base = AddPNode::Ideal_base_and_offset(in(Address), phase, ignore);
      if (base == nullptr) {
        return this;
      }
      this_iid = base->_idx;
    }
    const Type* this_type = bottom_type();
    for (DUIterator_Fast imax, i = region->fast_outs(imax); i < imax; i++) {
      Node* phi = region->fast_out(i);
      if (phi->is_Phi() && phi != mem &&
          phi->as_Phi()->is_same_inst_field(this_type, (int)mem->_idx, this_iid, this_index, this_offset)) {
        return phi;
      }
    }
  }

  return this;
}

// Construct an equivalent unsigned load.
Node* LoadNode::convert_to_unsigned_load(PhaseGVN& gvn) {
  BasicType bt = T_ILLEGAL;
  const Type* rt = nullptr;
  switch (Opcode()) {
    case Op_LoadUB: return this;
    case Op_LoadUS: return this;
    case Op_LoadB: bt = T_BOOLEAN; rt = TypeInt::UBYTE; break;
    case Op_LoadS: bt = T_CHAR;    rt = TypeInt::CHAR;  break;
    default:
      assert(false, "no unsigned variant: %s", Name());
      return nullptr;
  }
  return LoadNode::make(gvn, in(MemNode::Control), in(MemNode::Memory), in(MemNode::Address),
                        raw_adr_type(), rt, bt, _mo, _control_dependency,
                        false /*require_atomic_access*/, is_unaligned_access(), is_mismatched_access());
}

// Construct an equivalent signed load.
Node* LoadNode::convert_to_signed_load(PhaseGVN& gvn) {
  BasicType bt = T_ILLEGAL;
  const Type* rt = nullptr;
  switch (Opcode()) {
    case Op_LoadUB: bt = T_BYTE;  rt = TypeInt::BYTE;  break;
    case Op_LoadUS: bt = T_SHORT; rt = TypeInt::SHORT; break;
    case Op_LoadB: // fall through
    case Op_LoadS: // fall through
    case Op_LoadI: // fall through
    case Op_LoadL: return this;
    default:
      assert(false, "no signed variant: %s", Name());
      return nullptr;
  }
  return LoadNode::make(gvn, in(MemNode::Control), in(MemNode::Memory), in(MemNode::Address),
                        raw_adr_type(), rt, bt, _mo, _control_dependency,
                        false /*require_atomic_access*/, is_unaligned_access(), is_mismatched_access());
}

bool LoadNode::has_reinterpret_variant(const Type* rt) {
  BasicType bt = rt->basic_type();
  switch (Opcode()) {
    case Op_LoadI: return (bt == T_FLOAT);
    case Op_LoadL: return (bt == T_DOUBLE);
    case Op_LoadF: return (bt == T_INT);
    case Op_LoadD: return (bt == T_LONG);

    default: return false;
  }
}

Node* LoadNode::convert_to_reinterpret_load(PhaseGVN& gvn, const Type* rt) {
  BasicType bt = rt->basic_type();
  assert(has_reinterpret_variant(rt), "no reinterpret variant: %s %s", Name(), type2name(bt));
  bool is_mismatched = is_mismatched_access();
  const TypeRawPtr* raw_type = gvn.type(in(MemNode::Memory))->isa_rawptr();
  if (raw_type == nullptr) {
    is_mismatched = true; // conservatively match all non-raw accesses as mismatched
  }
  const int op = Opcode();
  bool require_atomic_access = (op == Op_LoadL && ((LoadLNode*)this)->require_atomic_access()) ||
                               (op == Op_LoadD && ((LoadDNode*)this)->require_atomic_access());
  return LoadNode::make(gvn, in(MemNode::Control), in(MemNode::Memory), in(MemNode::Address),
                        raw_adr_type(), rt, bt, _mo, _control_dependency,
                        require_atomic_access, is_unaligned_access(), is_mismatched);
}

bool StoreNode::has_reinterpret_variant(const Type* vt) {
  BasicType bt = vt->basic_type();
  switch (Opcode()) {
    case Op_StoreI: return (bt == T_FLOAT);
    case Op_StoreL: return (bt == T_DOUBLE);
    case Op_StoreF: return (bt == T_INT);
    case Op_StoreD: return (bt == T_LONG);

    default: return false;
  }
}

Node* StoreNode::convert_to_reinterpret_store(PhaseGVN& gvn, Node* val, const Type* vt) {
  BasicType bt = vt->basic_type();
  assert(has_reinterpret_variant(vt), "no reinterpret variant: %s %s", Name(), type2name(bt));
  const int op = Opcode();
  bool require_atomic_access = (op == Op_StoreL && ((StoreLNode*)this)->require_atomic_access()) ||
                               (op == Op_StoreD && ((StoreDNode*)this)->require_atomic_access());
  StoreNode* st = StoreNode::make(gvn, in(MemNode::Control), in(MemNode::Memory), in(MemNode::Address),
                                  raw_adr_type(), val, bt, _mo, require_atomic_access);

  bool is_mismatched = is_mismatched_access();
  const TypeRawPtr* raw_type = gvn.type(in(MemNode::Memory))->isa_rawptr();
  if (raw_type == nullptr) {
    is_mismatched = true; // conservatively match all non-raw accesses as mismatched
  }
  if (is_mismatched) {
    st->set_mismatched_access();
  }
  return st;
}

// We're loading from an object which has autobox behaviour.
// If this object is result of a valueOf call we'll have a phi
// merging a newly allocated object and a load from the cache.
// We want to replace this load with the original incoming
// argument to the valueOf call.
Node* LoadNode::eliminate_autobox(PhaseIterGVN* igvn) {
  assert(igvn->C->eliminate_boxing(), "sanity");
  intptr_t ignore = 0;
  Node* base = AddPNode::Ideal_base_and_offset(in(Address), igvn, ignore);
  if ((base == nullptr) || base->is_Phi()) {
    // Push the loads from the phi that comes from valueOf up
    // through it to allow elimination of the loads and the recovery
    // of the original value. It is done in split_through_phi().
    return nullptr;
  } else if (base->is_Load() ||
             (base->is_DecodeN() && base->in(1)->is_Load())) {
    // Eliminate the load of boxed value for integer types from the cache
    // array by deriving the value from the index into the array.
    // Capture the offset of the load and then reverse the computation.

    // Get LoadN node which loads a boxing object from 'cache' array.
    if (base->is_DecodeN()) {
      base = base->in(1);
    }
    if (!base->in(Address)->is_AddP()) {
      return nullptr; // Complex address
    }
    AddPNode* address = base->in(Address)->as_AddP();
    Node* cache_base = address->in(AddPNode::Base);
    if ((cache_base != nullptr) && cache_base->is_DecodeN()) {
      // Get ConP node which is static 'cache' field.
      cache_base = cache_base->in(1);
    }
    if ((cache_base != nullptr) && cache_base->is_Con()) {
      const TypeAryPtr* base_type = cache_base->bottom_type()->isa_aryptr();
      if ((base_type != nullptr) && base_type->is_autobox_cache()) {
        Node* elements[4];
        int shift = exact_log2(type2aelembytes(T_OBJECT));
        int count = address->unpack_offsets(elements, ARRAY_SIZE(elements));
        if (count > 0 && elements[0]->is_Con() &&
            (count == 1 ||
             (count == 2 && elements[1]->Opcode() == Op_LShiftX &&
                            elements[1]->in(2) == igvn->intcon(shift)))) {
          ciObjArray* array = base_type->const_oop()->as_obj_array();
          // Fetch the box object cache[0] at the base of the array and get its value
          ciInstance* box = array->obj_at(0)->as_instance();
          ciInstanceKlass* ik = box->klass()->as_instance_klass();
          assert(ik->is_box_klass(), "sanity");
          assert(ik->nof_nonstatic_fields() == 1, "change following code");
          if (ik->nof_nonstatic_fields() == 1) {
            // This should be true nonstatic_field_at requires calling
            // nof_nonstatic_fields so check it anyway
            ciConstant c = box->field_value(ik->nonstatic_field_at(0));
            BasicType bt = c.basic_type();
            // Only integer types have boxing cache.
            assert(bt == T_BOOLEAN || bt == T_CHAR  ||
                   bt == T_BYTE    || bt == T_SHORT ||
                   bt == T_INT     || bt == T_LONG, "wrong type = %s", type2name(bt));
            jlong cache_low = (bt == T_LONG) ? c.as_long() : c.as_int();
            if (cache_low != (int)cache_low) {
              return nullptr; // should not happen since cache is array indexed by value
            }
            jlong offset = arrayOopDesc::base_offset_in_bytes(T_OBJECT) - (cache_low << shift);
            if (offset != (int)offset) {
              return nullptr; // should not happen since cache is array indexed by value
            }
           // Add up all the offsets making of the address of the load
            Node* result = elements[0];
            for (int i = 1; i < count; i++) {
              result = igvn->transform(new AddXNode(result, elements[i]));
            }
            // Remove the constant offset from the address and then
            result = igvn->transform(new AddXNode(result, igvn->MakeConX(-(int)offset)));
            // remove the scaling of the offset to recover the original index.
            if (result->Opcode() == Op_LShiftX && result->in(2) == igvn->intcon(shift)) {
              // Peel the shift off directly but wrap it in a dummy node
              // since Ideal can't return existing nodes
              igvn->_worklist.push(result); // remove dead node later
              result = new RShiftXNode(result->in(1), igvn->intcon(0));
            } else if (result->is_Add() && result->in(2)->is_Con() &&
                       result->in(1)->Opcode() == Op_LShiftX &&
                       result->in(1)->in(2) == igvn->intcon(shift)) {
              // We can't do general optimization: ((X<<Z) + Y) >> Z ==> X + (Y>>Z)
              // but for boxing cache access we know that X<<Z will not overflow
              // (there is range check) so we do this optimizatrion by hand here.
              igvn->_worklist.push(result); // remove dead node later
              Node* add_con = new RShiftXNode(result->in(2), igvn->intcon(shift));
              result = new AddXNode(result->in(1)->in(1), igvn->transform(add_con));
            } else {
              result = new RShiftXNode(result, igvn->intcon(shift));
            }
#ifdef _LP64
            if (bt != T_LONG) {
              result = new ConvL2INode(igvn->transform(result));
            }
#else
            if (bt == T_LONG) {
              result = new ConvI2LNode(igvn->transform(result));
            }
#endif
            // Boxing/unboxing can be done from signed & unsigned loads (e.g. LoadUB -> ... -> LoadB pair).
            // Need to preserve unboxing load type if it is unsigned.
            switch(this->Opcode()) {
              case Op_LoadUB:
                result = new AndINode(igvn->transform(result), igvn->intcon(0xFF));
                break;
              case Op_LoadUS:
                result = new AndINode(igvn->transform(result), igvn->intcon(0xFFFF));
                break;
            }
            return result;
          }
        }
      }
    }
  }
  return nullptr;
}

static bool stable_phi(PhiNode* phi, PhaseGVN *phase) {
  Node* region = phi->in(0);
  if (region == nullptr) {
    return false; // Wait stable graph
  }
  uint cnt = phi->req();
  for (uint i = 1; i < cnt; i++) {
    Node* rc = region->in(i);
    if (rc == nullptr || phase->type(rc) == Type::TOP)
      return false; // Wait stable graph
    Node* in = phi->in(i);
    if (in == nullptr || phase->type(in) == Type::TOP)
      return false; // Wait stable graph
  }
  return true;
}

//------------------------------split_through_phi------------------------------
// Check whether a call to 'split_through_phi' would split this load through the
// Phi *base*. This method is essentially a copy of the validations performed
// by 'split_through_phi'. The first use of this method was in EA code as part
// of simplification of allocation merges.
// Some differences from original method (split_through_phi):
//  - If base->is_CastPP(): base = base->in(1)
bool LoadNode::can_split_through_phi_base(PhaseGVN* phase) {
  Node* mem        = in(Memory);
  Node* address    = in(Address);
  intptr_t ignore  = 0;
  Node*    base    = AddPNode::Ideal_base_and_offset(address, phase, ignore);

  if (base->is_CastPP()) {
    base = base->in(1);
  }

  if (req() > 3 || base == nullptr || !base->is_Phi()) {
    return false;
  }

  if (!mem->is_Phi()) {
    if (!MemNode::all_controls_dominate(mem, base->in(0))) {
      return false;
    }
  } else if (base->in(0) != mem->in(0)) {
    if (!MemNode::all_controls_dominate(mem, base->in(0))) {
      return false;
    }
  }

  return true;
}

//------------------------------split_through_phi------------------------------
// Split instance or boxed field load through Phi.
Node* LoadNode::split_through_phi(PhaseGVN* phase, bool ignore_missing_instance_id) {
  if (req() > 3) {
    assert(is_LoadVector() && Opcode() != Op_LoadVector, "load has too many inputs");
    // LoadVector subclasses such as LoadVectorMasked have extra inputs that the logic below doesn't take into account
    return nullptr;
  }
  Node* mem     = in(Memory);
  Node* address = in(Address);
  const TypeOopPtr *t_oop = phase->type(address)->isa_oopptr();

  assert((t_oop != nullptr) &&
         (ignore_missing_instance_id ||
          t_oop->is_known_instance_field() ||
          t_oop->is_ptr_to_boxed_value()), "invalid conditions");

  Compile* C = phase->C;
  intptr_t ignore = 0;
  Node*    base = AddPNode::Ideal_base_and_offset(address, phase, ignore);
  bool base_is_phi = (base != nullptr) && base->is_Phi();
  bool load_boxed_values = t_oop->is_ptr_to_boxed_value() && C->aggressive_unboxing() &&
                           (base != nullptr) && (base == address->in(AddPNode::Base)) &&
                           phase->type(base)->higher_equal(TypePtr::NOTNULL);

  if (!((mem->is_Phi() || base_is_phi) &&
        (ignore_missing_instance_id || load_boxed_values || t_oop->is_known_instance_field()))) {
    return nullptr; // Neither memory or base are Phi
  }

  if (mem->is_Phi()) {
    if (!stable_phi(mem->as_Phi(), phase)) {
      return nullptr; // Wait stable graph
    }
    uint cnt = mem->req();
    // Check for loop invariant memory.
    if (cnt == 3) {
      for (uint i = 1; i < cnt; i++) {
        Node* in = mem->in(i);
        Node*  m = optimize_memory_chain(in, t_oop, this, phase);
        if (m == mem) {
          if (i == 1) {
            // if the first edge was a loop, check second edge too.
            // If both are replaceable - we are in an infinite loop
            Node *n = optimize_memory_chain(mem->in(2), t_oop, this, phase);
            if (n == mem) {
              break;
            }
          }
          set_req(Memory, mem->in(cnt - i));
          return this; // made change
        }
      }
    }
  }
  if (base_is_phi) {
    if (!stable_phi(base->as_Phi(), phase)) {
      return nullptr; // Wait stable graph
    }
    uint cnt = base->req();
    // Check for loop invariant memory.
    if (cnt == 3) {
      for (uint i = 1; i < cnt; i++) {
        if (base->in(i) == base) {
          return nullptr; // Wait stable graph
        }
      }
    }
  }

  // Split through Phi (see original code in loopopts.cpp).
  assert(ignore_missing_instance_id || C->have_alias_type(t_oop), "instance should have alias type");

  // Do nothing here if Identity will find a value
  // (to avoid infinite chain of value phis generation).
  if (this != Identity(phase)) {
    return nullptr;
  }

  // Select Region to split through.
  Node* region;
  DomResult dom_result = DomResult::Dominate;
  if (!base_is_phi) {
    assert(mem->is_Phi(), "sanity");
    region = mem->in(0);
    // Skip if the region dominates some control edge of the address.
    // We will check `dom_result` later.
    dom_result = MemNode::maybe_all_controls_dominate(address, region);
  } else if (!mem->is_Phi()) {
    assert(base_is_phi, "sanity");
    region = base->in(0);
    // Skip if the region dominates some control edge of the memory.
    // We will check `dom_result` later.
    dom_result = MemNode::maybe_all_controls_dominate(mem, region);
  } else if (base->in(0) != mem->in(0)) {
    assert(base_is_phi && mem->is_Phi(), "sanity");
    dom_result = MemNode::maybe_all_controls_dominate(mem, base->in(0));
    if (dom_result == DomResult::Dominate) {
      region = base->in(0);
    } else {
      dom_result = MemNode::maybe_all_controls_dominate(address, mem->in(0));
      if (dom_result == DomResult::Dominate) {
        region = mem->in(0);
      }
      // Otherwise we encountered a complex graph.
    }
  } else {
    assert(base->in(0) == mem->in(0), "sanity");
    region = mem->in(0);
  }

  PhaseIterGVN* igvn = phase->is_IterGVN();
  if (dom_result != DomResult::Dominate) {
    if (dom_result == DomResult::EncounteredDeadCode) {
      // There is some dead code which eventually will be removed in IGVN.
      // Once this is the case, we get an unambiguous dominance result.
      // Push the node to the worklist again until the dead code is removed.
      igvn->_worklist.push(this);
    }
    return nullptr;
  }

  Node* phi = nullptr;
  const Type* this_type = this->bottom_type();
  if (t_oop != nullptr && (t_oop->is_known_instance_field() || load_boxed_values)) {
    int this_index = C->get_alias_index(t_oop);
    int this_offset = t_oop->offset();
    int this_iid = t_oop->is_known_instance_field() ? t_oop->instance_id() : base->_idx;
    phi = new PhiNode(region, this_type, nullptr, mem->_idx, this_iid, this_index, this_offset);
  } else if (ignore_missing_instance_id) {
    phi = new PhiNode(region, this_type, nullptr, mem->_idx);
  } else {
    return nullptr;
  }

  for (uint i = 1; i < region->req(); i++) {
    Node* x;
    Node* the_clone = nullptr;
    Node* in = region->in(i);
    if (region->is_CountedLoop() && region->as_Loop()->is_strip_mined() && i == LoopNode::EntryControl &&
        in != nullptr && in->is_OuterStripMinedLoop()) {
      // No node should go in the outer strip mined loop
      in = in->in(LoopNode::EntryControl);
    }
    if (in == nullptr || in == C->top()) {
      x = C->top();      // Dead path?  Use a dead data op
    } else {
      x = this->clone();        // Else clone up the data op
      the_clone = x;            // Remember for possible deletion.
      // Alter data node to use pre-phi inputs
      if (this->in(0) == region) {
        x->set_req(0, in);
      } else {
        x->set_req(0, nullptr);
      }
      if (mem->is_Phi() && (mem->in(0) == region)) {
        x->set_req(Memory, mem->in(i)); // Use pre-Phi input for the clone.
      }
      if (address->is_Phi() && address->in(0) == region) {
        x->set_req(Address, address->in(i)); // Use pre-Phi input for the clone
      }
      if (base_is_phi && (base->in(0) == region)) {
        Node* base_x = base->in(i); // Clone address for loads from boxed objects.
        Node* adr_x = phase->transform(new AddPNode(base_x,base_x,address->in(AddPNode::Offset)));
        x->set_req(Address, adr_x);
      }
    }
    // Check for a 'win' on some paths
    const Type *t = x->Value(igvn);

    bool singleton = t->singleton();

    // See comments in PhaseIdealLoop::split_thru_phi().
    if (singleton && t == Type::TOP) {
      singleton &= region->is_Loop() && (i != LoopNode::EntryControl);
    }

    if (singleton) {
      x = igvn->makecon(t);
    } else {
      // We now call Identity to try to simplify the cloned node.
      // Note that some Identity methods call phase->type(this).
      // Make sure that the type array is big enough for
      // our new node, even though we may throw the node away.
      // (This tweaking with igvn only works because x is a new node.)
      igvn->set_type(x, t);
      // If x is a TypeNode, capture any more-precise type permanently into Node
      // otherwise it will be not updated during igvn->transform since
      // igvn->type(x) is set to x->Value() already.
      x->raise_bottom_type(t);
      Node* y = x->Identity(igvn);
      if (y != x) {
        x = y;
      } else {
        y = igvn->hash_find_insert(x);
        if (y) {
          x = y;
        } else {
          // Else x is a new node we are keeping
          // We do not need register_new_node_with_optimizer
          // because set_type has already been called.
          igvn->_worklist.push(x);
        }
      }
    }
    if (x != the_clone && the_clone != nullptr) {
      igvn->remove_dead_node(the_clone);
    }
    phi->set_req(i, x);
  }
  // Record Phi
  igvn->register_new_node_with_optimizer(phi);
  return phi;
}

AllocateNode* LoadNode::is_new_object_mark_load() const {
  if (Opcode() == Op_LoadX) {
    Node* address = in(MemNode::Address);
    AllocateNode* alloc = AllocateNode::Ideal_allocation(address);
    Node* mem = in(MemNode::Memory);
    if (alloc != nullptr && mem->is_Proj() &&
        mem->in(0) != nullptr &&
        mem->in(0) == alloc->initialization() &&
        alloc->initialization()->proj_out_or_null(0) != nullptr) {
      return alloc;
    }
  }
  return nullptr;
}


//------------------------------Ideal------------------------------------------
// If the load is from Field memory and the pointer is non-null, it might be possible to
// zero out the control input.
// If the offset is constant and the base is an object allocation,
// try to hook me up to the exact initializing store.
Node *LoadNode::Ideal(PhaseGVN *phase, bool can_reshape) {
  if (has_pinned_control_dependency()) {
    return nullptr;
  }
  Node* p = MemNode::Ideal_common(phase, can_reshape);
  if (p)  return (p == NodeSentinel) ? nullptr : p;

  Node* ctrl    = in(MemNode::Control);
  Node* address = in(MemNode::Address);
  bool progress = false;

  bool addr_mark = ((phase->type(address)->isa_oopptr() || phase->type(address)->isa_narrowoop()) &&
         phase->type(address)->is_ptr()->offset() == oopDesc::mark_offset_in_bytes());

  // Skip up past a SafePoint control.  Cannot do this for Stores because
  // pointer stores & cardmarks must stay on the same side of a SafePoint.
  if( ctrl != nullptr && ctrl->Opcode() == Op_SafePoint &&
      phase->C->get_alias_index(phase->type(address)->is_ptr()) != Compile::AliasIdxRaw  &&
      !addr_mark &&
      (depends_only_on_test() || has_unknown_control_dependency())) {
    ctrl = ctrl->in(0);
    set_req(MemNode::Control,ctrl);
    progress = true;
  }

  intptr_t ignore = 0;
  Node*    base   = AddPNode::Ideal_base_and_offset(address, phase, ignore);
  if (base != nullptr
      && phase->C->get_alias_index(phase->type(address)->is_ptr()) != Compile::AliasIdxRaw) {
    // Check for useless control edge in some common special cases
    if (in(MemNode::Control) != nullptr
        && can_remove_control()
        && phase->type(base)->higher_equal(TypePtr::NOTNULL)
        && all_controls_dominate(base, phase->C->start())) {
      // A method-invariant, non-null address (constant or 'this' argument).
      set_req(MemNode::Control, nullptr);
      progress = true;
    }
  }

  Node* mem = in(MemNode::Memory);
  const TypePtr *addr_t = phase->type(address)->isa_ptr();

  if (can_reshape && (addr_t != nullptr)) {
    // try to optimize our memory input
    Node* opt_mem = MemNode::optimize_memory_chain(mem, addr_t, this, phase);
    if (opt_mem != mem) {
      set_req_X(MemNode::Memory, opt_mem, phase);
      if (phase->type( opt_mem ) == Type::TOP) return nullptr;
      return this;
    }
    const TypeOopPtr *t_oop = addr_t->isa_oopptr();
    if ((t_oop != nullptr) &&
        (t_oop->is_known_instance_field() ||
         t_oop->is_ptr_to_boxed_value())) {
      PhaseIterGVN *igvn = phase->is_IterGVN();
      assert(igvn != nullptr, "must be PhaseIterGVN when can_reshape is true");
      if (igvn->_worklist.member(opt_mem)) {
        // Delay this transformation until memory Phi is processed.
        igvn->_worklist.push(this);
        return nullptr;
      }
      // Split instance field load through Phi.
      Node* result = split_through_phi(phase);
      if (result != nullptr) return result;

      if (t_oop->is_ptr_to_boxed_value()) {
        Node* result = eliminate_autobox(igvn);
        if (result != nullptr) return result;
      }
    }
  }

  // Is there a dominating load that loads the same value?  Leave
  // anything that is not a load of a field/array element (like
  // barriers etc.) alone
  if (in(0) != nullptr && !adr_type()->isa_rawptr() && can_reshape) {
    for (DUIterator_Fast imax, i = mem->fast_outs(imax); i < imax; i++) {
      Node *use = mem->fast_out(i);
      if (use != this &&
          use->Opcode() == Opcode() &&
          use->in(0) != nullptr &&
          use->in(0) != in(0) &&
          use->in(Address) == in(Address)) {
        Node* ctl = in(0);
        for (int i = 0; i < 10 && ctl != nullptr; i++) {
          ctl = IfNode::up_one_dom(ctl);
          if (ctl == use->in(0)) {
            set_req(0, use->in(0));
            return this;
          }
        }
      }
    }
  }

  // Check for prior store with a different base or offset; make Load
  // independent.  Skip through any number of them.  Bail out if the stores
  // are in an endless dead cycle and report no progress.  This is a key
  // transform for Reflection.  However, if after skipping through the Stores
  // we can't then fold up against a prior store do NOT do the transform as
  // this amounts to using the 'Oracle' model of aliasing.  It leaves the same
  // array memory alive twice: once for the hoisted Load and again after the
  // bypassed Store.  This situation only works if EVERYBODY who does
  // anti-dependence work knows how to bypass.  I.e. we need all
  // anti-dependence checks to ask the same Oracle.  Right now, that Oracle is
  // the alias index stuff.  So instead, peek through Stores and IFF we can
  // fold up, do so.
  Node* prev_mem = find_previous_store(phase);
  if (prev_mem != nullptr) {
    Node* value = can_see_arraycopy_value(prev_mem, phase);
    if (value != nullptr) {
      return value;
    }
  }
  // Steps (a), (b):  Walk past independent stores to find an exact match.
  if (prev_mem != nullptr && prev_mem != in(MemNode::Memory)) {
    // (c) See if we can fold up on the spot, but don't fold up here.
    // Fold-up might require truncation (for LoadB/LoadS/LoadUS) or
    // just return a prior value, which is done by Identity calls.
    if (can_see_stored_value(prev_mem, phase)) {
      // Make ready for step (d):
      set_req_X(MemNode::Memory, prev_mem, phase);
      return this;
    }
  }

  return progress ? this : nullptr;
}

// Helper to recognize certain Klass fields which are invariant across
// some group of array types (e.g., int[] or all T[] where T < Object).
const Type*
LoadNode::load_array_final_field(const TypeKlassPtr *tkls,
                                 ciKlass* klass) const {
  assert(!UseCompactObjectHeaders || tkls->offset() != in_bytes(Klass::prototype_header_offset()),
         "must not happen");
  if (tkls->offset() == in_bytes(Klass::modifier_flags_offset())) {
    // The field is Klass::_modifier_flags.  Return its (constant) value.
    // (Folds up the 2nd indirection in aClassConstant.getModifiers().)
    assert(this->Opcode() == Op_LoadI, "must load an int from _modifier_flags");
    return TypeInt::make(klass->modifier_flags());
  }
  if (tkls->offset() == in_bytes(Klass::access_flags_offset())) {
    // The field is Klass::_access_flags.  Return its (constant) value.
    // (Folds up the 2nd indirection in Reflection.getClassAccessFlags(aClassConstant).)
    assert(this->Opcode() == Op_LoadI, "must load an int from _access_flags");
    return TypeInt::make(klass->access_flags());
  }
  if (tkls->offset() == in_bytes(Klass::misc_flags_offset())) {
    // The field is Klass::_misc_flags.  Return its (constant) value.
    // (Folds up the 2nd indirection in Reflection.getClassAccessFlags(aClassConstant).)
    assert(this->Opcode() == Op_LoadUB, "must load an unsigned byte from _misc_flags");
    return TypeInt::make(klass->misc_flags());
  }
  if (tkls->offset() == in_bytes(Klass::layout_helper_offset())) {
    // The field is Klass::_layout_helper.  Return its constant value if known.
    assert(this->Opcode() == Op_LoadI, "must load an int from _layout_helper");
    return TypeInt::make(klass->layout_helper());
  }

  // No match.
  return nullptr;
}

//------------------------------Value-----------------------------------------
const Type* LoadNode::Value(PhaseGVN* phase) const {
  // Either input is TOP ==> the result is TOP
  Node* mem = in(MemNode::Memory);
  const Type *t1 = phase->type(mem);
  if (t1 == Type::TOP)  return Type::TOP;
  Node* adr = in(MemNode::Address);
  const TypePtr* tp = phase->type(adr)->isa_ptr();
  if (tp == nullptr || tp->empty())  return Type::TOP;
  int off = tp->offset();
  assert(off != Type::OffsetTop, "case covered by TypePtr::empty");
  Compile* C = phase->C;

  // Try to guess loaded type from pointer type
  if (tp->isa_aryptr()) {
    const TypeAryPtr* ary = tp->is_aryptr();
    const Type* t = ary->elem();

    // Determine whether the reference is beyond the header or not, by comparing
    // the offset against the offset of the start of the array's data.
    // Different array types begin at slightly different offsets (12 vs. 16).
    // We choose T_BYTE as an example base type that is least restrictive
    // as to alignment, which will therefore produce the smallest
    // possible base offset.
    const int min_base_off = arrayOopDesc::base_offset_in_bytes(T_BYTE);
    const bool off_beyond_header = (off >= min_base_off);

    // Try to constant-fold a stable array element.
    if (FoldStableValues && !is_mismatched_access() && ary->is_stable()) {
      // Make sure the reference is not into the header and the offset is constant
      ciObject* aobj = ary->const_oop();
      if (aobj != nullptr && off_beyond_header && adr->is_AddP() && off != Type::OffsetBot) {
        int stable_dimension = (ary->stable_dimension() > 0 ? ary->stable_dimension() - 1 : 0);
        const Type* con_type = Type::make_constant_from_array_element(aobj->as_array(), off,
                                                                      stable_dimension,
                                                                      memory_type(), is_unsigned());
        if (con_type != nullptr) {
          return con_type;
        }
      }
    }

    // Don't do this for integer types. There is only potential profit if
    // the element type t is lower than _type; that is, for int types, if _type is
    // more restrictive than t.  This only happens here if one is short and the other
    // char (both 16 bits), and in those cases we've made an intentional decision
    // to use one kind of load over the other. See AndINode::Ideal and 4965907.
    // Also, do not try to narrow the type for a LoadKlass, regardless of offset.
    //
    // Yes, it is possible to encounter an expression like (LoadKlass p1:(AddP x x 8))
    // where the _gvn.type of the AddP is wider than 8.  This occurs when an earlier
    // copy p0 of (AddP x x 8) has been proven equal to p1, and the p0 has been
    // subsumed by p1.  If p1 is on the worklist but has not yet been re-transformed,
    // it is possible that p1 will have a type like Foo*[int+]:NotNull*+any.
    // In fact, that could have been the original type of p1, and p1 could have
    // had an original form like p1:(AddP x x (LShiftL quux 3)), where the
    // expression (LShiftL quux 3) independently optimized to the constant 8.
    if ((t->isa_int() == nullptr) && (t->isa_long() == nullptr)
        && (_type->isa_vect() == nullptr)
        && !ary->is_flat()
        && Opcode() != Op_LoadKlass && Opcode() != Op_LoadNKlass) {
      // t might actually be lower than _type, if _type is a unique
      // concrete subclass of abstract class t.
      if (off_beyond_header || off == Type::OffsetBot) {  // is the offset beyond the header?
        const Type* jt = t->join_speculative(_type);
        // In any case, do not allow the join, per se, to empty out the type.
        if (jt->empty() && !t->empty()) {
          // This can happen if a interface-typed array narrows to a class type.
          jt = _type;
        }
#ifdef ASSERT
        if (phase->C->eliminate_boxing() && adr->is_AddP()) {
          // The pointers in the autobox arrays are always non-null
          Node* base = adr->in(AddPNode::Base);
          if ((base != nullptr) && base->is_DecodeN()) {
            // Get LoadN node which loads IntegerCache.cache field
            base = base->in(1);
          }
          if ((base != nullptr) && base->is_Con()) {
            const TypeAryPtr* base_type = base->bottom_type()->isa_aryptr();
            if ((base_type != nullptr) && base_type->is_autobox_cache()) {
              // It could be narrow oop
              assert(jt->make_ptr()->ptr() == TypePtr::NotNull,"sanity");
            }
          }
        }
#endif
        return jt;
      }
    }
  } else if (tp->base() == Type::InstPtr) {
    assert( off != Type::OffsetBot ||
            // arrays can be cast to Objects
            !tp->isa_instptr() ||
            tp->is_instptr()->instance_klass()->is_java_lang_Object() ||
            // Default value load
            tp->is_instptr()->instance_klass() == ciEnv::current()->Class_klass() ||
            // unsafe field access may not have a constant offset
            C->has_unsafe_access(),
            "Field accesses must be precise" );
    // For oop loads, we expect the _type to be precise.

    const TypeInstPtr* tinst = tp->is_instptr();
    BasicType bt = memory_type();

    // Optimize loads from constant fields.
    ciObject* const_oop = tinst->const_oop();
    if (!is_mismatched_access() && off != Type::OffsetBot && const_oop != nullptr && const_oop->is_instance()) {
      const Type* con_type = Type::make_constant_from_field(const_oop->as_instance(), off, is_unsigned(), bt);
      if (con_type != nullptr) {
        return con_type;
      }
    }
  } else if (tp->base() == Type::KlassPtr || tp->base() == Type::InstKlassPtr || tp->base() == Type::AryKlassPtr) {
    assert(off != Type::OffsetBot ||
            !tp->isa_instklassptr() ||
           // arrays can be cast to Objects
           tp->isa_instklassptr()->instance_klass()->is_java_lang_Object() ||
           // also allow array-loading from the primary supertype
           // array during subtype checks
           Opcode() == Op_LoadKlass,
           "Field accesses must be precise");
    // For klass/static loads, we expect the _type to be precise
  } else if (tp->base() == Type::RawPtr && adr->is_Load() && off == 0) {
    /* With mirrors being an indirect in the Klass*
     * the VM is now using two loads. LoadKlass(LoadP(LoadP(Klass, mirror_offset), zero_offset))
     * The LoadP from the Klass has a RawPtr type (see LibraryCallKit::load_mirror_from_klass).
     *
     * So check the type and klass of the node before the LoadP.
     */
    Node* adr2 = adr->in(MemNode::Address);
    const TypeKlassPtr* tkls = phase->type(adr2)->isa_klassptr();
    if (tkls != nullptr && !StressReflectiveCode) {
      if (tkls->is_loaded() && tkls->klass_is_exact() && tkls->offset() == in_bytes(Klass::java_mirror_offset())) {
        ciKlass* klass = tkls->exact_klass();
        assert(adr->Opcode() == Op_LoadP, "must load an oop from _java_mirror");
        assert(Opcode() == Op_LoadP, "must load an oop from _java_mirror");
        return TypeInstPtr::make(klass->java_mirror());
      }
    }
  }

  const TypeKlassPtr *tkls = tp->isa_klassptr();
  if (tkls != nullptr) {
    if (tkls->is_loaded() && tkls->klass_is_exact()) {
      ciKlass* klass = tkls->exact_klass();
      // We are loading a field from a Klass metaobject whose identity
      // is known at compile time (the type is "exact" or "precise").
      // Check for fields we know are maintained as constants by the VM.
      if (tkls->offset() == in_bytes(Klass::super_check_offset_offset())) {
        // The field is Klass::_super_check_offset.  Return its (constant) value.
        // (Folds up type checking code.)
        assert(Opcode() == Op_LoadI, "must load an int from _super_check_offset");
        return TypeInt::make(klass->super_check_offset());
      }
      if (UseCompactObjectHeaders) {
        if (tkls->offset() == in_bytes(Klass::prototype_header_offset())) {
          // The field is Klass::_prototype_header. Return its (constant) value.
          assert(this->Opcode() == Op_LoadX, "must load a proper type from _prototype_header");
          return TypeX::make(klass->prototype_header());
        }
      }
      // Compute index into primary_supers array
      juint depth = (tkls->offset() - in_bytes(Klass::primary_supers_offset())) / sizeof(Klass*);
      // Check for overflowing; use unsigned compare to handle the negative case.
      if( depth < ciKlass::primary_super_limit() ) {
        // The field is an element of Klass::_primary_supers.  Return its (constant) value.
        // (Folds up type checking code.)
        assert(Opcode() == Op_LoadKlass, "must load a klass from _primary_supers");
        ciKlass *ss = klass->super_of_depth(depth);
        return ss ? TypeKlassPtr::make(ss, Type::trust_interfaces) : TypePtr::NULL_PTR;
      }
      const Type* aift = load_array_final_field(tkls, klass);
      if (aift != nullptr)  return aift;
    }

    // We can still check if we are loading from the primary_supers array at a
    // shallow enough depth.  Even though the klass is not exact, entries less
    // than or equal to its super depth are correct.
    if (tkls->is_loaded()) {
      ciKlass* klass = nullptr;
      if (tkls->isa_instklassptr()) {
        klass = tkls->is_instklassptr()->instance_klass();
      } else {
        int dims;
        const Type* inner = tkls->is_aryklassptr()->base_element_type(dims);
        if (inner->isa_instklassptr()) {
          klass = inner->is_instklassptr()->instance_klass();
          klass = ciObjArrayKlass::make(klass, dims);
        }
      }
      if (klass != nullptr) {
        // Compute index into primary_supers array
        juint depth = (tkls->offset() - in_bytes(Klass::primary_supers_offset())) / sizeof(Klass*);
        // Check for overflowing; use unsigned compare to handle the negative case.
        if (depth < ciKlass::primary_super_limit() &&
            depth <= klass->super_depth()) { // allow self-depth checks to handle self-check case
          // The field is an element of Klass::_primary_supers.  Return its (constant) value.
          // (Folds up type checking code.)
          assert(Opcode() == Op_LoadKlass, "must load a klass from _primary_supers");
          ciKlass *ss = klass->super_of_depth(depth);
          return ss ? TypeKlassPtr::make(ss, Type::trust_interfaces) : TypePtr::NULL_PTR;
        }
      }
    }

    // If the type is enough to determine that the thing is not an array,
    // we can give the layout_helper a positive interval type.
    // This will help short-circuit some reflective code.
    if (tkls->offset() == in_bytes(Klass::layout_helper_offset()) &&
        tkls->isa_instklassptr() && // not directly typed as an array
        !tkls->is_instklassptr()->instance_klass()->is_java_lang_Object() // not the supertype of all T[] and specifically not Serializable & Cloneable
        ) {
      // Note:  When interfaces are reliable, we can narrow the interface
      // test to (klass != Serializable && klass != Cloneable).
      assert(Opcode() == Op_LoadI, "must load an int from _layout_helper");
      jint min_size = Klass::instance_layout_helper(oopDesc::header_size(), false);
      // The key property of this type is that it folds up tests
      // for array-ness, since it proves that the layout_helper is positive.
      // Thus, a generic value like the basic object layout helper works fine.
      return TypeInt::make(min_size, max_jint, Type::WidenMin);
    }
  }

  // If we are loading from a freshly-allocated object, produce a zero,
  // if the load is provably beyond the header of the object.
  // (Also allow a variable load from a fresh array to produce zero.)
  const TypeOopPtr *tinst = tp->isa_oopptr();
  bool is_instance = (tinst != nullptr) && tinst->is_known_instance_field();
  bool is_boxed_value = (tinst != nullptr) && tinst->is_ptr_to_boxed_value();
  if (ReduceFieldZeroing || is_instance || is_boxed_value) {
    Node* value = can_see_stored_value(mem,phase);
    if (value != nullptr && value->is_Con()) {
      assert(value->bottom_type()->higher_equal(_type),"sanity");
      return value->bottom_type();
    }
  }

  bool is_vect = (_type->isa_vect() != nullptr);
  if (is_instance && !is_vect) {
    // If we have an instance type and our memory input is the
    // programs's initial memory state, there is no matching store,
    // so just return a zero of the appropriate type -
    // except if it is vectorized - then we have no zero constant.
    Node *mem = in(MemNode::Memory);
    if (mem->is_Parm() && mem->in(0)->is_Start()) {
      assert(mem->as_Parm()->_con == TypeFunc::Memory, "must be memory Parm");
      return Type::get_zero_type(_type->basic_type());
    }
  }
<<<<<<< HEAD
  Node* alloc = is_new_object_mark_load();
  if (alloc != nullptr) {
    if (EnableValhalla) {
      // The mark word may contain property bits (inline, flat, null-free)
      Node* klass_node = alloc->in(AllocateNode::KlassNode);
      const TypeKlassPtr* tkls = phase->type(klass_node)->isa_klassptr();
      if (tkls != nullptr && tkls->is_loaded() && tkls->klass_is_exact()) {
        return TypeX::make(tkls->exact_klass()->prototype_header().value());
      }
    } else {
=======

  if (!UseCompactObjectHeaders) {
    Node* alloc = is_new_object_mark_load();
    if (alloc != nullptr) {
>>>>>>> 95a00f8a
      return TypeX::make(markWord::prototype().value());
    }
  }

  return _type;
}

//------------------------------match_edge-------------------------------------
// Do we Match on this edge index or not?  Match only the address.
uint LoadNode::match_edge(uint idx) const {
  return idx == MemNode::Address;
}

//--------------------------LoadBNode::Ideal--------------------------------------
//
//  If the previous store is to the same address as this load,
//  and the value stored was larger than a byte, replace this load
//  with the value stored truncated to a byte.  If no truncation is
//  needed, the replacement is done in LoadNode::Identity().
//
Node* LoadBNode::Ideal(PhaseGVN* phase, bool can_reshape) {
  Node* mem = in(MemNode::Memory);
  Node* value = can_see_stored_value(mem,phase);
  if (value != nullptr) {
    Node* narrow = Compile::narrow_value(T_BYTE, value, _type, phase, false);
    if (narrow != value) {
      return narrow;
    }
  }
  // Identity call will handle the case where truncation is not needed.
  return LoadNode::Ideal(phase, can_reshape);
}

const Type* LoadBNode::Value(PhaseGVN* phase) const {
  Node* mem = in(MemNode::Memory);
  Node* value = can_see_stored_value(mem,phase);
  if (value != nullptr && value->is_Con() &&
      !value->bottom_type()->higher_equal(_type)) {
    // If the input to the store does not fit with the load's result type,
    // it must be truncated. We can't delay until Ideal call since
    // a singleton Value is needed for split_thru_phi optimization.
    int con = value->get_int();
    return TypeInt::make((con << 24) >> 24);
  }
  return LoadNode::Value(phase);
}

//--------------------------LoadUBNode::Ideal-------------------------------------
//
//  If the previous store is to the same address as this load,
//  and the value stored was larger than a byte, replace this load
//  with the value stored truncated to a byte.  If no truncation is
//  needed, the replacement is done in LoadNode::Identity().
//
Node* LoadUBNode::Ideal(PhaseGVN* phase, bool can_reshape) {
  Node* mem = in(MemNode::Memory);
  Node* value = can_see_stored_value(mem, phase);
  if (value != nullptr) {
    Node* narrow = Compile::narrow_value(T_BOOLEAN, value, _type, phase, false);
    if (narrow != value) {
      return narrow;
    }
  }
  // Identity call will handle the case where truncation is not needed.
  return LoadNode::Ideal(phase, can_reshape);
}

const Type* LoadUBNode::Value(PhaseGVN* phase) const {
  Node* mem = in(MemNode::Memory);
  Node* value = can_see_stored_value(mem,phase);
  if (value != nullptr && value->is_Con() &&
      !value->bottom_type()->higher_equal(_type)) {
    // If the input to the store does not fit with the load's result type,
    // it must be truncated. We can't delay until Ideal call since
    // a singleton Value is needed for split_thru_phi optimization.
    int con = value->get_int();
    return TypeInt::make(con & 0xFF);
  }
  return LoadNode::Value(phase);
}

//--------------------------LoadUSNode::Ideal-------------------------------------
//
//  If the previous store is to the same address as this load,
//  and the value stored was larger than a char, replace this load
//  with the value stored truncated to a char.  If no truncation is
//  needed, the replacement is done in LoadNode::Identity().
//
Node* LoadUSNode::Ideal(PhaseGVN* phase, bool can_reshape) {
  Node* mem = in(MemNode::Memory);
  Node* value = can_see_stored_value(mem,phase);
  if (value != nullptr) {
    Node* narrow = Compile::narrow_value(T_CHAR, value, _type, phase, false);
    if (narrow != value) {
      return narrow;
    }
  }
  // Identity call will handle the case where truncation is not needed.
  return LoadNode::Ideal(phase, can_reshape);
}

const Type* LoadUSNode::Value(PhaseGVN* phase) const {
  Node* mem = in(MemNode::Memory);
  Node* value = can_see_stored_value(mem,phase);
  if (value != nullptr && value->is_Con() &&
      !value->bottom_type()->higher_equal(_type)) {
    // If the input to the store does not fit with the load's result type,
    // it must be truncated. We can't delay until Ideal call since
    // a singleton Value is needed for split_thru_phi optimization.
    int con = value->get_int();
    return TypeInt::make(con & 0xFFFF);
  }
  return LoadNode::Value(phase);
}

//--------------------------LoadSNode::Ideal--------------------------------------
//
//  If the previous store is to the same address as this load,
//  and the value stored was larger than a short, replace this load
//  with the value stored truncated to a short.  If no truncation is
//  needed, the replacement is done in LoadNode::Identity().
//
Node* LoadSNode::Ideal(PhaseGVN* phase, bool can_reshape) {
  Node* mem = in(MemNode::Memory);
  Node* value = can_see_stored_value(mem,phase);
  if (value != nullptr) {
    Node* narrow = Compile::narrow_value(T_SHORT, value, _type, phase, false);
    if (narrow != value) {
      return narrow;
    }
  }
  // Identity call will handle the case where truncation is not needed.
  return LoadNode::Ideal(phase, can_reshape);
}

const Type* LoadSNode::Value(PhaseGVN* phase) const {
  Node* mem = in(MemNode::Memory);
  Node* value = can_see_stored_value(mem,phase);
  if (value != nullptr && value->is_Con() &&
      !value->bottom_type()->higher_equal(_type)) {
    // If the input to the store does not fit with the load's result type,
    // it must be truncated. We can't delay until Ideal call since
    // a singleton Value is needed for split_thru_phi optimization.
    int con = value->get_int();
    return TypeInt::make((con << 16) >> 16);
  }
  return LoadNode::Value(phase);
}

//=============================================================================
//----------------------------LoadKlassNode::make------------------------------
// Polymorphic factory method:
Node* LoadKlassNode::make(PhaseGVN& gvn, Node* ctl, Node* mem, Node* adr, const TypePtr* at,
                          const TypeKlassPtr* tk) {
  // sanity check the alias category against the created node type
  const TypePtr *adr_type = adr->bottom_type()->isa_ptr();
  assert(adr_type != nullptr, "expecting TypeKlassPtr");
#ifdef _LP64
  if (adr_type->is_ptr_to_narrowklass()) {
    assert(UseCompressedClassPointers, "no compressed klasses");
    Node* load_klass = gvn.transform(new LoadNKlassNode(ctl, mem, adr, at, tk->make_narrowklass(), MemNode::unordered));
    return new DecodeNKlassNode(load_klass, load_klass->bottom_type()->make_ptr());
  }
#endif
  assert(!adr_type->is_ptr_to_narrowklass() && !adr_type->is_ptr_to_narrowoop(), "should have got back a narrow oop");
  return new LoadKlassNode(ctl, mem, adr, at, tk, MemNode::unordered);
}

//------------------------------Value------------------------------------------
const Type* LoadKlassNode::Value(PhaseGVN* phase) const {
  return klass_value_common(phase);
}

// In most cases, LoadKlassNode does not have the control input set. If the control
// input is set, it must not be removed (by LoadNode::Ideal()).
bool LoadKlassNode::can_remove_control() const {
  return false;
}

const Type* LoadNode::klass_value_common(PhaseGVN* phase) const {
  // Either input is TOP ==> the result is TOP
  const Type *t1 = phase->type( in(MemNode::Memory) );
  if (t1 == Type::TOP)  return Type::TOP;
  Node *adr = in(MemNode::Address);
  const Type *t2 = phase->type( adr );
  if (t2 == Type::TOP)  return Type::TOP;
  const TypePtr *tp = t2->is_ptr();
  if (TypePtr::above_centerline(tp->ptr()) ||
      tp->ptr() == TypePtr::Null)  return Type::TOP;

  // Return a more precise klass, if possible
  const TypeInstPtr *tinst = tp->isa_instptr();
  if (tinst != nullptr) {
    ciInstanceKlass* ik = tinst->instance_klass();
    int offset = tinst->offset();
    if (ik == phase->C->env()->Class_klass()
        && (offset == java_lang_Class::klass_offset() ||
            offset == java_lang_Class::array_klass_offset())) {
      // We are loading a special hidden field from a Class mirror object,
      // the field which points to the VM's Klass metaobject.
      bool is_null_free_array = false;
      ciType* t = tinst->java_mirror_type(&is_null_free_array);
      // java_mirror_type returns non-null for compile-time Class constants.
      if (t != nullptr) {
        // constant oop => constant klass
        if (offset == java_lang_Class::array_klass_offset()) {
          if (t->is_void()) {
            // We cannot create a void array.  Since void is a primitive type return null
            // klass.  Users of this result need to do a null check on the returned klass.
            return TypePtr::NULL_PTR;
          }
          const TypeKlassPtr* tklass = TypeKlassPtr::make(ciArrayKlass::make(t), Type::trust_interfaces);
          if (is_null_free_array) {
            tklass = tklass->is_aryklassptr()->cast_to_null_free();
          }
          return tklass;
        }
        if (!t->is_klass()) {
          // a primitive Class (e.g., int.class) has null for a klass field
          return TypePtr::NULL_PTR;
        }
        // (Folds up the 1st indirection in aClassConstant.getModifiers().)
        const TypeKlassPtr* tklass = TypeKlassPtr::make(t->as_klass(), Type::trust_interfaces);
        if (is_null_free_array) {
          tklass = tklass->is_aryklassptr()->cast_to_null_free();
        }
        return tklass;
      }
      // non-constant mirror, so we can't tell what's going on
    }
    if (!tinst->is_loaded())
      return _type;             // Bail out if not loaded
    if (offset == oopDesc::klass_offset_in_bytes()) {
      return tinst->as_klass_type(true);
    }
  }

  // Check for loading klass from an array
  const TypeAryPtr* tary = tp->isa_aryptr();
  if (tary != nullptr &&
      tary->offset() == oopDesc::klass_offset_in_bytes()) {
    return tary->as_klass_type(true);
  }

  // Check for loading klass from an array klass
  const TypeKlassPtr *tkls = tp->isa_klassptr();
  if (tkls != nullptr && !StressReflectiveCode) {
    if (!tkls->is_loaded())
     return _type;             // Bail out if not loaded
    if (tkls->isa_aryklassptr() && tkls->is_aryklassptr()->elem()->isa_klassptr() &&
        tkls->offset() == in_bytes(ObjArrayKlass::element_klass_offset())) {
      // // Always returning precise element type is incorrect,
      // // e.g., element type could be object and array may contain strings
      // return TypeKlassPtr::make(TypePtr::Constant, elem, 0);

      // The array's TypeKlassPtr was declared 'precise' or 'not precise'
      // according to the element type's subclassing.
      return tkls->is_aryklassptr()->elem()->isa_klassptr()->cast_to_exactness(tkls->klass_is_exact());
    }
    if (tkls->isa_instklassptr() != nullptr && tkls->klass_is_exact() &&
        tkls->offset() == in_bytes(Klass::super_offset())) {
      ciKlass* sup = tkls->is_instklassptr()->instance_klass()->super();
      // The field is Klass::_super.  Return its (constant) value.
      // (Folds up the 2nd indirection in aClassConstant.getSuperClass().)
      return sup ? TypeKlassPtr::make(sup, Type::trust_interfaces) : TypePtr::NULL_PTR;
    }
  }

  if (tkls != nullptr && !UseSecondarySupersCache
      && tkls->offset() == in_bytes(Klass::secondary_super_cache_offset()))  {
    // Treat Klass::_secondary_super_cache as a constant when the cache is disabled.
    return TypePtr::NULL_PTR;
  }

  // Bailout case
  return LoadNode::Value(phase);
}

//------------------------------Identity---------------------------------------
// To clean up reflective code, simplify k.java_mirror.as_klass to plain k.
// Also feed through the klass in Allocate(...klass...)._klass.
Node* LoadKlassNode::Identity(PhaseGVN* phase) {
  return klass_identity_common(phase);
}

Node* LoadNode::klass_identity_common(PhaseGVN* phase) {
  Node* x = LoadNode::Identity(phase);
  if (x != this)  return x;

  // Take apart the address into an oop and offset.
  // Return 'this' if we cannot.
  Node*    adr    = in(MemNode::Address);
  intptr_t offset = 0;
  Node*    base   = AddPNode::Ideal_base_and_offset(adr, phase, offset);
  if (base == nullptr)     return this;
  const TypeOopPtr* toop = phase->type(adr)->isa_oopptr();
  if (toop == nullptr)     return this;

  // Step over potential GC barrier for OopHandle resolve
  BarrierSetC2* bs = BarrierSet::barrier_set()->barrier_set_c2();
  if (bs->is_gc_barrier_node(base)) {
    base = bs->step_over_gc_barrier(base);
  }

  // We can fetch the klass directly through an AllocateNode.
  // This works even if the klass is not constant (clone or newArray).
  if (offset == oopDesc::klass_offset_in_bytes()) {
    Node* allocated_klass = AllocateNode::Ideal_klass(base, phase);
    if (allocated_klass != nullptr) {
      return allocated_klass;
    }
  }

  // Simplify k.java_mirror.as_klass to plain k, where k is a Klass*.
  // See inline_native_Class_query for occurrences of these patterns.
  // Java Example:  x.getClass().isAssignableFrom(y)
  //
  // This improves reflective code, often making the Class
  // mirror go completely dead.  (Current exception:  Class
  // mirrors may appear in debug info, but we could clean them out by
  // introducing a new debug info operator for Klass.java_mirror).

  if (toop->isa_instptr() && toop->is_instptr()->instance_klass() == phase->C->env()->Class_klass()
      && offset == java_lang_Class::klass_offset()) {
    if (base->is_Load()) {
      Node* base2 = base->in(MemNode::Address);
      if (base2->is_Load()) { /* direct load of a load which is the OopHandle */
        Node* adr2 = base2->in(MemNode::Address);
        const TypeKlassPtr* tkls = phase->type(adr2)->isa_klassptr();
        if (tkls != nullptr && !tkls->empty()
            && (tkls->isa_instklassptr() || tkls->isa_aryklassptr())
            && adr2->is_AddP()
           ) {
          int mirror_field = in_bytes(Klass::java_mirror_offset());
          if (tkls->offset() == mirror_field) {
            return adr2->in(AddPNode::Base);
          }
        }
      }
    }
  }

  return this;
}

LoadNode* LoadNode::clone_pinned() const {
  LoadNode* ld = clone()->as_Load();
  ld->_control_dependency = UnknownControl;
  return ld;
}


//------------------------------Value------------------------------------------
const Type* LoadNKlassNode::Value(PhaseGVN* phase) const {
  const Type *t = klass_value_common(phase);
  if (t == Type::TOP)
    return t;

  return t->make_narrowklass();
}

//------------------------------Identity---------------------------------------
// To clean up reflective code, simplify k.java_mirror.as_klass to narrow k.
// Also feed through the klass in Allocate(...klass...)._klass.
Node* LoadNKlassNode::Identity(PhaseGVN* phase) {
  Node *x = klass_identity_common(phase);

  const Type *t = phase->type( x );
  if( t == Type::TOP ) return x;
  if( t->isa_narrowklass()) return x;
  assert (!t->isa_narrowoop(), "no narrow oop here");

  return phase->transform(new EncodePKlassNode(x, t->make_narrowklass()));
}

//------------------------------Value-----------------------------------------
const Type* LoadRangeNode::Value(PhaseGVN* phase) const {
  // Either input is TOP ==> the result is TOP
  const Type *t1 = phase->type( in(MemNode::Memory) );
  if( t1 == Type::TOP ) return Type::TOP;
  Node *adr = in(MemNode::Address);
  const Type *t2 = phase->type( adr );
  if( t2 == Type::TOP ) return Type::TOP;
  const TypePtr *tp = t2->is_ptr();
  if (TypePtr::above_centerline(tp->ptr()))  return Type::TOP;
  const TypeAryPtr *tap = tp->isa_aryptr();
  if( !tap ) return _type;
  return tap->size();
}

//-------------------------------Ideal---------------------------------------
// Feed through the length in AllocateArray(...length...)._length.
Node *LoadRangeNode::Ideal(PhaseGVN *phase, bool can_reshape) {
  Node* p = MemNode::Ideal_common(phase, can_reshape);
  if (p)  return (p == NodeSentinel) ? nullptr : p;

  // Take apart the address into an oop and offset.
  // Return 'this' if we cannot.
  Node*    adr    = in(MemNode::Address);
  intptr_t offset = 0;
  Node*    base   = AddPNode::Ideal_base_and_offset(adr, phase,  offset);
  if (base == nullptr)     return nullptr;
  const TypeAryPtr* tary = phase->type(adr)->isa_aryptr();
  if (tary == nullptr)     return nullptr;

  // We can fetch the length directly through an AllocateArrayNode.
  // This works even if the length is not constant (clone or newArray).
  if (offset == arrayOopDesc::length_offset_in_bytes()) {
    AllocateArrayNode* alloc = AllocateArrayNode::Ideal_array_allocation(base);
    if (alloc != nullptr) {
      Node* allocated_length = alloc->Ideal_length();
      Node* len = alloc->make_ideal_length(tary, phase);
      if (allocated_length != len) {
        // New CastII improves on this.
        return len;
      }
    }
  }

  return nullptr;
}

//------------------------------Identity---------------------------------------
// Feed through the length in AllocateArray(...length...)._length.
Node* LoadRangeNode::Identity(PhaseGVN* phase) {
  Node* x = LoadINode::Identity(phase);
  if (x != this)  return x;

  // Take apart the address into an oop and offset.
  // Return 'this' if we cannot.
  Node*    adr    = in(MemNode::Address);
  intptr_t offset = 0;
  Node*    base   = AddPNode::Ideal_base_and_offset(adr, phase, offset);
  if (base == nullptr)     return this;
  const TypeAryPtr* tary = phase->type(adr)->isa_aryptr();
  if (tary == nullptr)     return this;

  // We can fetch the length directly through an AllocateArrayNode.
  // This works even if the length is not constant (clone or newArray).
  if (offset == arrayOopDesc::length_offset_in_bytes()) {
    AllocateArrayNode* alloc = AllocateArrayNode::Ideal_array_allocation(base);
    if (alloc != nullptr) {
      Node* allocated_length = alloc->Ideal_length();
      // Do not allow make_ideal_length to allocate a CastII node.
      Node* len = alloc->make_ideal_length(tary, phase, false);
      if (allocated_length == len) {
        // Return allocated_length only if it would not be improved by a CastII.
        return allocated_length;
      }
    }
  }

  return this;

}

//=============================================================================
//---------------------------StoreNode::make-----------------------------------
// Polymorphic factory method:
StoreNode* StoreNode::make(PhaseGVN& gvn, Node* ctl, Node* mem, Node* adr, const TypePtr* adr_type, Node* val, BasicType bt, MemOrd mo, bool require_atomic_access) {
  assert((mo == unordered || mo == release), "unexpected");
  Compile* C = gvn.C;
  assert(C->get_alias_index(adr_type) != Compile::AliasIdxRaw ||
         ctl != nullptr, "raw memory operations should have control edge");

  switch (bt) {
  case T_BOOLEAN: val = gvn.transform(new AndINode(val, gvn.intcon(0x1))); // Fall through to T_BYTE case
  case T_BYTE:    return new StoreBNode(ctl, mem, adr, adr_type, val, mo);
  case T_INT:     return new StoreINode(ctl, mem, adr, adr_type, val, mo);
  case T_CHAR:
  case T_SHORT:   return new StoreCNode(ctl, mem, adr, adr_type, val, mo);
  case T_LONG:    return new StoreLNode(ctl, mem, adr, adr_type, val, mo, require_atomic_access);
  case T_FLOAT:   return new StoreFNode(ctl, mem, adr, adr_type, val, mo);
  case T_DOUBLE:  return new StoreDNode(ctl, mem, adr, adr_type, val, mo, require_atomic_access);
  case T_METADATA:
  case T_ADDRESS:
  case T_OBJECT:
#ifdef _LP64
    if (adr->bottom_type()->is_ptr_to_narrowoop()) {
      val = gvn.transform(new EncodePNode(val, val->bottom_type()->make_narrowoop()));
      return new StoreNNode(ctl, mem, adr, adr_type, val, mo);
    } else if (adr->bottom_type()->is_ptr_to_narrowklass() ||
               (UseCompressedClassPointers && val->bottom_type()->isa_klassptr() &&
                adr->bottom_type()->isa_rawptr())) {
      val = gvn.transform(new EncodePKlassNode(val, val->bottom_type()->make_narrowklass()));
      return new StoreNKlassNode(ctl, mem, adr, adr_type, val, mo);
    }
#endif
    {
      return new StorePNode(ctl, mem, adr, adr_type, val, mo);
    }
  default:
    ShouldNotReachHere();
    return (StoreNode*)nullptr;
  }
}

//--------------------------bottom_type----------------------------------------
const Type *StoreNode::bottom_type() const {
  return Type::MEMORY;
}

//------------------------------hash-------------------------------------------
uint StoreNode::hash() const {
  // unroll addition of interesting fields
  //return (uintptr_t)in(Control) + (uintptr_t)in(Memory) + (uintptr_t)in(Address) + (uintptr_t)in(ValueIn);

  // Since they are not commoned, do not hash them:
  return NO_HASH;
}

// Link together multiple stores (B/S/C/I) into a longer one.
//
// Example: _store = StoreB[i+3]
//
//   RangeCheck[i+0]           RangeCheck[i+0]
//   StoreB[i+0]
//   RangeCheck[i+3]           RangeCheck[i+3]
//   StoreB[i+1]         -->   pass:             fail:
//   StoreB[i+2]               StoreI[i+0]       StoreB[i+0]
//   StoreB[i+3]
//
// The 4 StoreB are merged into a single StoreI node. We have to be careful with RangeCheck[i+1]: before
// the optimization, if this RangeCheck[i+1] fails, then we execute only StoreB[i+0], and then trap. After
// the optimization, the new StoreI[i+0] is on the passing path of RangeCheck[i+3], and StoreB[i+0] on the
// failing path.
//
// Note: For normal array stores, every store at first has a RangeCheck. But they can be removed with:
//       - RCE (RangeCheck Elimination): the RangeChecks in the loop are hoisted out and before the loop,
//                                       and possibly no RangeChecks remain between the stores.
//       - RangeCheck smearing: the earlier RangeChecks are adjusted such that they cover later RangeChecks,
//                              and those later RangeChecks can be removed. Example:
//
//                              RangeCheck[i+0]                         RangeCheck[i+0] <- before first store
//                              StoreB[i+0]                             StoreB[i+0]     <- first store
//                              RangeCheck[i+1]     --> smeared -->     RangeCheck[i+3] <- only RC between first and last store
//                              StoreB[i+1]                             StoreB[i+1]     <- second store
//                              RangeCheck[i+2]     --> removed
//                              StoreB[i+2]                             StoreB[i+2]
//                              RangeCheck[i+3]     --> removed
//                              StoreB[i+3]                             StoreB[i+3]     <- last store
//
//                              Thus, it is a common pattern that between the first and last store in a chain
//                              of adjacent stores there remains exactly one RangeCheck, located between the
//                              first and the second store (e.g. RangeCheck[i+3]).
//
class MergePrimitiveStores : public StackObj {
private:
  PhaseGVN* const _phase;
  StoreNode* const _store;

  NOT_PRODUCT( const CHeapBitMap &_trace_tags; )

public:
  MergePrimitiveStores(PhaseGVN* phase, StoreNode* store) :
    _phase(phase), _store(store)
    NOT_PRODUCT( COMMA _trace_tags(Compile::current()->directive()->trace_merge_stores_tags()) )
    {}

  StoreNode* run();

private:
  bool is_compatible_store(const StoreNode* other_store) const;
  bool is_adjacent_pair(const StoreNode* use_store, const StoreNode* def_store) const;
  bool is_adjacent_input_pair(const Node* n1, const Node* n2, const int memory_size) const;
  static bool is_con_RShift(const Node* n, Node const*& base_out, jint& shift_out);
  enum CFGStatus { SuccessNoRangeCheck, SuccessWithRangeCheck, Failure };
  static CFGStatus cfg_status_for_pair(const StoreNode* use_store, const StoreNode* def_store);

  class Status {
  private:
    StoreNode* _found_store;
    bool       _found_range_check;

    Status(StoreNode* found_store, bool found_range_check)
      : _found_store(found_store), _found_range_check(found_range_check) {}

  public:
    StoreNode* found_store() const { return _found_store; }
    bool found_range_check() const { return _found_range_check; }
    static Status make_failure() { return Status(nullptr, false); }

    static Status make(StoreNode* found_store, const CFGStatus cfg_status) {
      if (cfg_status == CFGStatus::Failure) {
        return Status::make_failure();
      }
      return Status(found_store, cfg_status == CFGStatus::SuccessWithRangeCheck);
    }

#ifndef PRODUCT
    void print_on(outputStream* st) const {
      if (_found_store == nullptr) {
        st->print_cr("None");
      } else {
        st->print_cr("Found[%d %s, %s]", _found_store->_idx, _found_store->Name(),
                                         _found_range_check ? "RC" : "no-RC");
      }
    }
#endif
  };

  Status find_adjacent_use_store(const StoreNode* def_store) const;
  Status find_adjacent_def_store(const StoreNode* use_store) const;
  Status find_use_store(const StoreNode* def_store) const;
  Status find_def_store(const StoreNode* use_store) const;
  Status find_use_store_unidirectional(const StoreNode* def_store) const;
  Status find_def_store_unidirectional(const StoreNode* use_store) const;

  void collect_merge_list(Node_List& merge_list) const;
  Node* make_merged_input_value(const Node_List& merge_list);
  StoreNode* make_merged_store(const Node_List& merge_list, Node* merged_input_value);

#ifndef PRODUCT
  // Access to TraceMergeStores tags
  bool is_trace(TraceMergeStores::Tag tag) const {
    return _trace_tags.at(tag);
  }

  bool is_trace_basic() const {
    return is_trace(TraceMergeStores::Tag::BASIC);
  }

  bool is_trace_pointer() const {
    return is_trace(TraceMergeStores::Tag::POINTER);
  }

  bool is_trace_aliasing() const {
    return is_trace(TraceMergeStores::Tag::ALIASING);
  }

  bool is_trace_adjacency() const {
    return is_trace(TraceMergeStores::Tag::ADJACENCY);
  }

  bool is_trace_success() const {
    return is_trace(TraceMergeStores::Tag::SUCCESS);
  }
#endif

  NOT_PRODUCT( void trace(const Node_List& merge_list, const Node* merged_input_value, const StoreNode* merged_store) const; )
};

StoreNode* MergePrimitiveStores::run() {
  // Check for B/S/C/I
  int opc = _store->Opcode();
  if (opc != Op_StoreB && opc != Op_StoreC && opc != Op_StoreI) {
    return nullptr;
  }

  NOT_PRODUCT( if (is_trace_basic()) { tty->print("[TraceMergeStores] MergePrimitiveStores::run: "); _store->dump(); })

  // The _store must be the "last" store in a chain. If we find a use we could merge with
  // then that use or a store further down is the "last" store.
  Status status_use = find_adjacent_use_store(_store);
  NOT_PRODUCT( if (is_trace_basic()) { tty->print("[TraceMergeStores] expect no use: "); status_use.print_on(tty); })
  if (status_use.found_store() != nullptr) {
    return nullptr;
  }

  // Check if we can merge with at least one def, so that we have at least 2 stores to merge.
  Status status_def = find_adjacent_def_store(_store);
  NOT_PRODUCT( if (is_trace_basic()) { tty->print("[TraceMergeStores] expect def: "); status_def.print_on(tty); })
  if (status_def.found_store() == nullptr) {
    return nullptr;
  }

  ResourceMark rm;
  Node_List merge_list;
  collect_merge_list(merge_list);

  Node* merged_input_value = make_merged_input_value(merge_list);
  if (merged_input_value == nullptr) { return nullptr; }

  StoreNode* merged_store = make_merged_store(merge_list, merged_input_value);

  NOT_PRODUCT( if (is_trace_success()) { trace(merge_list, merged_input_value, merged_store); } )

  return merged_store;
}

// Check compatibility between _store and other_store.
bool MergePrimitiveStores::is_compatible_store(const StoreNode* other_store) const {
  int opc = _store->Opcode();
  assert(opc == Op_StoreB || opc == Op_StoreC || opc == Op_StoreI, "precondition");

  if (other_store == nullptr ||
      _store->Opcode() != other_store->Opcode()) {
    return false;
  }

  return true;
}

bool MergePrimitiveStores::is_adjacent_pair(const StoreNode* use_store, const StoreNode* def_store) const {
  if (!is_adjacent_input_pair(def_store->in(MemNode::ValueIn),
                              use_store->in(MemNode::ValueIn),
                              def_store->memory_size())) {
    return false;
  }

  ResourceMark rm;
#ifndef PRODUCT
  const TraceMemPointer trace(is_trace_pointer(),
                              is_trace_aliasing(),
                              is_trace_adjacency());
#endif
  const MemPointer pointer_use(use_store NOT_PRODUCT( COMMA trace ));
  const MemPointer pointer_def(def_store NOT_PRODUCT( COMMA trace ));
  return pointer_def.is_adjacent_to_and_before(pointer_use);
}

bool MergePrimitiveStores::is_adjacent_input_pair(const Node* n1, const Node* n2, const int memory_size) const {
  // Pattern: [n1 = ConI, n2 = ConI]
  if (n1->Opcode() == Op_ConI) {
    return n2->Opcode() == Op_ConI;
  }

  // Pattern: [n1 = base >> shift, n2 = base >> (shift + memory_size)]
#ifndef VM_LITTLE_ENDIAN
  // Pattern: [n1 = base >> (shift + memory_size), n2 = base >> shift]
  // Swapping n1 with n2 gives same pattern as on little endian platforms.
  swap(n1, n2);
#endif // !VM_LITTLE_ENDIAN
  Node const* base_n2;
  jint shift_n2;
  if (!is_con_RShift(n2, base_n2, shift_n2)) {
    return false;
  }
  if (n1->Opcode() == Op_ConvL2I) {
    // look through
    n1 = n1->in(1);
  }
  Node const* base_n1;
  jint shift_n1;
  if (n1 == base_n2) {
    // n1 = base = base >> 0
    base_n1 = n1;
    shift_n1 = 0;
  } else if (!is_con_RShift(n1, base_n1, shift_n1)) {
    return false;
  }
  int bits_per_store = memory_size * 8;
  if (base_n1 != base_n2 ||
      shift_n1 + bits_per_store != shift_n2 ||
      shift_n1 % bits_per_store != 0) {
    return false;
  }

  // both load from same value with correct shift
  return true;
}

// Detect pattern: n = base_out >> shift_out
bool MergePrimitiveStores::is_con_RShift(const Node* n, Node const*& base_out, jint& shift_out) {
  assert(n != nullptr, "precondition");

  int opc = n->Opcode();
  if (opc == Op_ConvL2I) {
    n = n->in(1);
    opc = n->Opcode();
  }

  if ((opc == Op_RShiftI ||
       opc == Op_RShiftL ||
       opc == Op_URShiftI ||
       opc == Op_URShiftL) &&
      n->in(2)->is_ConI()) {
    base_out = n->in(1);
    shift_out = n->in(2)->get_int();
    // The shift must be positive:
    return shift_out >= 0;
  }
  return false;
}

// Check if there is nothing between the two stores, except optionally a RangeCheck leading to an uncommon trap.
MergePrimitiveStores::CFGStatus MergePrimitiveStores::cfg_status_for_pair(const StoreNode* use_store, const StoreNode* def_store) {
  assert(use_store->in(MemNode::Memory) == def_store, "use-def relationship");

  Node* ctrl_use = use_store->in(MemNode::Control);
  Node* ctrl_def = def_store->in(MemNode::Control);
  if (ctrl_use == nullptr || ctrl_def == nullptr) {
    return CFGStatus::Failure;
  }

  if (ctrl_use == ctrl_def) {
    // Same ctrl -> no RangeCheck in between.
    // Check: use_store must be the only use of def_store.
    if (def_store->outcnt() > 1) {
      return CFGStatus::Failure;
    }
    return CFGStatus::SuccessNoRangeCheck;
  }

  // Different ctrl -> could have RangeCheck in between.
  // Check: 1. def_store only has these uses: use_store and MergeMem for uncommon trap, and
  //        2. ctrl separated by RangeCheck.
  if (def_store->outcnt() != 2) {
    return CFGStatus::Failure; // Cannot have exactly these uses: use_store and MergeMem for uncommon trap.
  }
  int use_store_out_idx = def_store->raw_out(0) == use_store ? 0 : 1;
  Node* merge_mem = def_store->raw_out(1 - use_store_out_idx)->isa_MergeMem();
  if (merge_mem == nullptr ||
      merge_mem->outcnt() != 1) {
    return CFGStatus::Failure; // Does not have MergeMem for uncommon trap.
  }
  if (!ctrl_use->is_IfProj() ||
      !ctrl_use->in(0)->is_RangeCheck() ||
      ctrl_use->in(0)->outcnt() != 2) {
    return CFGStatus::Failure; // Not RangeCheck.
  }
  ProjNode* other_proj = ctrl_use->as_IfProj()->other_if_proj();
  Node* trap = other_proj->is_uncommon_trap_proj(Deoptimization::Reason_range_check);
  if (trap != merge_mem->unique_out() ||
      ctrl_use->in(0)->in(0) != ctrl_def) {
    return CFGStatus::Failure; // Not RangeCheck with merge_mem leading to uncommon trap.
  }

  return CFGStatus::SuccessWithRangeCheck;
}

MergePrimitiveStores::Status MergePrimitiveStores::find_adjacent_use_store(const StoreNode* def_store) const {
  Status status_use = find_use_store(def_store);
  StoreNode* use_store = status_use.found_store();
  if (use_store != nullptr && !is_adjacent_pair(use_store, def_store)) {
    return Status::make_failure();
  }
  return status_use;
}

MergePrimitiveStores::Status MergePrimitiveStores::find_adjacent_def_store(const StoreNode* use_store) const {
  Status status_def = find_def_store(use_store);
  StoreNode* def_store = status_def.found_store();
  if (def_store != nullptr && !is_adjacent_pair(use_store, def_store)) {
    return Status::make_failure();
  }
  return status_def;
}

MergePrimitiveStores::Status MergePrimitiveStores::find_use_store(const StoreNode* def_store) const {
  Status status_use = find_use_store_unidirectional(def_store);

#ifdef ASSERT
  StoreNode* use_store = status_use.found_store();
  if (use_store != nullptr) {
    Status status_def = find_def_store_unidirectional(use_store);
    assert(status_def.found_store() == def_store &&
           status_def.found_range_check() == status_use.found_range_check(),
           "find_use_store and find_def_store must be symmetric");
  }
#endif

  return status_use;
}

MergePrimitiveStores::Status MergePrimitiveStores::find_def_store(const StoreNode* use_store) const {
  Status status_def = find_def_store_unidirectional(use_store);

#ifdef ASSERT
  StoreNode* def_store = status_def.found_store();
  if (def_store != nullptr) {
    Status status_use = find_use_store_unidirectional(def_store);
    assert(status_use.found_store() == use_store &&
           status_use.found_range_check() == status_def.found_range_check(),
           "find_use_store and find_def_store must be symmetric");
  }
#endif

  return status_def;
}

MergePrimitiveStores::Status MergePrimitiveStores::find_use_store_unidirectional(const StoreNode* def_store) const {
  assert(is_compatible_store(def_store), "precondition: must be compatible with _store");

  for (DUIterator_Fast imax, i = def_store->fast_outs(imax); i < imax; i++) {
    StoreNode* use_store = def_store->fast_out(i)->isa_Store();
    if (is_compatible_store(use_store)) {
      return Status::make(use_store, cfg_status_for_pair(use_store, def_store));
    }
  }

  return Status::make_failure();
}

MergePrimitiveStores::Status MergePrimitiveStores::find_def_store_unidirectional(const StoreNode* use_store) const {
  assert(is_compatible_store(use_store), "precondition: must be compatible with _store");

  StoreNode* def_store = use_store->in(MemNode::Memory)->isa_Store();
  if (!is_compatible_store(def_store)) {
    return Status::make_failure();
  }

  return Status::make(def_store, cfg_status_for_pair(use_store, def_store));
}

void MergePrimitiveStores::collect_merge_list(Node_List& merge_list) const {
  // The merged store can be at most 8 bytes.
  const uint merge_list_max_size = 8 / _store->memory_size();
  assert(merge_list_max_size >= 2 &&
         merge_list_max_size <= 8 &&
         is_power_of_2(merge_list_max_size),
         "must be 2, 4 or 8");

  // Traverse up the chain of adjacent def stores.
  StoreNode* current = _store;
  merge_list.push(current);
  while (current != nullptr && merge_list.size() < merge_list_max_size) {
    Status status = find_adjacent_def_store(current);
    NOT_PRODUCT( if (is_trace_basic()) { tty->print("[TraceMergeStores] find def: "); status.print_on(tty); })

    current = status.found_store();
    if (current != nullptr) {
      merge_list.push(current);

      // We can have at most one RangeCheck.
      if (status.found_range_check()) {
        NOT_PRODUCT( if (is_trace_basic()) { tty->print_cr("[TraceMergeStores] found RangeCheck, stop traversal."); })
        break;
      }
    }
  }

  NOT_PRODUCT( if (is_trace_basic()) { tty->print_cr("[TraceMergeStores] found:"); merge_list.dump(); })

  // Truncate the merge_list to a power of 2.
  const uint pow2size = round_down_power_of_2(merge_list.size());
  assert(pow2size >= 2, "must be merging at least 2 stores");
  while (merge_list.size() > pow2size) { merge_list.pop(); }

  NOT_PRODUCT( if (is_trace_basic()) { tty->print_cr("[TraceMergeStores] truncated:"); merge_list.dump(); })
}

// Merge the input values of the smaller stores to a single larger input value.
Node* MergePrimitiveStores::make_merged_input_value(const Node_List& merge_list) {
  int new_memory_size = _store->memory_size() * merge_list.size();
  Node* first = merge_list.at(merge_list.size()-1);
  Node* merged_input_value = nullptr;
  if (_store->in(MemNode::ValueIn)->Opcode() == Op_ConI) {
    // Pattern: [ConI, ConI, ...] -> new constant
    jlong con = 0;
    jlong bits_per_store = _store->memory_size() * 8;
    jlong mask = (((jlong)1) << bits_per_store) - 1;
    for (uint i = 0; i < merge_list.size(); i++) {
      jlong con_i = merge_list.at(i)->in(MemNode::ValueIn)->get_int();
#ifdef VM_LITTLE_ENDIAN
      con = con << bits_per_store;
      con = con | (mask & con_i);
#else // VM_LITTLE_ENDIAN
      con_i = (mask & con_i) << (i * bits_per_store);
      con = con | con_i;
#endif // VM_LITTLE_ENDIAN
    }
    merged_input_value = _phase->longcon(con);
  } else {
    // Pattern: [base >> 24, base >> 16, base >> 8, base] -> base
    //             |                                  |
    //           _store                             first
    //
    Node* hi = _store->in(MemNode::ValueIn);
    Node* lo = first->in(MemNode::ValueIn);
#ifndef VM_LITTLE_ENDIAN
    // `_store` and `first` are swapped in the diagram above
    swap(hi, lo);
#endif // !VM_LITTLE_ENDIAN
    Node const* hi_base;
    jint hi_shift;
    merged_input_value = lo;
    bool is_true = is_con_RShift(hi, hi_base, hi_shift);
    assert(is_true, "must detect con RShift");
    if (merged_input_value != hi_base && merged_input_value->Opcode() == Op_ConvL2I) {
      // look through
      merged_input_value = merged_input_value->in(1);
    }
    if (merged_input_value != hi_base) {
      // merged_input_value is not the base
      return nullptr;
    }
  }

  if (_phase->type(merged_input_value)->isa_long() != nullptr && new_memory_size <= 4) {
    // Example:
    //
    //   long base = ...;
    //   a[0] = (byte)(base >> 0);
    //   a[1] = (byte)(base >> 8);
    //
    merged_input_value = _phase->transform(new ConvL2INode(merged_input_value));
  }

  assert((_phase->type(merged_input_value)->isa_int() != nullptr && new_memory_size <= 4) ||
         (_phase->type(merged_input_value)->isa_long() != nullptr && new_memory_size == 8),
         "merged_input_value is either int or long, and new_memory_size is small enough");

  return merged_input_value;
}

//                                                                                                          //
// first_ctrl    first_mem   first_adr                first_ctrl    first_mem         first_adr             //
//  |                |           |                     |                |                 |                 //
//  |                |           |                     |                +---------------+ |                 //
//  |                |           |                     |                |               | |                 //
//  |                | +---------+                     |                | +---------------+                 //
//  |                | |                               |                | |             | |                 //
//  +--------------+ | |  v1                           +------------------------------+ | |  v1             //
//  |              | | |  |                            |                | |           | | |  |              //
// RangeCheck     first_store                         RangeCheck        | |          first_store            //
//  |                |  |                              |                | |                |                //
// last_ctrl         |  +----> unc_trap               last_ctrl         | |                +----> unc_trap  //
//  |                |                       ===>      |                | |                                 //
//  +--------------+ | a2 v2                           |                | |                                 //
//  |              | | |  |                            |                | |                                 //
//  |             second_store                         |                | |                                 //
//  |                |                                 |                | | [v1 v2   ...   vn]              //
// ...              ...                                |                | |         |                       //
//  |                |                                 |                | |         v                       //
//  +--------------+ | an vn                           +--------------+ | | merged_input_value              //
//                 | | |  |                                           | | |  |                              //
//                last_store (= _store)                              merged_store                           //
//                                                                                                          //
StoreNode* MergePrimitiveStores::make_merged_store(const Node_List& merge_list, Node* merged_input_value) {
  Node* first_store = merge_list.at(merge_list.size()-1);
  Node* last_ctrl   = _store->in(MemNode::Control); // after (optional) RangeCheck
  Node* first_mem   = first_store->in(MemNode::Memory);
  Node* first_adr   = first_store->in(MemNode::Address);

  const TypePtr* new_adr_type = _store->adr_type();

  int new_memory_size = _store->memory_size() * merge_list.size();
  BasicType bt = T_ILLEGAL;
  switch (new_memory_size) {
    case 2: bt = T_SHORT; break;
    case 4: bt = T_INT;   break;
    case 8: bt = T_LONG;  break;
  }

  StoreNode* merged_store = StoreNode::make(*_phase, last_ctrl, first_mem, first_adr,
                                            new_adr_type, merged_input_value, bt, MemNode::unordered);

  // Marking the store mismatched is sufficient to prevent reordering, since array stores
  // are all on the same slice. Hence, we need no barriers.
  merged_store->set_mismatched_access();

  // Constants above may now also be be packed -> put candidate on worklist
  _phase->is_IterGVN()->_worklist.push(first_mem);

  return merged_store;
}

#ifndef PRODUCT
void MergePrimitiveStores::trace(const Node_List& merge_list, const Node* merged_input_value, const StoreNode* merged_store) const {
  stringStream ss;
  ss.print_cr("[TraceMergeStores]: Replace");
  for (int i = (int)merge_list.size() - 1; i >= 0; i--) {
    merge_list.at(i)->dump("\n", false, &ss);
  }
  ss.print_cr("[TraceMergeStores]: with");
  merged_input_value->dump("\n", false, &ss);
  merged_store->dump("\n", false, &ss);
  tty->print("%s", ss.as_string());
}
#endif

//------------------------------Ideal------------------------------------------
// Change back-to-back Store(, p, x) -> Store(m, p, y) to Store(m, p, x).
// When a store immediately follows a relevant allocation/initialization,
// try to capture it into the initialization, or hoist it above.
Node *StoreNode::Ideal(PhaseGVN *phase, bool can_reshape) {
  Node* p = MemNode::Ideal_common(phase, can_reshape);
  if (p)  return (p == NodeSentinel) ? nullptr : p;

  Node* mem     = in(MemNode::Memory);
  Node* address = in(MemNode::Address);
  Node* value   = in(MemNode::ValueIn);
  // Back-to-back stores to same address?  Fold em up.  Generally
  // unsafe if I have intervening uses...
  if (phase->C->get_adr_type(phase->C->get_alias_index(adr_type())) != TypeAryPtr::INLINES) {
    Node* st = mem;
    // If Store 'st' has more than one use, we cannot fold 'st' away.
    // For example, 'st' might be the final state at a conditional
    // return.  Or, 'st' might be used by some node which is live at
    // the same time 'st' is live, which might be unschedulable.  So,
    // require exactly ONE user until such time as we clone 'mem' for
    // each of 'mem's uses (thus making the exactly-1-user-rule hold
    // true).
    while (st->is_Store() && st->outcnt() == 1) {
      // Looking at a dead closed cycle of memory?
      assert(st != st->in(MemNode::Memory), "dead loop in StoreNode::Ideal");
      assert(Opcode() == st->Opcode() ||
             st->Opcode() == Op_StoreVector ||
             Opcode() == Op_StoreVector ||
             st->Opcode() == Op_StoreVectorScatter ||
             Opcode() == Op_StoreVectorScatter ||
             phase->C->get_alias_index(adr_type()) == Compile::AliasIdxRaw ||
             (Opcode() == Op_StoreL && st->Opcode() == Op_StoreI) || // expanded ClearArrayNode
             (Opcode() == Op_StoreI && st->Opcode() == Op_StoreL) || // initialization by arraycopy
             (Opcode() == Op_StoreL && st->Opcode() == Op_StoreN) ||
             (is_mismatched_access() || st->as_Store()->is_mismatched_access()),
             "no mismatched stores, except on raw memory: %s %s", NodeClassNames[Opcode()], NodeClassNames[st->Opcode()]);

      if (st->in(MemNode::Address)->eqv_uncast(address) &&
          st->as_Store()->memory_size() <= this->memory_size()) {
        Node* use = st->raw_out(0);
        if (phase->is_IterGVN()) {
          phase->is_IterGVN()->rehash_node_delayed(use);
        }
        // It's OK to do this in the parser, since DU info is always accurate,
        // and the parser always refers to nodes via SafePointNode maps.
        use->set_req_X(MemNode::Memory, st->in(MemNode::Memory), phase);
        return this;
      }
      st = st->in(MemNode::Memory);
    }
  }


  // Capture an unaliased, unconditional, simple store into an initializer.
  // Or, if it is independent of the allocation, hoist it above the allocation.
  if (ReduceFieldZeroing && /*can_reshape &&*/
      mem->is_Proj() && mem->in(0)->is_Initialize()) {
    InitializeNode* init = mem->in(0)->as_Initialize();
    intptr_t offset = init->can_capture_store(this, phase, can_reshape);
    if (offset > 0) {
      Node* moved = init->capture_store(this, offset, phase, can_reshape);
      // If the InitializeNode captured me, it made a raw copy of me,
      // and I need to disappear.
      if (moved != nullptr) {
        // %%% hack to ensure that Ideal returns a new node:
        mem = MergeMemNode::make(mem);
        return mem;             // fold me away
      }
    }
  }

  // Fold reinterpret cast into memory operation:
  //    StoreX mem (MoveY2X v) => StoreY mem v
  if (value->is_Move()) {
    const Type* vt = value->in(1)->bottom_type();
    if (has_reinterpret_variant(vt)) {
      if (phase->C->post_loop_opts_phase()) {
        return convert_to_reinterpret_store(*phase, value->in(1), vt);
      } else {
        phase->C->record_for_post_loop_opts_igvn(this); // attempt the transformation once loop opts are over
      }
    }
  }

  if (MergeStores && UseUnalignedAccesses) {
    if (phase->C->post_loop_opts_phase()) {
      MergePrimitiveStores merge(phase, this);
      Node* progress = merge.run();
      if (progress != nullptr) { return progress; }
    } else {
      phase->C->record_for_post_loop_opts_igvn(this);
    }
  }

  return nullptr;                  // No further progress
}

//------------------------------Value-----------------------------------------
const Type* StoreNode::Value(PhaseGVN* phase) const {
  // Either input is TOP ==> the result is TOP
  const Type *t1 = phase->type( in(MemNode::Memory) );
  if( t1 == Type::TOP ) return Type::TOP;
  const Type *t2 = phase->type( in(MemNode::Address) );
  if( t2 == Type::TOP ) return Type::TOP;
  const Type *t3 = phase->type( in(MemNode::ValueIn) );
  if( t3 == Type::TOP ) return Type::TOP;
  return Type::MEMORY;
}

//------------------------------Identity---------------------------------------
// Remove redundant stores:
//   Store(m, p, Load(m, p)) changes to m.
//   Store(, p, x) -> Store(m, p, x) changes to Store(m, p, x).
Node* StoreNode::Identity(PhaseGVN* phase) {
  Node* mem = in(MemNode::Memory);
  Node* adr = in(MemNode::Address);
  Node* val = in(MemNode::ValueIn);

  Node* result = this;

  // Load then Store?  Then the Store is useless
  if (val->is_Load() &&
      val->in(MemNode::Address)->eqv_uncast(adr) &&
      val->in(MemNode::Memory )->eqv_uncast(mem) &&
      val->as_Load()->store_Opcode() == Opcode()) {
    // Ensure vector type is the same
    if (!is_StoreVector() || (mem->is_LoadVector() && as_StoreVector()->vect_type() == mem->as_LoadVector()->vect_type())) {
      result = mem;
    }
  }

  // Two stores in a row of the same value?
  if (result == this &&
      mem->is_Store() &&
      mem->in(MemNode::Address)->eqv_uncast(adr) &&
      mem->in(MemNode::ValueIn)->eqv_uncast(val) &&
      mem->Opcode() == Opcode()) {
    if (!is_StoreVector()) {
      result = mem;
    } else {
      const StoreVectorNode* store_vector = as_StoreVector();
      const StoreVectorNode* mem_vector = mem->as_StoreVector();
      const Node* store_indices = store_vector->indices();
      const Node* mem_indices = mem_vector->indices();
      const Node* store_mask = store_vector->mask();
      const Node* mem_mask = mem_vector->mask();
      // Ensure types, indices, and masks match
      if (store_vector->vect_type() == mem_vector->vect_type() &&
          ((store_indices == nullptr) == (mem_indices == nullptr) &&
           (store_indices == nullptr || store_indices->eqv_uncast(mem_indices))) &&
          ((store_mask == nullptr) == (mem_mask == nullptr) &&
           (store_mask == nullptr || store_mask->eqv_uncast(mem_mask)))) {
        result = mem;
      }
    }
  }

  // Store of zero anywhere into a freshly-allocated object?
  // Then the store is useless.
  // (It must already have been captured by the InitializeNode.)
  if (result == this && ReduceFieldZeroing) {
    // a newly allocated object is already all-zeroes everywhere
    if (mem->is_Proj() && mem->in(0)->is_Allocate() &&
        (phase->type(val)->is_zero_type() || mem->in(0)->in(AllocateNode::DefaultValue) == val)) {
      result = mem;
    }

    if (result == this && phase->type(val)->is_zero_type()) {
      // the store may also apply to zero-bits in an earlier object
      Node* prev_mem = find_previous_store(phase);
      // Steps (a), (b):  Walk past independent stores to find an exact match.
      if (prev_mem != nullptr) {
        Node* prev_val = can_see_stored_value(prev_mem, phase);
        if (prev_val != nullptr && prev_val == val) {
          // prev_val and val might differ by a cast; it would be good
          // to keep the more informative of the two.
          result = mem;
        }
      }
    }
  }

  PhaseIterGVN* igvn = phase->is_IterGVN();
  if (result != this && igvn != nullptr) {
    MemBarNode* trailing = trailing_membar();
    if (trailing != nullptr) {
#ifdef ASSERT
      const TypeOopPtr* t_oop = phase->type(in(Address))->isa_oopptr();
      assert(t_oop == nullptr || t_oop->is_known_instance_field(), "only for non escaping objects");
#endif
      trailing->remove(igvn);
    }
  }

  return result;
}

//------------------------------match_edge-------------------------------------
// Do we Match on this edge index or not?  Match only memory & value
uint StoreNode::match_edge(uint idx) const {
  return idx == MemNode::Address || idx == MemNode::ValueIn;
}

//------------------------------cmp--------------------------------------------
// Do not common stores up together.  They generally have to be split
// back up anyways, so do not bother.
bool StoreNode::cmp( const Node &n ) const {
  return (&n == this);          // Always fail except on self
}

//------------------------------Ideal_masked_input-----------------------------
// Check for a useless mask before a partial-word store
// (StoreB ... (AndI valIn conIa) )
// If (conIa & mask == mask) this simplifies to
// (StoreB ... (valIn) )
Node *StoreNode::Ideal_masked_input(PhaseGVN *phase, uint mask) {
  Node *val = in(MemNode::ValueIn);
  if( val->Opcode() == Op_AndI ) {
    const TypeInt *t = phase->type( val->in(2) )->isa_int();
    if( t && t->is_con() && (t->get_con() & mask) == mask ) {
      set_req_X(MemNode::ValueIn, val->in(1), phase);
      return this;
    }
  }
  return nullptr;
}


//------------------------------Ideal_sign_extended_input----------------------
// Check for useless sign-extension before a partial-word store
// (StoreB ... (RShiftI _ (LShiftI _ valIn conIL ) conIR) )
// If (conIL == conIR && conIR <= num_bits)  this simplifies to
// (StoreB ... (valIn) )
Node *StoreNode::Ideal_sign_extended_input(PhaseGVN *phase, int num_bits) {
  Node *val = in(MemNode::ValueIn);
  if( val->Opcode() == Op_RShiftI ) {
    const TypeInt *t = phase->type( val->in(2) )->isa_int();
    if( t && t->is_con() && (t->get_con() <= num_bits) ) {
      Node *shl = val->in(1);
      if( shl->Opcode() == Op_LShiftI ) {
        const TypeInt *t2 = phase->type( shl->in(2) )->isa_int();
        if( t2 && t2->is_con() && (t2->get_con() == t->get_con()) ) {
          set_req_X(MemNode::ValueIn, shl->in(1), phase);
          return this;
        }
      }
    }
  }
  return nullptr;
}

//------------------------------value_never_loaded-----------------------------------
// Determine whether there are any possible loads of the value stored.
// For simplicity, we actually check if there are any loads from the
// address stored to, not just for loads of the value stored by this node.
//
bool StoreNode::value_never_loaded(PhaseValues* phase) const {
  Node *adr = in(Address);
  const TypeOopPtr *adr_oop = phase->type(adr)->isa_oopptr();
  if (adr_oop == nullptr)
    return false;
  if (!adr_oop->is_known_instance_field())
    return false; // if not a distinct instance, there may be aliases of the address
  for (DUIterator_Fast imax, i = adr->fast_outs(imax); i < imax; i++) {
    Node *use = adr->fast_out(i);
    if (use->is_Load() || use->is_LoadStore()) {
      return false;
    }
  }
  return true;
}

MemBarNode* StoreNode::trailing_membar() const {
  if (is_release()) {
    MemBarNode* trailing_mb = nullptr;
    for (DUIterator_Fast imax, i = fast_outs(imax); i < imax; i++) {
      Node* u = fast_out(i);
      if (u->is_MemBar()) {
        if (u->as_MemBar()->trailing_store()) {
          assert(u->Opcode() == Op_MemBarVolatile, "");
          assert(trailing_mb == nullptr, "only one");
          trailing_mb = u->as_MemBar();
#ifdef ASSERT
          Node* leading = u->as_MemBar()->leading_membar();
          assert(leading->Opcode() == Op_MemBarRelease, "incorrect membar");
          assert(leading->as_MemBar()->leading_store(), "incorrect membar pair");
          assert(leading->as_MemBar()->trailing_membar() == u, "incorrect membar pair");
#endif
        } else {
          assert(u->as_MemBar()->standalone(), "");
        }
      }
    }
    return trailing_mb;
  }
  return nullptr;
}


//=============================================================================
//------------------------------Ideal------------------------------------------
// If the store is from an AND mask that leaves the low bits untouched, then
// we can skip the AND operation.  If the store is from a sign-extension
// (a left shift, then right shift) we can skip both.
Node *StoreBNode::Ideal(PhaseGVN *phase, bool can_reshape){
  Node *progress = StoreNode::Ideal_masked_input(phase, 0xFF);
  if( progress != nullptr ) return progress;

  progress = StoreNode::Ideal_sign_extended_input(phase, 24);
  if( progress != nullptr ) return progress;

  // Finally check the default case
  return StoreNode::Ideal(phase, can_reshape);
}

//=============================================================================
//------------------------------Ideal------------------------------------------
// If the store is from an AND mask that leaves the low bits untouched, then
// we can skip the AND operation
Node *StoreCNode::Ideal(PhaseGVN *phase, bool can_reshape){
  Node *progress = StoreNode::Ideal_masked_input(phase, 0xFFFF);
  if( progress != nullptr ) return progress;

  progress = StoreNode::Ideal_sign_extended_input(phase, 16);
  if( progress != nullptr ) return progress;

  // Finally check the default case
  return StoreNode::Ideal(phase, can_reshape);
}

//=============================================================================
//----------------------------------SCMemProjNode------------------------------
const Type* SCMemProjNode::Value(PhaseGVN* phase) const
{
  if (in(0) == nullptr || phase->type(in(0)) == Type::TOP) {
    return Type::TOP;
  }
  return bottom_type();
}

//=============================================================================
//----------------------------------LoadStoreNode------------------------------
LoadStoreNode::LoadStoreNode( Node *c, Node *mem, Node *adr, Node *val, const TypePtr* at, const Type* rt, uint required )
  : Node(required),
    _type(rt),
    _adr_type(at),
    _barrier_data(0)
{
  init_req(MemNode::Control, c  );
  init_req(MemNode::Memory , mem);
  init_req(MemNode::Address, adr);
  init_req(MemNode::ValueIn, val);
  init_class_id(Class_LoadStore);
}

//------------------------------Value-----------------------------------------
const Type* LoadStoreNode::Value(PhaseGVN* phase) const {
  // Either input is TOP ==> the result is TOP
  if (!in(MemNode::Control) || phase->type(in(MemNode::Control)) == Type::TOP) {
    return Type::TOP;
  }
  const Type* t = phase->type(in(MemNode::Memory));
  if (t == Type::TOP) {
    return Type::TOP;
  }
  t = phase->type(in(MemNode::Address));
  if (t == Type::TOP) {
    return Type::TOP;
  }
  t = phase->type(in(MemNode::ValueIn));
  if (t == Type::TOP) {
    return Type::TOP;
  }
  return bottom_type();
}

uint LoadStoreNode::ideal_reg() const {
  return _type->ideal_reg();
}

// This method conservatively checks if the result of a LoadStoreNode is
// used, that is, if it returns true, then it is definitely the case that
// the result of the node is not needed.
// For example, GetAndAdd can be matched into a lock_add instead of a
// lock_xadd if the result of LoadStoreNode::result_not_used() is true
bool LoadStoreNode::result_not_used() const {
  for (DUIterator_Fast imax, i = fast_outs(imax); i < imax; i++) {
    Node *x = fast_out(i);
    if (x->Opcode() == Op_SCMemProj) {
      continue;
    }
    if (x->bottom_type() == TypeTuple::MEMBAR &&
        !x->is_Call() &&
        x->Opcode() != Op_Blackhole) {
      continue;
    }
    return false;
  }
  return true;
}

MemBarNode* LoadStoreNode::trailing_membar() const {
  MemBarNode* trailing = nullptr;
  for (DUIterator_Fast imax, i = fast_outs(imax); i < imax; i++) {
    Node* u = fast_out(i);
    if (u->is_MemBar()) {
      if (u->as_MemBar()->trailing_load_store()) {
        assert(u->Opcode() == Op_MemBarAcquire, "");
        assert(trailing == nullptr, "only one");
        trailing = u->as_MemBar();
#ifdef ASSERT
        Node* leading = trailing->leading_membar();
        assert(support_IRIW_for_not_multiple_copy_atomic_cpu || leading->Opcode() == Op_MemBarRelease, "incorrect membar");
        assert(leading->as_MemBar()->leading_load_store(), "incorrect membar pair");
        assert(leading->as_MemBar()->trailing_membar() == trailing, "incorrect membar pair");
#endif
      } else {
        assert(u->as_MemBar()->standalone(), "wrong barrier kind");
      }
    }
  }

  return trailing;
}

uint LoadStoreNode::size_of() const { return sizeof(*this); }

//=============================================================================
//----------------------------------LoadStoreConditionalNode--------------------
LoadStoreConditionalNode::LoadStoreConditionalNode( Node *c, Node *mem, Node *adr, Node *val, Node *ex ) : LoadStoreNode(c, mem, adr, val, nullptr, TypeInt::BOOL, 5) {
  init_req(ExpectedIn, ex );
}

const Type* LoadStoreConditionalNode::Value(PhaseGVN* phase) const {
  // Either input is TOP ==> the result is TOP
  const Type* t = phase->type(in(ExpectedIn));
  if (t == Type::TOP) {
    return Type::TOP;
  }
  return LoadStoreNode::Value(phase);
}

//=============================================================================
//-------------------------------adr_type--------------------------------------
const TypePtr* ClearArrayNode::adr_type() const {
  Node *adr = in(3);
  if (adr == nullptr)  return nullptr; // node is dead
  return MemNode::calculate_adr_type(adr->bottom_type());
}

//------------------------------match_edge-------------------------------------
// Do we Match on this edge index or not?  Do not match memory
uint ClearArrayNode::match_edge(uint idx) const {
  return idx > 1;
}

//------------------------------Identity---------------------------------------
// Clearing a zero length array does nothing
Node* ClearArrayNode::Identity(PhaseGVN* phase) {
  return phase->type(in(2))->higher_equal(TypeX::ZERO)  ? in(1) : this;
}

//------------------------------Idealize---------------------------------------
// Clearing a short array is faster with stores
Node *ClearArrayNode::Ideal(PhaseGVN *phase, bool can_reshape) {
  // Already know this is a large node, do not try to ideal it
  if (_is_large) return nullptr;

  const int unit = BytesPerLong;
  const TypeX* t = phase->type(in(2))->isa_intptr_t();
  if (!t)  return nullptr;
  if (!t->is_con())  return nullptr;
  intptr_t raw_count = t->get_con();
  intptr_t size = raw_count;
  if (!Matcher::init_array_count_is_in_bytes) size *= unit;
  // Clearing nothing uses the Identity call.
  // Negative clears are possible on dead ClearArrays
  // (see jck test stmt114.stmt11402.val).
  if (size <= 0 || size % unit != 0)  return nullptr;
  intptr_t count = size / unit;
  // Length too long; communicate this to matchers and assemblers.
  // Assemblers are responsible to produce fast hardware clears for it.
  if (size > InitArrayShortSize) {
    return new ClearArrayNode(in(0), in(1), in(2), in(3), in(4), true);
  } else if (size > 2 && Matcher::match_rule_supported_vector(Op_ClearArray, 4, T_LONG)) {
    return nullptr;
  }
  if (!IdealizeClearArrayNode) return nullptr;
  Node *mem = in(1);
  if( phase->type(mem)==Type::TOP ) return nullptr;
  Node *adr = in(3);
  const Type* at = phase->type(adr);
  if( at==Type::TOP ) return nullptr;
  const TypePtr* atp = at->isa_ptr();
  // adjust atp to be the correct array element address type
  if (atp == nullptr)  atp = TypePtr::BOTTOM;
  else              atp = atp->add_offset(Type::OffsetBot);
  // Get base for derived pointer purposes
  if( adr->Opcode() != Op_AddP ) Unimplemented();
  Node *base = adr->in(1);

  Node *val = in(4);
  Node *off  = phase->MakeConX(BytesPerLong);
  mem = new StoreLNode(in(0), mem, adr, atp, val, MemNode::unordered, false);
  count--;
  while( count-- ) {
    mem = phase->transform(mem);
    adr = phase->transform(new AddPNode(base,adr,off));
    mem = new StoreLNode(in(0), mem, adr, atp, val, MemNode::unordered, false);
  }
  return mem;
}

//----------------------------step_through----------------------------------
// Return allocation input memory edge if it is different instance
// or itself if it is the one we are looking for.
bool ClearArrayNode::step_through(Node** np, uint instance_id, PhaseValues* phase) {
  Node* n = *np;
  assert(n->is_ClearArray(), "sanity");
  intptr_t offset;
  AllocateNode* alloc = AllocateNode::Ideal_allocation(n->in(3), phase, offset);
  // This method is called only before Allocate nodes are expanded
  // during macro nodes expansion. Before that ClearArray nodes are
  // only generated in PhaseMacroExpand::generate_arraycopy() (before
  // Allocate nodes are expanded) which follows allocations.
  assert(alloc != nullptr, "should have allocation");
  if (alloc->_idx == instance_id) {
    // Can not bypass initialization of the instance we are looking for.
    return false;
  }
  // Otherwise skip it.
  InitializeNode* init = alloc->initialization();
  if (init != nullptr)
    *np = init->in(TypeFunc::Memory);
  else
    *np = alloc->in(TypeFunc::Memory);
  return true;
}

//----------------------------clear_memory-------------------------------------
// Generate code to initialize object storage to zero.
Node* ClearArrayNode::clear_memory(Node* ctl, Node* mem, Node* dest,
                                   Node* val,
                                   Node* raw_val,
                                   intptr_t start_offset,
                                   Node* end_offset,
                                   PhaseGVN* phase) {
  intptr_t offset = start_offset;

  int unit = BytesPerLong;
  if ((offset % unit) != 0) {
    Node* adr = new AddPNode(dest, dest, phase->MakeConX(offset));
    adr = phase->transform(adr);
    const TypePtr* atp = TypeRawPtr::BOTTOM;
    if (val != nullptr) {
      assert(phase->type(val)->isa_narrowoop(), "should be narrow oop");
      mem = new StoreNNode(ctl, mem, adr, atp, val, MemNode::unordered);
    } else {
      assert(raw_val == nullptr, "val may not be null");
      mem = StoreNode::make(*phase, ctl, mem, adr, atp, phase->zerocon(T_INT), T_INT, MemNode::unordered);
    }
    mem = phase->transform(mem);
    offset += BytesPerInt;
  }
  assert((offset % unit) == 0, "");

  // Initialize the remaining stuff, if any, with a ClearArray.
  return clear_memory(ctl, mem, dest, raw_val, phase->MakeConX(offset), end_offset, phase);
}

Node* ClearArrayNode::clear_memory(Node* ctl, Node* mem, Node* dest,
                                   Node* raw_val,
                                   Node* start_offset,
                                   Node* end_offset,
                                   PhaseGVN* phase) {
  if (start_offset == end_offset) {
    // nothing to do
    return mem;
  }

  int unit = BytesPerLong;
  Node* zbase = start_offset;
  Node* zend  = end_offset;

  // Scale to the unit required by the CPU:
  if (!Matcher::init_array_count_is_in_bytes) {
    Node* shift = phase->intcon(exact_log2(unit));
    zbase = phase->transform(new URShiftXNode(zbase, shift) );
    zend  = phase->transform(new URShiftXNode(zend,  shift) );
  }

  // Bulk clear double-words
  Node* zsize = phase->transform(new SubXNode(zend, zbase) );
  Node* adr = phase->transform(new AddPNode(dest, dest, start_offset) );
  if (raw_val == nullptr) {
    raw_val = phase->MakeConX(0);
  }
  mem = new ClearArrayNode(ctl, mem, zsize, adr, raw_val, false);
  return phase->transform(mem);
}

Node* ClearArrayNode::clear_memory(Node* ctl, Node* mem, Node* dest,
                                   Node* val,
                                   Node* raw_val,
                                   intptr_t start_offset,
                                   intptr_t end_offset,
                                   PhaseGVN* phase) {
  if (start_offset == end_offset) {
    // nothing to do
    return mem;
  }

  assert((end_offset % BytesPerInt) == 0, "odd end offset");
  intptr_t done_offset = end_offset;
  if ((done_offset % BytesPerLong) != 0) {
    done_offset -= BytesPerInt;
  }
  if (done_offset > start_offset) {
    mem = clear_memory(ctl, mem, dest, val, raw_val,
                       start_offset, phase->MakeConX(done_offset), phase);
  }
  if (done_offset < end_offset) { // emit the final 32-bit store
    Node* adr = new AddPNode(dest, dest, phase->MakeConX(done_offset));
    adr = phase->transform(adr);
    const TypePtr* atp = TypeRawPtr::BOTTOM;
    if (val != nullptr) {
      assert(phase->type(val)->isa_narrowoop(), "should be narrow oop");
      mem = new StoreNNode(ctl, mem, adr, atp, val, MemNode::unordered);
    } else {
      assert(raw_val == nullptr, "val may not be null");
      mem = StoreNode::make(*phase, ctl, mem, adr, atp, phase->zerocon(T_INT), T_INT, MemNode::unordered);
    }
    mem = phase->transform(mem);
    done_offset += BytesPerInt;
  }
  assert(done_offset == end_offset, "");
  return mem;
}

//=============================================================================
MemBarNode::MemBarNode(Compile* C, int alias_idx, Node* precedent)
  : MultiNode(TypeFunc::Parms + (precedent == nullptr? 0: 1)),
    _adr_type(C->get_adr_type(alias_idx)), _kind(Standalone)
#ifdef ASSERT
  , _pair_idx(0)
#endif
{
  init_class_id(Class_MemBar);
  Node* top = C->top();
  init_req(TypeFunc::I_O,top);
  init_req(TypeFunc::FramePtr,top);
  init_req(TypeFunc::ReturnAdr,top);
  if (precedent != nullptr)
    init_req(TypeFunc::Parms, precedent);
}

//------------------------------cmp--------------------------------------------
uint MemBarNode::hash() const { return NO_HASH; }
bool MemBarNode::cmp( const Node &n ) const {
  return (&n == this);          // Always fail except on self
}

//------------------------------make-------------------------------------------
MemBarNode* MemBarNode::make(Compile* C, int opcode, int atp, Node* pn) {
  switch (opcode) {
  case Op_MemBarAcquire:     return new MemBarAcquireNode(C, atp, pn);
  case Op_LoadFence:         return new LoadFenceNode(C, atp, pn);
  case Op_MemBarRelease:     return new MemBarReleaseNode(C, atp, pn);
  case Op_StoreFence:        return new StoreFenceNode(C, atp, pn);
  case Op_MemBarStoreStore:  return new MemBarStoreStoreNode(C, atp, pn);
  case Op_StoreStoreFence:   return new StoreStoreFenceNode(C, atp, pn);
  case Op_MemBarAcquireLock: return new MemBarAcquireLockNode(C, atp, pn);
  case Op_MemBarReleaseLock: return new MemBarReleaseLockNode(C, atp, pn);
  case Op_MemBarVolatile:    return new MemBarVolatileNode(C, atp, pn);
  case Op_MemBarCPUOrder:    return new MemBarCPUOrderNode(C, atp, pn);
  case Op_OnSpinWait:        return new OnSpinWaitNode(C, atp, pn);
  case Op_Initialize:        return new InitializeNode(C, atp, pn);
  default: ShouldNotReachHere(); return nullptr;
  }
}

void MemBarNode::remove(PhaseIterGVN *igvn) {
  if (outcnt() != 2) {
    assert(Opcode() == Op_Initialize, "Only seen when there are no use of init memory");
    assert(outcnt() == 1, "Only control then");
  }
  if (trailing_store() || trailing_load_store()) {
    MemBarNode* leading = leading_membar();
    if (leading != nullptr) {
      assert(leading->trailing_membar() == this, "inconsistent leading/trailing membars");
      leading->remove(igvn);
    }
  }
  if (proj_out_or_null(TypeFunc::Memory) != nullptr) {
    igvn->replace_node(proj_out(TypeFunc::Memory), in(TypeFunc::Memory));
  }
  if (proj_out_or_null(TypeFunc::Control) != nullptr) {
    igvn->replace_node(proj_out(TypeFunc::Control), in(TypeFunc::Control));
  }
}

//------------------------------Ideal------------------------------------------
// Return a node which is more "ideal" than the current node.  Strip out
// control copies
Node *MemBarNode::Ideal(PhaseGVN *phase, bool can_reshape) {
  if (remove_dead_region(phase, can_reshape)) return this;
  // Don't bother trying to transform a dead node
  if (in(0) && in(0)->is_top()) {
    return nullptr;
  }

  bool progress = false;
  // Eliminate volatile MemBars for scalar replaced objects.
  if (can_reshape && req() == (Precedent+1)) {
    bool eliminate = false;
    int opc = Opcode();
    if ((opc == Op_MemBarAcquire || opc == Op_MemBarVolatile)) {
      // Volatile field loads and stores.
      Node* my_mem = in(MemBarNode::Precedent);
      // The MembarAquire may keep an unused LoadNode alive through the Precedent edge
      if ((my_mem != nullptr) && (opc == Op_MemBarAcquire) && (my_mem->outcnt() == 1)) {
        // if the Precedent is a decodeN and its input (a Load) is used at more than one place,
        // replace this Precedent (decodeN) with the Load instead.
        if ((my_mem->Opcode() == Op_DecodeN) && (my_mem->in(1)->outcnt() > 1))  {
          Node* load_node = my_mem->in(1);
          set_req(MemBarNode::Precedent, load_node);
          phase->is_IterGVN()->_worklist.push(my_mem);
          my_mem = load_node;
        } else {
          assert(my_mem->unique_out() == this, "sanity");
          assert(!trailing_load_store(), "load store node can't be eliminated");
          del_req(Precedent);
          phase->is_IterGVN()->_worklist.push(my_mem); // remove dead node later
          my_mem = nullptr;
        }
        progress = true;
      }
      if (my_mem != nullptr && my_mem->is_Mem()) {
        const TypeOopPtr* t_oop = my_mem->in(MemNode::Address)->bottom_type()->isa_oopptr();
        // Check for scalar replaced object reference.
        if( t_oop != nullptr && t_oop->is_known_instance_field() &&
            t_oop->offset() != Type::OffsetBot &&
            t_oop->offset() != Type::OffsetTop) {
          eliminate = true;
        }
      }
    } else if (opc == Op_MemBarRelease || (UseStoreStoreForCtor && opc == Op_MemBarStoreStore)) {
      // Final field stores.
      Node* alloc = AllocateNode::Ideal_allocation(in(MemBarNode::Precedent));
      if ((alloc != nullptr) && alloc->is_Allocate() &&
          alloc->as_Allocate()->does_not_escape_thread()) {
        // The allocated object does not escape.
        eliminate = true;
      }
    }
    if (eliminate) {
      // Replace MemBar projections by its inputs.
      PhaseIterGVN* igvn = phase->is_IterGVN();
      remove(igvn);
      // Must return either the original node (now dead) or a new node
      // (Do not return a top here, since that would break the uniqueness of top.)
      return new ConINode(TypeInt::ZERO);
    }
  }
  return progress ? this : nullptr;
}

//------------------------------Value------------------------------------------
const Type* MemBarNode::Value(PhaseGVN* phase) const {
  if( !in(0) ) return Type::TOP;
  if( phase->type(in(0)) == Type::TOP )
    return Type::TOP;
  return TypeTuple::MEMBAR;
}

//------------------------------match------------------------------------------
// Construct projections for memory.
Node *MemBarNode::match(const ProjNode *proj, const Matcher *m, const RegMask* mask) {
  switch (proj->_con) {
  case TypeFunc::Control:
  case TypeFunc::Memory:
    return new MachProjNode(this,proj->_con,RegMask::Empty,MachProjNode::unmatched_proj);
  }
  ShouldNotReachHere();
  return nullptr;
}

void MemBarNode::set_store_pair(MemBarNode* leading, MemBarNode* trailing) {
  trailing->_kind = TrailingStore;
  leading->_kind = LeadingStore;
#ifdef ASSERT
  trailing->_pair_idx = leading->_idx;
  leading->_pair_idx = leading->_idx;
#endif
}

void MemBarNode::set_load_store_pair(MemBarNode* leading, MemBarNode* trailing) {
  trailing->_kind = TrailingLoadStore;
  leading->_kind = LeadingLoadStore;
#ifdef ASSERT
  trailing->_pair_idx = leading->_idx;
  leading->_pair_idx = leading->_idx;
#endif
}

MemBarNode* MemBarNode::trailing_membar() const {
  ResourceMark rm;
  Node* trailing = (Node*)this;
  VectorSet seen;
  Node_Stack multis(0);
  do {
    Node* c = trailing;
    uint i = 0;
    do {
      trailing = nullptr;
      for (; i < c->outcnt(); i++) {
        Node* next = c->raw_out(i);
        if (next != c && next->is_CFG()) {
          if (c->is_MultiBranch()) {
            if (multis.node() == c) {
              multis.set_index(i+1);
            } else {
              multis.push(c, i+1);
            }
          }
          trailing = next;
          break;
        }
      }
      if (trailing != nullptr && !seen.test_set(trailing->_idx)) {
        break;
      }
      while (multis.size() > 0) {
        c = multis.node();
        i = multis.index();
        if (i < c->req()) {
          break;
        }
        multis.pop();
      }
    } while (multis.size() > 0);
  } while (!trailing->is_MemBar() || !trailing->as_MemBar()->trailing());

  MemBarNode* mb = trailing->as_MemBar();
  assert((mb->_kind == TrailingStore && _kind == LeadingStore) ||
         (mb->_kind == TrailingLoadStore && _kind == LeadingLoadStore), "bad trailing membar");
  assert(mb->_pair_idx == _pair_idx, "bad trailing membar");
  return mb;
}

MemBarNode* MemBarNode::leading_membar() const {
  ResourceMark rm;
  VectorSet seen;
  Node_Stack regions(0);
  Node* leading = in(0);
  while (leading != nullptr && (!leading->is_MemBar() || !leading->as_MemBar()->leading())) {
    while (leading == nullptr || leading->is_top() || seen.test_set(leading->_idx)) {
      leading = nullptr;
      while (regions.size() > 0 && leading == nullptr) {
        Node* r = regions.node();
        uint i = regions.index();
        if (i < r->req()) {
          leading = r->in(i);
          regions.set_index(i+1);
        } else {
          regions.pop();
        }
      }
      if (leading == nullptr) {
        assert(regions.size() == 0, "all paths should have been tried");
        return nullptr;
      }
    }
    if (leading->is_Region()) {
      regions.push(leading, 2);
      leading = leading->in(1);
    } else {
      leading = leading->in(0);
    }
  }
#ifdef ASSERT
  Unique_Node_List wq;
  wq.push((Node*)this);
  uint found = 0;
  for (uint i = 0; i < wq.size(); i++) {
    Node* n = wq.at(i);
    if (n->is_Region()) {
      for (uint j = 1; j < n->req(); j++) {
        Node* in = n->in(j);
        if (in != nullptr && !in->is_top()) {
          wq.push(in);
        }
      }
    } else {
      if (n->is_MemBar() && n->as_MemBar()->leading()) {
        assert(n == leading, "consistency check failed");
        found++;
      } else {
        Node* in = n->in(0);
        if (in != nullptr && !in->is_top()) {
          wq.push(in);
        }
      }
    }
  }
  assert(found == 1 || (found == 0 && leading == nullptr), "consistency check failed");
#endif
  if (leading == nullptr) {
    return nullptr;
  }
  MemBarNode* mb = leading->as_MemBar();
  assert((mb->_kind == LeadingStore && _kind == TrailingStore) ||
         (mb->_kind == LeadingLoadStore && _kind == TrailingLoadStore), "bad leading membar");
  assert(mb->_pair_idx == _pair_idx, "bad leading membar");
  return mb;
}


//===========================InitializeNode====================================
// SUMMARY:
// This node acts as a memory barrier on raw memory, after some raw stores.
// The 'cooked' oop value feeds from the Initialize, not the Allocation.
// The Initialize can 'capture' suitably constrained stores as raw inits.
// It can coalesce related raw stores into larger units (called 'tiles').
// It can avoid zeroing new storage for memory units which have raw inits.
// At macro-expansion, it is marked 'complete', and does not optimize further.
//
// EXAMPLE:
// The object 'new short[2]' occupies 16 bytes in a 32-bit machine.
//   ctl = incoming control; mem* = incoming memory
// (Note:  A star * on a memory edge denotes I/O and other standard edges.)
// First allocate uninitialized memory and fill in the header:
//   alloc = (Allocate ctl mem* 16 #short[].klass ...)
//   ctl := alloc.Control; mem* := alloc.Memory*
//   rawmem = alloc.Memory; rawoop = alloc.RawAddress
// Then initialize to zero the non-header parts of the raw memory block:
//   init = (Initialize alloc.Control alloc.Memory* alloc.RawAddress)
//   ctl := init.Control; mem.SLICE(#short[*]) := init.Memory
// After the initialize node executes, the object is ready for service:
//   oop := (CheckCastPP init.Control alloc.RawAddress #short[])
// Suppose its body is immediately initialized as {1,2}:
//   store1 = (StoreC init.Control init.Memory (+ oop 12) 1)
//   store2 = (StoreC init.Control store1      (+ oop 14) 2)
//   mem.SLICE(#short[*]) := store2
//
// DETAILS:
// An InitializeNode collects and isolates object initialization after
// an AllocateNode and before the next possible safepoint.  As a
// memory barrier (MemBarNode), it keeps critical stores from drifting
// down past any safepoint or any publication of the allocation.
// Before this barrier, a newly-allocated object may have uninitialized bits.
// After this barrier, it may be treated as a real oop, and GC is allowed.
//
// The semantics of the InitializeNode include an implicit zeroing of
// the new object from object header to the end of the object.
// (The object header and end are determined by the AllocateNode.)
//
// Certain stores may be added as direct inputs to the InitializeNode.
// These stores must update raw memory, and they must be to addresses
// derived from the raw address produced by AllocateNode, and with
// a constant offset.  They must be ordered by increasing offset.
// The first one is at in(RawStores), the last at in(req()-1).
// Unlike most memory operations, they are not linked in a chain,
// but are displayed in parallel as users of the rawmem output of
// the allocation.
//
// (See comments in InitializeNode::capture_store, which continue
// the example given above.)
//
// When the associated Allocate is macro-expanded, the InitializeNode
// may be rewritten to optimize collected stores.  A ClearArrayNode
// may also be created at that point to represent any required zeroing.
// The InitializeNode is then marked 'complete', prohibiting further
// capturing of nearby memory operations.
//
// During macro-expansion, all captured initializations which store
// constant values of 32 bits or smaller are coalesced (if advantageous)
// into larger 'tiles' 32 or 64 bits.  This allows an object to be
// initialized in fewer memory operations.  Memory words which are
// covered by neither tiles nor non-constant stores are pre-zeroed
// by explicit stores of zero.  (The code shape happens to do all
// zeroing first, then all other stores, with both sequences occurring
// in order of ascending offsets.)
//
// Alternatively, code may be inserted between an AllocateNode and its
// InitializeNode, to perform arbitrary initialization of the new object.
// E.g., the object copying intrinsics insert complex data transfers here.
// The initialization must then be marked as 'complete' disable the
// built-in zeroing semantics and the collection of initializing stores.
//
// While an InitializeNode is incomplete, reads from the memory state
// produced by it are optimizable if they match the control edge and
// new oop address associated with the allocation/initialization.
// They return a stored value (if the offset matches) or else zero.
// A write to the memory state, if it matches control and address,
// and if it is to a constant offset, may be 'captured' by the
// InitializeNode.  It is cloned as a raw memory operation and rewired
// inside the initialization, to the raw oop produced by the allocation.
// Operations on addresses which are provably distinct (e.g., to
// other AllocateNodes) are allowed to bypass the initialization.
//
// The effect of all this is to consolidate object initialization
// (both arrays and non-arrays, both piecewise and bulk) into a
// single location, where it can be optimized as a unit.
//
// Only stores with an offset less than TrackedInitializationLimit words
// will be considered for capture by an InitializeNode.  This puts a
// reasonable limit on the complexity of optimized initializations.

//---------------------------InitializeNode------------------------------------
InitializeNode::InitializeNode(Compile* C, int adr_type, Node* rawoop)
  : MemBarNode(C, adr_type, rawoop),
    _is_complete(Incomplete), _does_not_escape(false)
{
  init_class_id(Class_Initialize);

  assert(adr_type == Compile::AliasIdxRaw, "only valid atp");
  assert(in(RawAddress) == rawoop, "proper init");
  // Note:  allocation() can be null, for secondary initialization barriers
}

// Since this node is not matched, it will be processed by the
// register allocator.  Declare that there are no constraints
// on the allocation of the RawAddress edge.
const RegMask &InitializeNode::in_RegMask(uint idx) const {
  // This edge should be set to top, by the set_complete.  But be conservative.
  if (idx == InitializeNode::RawAddress)
    return *(Compile::current()->matcher()->idealreg2spillmask[in(idx)->ideal_reg()]);
  return RegMask::Empty;
}

Node* InitializeNode::memory(uint alias_idx) {
  Node* mem = in(Memory);
  if (mem->is_MergeMem()) {
    return mem->as_MergeMem()->memory_at(alias_idx);
  } else {
    // incoming raw memory is not split
    return mem;
  }
}

bool InitializeNode::is_non_zero() {
  if (is_complete())  return false;
  remove_extra_zeroes();
  return (req() > RawStores);
}

void InitializeNode::set_complete(PhaseGVN* phase) {
  assert(!is_complete(), "caller responsibility");
  _is_complete = Complete;

  // After this node is complete, it contains a bunch of
  // raw-memory initializations.  There is no need for
  // it to have anything to do with non-raw memory effects.
  // Therefore, tell all non-raw users to re-optimize themselves,
  // after skipping the memory effects of this initialization.
  PhaseIterGVN* igvn = phase->is_IterGVN();
  if (igvn)  igvn->add_users_to_worklist(this);
}

// convenience function
// return false if the init contains any stores already
bool AllocateNode::maybe_set_complete(PhaseGVN* phase) {
  InitializeNode* init = initialization();
  if (init == nullptr || init->is_complete()) {
    return false;
  }
  init->remove_extra_zeroes();
  // for now, if this allocation has already collected any inits, bail:
  if (init->is_non_zero())  return false;
  init->set_complete(phase);
  return true;
}

void InitializeNode::remove_extra_zeroes() {
  if (req() == RawStores)  return;
  Node* zmem = zero_memory();
  uint fill = RawStores;
  for (uint i = fill; i < req(); i++) {
    Node* n = in(i);
    if (n->is_top() || n == zmem)  continue;  // skip
    if (fill < i)  set_req(fill, n);          // compact
    ++fill;
  }
  // delete any empty spaces created:
  while (fill < req()) {
    del_req(fill);
  }
}

// Helper for remembering which stores go with which offsets.
intptr_t InitializeNode::get_store_offset(Node* st, PhaseValues* phase) {
  if (!st->is_Store())  return -1;  // can happen to dead code via subsume_node
  intptr_t offset = -1;
  Node* base = AddPNode::Ideal_base_and_offset(st->in(MemNode::Address),
                                               phase, offset);
  if (base == nullptr)  return -1;  // something is dead,
  if (offset < 0)       return -1;  //        dead, dead
  return offset;
}

// Helper for proving that an initialization expression is
// "simple enough" to be folded into an object initialization.
// Attempts to prove that a store's initial value 'n' can be captured
// within the initialization without creating a vicious cycle, such as:
//     { Foo p = new Foo(); p.next = p; }
// True for constants and parameters and small combinations thereof.
bool InitializeNode::detect_init_independence(Node* value, PhaseGVN* phase) {
  ResourceMark rm;
  Unique_Node_List worklist;
  worklist.push(value);

  uint complexity_limit = 20;
  for (uint j = 0; j < worklist.size(); j++) {
    if (j >= complexity_limit) {
      return false;  // Bail out if processed too many nodes
    }

    Node* n = worklist.at(j);
    if (n == nullptr)   continue;   // (can this really happen?)
    if (n->is_Proj())   n = n->in(0);
    if (n == this)      return false;  // found a cycle
    if (n->is_Con())    continue;
    if (n->is_Start())  continue;   // params, etc., are OK
    if (n->is_Root())   continue;   // even better

    // There cannot be any dependency if 'n' is a CFG node that dominates the current allocation
    if (n->is_CFG() && phase->is_dominator(n, allocation())) {
      continue;
    }

    Node* ctl = n->in(0);
    if (ctl != nullptr && !ctl->is_top()) {
      if (ctl->is_Proj())  ctl = ctl->in(0);
      if (ctl == this)  return false;

      // If we already know that the enclosing memory op is pinned right after
      // the init, then any control flow that the store has picked up
      // must have preceded the init, or else be equal to the init.
      // Even after loop optimizations (which might change control edges)
      // a store is never pinned *before* the availability of its inputs.
      if (!MemNode::all_controls_dominate(n, this)) {
        return false;                  // failed to prove a good control
      }
    }

    // Check data edges for possible dependencies on 'this'.
    for (uint i = 1; i < n->req(); i++) {
      Node* m = n->in(i);
      if (m == nullptr || m == n || m->is_top())  continue;

      // Only process data inputs once
      worklist.push(m);
    }
  }

  return true;
}

// Here are all the checks a Store must pass before it can be moved into
// an initialization.  Returns zero if a check fails.
// On success, returns the (constant) offset to which the store applies,
// within the initialized memory.
intptr_t InitializeNode::can_capture_store(StoreNode* st, PhaseGVN* phase, bool can_reshape) {
  const int FAIL = 0;
  if (st->req() != MemNode::ValueIn + 1)
    return FAIL;                // an inscrutable StoreNode (card mark?)
  Node* ctl = st->in(MemNode::Control);
  if (!(ctl != nullptr && ctl->is_Proj() && ctl->in(0) == this))
    return FAIL;                // must be unconditional after the initialization
  Node* mem = st->in(MemNode::Memory);
  if (!(mem->is_Proj() && mem->in(0) == this))
    return FAIL;                // must not be preceded by other stores
  BarrierSetC2* bs = BarrierSet::barrier_set()->barrier_set_c2();
  if ((st->Opcode() == Op_StoreP || st->Opcode() == Op_StoreN) &&
      !bs->can_initialize_object(st)) {
    return FAIL;
  }
  Node* adr = st->in(MemNode::Address);
  intptr_t offset;
  AllocateNode* alloc = AllocateNode::Ideal_allocation(adr, phase, offset);
  if (alloc == nullptr)
    return FAIL;                // inscrutable address
  if (alloc != allocation())
    return FAIL;                // wrong allocation!  (store needs to float up)
  int size_in_bytes = st->memory_size();
  if ((size_in_bytes != 0) && (offset % size_in_bytes) != 0) {
    return FAIL;                // mismatched access
  }
  Node* val = st->in(MemNode::ValueIn);

  if (!detect_init_independence(val, phase))
    return FAIL;                // stored value must be 'simple enough'

  // The Store can be captured only if nothing after the allocation
  // and before the Store is using the memory location that the store
  // overwrites.
  bool failed = false;
  // If is_complete_with_arraycopy() is true the shape of the graph is
  // well defined and is safe so no need for extra checks.
  if (!is_complete_with_arraycopy()) {
    // We are going to look at each use of the memory state following
    // the allocation to make sure nothing reads the memory that the
    // Store writes.
    const TypePtr* t_adr = phase->type(adr)->isa_ptr();
    int alias_idx = phase->C->get_alias_index(t_adr);
    ResourceMark rm;
    Unique_Node_List mems;
    mems.push(mem);
    Node* unique_merge = nullptr;
    for (uint next = 0; next < mems.size(); ++next) {
      Node *m  = mems.at(next);
      for (DUIterator_Fast jmax, j = m->fast_outs(jmax); j < jmax; j++) {
        Node *n = m->fast_out(j);
        if (n->outcnt() == 0) {
          continue;
        }
        if (n == st) {
          continue;
        } else if (n->in(0) != nullptr && n->in(0) != ctl) {
          // If the control of this use is different from the control
          // of the Store which is right after the InitializeNode then
          // this node cannot be between the InitializeNode and the
          // Store.
          continue;
        } else if (n->is_MergeMem()) {
          if (n->as_MergeMem()->memory_at(alias_idx) == m) {
            // We can hit a MergeMemNode (that will likely go away
            // later) that is a direct use of the memory state
            // following the InitializeNode on the same slice as the
            // store node that we'd like to capture. We need to check
            // the uses of the MergeMemNode.
            mems.push(n);
          }
        } else if (n->is_Mem()) {
          Node* other_adr = n->in(MemNode::Address);
          if (other_adr == adr) {
            failed = true;
            break;
          } else {
            const TypePtr* other_t_adr = phase->type(other_adr)->isa_ptr();
            if (other_t_adr != nullptr) {
              int other_alias_idx = phase->C->get_alias_index(other_t_adr);
              if (other_alias_idx == alias_idx) {
                // A load from the same memory slice as the store right
                // after the InitializeNode. We check the control of the
                // object/array that is loaded from. If it's the same as
                // the store control then we cannot capture the store.
                assert(!n->is_Store(), "2 stores to same slice on same control?");
                Node* base = other_adr;
                if (base->is_Phi()) {
                  // In rare case, base may be a PhiNode and it may read
                  // the same memory slice between InitializeNode and store.
                  failed = true;
                  break;
                }
                assert(base->is_AddP(), "should be addp but is %s", base->Name());
                base = base->in(AddPNode::Base);
                if (base != nullptr) {
                  base = base->uncast();
                  if (base->is_Proj() && base->in(0) == alloc) {
                    failed = true;
                    break;
                  }
                }
              }
            }
          }
        } else {
          failed = true;
          break;
        }
      }
    }
  }
  if (failed) {
    if (!can_reshape) {
      // We decided we couldn't capture the store during parsing. We
      // should try again during the next IGVN once the graph is
      // cleaner.
      phase->C->record_for_igvn(st);
    }
    return FAIL;
  }

  return offset;                // success
}

// Find the captured store in(i) which corresponds to the range
// [start..start+size) in the initialized object.
// If there is one, return its index i.  If there isn't, return the
// negative of the index where it should be inserted.
// Return 0 if the queried range overlaps an initialization boundary
// or if dead code is encountered.
// If size_in_bytes is zero, do not bother with overlap checks.
int InitializeNode::captured_store_insertion_point(intptr_t start,
                                                   int size_in_bytes,
                                                   PhaseValues* phase) {
  const int FAIL = 0, MAX_STORE = MAX2(BytesPerLong, (int)MaxVectorSize);

  if (is_complete())
    return FAIL;                // arraycopy got here first; punt

  assert(allocation() != nullptr, "must be present");

  // no negatives, no header fields:
  if (start < (intptr_t) allocation()->minimum_header_size())  return FAIL;

  // after a certain size, we bail out on tracking all the stores:
  intptr_t ti_limit = (TrackedInitializationLimit * HeapWordSize);
  if (start >= ti_limit)  return FAIL;

  for (uint i = InitializeNode::RawStores, limit = req(); ; ) {
    if (i >= limit)  return -(int)i; // not found; here is where to put it

    Node*    st     = in(i);
    intptr_t st_off = get_store_offset(st, phase);
    if (st_off < 0) {
      if (st != zero_memory()) {
        return FAIL;            // bail out if there is dead garbage
      }
    } else if (st_off > start) {
      // ...we are done, since stores are ordered
      if (st_off < start + size_in_bytes) {
        return FAIL;            // the next store overlaps
      }
      return -(int)i;           // not found; here is where to put it
    } else if (st_off < start) {
      assert(st->as_Store()->memory_size() <= MAX_STORE, "");
      if (size_in_bytes != 0 &&
          start < st_off + MAX_STORE &&
          start < st_off + st->as_Store()->memory_size()) {
        return FAIL;            // the previous store overlaps
      }
    } else {
      if (size_in_bytes != 0 &&
          st->as_Store()->memory_size() != size_in_bytes) {
        return FAIL;            // mismatched store size
      }
      return i;
    }

    ++i;
  }
}

// Look for a captured store which initializes at the offset 'start'
// with the given size.  If there is no such store, and no other
// initialization interferes, then return zero_memory (the memory
// projection of the AllocateNode).
Node* InitializeNode::find_captured_store(intptr_t start, int size_in_bytes,
                                          PhaseValues* phase) {
  assert(stores_are_sane(phase), "");
  int i = captured_store_insertion_point(start, size_in_bytes, phase);
  if (i == 0) {
    return nullptr;              // something is dead
  } else if (i < 0) {
    return zero_memory();       // just primordial zero bits here
  } else {
    Node* st = in(i);           // here is the store at this position
    assert(get_store_offset(st->as_Store(), phase) == start, "sanity");
    return st;
  }
}

// Create, as a raw pointer, an address within my new object at 'offset'.
Node* InitializeNode::make_raw_address(intptr_t offset,
                                       PhaseGVN* phase) {
  Node* addr = in(RawAddress);
  if (offset != 0) {
    Compile* C = phase->C;
    addr = phase->transform( new AddPNode(C->top(), addr,
                                                 phase->MakeConX(offset)) );
  }
  return addr;
}

// Clone the given store, converting it into a raw store
// initializing a field or element of my new object.
// Caller is responsible for retiring the original store,
// with subsume_node or the like.
//
// From the example above InitializeNode::InitializeNode,
// here are the old stores to be captured:
//   store1 = (StoreC init.Control init.Memory (+ oop 12) 1)
//   store2 = (StoreC init.Control store1      (+ oop 14) 2)
//
// Here is the changed code; note the extra edges on init:
//   alloc = (Allocate ...)
//   rawoop = alloc.RawAddress
//   rawstore1 = (StoreC alloc.Control alloc.Memory (+ rawoop 12) 1)
//   rawstore2 = (StoreC alloc.Control alloc.Memory (+ rawoop 14) 2)
//   init = (Initialize alloc.Control alloc.Memory rawoop
//                      rawstore1 rawstore2)
//
Node* InitializeNode::capture_store(StoreNode* st, intptr_t start,
                                    PhaseGVN* phase, bool can_reshape) {
  assert(stores_are_sane(phase), "");

  if (start < 0)  return nullptr;
  assert(can_capture_store(st, phase, can_reshape) == start, "sanity");

  Compile* C = phase->C;
  int size_in_bytes = st->memory_size();
  int i = captured_store_insertion_point(start, size_in_bytes, phase);
  if (i == 0)  return nullptr;  // bail out
  Node* prev_mem = nullptr;     // raw memory for the captured store
  if (i > 0) {
    prev_mem = in(i);           // there is a pre-existing store under this one
    set_req(i, C->top());       // temporarily disconnect it
    // See StoreNode::Ideal 'st->outcnt() == 1' for the reason to disconnect.
  } else {
    i = -i;                     // no pre-existing store
    prev_mem = zero_memory();   // a slice of the newly allocated object
    if (i > InitializeNode::RawStores && in(i-1) == prev_mem)
      set_req(--i, C->top());   // reuse this edge; it has been folded away
    else
      ins_req(i, C->top());     // build a new edge
  }
  Node* new_st = st->clone();
  BarrierSetC2* bs = BarrierSet::barrier_set()->barrier_set_c2();
  new_st->set_req(MemNode::Control, in(Control));
  new_st->set_req(MemNode::Memory,  prev_mem);
  new_st->set_req(MemNode::Address, make_raw_address(start, phase));
  bs->eliminate_gc_barrier_data(new_st);
  new_st = phase->transform(new_st);

  // At this point, new_st might have swallowed a pre-existing store
  // at the same offset, or perhaps new_st might have disappeared,
  // if it redundantly stored the same value (or zero to fresh memory).

  // In any case, wire it in:
  PhaseIterGVN* igvn = phase->is_IterGVN();
  if (igvn) {
    igvn->rehash_node_delayed(this);
  }
  set_req(i, new_st);

  // The caller may now kill the old guy.
  DEBUG_ONLY(Node* check_st = find_captured_store(start, size_in_bytes, phase));
  assert(check_st == new_st || check_st == nullptr, "must be findable");
  assert(!is_complete(), "");
  return new_st;
}

static bool store_constant(jlong* tiles, int num_tiles,
                           intptr_t st_off, int st_size,
                           jlong con) {
  if ((st_off & (st_size-1)) != 0)
    return false;               // strange store offset (assume size==2**N)
  address addr = (address)tiles + st_off;
  assert(st_off >= 0 && addr+st_size <= (address)&tiles[num_tiles], "oob");
  switch (st_size) {
  case sizeof(jbyte):  *(jbyte*) addr = (jbyte) con; break;
  case sizeof(jchar):  *(jchar*) addr = (jchar) con; break;
  case sizeof(jint):   *(jint*)  addr = (jint)  con; break;
  case sizeof(jlong):  *(jlong*) addr = (jlong) con; break;
  default: return false;        // strange store size (detect size!=2**N here)
  }
  return true;                  // return success to caller
}

// Coalesce subword constants into int constants and possibly
// into long constants.  The goal, if the CPU permits,
// is to initialize the object with a small number of 64-bit tiles.
// Also, convert floating-point constants to bit patterns.
// Non-constants are not relevant to this pass.
//
// In terms of the running example on InitializeNode::InitializeNode
// and InitializeNode::capture_store, here is the transformation
// of rawstore1 and rawstore2 into rawstore12:
//   alloc = (Allocate ...)
//   rawoop = alloc.RawAddress
//   tile12 = 0x00010002
//   rawstore12 = (StoreI alloc.Control alloc.Memory (+ rawoop 12) tile12)
//   init = (Initialize alloc.Control alloc.Memory rawoop rawstore12)
//
void
InitializeNode::coalesce_subword_stores(intptr_t header_size,
                                        Node* size_in_bytes,
                                        PhaseGVN* phase) {
  Compile* C = phase->C;

  assert(stores_are_sane(phase), "");
  // Note:  After this pass, they are not completely sane,
  // since there may be some overlaps.

  int old_subword = 0, old_long = 0, new_int = 0, new_long = 0;

  intptr_t ti_limit = (TrackedInitializationLimit * HeapWordSize);
  intptr_t size_limit = phase->find_intptr_t_con(size_in_bytes, ti_limit);
  size_limit = MIN2(size_limit, ti_limit);
  size_limit = align_up(size_limit, BytesPerLong);
  int num_tiles = size_limit / BytesPerLong;

  // allocate space for the tile map:
  const int small_len = DEBUG_ONLY(true ? 3 :) 30; // keep stack frames small
  jlong  tiles_buf[small_len];
  Node*  nodes_buf[small_len];
  jlong  inits_buf[small_len];
  jlong* tiles = ((num_tiles <= small_len) ? &tiles_buf[0]
                  : NEW_RESOURCE_ARRAY(jlong, num_tiles));
  Node** nodes = ((num_tiles <= small_len) ? &nodes_buf[0]
                  : NEW_RESOURCE_ARRAY(Node*, num_tiles));
  jlong* inits = ((num_tiles <= small_len) ? &inits_buf[0]
                  : NEW_RESOURCE_ARRAY(jlong, num_tiles));
  // tiles: exact bitwise model of all primitive constants
  // nodes: last constant-storing node subsumed into the tiles model
  // inits: which bytes (in each tile) are touched by any initializations

  //// Pass A: Fill in the tile model with any relevant stores.

  Copy::zero_to_bytes(tiles, sizeof(tiles[0]) * num_tiles);
  Copy::zero_to_bytes(nodes, sizeof(nodes[0]) * num_tiles);
  Copy::zero_to_bytes(inits, sizeof(inits[0]) * num_tiles);
  Node* zmem = zero_memory(); // initially zero memory state
  for (uint i = InitializeNode::RawStores, limit = req(); i < limit; i++) {
    Node* st = in(i);
    intptr_t st_off = get_store_offset(st, phase);

    // Figure out the store's offset and constant value:
    if (st_off < header_size)             continue; //skip (ignore header)
    if (st->in(MemNode::Memory) != zmem)  continue; //skip (odd store chain)
    int st_size = st->as_Store()->memory_size();
    if (st_off + st_size > size_limit)    break;

    // Record which bytes are touched, whether by constant or not.
    if (!store_constant(inits, num_tiles, st_off, st_size, (jlong) -1))
      continue;                 // skip (strange store size)

    const Type* val = phase->type(st->in(MemNode::ValueIn));
    if (!val->singleton())                continue; //skip (non-con store)
    BasicType type = val->basic_type();

    jlong con = 0;
    switch (type) {
    case T_INT:    con = val->is_int()->get_con();  break;
    case T_LONG:   con = val->is_long()->get_con(); break;
    case T_FLOAT:  con = jint_cast(val->getf());    break;
    case T_DOUBLE: con = jlong_cast(val->getd());   break;
    default:                              continue; //skip (odd store type)
    }

    if (type == T_LONG && Matcher::isSimpleConstant64(con) &&
        st->Opcode() == Op_StoreL) {
      continue;                 // This StoreL is already optimal.
    }

    // Store down the constant.
    store_constant(tiles, num_tiles, st_off, st_size, con);

    intptr_t j = st_off >> LogBytesPerLong;

    if (type == T_INT && st_size == BytesPerInt
        && (st_off & BytesPerInt) == BytesPerInt) {
      jlong lcon = tiles[j];
      if (!Matcher::isSimpleConstant64(lcon) &&
          st->Opcode() == Op_StoreI) {
        // This StoreI is already optimal by itself.
        jint* intcon = (jint*) &tiles[j];
        intcon[1] = 0;  // undo the store_constant()

        // If the previous store is also optimal by itself, back up and
        // undo the action of the previous loop iteration... if we can.
        // But if we can't, just let the previous half take care of itself.
        st = nodes[j];
        st_off -= BytesPerInt;
        con = intcon[0];
        if (con != 0 && st != nullptr && st->Opcode() == Op_StoreI) {
          assert(st_off >= header_size, "still ignoring header");
          assert(get_store_offset(st, phase) == st_off, "must be");
          assert(in(i-1) == zmem, "must be");
          DEBUG_ONLY(const Type* tcon = phase->type(st->in(MemNode::ValueIn)));
          assert(con == tcon->is_int()->get_con(), "must be");
          // Undo the effects of the previous loop trip, which swallowed st:
          intcon[0] = 0;        // undo store_constant()
          set_req(i-1, st);     // undo set_req(i, zmem)
          nodes[j] = nullptr;   // undo nodes[j] = st
          --old_subword;        // undo ++old_subword
        }
        continue;               // This StoreI is already optimal.
      }
    }

    // This store is not needed.
    set_req(i, zmem);
    nodes[j] = st;              // record for the moment
    if (st_size < BytesPerLong) // something has changed
          ++old_subword;        // includes int/float, but who's counting...
    else  ++old_long;
  }

  if ((old_subword + old_long) == 0)
    return;                     // nothing more to do

  //// Pass B: Convert any non-zero tiles into optimal constant stores.
  // Be sure to insert them before overlapping non-constant stores.
  // (E.g., byte[] x = { 1,2,y,4 }  =>  x[int 0] = 0x01020004, x[2]=y.)
  for (int j = 0; j < num_tiles; j++) {
    jlong con  = tiles[j];
    jlong init = inits[j];
    if (con == 0)  continue;
    jint con0,  con1;           // split the constant, address-wise
    jint init0, init1;          // split the init map, address-wise
    { union { jlong con; jint intcon[2]; } u;
      u.con = con;
      con0  = u.intcon[0];
      con1  = u.intcon[1];
      u.con = init;
      init0 = u.intcon[0];
      init1 = u.intcon[1];
    }

    Node* old = nodes[j];
    assert(old != nullptr, "need the prior store");
    intptr_t offset = (j * BytesPerLong);

    bool split = !Matcher::isSimpleConstant64(con);

    if (offset < header_size) {
      assert(offset + BytesPerInt >= header_size, "second int counts");
      assert(*(jint*)&tiles[j] == 0, "junk in header");
      split = true;             // only the second word counts
      // Example:  int a[] = { 42 ... }
    } else if (con0 == 0 && init0 == -1) {
      split = true;             // first word is covered by full inits
      // Example:  int a[] = { ... foo(), 42 ... }
    } else if (con1 == 0 && init1 == -1) {
      split = true;             // second word is covered by full inits
      // Example:  int a[] = { ... 42, foo() ... }
    }

    // Here's a case where init0 is neither 0 nor -1:
    //   byte a[] = { ... 0,0,foo(),0,  0,0,0,42 ... }
    // Assuming big-endian memory, init0, init1 are 0x0000FF00, 0x000000FF.
    // In this case the tile is not split; it is (jlong)42.
    // The big tile is stored down, and then the foo() value is inserted.
    // (If there were foo(),foo() instead of foo(),0, init0 would be -1.)

    Node* ctl = old->in(MemNode::Control);
    Node* adr = make_raw_address(offset, phase);
    const TypePtr* atp = TypeRawPtr::BOTTOM;

    // One or two coalesced stores to plop down.
    Node*    st[2];
    intptr_t off[2];
    int  nst = 0;
    if (!split) {
      ++new_long;
      off[nst] = offset;
      st[nst++] = StoreNode::make(*phase, ctl, zmem, adr, atp,
                                  phase->longcon(con), T_LONG, MemNode::unordered);
    } else {
      // Omit either if it is a zero.
      if (con0 != 0) {
        ++new_int;
        off[nst]  = offset;
        st[nst++] = StoreNode::make(*phase, ctl, zmem, adr, atp,
                                    phase->intcon(con0), T_INT, MemNode::unordered);
      }
      if (con1 != 0) {
        ++new_int;
        offset += BytesPerInt;
        adr = make_raw_address(offset, phase);
        off[nst]  = offset;
        st[nst++] = StoreNode::make(*phase, ctl, zmem, adr, atp,
                                    phase->intcon(con1), T_INT, MemNode::unordered);
      }
    }

    // Insert second store first, then the first before the second.
    // Insert each one just before any overlapping non-constant stores.
    while (nst > 0) {
      Node* st1 = st[--nst];
      C->copy_node_notes_to(st1, old);
      st1 = phase->transform(st1);
      offset = off[nst];
      assert(offset >= header_size, "do not smash header");
      int ins_idx = captured_store_insertion_point(offset, /*size:*/0, phase);
      guarantee(ins_idx != 0, "must re-insert constant store");
      if (ins_idx < 0)  ins_idx = -ins_idx;  // never overlap
      if (ins_idx > InitializeNode::RawStores && in(ins_idx-1) == zmem)
        set_req(--ins_idx, st1);
      else
        ins_req(ins_idx, st1);
    }
  }

  if (PrintCompilation && WizardMode)
    tty->print_cr("Changed %d/%d subword/long constants into %d/%d int/long",
                  old_subword, old_long, new_int, new_long);
  if (C->log() != nullptr)
    C->log()->elem("comment that='%d/%d subword/long to %d/%d int/long'",
                   old_subword, old_long, new_int, new_long);

  // Clean up any remaining occurrences of zmem:
  remove_extra_zeroes();
}

// Explore forward from in(start) to find the first fully initialized
// word, and return its offset.  Skip groups of subword stores which
// together initialize full words.  If in(start) is itself part of a
// fully initialized word, return the offset of in(start).  If there
// are no following full-word stores, or if something is fishy, return
// a negative value.
intptr_t InitializeNode::find_next_fullword_store(uint start, PhaseGVN* phase) {
  int       int_map = 0;
  intptr_t  int_map_off = 0;
  const int FULL_MAP = right_n_bits(BytesPerInt);  // the int_map we hope for

  for (uint i = start, limit = req(); i < limit; i++) {
    Node* st = in(i);

    intptr_t st_off = get_store_offset(st, phase);
    if (st_off < 0)  break;  // return conservative answer

    int st_size = st->as_Store()->memory_size();
    if (st_size >= BytesPerInt && (st_off % BytesPerInt) == 0) {
      return st_off;            // we found a complete word init
    }

    // update the map:

    intptr_t this_int_off = align_down(st_off, BytesPerInt);
    if (this_int_off != int_map_off) {
      // reset the map:
      int_map = 0;
      int_map_off = this_int_off;
    }

    int subword_off = st_off - this_int_off;
    int_map |= right_n_bits(st_size) << subword_off;
    if ((int_map & FULL_MAP) == FULL_MAP) {
      return this_int_off;      // we found a complete word init
    }

    // Did this store hit or cross the word boundary?
    intptr_t next_int_off = align_down(st_off + st_size, BytesPerInt);
    if (next_int_off == this_int_off + BytesPerInt) {
      // We passed the current int, without fully initializing it.
      int_map_off = next_int_off;
      int_map >>= BytesPerInt;
    } else if (next_int_off > this_int_off + BytesPerInt) {
      // We passed the current and next int.
      return this_int_off + BytesPerInt;
    }
  }

  return -1;
}


// Called when the associated AllocateNode is expanded into CFG.
// At this point, we may perform additional optimizations.
// Linearize the stores by ascending offset, to make memory
// activity as coherent as possible.
Node* InitializeNode::complete_stores(Node* rawctl, Node* rawmem, Node* rawptr,
                                      intptr_t header_size,
                                      Node* size_in_bytes,
                                      PhaseIterGVN* phase) {
  assert(!is_complete(), "not already complete");
  assert(stores_are_sane(phase), "");
  assert(allocation() != nullptr, "must be present");

  remove_extra_zeroes();

  if (ReduceFieldZeroing || ReduceBulkZeroing)
    // reduce instruction count for common initialization patterns
    coalesce_subword_stores(header_size, size_in_bytes, phase);

  Node* zmem = zero_memory();   // initially zero memory state
  Node* inits = zmem;           // accumulating a linearized chain of inits
  #ifdef ASSERT
  intptr_t first_offset = allocation()->minimum_header_size();
  intptr_t last_init_off = first_offset;  // previous init offset
  intptr_t last_init_end = first_offset;  // previous init offset+size
  intptr_t last_tile_end = first_offset;  // previous tile offset+size
  #endif
  intptr_t zeroes_done = header_size;

  bool do_zeroing = true;       // we might give up if inits are very sparse
  int  big_init_gaps = 0;       // how many large gaps have we seen?

  if (UseTLAB && ZeroTLAB)  do_zeroing = false;
  if (!ReduceFieldZeroing && !ReduceBulkZeroing)  do_zeroing = false;

  for (uint i = InitializeNode::RawStores, limit = req(); i < limit; i++) {
    Node* st = in(i);
    intptr_t st_off = get_store_offset(st, phase);
    if (st_off < 0)
      break;                    // unknown junk in the inits
    if (st->in(MemNode::Memory) != zmem)
      break;                    // complicated store chains somehow in list

    int st_size = st->as_Store()->memory_size();
    intptr_t next_init_off = st_off + st_size;

    if (do_zeroing && zeroes_done < next_init_off) {
      // See if this store needs a zero before it or under it.
      intptr_t zeroes_needed = st_off;

      if (st_size < BytesPerInt) {
        // Look for subword stores which only partially initialize words.
        // If we find some, we must lay down some word-level zeroes first,
        // underneath the subword stores.
        //
        // Examples:
        //   byte[] a = { p,q,r,s }  =>  a[0]=p,a[1]=q,a[2]=r,a[3]=s
        //   byte[] a = { x,y,0,0 }  =>  a[0..3] = 0, a[0]=x,a[1]=y
        //   byte[] a = { 0,0,z,0 }  =>  a[0..3] = 0, a[2]=z
        //
        // Note:  coalesce_subword_stores may have already done this,
        // if it was prompted by constant non-zero subword initializers.
        // But this case can still arise with non-constant stores.

        intptr_t next_full_store = find_next_fullword_store(i, phase);

        // In the examples above:
        //   in(i)          p   q   r   s     x   y     z
        //   st_off        12  13  14  15    12  13    14
        //   st_size        1   1   1   1     1   1     1
        //   next_full_s.  12  16  16  16    16  16    16
        //   z's_done      12  16  16  16    12  16    12
        //   z's_needed    12  16  16  16    16  16    16
        //   zsize          0   0   0   0     4   0     4
        if (next_full_store < 0) {
          // Conservative tack:  Zero to end of current word.
          zeroes_needed = align_up(zeroes_needed, BytesPerInt);
        } else {
          // Zero to beginning of next fully initialized word.
          // Or, don't zero at all, if we are already in that word.
          assert(next_full_store >= zeroes_needed, "must go forward");
          assert((next_full_store & (BytesPerInt-1)) == 0, "even boundary");
          zeroes_needed = next_full_store;
        }
      }

      if (zeroes_needed > zeroes_done) {
        intptr_t zsize = zeroes_needed - zeroes_done;
        // Do some incremental zeroing on rawmem, in parallel with inits.
        zeroes_done = align_down(zeroes_done, BytesPerInt);
        rawmem = ClearArrayNode::clear_memory(rawctl, rawmem, rawptr,
                                              allocation()->in(AllocateNode::DefaultValue),
                                              allocation()->in(AllocateNode::RawDefaultValue),
                                              zeroes_done, zeroes_needed,
                                              phase);
        zeroes_done = zeroes_needed;
        if (zsize > InitArrayShortSize && ++big_init_gaps > 2)
          do_zeroing = false;   // leave the hole, next time
      }
    }

    // Collect the store and move on:
    phase->replace_input_of(st, MemNode::Memory, inits);
    inits = st;                 // put it on the linearized chain
    set_req(i, zmem);           // unhook from previous position

    if (zeroes_done == st_off)
      zeroes_done = next_init_off;

    assert(!do_zeroing || zeroes_done >= next_init_off, "don't miss any");

    #ifdef ASSERT
    // Various order invariants.  Weaker than stores_are_sane because
    // a large constant tile can be filled in by smaller non-constant stores.
    assert(st_off >= last_init_off, "inits do not reverse");
    last_init_off = st_off;
    const Type* val = nullptr;
    if (st_size >= BytesPerInt &&
        (val = phase->type(st->in(MemNode::ValueIn)))->singleton() &&
        (int)val->basic_type() < (int)T_OBJECT) {
      assert(st_off >= last_tile_end, "tiles do not overlap");
      assert(st_off >= last_init_end, "tiles do not overwrite inits");
      last_tile_end = MAX2(last_tile_end, next_init_off);
    } else {
      intptr_t st_tile_end = align_up(next_init_off, BytesPerLong);
      assert(st_tile_end >= last_tile_end, "inits stay with tiles");
      assert(st_off      >= last_init_end, "inits do not overlap");
      last_init_end = next_init_off;  // it's a non-tile
    }
    #endif //ASSERT
  }

  remove_extra_zeroes();        // clear out all the zmems left over
  add_req(inits);

  if (!(UseTLAB && ZeroTLAB)) {
    // If anything remains to be zeroed, zero it all now.
    zeroes_done = align_down(zeroes_done, BytesPerInt);
    // if it is the last unused 4 bytes of an instance, forget about it
    intptr_t size_limit = phase->find_intptr_t_con(size_in_bytes, max_jint);
    if (zeroes_done + BytesPerLong >= size_limit) {
      AllocateNode* alloc = allocation();
      assert(alloc != nullptr, "must be present");
      if (alloc != nullptr && alloc->Opcode() == Op_Allocate) {
        Node* klass_node = alloc->in(AllocateNode::KlassNode);
        ciKlass* k = phase->type(klass_node)->is_instklassptr()->instance_klass();
        if (zeroes_done == k->layout_helper())
          zeroes_done = size_limit;
      }
    }
    if (zeroes_done < size_limit) {
      rawmem = ClearArrayNode::clear_memory(rawctl, rawmem, rawptr,
                                            allocation()->in(AllocateNode::DefaultValue),
                                            allocation()->in(AllocateNode::RawDefaultValue),
                                            zeroes_done, size_in_bytes, phase);
    }
  }

  set_complete(phase);
  return rawmem;
}


#ifdef ASSERT
bool InitializeNode::stores_are_sane(PhaseValues* phase) {
  if (is_complete())
    return true;                // stores could be anything at this point
  assert(allocation() != nullptr, "must be present");
  intptr_t last_off = allocation()->minimum_header_size();
  for (uint i = InitializeNode::RawStores; i < req(); i++) {
    Node* st = in(i);
    intptr_t st_off = get_store_offset(st, phase);
    if (st_off < 0)  continue;  // ignore dead garbage
    if (last_off > st_off) {
      tty->print_cr("*** bad store offset at %d: " INTX_FORMAT " > " INTX_FORMAT, i, last_off, st_off);
      this->dump(2);
      assert(false, "ascending store offsets");
      return false;
    }
    last_off = st_off + st->as_Store()->memory_size();
  }
  return true;
}
#endif //ASSERT




//============================MergeMemNode=====================================
//
// SEMANTICS OF MEMORY MERGES:  A MergeMem is a memory state assembled from several
// contributing store or call operations.  Each contributor provides the memory
// state for a particular "alias type" (see Compile::alias_type).  For example,
// if a MergeMem has an input X for alias category #6, then any memory reference
// to alias category #6 may use X as its memory state input, as an exact equivalent
// to using the MergeMem as a whole.
//   Load<6>( MergeMem(<6>: X, ...), p ) <==> Load<6>(X,p)
//
// (Here, the <N> notation gives the index of the relevant adr_type.)
//
// In one special case (and more cases in the future), alias categories overlap.
// The special alias category "Bot" (Compile::AliasIdxBot) includes all memory
// states.  Therefore, if a MergeMem has only one contributing input W for Bot,
// it is exactly equivalent to that state W:
//   MergeMem(<Bot>: W) <==> W
//
// Usually, the merge has more than one input.  In that case, where inputs
// overlap (i.e., one is Bot), the narrower alias type determines the memory
// state for that type, and the wider alias type (Bot) fills in everywhere else:
//   Load<5>( MergeMem(<Bot>: W, <6>: X), p ) <==> Load<5>(W,p)
//   Load<6>( MergeMem(<Bot>: W, <6>: X), p ) <==> Load<6>(X,p)
//
// A merge can take a "wide" memory state as one of its narrow inputs.
// This simply means that the merge observes out only the relevant parts of
// the wide input.  That is, wide memory states arriving at narrow merge inputs
// are implicitly "filtered" or "sliced" as necessary.  (This is rare.)
//
// These rules imply that MergeMem nodes may cascade (via their <Bot> links),
// and that memory slices "leak through":
//   MergeMem(<Bot>: MergeMem(<Bot>: W, <7>: Y)) <==> MergeMem(<Bot>: W, <7>: Y)
//
// But, in such a cascade, repeated memory slices can "block the leak":
//   MergeMem(<Bot>: MergeMem(<Bot>: W, <7>: Y), <7>: Y') <==> MergeMem(<Bot>: W, <7>: Y')
//
// In the last example, Y is not part of the combined memory state of the
// outermost MergeMem.  The system must, of course, prevent unschedulable
// memory states from arising, so you can be sure that the state Y is somehow
// a precursor to state Y'.
//
//
// REPRESENTATION OF MEMORY MERGES: The indexes used to address the Node::in array
// of each MergeMemNode array are exactly the numerical alias indexes, including
// but not limited to AliasIdxTop, AliasIdxBot, and AliasIdxRaw.  The functions
// Compile::alias_type (and kin) produce and manage these indexes.
//
// By convention, the value of in(AliasIdxTop) (i.e., in(1)) is always the top node.
// (Note that this provides quick access to the top node inside MergeMem methods,
// without the need to reach out via TLS to Compile::current.)
//
// As a consequence of what was just described, a MergeMem that represents a full
// memory state has an edge in(AliasIdxBot) which is a "wide" memory state,
// containing all alias categories.
//
// MergeMem nodes never (?) have control inputs, so in(0) is null.
//
// All other edges in(N) (including in(AliasIdxRaw), which is in(3)) are either
// a memory state for the alias type <N>, or else the top node, meaning that
// there is no particular input for that alias type.  Note that the length of
// a MergeMem is variable, and may be extended at any time to accommodate new
// memory states at larger alias indexes.  When merges grow, they are of course
// filled with "top" in the unused in() positions.
//
// This use of top is named "empty_memory()", or "empty_mem" (no-memory) as a variable.
// (Top was chosen because it works smoothly with passes like GCM.)
//
// For convenience, we hardwire the alias index for TypeRawPtr::BOTTOM.  (It is
// the type of random VM bits like TLS references.)  Since it is always the
// first non-Bot memory slice, some low-level loops use it to initialize an
// index variable:  for (i = AliasIdxRaw; i < req(); i++).
//
//
// ACCESSORS:  There is a special accessor MergeMemNode::base_memory which returns
// the distinguished "wide" state.  The accessor MergeMemNode::memory_at(N) returns
// the memory state for alias type <N>, or (if there is no particular slice at <N>,
// it returns the base memory.  To prevent bugs, memory_at does not accept <Top>
// or <Bot> indexes.  The iterator MergeMemStream provides robust iteration over
// MergeMem nodes or pairs of such nodes, ensuring that the non-top edges are visited.
//
// %%%% We may get rid of base_memory as a separate accessor at some point; it isn't
// really that different from the other memory inputs.  An abbreviation called
// "bot_memory()" for "memory_at(AliasIdxBot)" would keep code tidy.
//
//
// PARTIAL MEMORY STATES:  During optimization, MergeMem nodes may arise that represent
// partial memory states.  When a Phi splits through a MergeMem, the copy of the Phi
// that "emerges though" the base memory will be marked as excluding the alias types
// of the other (narrow-memory) copies which "emerged through" the narrow edges:
//
//   Phi<Bot>(U, MergeMem(<Bot>: W, <8>: Y))
//     ==Ideal=>  MergeMem(<Bot>: Phi<Bot-8>(U, W), Phi<8>(U, Y))
//
// This strange "subtraction" effect is necessary to ensure IGVN convergence.
// (It is currently unimplemented.)  As you can see, the resulting merge is
// actually a disjoint union of memory states, rather than an overlay.
//

//------------------------------MergeMemNode-----------------------------------
Node* MergeMemNode::make_empty_memory() {
  Node* empty_memory = (Node*) Compile::current()->top();
  assert(empty_memory->is_top(), "correct sentinel identity");
  return empty_memory;
}

MergeMemNode::MergeMemNode(Node *new_base) : Node(1+Compile::AliasIdxRaw) {
  init_class_id(Class_MergeMem);
  // all inputs are nullified in Node::Node(int)
  // set_input(0, nullptr);  // no control input

  // Initialize the edges uniformly to top, for starters.
  Node* empty_mem = make_empty_memory();
  for (uint i = Compile::AliasIdxTop; i < req(); i++) {
    init_req(i,empty_mem);
  }
  assert(empty_memory() == empty_mem, "");

  if( new_base != nullptr && new_base->is_MergeMem() ) {
    MergeMemNode* mdef = new_base->as_MergeMem();
    assert(mdef->empty_memory() == empty_mem, "consistent sentinels");
    for (MergeMemStream mms(this, mdef); mms.next_non_empty2(); ) {
      mms.set_memory(mms.memory2());
    }
    assert(base_memory() == mdef->base_memory(), "");
  } else {
    set_base_memory(new_base);
  }
}

// Make a new, untransformed MergeMem with the same base as 'mem'.
// If mem is itself a MergeMem, populate the result with the same edges.
MergeMemNode* MergeMemNode::make(Node* mem) {
  return new MergeMemNode(mem);
}

//------------------------------cmp--------------------------------------------
uint MergeMemNode::hash() const { return NO_HASH; }
bool MergeMemNode::cmp( const Node &n ) const {
  return (&n == this);          // Always fail except on self
}

//------------------------------Identity---------------------------------------
Node* MergeMemNode::Identity(PhaseGVN* phase) {
  // Identity if this merge point does not record any interesting memory
  // disambiguations.
  Node* base_mem = base_memory();
  Node* empty_mem = empty_memory();
  if (base_mem != empty_mem) {  // Memory path is not dead?
    for (uint i = Compile::AliasIdxRaw; i < req(); i++) {
      Node* mem = in(i);
      if (mem != empty_mem && mem != base_mem) {
        return this;            // Many memory splits; no change
      }
    }
  }
  return base_mem;              // No memory splits; ID on the one true input
}

//------------------------------Ideal------------------------------------------
// This method is invoked recursively on chains of MergeMem nodes
Node *MergeMemNode::Ideal(PhaseGVN *phase, bool can_reshape) {
  // Remove chain'd MergeMems
  //
  // This is delicate, because the each "in(i)" (i >= Raw) is interpreted
  // relative to the "in(Bot)".  Since we are patching both at the same time,
  // we have to be careful to read each "in(i)" relative to the old "in(Bot)",
  // but rewrite each "in(i)" relative to the new "in(Bot)".
  Node *progress = nullptr;


  Node* old_base = base_memory();
  Node* empty_mem = empty_memory();
  if (old_base == empty_mem)
    return nullptr; // Dead memory path.

  MergeMemNode* old_mbase;
  if (old_base != nullptr && old_base->is_MergeMem())
    old_mbase = old_base->as_MergeMem();
  else
    old_mbase = nullptr;
  Node* new_base = old_base;

  // simplify stacked MergeMems in base memory
  if (old_mbase)  new_base = old_mbase->base_memory();

  // the base memory might contribute new slices beyond my req()
  if (old_mbase)  grow_to_match(old_mbase);

  // Note:  We do not call verify_sparse on entry, because inputs
  // can normalize to the base_memory via subsume_node or similar
  // mechanisms.  This method repairs that damage.

  assert(!old_mbase || old_mbase->is_empty_memory(empty_mem), "consistent sentinels");

  // Look at each slice.
  for (uint i = Compile::AliasIdxRaw; i < req(); i++) {
    Node* old_in = in(i);
    // calculate the old memory value
    Node* old_mem = old_in;
    if (old_mem == empty_mem)  old_mem = old_base;
    assert(old_mem == memory_at(i), "");

    // maybe update (reslice) the old memory value

    // simplify stacked MergeMems
    Node* new_mem = old_mem;
    MergeMemNode* old_mmem;
    if (old_mem != nullptr && old_mem->is_MergeMem())
      old_mmem = old_mem->as_MergeMem();
    else
      old_mmem = nullptr;
    if (old_mmem == this) {
      // This can happen if loops break up and safepoints disappear.
      // A merge of BotPtr (default) with a RawPtr memory derived from a
      // safepoint can be rewritten to a merge of the same BotPtr with
      // the BotPtr phi coming into the loop.  If that phi disappears
      // also, we can end up with a self-loop of the mergemem.
      // In general, if loops degenerate and memory effects disappear,
      // a mergemem can be left looking at itself.  This simply means
      // that the mergemem's default should be used, since there is
      // no longer any apparent effect on this slice.
      // Note: If a memory slice is a MergeMem cycle, it is unreachable
      //       from start.  Update the input to TOP.
      new_mem = (new_base == this || new_base == empty_mem)? empty_mem : new_base;
    }
    else if (old_mmem != nullptr) {
      new_mem = old_mmem->memory_at(i);
    }
    // else preceding memory was not a MergeMem

    // maybe store down a new value
    Node* new_in = new_mem;
    if (new_in == new_base)  new_in = empty_mem;

    if (new_in != old_in) {
      // Warning:  Do not combine this "if" with the previous "if"
      // A memory slice might have be be rewritten even if it is semantically
      // unchanged, if the base_memory value has changed.
      set_req_X(i, new_in, phase);
      progress = this;          // Report progress
    }
  }

  if (new_base != old_base) {
    set_req_X(Compile::AliasIdxBot, new_base, phase);
    // Don't use set_base_memory(new_base), because we need to update du.
    assert(base_memory() == new_base, "");
    progress = this;
  }

  if( base_memory() == this ) {
    // a self cycle indicates this memory path is dead
    set_req(Compile::AliasIdxBot, empty_mem);
  }

  // Resolve external cycles by calling Ideal on a MergeMem base_memory
  // Recursion must occur after the self cycle check above
  if( base_memory()->is_MergeMem() ) {
    MergeMemNode *new_mbase = base_memory()->as_MergeMem();
    Node *m = phase->transform(new_mbase);  // Rollup any cycles
    if( m != nullptr &&
        (m->is_top() ||
         (m->is_MergeMem() && m->as_MergeMem()->base_memory() == empty_mem)) ) {
      // propagate rollup of dead cycle to self
      set_req(Compile::AliasIdxBot, empty_mem);
    }
  }

  if( base_memory() == empty_mem ) {
    progress = this;
    // Cut inputs during Parse phase only.
    // During Optimize phase a dead MergeMem node will be subsumed by Top.
    if( !can_reshape ) {
      for (uint i = Compile::AliasIdxRaw; i < req(); i++) {
        if( in(i) != empty_mem ) { set_req(i, empty_mem); }
      }
    }
  }

  if( !progress && base_memory()->is_Phi() && can_reshape ) {
    // Check if PhiNode::Ideal's "Split phis through memory merges"
    // transform should be attempted. Look for this->phi->this cycle.
    uint merge_width = req();
    if (merge_width > Compile::AliasIdxRaw) {
      PhiNode* phi = base_memory()->as_Phi();
      for( uint i = 1; i < phi->req(); ++i ) {// For all paths in
        if (phi->in(i) == this) {
          phase->is_IterGVN()->_worklist.push(phi);
          break;
        }
      }
    }
  }

  assert(progress || verify_sparse(), "please, no dups of base");
  return progress;
}

//-------------------------set_base_memory-------------------------------------
void MergeMemNode::set_base_memory(Node *new_base) {
  Node* empty_mem = empty_memory();
  set_req(Compile::AliasIdxBot, new_base);
  assert(memory_at(req()) == new_base, "must set default memory");
  // Clear out other occurrences of new_base:
  if (new_base != empty_mem) {
    for (uint i = Compile::AliasIdxRaw; i < req(); i++) {
      if (in(i) == new_base)  set_req(i, empty_mem);
    }
  }
}

//------------------------------out_RegMask------------------------------------
const RegMask &MergeMemNode::out_RegMask() const {
  return RegMask::Empty;
}

//------------------------------dump_spec--------------------------------------
#ifndef PRODUCT
void MergeMemNode::dump_spec(outputStream *st) const {
  st->print(" {");
  Node* base_mem = base_memory();
  for( uint i = Compile::AliasIdxRaw; i < req(); i++ ) {
    Node* mem = (in(i) != nullptr) ? memory_at(i) : base_mem;
    if (mem == base_mem) { st->print(" -"); continue; }
    st->print( " N%d:", mem->_idx );
    Compile::current()->get_adr_type(i)->dump_on(st);
  }
  st->print(" }");
}
#endif // !PRODUCT


#ifdef ASSERT
static bool might_be_same(Node* a, Node* b) {
  if (a == b)  return true;
  if (!(a->is_Phi() || b->is_Phi()))  return false;
  // phis shift around during optimization
  return true;  // pretty stupid...
}

// verify a narrow slice (either incoming or outgoing)
static void verify_memory_slice(const MergeMemNode* m, int alias_idx, Node* n) {
  if (!VerifyAliases)                return;  // don't bother to verify unless requested
  if (VMError::is_error_reported())  return;  // muzzle asserts when debugging an error
  if (Node::in_dump())               return;  // muzzle asserts when printing
  assert(alias_idx >= Compile::AliasIdxRaw, "must not disturb base_memory or sentinel");
  assert(n != nullptr, "");
  // Elide intervening MergeMem's
  while (n->is_MergeMem()) {
    n = n->as_MergeMem()->memory_at(alias_idx);
  }
  Compile* C = Compile::current();
  const TypePtr* n_adr_type = n->adr_type();
  if (n == m->empty_memory()) {
    // Implicit copy of base_memory()
  } else if (n_adr_type != TypePtr::BOTTOM) {
    assert(n_adr_type != nullptr, "new memory must have a well-defined adr_type");
    assert(C->must_alias(n_adr_type, alias_idx), "new memory must match selected slice");
  } else {
    // A few places like make_runtime_call "know" that VM calls are narrow,
    // and can be used to update only the VM bits stored as TypeRawPtr::BOTTOM.
    bool expected_wide_mem = false;
    if (n == m->base_memory()) {
      expected_wide_mem = true;
    } else if (alias_idx == Compile::AliasIdxRaw ||
               n == m->memory_at(Compile::AliasIdxRaw)) {
      expected_wide_mem = true;
    } else if (!C->alias_type(alias_idx)->is_rewritable()) {
      // memory can "leak through" calls on channels that
      // are write-once.  Allow this also.
      expected_wide_mem = true;
    }
    assert(expected_wide_mem, "expected narrow slice replacement");
  }
}
#else // !ASSERT
#define verify_memory_slice(m,i,n) (void)(0)  // PRODUCT version is no-op
#endif


//-----------------------------memory_at---------------------------------------
Node* MergeMemNode::memory_at(uint alias_idx) const {
  assert(alias_idx >= Compile::AliasIdxRaw ||
         (alias_idx == Compile::AliasIdxBot && !Compile::current()->do_aliasing()),
         "must avoid base_memory and AliasIdxTop");

  // Otherwise, it is a narrow slice.
  Node* n = alias_idx < req() ? in(alias_idx) : empty_memory();
  if (is_empty_memory(n)) {
    // the array is sparse; empty slots are the "top" node
    n = base_memory();
    assert(Node::in_dump()
           || n == nullptr || n->bottom_type() == Type::TOP
           || n->adr_type() == nullptr // address is TOP
           || n->adr_type() == TypePtr::BOTTOM
           || n->adr_type() == TypeRawPtr::BOTTOM
           || !Compile::current()->do_aliasing(),
           "must be a wide memory");
    // do_aliasing == false if we are organizing the memory states manually.
    // See verify_memory_slice for comments on TypeRawPtr::BOTTOM.
  } else {
    // make sure the stored slice is sane
    #ifdef ASSERT
    if (VMError::is_error_reported() || Node::in_dump()) {
    } else if (might_be_same(n, base_memory())) {
      // Give it a pass:  It is a mostly harmless repetition of the base.
      // This can arise normally from node subsumption during optimization.
    } else {
      verify_memory_slice(this, alias_idx, n);
    }
    #endif
  }
  return n;
}

//---------------------------set_memory_at-------------------------------------
void MergeMemNode::set_memory_at(uint alias_idx, Node *n) {
  verify_memory_slice(this, alias_idx, n);
  Node* empty_mem = empty_memory();
  if (n == base_memory())  n = empty_mem;  // collapse default
  uint need_req = alias_idx+1;
  if (req() < need_req) {
    if (n == empty_mem)  return;  // already the default, so do not grow me
    // grow the sparse array
    do {
      add_req(empty_mem);
    } while (req() < need_req);
  }
  set_req( alias_idx, n );
}



//--------------------------iteration_setup------------------------------------
void MergeMemNode::iteration_setup(const MergeMemNode* other) {
  if (other != nullptr) {
    grow_to_match(other);
    // invariant:  the finite support of mm2 is within mm->req()
    #ifdef ASSERT
    for (uint i = req(); i < other->req(); i++) {
      assert(other->is_empty_memory(other->in(i)), "slice left uncovered");
    }
    #endif
  }
  // Replace spurious copies of base_memory by top.
  Node* base_mem = base_memory();
  if (base_mem != nullptr && !base_mem->is_top()) {
    for (uint i = Compile::AliasIdxBot+1, imax = req(); i < imax; i++) {
      if (in(i) == base_mem)
        set_req(i, empty_memory());
    }
  }
}

//---------------------------grow_to_match-------------------------------------
void MergeMemNode::grow_to_match(const MergeMemNode* other) {
  Node* empty_mem = empty_memory();
  assert(other->is_empty_memory(empty_mem), "consistent sentinels");
  // look for the finite support of the other memory
  for (uint i = other->req(); --i >= req(); ) {
    if (other->in(i) != empty_mem) {
      uint new_len = i+1;
      while (req() < new_len)  add_req(empty_mem);
      break;
    }
  }
}

//---------------------------verify_sparse-------------------------------------
#ifndef PRODUCT
bool MergeMemNode::verify_sparse() const {
  assert(is_empty_memory(make_empty_memory()), "sane sentinel");
  Node* base_mem = base_memory();
  // The following can happen in degenerate cases, since empty==top.
  if (is_empty_memory(base_mem))  return true;
  for (uint i = Compile::AliasIdxRaw; i < req(); i++) {
    assert(in(i) != nullptr, "sane slice");
    if (in(i) == base_mem)  return false;  // should have been the sentinel value!
  }
  return true;
}

bool MergeMemStream::match_memory(Node* mem, const MergeMemNode* mm, int idx) {
  Node* n;
  n = mm->in(idx);
  if (mem == n)  return true;  // might be empty_memory()
  n = (idx == Compile::AliasIdxBot)? mm->base_memory(): mm->memory_at(idx);
  if (mem == n)  return true;
  return false;
}
#endif // !PRODUCT<|MERGE_RESOLUTION|>--- conflicted
+++ resolved
@@ -2183,7 +2183,7 @@
         assert(Opcode() == Op_LoadI, "must load an int from _super_check_offset");
         return TypeInt::make(klass->super_check_offset());
       }
-      if (UseCompactObjectHeaders) {
+      if (UseCompactObjectHeaders) { // TODO: Should EnableValhalla also take this path ?
         if (tkls->offset() == in_bytes(Klass::prototype_header_offset())) {
           // The field is Klass::_prototype_header. Return its (constant) value.
           assert(this->Opcode() == Op_LoadX, "must load a proper type from _prototype_header");
@@ -2278,24 +2278,19 @@
       return Type::get_zero_type(_type->basic_type());
     }
   }
-<<<<<<< HEAD
-  Node* alloc = is_new_object_mark_load();
-  if (alloc != nullptr) {
-    if (EnableValhalla) {
-      // The mark word may contain property bits (inline, flat, null-free)
-      Node* klass_node = alloc->in(AllocateNode::KlassNode);
-      const TypeKlassPtr* tkls = phase->type(klass_node)->isa_klassptr();
-      if (tkls != nullptr && tkls->is_loaded() && tkls->klass_is_exact()) {
-        return TypeX::make(tkls->exact_klass()->prototype_header().value());
-      }
-    } else {
-=======
-
   if (!UseCompactObjectHeaders) {
     Node* alloc = is_new_object_mark_load();
     if (alloc != nullptr) {
->>>>>>> 95a00f8a
-      return TypeX::make(markWord::prototype().value());
+      if (EnableValhalla) {
+        // The mark word may contain property bits (inline, flat, null-free)
+        Node* klass_node = alloc->in(AllocateNode::KlassNode);
+        const TypeKlassPtr* tkls = phase->type(klass_node)->isa_klassptr();
+        if (tkls != nullptr && tkls->is_loaded() && tkls->klass_is_exact()) {
+          return TypeX::make(tkls->exact_klass()->prototype_header());
+        }
+      } else {
+        return TypeX::make(markWord::prototype().value());
+      }
     }
   }
 
