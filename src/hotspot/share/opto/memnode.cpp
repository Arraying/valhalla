/*
 * Copyright (c) 1997, 2023, Oracle and/or its affiliates. All rights reserved.
 * DO NOT ALTER OR REMOVE COPYRIGHT NOTICES OR THIS FILE HEADER.
 *
 * This code is free software; you can redistribute it and/or modify it
 * under the terms of the GNU General Public License version 2 only, as
 * published by the Free Software Foundation.
 *
 * This code is distributed in the hope that it will be useful, but WITHOUT
 * ANY WARRANTY; without even the implied warranty of MERCHANTABILITY or
 * FITNESS FOR A PARTICULAR PURPOSE.  See the GNU General Public License
 * version 2 for more details (a copy is included in the LICENSE file that
 * accompanied this code).
 *
 * You should have received a copy of the GNU General Public License version
 * 2 along with this work; if not, write to the Free Software Foundation,
 * Inc., 51 Franklin St, Fifth Floor, Boston, MA 02110-1301 USA.
 *
 * Please contact Oracle, 500 Oracle Parkway, Redwood Shores, CA 94065 USA
 * or visit www.oracle.com if you need additional information or have any
 * questions.
 *
 */

#include "precompiled.hpp"
#include "ci/ciFlatArrayKlass.hpp"
#include "classfile/javaClasses.hpp"
#include "classfile/systemDictionary.hpp"
#include "compiler/compileLog.hpp"
#include "gc/shared/barrierSet.hpp"
#include "gc/shared/c2/barrierSetC2.hpp"
#include "gc/shared/tlab_globals.hpp"
#include "memory/allocation.inline.hpp"
#include "memory/resourceArea.hpp"
#include "oops/objArrayKlass.hpp"
#include "opto/addnode.hpp"
#include "opto/arraycopynode.hpp"
#include "opto/cfgnode.hpp"
#include "opto/regalloc.hpp"
#include "opto/compile.hpp"
#include "opto/connode.hpp"
#include "opto/convertnode.hpp"
#include "opto/inlinetypenode.hpp"
#include "opto/loopnode.hpp"
#include "opto/machnode.hpp"
#include "opto/matcher.hpp"
#include "opto/memnode.hpp"
#include "opto/mulnode.hpp"
#include "opto/narrowptrnode.hpp"
#include "opto/phaseX.hpp"
#include "opto/regmask.hpp"
#include "opto/rootnode.hpp"
#include "opto/vectornode.hpp"
#include "utilities/align.hpp"
#include "utilities/copy.hpp"
#include "utilities/macros.hpp"
#include "utilities/powerOfTwo.hpp"
#include "utilities/vmError.hpp"

// Portions of code courtesy of Clifford Click

// Optimization - Graph Style

static Node *step_through_mergemem(PhaseGVN *phase, MergeMemNode *mmem,  const TypePtr *tp, const TypePtr *adr_check, outputStream *st);

//=============================================================================
uint MemNode::size_of() const { return sizeof(*this); }

const TypePtr *MemNode::adr_type() const {
  Node* adr = in(Address);
  if (adr == nullptr)  return nullptr; // node is dead
  const TypePtr* cross_check = nullptr;
  DEBUG_ONLY(cross_check = _adr_type);
  return calculate_adr_type(adr->bottom_type(), cross_check);
}

bool MemNode::check_if_adr_maybe_raw(Node* adr) {
  if (adr != nullptr) {
    if (adr->bottom_type()->base() == Type::RawPtr || adr->bottom_type()->base() == Type::AnyPtr) {
      return true;
    }
  }
  return false;
}

#ifndef PRODUCT
void MemNode::dump_spec(outputStream *st) const {
  if (in(Address) == nullptr)  return; // node is dead
#ifndef ASSERT
  // fake the missing field
  const TypePtr* _adr_type = nullptr;
  if (in(Address) != nullptr)
    _adr_type = in(Address)->bottom_type()->isa_ptr();
#endif
  dump_adr_type(this, _adr_type, st);

  Compile* C = Compile::current();
  if (C->alias_type(_adr_type)->is_volatile()) {
    st->print(" Volatile!");
  }
  if (_unaligned_access) {
    st->print(" unaligned");
  }
  if (_mismatched_access) {
    st->print(" mismatched");
  }
  if (_unsafe_access) {
    st->print(" unsafe");
  }
}

void MemNode::dump_adr_type(const Node* mem, const TypePtr* adr_type, outputStream *st) {
  st->print(" @");
  if (adr_type == nullptr) {
    st->print("null");
  } else {
    adr_type->dump_on(st);
    Compile* C = Compile::current();
    Compile::AliasType* atp = nullptr;
    if (C->have_alias_type(adr_type))  atp = C->alias_type(adr_type);
    if (atp == nullptr)
      st->print(", idx=?\?;");
    else if (atp->index() == Compile::AliasIdxBot)
      st->print(", idx=Bot;");
    else if (atp->index() == Compile::AliasIdxTop)
      st->print(", idx=Top;");
    else if (atp->index() == Compile::AliasIdxRaw)
      st->print(", idx=Raw;");
    else {
      ciField* field = atp->field();
      if (field) {
        st->print(", name=");
        field->print_name_on(st);
      }
      st->print(", idx=%d;", atp->index());
    }
  }
}

extern void print_alias_types();

#endif

Node *MemNode::optimize_simple_memory_chain(Node *mchain, const TypeOopPtr *t_oop, Node *load, PhaseGVN *phase) {
  assert((t_oop != nullptr), "sanity");
  bool is_instance = t_oop->is_known_instance_field();
  bool is_boxed_value_load = t_oop->is_ptr_to_boxed_value() &&
                             (load != nullptr) && load->is_Load() &&
                             (phase->is_IterGVN() != nullptr);
  if (!(is_instance || is_boxed_value_load))
    return mchain;  // don't try to optimize non-instance types
  uint instance_id = t_oop->instance_id();
  Node *start_mem = phase->C->start()->proj_out_or_null(TypeFunc::Memory);
  Node *prev = nullptr;
  Node *result = mchain;
  while (prev != result) {
    prev = result;
    if (result == start_mem)
      break;  // hit one of our sentinels
    // skip over a call which does not affect this memory slice
    if (result->is_Proj() && result->as_Proj()->_con == TypeFunc::Memory) {
      Node *proj_in = result->in(0);
      if (proj_in->is_Allocate() && proj_in->_idx == instance_id) {
        break;  // hit one of our sentinels
      } else if (proj_in->is_Call()) {
        // ArrayCopyNodes processed here as well
        CallNode *call = proj_in->as_Call();
        if (!call->may_modify(t_oop, phase)) { // returns false for instances
          result = call->in(TypeFunc::Memory);
        }
      } else if (proj_in->is_Initialize()) {
        AllocateNode* alloc = proj_in->as_Initialize()->allocation();
        // Stop if this is the initialization for the object instance which
        // contains this memory slice, otherwise skip over it.
        if ((alloc == nullptr) || (alloc->_idx == instance_id)) {
          break;
        }
        if (is_instance) {
          result = proj_in->in(TypeFunc::Memory);
        } else if (is_boxed_value_load) {
          Node* klass = alloc->in(AllocateNode::KlassNode);
          const TypeKlassPtr* tklass = phase->type(klass)->is_klassptr();
          if (tklass->klass_is_exact() && !tklass->exact_klass()->equals(t_oop->is_instptr()->exact_klass())) {
            result = proj_in->in(TypeFunc::Memory); // not related allocation
          }
        }
      } else if (proj_in->is_MemBar()) {
        ArrayCopyNode* ac = nullptr;
        if (ArrayCopyNode::may_modify(t_oop, proj_in->as_MemBar(), phase, ac)) {
          break;
        }
        result = proj_in->in(TypeFunc::Memory);
      } else if (proj_in->is_top()) {
        break; // dead code
      } else {
        assert(false, "unexpected projection");
      }
    } else if (result->is_ClearArray()) {
      if (!is_instance || !ClearArrayNode::step_through(&result, instance_id, phase)) {
        // Can not bypass initialization of the instance
        // we are looking for.
        break;
      }
      // Otherwise skip it (the call updated 'result' value).
    } else if (result->is_MergeMem()) {
      result = step_through_mergemem(phase, result->as_MergeMem(), t_oop, nullptr, tty);
    }
  }
  return result;
}

Node *MemNode::optimize_memory_chain(Node *mchain, const TypePtr *t_adr, Node *load, PhaseGVN *phase) {
  const TypeOopPtr* t_oop = t_adr->isa_oopptr();
  if (t_oop == nullptr)
    return mchain;  // don't try to optimize non-oop types
  Node* result = optimize_simple_memory_chain(mchain, t_oop, load, phase);
  bool is_instance = t_oop->is_known_instance_field();
  PhaseIterGVN *igvn = phase->is_IterGVN();
  if (is_instance && igvn != nullptr && result->is_Phi()) {
    PhiNode *mphi = result->as_Phi();
    assert(mphi->bottom_type() == Type::MEMORY, "memory phi required");
    const TypePtr *t = mphi->adr_type();
    bool do_split = false;
    // In the following cases, Load memory input can be further optimized based on
    // its precise address type
    if (t == TypePtr::BOTTOM || t == TypeRawPtr::BOTTOM ) {
      do_split = true;
    } else if (t->isa_oopptr() && !t->is_oopptr()->is_known_instance()) {
      const TypeOopPtr* mem_t =
        t->is_oopptr()->cast_to_exactness(true)
        ->is_oopptr()->cast_to_ptr_type(t_oop->ptr())
        ->is_oopptr()->cast_to_instance_id(t_oop->instance_id());
      if (t_oop->is_aryptr()) {
        mem_t = mem_t->is_aryptr()
                     ->cast_to_stable(t_oop->is_aryptr()->is_stable())
                     ->cast_to_size(t_oop->is_aryptr()->size())
                     ->cast_to_not_flat(t_oop->is_aryptr()->is_not_flat())
                     ->cast_to_not_null_free(t_oop->is_aryptr()->is_not_null_free())
                     ->with_offset(t_oop->is_aryptr()->offset())
                     ->is_aryptr();
      }
      do_split = mem_t == t_oop;
    }
    if (do_split) {
      // clone the Phi with our address type
      result = mphi->split_out_instance(t_adr, igvn);
    } else {
      assert(phase->C->get_alias_index(t) == phase->C->get_alias_index(t_adr), "correct memory chain");
    }
  }
  return result;
}

static Node *step_through_mergemem(PhaseGVN *phase, MergeMemNode *mmem,  const TypePtr *tp, const TypePtr *adr_check, outputStream *st) {
  uint alias_idx = phase->C->get_alias_index(tp);
  Node *mem = mmem;
#ifdef ASSERT
  {
    // Check that current type is consistent with the alias index used during graph construction
    assert(alias_idx >= Compile::AliasIdxRaw, "must not be a bad alias_idx");
    bool consistent =  adr_check == nullptr || adr_check->empty() ||
                       phase->C->must_alias(adr_check, alias_idx );
    // Sometimes dead array references collapse to a[-1], a[-2], or a[-3]
    if( !consistent && adr_check != nullptr && !adr_check->empty() &&
        tp->isa_aryptr() &&        tp->offset() == Type::OffsetBot &&
        adr_check->isa_aryptr() && adr_check->offset() != Type::OffsetBot &&
        ( adr_check->offset() == arrayOopDesc::length_offset_in_bytes() ||
          adr_check->offset() == oopDesc::klass_offset_in_bytes() ||
          adr_check->offset() == oopDesc::mark_offset_in_bytes() ) ) {
      // don't assert if it is dead code.
      consistent = true;
    }
    if( !consistent ) {
      st->print("alias_idx==%d, adr_check==", alias_idx);
      if( adr_check == nullptr ) {
        st->print("null");
      } else {
        adr_check->dump();
      }
      st->cr();
      print_alias_types();
      assert(consistent, "adr_check must match alias idx");
    }
  }
#endif
  // TypeOopPtr::NOTNULL+any is an OOP with unknown offset - generally
  // means an array I have not precisely typed yet.  Do not do any
  // alias stuff with it any time soon.
  const TypeOopPtr *toop = tp->isa_oopptr();
  if (tp->base() != Type::AnyPtr &&
      !(toop &&
        toop->isa_instptr() &&
        toop->is_instptr()->instance_klass()->is_java_lang_Object() &&
        toop->offset() == Type::OffsetBot)) {
    // compress paths and change unreachable cycles to TOP
    // If not, we can update the input infinitely along a MergeMem cycle
    // Equivalent code in PhiNode::Ideal
    Node* m  = phase->transform(mmem);
    // If transformed to a MergeMem, get the desired slice
    // Otherwise the returned node represents memory for every slice
    mem = (m->is_MergeMem())? m->as_MergeMem()->memory_at(alias_idx) : m;
    // Update input if it is progress over what we have now
  }
  return mem;
}

//--------------------------Ideal_common---------------------------------------
// Look for degenerate control and memory inputs.  Bypass MergeMem inputs.
// Unhook non-raw memories from complete (macro-expanded) initializations.
Node *MemNode::Ideal_common(PhaseGVN *phase, bool can_reshape) {
  // If our control input is a dead region, kill all below the region
  Node *ctl = in(MemNode::Control);
  if (ctl && remove_dead_region(phase, can_reshape))
    return this;
  ctl = in(MemNode::Control);
  // Don't bother trying to transform a dead node
  if (ctl && ctl->is_top())  return NodeSentinel;

  PhaseIterGVN *igvn = phase->is_IterGVN();
  // Wait if control on the worklist.
  if (ctl && can_reshape && igvn != nullptr) {
    Node* bol = nullptr;
    Node* cmp = nullptr;
    if (ctl->in(0)->is_If()) {
      assert(ctl->is_IfTrue() || ctl->is_IfFalse(), "sanity");
      bol = ctl->in(0)->in(1);
      if (bol->is_Bool())
        cmp = ctl->in(0)->in(1)->in(1);
    }
    if (igvn->_worklist.member(ctl) ||
        (bol != nullptr && igvn->_worklist.member(bol)) ||
        (cmp != nullptr && igvn->_worklist.member(cmp)) ) {
      // This control path may be dead.
      // Delay this memory node transformation until the control is processed.
      igvn->_worklist.push(this);
      return NodeSentinel; // caller will return null
    }
  }
  // Ignore if memory is dead, or self-loop
  Node *mem = in(MemNode::Memory);
  if (phase->type( mem ) == Type::TOP) return NodeSentinel; // caller will return null
  assert(mem != this, "dead loop in MemNode::Ideal");

  if (can_reshape && igvn != nullptr && igvn->_worklist.member(mem)) {
    // This memory slice may be dead.
    // Delay this mem node transformation until the memory is processed.
    igvn->_worklist.push(this);
    return NodeSentinel; // caller will return null
  }

  Node *address = in(MemNode::Address);
  const Type *t_adr = phase->type(address);
  if (t_adr == Type::TOP)              return NodeSentinel; // caller will return null

  if (can_reshape && is_unsafe_access() && (t_adr == TypePtr::NULL_PTR)) {
    // Unsafe off-heap access with zero address. Remove access and other control users
    // to not confuse optimizations and add a HaltNode to fail if this is ever executed.
    assert(ctl != nullptr, "unsafe accesses should be control dependent");
    for (DUIterator_Fast imax, i = ctl->fast_outs(imax); i < imax; i++) {
      Node* u = ctl->fast_out(i);
      if (u != ctl) {
        igvn->rehash_node_delayed(u);
        int nb = u->replace_edge(ctl, phase->C->top(), igvn);
        --i, imax -= nb;
      }
    }
    Node* frame = igvn->transform(new ParmNode(phase->C->start(), TypeFunc::FramePtr));
    Node* halt = igvn->transform(new HaltNode(ctl, frame, "unsafe off-heap access with zero address"));
    phase->C->root()->add_req(halt);
    return this;
  }

  if (can_reshape && igvn != nullptr &&
      (igvn->_worklist.member(address) ||
       (igvn->_worklist.size() > 0 && t_adr != adr_type())) ) {
    // The address's base and type may change when the address is processed.
    // Delay this mem node transformation until the address is processed.
    igvn->_worklist.push(this);
    return NodeSentinel; // caller will return null
  }

  // Do NOT remove or optimize the next lines: ensure a new alias index
  // is allocated for an oop pointer type before Escape Analysis.
  // Note: C++ will not remove it since the call has side effect.
  if (t_adr->isa_oopptr()) {
    int alias_idx = phase->C->get_alias_index(t_adr->is_ptr());
  }

  Node* base = nullptr;
  if (address->is_AddP()) {
    base = address->in(AddPNode::Base);
  }
  if (base != nullptr && phase->type(base)->higher_equal(TypePtr::NULL_PTR) &&
      !t_adr->isa_rawptr()) {
    // Note: raw address has TOP base and top->higher_equal(TypePtr::NULL_PTR) is true.
    // Skip this node optimization if its address has TOP base.
    return NodeSentinel; // caller will return null
  }

  // Avoid independent memory operations
  Node* old_mem = mem;

  // The code which unhooks non-raw memories from complete (macro-expanded)
  // initializations was removed. After macro-expansion all stores caught
  // by Initialize node became raw stores and there is no information
  // which memory slices they modify. So it is unsafe to move any memory
  // operation above these stores. Also in most cases hooked non-raw memories
  // were already unhooked by using information from detect_ptr_independence()
  // and find_previous_store().

  if (mem->is_MergeMem()) {
    MergeMemNode* mmem = mem->as_MergeMem();
    const TypePtr *tp = t_adr->is_ptr();

    mem = step_through_mergemem(phase, mmem, tp, adr_type(), tty);
  }

  if (mem != old_mem) {
    set_req_X(MemNode::Memory, mem, phase);
    if (phase->type(mem) == Type::TOP) return NodeSentinel;
    return this;
  }

  // let the subclass continue analyzing...
  return nullptr;
}

// Helper function for proving some simple control dominations.
// Attempt to prove that all control inputs of 'dom' dominate 'sub'.
// Already assumes that 'dom' is available at 'sub', and that 'sub'
// is not a constant (dominated by the method's StartNode).
// Used by MemNode::find_previous_store to prove that the
// control input of a memory operation predates (dominates)
// an allocation it wants to look past.
bool MemNode::all_controls_dominate(Node* dom, Node* sub) {
  if (dom == nullptr || dom->is_top() || sub == nullptr || sub->is_top())
    return false; // Conservative answer for dead code

  // Check 'dom'. Skip Proj and CatchProj nodes.
  dom = dom->find_exact_control(dom);
  if (dom == nullptr || dom->is_top())
    return false; // Conservative answer for dead code

  if (dom == sub) {
    // For the case when, for example, 'sub' is Initialize and the original
    // 'dom' is Proj node of the 'sub'.
    return false;
  }

  if (dom->is_Con() || dom->is_Start() || dom->is_Root() || dom == sub)
    return true;

  // 'dom' dominates 'sub' if its control edge and control edges
  // of all its inputs dominate or equal to sub's control edge.

  // Currently 'sub' is either Allocate, Initialize or Start nodes.
  // Or Region for the check in LoadNode::Ideal();
  // 'sub' should have sub->in(0) != nullptr.
  assert(sub->is_Allocate() || sub->is_Initialize() || sub->is_Start() ||
         sub->is_Region() || sub->is_Call(), "expecting only these nodes");

  // Get control edge of 'sub'.
  Node* orig_sub = sub;
  sub = sub->find_exact_control(sub->in(0));
  if (sub == nullptr || sub->is_top())
    return false; // Conservative answer for dead code

  assert(sub->is_CFG(), "expecting control");

  if (sub == dom)
    return true;

  if (sub->is_Start() || sub->is_Root())
    return false;

  {
    // Check all control edges of 'dom'.

    ResourceMark rm;
    Node_List nlist;
    Unique_Node_List dom_list;

    dom_list.push(dom);
    bool only_dominating_controls = false;

    for (uint next = 0; next < dom_list.size(); next++) {
      Node* n = dom_list.at(next);
      if (n == orig_sub)
        return false; // One of dom's inputs dominated by sub.
      if (!n->is_CFG() && n->pinned()) {
        // Check only own control edge for pinned non-control nodes.
        n = n->find_exact_control(n->in(0));
        if (n == nullptr || n->is_top())
          return false; // Conservative answer for dead code
        assert(n->is_CFG(), "expecting control");
        dom_list.push(n);
      } else if (n->is_Con() || n->is_Start() || n->is_Root()) {
        only_dominating_controls = true;
      } else if (n->is_CFG()) {
        if (n->dominates(sub, nlist))
          only_dominating_controls = true;
        else
          return false;
      } else {
        // First, own control edge.
        Node* m = n->find_exact_control(n->in(0));
        if (m != nullptr) {
          if (m->is_top())
            return false; // Conservative answer for dead code
          dom_list.push(m);
        }
        // Now, the rest of edges.
        uint cnt = n->req();
        for (uint i = 1; i < cnt; i++) {
          m = n->find_exact_control(n->in(i));
          if (m == nullptr || m->is_top())
            continue;
          dom_list.push(m);
        }
      }
    }
    return only_dominating_controls;
  }
}

//---------------------detect_ptr_independence---------------------------------
// Used by MemNode::find_previous_store to prove that two base
// pointers are never equal.
// The pointers are accompanied by their associated allocations,
// if any, which have been previously discovered by the caller.
bool MemNode::detect_ptr_independence(Node* p1, AllocateNode* a1,
                                      Node* p2, AllocateNode* a2,
                                      PhaseTransform* phase) {
  // Attempt to prove that these two pointers cannot be aliased.
  // They may both manifestly be allocations, and they should differ.
  // Or, if they are not both allocations, they can be distinct constants.
  // Otherwise, one is an allocation and the other a pre-existing value.
  if (a1 == nullptr && a2 == nullptr) {           // neither an allocation
    return (p1 != p2) && p1->is_Con() && p2->is_Con();
  } else if (a1 != nullptr && a2 != nullptr) {    // both allocations
    return (a1 != a2);
  } else if (a1 != nullptr) {                  // one allocation a1
    // (Note:  p2->is_Con implies p2->in(0)->is_Root, which dominates.)
    return all_controls_dominate(p2, a1);
  } else { //(a2 != null)                   // one allocation a2
    return all_controls_dominate(p1, a2);
  }
  return false;
}


// Find an arraycopy ac that produces the memory state represented by parameter mem.
// Return ac if
// (a) can_see_stored_value=true  and ac must have set the value for this load or if
// (b) can_see_stored_value=false and ac could have set the value for this load or if
// (c) can_see_stored_value=false and ac cannot have set the value for this load.
// In case (c) change the parameter mem to the memory input of ac to skip it
// when searching stored value.
// Otherwise return null.
Node* LoadNode::find_previous_arraycopy(PhaseValues* phase, Node* ld_alloc, Node*& mem, bool can_see_stored_value) const {
  ArrayCopyNode* ac = find_array_copy_clone(ld_alloc, mem);
  if (ac != nullptr) {
    Node* ld_addp = in(MemNode::Address);
    Node* src = ac->in(ArrayCopyNode::Src);
    const TypeAryPtr* ary_t = phase->type(src)->isa_aryptr();

    // This is a load from a cloned array. The corresponding arraycopy ac must
    // have set the value for the load and we can return ac but only if the load
    // is known to be within bounds. This is checked below.
    if (ary_t != nullptr && ld_addp->is_AddP()) {
      Node* ld_offs = ld_addp->in(AddPNode::Offset);
      BasicType ary_elem = ary_t->elem()->array_element_basic_type();
      jlong header = arrayOopDesc::base_offset_in_bytes(ary_elem);
      jlong elemsize = type2aelembytes(ary_elem);

      const TypeX*   ld_offs_t = phase->type(ld_offs)->isa_intptr_t();
      const TypeInt* sizetype  = ary_t->size();

      if (ld_offs_t->_lo >= header && ld_offs_t->_hi < (sizetype->_lo * elemsize + header)) {
        // The load is known to be within bounds. It receives its value from ac.
        return ac;
      }
      // The load is known to be out-of-bounds.
    }
    // The load could be out-of-bounds. It must not be hoisted but must remain
    // dependent on the runtime range check. This is achieved by returning null.
  } else if (mem->is_Proj() && mem->in(0) != nullptr && mem->in(0)->is_ArrayCopy()) {
    ArrayCopyNode* ac = mem->in(0)->as_ArrayCopy();

    if (ac->is_arraycopy_validated() ||
        ac->is_copyof_validated() ||
        ac->is_copyofrange_validated()) {
      Node* ld_addp = in(MemNode::Address);
      if (ld_addp->is_AddP()) {
        Node* ld_base = ld_addp->in(AddPNode::Address);
        Node* ld_offs = ld_addp->in(AddPNode::Offset);

        Node* dest = ac->in(ArrayCopyNode::Dest);

        if (dest == ld_base) {
          const TypeX *ld_offs_t = phase->type(ld_offs)->isa_intptr_t();
          if (ac->modifies(ld_offs_t->_lo, ld_offs_t->_hi, phase, can_see_stored_value)) {
            return ac;
          }
          if (!can_see_stored_value) {
            mem = ac->in(TypeFunc::Memory);
            return ac;
          }
        }
      }
    }
  }
  return nullptr;
}

ArrayCopyNode* MemNode::find_array_copy_clone(Node* ld_alloc, Node* mem) const {
  if (mem->is_Proj() && mem->in(0) != nullptr && (mem->in(0)->Opcode() == Op_MemBarStoreStore ||
                                               mem->in(0)->Opcode() == Op_MemBarCPUOrder)) {
    if (ld_alloc != nullptr) {
      // Check if there is an array copy for a clone
      Node* mb = mem->in(0);
      ArrayCopyNode* ac = nullptr;
      if (mb->in(0) != nullptr && mb->in(0)->is_Proj() &&
          mb->in(0)->in(0) != nullptr && mb->in(0)->in(0)->is_ArrayCopy()) {
        ac = mb->in(0)->in(0)->as_ArrayCopy();
      } else {
        // Step over GC barrier when ReduceInitialCardMarks is disabled
        BarrierSetC2* bs = BarrierSet::barrier_set()->barrier_set_c2();
        Node* control_proj_ac = bs->step_over_gc_barrier(mb->in(0));

        if (control_proj_ac->is_Proj() && control_proj_ac->in(0)->is_ArrayCopy()) {
          ac = control_proj_ac->in(0)->as_ArrayCopy();
        }
      }

      if (ac != nullptr && ac->is_clonebasic()) {
        AllocateNode* alloc = AllocateNode::Ideal_allocation(ac->in(ArrayCopyNode::Dest));
        if (alloc != nullptr && alloc == ld_alloc) {
          return ac;
        }
      }
    }
  }
  return nullptr;
}

// The logic for reordering loads and stores uses four steps:
// (a) Walk carefully past stores and initializations which we
//     can prove are independent of this load.
// (b) Observe that the next memory state makes an exact match
//     with self (load or store), and locate the relevant store.
// (c) Ensure that, if we were to wire self directly to the store,
//     the optimizer would fold it up somehow.
// (d) Do the rewiring, and return, depending on some other part of
//     the optimizer to fold up the load.
// This routine handles steps (a) and (b).  Steps (c) and (d) are
// specific to loads and stores, so they are handled by the callers.
// (Currently, only LoadNode::Ideal has steps (c), (d).  More later.)
//
Node* MemNode::find_previous_store(PhaseValues* phase) {
  Node*         ctrl   = in(MemNode::Control);
  Node*         adr    = in(MemNode::Address);
  intptr_t      offset = 0;
  Node*         base   = AddPNode::Ideal_base_and_offset(adr, phase, offset);
  AllocateNode* alloc  = AllocateNode::Ideal_allocation(base);

  if (offset == Type::OffsetBot)
    return nullptr;            // cannot unalias unless there are precise offsets

  const bool adr_maybe_raw = check_if_adr_maybe_raw(adr);
  const TypeOopPtr *addr_t = adr->bottom_type()->isa_oopptr();

  intptr_t size_in_bytes = memory_size();

  Node* mem = in(MemNode::Memory);   // start searching here...

  int cnt = 50;             // Cycle limiter
  for (;;) {                // While we can dance past unrelated stores...
    if (--cnt < 0)  break;  // Caught in cycle or a complicated dance?

    Node* prev = mem;
    if (mem->is_Store()) {
      Node* st_adr = mem->in(MemNode::Address);
      intptr_t st_offset = 0;
      Node* st_base = AddPNode::Ideal_base_and_offset(st_adr, phase, st_offset);
      if (st_base == nullptr)
        break;              // inscrutable pointer

      // For raw accesses it's not enough to prove that constant offsets don't intersect.
      // We need the bases to be the equal in order for the offset check to make sense.
      if ((adr_maybe_raw || check_if_adr_maybe_raw(st_adr)) && st_base != base) {
        break;
      }

      if (st_offset != offset && st_offset != Type::OffsetBot) {
        const int MAX_STORE = MAX2(BytesPerLong, (int)MaxVectorSize);
        assert(mem->as_Store()->memory_size() <= MAX_STORE, "");
        if (st_offset >= offset + size_in_bytes ||
            st_offset <= offset - MAX_STORE ||
            st_offset <= offset - mem->as_Store()->memory_size()) {
          // Success:  The offsets are provably independent.
          // (You may ask, why not just test st_offset != offset and be done?
          // The answer is that stores of different sizes can co-exist
          // in the same sequence of RawMem effects.  We sometimes initialize
          // a whole 'tile' of array elements with a single jint or jlong.)
          mem = mem->in(MemNode::Memory);
          continue;           // (a) advance through independent store memory
        }
      }
      if (st_base != base &&
          detect_ptr_independence(base, alloc,
                                  st_base,
                                  AllocateNode::Ideal_allocation(st_base),
                                  phase)) {
        // Success:  The bases are provably independent.
        mem = mem->in(MemNode::Memory);
        continue;           // (a) advance through independent store memory
      }

      // (b) At this point, if the bases or offsets do not agree, we lose,
      // since we have not managed to prove 'this' and 'mem' independent.
      if (st_base == base && st_offset == offset) {
        return mem;         // let caller handle steps (c), (d)
      }

    } else if (mem->is_Proj() && mem->in(0)->is_Initialize()) {
      InitializeNode* st_init = mem->in(0)->as_Initialize();
      AllocateNode*  st_alloc = st_init->allocation();
      if (st_alloc == nullptr)
        break;              // something degenerated
      bool known_identical = false;
      bool known_independent = false;
      if (alloc == st_alloc)
        known_identical = true;
      else if (alloc != nullptr)
        known_independent = true;
      else if (all_controls_dominate(this, st_alloc))
        known_independent = true;

      if (known_independent) {
        // The bases are provably independent: Either they are
        // manifestly distinct allocations, or else the control
        // of this load dominates the store's allocation.
        int alias_idx = phase->C->get_alias_index(adr_type());
        if (alias_idx == Compile::AliasIdxRaw) {
          mem = st_alloc->in(TypeFunc::Memory);
        } else {
          mem = st_init->memory(alias_idx);
        }
        continue;           // (a) advance through independent store memory
      }

      // (b) at this point, if we are not looking at a store initializing
      // the same allocation we are loading from, we lose.
      if (known_identical) {
        // From caller, can_see_stored_value will consult find_captured_store.
        return mem;         // let caller handle steps (c), (d)
      }

    } else if (find_previous_arraycopy(phase, alloc, mem, false) != nullptr) {
      if (prev != mem) {
        // Found an arraycopy but it doesn't affect that load
        continue;
      }
      // Found an arraycopy that may affect that load
      return mem;
    } else if (addr_t != nullptr && addr_t->is_known_instance_field()) {
      // Can't use optimize_simple_memory_chain() since it needs PhaseGVN.
      if (mem->is_Proj() && mem->in(0)->is_Call()) {
        // ArrayCopyNodes processed here as well.
        CallNode *call = mem->in(0)->as_Call();
        if (!call->may_modify(addr_t, phase)) {
          mem = call->in(TypeFunc::Memory);
          continue;         // (a) advance through independent call memory
        }
      } else if (mem->is_Proj() && mem->in(0)->is_MemBar()) {
        ArrayCopyNode* ac = nullptr;
        if (ArrayCopyNode::may_modify(addr_t, mem->in(0)->as_MemBar(), phase, ac)) {
          break;
        }
        mem = mem->in(0)->in(TypeFunc::Memory);
        continue;           // (a) advance through independent MemBar memory
      } else if (mem->is_ClearArray()) {
        if (ClearArrayNode::step_through(&mem, (uint)addr_t->instance_id(), phase)) {
          // (the call updated 'mem' value)
          continue;         // (a) advance through independent allocation memory
        } else {
          // Can not bypass initialization of the instance
          // we are looking for.
          return mem;
        }
      } else if (mem->is_MergeMem()) {
        int alias_idx = phase->C->get_alias_index(adr_type());
        mem = mem->as_MergeMem()->memory_at(alias_idx);
        continue;           // (a) advance through independent MergeMem memory
      }
    }

    // Unless there is an explicit 'continue', we must bail out here,
    // because 'mem' is an inscrutable memory state (e.g., a call).
    break;
  }

  return nullptr;              // bail out
}

//----------------------calculate_adr_type-------------------------------------
// Helper function.  Notices when the given type of address hits top or bottom.
// Also, asserts a cross-check of the type against the expected address type.
const TypePtr* MemNode::calculate_adr_type(const Type* t, const TypePtr* cross_check) {
  if (t == Type::TOP)  return nullptr; // does not touch memory any more?
  #ifdef ASSERT
  if (!VerifyAliases || VMError::is_error_reported() || Node::in_dump())  cross_check = nullptr;
  #endif
  const TypePtr* tp = t->isa_ptr();
  if (tp == nullptr) {
    assert(cross_check == nullptr || cross_check == TypePtr::BOTTOM, "expected memory type must be wide");
    return TypePtr::BOTTOM;           // touches lots of memory
  } else {
    #ifdef ASSERT
    // %%%% [phh] We don't check the alias index if cross_check is
    //            TypeRawPtr::BOTTOM.  Needs to be investigated.
    if (cross_check != nullptr &&
        cross_check != TypePtr::BOTTOM &&
        cross_check != TypeRawPtr::BOTTOM) {
      // Recheck the alias index, to see if it has changed (due to a bug).
      Compile* C = Compile::current();
      assert(C->get_alias_index(cross_check) == C->get_alias_index(tp),
             "must stay in the original alias category");
      // The type of the address must be contained in the adr_type,
      // disregarding "null"-ness.
      // (We make an exception for TypeRawPtr::BOTTOM, which is a bit bucket.)
      const TypePtr* tp_notnull = tp->join(TypePtr::NOTNULL)->is_ptr();
      assert(cross_check->meet(tp_notnull) == cross_check->remove_speculative(),
             "real address must not escape from expected memory type");
    }
    #endif
    return tp;
  }
}

//=============================================================================
// Should LoadNode::Ideal() attempt to remove control edges?
bool LoadNode::can_remove_control() const {
  return !has_pinned_control_dependency();
}
uint LoadNode::size_of() const { return sizeof(*this); }
bool LoadNode::cmp( const Node &n ) const
{ return !Type::cmp( _type, ((LoadNode&)n)._type ); }
const Type *LoadNode::bottom_type() const { return _type; }
uint LoadNode::ideal_reg() const {
  return _type->ideal_reg();
}

#ifndef PRODUCT
void LoadNode::dump_spec(outputStream *st) const {
  MemNode::dump_spec(st);
  if( !Verbose && !WizardMode ) {
    // standard dump does this in Verbose and WizardMode
    st->print(" #"); _type->dump_on(st);
  }
  if (!depends_only_on_test()) {
    st->print(" (does not depend only on test, ");
    if (control_dependency() == UnknownControl) {
      st->print("unknown control");
    } else if (control_dependency() == Pinned) {
      st->print("pinned");
    } else if (adr_type() == TypeRawPtr::BOTTOM) {
      st->print("raw access");
    } else {
      st->print("unknown reason");
    }
    st->print(")");
  }
}
#endif

#ifdef ASSERT
//----------------------------is_immutable_value-------------------------------
// Helper function to allow a raw load without control edge for some cases
bool LoadNode::is_immutable_value(Node* adr) {
  if (adr->is_AddP() && adr->in(AddPNode::Base)->is_top() &&
      adr->in(AddPNode::Address)->Opcode() == Op_ThreadLocal) {

    jlong offset = adr->in(AddPNode::Offset)->find_intptr_t_con(-1);
    int offsets[] = {
      in_bytes(JavaThread::osthread_offset()),
      in_bytes(JavaThread::threadObj_offset()),
      in_bytes(JavaThread::vthread_offset()),
      in_bytes(JavaThread::scopedValueCache_offset()),
    };

    for (size_t i = 0; i < sizeof offsets / sizeof offsets[0]; i++) {
      if (offset == offsets[i]) {
        return true;
      }
    }
  }

  return false;
}
#endif

//----------------------------LoadNode::make-----------------------------------
// Polymorphic factory method:
Node* LoadNode::make(PhaseGVN& gvn, Node* ctl, Node* mem, Node* adr, const TypePtr* adr_type, const Type* rt, BasicType bt, MemOrd mo,
                     ControlDependency control_dependency, bool require_atomic_access, bool unaligned, bool mismatched, bool unsafe, uint8_t barrier_data) {
  Compile* C = gvn.C;

  // sanity check the alias category against the created node type
  assert(!(adr_type->isa_oopptr() &&
           adr_type->offset() == oopDesc::klass_offset_in_bytes()),
         "use LoadKlassNode instead");
  assert(!(adr_type->isa_aryptr() &&
           adr_type->offset() == arrayOopDesc::length_offset_in_bytes()),
         "use LoadRangeNode instead");
  // Check control edge of raw loads
  assert( ctl != nullptr || C->get_alias_index(adr_type) != Compile::AliasIdxRaw ||
          // oop will be recorded in oop map if load crosses safepoint
          rt->isa_oopptr() || is_immutable_value(adr),
          "raw memory operations should have control edge");
  LoadNode* load = nullptr;
  switch (bt) {
  case T_BOOLEAN: load = new LoadUBNode(ctl, mem, adr, adr_type, rt->is_int(),  mo, control_dependency); break;
  case T_BYTE:    load = new LoadBNode (ctl, mem, adr, adr_type, rt->is_int(),  mo, control_dependency); break;
  case T_INT:     load = new LoadINode (ctl, mem, adr, adr_type, rt->is_int(),  mo, control_dependency); break;
  case T_CHAR:    load = new LoadUSNode(ctl, mem, adr, adr_type, rt->is_int(),  mo, control_dependency); break;
  case T_SHORT:   load = new LoadSNode (ctl, mem, adr, adr_type, rt->is_int(),  mo, control_dependency); break;
  case T_LONG:    load = new LoadLNode (ctl, mem, adr, adr_type, rt->is_long(), mo, control_dependency, require_atomic_access); break;
  case T_FLOAT:   load = new LoadFNode (ctl, mem, adr, adr_type, rt,            mo, control_dependency); break;
  case T_DOUBLE:  load = new LoadDNode (ctl, mem, adr, adr_type, rt,            mo, control_dependency, require_atomic_access); break;
  case T_ADDRESS: load = new LoadPNode (ctl, mem, adr, adr_type, rt->is_ptr(),  mo, control_dependency); break;
  case T_PRIMITIVE_OBJECT:
  case T_OBJECT:
#ifdef _LP64
    if (adr->bottom_type()->is_ptr_to_narrowoop()) {
      load = new LoadNNode(ctl, mem, adr, adr_type, rt->make_narrowoop(), mo, control_dependency);
    } else
#endif
    {
      assert(!adr->bottom_type()->is_ptr_to_narrowoop() && !adr->bottom_type()->is_ptr_to_narrowklass(), "should have got back a narrow oop");
      load = new LoadPNode(ctl, mem, adr, adr_type, rt->is_ptr(), mo, control_dependency);
    }
    break;
  default:
    ShouldNotReachHere();
    break;
  }
  assert(load != nullptr, "LoadNode should have been created");
  if (unaligned) {
    load->set_unaligned_access();
  }
  if (mismatched) {
    load->set_mismatched_access();
  }
  if (unsafe) {
    load->set_unsafe_access();
  }
  load->set_barrier_data(barrier_data);
  if (load->Opcode() == Op_LoadN) {
    Node* ld = gvn.transform(load);
    return new DecodeNNode(ld, ld->bottom_type()->make_ptr());
  }

  return load;
}

//------------------------------hash-------------------------------------------
uint LoadNode::hash() const {
  // unroll addition of interesting fields
  return (uintptr_t)in(Control) + (uintptr_t)in(Memory) + (uintptr_t)in(Address);
}

static bool skip_through_membars(Compile::AliasType* atp, const TypeInstPtr* tp, bool eliminate_boxing) {
  if ((atp != nullptr) && (atp->index() >= Compile::AliasIdxRaw)) {
    bool non_volatile = (atp->field() != nullptr) && !atp->field()->is_volatile();
    bool is_stable_ary = FoldStableValues &&
                         (tp != nullptr) && (tp->isa_aryptr() != nullptr) &&
                         tp->isa_aryptr()->is_stable();

    return (eliminate_boxing && non_volatile) || is_stable_ary;
  }

  return false;
}

// Is the value loaded previously stored by an arraycopy? If so return
// a load node that reads from the source array so we may be able to
// optimize out the ArrayCopy node later.
Node* LoadNode::can_see_arraycopy_value(Node* st, PhaseGVN* phase) const {
  Node* ld_adr = in(MemNode::Address);
  intptr_t ld_off = 0;
  AllocateNode* ld_alloc = AllocateNode::Ideal_allocation(ld_adr, phase, ld_off);
  Node* ac = find_previous_arraycopy(phase, ld_alloc, st, true);
  if (ac != nullptr) {
    assert(ac->is_ArrayCopy(), "what kind of node can this be?");

    Node* mem = ac->in(TypeFunc::Memory);
    Node* ctl = ac->in(0);
    Node* src = ac->in(ArrayCopyNode::Src);

    if (!ac->as_ArrayCopy()->is_clonebasic() && !phase->type(src)->isa_aryptr()) {
      return nullptr;
    }

    LoadNode* ld = clone()->as_Load();
    Node* addp = in(MemNode::Address)->clone();
    if (ac->as_ArrayCopy()->is_clonebasic()) {
      assert(ld_alloc != nullptr, "need an alloc");
      assert(addp->is_AddP(), "address must be addp");
      BarrierSetC2* bs = BarrierSet::barrier_set()->barrier_set_c2();
      assert(bs->step_over_gc_barrier(addp->in(AddPNode::Base)) == bs->step_over_gc_barrier(ac->in(ArrayCopyNode::Dest)), "strange pattern");
      assert(bs->step_over_gc_barrier(addp->in(AddPNode::Address)) == bs->step_over_gc_barrier(ac->in(ArrayCopyNode::Dest)), "strange pattern");
      addp->set_req(AddPNode::Base, src);
      addp->set_req(AddPNode::Address, src);
    } else {
      assert(ac->as_ArrayCopy()->is_arraycopy_validated() ||
             ac->as_ArrayCopy()->is_copyof_validated() ||
             ac->as_ArrayCopy()->is_copyofrange_validated(), "only supported cases");
      assert(addp->in(AddPNode::Base) == addp->in(AddPNode::Address), "should be");
      addp->set_req(AddPNode::Base, src);
      addp->set_req(AddPNode::Address, src);

      const TypeAryPtr* ary_t = phase->type(in(MemNode::Address))->isa_aryptr();
      BasicType ary_elem = ary_t->isa_aryptr()->elem()->array_element_basic_type();
      if (is_reference_type(ary_elem, true)) ary_elem = T_OBJECT;

      uint header = arrayOopDesc::base_offset_in_bytes(ary_elem);
      uint shift  = ary_t->is_flat() ? ary_t->flat_log_elem_size() : exact_log2(type2aelembytes(ary_elem));

      Node* diff = phase->transform(new SubINode(ac->in(ArrayCopyNode::SrcPos), ac->in(ArrayCopyNode::DestPos)));
#ifdef _LP64
      diff = phase->transform(new ConvI2LNode(diff));
#endif
      diff = phase->transform(new LShiftXNode(diff, phase->intcon(shift)));

      Node* offset = phase->transform(new AddXNode(addp->in(AddPNode::Offset), diff));
      addp->set_req(AddPNode::Offset, offset);
    }
    addp = phase->transform(addp);
#ifdef ASSERT
    const TypePtr* adr_type = phase->type(addp)->is_ptr();
    ld->_adr_type = adr_type;
#endif
    ld->set_req(MemNode::Address, addp);
    ld->set_req(0, ctl);
    ld->set_req(MemNode::Memory, mem);
    // load depends on the tests that validate the arraycopy
    ld->_control_dependency = UnknownControl;
    return ld;
  }
  return nullptr;
}


//---------------------------can_see_stored_value------------------------------
// This routine exists to make sure this set of tests is done the same
// everywhere.  We need to make a coordinated change: first LoadNode::Ideal
// will change the graph shape in a way which makes memory alive twice at the
// same time (uses the Oracle model of aliasing), then some
// LoadXNode::Identity will fold things back to the equivalence-class model
// of aliasing.
Node* MemNode::can_see_stored_value(Node* st, PhaseValues* phase) const {
  Node* ld_adr = in(MemNode::Address);
  intptr_t ld_off = 0;
  Node* ld_base = AddPNode::Ideal_base_and_offset(ld_adr, phase, ld_off);
  Node* ld_alloc = AllocateNode::Ideal_allocation(ld_base);
  const TypeInstPtr* tp = phase->type(ld_adr)->isa_instptr();
  Compile::AliasType* atp = (tp != nullptr) ? phase->C->alias_type(tp) : nullptr;
  // This is more general than load from boxing objects.
  if (skip_through_membars(atp, tp, phase->C->eliminate_boxing())) {
    uint alias_idx = atp->index();
    Node* result = nullptr;
    Node* current = st;
    // Skip through chains of MemBarNodes checking the MergeMems for
    // new states for the slice of this load.  Stop once any other
    // kind of node is encountered.  Loads from final memory can skip
    // through any kind of MemBar but normal loads shouldn't skip
    // through MemBarAcquire since the could allow them to move out of
    // a synchronized region. It is not safe to step over MemBarCPUOrder,
    // because alias info above them may be inaccurate (e.g., due to
    // mixed/mismatched unsafe accesses).
    bool is_final_mem = !atp->is_rewritable();
    while (current->is_Proj()) {
      int opc = current->in(0)->Opcode();
      if ((is_final_mem && (opc == Op_MemBarAcquire ||
                            opc == Op_MemBarAcquireLock ||
                            opc == Op_LoadFence)) ||
          opc == Op_MemBarRelease ||
          opc == Op_StoreFence ||
          opc == Op_MemBarReleaseLock ||
          opc == Op_MemBarStoreStore ||
          opc == Op_StoreStoreFence) {
        Node* mem = current->in(0)->in(TypeFunc::Memory);
        if (mem->is_MergeMem()) {
          MergeMemNode* merge = mem->as_MergeMem();
          Node* new_st = merge->memory_at(alias_idx);
          if (new_st == merge->base_memory()) {
            // Keep searching
            current = new_st;
            continue;
          }
          // Save the new memory state for the slice and fall through
          // to exit.
          result = new_st;
        }
      }
      break;
    }
    if (result != nullptr) {
      st = result;
    }
  }

  // Loop around twice in the case Load -> Initialize -> Store.
  // (See PhaseIterGVN::add_users_to_worklist, which knows about this case.)
  for (int trip = 0; trip <= 1; trip++) {

    if (st->is_Store()) {
      Node* st_adr = st->in(MemNode::Address);
      if (st_adr != ld_adr) {
        // Try harder before giving up. Unify base pointers with casts (e.g., raw/non-raw pointers).
        intptr_t st_off = 0;
        Node* st_base = AddPNode::Ideal_base_and_offset(st_adr, phase, st_off);
        if (ld_base == nullptr)                                return nullptr;
        if (st_base == nullptr)                                return nullptr;
        if (!ld_base->eqv_uncast(st_base, /*keep_deps=*/true)) return nullptr;
        if (ld_off != st_off)                                  return nullptr;
        if (ld_off == Type::OffsetBot)                         return nullptr;
        // Same base, same offset.
        // Possible improvement for arrays: check index value instead of absolute offset.

        // At this point we have proven something like this setup:
        //   B = << base >>
        //   L =  LoadQ(AddP(Check/CastPP(B), #Off))
        //   S = StoreQ(AddP(             B , #Off), V)
        // (Actually, we haven't yet proven the Q's are the same.)
        // In other words, we are loading from a casted version of
        // the same pointer-and-offset that we stored to.
        // Casted version may carry a dependency and it is respected.
        // Thus, we are able to replace L by V.
      }
      // Now prove that we have a LoadQ matched to a StoreQ, for some Q.
      if (store_Opcode() != st->Opcode()) {
        return nullptr;
      }
      // LoadVector/StoreVector needs additional check to ensure the types match.
      if (st->is_StoreVector()) {
        const TypeVect*  in_vt = st->as_StoreVector()->vect_type();
        const TypeVect* out_vt = is_Load() ? as_LoadVector()->vect_type() : as_StoreVector()->vect_type();
        if (in_vt != out_vt) {
          return nullptr;
        }
      }
      return st->in(MemNode::ValueIn);
    }

    // A load from a freshly-created object always returns zero.
    // (This can happen after LoadNode::Ideal resets the load's memory input
    // to find_captured_store, which returned InitializeNode::zero_memory.)
    if (st->is_Proj() && st->in(0)->is_Allocate() &&
        (st->in(0) == ld_alloc) &&
        (ld_off >= st->in(0)->as_Allocate()->minimum_header_size())) {
      // return a zero value for the load's basic type
      // (This is one of the few places where a generic PhaseTransform
      // can create new nodes.  Think of it as lazily manifesting
      // virtually pre-existing constants.)
      assert(memory_type() != T_PRIMITIVE_OBJECT, "should not be used for inline types");
      Node* default_value = ld_alloc->in(AllocateNode::DefaultValue);
      if (default_value != nullptr) {
        return default_value;
      }
      assert(ld_alloc->in(AllocateNode::RawDefaultValue) == nullptr, "default value may not be null");
      if (memory_type() != T_VOID) {
        if (ReduceBulkZeroing || find_array_copy_clone(ld_alloc, in(MemNode::Memory)) == nullptr) {
          // If ReduceBulkZeroing is disabled, we need to check if the allocation does not belong to an
          // ArrayCopyNode clone. If it does, then we cannot assume zero since the initialization is done
          // by the ArrayCopyNode.
          return phase->zerocon(memory_type());
        }
      } else {
        // TODO: materialize all-zero vector constant
        assert(!isa_Load() || as_Load()->type()->isa_vect(), "");
      }
    }

    // A load from an initialization barrier can match a captured store.
    if (st->is_Proj() && st->in(0)->is_Initialize()) {
      InitializeNode* init = st->in(0)->as_Initialize();
      AllocateNode* alloc = init->allocation();
      if ((alloc != nullptr) && (alloc == ld_alloc)) {
        // examine a captured store value
        st = init->find_captured_store(ld_off, memory_size(), phase);
        if (st != nullptr) {
          continue;             // take one more trip around
        }
      }
    }

    // Load boxed value from result of valueOf() call is input parameter.
    if (this->is_Load() && ld_adr->is_AddP() &&
        (tp != nullptr) && tp->is_ptr_to_boxed_value()) {
      intptr_t ignore = 0;
      Node* base = AddPNode::Ideal_base_and_offset(ld_adr, phase, ignore);
      BarrierSetC2* bs = BarrierSet::barrier_set()->barrier_set_c2();
      base = bs->step_over_gc_barrier(base);
      if (base != nullptr && base->is_Proj() &&
          base->as_Proj()->_con == TypeFunc::Parms &&
          base->in(0)->is_CallStaticJava() &&
          base->in(0)->as_CallStaticJava()->is_boxing_method()) {
        return base->in(0)->in(TypeFunc::Parms);
      }
    }

    break;
  }

  return nullptr;
}

//----------------------is_instance_field_load_with_local_phi------------------
bool LoadNode::is_instance_field_load_with_local_phi(Node* ctrl) {
  if( in(Memory)->is_Phi() && in(Memory)->in(0) == ctrl &&
      in(Address)->is_AddP() ) {
    const TypeOopPtr* t_oop = in(Address)->bottom_type()->isa_oopptr();
    // Only instances and boxed values.
    if( t_oop != nullptr &&
        (t_oop->is_ptr_to_boxed_value() ||
         t_oop->is_known_instance_field()) &&
        t_oop->offset() != Type::OffsetBot &&
        t_oop->offset() != Type::OffsetTop) {
      return true;
    }
  }
  return false;
}

//------------------------------Identity---------------------------------------
// Loads are identity if previous store is to same address
Node* LoadNode::Identity(PhaseGVN* phase) {
  // Loading from an InlineType? The InlineType has the values of
  // all fields as input. Look for the field with matching offset.
  Node* addr = in(Address);
  intptr_t offset;
  Node* base = AddPNode::Ideal_base_and_offset(addr, phase, offset);
  if (base != nullptr && base->is_InlineType() && offset > oopDesc::klass_offset_in_bytes()) {
    Node* value = base->as_InlineType()->field_value_by_offset((int)offset, true);
    if (value != nullptr) {
      if (Opcode() == Op_LoadN) {
        // Encode oop value if we are loading a narrow oop
        assert(!phase->type(value)->isa_narrowoop(), "should already be decoded");
        value = phase->transform(new EncodePNode(value, bottom_type()));
      }
      return value;
    }
  }

  // If the previous store-maker is the right kind of Store, and the store is
  // to the same address, then we are equal to the value stored.
  Node* mem = in(Memory);
  Node* value = can_see_stored_value(mem, phase);
  if( value ) {
    // byte, short & char stores truncate naturally.
    // A load has to load the truncated value which requires
    // some sort of masking operation and that requires an
    // Ideal call instead of an Identity call.
    if (memory_size() < BytesPerInt) {
      // If the input to the store does not fit with the load's result type,
      // it must be truncated via an Ideal call.
      if (!phase->type(value)->higher_equal(phase->type(this)))
        return this;
    }
    // (This works even when value is a Con, but LoadNode::Value
    // usually runs first, producing the singleton type of the Con.)
    if (!has_pinned_control_dependency() || value->is_Con()) {
      return value;
    } else {
      return this;
    }
  }

  if (has_pinned_control_dependency()) {
    return this;
  }
  // Search for an existing data phi which was generated before for the same
  // instance's field to avoid infinite generation of phis in a loop.
  Node *region = mem->in(0);
  if (is_instance_field_load_with_local_phi(region)) {
    const TypeOopPtr *addr_t = in(Address)->bottom_type()->isa_oopptr();
    int this_index  = phase->C->get_alias_index(addr_t);
    int this_offset = addr_t->offset();
    int this_iid    = addr_t->instance_id();
    if (!addr_t->is_known_instance() &&
         addr_t->is_ptr_to_boxed_value()) {
      // Use _idx of address base (could be Phi node) for boxed values.
      intptr_t   ignore = 0;
      Node*      base = AddPNode::Ideal_base_and_offset(in(Address), phase, ignore);
      if (base == nullptr) {
        return this;
      }
      this_iid = base->_idx;
    }
    const Type* this_type = bottom_type();
    for (DUIterator_Fast imax, i = region->fast_outs(imax); i < imax; i++) {
      Node* phi = region->fast_out(i);
      if (phi->is_Phi() && phi != mem &&
          phi->as_Phi()->is_same_inst_field(this_type, (int)mem->_idx, this_iid, this_index, this_offset)) {
        return phi;
      }
    }
  }

  return this;
}

// Construct an equivalent unsigned load.
Node* LoadNode::convert_to_unsigned_load(PhaseGVN& gvn) {
  BasicType bt = T_ILLEGAL;
  const Type* rt = nullptr;
  switch (Opcode()) {
    case Op_LoadUB: return this;
    case Op_LoadUS: return this;
    case Op_LoadB: bt = T_BOOLEAN; rt = TypeInt::UBYTE; break;
    case Op_LoadS: bt = T_CHAR;    rt = TypeInt::CHAR;  break;
    default:
      assert(false, "no unsigned variant: %s", Name());
      return nullptr;
  }
  return LoadNode::make(gvn, in(MemNode::Control), in(MemNode::Memory), in(MemNode::Address),
                        raw_adr_type(), rt, bt, _mo, _control_dependency,
                        false /*require_atomic_access*/, is_unaligned_access(), is_mismatched_access());
}

// Construct an equivalent signed load.
Node* LoadNode::convert_to_signed_load(PhaseGVN& gvn) {
  BasicType bt = T_ILLEGAL;
  const Type* rt = nullptr;
  switch (Opcode()) {
    case Op_LoadUB: bt = T_BYTE;  rt = TypeInt::BYTE;  break;
    case Op_LoadUS: bt = T_SHORT; rt = TypeInt::SHORT; break;
    case Op_LoadB: // fall through
    case Op_LoadS: // fall through
    case Op_LoadI: // fall through
    case Op_LoadL: return this;
    default:
      assert(false, "no signed variant: %s", Name());
      return nullptr;
  }
  return LoadNode::make(gvn, in(MemNode::Control), in(MemNode::Memory), in(MemNode::Address),
                        raw_adr_type(), rt, bt, _mo, _control_dependency,
                        false /*require_atomic_access*/, is_unaligned_access(), is_mismatched_access());
}

bool LoadNode::has_reinterpret_variant(const Type* rt) {
  BasicType bt = rt->basic_type();
  switch (Opcode()) {
    case Op_LoadI: return (bt == T_FLOAT);
    case Op_LoadL: return (bt == T_DOUBLE);
    case Op_LoadF: return (bt == T_INT);
    case Op_LoadD: return (bt == T_LONG);

    default: return false;
  }
}

Node* LoadNode::convert_to_reinterpret_load(PhaseGVN& gvn, const Type* rt) {
  BasicType bt = rt->basic_type();
  assert(has_reinterpret_variant(rt), "no reinterpret variant: %s %s", Name(), type2name(bt));
  bool is_mismatched = is_mismatched_access();
  const TypeRawPtr* raw_type = gvn.type(in(MemNode::Memory))->isa_rawptr();
  if (raw_type == nullptr) {
    is_mismatched = true; // conservatively match all non-raw accesses as mismatched
  }
  const int op = Opcode();
  bool require_atomic_access = (op == Op_LoadL && ((LoadLNode*)this)->require_atomic_access()) ||
                               (op == Op_LoadD && ((LoadDNode*)this)->require_atomic_access());
  return LoadNode::make(gvn, in(MemNode::Control), in(MemNode::Memory), in(MemNode::Address),
                        raw_adr_type(), rt, bt, _mo, _control_dependency,
                        require_atomic_access, is_unaligned_access(), is_mismatched);
}

bool StoreNode::has_reinterpret_variant(const Type* vt) {
  BasicType bt = vt->basic_type();
  switch (Opcode()) {
    case Op_StoreI: return (bt == T_FLOAT);
    case Op_StoreL: return (bt == T_DOUBLE);
    case Op_StoreF: return (bt == T_INT);
    case Op_StoreD: return (bt == T_LONG);

    default: return false;
  }
}

Node* StoreNode::convert_to_reinterpret_store(PhaseGVN& gvn, Node* val, const Type* vt) {
  BasicType bt = vt->basic_type();
  assert(has_reinterpret_variant(vt), "no reinterpret variant: %s %s", Name(), type2name(bt));
  const int op = Opcode();
  bool require_atomic_access = (op == Op_StoreL && ((StoreLNode*)this)->require_atomic_access()) ||
                               (op == Op_StoreD && ((StoreDNode*)this)->require_atomic_access());
  StoreNode* st = StoreNode::make(gvn, in(MemNode::Control), in(MemNode::Memory), in(MemNode::Address),
                                  raw_adr_type(), val, bt, _mo, require_atomic_access);

  bool is_mismatched = is_mismatched_access();
  const TypeRawPtr* raw_type = gvn.type(in(MemNode::Memory))->isa_rawptr();
  if (raw_type == nullptr) {
    is_mismatched = true; // conservatively match all non-raw accesses as mismatched
  }
  if (is_mismatched) {
    st->set_mismatched_access();
  }
  return st;
}

// We're loading from an object which has autobox behaviour.
// If this object is result of a valueOf call we'll have a phi
// merging a newly allocated object and a load from the cache.
// We want to replace this load with the original incoming
// argument to the valueOf call.
Node* LoadNode::eliminate_autobox(PhaseIterGVN* igvn) {
  assert(igvn->C->eliminate_boxing(), "sanity");
  intptr_t ignore = 0;
  Node* base = AddPNode::Ideal_base_and_offset(in(Address), igvn, ignore);
  if ((base == nullptr) || base->is_Phi()) {
    // Push the loads from the phi that comes from valueOf up
    // through it to allow elimination of the loads and the recovery
    // of the original value. It is done in split_through_phi().
    return nullptr;
  } else if (base->is_Load() ||
             (base->is_DecodeN() && base->in(1)->is_Load())) {
    // Eliminate the load of boxed value for integer types from the cache
    // array by deriving the value from the index into the array.
    // Capture the offset of the load and then reverse the computation.

    // Get LoadN node which loads a boxing object from 'cache' array.
    if (base->is_DecodeN()) {
      base = base->in(1);
    }
    if (!base->in(Address)->is_AddP()) {
      return nullptr; // Complex address
    }
    AddPNode* address = base->in(Address)->as_AddP();
    Node* cache_base = address->in(AddPNode::Base);
    if ((cache_base != nullptr) && cache_base->is_DecodeN()) {
      // Get ConP node which is static 'cache' field.
      cache_base = cache_base->in(1);
    }
    if ((cache_base != nullptr) && cache_base->is_Con()) {
      const TypeAryPtr* base_type = cache_base->bottom_type()->isa_aryptr();
      if ((base_type != nullptr) && base_type->is_autobox_cache()) {
        Node* elements[4];
        int shift = exact_log2(type2aelembytes(T_OBJECT));
        int count = address->unpack_offsets(elements, ARRAY_SIZE(elements));
        if (count > 0 && elements[0]->is_Con() &&
            (count == 1 ||
             (count == 2 && elements[1]->Opcode() == Op_LShiftX &&
                            elements[1]->in(2) == igvn->intcon(shift)))) {
          ciObjArray* array = base_type->const_oop()->as_obj_array();
          // Fetch the box object cache[0] at the base of the array and get its value
          ciInstance* box = array->obj_at(0)->as_instance();
          ciInstanceKlass* ik = box->klass()->as_instance_klass();
          assert(ik->is_box_klass(), "sanity");
          assert(ik->nof_nonstatic_fields() == 1, "change following code");
          if (ik->nof_nonstatic_fields() == 1) {
            // This should be true nonstatic_field_at requires calling
            // nof_nonstatic_fields so check it anyway
            ciConstant c = box->field_value(ik->nonstatic_field_at(0));
            BasicType bt = c.basic_type();
            // Only integer types have boxing cache.
            assert(bt == T_BOOLEAN || bt == T_CHAR  ||
                   bt == T_BYTE    || bt == T_SHORT ||
                   bt == T_INT     || bt == T_LONG, "wrong type = %s", type2name(bt));
            jlong cache_low = (bt == T_LONG) ? c.as_long() : c.as_int();
            if (cache_low != (int)cache_low) {
              return nullptr; // should not happen since cache is array indexed by value
            }
            jlong offset = arrayOopDesc::base_offset_in_bytes(T_OBJECT) - (cache_low << shift);
            if (offset != (int)offset) {
              return nullptr; // should not happen since cache is array indexed by value
            }
           // Add up all the offsets making of the address of the load
            Node* result = elements[0];
            for (int i = 1; i < count; i++) {
              result = igvn->transform(new AddXNode(result, elements[i]));
            }
            // Remove the constant offset from the address and then
            result = igvn->transform(new AddXNode(result, igvn->MakeConX(-(int)offset)));
            // remove the scaling of the offset to recover the original index.
            if (result->Opcode() == Op_LShiftX && result->in(2) == igvn->intcon(shift)) {
              // Peel the shift off directly but wrap it in a dummy node
              // since Ideal can't return existing nodes
              igvn->_worklist.push(result); // remove dead node later
              result = new RShiftXNode(result->in(1), igvn->intcon(0));
            } else if (result->is_Add() && result->in(2)->is_Con() &&
                       result->in(1)->Opcode() == Op_LShiftX &&
                       result->in(1)->in(2) == igvn->intcon(shift)) {
              // We can't do general optimization: ((X<<Z) + Y) >> Z ==> X + (Y>>Z)
              // but for boxing cache access we know that X<<Z will not overflow
              // (there is range check) so we do this optimizatrion by hand here.
              igvn->_worklist.push(result); // remove dead node later
              Node* add_con = new RShiftXNode(result->in(2), igvn->intcon(shift));
              result = new AddXNode(result->in(1)->in(1), igvn->transform(add_con));
            } else {
              result = new RShiftXNode(result, igvn->intcon(shift));
            }
#ifdef _LP64
            if (bt != T_LONG) {
              result = new ConvL2INode(igvn->transform(result));
            }
#else
            if (bt == T_LONG) {
              result = new ConvI2LNode(igvn->transform(result));
            }
#endif
            // Boxing/unboxing can be done from signed & unsigned loads (e.g. LoadUB -> ... -> LoadB pair).
            // Need to preserve unboxing load type if it is unsigned.
            switch(this->Opcode()) {
              case Op_LoadUB:
                result = new AndINode(igvn->transform(result), igvn->intcon(0xFF));
                break;
              case Op_LoadUS:
                result = new AndINode(igvn->transform(result), igvn->intcon(0xFFFF));
                break;
            }
            return result;
          }
        }
      }
    }
  }
  return nullptr;
}

static bool stable_phi(PhiNode* phi, PhaseGVN *phase) {
  Node* region = phi->in(0);
  if (region == nullptr) {
    return false; // Wait stable graph
  }
  uint cnt = phi->req();
  for (uint i = 1; i < cnt; i++) {
    Node* rc = region->in(i);
    if (rc == nullptr || phase->type(rc) == Type::TOP)
      return false; // Wait stable graph
    Node* in = phi->in(i);
    if (in == nullptr || phase->type(in) == Type::TOP)
      return false; // Wait stable graph
  }
  return true;
}
//------------------------------split_through_phi------------------------------
// Split instance or boxed field load through Phi.
Node* LoadNode::split_through_phi(PhaseGVN* phase) {
  if (req() > 3) {
    assert(is_LoadVector() && Opcode() != Op_LoadVector, "load has too many inputs");
    // LoadVector subclasses such as LoadVectorMasked have extra inputs that the logic below doesn't take into account
    return nullptr;
  }
  Node* mem     = in(Memory);
  Node* address = in(Address);
  const TypeOopPtr *t_oop = phase->type(address)->isa_oopptr();

  assert((t_oop != nullptr) &&
         (t_oop->is_known_instance_field() ||
          t_oop->is_ptr_to_boxed_value()), "invalid conditions");

  Compile* C = phase->C;
  intptr_t ignore = 0;
  Node*    base = AddPNode::Ideal_base_and_offset(address, phase, ignore);
  bool base_is_phi = (base != nullptr) && base->is_Phi();
  bool load_boxed_values = t_oop->is_ptr_to_boxed_value() && C->aggressive_unboxing() &&
                           (base != nullptr) && (base == address->in(AddPNode::Base)) &&
                           phase->type(base)->higher_equal(TypePtr::NOTNULL);

  if (!((mem->is_Phi() || base_is_phi) &&
        (load_boxed_values || t_oop->is_known_instance_field()))) {
    return nullptr; // memory is not Phi
  }

  if (mem->is_Phi()) {
    if (!stable_phi(mem->as_Phi(), phase)) {
      return nullptr; // Wait stable graph
    }
    uint cnt = mem->req();
    // Check for loop invariant memory.
    if (cnt == 3) {
      for (uint i = 1; i < cnt; i++) {
        Node* in = mem->in(i);
        Node*  m = optimize_memory_chain(in, t_oop, this, phase);
        if (m == mem) {
          if (i == 1) {
            // if the first edge was a loop, check second edge too.
            // If both are replaceable - we are in an infinite loop
            Node *n = optimize_memory_chain(mem->in(2), t_oop, this, phase);
            if (n == mem) {
              break;
            }
          }
          set_req(Memory, mem->in(cnt - i));
          return this; // made change
        }
      }
    }
  }
  if (base_is_phi) {
    if (!stable_phi(base->as_Phi(), phase)) {
      return nullptr; // Wait stable graph
    }
    uint cnt = base->req();
    // Check for loop invariant memory.
    if (cnt == 3) {
      for (uint i = 1; i < cnt; i++) {
        if (base->in(i) == base) {
          return nullptr; // Wait stable graph
        }
      }
    }
  }

  // Split through Phi (see original code in loopopts.cpp).
  assert(C->have_alias_type(t_oop), "instance should have alias type");

  // Do nothing here if Identity will find a value
  // (to avoid infinite chain of value phis generation).
  if (this != Identity(phase)) {
    return nullptr;
  }

  // Select Region to split through.
  Node* region;
  if (!base_is_phi) {
    assert(mem->is_Phi(), "sanity");
    region = mem->in(0);
    // Skip if the region dominates some control edge of the address.
    if (!MemNode::all_controls_dominate(address, region))
      return nullptr;
  } else if (!mem->is_Phi()) {
    assert(base_is_phi, "sanity");
    region = base->in(0);
    // Skip if the region dominates some control edge of the memory.
    if (!MemNode::all_controls_dominate(mem, region))
      return nullptr;
  } else if (base->in(0) != mem->in(0)) {
    assert(base_is_phi && mem->is_Phi(), "sanity");
    if (MemNode::all_controls_dominate(mem, base->in(0))) {
      region = base->in(0);
    } else if (MemNode::all_controls_dominate(address, mem->in(0))) {
      region = mem->in(0);
    } else {
      return nullptr; // complex graph
    }
  } else {
    assert(base->in(0) == mem->in(0), "sanity");
    region = mem->in(0);
  }

  const Type* this_type = this->bottom_type();
  int this_index  = C->get_alias_index(t_oop);
  int this_offset = t_oop->offset();
  int this_iid    = t_oop->instance_id();
  if (!t_oop->is_known_instance() && load_boxed_values) {
    // Use _idx of address base for boxed values.
    this_iid = base->_idx;
  }
  PhaseIterGVN* igvn = phase->is_IterGVN();
  Node* phi = new PhiNode(region, this_type, nullptr, mem->_idx, this_iid, this_index, this_offset);
  for (uint i = 1; i < region->req(); i++) {
    Node* x;
    Node* the_clone = nullptr;
    Node* in = region->in(i);
    if (region->is_CountedLoop() && region->as_Loop()->is_strip_mined() && i == LoopNode::EntryControl &&
        in != nullptr && in->is_OuterStripMinedLoop()) {
      // No node should go in the outer strip mined loop
      in = in->in(LoopNode::EntryControl);
    }
    if (in == nullptr || in == C->top()) {
      x = C->top();      // Dead path?  Use a dead data op
    } else {
      x = this->clone();        // Else clone up the data op
      the_clone = x;            // Remember for possible deletion.
      // Alter data node to use pre-phi inputs
      if (this->in(0) == region) {
        x->set_req(0, in);
      } else {
        x->set_req(0, nullptr);
      }
      if (mem->is_Phi() && (mem->in(0) == region)) {
        x->set_req(Memory, mem->in(i)); // Use pre-Phi input for the clone.
      }
      if (address->is_Phi() && address->in(0) == region) {
        x->set_req(Address, address->in(i)); // Use pre-Phi input for the clone
      }
      if (base_is_phi && (base->in(0) == region)) {
        Node* base_x = base->in(i); // Clone address for loads from boxed objects.
        Node* adr_x = phase->transform(new AddPNode(base_x,base_x,address->in(AddPNode::Offset)));
        x->set_req(Address, adr_x);
      }
    }
    // Check for a 'win' on some paths
    const Type *t = x->Value(igvn);

    bool singleton = t->singleton();

    // See comments in PhaseIdealLoop::split_thru_phi().
    if (singleton && t == Type::TOP) {
      singleton &= region->is_Loop() && (i != LoopNode::EntryControl);
    }

    if (singleton) {
      x = igvn->makecon(t);
    } else {
      // We now call Identity to try to simplify the cloned node.
      // Note that some Identity methods call phase->type(this).
      // Make sure that the type array is big enough for
      // our new node, even though we may throw the node away.
      // (This tweaking with igvn only works because x is a new node.)
      igvn->set_type(x, t);
      // If x is a TypeNode, capture any more-precise type permanently into Node
      // otherwise it will be not updated during igvn->transform since
      // igvn->type(x) is set to x->Value() already.
      x->raise_bottom_type(t);
      Node* y = x->Identity(igvn);
      if (y != x) {
        x = y;
      } else {
        y = igvn->hash_find_insert(x);
        if (y) {
          x = y;
        } else {
          // Else x is a new node we are keeping
          // We do not need register_new_node_with_optimizer
          // because set_type has already been called.
          igvn->_worklist.push(x);
        }
      }
    }
    if (x != the_clone && the_clone != nullptr) {
      igvn->remove_dead_node(the_clone);
    }
    phi->set_req(i, x);
  }
  // Record Phi
  igvn->register_new_node_with_optimizer(phi);
  return phi;
}

AllocateNode* LoadNode::is_new_object_mark_load() const {
  if (Opcode() == Op_LoadX) {
    Node* address = in(MemNode::Address);
    AllocateNode* alloc = AllocateNode::Ideal_allocation(address);
    Node* mem = in(MemNode::Memory);
    if (alloc != nullptr && mem->is_Proj() &&
        mem->in(0) != nullptr &&
        mem->in(0) == alloc->initialization() &&
        alloc->initialization()->proj_out_or_null(0) != nullptr) {
      return alloc;
    }
  }
  return nullptr;
}


//------------------------------Ideal------------------------------------------
// If the load is from Field memory and the pointer is non-null, it might be possible to
// zero out the control input.
// If the offset is constant and the base is an object allocation,
// try to hook me up to the exact initializing store.
Node *LoadNode::Ideal(PhaseGVN *phase, bool can_reshape) {
  if (has_pinned_control_dependency()) {
    return nullptr;
  }
  Node* p = MemNode::Ideal_common(phase, can_reshape);
  if (p)  return (p == NodeSentinel) ? nullptr : p;

  Node* ctrl    = in(MemNode::Control);
  Node* address = in(MemNode::Address);
  bool progress = false;

  bool addr_mark = ((phase->type(address)->isa_oopptr() || phase->type(address)->isa_narrowoop()) &&
         phase->type(address)->is_ptr()->offset() == oopDesc::mark_offset_in_bytes());

  // Skip up past a SafePoint control.  Cannot do this for Stores because
  // pointer stores & cardmarks must stay on the same side of a SafePoint.
  if( ctrl != nullptr && ctrl->Opcode() == Op_SafePoint &&
      phase->C->get_alias_index(phase->type(address)->is_ptr()) != Compile::AliasIdxRaw  &&
      !addr_mark &&
      (depends_only_on_test() || has_unknown_control_dependency())) {
    ctrl = ctrl->in(0);
    set_req(MemNode::Control,ctrl);
    progress = true;
  }

  intptr_t ignore = 0;
  Node*    base   = AddPNode::Ideal_base_and_offset(address, phase, ignore);
  if (base != nullptr
      && phase->C->get_alias_index(phase->type(address)->is_ptr()) != Compile::AliasIdxRaw) {
    // Check for useless control edge in some common special cases
    if (in(MemNode::Control) != nullptr
        && can_remove_control()
        && phase->type(base)->higher_equal(TypePtr::NOTNULL)
        && all_controls_dominate(base, phase->C->start())) {
      // A method-invariant, non-null address (constant or 'this' argument).
      set_req(MemNode::Control, nullptr);
      progress = true;
    }
  }

  Node* mem = in(MemNode::Memory);
  const TypePtr *addr_t = phase->type(address)->isa_ptr();

  if (can_reshape && (addr_t != nullptr)) {
    // try to optimize our memory input
    Node* opt_mem = MemNode::optimize_memory_chain(mem, addr_t, this, phase);
    if (opt_mem != mem) {
      set_req_X(MemNode::Memory, opt_mem, phase);
      if (phase->type( opt_mem ) == Type::TOP) return nullptr;
      return this;
    }
    const TypeOopPtr *t_oop = addr_t->isa_oopptr();
    if ((t_oop != nullptr) &&
        (t_oop->is_known_instance_field() ||
         t_oop->is_ptr_to_boxed_value())) {
      PhaseIterGVN *igvn = phase->is_IterGVN();
      assert(igvn != nullptr, "must be PhaseIterGVN when can_reshape is true");
      if (igvn->_worklist.member(opt_mem)) {
        // Delay this transformation until memory Phi is processed.
        igvn->_worklist.push(this);
        return nullptr;
      }
      // Split instance field load through Phi.
      Node* result = split_through_phi(phase);
      if (result != nullptr) return result;

      if (t_oop->is_ptr_to_boxed_value()) {
        Node* result = eliminate_autobox(igvn);
        if (result != nullptr) return result;
      }
    }
  }

  // Is there a dominating load that loads the same value?  Leave
  // anything that is not a load of a field/array element (like
  // barriers etc.) alone
  if (in(0) != nullptr && !adr_type()->isa_rawptr() && can_reshape) {
    for (DUIterator_Fast imax, i = mem->fast_outs(imax); i < imax; i++) {
      Node *use = mem->fast_out(i);
      if (use != this &&
          use->Opcode() == Opcode() &&
          use->in(0) != nullptr &&
          use->in(0) != in(0) &&
          use->in(Address) == in(Address)) {
        Node* ctl = in(0);
        for (int i = 0; i < 10 && ctl != nullptr; i++) {
          ctl = IfNode::up_one_dom(ctl);
          if (ctl == use->in(0)) {
            set_req(0, use->in(0));
            return this;
          }
        }
      }
    }
  }

  // Check for prior store with a different base or offset; make Load
  // independent.  Skip through any number of them.  Bail out if the stores
  // are in an endless dead cycle and report no progress.  This is a key
  // transform for Reflection.  However, if after skipping through the Stores
  // we can't then fold up against a prior store do NOT do the transform as
  // this amounts to using the 'Oracle' model of aliasing.  It leaves the same
  // array memory alive twice: once for the hoisted Load and again after the
  // bypassed Store.  This situation only works if EVERYBODY who does
  // anti-dependence work knows how to bypass.  I.e. we need all
  // anti-dependence checks to ask the same Oracle.  Right now, that Oracle is
  // the alias index stuff.  So instead, peek through Stores and IFF we can
  // fold up, do so.
  Node* prev_mem = find_previous_store(phase);
  if (prev_mem != nullptr) {
    Node* value = can_see_arraycopy_value(prev_mem, phase);
    if (value != nullptr) {
      return value;
    }
  }
  // Steps (a), (b):  Walk past independent stores to find an exact match.
  if (prev_mem != nullptr && prev_mem != in(MemNode::Memory)) {
    // (c) See if we can fold up on the spot, but don't fold up here.
    // Fold-up might require truncation (for LoadB/LoadS/LoadUS) or
    // just return a prior value, which is done by Identity calls.
    if (can_see_stored_value(prev_mem, phase)) {
      // Make ready for step (d):
      set_req_X(MemNode::Memory, prev_mem, phase);
      return this;
    }
  }

  return progress ? this : nullptr;
}

// Helper to recognize certain Klass fields which are invariant across
// some group of array types (e.g., int[] or all T[] where T < Object).
const Type*
LoadNode::load_array_final_field(const TypeKlassPtr *tkls,
                                 ciKlass* klass) const {
  if (tkls->offset() == in_bytes(Klass::modifier_flags_offset())) {
    // The field is Klass::_modifier_flags.  Return its (constant) value.
    // (Folds up the 2nd indirection in aClassConstant.getModifiers().)
    assert(this->Opcode() == Op_LoadI, "must load an int from _modifier_flags");
    return TypeInt::make(klass->modifier_flags());
  }
  if (tkls->offset() == in_bytes(Klass::access_flags_offset())) {
    // The field is Klass::_access_flags.  Return its (constant) value.
    // (Folds up the 2nd indirection in Reflection.getClassAccessFlags(aClassConstant).)
    assert(this->Opcode() == Op_LoadI, "must load an int from _access_flags");
    return TypeInt::make(klass->access_flags());
  }
  if (tkls->offset() == in_bytes(Klass::layout_helper_offset())) {
    // The field is Klass::_layout_helper.  Return its constant value if known.
    assert(this->Opcode() == Op_LoadI, "must load an int from _layout_helper");
    return TypeInt::make(klass->layout_helper());
  }

  // No match.
  return nullptr;
}

//------------------------------Value-----------------------------------------
const Type* LoadNode::Value(PhaseGVN* phase) const {
  // Either input is TOP ==> the result is TOP
  Node* mem = in(MemNode::Memory);
  const Type *t1 = phase->type(mem);
  if (t1 == Type::TOP)  return Type::TOP;
  Node* adr = in(MemNode::Address);
  const TypePtr* tp = phase->type(adr)->isa_ptr();
  if (tp == nullptr || tp->empty())  return Type::TOP;
  int off = tp->offset();
  assert(off != Type::OffsetTop, "case covered by TypePtr::empty");
  Compile* C = phase->C;

  // Try to guess loaded type from pointer type
  if (tp->isa_aryptr()) {
    const TypeAryPtr* ary = tp->is_aryptr();
    const Type* t = ary->elem();

    // Determine whether the reference is beyond the header or not, by comparing
    // the offset against the offset of the start of the array's data.
    // Different array types begin at slightly different offsets (12 vs. 16).
    // We choose T_BYTE as an example base type that is least restrictive
    // as to alignment, which will therefore produce the smallest
    // possible base offset.
    const int min_base_off = arrayOopDesc::base_offset_in_bytes(T_BYTE);
    const bool off_beyond_header = (off >= min_base_off);

    // Try to constant-fold a stable array element.
    if (FoldStableValues && !is_mismatched_access() && ary->is_stable()) {
      // Make sure the reference is not into the header and the offset is constant
      ciObject* aobj = ary->const_oop();
      if (aobj != nullptr && off_beyond_header && adr->is_AddP() && off != Type::OffsetBot) {
        int stable_dimension = (ary->stable_dimension() > 0 ? ary->stable_dimension() - 1 : 0);
        const Type* con_type = Type::make_constant_from_array_element(aobj->as_array(), off,
                                                                      stable_dimension,
                                                                      memory_type(), is_unsigned());
        if (con_type != nullptr) {
          return con_type;
        }
      }
    }

    // Don't do this for integer types. There is only potential profit if
    // the element type t is lower than _type; that is, for int types, if _type is
    // more restrictive than t.  This only happens here if one is short and the other
    // char (both 16 bits), and in those cases we've made an intentional decision
    // to use one kind of load over the other. See AndINode::Ideal and 4965907.
    // Also, do not try to narrow the type for a LoadKlass, regardless of offset.
    //
    // Yes, it is possible to encounter an expression like (LoadKlass p1:(AddP x x 8))
    // where the _gvn.type of the AddP is wider than 8.  This occurs when an earlier
    // copy p0 of (AddP x x 8) has been proven equal to p1, and the p0 has been
    // subsumed by p1.  If p1 is on the worklist but has not yet been re-transformed,
    // it is possible that p1 will have a type like Foo*[int+]:NotNull*+any.
    // In fact, that could have been the original type of p1, and p1 could have
    // had an original form like p1:(AddP x x (LShiftL quux 3)), where the
    // expression (LShiftL quux 3) independently optimized to the constant 8.
    if ((t->isa_int() == nullptr) && (t->isa_long() == nullptr)
        && (_type->isa_vect() == nullptr)
        && !ary->is_flat()
        && Opcode() != Op_LoadKlass && Opcode() != Op_LoadNKlass) {
      // t might actually be lower than _type, if _type is a unique
      // concrete subclass of abstract class t.
      if (off_beyond_header || off == Type::OffsetBot) {  // is the offset beyond the header?
        const Type* jt = t->join_speculative(_type);
        // In any case, do not allow the join, per se, to empty out the type.
        if (jt->empty() && !t->empty()) {
          // This can happen if a interface-typed array narrows to a class type.
          jt = _type;
        }
#ifdef ASSERT
        if (phase->C->eliminate_boxing() && adr->is_AddP()) {
          // The pointers in the autobox arrays are always non-null
          Node* base = adr->in(AddPNode::Base);
          if ((base != nullptr) && base->is_DecodeN()) {
            // Get LoadN node which loads IntegerCache.cache field
            base = base->in(1);
          }
          if ((base != nullptr) && base->is_Con()) {
            const TypeAryPtr* base_type = base->bottom_type()->isa_aryptr();
            if ((base_type != nullptr) && base_type->is_autobox_cache()) {
              // It could be narrow oop
              assert(jt->make_ptr()->ptr() == TypePtr::NotNull,"sanity");
            }
          }
        }
#endif
        return jt;
      }
    }
  } else if (tp->base() == Type::InstPtr) {
    assert( off != Type::OffsetBot ||
            // arrays can be cast to Objects
            !tp->isa_instptr() ||
            tp->is_instptr()->instance_klass()->is_java_lang_Object() ||
            // Default value load
            tp->is_instptr()->instance_klass() == ciEnv::current()->Class_klass() ||
            // unsafe field access may not have a constant offset
            C->has_unsafe_access(),
            "Field accesses must be precise" );
    // For oop loads, we expect the _type to be precise.

    const TypeInstPtr* tinst = tp->is_instptr();
    BasicType bt = memory_type();

    // Optimize loads from constant fields.
    ciObject* const_oop = tinst->const_oop();
    if (!is_mismatched_access() && off != Type::OffsetBot && const_oop != nullptr && const_oop->is_instance()) {
      ciType* mirror_type = const_oop->as_instance()->java_mirror_type();
      if (mirror_type != nullptr) {
        const Type* const_oop = nullptr;
        ciInlineKlass* vk = mirror_type->is_inlinetype() ? mirror_type->as_inline_klass() : nullptr;
        // Fold default value loads
        if (vk != nullptr && off == vk->default_value_offset()) {
          const_oop = TypeInstPtr::make(vk->default_instance());
        }
        // Fold class mirror loads
        if (off == java_lang_Class::primary_mirror_offset()) {
          const_oop = (vk == nullptr) ? TypePtr::NULL_PTR : TypeInstPtr::make(vk->ref_instance());
        } else if (off == java_lang_Class::secondary_mirror_offset()) {
          const_oop = (vk == nullptr) ? TypePtr::NULL_PTR : TypeInstPtr::make(vk->val_instance());
        }
        if (const_oop != nullptr) {
          return (bt == T_NARROWOOP) ? const_oop->make_narrowoop() : const_oop;
        }
      }
      const Type* con_type = Type::make_constant_from_field(const_oop->as_instance(), off, is_unsigned(), bt);
      if (con_type != nullptr) {
        return con_type;
      }
    }
  } else if (tp->base() == Type::KlassPtr || tp->base() == Type::InstKlassPtr || tp->base() == Type::AryKlassPtr) {
    assert(off != Type::OffsetBot ||
            !tp->isa_instklassptr() ||
           // arrays can be cast to Objects
           tp->isa_instklassptr()->instance_klass()->is_java_lang_Object() ||
           // also allow array-loading from the primary supertype
           // array during subtype checks
           Opcode() == Op_LoadKlass,
           "Field accesses must be precise");
    // For klass/static loads, we expect the _type to be precise
  } else if (tp->base() == Type::RawPtr && !StressReflectiveCode) {
    if (adr->is_Load() && off == 0) {
      /* With mirrors being an indirect in the Klass*
       * the VM is now using two loads. LoadKlass(LoadP(LoadP(Klass, mirror_offset), zero_offset))
       * The LoadP from the Klass has a RawPtr type (see LibraryCallKit::load_mirror_from_klass).
       *
       * So check the type and klass of the node before the LoadP.
       */
      Node* adr2 = adr->in(MemNode::Address);
      const TypeKlassPtr* tkls = phase->type(adr2)->isa_klassptr();
      if (tkls != nullptr) {
        if (tkls->is_loaded() && tkls->klass_is_exact() && tkls->offset() == in_bytes(Klass::java_mirror_offset())) {
          ciKlass* klass = tkls->exact_klass();
          assert(adr->Opcode() == Op_LoadP, "must load an oop from _java_mirror");
          assert(Opcode() == Op_LoadP, "must load an oop from _java_mirror");
          return TypeInstPtr::make(klass->java_mirror());
        }
      }
    } else {
      // Check for a load of the default value offset from the InlineKlassFixedBlock:
      // LoadI(LoadP(inline_klass, adr_inlineklass_fixed_block_offset), default_value_offset_offset)
      intptr_t offset = 0;
      Node* base = AddPNode::Ideal_base_and_offset(adr, phase, offset);
      if (base != nullptr && base->is_Load() && offset == in_bytes(InlineKlass::default_value_offset_offset())) {
        const TypeKlassPtr* tkls = phase->type(base->in(MemNode::Address))->isa_klassptr();
        if (tkls != nullptr && tkls->is_loaded() && tkls->klass_is_exact() && tkls->exact_klass()->is_inlinetype() &&
            tkls->offset() == in_bytes(InstanceKlass::adr_inlineklass_fixed_block_offset())) {
          assert(base->Opcode() == Op_LoadP, "must load an oop from klass");
          assert(Opcode() == Op_LoadI, "must load an int from fixed block");
          return TypeInt::make(tkls->exact_klass()->as_inline_klass()->default_value_offset());
        }
      }
    }
  }

  const TypeKlassPtr *tkls = tp->isa_klassptr();
  if (tkls != nullptr) {
    if (tkls->is_loaded() && tkls->klass_is_exact()) {
      ciKlass* klass = tkls->exact_klass();
      // We are loading a field from a Klass metaobject whose identity
      // is known at compile time (the type is "exact" or "precise").
      // Check for fields we know are maintained as constants by the VM.
      if (tkls->offset() == in_bytes(Klass::super_check_offset_offset())) {
        // The field is Klass::_super_check_offset.  Return its (constant) value.
        // (Folds up type checking code.)
        assert(Opcode() == Op_LoadI, "must load an int from _super_check_offset");
        return TypeInt::make(klass->super_check_offset());
      }
      // Compute index into primary_supers array
      juint depth = (tkls->offset() - in_bytes(Klass::primary_supers_offset())) / sizeof(Klass*);
      // Check for overflowing; use unsigned compare to handle the negative case.
      if( depth < ciKlass::primary_super_limit() ) {
        // The field is an element of Klass::_primary_supers.  Return its (constant) value.
        // (Folds up type checking code.)
        assert(Opcode() == Op_LoadKlass, "must load a klass from _primary_supers");
        ciKlass *ss = klass->super_of_depth(depth);
        return ss ? TypeKlassPtr::make(ss, Type::trust_interfaces) : TypePtr::NULL_PTR;
      }
      const Type* aift = load_array_final_field(tkls, klass);
      if (aift != nullptr)  return aift;
    }

    // We can still check if we are loading from the primary_supers array at a
    // shallow enough depth.  Even though the klass is not exact, entries less
    // than or equal to its super depth are correct.
    if (tkls->is_loaded()) {
      ciKlass* klass = nullptr;
      if (tkls->isa_instklassptr()) {
        klass = tkls->is_instklassptr()->instance_klass();
      } else {
        int dims;
        const Type* inner = tkls->is_aryklassptr()->base_element_type(dims);
        if (inner->isa_instklassptr()) {
          klass = inner->is_instklassptr()->instance_klass();
          klass = ciObjArrayKlass::make(klass, dims);
        }
      }
      if (klass != nullptr) {
        // Compute index into primary_supers array
        juint depth = (tkls->offset() - in_bytes(Klass::primary_supers_offset())) / sizeof(Klass*);
        // Check for overflowing; use unsigned compare to handle the negative case.
        if (depth < ciKlass::primary_super_limit() &&
            depth <= klass->super_depth()) { // allow self-depth checks to handle self-check case
          // The field is an element of Klass::_primary_supers.  Return its (constant) value.
          // (Folds up type checking code.)
          assert(Opcode() == Op_LoadKlass, "must load a klass from _primary_supers");
          ciKlass *ss = klass->super_of_depth(depth);
          return ss ? TypeKlassPtr::make(ss, Type::trust_interfaces) : TypePtr::NULL_PTR;
        }
      }
    }

    // If the type is enough to determine that the thing is not an array,
    // we can give the layout_helper a positive interval type.
    // This will help short-circuit some reflective code.
    if (tkls->offset() == in_bytes(Klass::layout_helper_offset()) &&
        tkls->isa_instklassptr() && // not directly typed as an array
        !tkls->is_instklassptr()->instance_klass()->is_java_lang_Object() // not the supertype of all T[] and specifically not Serializable & Cloneable
        ) {
      // Note:  When interfaces are reliable, we can narrow the interface
      // test to (klass != Serializable && klass != Cloneable).
      assert(Opcode() == Op_LoadI, "must load an int from _layout_helper");
      jint min_size = Klass::instance_layout_helper(oopDesc::header_size(), false);
      // The key property of this type is that it folds up tests
      // for array-ness, since it proves that the layout_helper is positive.
      // Thus, a generic value like the basic object layout helper works fine.
      return TypeInt::make(min_size, max_jint, Type::WidenMin);
    }
  }

  // If we are loading from a freshly-allocated object, produce a zero,
  // if the load is provably beyond the header of the object.
  // (Also allow a variable load from a fresh array to produce zero.)
  const TypeOopPtr *tinst = tp->isa_oopptr();
  bool is_instance = (tinst != nullptr) && tinst->is_known_instance_field();
  bool is_boxed_value = (tinst != nullptr) && tinst->is_ptr_to_boxed_value();
  if (ReduceFieldZeroing || is_instance || is_boxed_value) {
    Node* value = can_see_stored_value(mem,phase);
    if (value != nullptr && value->is_Con()) {
      assert(value->bottom_type()->higher_equal(_type),"sanity");
      return value->bottom_type();
    }
  }

  bool is_vect = (_type->isa_vect() != nullptr);
  if (is_instance && !is_vect) {
    // If we have an instance type and our memory input is the
    // programs's initial memory state, there is no matching store,
    // so just return a zero of the appropriate type -
    // except if it is vectorized - then we have no zero constant.
    Node *mem = in(MemNode::Memory);
    if (mem->is_Parm() && mem->in(0)->is_Start()) {
      assert(mem->as_Parm()->_con == TypeFunc::Memory, "must be memory Parm");
      return Type::get_zero_type(_type->basic_type());
    }
  }
<<<<<<< HEAD
  Node* alloc = is_new_object_mark_load(phase);
=======

  Node* alloc = is_new_object_mark_load();
>>>>>>> 66d27365
  if (alloc != nullptr) {
    if (EnableValhalla) {
      // The mark word may contain property bits (inline, flat, null-free)
      Node* klass_node = alloc->in(AllocateNode::KlassNode);
      const TypeKlassPtr* tkls = phase->type(klass_node)->isa_klassptr();
      if (tkls != nullptr && tkls->is_loaded() && tkls->klass_is_exact()) {
        return TypeX::make(tkls->exact_klass()->prototype_header().value());
      }
    } else {
      return TypeX::make(markWord::prototype().value());
    }
  }

  return _type;
}

//------------------------------match_edge-------------------------------------
// Do we Match on this edge index or not?  Match only the address.
uint LoadNode::match_edge(uint idx) const {
  return idx == MemNode::Address;
}

//--------------------------LoadBNode::Ideal--------------------------------------
//
//  If the previous store is to the same address as this load,
//  and the value stored was larger than a byte, replace this load
//  with the value stored truncated to a byte.  If no truncation is
//  needed, the replacement is done in LoadNode::Identity().
//
Node* LoadBNode::Ideal(PhaseGVN* phase, bool can_reshape) {
  Node* mem = in(MemNode::Memory);
  Node* value = can_see_stored_value(mem,phase);
  if (value != nullptr) {
    Node* narrow = Compile::narrow_value(T_BYTE, value, _type, phase, false);
    if (narrow != value) {
      return narrow;
    }
  }
  // Identity call will handle the case where truncation is not needed.
  return LoadNode::Ideal(phase, can_reshape);
}

const Type* LoadBNode::Value(PhaseGVN* phase) const {
  Node* mem = in(MemNode::Memory);
  Node* value = can_see_stored_value(mem,phase);
  if (value != nullptr && value->is_Con() &&
      !value->bottom_type()->higher_equal(_type)) {
    // If the input to the store does not fit with the load's result type,
    // it must be truncated. We can't delay until Ideal call since
    // a singleton Value is needed for split_thru_phi optimization.
    int con = value->get_int();
    return TypeInt::make((con << 24) >> 24);
  }
  return LoadNode::Value(phase);
}

//--------------------------LoadUBNode::Ideal-------------------------------------
//
//  If the previous store is to the same address as this load,
//  and the value stored was larger than a byte, replace this load
//  with the value stored truncated to a byte.  If no truncation is
//  needed, the replacement is done in LoadNode::Identity().
//
Node* LoadUBNode::Ideal(PhaseGVN* phase, bool can_reshape) {
  Node* mem = in(MemNode::Memory);
  Node* value = can_see_stored_value(mem, phase);
  if (value != nullptr) {
    Node* narrow = Compile::narrow_value(T_BOOLEAN, value, _type, phase, false);
    if (narrow != value) {
      return narrow;
    }
  }
  // Identity call will handle the case where truncation is not needed.
  return LoadNode::Ideal(phase, can_reshape);
}

const Type* LoadUBNode::Value(PhaseGVN* phase) const {
  Node* mem = in(MemNode::Memory);
  Node* value = can_see_stored_value(mem,phase);
  if (value != nullptr && value->is_Con() &&
      !value->bottom_type()->higher_equal(_type)) {
    // If the input to the store does not fit with the load's result type,
    // it must be truncated. We can't delay until Ideal call since
    // a singleton Value is needed for split_thru_phi optimization.
    int con = value->get_int();
    return TypeInt::make(con & 0xFF);
  }
  return LoadNode::Value(phase);
}

//--------------------------LoadUSNode::Ideal-------------------------------------
//
//  If the previous store is to the same address as this load,
//  and the value stored was larger than a char, replace this load
//  with the value stored truncated to a char.  If no truncation is
//  needed, the replacement is done in LoadNode::Identity().
//
Node* LoadUSNode::Ideal(PhaseGVN* phase, bool can_reshape) {
  Node* mem = in(MemNode::Memory);
  Node* value = can_see_stored_value(mem,phase);
  if (value != nullptr) {
    Node* narrow = Compile::narrow_value(T_CHAR, value, _type, phase, false);
    if (narrow != value) {
      return narrow;
    }
  }
  // Identity call will handle the case where truncation is not needed.
  return LoadNode::Ideal(phase, can_reshape);
}

const Type* LoadUSNode::Value(PhaseGVN* phase) const {
  Node* mem = in(MemNode::Memory);
  Node* value = can_see_stored_value(mem,phase);
  if (value != nullptr && value->is_Con() &&
      !value->bottom_type()->higher_equal(_type)) {
    // If the input to the store does not fit with the load's result type,
    // it must be truncated. We can't delay until Ideal call since
    // a singleton Value is needed for split_thru_phi optimization.
    int con = value->get_int();
    return TypeInt::make(con & 0xFFFF);
  }
  return LoadNode::Value(phase);
}

//--------------------------LoadSNode::Ideal--------------------------------------
//
//  If the previous store is to the same address as this load,
//  and the value stored was larger than a short, replace this load
//  with the value stored truncated to a short.  If no truncation is
//  needed, the replacement is done in LoadNode::Identity().
//
Node* LoadSNode::Ideal(PhaseGVN* phase, bool can_reshape) {
  Node* mem = in(MemNode::Memory);
  Node* value = can_see_stored_value(mem,phase);
  if (value != nullptr) {
    Node* narrow = Compile::narrow_value(T_SHORT, value, _type, phase, false);
    if (narrow != value) {
      return narrow;
    }
  }
  // Identity call will handle the case where truncation is not needed.
  return LoadNode::Ideal(phase, can_reshape);
}

const Type* LoadSNode::Value(PhaseGVN* phase) const {
  Node* mem = in(MemNode::Memory);
  Node* value = can_see_stored_value(mem,phase);
  if (value != nullptr && value->is_Con() &&
      !value->bottom_type()->higher_equal(_type)) {
    // If the input to the store does not fit with the load's result type,
    // it must be truncated. We can't delay until Ideal call since
    // a singleton Value is needed for split_thru_phi optimization.
    int con = value->get_int();
    return TypeInt::make((con << 16) >> 16);
  }
  return LoadNode::Value(phase);
}

//=============================================================================
//----------------------------LoadKlassNode::make------------------------------
// Polymorphic factory method:
Node* LoadKlassNode::make(PhaseGVN& gvn, Node* ctl, Node* mem, Node* adr, const TypePtr* at,
                          const TypeKlassPtr* tk) {
  // sanity check the alias category against the created node type
  const TypePtr *adr_type = adr->bottom_type()->isa_ptr();
  assert(adr_type != nullptr, "expecting TypeKlassPtr");
#ifdef _LP64
  if (adr_type->is_ptr_to_narrowklass()) {
    assert(UseCompressedClassPointers, "no compressed klasses");
    Node* load_klass = gvn.transform(new LoadNKlassNode(ctl, mem, adr, at, tk->make_narrowklass(), MemNode::unordered));
    return new DecodeNKlassNode(load_klass, load_klass->bottom_type()->make_ptr());
  }
#endif
  assert(!adr_type->is_ptr_to_narrowklass() && !adr_type->is_ptr_to_narrowoop(), "should have got back a narrow oop");
  return new LoadKlassNode(ctl, mem, adr, at, tk, MemNode::unordered);
}

//------------------------------Value------------------------------------------
const Type* LoadKlassNode::Value(PhaseGVN* phase) const {
  return klass_value_common(phase);
}

// In most cases, LoadKlassNode does not have the control input set. If the control
// input is set, it must not be removed (by LoadNode::Ideal()).
bool LoadKlassNode::can_remove_control() const {
  return false;
}

const Type* LoadNode::klass_value_common(PhaseGVN* phase) const {
  // Either input is TOP ==> the result is TOP
  const Type *t1 = phase->type( in(MemNode::Memory) );
  if (t1 == Type::TOP)  return Type::TOP;
  Node *adr = in(MemNode::Address);
  const Type *t2 = phase->type( adr );
  if (t2 == Type::TOP)  return Type::TOP;
  const TypePtr *tp = t2->is_ptr();
  if (TypePtr::above_centerline(tp->ptr()) ||
      tp->ptr() == TypePtr::Null)  return Type::TOP;

  // Return a more precise klass, if possible
  const TypeInstPtr *tinst = tp->isa_instptr();
  if (tinst != nullptr) {
    ciInstanceKlass* ik = tinst->instance_klass();
    int offset = tinst->offset();
    if (ik == phase->C->env()->Class_klass()
        && (offset == java_lang_Class::klass_offset() ||
            offset == java_lang_Class::array_klass_offset())) {
      // We are loading a special hidden field from a Class mirror object,
      // the field which points to the VM's Klass metaobject.
      bool null_free = false;
      ciType* t = tinst->java_mirror_type(&null_free);
      // java_mirror_type returns non-null for compile-time Class constants.
      if (t != nullptr) {
        // constant oop => constant klass
        if (offset == java_lang_Class::array_klass_offset()) {
          if (t->is_void()) {
            // We cannot create a void array.  Since void is a primitive type return null
            // klass.  Users of this result need to do a null check on the returned klass.
            return TypePtr::NULL_PTR;
          }
          return TypeKlassPtr::make(ciArrayKlass::make(t, null_free), Type::trust_interfaces);
        }
        if (!t->is_klass()) {
          // a primitive Class (e.g., int.class) has null for a klass field
          return TypePtr::NULL_PTR;
        }
        // (Folds up the 1st indirection in aClassConstant.getModifiers().)
        return TypeKlassPtr::make(t->as_klass(), Type::trust_interfaces);
      }
      // non-constant mirror, so we can't tell what's going on
    }
    if (!tinst->is_loaded())
      return _type;             // Bail out if not loaded
    if (offset == oopDesc::klass_offset_in_bytes()) {
      return tinst->as_klass_type(true);
    }
  }

  // Check for loading klass from an array
  const TypeAryPtr* tary = tp->isa_aryptr();
  if (tary != nullptr &&
      tary->offset() == oopDesc::klass_offset_in_bytes()) {
    return tary->as_klass_type(true);
  }

  // Check for loading klass from an array klass
  const TypeKlassPtr *tkls = tp->isa_klassptr();
  if (tkls != nullptr && !StressReflectiveCode) {
    if (!tkls->is_loaded())
     return _type;             // Bail out if not loaded
    if (tkls->isa_aryklassptr() && tkls->is_aryklassptr()->elem()->isa_klassptr() &&
        tkls->offset() == in_bytes(ObjArrayKlass::element_klass_offset())) {
      // // Always returning precise element type is incorrect,
      // // e.g., element type could be object and array may contain strings
      // return TypeKlassPtr::make(TypePtr::Constant, elem, 0);

      // The array's TypeKlassPtr was declared 'precise' or 'not precise'
      // according to the element type's subclassing.
      return tkls->is_aryklassptr()->elem()->isa_klassptr()->cast_to_exactness(tkls->klass_is_exact());
    }
    if (tkls->isa_instklassptr() != nullptr && tkls->klass_is_exact() &&
        tkls->offset() == in_bytes(Klass::super_offset())) {
      ciKlass* sup = tkls->is_instklassptr()->instance_klass()->super();
      // The field is Klass::_super.  Return its (constant) value.
      // (Folds up the 2nd indirection in aClassConstant.getSuperClass().)
      return sup ? TypeKlassPtr::make(sup, Type::trust_interfaces) : TypePtr::NULL_PTR;
    }
  }

  // Bailout case
  return LoadNode::Value(phase);
}

//------------------------------Identity---------------------------------------
// To clean up reflective code, simplify k.java_mirror.as_klass to plain k.
// Also feed through the klass in Allocate(...klass...)._klass.
Node* LoadKlassNode::Identity(PhaseGVN* phase) {
  return klass_identity_common(phase);
}

Node* LoadNode::klass_identity_common(PhaseGVN* phase) {
  Node* x = LoadNode::Identity(phase);
  if (x != this)  return x;

  // Take apart the address into an oop and offset.
  // Return 'this' if we cannot.
  Node*    adr    = in(MemNode::Address);
  intptr_t offset = 0;
  Node*    base   = AddPNode::Ideal_base_and_offset(adr, phase, offset);
  if (base == nullptr)     return this;
  const TypeOopPtr* toop = phase->type(adr)->isa_oopptr();
  if (toop == nullptr)     return this;

  // Step over potential GC barrier for OopHandle resolve
  BarrierSetC2* bs = BarrierSet::barrier_set()->barrier_set_c2();
  if (bs->is_gc_barrier_node(base)) {
    base = bs->step_over_gc_barrier(base);
  }

  // We can fetch the klass directly through an AllocateNode.
  // This works even if the klass is not constant (clone or newArray).
  if (offset == oopDesc::klass_offset_in_bytes()) {
    Node* allocated_klass = AllocateNode::Ideal_klass(base, phase);
    if (allocated_klass != nullptr) {
      return allocated_klass;
    }
  }

  // Simplify k.java_mirror.as_klass to plain k, where k is a Klass*.
  // See inline_native_Class_query for occurrences of these patterns.
  // Java Example:  x.getClass().isAssignableFrom(y)
  //
  // This improves reflective code, often making the Class
  // mirror go completely dead.  (Current exception:  Class
  // mirrors may appear in debug info, but we could clean them out by
  // introducing a new debug info operator for Klass.java_mirror).

  if (toop->isa_instptr() && toop->is_instptr()->instance_klass() == phase->C->env()->Class_klass()
      && offset == java_lang_Class::klass_offset()) {
    if (base->is_Load()) {
      Node* base2 = base->in(MemNode::Address);
      if (base2->is_Load()) { /* direct load of a load which is the OopHandle */
        Node* adr2 = base2->in(MemNode::Address);
        const TypeKlassPtr* tkls = phase->type(adr2)->isa_klassptr();
        if (tkls != nullptr && !tkls->empty()
            && (tkls->isa_instklassptr() || tkls->isa_aryklassptr())
            && adr2->is_AddP()
           ) {
          int mirror_field = in_bytes(Klass::java_mirror_offset());
          if (tkls->offset() == mirror_field) {
            return adr2->in(AddPNode::Base);
          }
        }
      }
    }
  }

  return this;
}


//------------------------------Value------------------------------------------
const Type* LoadNKlassNode::Value(PhaseGVN* phase) const {
  const Type *t = klass_value_common(phase);
  if (t == Type::TOP)
    return t;

  return t->make_narrowklass();
}

//------------------------------Identity---------------------------------------
// To clean up reflective code, simplify k.java_mirror.as_klass to narrow k.
// Also feed through the klass in Allocate(...klass...)._klass.
Node* LoadNKlassNode::Identity(PhaseGVN* phase) {
  Node *x = klass_identity_common(phase);

  const Type *t = phase->type( x );
  if( t == Type::TOP ) return x;
  if( t->isa_narrowklass()) return x;
  assert (!t->isa_narrowoop(), "no narrow oop here");

  return phase->transform(new EncodePKlassNode(x, t->make_narrowklass()));
}

//------------------------------Value-----------------------------------------
const Type* LoadRangeNode::Value(PhaseGVN* phase) const {
  // Either input is TOP ==> the result is TOP
  const Type *t1 = phase->type( in(MemNode::Memory) );
  if( t1 == Type::TOP ) return Type::TOP;
  Node *adr = in(MemNode::Address);
  const Type *t2 = phase->type( adr );
  if( t2 == Type::TOP ) return Type::TOP;
  const TypePtr *tp = t2->is_ptr();
  if (TypePtr::above_centerline(tp->ptr()))  return Type::TOP;
  const TypeAryPtr *tap = tp->isa_aryptr();
  if( !tap ) return _type;
  return tap->size();
}

//-------------------------------Ideal---------------------------------------
// Feed through the length in AllocateArray(...length...)._length.
Node *LoadRangeNode::Ideal(PhaseGVN *phase, bool can_reshape) {
  Node* p = MemNode::Ideal_common(phase, can_reshape);
  if (p)  return (p == NodeSentinel) ? nullptr : p;

  // Take apart the address into an oop and offset.
  // Return 'this' if we cannot.
  Node*    adr    = in(MemNode::Address);
  intptr_t offset = 0;
  Node*    base   = AddPNode::Ideal_base_and_offset(adr, phase,  offset);
  if (base == nullptr)     return nullptr;
  const TypeAryPtr* tary = phase->type(adr)->isa_aryptr();
  if (tary == nullptr)     return nullptr;

  // We can fetch the length directly through an AllocateArrayNode.
  // This works even if the length is not constant (clone or newArray).
  if (offset == arrayOopDesc::length_offset_in_bytes()) {
    AllocateArrayNode* alloc = AllocateArrayNode::Ideal_array_allocation(base);
    if (alloc != nullptr) {
      Node* allocated_length = alloc->Ideal_length();
      Node* len = alloc->make_ideal_length(tary, phase);
      if (allocated_length != len) {
        // New CastII improves on this.
        return len;
      }
    }
  }

  return nullptr;
}

//------------------------------Identity---------------------------------------
// Feed through the length in AllocateArray(...length...)._length.
Node* LoadRangeNode::Identity(PhaseGVN* phase) {
  Node* x = LoadINode::Identity(phase);
  if (x != this)  return x;

  // Take apart the address into an oop and offset.
  // Return 'this' if we cannot.
  Node*    adr    = in(MemNode::Address);
  intptr_t offset = 0;
  Node*    base   = AddPNode::Ideal_base_and_offset(adr, phase, offset);
  if (base == nullptr)     return this;
  const TypeAryPtr* tary = phase->type(adr)->isa_aryptr();
  if (tary == nullptr)     return this;

  // We can fetch the length directly through an AllocateArrayNode.
  // This works even if the length is not constant (clone or newArray).
  if (offset == arrayOopDesc::length_offset_in_bytes()) {
    AllocateArrayNode* alloc = AllocateArrayNode::Ideal_array_allocation(base);
    if (alloc != nullptr) {
      Node* allocated_length = alloc->Ideal_length();
      // Do not allow make_ideal_length to allocate a CastII node.
      Node* len = alloc->make_ideal_length(tary, phase, false);
      if (allocated_length == len) {
        // Return allocated_length only if it would not be improved by a CastII.
        return allocated_length;
      }
    }
  }

  return this;

}

//=============================================================================
//---------------------------StoreNode::make-----------------------------------
// Polymorphic factory method:
StoreNode* StoreNode::make(PhaseGVN& gvn, Node* ctl, Node* mem, Node* adr, const TypePtr* adr_type, Node* val, BasicType bt, MemOrd mo, bool require_atomic_access) {
  assert((mo == unordered || mo == release), "unexpected");
  Compile* C = gvn.C;
  assert(C->get_alias_index(adr_type) != Compile::AliasIdxRaw ||
         ctl != nullptr, "raw memory operations should have control edge");

  switch (bt) {
  case T_BOOLEAN: val = gvn.transform(new AndINode(val, gvn.intcon(0x1))); // Fall through to T_BYTE case
  case T_BYTE:    return new StoreBNode(ctl, mem, adr, adr_type, val, mo);
  case T_INT:     return new StoreINode(ctl, mem, adr, adr_type, val, mo);
  case T_CHAR:
  case T_SHORT:   return new StoreCNode(ctl, mem, adr, adr_type, val, mo);
  case T_LONG:    return new StoreLNode(ctl, mem, adr, adr_type, val, mo, require_atomic_access);
  case T_FLOAT:   return new StoreFNode(ctl, mem, adr, adr_type, val, mo);
  case T_DOUBLE:  return new StoreDNode(ctl, mem, adr, adr_type, val, mo, require_atomic_access);
  case T_METADATA:
  case T_ADDRESS:
  case T_PRIMITIVE_OBJECT:
  case T_OBJECT:
#ifdef _LP64
    if (adr->bottom_type()->is_ptr_to_narrowoop()) {
      val = gvn.transform(new EncodePNode(val, val->bottom_type()->make_narrowoop()));
      return new StoreNNode(ctl, mem, adr, adr_type, val, mo);
    } else if (adr->bottom_type()->is_ptr_to_narrowklass() ||
               (UseCompressedClassPointers && val->bottom_type()->isa_klassptr() &&
                adr->bottom_type()->isa_rawptr())) {
      val = gvn.transform(new EncodePKlassNode(val, val->bottom_type()->make_narrowklass()));
      return new StoreNKlassNode(ctl, mem, adr, adr_type, val, mo);
    }
#endif
    {
      return new StorePNode(ctl, mem, adr, adr_type, val, mo);
    }
  default:
    ShouldNotReachHere();
    return (StoreNode*)nullptr;
  }
}

//--------------------------bottom_type----------------------------------------
const Type *StoreNode::bottom_type() const {
  return Type::MEMORY;
}

//------------------------------hash-------------------------------------------
uint StoreNode::hash() const {
  // unroll addition of interesting fields
  //return (uintptr_t)in(Control) + (uintptr_t)in(Memory) + (uintptr_t)in(Address) + (uintptr_t)in(ValueIn);

  // Since they are not commoned, do not hash them:
  return NO_HASH;
}

//------------------------------Ideal------------------------------------------
// Change back-to-back Store(, p, x) -> Store(m, p, y) to Store(m, p, x).
// When a store immediately follows a relevant allocation/initialization,
// try to capture it into the initialization, or hoist it above.
Node *StoreNode::Ideal(PhaseGVN *phase, bool can_reshape) {
  Node* p = MemNode::Ideal_common(phase, can_reshape);
  if (p)  return (p == NodeSentinel) ? nullptr : p;

  Node* mem     = in(MemNode::Memory);
  Node* address = in(MemNode::Address);
  Node* value   = in(MemNode::ValueIn);
  // Back-to-back stores to same address?  Fold em up.  Generally
  // unsafe if I have intervening uses...  Also disallowed for StoreCM
  // since they must follow each StoreP operation.  Redundant StoreCMs
  // are eliminated just before matching in final_graph_reshape.
  if (phase->C->get_adr_type(phase->C->get_alias_index(adr_type())) != TypeAryPtr::INLINES) {
    Node* st = mem;
    // If Store 'st' has more than one use, we cannot fold 'st' away.
    // For example, 'st' might be the final state at a conditional
    // return.  Or, 'st' might be used by some node which is live at
    // the same time 'st' is live, which might be unschedulable.  So,
    // require exactly ONE user until such time as we clone 'mem' for
    // each of 'mem's uses (thus making the exactly-1-user-rule hold
    // true).
    while (st->is_Store() && st->outcnt() == 1 && st->Opcode() != Op_StoreCM) {
      // Looking at a dead closed cycle of memory?
      assert(st != st->in(MemNode::Memory), "dead loop in StoreNode::Ideal");
      assert(Opcode() == st->Opcode() ||
             st->Opcode() == Op_StoreVector ||
             Opcode() == Op_StoreVector ||
             st->Opcode() == Op_StoreVectorScatter ||
             Opcode() == Op_StoreVectorScatter ||
             phase->C->get_alias_index(adr_type()) == Compile::AliasIdxRaw ||
             (Opcode() == Op_StoreL && st->Opcode() == Op_StoreI) || // expanded ClearArrayNode
             (Opcode() == Op_StoreI && st->Opcode() == Op_StoreL) || // initialization by arraycopy
             (Opcode() == Op_StoreL && st->Opcode() == Op_StoreN) ||
             (is_mismatched_access() || st->as_Store()->is_mismatched_access()),
             "no mismatched stores, except on raw memory: %s %s", NodeClassNames[Opcode()], NodeClassNames[st->Opcode()]);

      if (st->in(MemNode::Address)->eqv_uncast(address) &&
          st->as_Store()->memory_size() <= this->memory_size()) {
        Node* use = st->raw_out(0);
        if (phase->is_IterGVN()) {
          phase->is_IterGVN()->rehash_node_delayed(use);
        }
        // It's OK to do this in the parser, since DU info is always accurate,
        // and the parser always refers to nodes via SafePointNode maps.
        use->set_req_X(MemNode::Memory, st->in(MemNode::Memory), phase);
        return this;
      }
      st = st->in(MemNode::Memory);
    }
  }


  // Capture an unaliased, unconditional, simple store into an initializer.
  // Or, if it is independent of the allocation, hoist it above the allocation.
  if (ReduceFieldZeroing && /*can_reshape &&*/
      mem->is_Proj() && mem->in(0)->is_Initialize()) {
    InitializeNode* init = mem->in(0)->as_Initialize();
    intptr_t offset = init->can_capture_store(this, phase, can_reshape);
    if (offset > 0) {
      Node* moved = init->capture_store(this, offset, phase, can_reshape);
      // If the InitializeNode captured me, it made a raw copy of me,
      // and I need to disappear.
      if (moved != nullptr) {
        // %%% hack to ensure that Ideal returns a new node:
        mem = MergeMemNode::make(mem);
        return mem;             // fold me away
      }
    }
  }

  // Fold reinterpret cast into memory operation:
  //    StoreX mem (MoveY2X v) => StoreY mem v
  if (value->is_Move()) {
    const Type* vt = value->in(1)->bottom_type();
    if (has_reinterpret_variant(vt)) {
      if (phase->C->post_loop_opts_phase()) {
        return convert_to_reinterpret_store(*phase, value->in(1), vt);
      } else {
        phase->C->record_for_post_loop_opts_igvn(this); // attempt the transformation once loop opts are over
      }
    }
  }

  return nullptr;                  // No further progress
}

//------------------------------Value-----------------------------------------
const Type* StoreNode::Value(PhaseGVN* phase) const {
  // Either input is TOP ==> the result is TOP
  const Type *t1 = phase->type( in(MemNode::Memory) );
  if( t1 == Type::TOP ) return Type::TOP;
  const Type *t2 = phase->type( in(MemNode::Address) );
  if( t2 == Type::TOP ) return Type::TOP;
  const Type *t3 = phase->type( in(MemNode::ValueIn) );
  if( t3 == Type::TOP ) return Type::TOP;
  return Type::MEMORY;
}

//------------------------------Identity---------------------------------------
// Remove redundant stores:
//   Store(m, p, Load(m, p)) changes to m.
//   Store(, p, x) -> Store(m, p, x) changes to Store(m, p, x).
Node* StoreNode::Identity(PhaseGVN* phase) {
  Node* mem = in(MemNode::Memory);
  Node* adr = in(MemNode::Address);
  Node* val = in(MemNode::ValueIn);

  Node* result = this;

  // Load then Store?  Then the Store is useless
  if (val->is_Load() &&
      val->in(MemNode::Address)->eqv_uncast(adr) &&
      val->in(MemNode::Memory )->eqv_uncast(mem) &&
      val->as_Load()->store_Opcode() == Opcode()) {
    result = mem;
  }

  // Two stores in a row of the same value?
  if (result == this &&
      mem->is_Store() &&
      mem->in(MemNode::Address)->eqv_uncast(adr) &&
      mem->in(MemNode::ValueIn)->eqv_uncast(val) &&
      mem->Opcode() == Opcode()) {
    result = mem;
  }

  // Store of zero anywhere into a freshly-allocated object?
  // Then the store is useless.
  // (It must already have been captured by the InitializeNode.)
  if (result == this && ReduceFieldZeroing) {
    // a newly allocated object is already all-zeroes everywhere
    if (mem->is_Proj() && mem->in(0)->is_Allocate() &&
        (phase->type(val)->is_zero_type() || mem->in(0)->in(AllocateNode::DefaultValue) == val)) {
      result = mem;
    }

    if (result == this && phase->type(val)->is_zero_type()) {
      // the store may also apply to zero-bits in an earlier object
      Node* prev_mem = find_previous_store(phase);
      // Steps (a), (b):  Walk past independent stores to find an exact match.
      if (prev_mem != nullptr) {
        Node* prev_val = can_see_stored_value(prev_mem, phase);
        if (prev_val != nullptr && prev_val == val) {
          // prev_val and val might differ by a cast; it would be good
          // to keep the more informative of the two.
          result = mem;
        }
      }
    }
  }

  PhaseIterGVN* igvn = phase->is_IterGVN();
  if (result != this && igvn != nullptr) {
    MemBarNode* trailing = trailing_membar();
    if (trailing != nullptr) {
#ifdef ASSERT
      const TypeOopPtr* t_oop = phase->type(in(Address))->isa_oopptr();
      assert(t_oop == nullptr || t_oop->is_known_instance_field(), "only for non escaping objects");
#endif
      trailing->remove(igvn);
    }
  }

  return result;
}

//------------------------------match_edge-------------------------------------
// Do we Match on this edge index or not?  Match only memory & value
uint StoreNode::match_edge(uint idx) const {
  return idx == MemNode::Address || idx == MemNode::ValueIn;
}

//------------------------------cmp--------------------------------------------
// Do not common stores up together.  They generally have to be split
// back up anyways, so do not bother.
bool StoreNode::cmp( const Node &n ) const {
  return (&n == this);          // Always fail except on self
}

//------------------------------Ideal_masked_input-----------------------------
// Check for a useless mask before a partial-word store
// (StoreB ... (AndI valIn conIa) )
// If (conIa & mask == mask) this simplifies to
// (StoreB ... (valIn) )
Node *StoreNode::Ideal_masked_input(PhaseGVN *phase, uint mask) {
  Node *val = in(MemNode::ValueIn);
  if( val->Opcode() == Op_AndI ) {
    const TypeInt *t = phase->type( val->in(2) )->isa_int();
    if( t && t->is_con() && (t->get_con() & mask) == mask ) {
      set_req_X(MemNode::ValueIn, val->in(1), phase);
      return this;
    }
  }
  return nullptr;
}


//------------------------------Ideal_sign_extended_input----------------------
// Check for useless sign-extension before a partial-word store
// (StoreB ... (RShiftI _ (LShiftI _ valIn conIL ) conIR) )
// If (conIL == conIR && conIR <= num_bits)  this simplifies to
// (StoreB ... (valIn) )
Node *StoreNode::Ideal_sign_extended_input(PhaseGVN *phase, int num_bits) {
  Node *val = in(MemNode::ValueIn);
  if( val->Opcode() == Op_RShiftI ) {
    const TypeInt *t = phase->type( val->in(2) )->isa_int();
    if( t && t->is_con() && (t->get_con() <= num_bits) ) {
      Node *shl = val->in(1);
      if( shl->Opcode() == Op_LShiftI ) {
        const TypeInt *t2 = phase->type( shl->in(2) )->isa_int();
        if( t2 && t2->is_con() && (t2->get_con() == t->get_con()) ) {
          set_req_X(MemNode::ValueIn, shl->in(1), phase);
          return this;
        }
      }
    }
  }
  return nullptr;
}

//------------------------------value_never_loaded-----------------------------------
// Determine whether there are any possible loads of the value stored.
// For simplicity, we actually check if there are any loads from the
// address stored to, not just for loads of the value stored by this node.
//
bool StoreNode::value_never_loaded(PhaseValues* phase) const {
  Node *adr = in(Address);
  const TypeOopPtr *adr_oop = phase->type(adr)->isa_oopptr();
  if (adr_oop == nullptr)
    return false;
  if (!adr_oop->is_known_instance_field())
    return false; // if not a distinct instance, there may be aliases of the address
  for (DUIterator_Fast imax, i = adr->fast_outs(imax); i < imax; i++) {
    Node *use = adr->fast_out(i);
    if (use->is_Load() || use->is_LoadStore()) {
      return false;
    }
  }
  return true;
}

MemBarNode* StoreNode::trailing_membar() const {
  if (is_release()) {
    MemBarNode* trailing_mb = nullptr;
    for (DUIterator_Fast imax, i = fast_outs(imax); i < imax; i++) {
      Node* u = fast_out(i);
      if (u->is_MemBar()) {
        if (u->as_MemBar()->trailing_store()) {
          assert(u->Opcode() == Op_MemBarVolatile, "");
          assert(trailing_mb == nullptr, "only one");
          trailing_mb = u->as_MemBar();
#ifdef ASSERT
          Node* leading = u->as_MemBar()->leading_membar();
          assert(leading->Opcode() == Op_MemBarRelease, "incorrect membar");
          assert(leading->as_MemBar()->leading_store(), "incorrect membar pair");
          assert(leading->as_MemBar()->trailing_membar() == u, "incorrect membar pair");
#endif
        } else {
          assert(u->as_MemBar()->standalone(), "");
        }
      }
    }
    return trailing_mb;
  }
  return nullptr;
}


//=============================================================================
//------------------------------Ideal------------------------------------------
// If the store is from an AND mask that leaves the low bits untouched, then
// we can skip the AND operation.  If the store is from a sign-extension
// (a left shift, then right shift) we can skip both.
Node *StoreBNode::Ideal(PhaseGVN *phase, bool can_reshape){
  Node *progress = StoreNode::Ideal_masked_input(phase, 0xFF);
  if( progress != nullptr ) return progress;

  progress = StoreNode::Ideal_sign_extended_input(phase, 24);
  if( progress != nullptr ) return progress;

  // Finally check the default case
  return StoreNode::Ideal(phase, can_reshape);
}

//=============================================================================
//------------------------------Ideal------------------------------------------
// If the store is from an AND mask that leaves the low bits untouched, then
// we can skip the AND operation
Node *StoreCNode::Ideal(PhaseGVN *phase, bool can_reshape){
  Node *progress = StoreNode::Ideal_masked_input(phase, 0xFFFF);
  if( progress != nullptr ) return progress;

  progress = StoreNode::Ideal_sign_extended_input(phase, 16);
  if( progress != nullptr ) return progress;

  // Finally check the default case
  return StoreNode::Ideal(phase, can_reshape);
}

//=============================================================================
//------------------------------Identity---------------------------------------
Node* StoreCMNode::Identity(PhaseGVN* phase) {
  // No need to card mark when storing a null ptr
  Node* my_store = in(MemNode::OopStore);
  if (my_store->is_Store()) {
    const Type *t1 = phase->type( my_store->in(MemNode::ValueIn) );
    if( t1 == TypePtr::NULL_PTR ) {
      return in(MemNode::Memory);
    }
  }
  return this;
}

//=============================================================================
//------------------------------Ideal---------------------------------------
Node *StoreCMNode::Ideal(PhaseGVN *phase, bool can_reshape){
  Node* progress = StoreNode::Ideal(phase, can_reshape);
  if (progress != nullptr) return progress;

  Node* my_store = in(MemNode::OopStore);
  if (my_store->is_MergeMem()) {
    if (oop_alias_idx() != phase->C->get_alias_index(TypeAryPtr::INLINES) ||
        phase->C->flattened_accesses_share_alias()) {
      // The alias that was recorded is no longer accurate enough.
      Node* mem = my_store->as_MergeMem()->memory_at(oop_alias_idx());
      set_req_X(MemNode::OopStore, mem, phase);
      return this;
    }
  }

  return nullptr;
}

//------------------------------Value-----------------------------------------
const Type* StoreCMNode::Value(PhaseGVN* phase) const {
  // Either input is TOP ==> the result is TOP (checked in StoreNode::Value).
  // If extra input is TOP ==> the result is TOP
  const Type* t = phase->type(in(MemNode::OopStore));
  if (t == Type::TOP) {
    return Type::TOP;
  }
  return StoreNode::Value(phase);
}


//=============================================================================
//----------------------------------SCMemProjNode------------------------------
const Type* SCMemProjNode::Value(PhaseGVN* phase) const
{
  if (in(0) == nullptr || phase->type(in(0)) == Type::TOP) {
    return Type::TOP;
  }
  return bottom_type();
}

//=============================================================================
//----------------------------------LoadStoreNode------------------------------
LoadStoreNode::LoadStoreNode( Node *c, Node *mem, Node *adr, Node *val, const TypePtr* at, const Type* rt, uint required )
  : Node(required),
    _type(rt),
    _adr_type(at),
    _barrier_data(0)
{
  init_req(MemNode::Control, c  );
  init_req(MemNode::Memory , mem);
  init_req(MemNode::Address, adr);
  init_req(MemNode::ValueIn, val);
  init_class_id(Class_LoadStore);
}

//------------------------------Value-----------------------------------------
const Type* LoadStoreNode::Value(PhaseGVN* phase) const {
  // Either input is TOP ==> the result is TOP
  if (!in(MemNode::Control) || phase->type(in(MemNode::Control)) == Type::TOP) {
    return Type::TOP;
  }
  const Type* t = phase->type(in(MemNode::Memory));
  if (t == Type::TOP) {
    return Type::TOP;
  }
  t = phase->type(in(MemNode::Address));
  if (t == Type::TOP) {
    return Type::TOP;
  }
  t = phase->type(in(MemNode::ValueIn));
  if (t == Type::TOP) {
    return Type::TOP;
  }
  return bottom_type();
}

uint LoadStoreNode::ideal_reg() const {
  return _type->ideal_reg();
}

// This method conservatively checks if the result of a LoadStoreNode is
// used, that is, if it returns true, then it is definitely the case that
// the result of the node is not needed.
// For example, GetAndAdd can be matched into a lock_add instead of a
// lock_xadd if the result of LoadStoreNode::result_not_used() is true
bool LoadStoreNode::result_not_used() const {
  for (DUIterator_Fast imax, i = fast_outs(imax); i < imax; i++) {
    Node *x = fast_out(i);
    if (x->Opcode() == Op_SCMemProj) {
      continue;
    }
    if (x->bottom_type() == TypeTuple::MEMBAR &&
        !x->is_Call() &&
        x->Opcode() != Op_Blackhole) {
      continue;
    }
    return false;
  }
  return true;
}

MemBarNode* LoadStoreNode::trailing_membar() const {
  MemBarNode* trailing = nullptr;
  for (DUIterator_Fast imax, i = fast_outs(imax); i < imax; i++) {
    Node* u = fast_out(i);
    if (u->is_MemBar()) {
      if (u->as_MemBar()->trailing_load_store()) {
        assert(u->Opcode() == Op_MemBarAcquire, "");
        assert(trailing == nullptr, "only one");
        trailing = u->as_MemBar();
#ifdef ASSERT
        Node* leading = trailing->leading_membar();
        assert(support_IRIW_for_not_multiple_copy_atomic_cpu || leading->Opcode() == Op_MemBarRelease, "incorrect membar");
        assert(leading->as_MemBar()->leading_load_store(), "incorrect membar pair");
        assert(leading->as_MemBar()->trailing_membar() == trailing, "incorrect membar pair");
#endif
      } else {
        assert(u->as_MemBar()->standalone(), "wrong barrier kind");
      }
    }
  }

  return trailing;
}

uint LoadStoreNode::size_of() const { return sizeof(*this); }

//=============================================================================
//----------------------------------LoadStoreConditionalNode--------------------
LoadStoreConditionalNode::LoadStoreConditionalNode( Node *c, Node *mem, Node *adr, Node *val, Node *ex ) : LoadStoreNode(c, mem, adr, val, nullptr, TypeInt::BOOL, 5) {
  init_req(ExpectedIn, ex );
}

const Type* LoadStoreConditionalNode::Value(PhaseGVN* phase) const {
  // Either input is TOP ==> the result is TOP
  const Type* t = phase->type(in(ExpectedIn));
  if (t == Type::TOP) {
    return Type::TOP;
  }
  return LoadStoreNode::Value(phase);
}

//=============================================================================
//-------------------------------adr_type--------------------------------------
const TypePtr* ClearArrayNode::adr_type() const {
  Node *adr = in(3);
  if (adr == nullptr)  return nullptr; // node is dead
  return MemNode::calculate_adr_type(adr->bottom_type());
}

//------------------------------match_edge-------------------------------------
// Do we Match on this edge index or not?  Do not match memory
uint ClearArrayNode::match_edge(uint idx) const {
  return idx > 1;
}

//------------------------------Identity---------------------------------------
// Clearing a zero length array does nothing
Node* ClearArrayNode::Identity(PhaseGVN* phase) {
  return phase->type(in(2))->higher_equal(TypeX::ZERO)  ? in(1) : this;
}

//------------------------------Idealize---------------------------------------
// Clearing a short array is faster with stores
Node *ClearArrayNode::Ideal(PhaseGVN *phase, bool can_reshape) {
  // Already know this is a large node, do not try to ideal it
  if (_is_large) return nullptr;

  const int unit = BytesPerLong;
  const TypeX* t = phase->type(in(2))->isa_intptr_t();
  if (!t)  return nullptr;
  if (!t->is_con())  return nullptr;
  intptr_t raw_count = t->get_con();
  intptr_t size = raw_count;
  if (!Matcher::init_array_count_is_in_bytes) size *= unit;
  // Clearing nothing uses the Identity call.
  // Negative clears are possible on dead ClearArrays
  // (see jck test stmt114.stmt11402.val).
  if (size <= 0 || size % unit != 0)  return nullptr;
  intptr_t count = size / unit;
  // Length too long; communicate this to matchers and assemblers.
  // Assemblers are responsible to produce fast hardware clears for it.
  if (size > InitArrayShortSize) {
    return new ClearArrayNode(in(0), in(1), in(2), in(3), in(4), true);
  } else if (size > 2 && Matcher::match_rule_supported_vector(Op_ClearArray, 4, T_LONG)) {
    return nullptr;
  }
  if (!IdealizeClearArrayNode) return nullptr;
  Node *mem = in(1);
  if( phase->type(mem)==Type::TOP ) return nullptr;
  Node *adr = in(3);
  const Type* at = phase->type(adr);
  if( at==Type::TOP ) return nullptr;
  const TypePtr* atp = at->isa_ptr();
  // adjust atp to be the correct array element address type
  if (atp == nullptr)  atp = TypePtr::BOTTOM;
  else              atp = atp->add_offset(Type::OffsetBot);
  // Get base for derived pointer purposes
  if( adr->Opcode() != Op_AddP ) Unimplemented();
  Node *base = adr->in(1);

  Node *val = in(4);
  Node *off  = phase->MakeConX(BytesPerLong);
  mem = new StoreLNode(in(0), mem, adr, atp, val, MemNode::unordered, false);
  count--;
  while( count-- ) {
    mem = phase->transform(mem);
    adr = phase->transform(new AddPNode(base,adr,off));
    mem = new StoreLNode(in(0), mem, adr, atp, val, MemNode::unordered, false);
  }
  return mem;
}

//----------------------------step_through----------------------------------
// Return allocation input memory edge if it is different instance
// or itself if it is the one we are looking for.
bool ClearArrayNode::step_through(Node** np, uint instance_id, PhaseValues* phase) {
  Node* n = *np;
  assert(n->is_ClearArray(), "sanity");
  intptr_t offset;
  AllocateNode* alloc = AllocateNode::Ideal_allocation(n->in(3), phase, offset);
  // This method is called only before Allocate nodes are expanded
  // during macro nodes expansion. Before that ClearArray nodes are
  // only generated in PhaseMacroExpand::generate_arraycopy() (before
  // Allocate nodes are expanded) which follows allocations.
  assert(alloc != nullptr, "should have allocation");
  if (alloc->_idx == instance_id) {
    // Can not bypass initialization of the instance we are looking for.
    return false;
  }
  // Otherwise skip it.
  InitializeNode* init = alloc->initialization();
  if (init != nullptr)
    *np = init->in(TypeFunc::Memory);
  else
    *np = alloc->in(TypeFunc::Memory);
  return true;
}

//----------------------------clear_memory-------------------------------------
// Generate code to initialize object storage to zero.
Node* ClearArrayNode::clear_memory(Node* ctl, Node* mem, Node* dest,
                                   Node* val,
                                   Node* raw_val,
                                   intptr_t start_offset,
                                   Node* end_offset,
                                   PhaseGVN* phase) {
  intptr_t offset = start_offset;

  int unit = BytesPerLong;
  if ((offset % unit) != 0) {
    Node* adr = new AddPNode(dest, dest, phase->MakeConX(offset));
    adr = phase->transform(adr);
    const TypePtr* atp = TypeRawPtr::BOTTOM;
    if (val != nullptr) {
      assert(phase->type(val)->isa_narrowoop(), "should be narrow oop");
      mem = new StoreNNode(ctl, mem, adr, atp, val, MemNode::unordered);
    } else {
      assert(raw_val == nullptr, "val may not be null");
      mem = StoreNode::make(*phase, ctl, mem, adr, atp, phase->zerocon(T_INT), T_INT, MemNode::unordered);
    }
    mem = phase->transform(mem);
    offset += BytesPerInt;
  }
  assert((offset % unit) == 0, "");

  // Initialize the remaining stuff, if any, with a ClearArray.
  return clear_memory(ctl, mem, dest, raw_val, phase->MakeConX(offset), end_offset, phase);
}

Node* ClearArrayNode::clear_memory(Node* ctl, Node* mem, Node* dest,
                                   Node* raw_val,
                                   Node* start_offset,
                                   Node* end_offset,
                                   PhaseGVN* phase) {
  if (start_offset == end_offset) {
    // nothing to do
    return mem;
  }

  int unit = BytesPerLong;
  Node* zbase = start_offset;
  Node* zend  = end_offset;

  // Scale to the unit required by the CPU:
  if (!Matcher::init_array_count_is_in_bytes) {
    Node* shift = phase->intcon(exact_log2(unit));
    zbase = phase->transform(new URShiftXNode(zbase, shift) );
    zend  = phase->transform(new URShiftXNode(zend,  shift) );
  }

  // Bulk clear double-words
  Node* zsize = phase->transform(new SubXNode(zend, zbase) );
  Node* adr = phase->transform(new AddPNode(dest, dest, start_offset) );
  if (raw_val == nullptr) {
    raw_val = phase->MakeConX(0);
  }
  mem = new ClearArrayNode(ctl, mem, zsize, adr, raw_val, false);
  return phase->transform(mem);
}

Node* ClearArrayNode::clear_memory(Node* ctl, Node* mem, Node* dest,
                                   Node* val,
                                   Node* raw_val,
                                   intptr_t start_offset,
                                   intptr_t end_offset,
                                   PhaseGVN* phase) {
  if (start_offset == end_offset) {
    // nothing to do
    return mem;
  }

  assert((end_offset % BytesPerInt) == 0, "odd end offset");
  intptr_t done_offset = end_offset;
  if ((done_offset % BytesPerLong) != 0) {
    done_offset -= BytesPerInt;
  }
  if (done_offset > start_offset) {
    mem = clear_memory(ctl, mem, dest, val, raw_val,
                       start_offset, phase->MakeConX(done_offset), phase);
  }
  if (done_offset < end_offset) { // emit the final 32-bit store
    Node* adr = new AddPNode(dest, dest, phase->MakeConX(done_offset));
    adr = phase->transform(adr);
    const TypePtr* atp = TypeRawPtr::BOTTOM;
    if (val != nullptr) {
      assert(phase->type(val)->isa_narrowoop(), "should be narrow oop");
      mem = new StoreNNode(ctl, mem, adr, atp, val, MemNode::unordered);
    } else {
      assert(raw_val == nullptr, "val may not be null");
      mem = StoreNode::make(*phase, ctl, mem, adr, atp, phase->zerocon(T_INT), T_INT, MemNode::unordered);
    }
    mem = phase->transform(mem);
    done_offset += BytesPerInt;
  }
  assert(done_offset == end_offset, "");
  return mem;
}

//=============================================================================
MemBarNode::MemBarNode(Compile* C, int alias_idx, Node* precedent)
  : MultiNode(TypeFunc::Parms + (precedent == nullptr? 0: 1)),
    _adr_type(C->get_adr_type(alias_idx)), _kind(Standalone)
#ifdef ASSERT
  , _pair_idx(0)
#endif
{
  init_class_id(Class_MemBar);
  Node* top = C->top();
  init_req(TypeFunc::I_O,top);
  init_req(TypeFunc::FramePtr,top);
  init_req(TypeFunc::ReturnAdr,top);
  if (precedent != nullptr)
    init_req(TypeFunc::Parms, precedent);
}

//------------------------------cmp--------------------------------------------
uint MemBarNode::hash() const { return NO_HASH; }
bool MemBarNode::cmp( const Node &n ) const {
  return (&n == this);          // Always fail except on self
}

//------------------------------make-------------------------------------------
MemBarNode* MemBarNode::make(Compile* C, int opcode, int atp, Node* pn) {
  switch (opcode) {
  case Op_MemBarAcquire:     return new MemBarAcquireNode(C, atp, pn);
  case Op_LoadFence:         return new LoadFenceNode(C, atp, pn);
  case Op_MemBarRelease:     return new MemBarReleaseNode(C, atp, pn);
  case Op_StoreFence:        return new StoreFenceNode(C, atp, pn);
  case Op_MemBarStoreStore:  return new MemBarStoreStoreNode(C, atp, pn);
  case Op_StoreStoreFence:   return new StoreStoreFenceNode(C, atp, pn);
  case Op_MemBarAcquireLock: return new MemBarAcquireLockNode(C, atp, pn);
  case Op_MemBarReleaseLock: return new MemBarReleaseLockNode(C, atp, pn);
  case Op_MemBarVolatile:    return new MemBarVolatileNode(C, atp, pn);
  case Op_MemBarCPUOrder:    return new MemBarCPUOrderNode(C, atp, pn);
  case Op_OnSpinWait:        return new OnSpinWaitNode(C, atp, pn);
  case Op_Initialize:        return new InitializeNode(C, atp, pn);
  default: ShouldNotReachHere(); return nullptr;
  }
}

void MemBarNode::remove(PhaseIterGVN *igvn) {
  if (outcnt() != 2) {
    assert(Opcode() == Op_Initialize, "Only seen when there are no use of init memory");
    assert(outcnt() == 1, "Only control then");
  }
  if (trailing_store() || trailing_load_store()) {
    MemBarNode* leading = leading_membar();
    if (leading != nullptr) {
      assert(leading->trailing_membar() == this, "inconsistent leading/trailing membars");
      leading->remove(igvn);
    }
  }
  if (proj_out_or_null(TypeFunc::Memory) != nullptr) {
    igvn->replace_node(proj_out(TypeFunc::Memory), in(TypeFunc::Memory));
  }
  if (proj_out_or_null(TypeFunc::Control) != nullptr) {
    igvn->replace_node(proj_out(TypeFunc::Control), in(TypeFunc::Control));
  }
}

//------------------------------Ideal------------------------------------------
// Return a node which is more "ideal" than the current node.  Strip out
// control copies
Node *MemBarNode::Ideal(PhaseGVN *phase, bool can_reshape) {
  if (remove_dead_region(phase, can_reshape)) return this;
  // Don't bother trying to transform a dead node
  if (in(0) && in(0)->is_top()) {
    return nullptr;
  }

  bool progress = false;
  // Eliminate volatile MemBars for scalar replaced objects.
  if (can_reshape && req() == (Precedent+1)) {
    bool eliminate = false;
    int opc = Opcode();
    if ((opc == Op_MemBarAcquire || opc == Op_MemBarVolatile)) {
      // Volatile field loads and stores.
      Node* my_mem = in(MemBarNode::Precedent);
      // The MembarAquire may keep an unused LoadNode alive through the Precedent edge
      if ((my_mem != nullptr) && (opc == Op_MemBarAcquire) && (my_mem->outcnt() == 1)) {
        // if the Precedent is a decodeN and its input (a Load) is used at more than one place,
        // replace this Precedent (decodeN) with the Load instead.
        if ((my_mem->Opcode() == Op_DecodeN) && (my_mem->in(1)->outcnt() > 1))  {
          Node* load_node = my_mem->in(1);
          set_req(MemBarNode::Precedent, load_node);
          phase->is_IterGVN()->_worklist.push(my_mem);
          my_mem = load_node;
        } else {
          assert(my_mem->unique_out() == this, "sanity");
          del_req(Precedent);
          phase->is_IterGVN()->_worklist.push(my_mem); // remove dead node later
          my_mem = nullptr;
        }
        progress = true;
      }
      if (my_mem != nullptr && my_mem->is_Mem()) {
        const TypeOopPtr* t_oop = my_mem->in(MemNode::Address)->bottom_type()->isa_oopptr();
        // Check for scalar replaced object reference.
        if( t_oop != nullptr && t_oop->is_known_instance_field() &&
            t_oop->offset() != Type::OffsetBot &&
            t_oop->offset() != Type::OffsetTop) {
          eliminate = true;
        }
      }
    } else if (opc == Op_MemBarRelease) {
      // Final field stores.
      Node* alloc = AllocateNode::Ideal_allocation(in(MemBarNode::Precedent));
      if ((alloc != nullptr) && alloc->is_Allocate() &&
          alloc->as_Allocate()->does_not_escape_thread()) {
        // The allocated object does not escape.
        eliminate = true;
      }
    }
    if (eliminate) {
      // Replace MemBar projections by its inputs.
      PhaseIterGVN* igvn = phase->is_IterGVN();
      remove(igvn);
      // Must return either the original node (now dead) or a new node
      // (Do not return a top here, since that would break the uniqueness of top.)
      return new ConINode(TypeInt::ZERO);
    }
  }
  return progress ? this : nullptr;
}

//------------------------------Value------------------------------------------
const Type* MemBarNode::Value(PhaseGVN* phase) const {
  if( !in(0) ) return Type::TOP;
  if( phase->type(in(0)) == Type::TOP )
    return Type::TOP;
  return TypeTuple::MEMBAR;
}

//------------------------------match------------------------------------------
// Construct projections for memory.
Node *MemBarNode::match(const ProjNode *proj, const Matcher *m, const RegMask* mask) {
  switch (proj->_con) {
  case TypeFunc::Control:
  case TypeFunc::Memory:
    return new MachProjNode(this,proj->_con,RegMask::Empty,MachProjNode::unmatched_proj);
  }
  ShouldNotReachHere();
  return nullptr;
}

void MemBarNode::set_store_pair(MemBarNode* leading, MemBarNode* trailing) {
  trailing->_kind = TrailingStore;
  leading->_kind = LeadingStore;
#ifdef ASSERT
  trailing->_pair_idx = leading->_idx;
  leading->_pair_idx = leading->_idx;
#endif
}

void MemBarNode::set_load_store_pair(MemBarNode* leading, MemBarNode* trailing) {
  trailing->_kind = TrailingLoadStore;
  leading->_kind = LeadingLoadStore;
#ifdef ASSERT
  trailing->_pair_idx = leading->_idx;
  leading->_pair_idx = leading->_idx;
#endif
}

MemBarNode* MemBarNode::trailing_membar() const {
  ResourceMark rm;
  Node* trailing = (Node*)this;
  VectorSet seen;
  Node_Stack multis(0);
  do {
    Node* c = trailing;
    uint i = 0;
    do {
      trailing = nullptr;
      for (; i < c->outcnt(); i++) {
        Node* next = c->raw_out(i);
        if (next != c && next->is_CFG()) {
          if (c->is_MultiBranch()) {
            if (multis.node() == c) {
              multis.set_index(i+1);
            } else {
              multis.push(c, i+1);
            }
          }
          trailing = next;
          break;
        }
      }
      if (trailing != nullptr && !seen.test_set(trailing->_idx)) {
        break;
      }
      while (multis.size() > 0) {
        c = multis.node();
        i = multis.index();
        if (i < c->req()) {
          break;
        }
        multis.pop();
      }
    } while (multis.size() > 0);
  } while (!trailing->is_MemBar() || !trailing->as_MemBar()->trailing());

  MemBarNode* mb = trailing->as_MemBar();
  assert((mb->_kind == TrailingStore && _kind == LeadingStore) ||
         (mb->_kind == TrailingLoadStore && _kind == LeadingLoadStore), "bad trailing membar");
  assert(mb->_pair_idx == _pair_idx, "bad trailing membar");
  return mb;
}

MemBarNode* MemBarNode::leading_membar() const {
  ResourceMark rm;
  VectorSet seen;
  Node_Stack regions(0);
  Node* leading = in(0);
  while (leading != nullptr && (!leading->is_MemBar() || !leading->as_MemBar()->leading())) {
    while (leading == nullptr || leading->is_top() || seen.test_set(leading->_idx)) {
      leading = nullptr;
      while (regions.size() > 0 && leading == nullptr) {
        Node* r = regions.node();
        uint i = regions.index();
        if (i < r->req()) {
          leading = r->in(i);
          regions.set_index(i+1);
        } else {
          regions.pop();
        }
      }
      if (leading == nullptr) {
        assert(regions.size() == 0, "all paths should have been tried");
        return nullptr;
      }
    }
    if (leading->is_Region()) {
      regions.push(leading, 2);
      leading = leading->in(1);
    } else {
      leading = leading->in(0);
    }
  }
#ifdef ASSERT
  Unique_Node_List wq;
  wq.push((Node*)this);
  uint found = 0;
  for (uint i = 0; i < wq.size(); i++) {
    Node* n = wq.at(i);
    if (n->is_Region()) {
      for (uint j = 1; j < n->req(); j++) {
        Node* in = n->in(j);
        if (in != nullptr && !in->is_top()) {
          wq.push(in);
        }
      }
    } else {
      if (n->is_MemBar() && n->as_MemBar()->leading()) {
        assert(n == leading, "consistency check failed");
        found++;
      } else {
        Node* in = n->in(0);
        if (in != nullptr && !in->is_top()) {
          wq.push(in);
        }
      }
    }
  }
  assert(found == 1 || (found == 0 && leading == nullptr), "consistency check failed");
#endif
  if (leading == nullptr) {
    return nullptr;
  }
  MemBarNode* mb = leading->as_MemBar();
  assert((mb->_kind == LeadingStore && _kind == TrailingStore) ||
         (mb->_kind == LeadingLoadStore && _kind == TrailingLoadStore), "bad leading membar");
  assert(mb->_pair_idx == _pair_idx, "bad leading membar");
  return mb;
}


//===========================InitializeNode====================================
// SUMMARY:
// This node acts as a memory barrier on raw memory, after some raw stores.
// The 'cooked' oop value feeds from the Initialize, not the Allocation.
// The Initialize can 'capture' suitably constrained stores as raw inits.
// It can coalesce related raw stores into larger units (called 'tiles').
// It can avoid zeroing new storage for memory units which have raw inits.
// At macro-expansion, it is marked 'complete', and does not optimize further.
//
// EXAMPLE:
// The object 'new short[2]' occupies 16 bytes in a 32-bit machine.
//   ctl = incoming control; mem* = incoming memory
// (Note:  A star * on a memory edge denotes I/O and other standard edges.)
// First allocate uninitialized memory and fill in the header:
//   alloc = (Allocate ctl mem* 16 #short[].klass ...)
//   ctl := alloc.Control; mem* := alloc.Memory*
//   rawmem = alloc.Memory; rawoop = alloc.RawAddress
// Then initialize to zero the non-header parts of the raw memory block:
//   init = (Initialize alloc.Control alloc.Memory* alloc.RawAddress)
//   ctl := init.Control; mem.SLICE(#short[*]) := init.Memory
// After the initialize node executes, the object is ready for service:
//   oop := (CheckCastPP init.Control alloc.RawAddress #short[])
// Suppose its body is immediately initialized as {1,2}:
//   store1 = (StoreC init.Control init.Memory (+ oop 12) 1)
//   store2 = (StoreC init.Control store1      (+ oop 14) 2)
//   mem.SLICE(#short[*]) := store2
//
// DETAILS:
// An InitializeNode collects and isolates object initialization after
// an AllocateNode and before the next possible safepoint.  As a
// memory barrier (MemBarNode), it keeps critical stores from drifting
// down past any safepoint or any publication of the allocation.
// Before this barrier, a newly-allocated object may have uninitialized bits.
// After this barrier, it may be treated as a real oop, and GC is allowed.
//
// The semantics of the InitializeNode include an implicit zeroing of
// the new object from object header to the end of the object.
// (The object header and end are determined by the AllocateNode.)
//
// Certain stores may be added as direct inputs to the InitializeNode.
// These stores must update raw memory, and they must be to addresses
// derived from the raw address produced by AllocateNode, and with
// a constant offset.  They must be ordered by increasing offset.
// The first one is at in(RawStores), the last at in(req()-1).
// Unlike most memory operations, they are not linked in a chain,
// but are displayed in parallel as users of the rawmem output of
// the allocation.
//
// (See comments in InitializeNode::capture_store, which continue
// the example given above.)
//
// When the associated Allocate is macro-expanded, the InitializeNode
// may be rewritten to optimize collected stores.  A ClearArrayNode
// may also be created at that point to represent any required zeroing.
// The InitializeNode is then marked 'complete', prohibiting further
// capturing of nearby memory operations.
//
// During macro-expansion, all captured initializations which store
// constant values of 32 bits or smaller are coalesced (if advantageous)
// into larger 'tiles' 32 or 64 bits.  This allows an object to be
// initialized in fewer memory operations.  Memory words which are
// covered by neither tiles nor non-constant stores are pre-zeroed
// by explicit stores of zero.  (The code shape happens to do all
// zeroing first, then all other stores, with both sequences occurring
// in order of ascending offsets.)
//
// Alternatively, code may be inserted between an AllocateNode and its
// InitializeNode, to perform arbitrary initialization of the new object.
// E.g., the object copying intrinsics insert complex data transfers here.
// The initialization must then be marked as 'complete' disable the
// built-in zeroing semantics and the collection of initializing stores.
//
// While an InitializeNode is incomplete, reads from the memory state
// produced by it are optimizable if they match the control edge and
// new oop address associated with the allocation/initialization.
// They return a stored value (if the offset matches) or else zero.
// A write to the memory state, if it matches control and address,
// and if it is to a constant offset, may be 'captured' by the
// InitializeNode.  It is cloned as a raw memory operation and rewired
// inside the initialization, to the raw oop produced by the allocation.
// Operations on addresses which are provably distinct (e.g., to
// other AllocateNodes) are allowed to bypass the initialization.
//
// The effect of all this is to consolidate object initialization
// (both arrays and non-arrays, both piecewise and bulk) into a
// single location, where it can be optimized as a unit.
//
// Only stores with an offset less than TrackedInitializationLimit words
// will be considered for capture by an InitializeNode.  This puts a
// reasonable limit on the complexity of optimized initializations.

//---------------------------InitializeNode------------------------------------
InitializeNode::InitializeNode(Compile* C, int adr_type, Node* rawoop)
  : MemBarNode(C, adr_type, rawoop),
    _is_complete(Incomplete), _does_not_escape(false)
{
  init_class_id(Class_Initialize);

  assert(adr_type == Compile::AliasIdxRaw, "only valid atp");
  assert(in(RawAddress) == rawoop, "proper init");
  // Note:  allocation() can be null, for secondary initialization barriers
}

// Since this node is not matched, it will be processed by the
// register allocator.  Declare that there are no constraints
// on the allocation of the RawAddress edge.
const RegMask &InitializeNode::in_RegMask(uint idx) const {
  // This edge should be set to top, by the set_complete.  But be conservative.
  if (idx == InitializeNode::RawAddress)
    return *(Compile::current()->matcher()->idealreg2spillmask[in(idx)->ideal_reg()]);
  return RegMask::Empty;
}

Node* InitializeNode::memory(uint alias_idx) {
  Node* mem = in(Memory);
  if (mem->is_MergeMem()) {
    return mem->as_MergeMem()->memory_at(alias_idx);
  } else {
    // incoming raw memory is not split
    return mem;
  }
}

bool InitializeNode::is_non_zero() {
  if (is_complete())  return false;
  remove_extra_zeroes();
  return (req() > RawStores);
}

void InitializeNode::set_complete(PhaseGVN* phase) {
  assert(!is_complete(), "caller responsibility");
  _is_complete = Complete;

  // After this node is complete, it contains a bunch of
  // raw-memory initializations.  There is no need for
  // it to have anything to do with non-raw memory effects.
  // Therefore, tell all non-raw users to re-optimize themselves,
  // after skipping the memory effects of this initialization.
  PhaseIterGVN* igvn = phase->is_IterGVN();
  if (igvn)  igvn->add_users_to_worklist(this);
}

// convenience function
// return false if the init contains any stores already
bool AllocateNode::maybe_set_complete(PhaseGVN* phase) {
  InitializeNode* init = initialization();
  if (init == nullptr || init->is_complete()) {
    return false;
  }
  init->remove_extra_zeroes();
  // for now, if this allocation has already collected any inits, bail:
  if (init->is_non_zero())  return false;
  init->set_complete(phase);
  return true;
}

void InitializeNode::remove_extra_zeroes() {
  if (req() == RawStores)  return;
  Node* zmem = zero_memory();
  uint fill = RawStores;
  for (uint i = fill; i < req(); i++) {
    Node* n = in(i);
    if (n->is_top() || n == zmem)  continue;  // skip
    if (fill < i)  set_req(fill, n);          // compact
    ++fill;
  }
  // delete any empty spaces created:
  while (fill < req()) {
    del_req(fill);
  }
}

// Helper for remembering which stores go with which offsets.
intptr_t InitializeNode::get_store_offset(Node* st, PhaseValues* phase) {
  if (!st->is_Store())  return -1;  // can happen to dead code via subsume_node
  intptr_t offset = -1;
  Node* base = AddPNode::Ideal_base_and_offset(st->in(MemNode::Address),
                                               phase, offset);
  if (base == nullptr)  return -1;  // something is dead,
  if (offset < 0)       return -1;  //        dead, dead
  return offset;
}

// Helper for proving that an initialization expression is
// "simple enough" to be folded into an object initialization.
// Attempts to prove that a store's initial value 'n' can be captured
// within the initialization without creating a vicious cycle, such as:
//     { Foo p = new Foo(); p.next = p; }
// True for constants and parameters and small combinations thereof.
bool InitializeNode::detect_init_independence(Node* value, PhaseGVN* phase) {
  ResourceMark rm;
  Unique_Node_List worklist;
  worklist.push(value);

  uint complexity_limit = 20;
  for (uint j = 0; j < worklist.size(); j++) {
    if (j >= complexity_limit) {
      return false;  // Bail out if processed too many nodes
    }

    Node* n = worklist.at(j);
    if (n == nullptr)   continue;   // (can this really happen?)
    if (n->is_Proj())   n = n->in(0);
    if (n == this)      return false;  // found a cycle
    if (n->is_Con())    continue;
    if (n->is_Start())  continue;   // params, etc., are OK
    if (n->is_Root())   continue;   // even better

    // There cannot be any dependency if 'n' is a CFG node that dominates the current allocation
    if (n->is_CFG() && phase->is_dominator(n, allocation())) {
      continue;
    }

    Node* ctl = n->in(0);
    if (ctl != nullptr && !ctl->is_top()) {
      if (ctl->is_Proj())  ctl = ctl->in(0);
      if (ctl == this)  return false;

      // If we already know that the enclosing memory op is pinned right after
      // the init, then any control flow that the store has picked up
      // must have preceded the init, or else be equal to the init.
      // Even after loop optimizations (which might change control edges)
      // a store is never pinned *before* the availability of its inputs.
      if (!MemNode::all_controls_dominate(n, this))
        return false;                  // failed to prove a good control
    }

    // Check data edges for possible dependencies on 'this'.
    for (uint i = 1; i < n->req(); i++) {
      Node* m = n->in(i);
      if (m == nullptr || m == n || m->is_top())  continue;

      // Only process data inputs once
      worklist.push(m);
    }
  }

  return true;
}

// Here are all the checks a Store must pass before it can be moved into
// an initialization.  Returns zero if a check fails.
// On success, returns the (constant) offset to which the store applies,
// within the initialized memory.
intptr_t InitializeNode::can_capture_store(StoreNode* st, PhaseGVN* phase, bool can_reshape) {
  const int FAIL = 0;
  if (st->req() != MemNode::ValueIn + 1)
    return FAIL;                // an inscrutable StoreNode (card mark?)
  Node* ctl = st->in(MemNode::Control);
  if (!(ctl != nullptr && ctl->is_Proj() && ctl->in(0) == this))
    return FAIL;                // must be unconditional after the initialization
  Node* mem = st->in(MemNode::Memory);
  if (!(mem->is_Proj() && mem->in(0) == this))
    return FAIL;                // must not be preceded by other stores
  Node* adr = st->in(MemNode::Address);
  intptr_t offset;
  AllocateNode* alloc = AllocateNode::Ideal_allocation(adr, phase, offset);
  if (alloc == nullptr)
    return FAIL;                // inscrutable address
  if (alloc != allocation())
    return FAIL;                // wrong allocation!  (store needs to float up)
  int size_in_bytes = st->memory_size();
  if ((size_in_bytes != 0) && (offset % size_in_bytes) != 0) {
    return FAIL;                // mismatched access
  }
  Node* val = st->in(MemNode::ValueIn);

  if (!detect_init_independence(val, phase))
    return FAIL;                // stored value must be 'simple enough'

  // The Store can be captured only if nothing after the allocation
  // and before the Store is using the memory location that the store
  // overwrites.
  bool failed = false;
  // If is_complete_with_arraycopy() is true the shape of the graph is
  // well defined and is safe so no need for extra checks.
  if (!is_complete_with_arraycopy()) {
    // We are going to look at each use of the memory state following
    // the allocation to make sure nothing reads the memory that the
    // Store writes.
    const TypePtr* t_adr = phase->type(adr)->isa_ptr();
    int alias_idx = phase->C->get_alias_index(t_adr);
    ResourceMark rm;
    Unique_Node_List mems;
    mems.push(mem);
    Node* unique_merge = nullptr;
    for (uint next = 0; next < mems.size(); ++next) {
      Node *m  = mems.at(next);
      for (DUIterator_Fast jmax, j = m->fast_outs(jmax); j < jmax; j++) {
        Node *n = m->fast_out(j);
        if (n->outcnt() == 0) {
          continue;
        }
        if (n == st) {
          continue;
        } else if (n->in(0) != nullptr && n->in(0) != ctl) {
          // If the control of this use is different from the control
          // of the Store which is right after the InitializeNode then
          // this node cannot be between the InitializeNode and the
          // Store.
          continue;
        } else if (n->is_MergeMem()) {
          if (n->as_MergeMem()->memory_at(alias_idx) == m) {
            // We can hit a MergeMemNode (that will likely go away
            // later) that is a direct use of the memory state
            // following the InitializeNode on the same slice as the
            // store node that we'd like to capture. We need to check
            // the uses of the MergeMemNode.
            mems.push(n);
          }
        } else if (n->is_Mem()) {
          Node* other_adr = n->in(MemNode::Address);
          if (other_adr == adr) {
            failed = true;
            break;
          } else {
            const TypePtr* other_t_adr = phase->type(other_adr)->isa_ptr();
            if (other_t_adr != nullptr) {
              int other_alias_idx = phase->C->get_alias_index(other_t_adr);
              if (other_alias_idx == alias_idx) {
                // A load from the same memory slice as the store right
                // after the InitializeNode. We check the control of the
                // object/array that is loaded from. If it's the same as
                // the store control then we cannot capture the store.
                assert(!n->is_Store(), "2 stores to same slice on same control?");
                Node* base = other_adr;
                if (base->is_Phi()) {
                  // In rare case, base may be a PhiNode and it may read
                  // the same memory slice between InitializeNode and store.
                  failed = true;
                  break;
                }
                assert(base->is_AddP(), "should be addp but is %s", base->Name());
                base = base->in(AddPNode::Base);
                if (base != nullptr) {
                  base = base->uncast();
                  if (base->is_Proj() && base->in(0) == alloc) {
                    failed = true;
                    break;
                  }
                }
              }
            }
          }
        } else {
          failed = true;
          break;
        }
      }
    }
  }
  if (failed) {
    if (!can_reshape) {
      // We decided we couldn't capture the store during parsing. We
      // should try again during the next IGVN once the graph is
      // cleaner.
      phase->C->record_for_igvn(st);
    }
    return FAIL;
  }

  return offset;                // success
}

// Find the captured store in(i) which corresponds to the range
// [start..start+size) in the initialized object.
// If there is one, return its index i.  If there isn't, return the
// negative of the index where it should be inserted.
// Return 0 if the queried range overlaps an initialization boundary
// or if dead code is encountered.
// If size_in_bytes is zero, do not bother with overlap checks.
int InitializeNode::captured_store_insertion_point(intptr_t start,
                                                   int size_in_bytes,
                                                   PhaseValues* phase) {
  const int FAIL = 0, MAX_STORE = MAX2(BytesPerLong, (int)MaxVectorSize);

  if (is_complete())
    return FAIL;                // arraycopy got here first; punt

  assert(allocation() != nullptr, "must be present");

  // no negatives, no header fields:
  if (start < (intptr_t) allocation()->minimum_header_size())  return FAIL;

  // after a certain size, we bail out on tracking all the stores:
  intptr_t ti_limit = (TrackedInitializationLimit * HeapWordSize);
  if (start >= ti_limit)  return FAIL;

  for (uint i = InitializeNode::RawStores, limit = req(); ; ) {
    if (i >= limit)  return -(int)i; // not found; here is where to put it

    Node*    st     = in(i);
    intptr_t st_off = get_store_offset(st, phase);
    if (st_off < 0) {
      if (st != zero_memory()) {
        return FAIL;            // bail out if there is dead garbage
      }
    } else if (st_off > start) {
      // ...we are done, since stores are ordered
      if (st_off < start + size_in_bytes) {
        return FAIL;            // the next store overlaps
      }
      return -(int)i;           // not found; here is where to put it
    } else if (st_off < start) {
      assert(st->as_Store()->memory_size() <= MAX_STORE, "");
      if (size_in_bytes != 0 &&
          start < st_off + MAX_STORE &&
          start < st_off + st->as_Store()->memory_size()) {
        return FAIL;            // the previous store overlaps
      }
    } else {
      if (size_in_bytes != 0 &&
          st->as_Store()->memory_size() != size_in_bytes) {
        return FAIL;            // mismatched store size
      }
      return i;
    }

    ++i;
  }
}

// Look for a captured store which initializes at the offset 'start'
// with the given size.  If there is no such store, and no other
// initialization interferes, then return zero_memory (the memory
// projection of the AllocateNode).
Node* InitializeNode::find_captured_store(intptr_t start, int size_in_bytes,
                                          PhaseValues* phase) {
  assert(stores_are_sane(phase), "");
  int i = captured_store_insertion_point(start, size_in_bytes, phase);
  if (i == 0) {
    return nullptr;              // something is dead
  } else if (i < 0) {
    return zero_memory();       // just primordial zero bits here
  } else {
    Node* st = in(i);           // here is the store at this position
    assert(get_store_offset(st->as_Store(), phase) == start, "sanity");
    return st;
  }
}

// Create, as a raw pointer, an address within my new object at 'offset'.
Node* InitializeNode::make_raw_address(intptr_t offset,
                                       PhaseGVN* phase) {
  Node* addr = in(RawAddress);
  if (offset != 0) {
    Compile* C = phase->C;
    addr = phase->transform( new AddPNode(C->top(), addr,
                                                 phase->MakeConX(offset)) );
  }
  return addr;
}

// Clone the given store, converting it into a raw store
// initializing a field or element of my new object.
// Caller is responsible for retiring the original store,
// with subsume_node or the like.
//
// From the example above InitializeNode::InitializeNode,
// here are the old stores to be captured:
//   store1 = (StoreC init.Control init.Memory (+ oop 12) 1)
//   store2 = (StoreC init.Control store1      (+ oop 14) 2)
//
// Here is the changed code; note the extra edges on init:
//   alloc = (Allocate ...)
//   rawoop = alloc.RawAddress
//   rawstore1 = (StoreC alloc.Control alloc.Memory (+ rawoop 12) 1)
//   rawstore2 = (StoreC alloc.Control alloc.Memory (+ rawoop 14) 2)
//   init = (Initialize alloc.Control alloc.Memory rawoop
//                      rawstore1 rawstore2)
//
Node* InitializeNode::capture_store(StoreNode* st, intptr_t start,
                                    PhaseGVN* phase, bool can_reshape) {
  assert(stores_are_sane(phase), "");

  if (start < 0)  return nullptr;
  assert(can_capture_store(st, phase, can_reshape) == start, "sanity");

  Compile* C = phase->C;
  int size_in_bytes = st->memory_size();
  int i = captured_store_insertion_point(start, size_in_bytes, phase);
  if (i == 0)  return nullptr;  // bail out
  Node* prev_mem = nullptr;     // raw memory for the captured store
  if (i > 0) {
    prev_mem = in(i);           // there is a pre-existing store under this one
    set_req(i, C->top());       // temporarily disconnect it
    // See StoreNode::Ideal 'st->outcnt() == 1' for the reason to disconnect.
  } else {
    i = -i;                     // no pre-existing store
    prev_mem = zero_memory();   // a slice of the newly allocated object
    if (i > InitializeNode::RawStores && in(i-1) == prev_mem)
      set_req(--i, C->top());   // reuse this edge; it has been folded away
    else
      ins_req(i, C->top());     // build a new edge
  }
  Node* new_st = st->clone();
  BarrierSetC2* bs = BarrierSet::barrier_set()->barrier_set_c2();
  new_st->set_req(MemNode::Control, in(Control));
  new_st->set_req(MemNode::Memory,  prev_mem);
  new_st->set_req(MemNode::Address, make_raw_address(start, phase));
  bs->eliminate_gc_barrier_data(new_st);
  new_st = phase->transform(new_st);

  // At this point, new_st might have swallowed a pre-existing store
  // at the same offset, or perhaps new_st might have disappeared,
  // if it redundantly stored the same value (or zero to fresh memory).

  // In any case, wire it in:
  PhaseIterGVN* igvn = phase->is_IterGVN();
  if (igvn) {
    igvn->rehash_node_delayed(this);
  }
  set_req(i, new_st);

  // The caller may now kill the old guy.
  DEBUG_ONLY(Node* check_st = find_captured_store(start, size_in_bytes, phase));
  assert(check_st == new_st || check_st == nullptr, "must be findable");
  assert(!is_complete(), "");
  return new_st;
}

static bool store_constant(jlong* tiles, int num_tiles,
                           intptr_t st_off, int st_size,
                           jlong con) {
  if ((st_off & (st_size-1)) != 0)
    return false;               // strange store offset (assume size==2**N)
  address addr = (address)tiles + st_off;
  assert(st_off >= 0 && addr+st_size <= (address)&tiles[num_tiles], "oob");
  switch (st_size) {
  case sizeof(jbyte):  *(jbyte*) addr = (jbyte) con; break;
  case sizeof(jchar):  *(jchar*) addr = (jchar) con; break;
  case sizeof(jint):   *(jint*)  addr = (jint)  con; break;
  case sizeof(jlong):  *(jlong*) addr = (jlong) con; break;
  default: return false;        // strange store size (detect size!=2**N here)
  }
  return true;                  // return success to caller
}

// Coalesce subword constants into int constants and possibly
// into long constants.  The goal, if the CPU permits,
// is to initialize the object with a small number of 64-bit tiles.
// Also, convert floating-point constants to bit patterns.
// Non-constants are not relevant to this pass.
//
// In terms of the running example on InitializeNode::InitializeNode
// and InitializeNode::capture_store, here is the transformation
// of rawstore1 and rawstore2 into rawstore12:
//   alloc = (Allocate ...)
//   rawoop = alloc.RawAddress
//   tile12 = 0x00010002
//   rawstore12 = (StoreI alloc.Control alloc.Memory (+ rawoop 12) tile12)
//   init = (Initialize alloc.Control alloc.Memory rawoop rawstore12)
//
void
InitializeNode::coalesce_subword_stores(intptr_t header_size,
                                        Node* size_in_bytes,
                                        PhaseGVN* phase) {
  Compile* C = phase->C;

  assert(stores_are_sane(phase), "");
  // Note:  After this pass, they are not completely sane,
  // since there may be some overlaps.

  int old_subword = 0, old_long = 0, new_int = 0, new_long = 0;

  intptr_t ti_limit = (TrackedInitializationLimit * HeapWordSize);
  intptr_t size_limit = phase->find_intptr_t_con(size_in_bytes, ti_limit);
  size_limit = MIN2(size_limit, ti_limit);
  size_limit = align_up(size_limit, BytesPerLong);
  int num_tiles = size_limit / BytesPerLong;

  // allocate space for the tile map:
  const int small_len = DEBUG_ONLY(true ? 3 :) 30; // keep stack frames small
  jlong  tiles_buf[small_len];
  Node*  nodes_buf[small_len];
  jlong  inits_buf[small_len];
  jlong* tiles = ((num_tiles <= small_len) ? &tiles_buf[0]
                  : NEW_RESOURCE_ARRAY(jlong, num_tiles));
  Node** nodes = ((num_tiles <= small_len) ? &nodes_buf[0]
                  : NEW_RESOURCE_ARRAY(Node*, num_tiles));
  jlong* inits = ((num_tiles <= small_len) ? &inits_buf[0]
                  : NEW_RESOURCE_ARRAY(jlong, num_tiles));
  // tiles: exact bitwise model of all primitive constants
  // nodes: last constant-storing node subsumed into the tiles model
  // inits: which bytes (in each tile) are touched by any initializations

  //// Pass A: Fill in the tile model with any relevant stores.

  Copy::zero_to_bytes(tiles, sizeof(tiles[0]) * num_tiles);
  Copy::zero_to_bytes(nodes, sizeof(nodes[0]) * num_tiles);
  Copy::zero_to_bytes(inits, sizeof(inits[0]) * num_tiles);
  Node* zmem = zero_memory(); // initially zero memory state
  for (uint i = InitializeNode::RawStores, limit = req(); i < limit; i++) {
    Node* st = in(i);
    intptr_t st_off = get_store_offset(st, phase);

    // Figure out the store's offset and constant value:
    if (st_off < header_size)             continue; //skip (ignore header)
    if (st->in(MemNode::Memory) != zmem)  continue; //skip (odd store chain)
    int st_size = st->as_Store()->memory_size();
    if (st_off + st_size > size_limit)    break;

    // Record which bytes are touched, whether by constant or not.
    if (!store_constant(inits, num_tiles, st_off, st_size, (jlong) -1))
      continue;                 // skip (strange store size)

    const Type* val = phase->type(st->in(MemNode::ValueIn));
    if (!val->singleton())                continue; //skip (non-con store)
    BasicType type = val->basic_type();

    jlong con = 0;
    switch (type) {
    case T_INT:    con = val->is_int()->get_con();  break;
    case T_LONG:   con = val->is_long()->get_con(); break;
    case T_FLOAT:  con = jint_cast(val->getf());    break;
    case T_DOUBLE: con = jlong_cast(val->getd());   break;
    default:                              continue; //skip (odd store type)
    }

    if (type == T_LONG && Matcher::isSimpleConstant64(con) &&
        st->Opcode() == Op_StoreL) {
      continue;                 // This StoreL is already optimal.
    }

    // Store down the constant.
    store_constant(tiles, num_tiles, st_off, st_size, con);

    intptr_t j = st_off >> LogBytesPerLong;

    if (type == T_INT && st_size == BytesPerInt
        && (st_off & BytesPerInt) == BytesPerInt) {
      jlong lcon = tiles[j];
      if (!Matcher::isSimpleConstant64(lcon) &&
          st->Opcode() == Op_StoreI) {
        // This StoreI is already optimal by itself.
        jint* intcon = (jint*) &tiles[j];
        intcon[1] = 0;  // undo the store_constant()

        // If the previous store is also optimal by itself, back up and
        // undo the action of the previous loop iteration... if we can.
        // But if we can't, just let the previous half take care of itself.
        st = nodes[j];
        st_off -= BytesPerInt;
        con = intcon[0];
        if (con != 0 && st != nullptr && st->Opcode() == Op_StoreI) {
          assert(st_off >= header_size, "still ignoring header");
          assert(get_store_offset(st, phase) == st_off, "must be");
          assert(in(i-1) == zmem, "must be");
          DEBUG_ONLY(const Type* tcon = phase->type(st->in(MemNode::ValueIn)));
          assert(con == tcon->is_int()->get_con(), "must be");
          // Undo the effects of the previous loop trip, which swallowed st:
          intcon[0] = 0;        // undo store_constant()
          set_req(i-1, st);     // undo set_req(i, zmem)
          nodes[j] = nullptr;   // undo nodes[j] = st
          --old_subword;        // undo ++old_subword
        }
        continue;               // This StoreI is already optimal.
      }
    }

    // This store is not needed.
    set_req(i, zmem);
    nodes[j] = st;              // record for the moment
    if (st_size < BytesPerLong) // something has changed
          ++old_subword;        // includes int/float, but who's counting...
    else  ++old_long;
  }

  if ((old_subword + old_long) == 0)
    return;                     // nothing more to do

  //// Pass B: Convert any non-zero tiles into optimal constant stores.
  // Be sure to insert them before overlapping non-constant stores.
  // (E.g., byte[] x = { 1,2,y,4 }  =>  x[int 0] = 0x01020004, x[2]=y.)
  for (int j = 0; j < num_tiles; j++) {
    jlong con  = tiles[j];
    jlong init = inits[j];
    if (con == 0)  continue;
    jint con0,  con1;           // split the constant, address-wise
    jint init0, init1;          // split the init map, address-wise
    { union { jlong con; jint intcon[2]; } u;
      u.con = con;
      con0  = u.intcon[0];
      con1  = u.intcon[1];
      u.con = init;
      init0 = u.intcon[0];
      init1 = u.intcon[1];
    }

    Node* old = nodes[j];
    assert(old != nullptr, "need the prior store");
    intptr_t offset = (j * BytesPerLong);

    bool split = !Matcher::isSimpleConstant64(con);

    if (offset < header_size) {
      assert(offset + BytesPerInt >= header_size, "second int counts");
      assert(*(jint*)&tiles[j] == 0, "junk in header");
      split = true;             // only the second word counts
      // Example:  int a[] = { 42 ... }
    } else if (con0 == 0 && init0 == -1) {
      split = true;             // first word is covered by full inits
      // Example:  int a[] = { ... foo(), 42 ... }
    } else if (con1 == 0 && init1 == -1) {
      split = true;             // second word is covered by full inits
      // Example:  int a[] = { ... 42, foo() ... }
    }

    // Here's a case where init0 is neither 0 nor -1:
    //   byte a[] = { ... 0,0,foo(),0,  0,0,0,42 ... }
    // Assuming big-endian memory, init0, init1 are 0x0000FF00, 0x000000FF.
    // In this case the tile is not split; it is (jlong)42.
    // The big tile is stored down, and then the foo() value is inserted.
    // (If there were foo(),foo() instead of foo(),0, init0 would be -1.)

    Node* ctl = old->in(MemNode::Control);
    Node* adr = make_raw_address(offset, phase);
    const TypePtr* atp = TypeRawPtr::BOTTOM;

    // One or two coalesced stores to plop down.
    Node*    st[2];
    intptr_t off[2];
    int  nst = 0;
    if (!split) {
      ++new_long;
      off[nst] = offset;
      st[nst++] = StoreNode::make(*phase, ctl, zmem, adr, atp,
                                  phase->longcon(con), T_LONG, MemNode::unordered);
    } else {
      // Omit either if it is a zero.
      if (con0 != 0) {
        ++new_int;
        off[nst]  = offset;
        st[nst++] = StoreNode::make(*phase, ctl, zmem, adr, atp,
                                    phase->intcon(con0), T_INT, MemNode::unordered);
      }
      if (con1 != 0) {
        ++new_int;
        offset += BytesPerInt;
        adr = make_raw_address(offset, phase);
        off[nst]  = offset;
        st[nst++] = StoreNode::make(*phase, ctl, zmem, adr, atp,
                                    phase->intcon(con1), T_INT, MemNode::unordered);
      }
    }

    // Insert second store first, then the first before the second.
    // Insert each one just before any overlapping non-constant stores.
    while (nst > 0) {
      Node* st1 = st[--nst];
      C->copy_node_notes_to(st1, old);
      st1 = phase->transform(st1);
      offset = off[nst];
      assert(offset >= header_size, "do not smash header");
      int ins_idx = captured_store_insertion_point(offset, /*size:*/0, phase);
      guarantee(ins_idx != 0, "must re-insert constant store");
      if (ins_idx < 0)  ins_idx = -ins_idx;  // never overlap
      if (ins_idx > InitializeNode::RawStores && in(ins_idx-1) == zmem)
        set_req(--ins_idx, st1);
      else
        ins_req(ins_idx, st1);
    }
  }

  if (PrintCompilation && WizardMode)
    tty->print_cr("Changed %d/%d subword/long constants into %d/%d int/long",
                  old_subword, old_long, new_int, new_long);
  if (C->log() != nullptr)
    C->log()->elem("comment that='%d/%d subword/long to %d/%d int/long'",
                   old_subword, old_long, new_int, new_long);

  // Clean up any remaining occurrences of zmem:
  remove_extra_zeroes();
}

// Explore forward from in(start) to find the first fully initialized
// word, and return its offset.  Skip groups of subword stores which
// together initialize full words.  If in(start) is itself part of a
// fully initialized word, return the offset of in(start).  If there
// are no following full-word stores, or if something is fishy, return
// a negative value.
intptr_t InitializeNode::find_next_fullword_store(uint start, PhaseGVN* phase) {
  int       int_map = 0;
  intptr_t  int_map_off = 0;
  const int FULL_MAP = right_n_bits(BytesPerInt);  // the int_map we hope for

  for (uint i = start, limit = req(); i < limit; i++) {
    Node* st = in(i);

    intptr_t st_off = get_store_offset(st, phase);
    if (st_off < 0)  break;  // return conservative answer

    int st_size = st->as_Store()->memory_size();
    if (st_size >= BytesPerInt && (st_off % BytesPerInt) == 0) {
      return st_off;            // we found a complete word init
    }

    // update the map:

    intptr_t this_int_off = align_down(st_off, BytesPerInt);
    if (this_int_off != int_map_off) {
      // reset the map:
      int_map = 0;
      int_map_off = this_int_off;
    }

    int subword_off = st_off - this_int_off;
    int_map |= right_n_bits(st_size) << subword_off;
    if ((int_map & FULL_MAP) == FULL_MAP) {
      return this_int_off;      // we found a complete word init
    }

    // Did this store hit or cross the word boundary?
    intptr_t next_int_off = align_down(st_off + st_size, BytesPerInt);
    if (next_int_off == this_int_off + BytesPerInt) {
      // We passed the current int, without fully initializing it.
      int_map_off = next_int_off;
      int_map >>= BytesPerInt;
    } else if (next_int_off > this_int_off + BytesPerInt) {
      // We passed the current and next int.
      return this_int_off + BytesPerInt;
    }
  }

  return -1;
}


// Called when the associated AllocateNode is expanded into CFG.
// At this point, we may perform additional optimizations.
// Linearize the stores by ascending offset, to make memory
// activity as coherent as possible.
Node* InitializeNode::complete_stores(Node* rawctl, Node* rawmem, Node* rawptr,
                                      intptr_t header_size,
                                      Node* size_in_bytes,
                                      PhaseIterGVN* phase) {
  assert(!is_complete(), "not already complete");
  assert(stores_are_sane(phase), "");
  assert(allocation() != nullptr, "must be present");

  remove_extra_zeroes();

  if (ReduceFieldZeroing || ReduceBulkZeroing)
    // reduce instruction count for common initialization patterns
    coalesce_subword_stores(header_size, size_in_bytes, phase);

  Node* zmem = zero_memory();   // initially zero memory state
  Node* inits = zmem;           // accumulating a linearized chain of inits
  #ifdef ASSERT
  intptr_t first_offset = allocation()->minimum_header_size();
  intptr_t last_init_off = first_offset;  // previous init offset
  intptr_t last_init_end = first_offset;  // previous init offset+size
  intptr_t last_tile_end = first_offset;  // previous tile offset+size
  #endif
  intptr_t zeroes_done = header_size;

  bool do_zeroing = true;       // we might give up if inits are very sparse
  int  big_init_gaps = 0;       // how many large gaps have we seen?

  if (UseTLAB && ZeroTLAB)  do_zeroing = false;
  if (!ReduceFieldZeroing && !ReduceBulkZeroing)  do_zeroing = false;

  for (uint i = InitializeNode::RawStores, limit = req(); i < limit; i++) {
    Node* st = in(i);
    intptr_t st_off = get_store_offset(st, phase);
    if (st_off < 0)
      break;                    // unknown junk in the inits
    if (st->in(MemNode::Memory) != zmem)
      break;                    // complicated store chains somehow in list

    int st_size = st->as_Store()->memory_size();
    intptr_t next_init_off = st_off + st_size;

    if (do_zeroing && zeroes_done < next_init_off) {
      // See if this store needs a zero before it or under it.
      intptr_t zeroes_needed = st_off;

      if (st_size < BytesPerInt) {
        // Look for subword stores which only partially initialize words.
        // If we find some, we must lay down some word-level zeroes first,
        // underneath the subword stores.
        //
        // Examples:
        //   byte[] a = { p,q,r,s }  =>  a[0]=p,a[1]=q,a[2]=r,a[3]=s
        //   byte[] a = { x,y,0,0 }  =>  a[0..3] = 0, a[0]=x,a[1]=y
        //   byte[] a = { 0,0,z,0 }  =>  a[0..3] = 0, a[2]=z
        //
        // Note:  coalesce_subword_stores may have already done this,
        // if it was prompted by constant non-zero subword initializers.
        // But this case can still arise with non-constant stores.

        intptr_t next_full_store = find_next_fullword_store(i, phase);

        // In the examples above:
        //   in(i)          p   q   r   s     x   y     z
        //   st_off        12  13  14  15    12  13    14
        //   st_size        1   1   1   1     1   1     1
        //   next_full_s.  12  16  16  16    16  16    16
        //   z's_done      12  16  16  16    12  16    12
        //   z's_needed    12  16  16  16    16  16    16
        //   zsize          0   0   0   0     4   0     4
        if (next_full_store < 0) {
          // Conservative tack:  Zero to end of current word.
          zeroes_needed = align_up(zeroes_needed, BytesPerInt);
        } else {
          // Zero to beginning of next fully initialized word.
          // Or, don't zero at all, if we are already in that word.
          assert(next_full_store >= zeroes_needed, "must go forward");
          assert((next_full_store & (BytesPerInt-1)) == 0, "even boundary");
          zeroes_needed = next_full_store;
        }
      }

      if (zeroes_needed > zeroes_done) {
        intptr_t zsize = zeroes_needed - zeroes_done;
        // Do some incremental zeroing on rawmem, in parallel with inits.
        zeroes_done = align_down(zeroes_done, BytesPerInt);
        rawmem = ClearArrayNode::clear_memory(rawctl, rawmem, rawptr,
                                              allocation()->in(AllocateNode::DefaultValue),
                                              allocation()->in(AllocateNode::RawDefaultValue),
                                              zeroes_done, zeroes_needed,
                                              phase);
        zeroes_done = zeroes_needed;
        if (zsize > InitArrayShortSize && ++big_init_gaps > 2)
          do_zeroing = false;   // leave the hole, next time
      }
    }

    // Collect the store and move on:
    phase->replace_input_of(st, MemNode::Memory, inits);
    inits = st;                 // put it on the linearized chain
    set_req(i, zmem);           // unhook from previous position

    if (zeroes_done == st_off)
      zeroes_done = next_init_off;

    assert(!do_zeroing || zeroes_done >= next_init_off, "don't miss any");

    #ifdef ASSERT
    // Various order invariants.  Weaker than stores_are_sane because
    // a large constant tile can be filled in by smaller non-constant stores.
    assert(st_off >= last_init_off, "inits do not reverse");
    last_init_off = st_off;
    const Type* val = nullptr;
    if (st_size >= BytesPerInt &&
        (val = phase->type(st->in(MemNode::ValueIn)))->singleton() &&
        (int)val->basic_type() < (int)T_OBJECT) {
      assert(st_off >= last_tile_end, "tiles do not overlap");
      assert(st_off >= last_init_end, "tiles do not overwrite inits");
      last_tile_end = MAX2(last_tile_end, next_init_off);
    } else {
      intptr_t st_tile_end = align_up(next_init_off, BytesPerLong);
      assert(st_tile_end >= last_tile_end, "inits stay with tiles");
      assert(st_off      >= last_init_end, "inits do not overlap");
      last_init_end = next_init_off;  // it's a non-tile
    }
    #endif //ASSERT
  }

  remove_extra_zeroes();        // clear out all the zmems left over
  add_req(inits);

  if (!(UseTLAB && ZeroTLAB)) {
    // If anything remains to be zeroed, zero it all now.
    zeroes_done = align_down(zeroes_done, BytesPerInt);
    // if it is the last unused 4 bytes of an instance, forget about it
    intptr_t size_limit = phase->find_intptr_t_con(size_in_bytes, max_jint);
    if (zeroes_done + BytesPerLong >= size_limit) {
      AllocateNode* alloc = allocation();
      assert(alloc != nullptr, "must be present");
      if (alloc != nullptr && alloc->Opcode() == Op_Allocate) {
        Node* klass_node = alloc->in(AllocateNode::KlassNode);
        ciKlass* k = phase->type(klass_node)->is_instklassptr()->instance_klass();
        if (zeroes_done == k->layout_helper())
          zeroes_done = size_limit;
      }
    }
    if (zeroes_done < size_limit) {
      rawmem = ClearArrayNode::clear_memory(rawctl, rawmem, rawptr,
                                            allocation()->in(AllocateNode::DefaultValue),
                                            allocation()->in(AllocateNode::RawDefaultValue),
                                            zeroes_done, size_in_bytes, phase);
    }
  }

  set_complete(phase);
  return rawmem;
}


#ifdef ASSERT
bool InitializeNode::stores_are_sane(PhaseValues* phase) {
  if (is_complete())
    return true;                // stores could be anything at this point
  assert(allocation() != nullptr, "must be present");
  intptr_t last_off = allocation()->minimum_header_size();
  for (uint i = InitializeNode::RawStores; i < req(); i++) {
    Node* st = in(i);
    intptr_t st_off = get_store_offset(st, phase);
    if (st_off < 0)  continue;  // ignore dead garbage
    if (last_off > st_off) {
      tty->print_cr("*** bad store offset at %d: " INTX_FORMAT " > " INTX_FORMAT, i, last_off, st_off);
      this->dump(2);
      assert(false, "ascending store offsets");
      return false;
    }
    last_off = st_off + st->as_Store()->memory_size();
  }
  return true;
}
#endif //ASSERT




//============================MergeMemNode=====================================
//
// SEMANTICS OF MEMORY MERGES:  A MergeMem is a memory state assembled from several
// contributing store or call operations.  Each contributor provides the memory
// state for a particular "alias type" (see Compile::alias_type).  For example,
// if a MergeMem has an input X for alias category #6, then any memory reference
// to alias category #6 may use X as its memory state input, as an exact equivalent
// to using the MergeMem as a whole.
//   Load<6>( MergeMem(<6>: X, ...), p ) <==> Load<6>(X,p)
//
// (Here, the <N> notation gives the index of the relevant adr_type.)
//
// In one special case (and more cases in the future), alias categories overlap.
// The special alias category "Bot" (Compile::AliasIdxBot) includes all memory
// states.  Therefore, if a MergeMem has only one contributing input W for Bot,
// it is exactly equivalent to that state W:
//   MergeMem(<Bot>: W) <==> W
//
// Usually, the merge has more than one input.  In that case, where inputs
// overlap (i.e., one is Bot), the narrower alias type determines the memory
// state for that type, and the wider alias type (Bot) fills in everywhere else:
//   Load<5>( MergeMem(<Bot>: W, <6>: X), p ) <==> Load<5>(W,p)
//   Load<6>( MergeMem(<Bot>: W, <6>: X), p ) <==> Load<6>(X,p)
//
// A merge can take a "wide" memory state as one of its narrow inputs.
// This simply means that the merge observes out only the relevant parts of
// the wide input.  That is, wide memory states arriving at narrow merge inputs
// are implicitly "filtered" or "sliced" as necessary.  (This is rare.)
//
// These rules imply that MergeMem nodes may cascade (via their <Bot> links),
// and that memory slices "leak through":
//   MergeMem(<Bot>: MergeMem(<Bot>: W, <7>: Y)) <==> MergeMem(<Bot>: W, <7>: Y)
//
// But, in such a cascade, repeated memory slices can "block the leak":
//   MergeMem(<Bot>: MergeMem(<Bot>: W, <7>: Y), <7>: Y') <==> MergeMem(<Bot>: W, <7>: Y')
//
// In the last example, Y is not part of the combined memory state of the
// outermost MergeMem.  The system must, of course, prevent unschedulable
// memory states from arising, so you can be sure that the state Y is somehow
// a precursor to state Y'.
//
//
// REPRESENTATION OF MEMORY MERGES: The indexes used to address the Node::in array
// of each MergeMemNode array are exactly the numerical alias indexes, including
// but not limited to AliasIdxTop, AliasIdxBot, and AliasIdxRaw.  The functions
// Compile::alias_type (and kin) produce and manage these indexes.
//
// By convention, the value of in(AliasIdxTop) (i.e., in(1)) is always the top node.
// (Note that this provides quick access to the top node inside MergeMem methods,
// without the need to reach out via TLS to Compile::current.)
//
// As a consequence of what was just described, a MergeMem that represents a full
// memory state has an edge in(AliasIdxBot) which is a "wide" memory state,
// containing all alias categories.
//
// MergeMem nodes never (?) have control inputs, so in(0) is null.
//
// All other edges in(N) (including in(AliasIdxRaw), which is in(3)) are either
// a memory state for the alias type <N>, or else the top node, meaning that
// there is no particular input for that alias type.  Note that the length of
// a MergeMem is variable, and may be extended at any time to accommodate new
// memory states at larger alias indexes.  When merges grow, they are of course
// filled with "top" in the unused in() positions.
//
// This use of top is named "empty_memory()", or "empty_mem" (no-memory) as a variable.
// (Top was chosen because it works smoothly with passes like GCM.)
//
// For convenience, we hardwire the alias index for TypeRawPtr::BOTTOM.  (It is
// the type of random VM bits like TLS references.)  Since it is always the
// first non-Bot memory slice, some low-level loops use it to initialize an
// index variable:  for (i = AliasIdxRaw; i < req(); i++).
//
//
// ACCESSORS:  There is a special accessor MergeMemNode::base_memory which returns
// the distinguished "wide" state.  The accessor MergeMemNode::memory_at(N) returns
// the memory state for alias type <N>, or (if there is no particular slice at <N>,
// it returns the base memory.  To prevent bugs, memory_at does not accept <Top>
// or <Bot> indexes.  The iterator MergeMemStream provides robust iteration over
// MergeMem nodes or pairs of such nodes, ensuring that the non-top edges are visited.
//
// %%%% We may get rid of base_memory as a separate accessor at some point; it isn't
// really that different from the other memory inputs.  An abbreviation called
// "bot_memory()" for "memory_at(AliasIdxBot)" would keep code tidy.
//
//
// PARTIAL MEMORY STATES:  During optimization, MergeMem nodes may arise that represent
// partial memory states.  When a Phi splits through a MergeMem, the copy of the Phi
// that "emerges though" the base memory will be marked as excluding the alias types
// of the other (narrow-memory) copies which "emerged through" the narrow edges:
//
//   Phi<Bot>(U, MergeMem(<Bot>: W, <8>: Y))
//     ==Ideal=>  MergeMem(<Bot>: Phi<Bot-8>(U, W), Phi<8>(U, Y))
//
// This strange "subtraction" effect is necessary to ensure IGVN convergence.
// (It is currently unimplemented.)  As you can see, the resulting merge is
// actually a disjoint union of memory states, rather than an overlay.
//

//------------------------------MergeMemNode-----------------------------------
Node* MergeMemNode::make_empty_memory() {
  Node* empty_memory = (Node*) Compile::current()->top();
  assert(empty_memory->is_top(), "correct sentinel identity");
  return empty_memory;
}

MergeMemNode::MergeMemNode(Node *new_base) : Node(1+Compile::AliasIdxRaw) {
  init_class_id(Class_MergeMem);
  // all inputs are nullified in Node::Node(int)
  // set_input(0, nullptr);  // no control input

  // Initialize the edges uniformly to top, for starters.
  Node* empty_mem = make_empty_memory();
  for (uint i = Compile::AliasIdxTop; i < req(); i++) {
    init_req(i,empty_mem);
  }
  assert(empty_memory() == empty_mem, "");

  if( new_base != nullptr && new_base->is_MergeMem() ) {
    MergeMemNode* mdef = new_base->as_MergeMem();
    assert(mdef->empty_memory() == empty_mem, "consistent sentinels");
    for (MergeMemStream mms(this, mdef); mms.next_non_empty2(); ) {
      mms.set_memory(mms.memory2());
    }
    assert(base_memory() == mdef->base_memory(), "");
  } else {
    set_base_memory(new_base);
  }
}

// Make a new, untransformed MergeMem with the same base as 'mem'.
// If mem is itself a MergeMem, populate the result with the same edges.
MergeMemNode* MergeMemNode::make(Node* mem) {
  return new MergeMemNode(mem);
}

//------------------------------cmp--------------------------------------------
uint MergeMemNode::hash() const { return NO_HASH; }
bool MergeMemNode::cmp( const Node &n ) const {
  return (&n == this);          // Always fail except on self
}

//------------------------------Identity---------------------------------------
Node* MergeMemNode::Identity(PhaseGVN* phase) {
  // Identity if this merge point does not record any interesting memory
  // disambiguations.
  Node* base_mem = base_memory();
  Node* empty_mem = empty_memory();
  if (base_mem != empty_mem) {  // Memory path is not dead?
    for (uint i = Compile::AliasIdxRaw; i < req(); i++) {
      Node* mem = in(i);
      if (mem != empty_mem && mem != base_mem) {
        return this;            // Many memory splits; no change
      }
    }
  }
  return base_mem;              // No memory splits; ID on the one true input
}

//------------------------------Ideal------------------------------------------
// This method is invoked recursively on chains of MergeMem nodes
Node *MergeMemNode::Ideal(PhaseGVN *phase, bool can_reshape) {
  // Remove chain'd MergeMems
  //
  // This is delicate, because the each "in(i)" (i >= Raw) is interpreted
  // relative to the "in(Bot)".  Since we are patching both at the same time,
  // we have to be careful to read each "in(i)" relative to the old "in(Bot)",
  // but rewrite each "in(i)" relative to the new "in(Bot)".
  Node *progress = nullptr;


  Node* old_base = base_memory();
  Node* empty_mem = empty_memory();
  if (old_base == empty_mem)
    return nullptr; // Dead memory path.

  MergeMemNode* old_mbase;
  if (old_base != nullptr && old_base->is_MergeMem())
    old_mbase = old_base->as_MergeMem();
  else
    old_mbase = nullptr;
  Node* new_base = old_base;

  // simplify stacked MergeMems in base memory
  if (old_mbase)  new_base = old_mbase->base_memory();

  // the base memory might contribute new slices beyond my req()
  if (old_mbase)  grow_to_match(old_mbase);

  // Note:  We do not call verify_sparse on entry, because inputs
  // can normalize to the base_memory via subsume_node or similar
  // mechanisms.  This method repairs that damage.

  assert(!old_mbase || old_mbase->is_empty_memory(empty_mem), "consistent sentinels");

  // Look at each slice.
  for (uint i = Compile::AliasIdxRaw; i < req(); i++) {
    Node* old_in = in(i);
    // calculate the old memory value
    Node* old_mem = old_in;
    if (old_mem == empty_mem)  old_mem = old_base;
    assert(old_mem == memory_at(i), "");

    // maybe update (reslice) the old memory value

    // simplify stacked MergeMems
    Node* new_mem = old_mem;
    MergeMemNode* old_mmem;
    if (old_mem != nullptr && old_mem->is_MergeMem())
      old_mmem = old_mem->as_MergeMem();
    else
      old_mmem = nullptr;
    if (old_mmem == this) {
      // This can happen if loops break up and safepoints disappear.
      // A merge of BotPtr (default) with a RawPtr memory derived from a
      // safepoint can be rewritten to a merge of the same BotPtr with
      // the BotPtr phi coming into the loop.  If that phi disappears
      // also, we can end up with a self-loop of the mergemem.
      // In general, if loops degenerate and memory effects disappear,
      // a mergemem can be left looking at itself.  This simply means
      // that the mergemem's default should be used, since there is
      // no longer any apparent effect on this slice.
      // Note: If a memory slice is a MergeMem cycle, it is unreachable
      //       from start.  Update the input to TOP.
      new_mem = (new_base == this || new_base == empty_mem)? empty_mem : new_base;
    }
    else if (old_mmem != nullptr) {
      new_mem = old_mmem->memory_at(i);
    }
    // else preceding memory was not a MergeMem

    // maybe store down a new value
    Node* new_in = new_mem;
    if (new_in == new_base)  new_in = empty_mem;

    if (new_in != old_in) {
      // Warning:  Do not combine this "if" with the previous "if"
      // A memory slice might have be be rewritten even if it is semantically
      // unchanged, if the base_memory value has changed.
      set_req_X(i, new_in, phase);
      progress = this;          // Report progress
    }
  }

  if (new_base != old_base) {
    set_req_X(Compile::AliasIdxBot, new_base, phase);
    // Don't use set_base_memory(new_base), because we need to update du.
    assert(base_memory() == new_base, "");
    progress = this;
  }

  if( base_memory() == this ) {
    // a self cycle indicates this memory path is dead
    set_req(Compile::AliasIdxBot, empty_mem);
  }

  // Resolve external cycles by calling Ideal on a MergeMem base_memory
  // Recursion must occur after the self cycle check above
  if( base_memory()->is_MergeMem() ) {
    MergeMemNode *new_mbase = base_memory()->as_MergeMem();
    Node *m = phase->transform(new_mbase);  // Rollup any cycles
    if( m != nullptr &&
        (m->is_top() ||
         (m->is_MergeMem() && m->as_MergeMem()->base_memory() == empty_mem)) ) {
      // propagate rollup of dead cycle to self
      set_req(Compile::AliasIdxBot, empty_mem);
    }
  }

  if( base_memory() == empty_mem ) {
    progress = this;
    // Cut inputs during Parse phase only.
    // During Optimize phase a dead MergeMem node will be subsumed by Top.
    if( !can_reshape ) {
      for (uint i = Compile::AliasIdxRaw; i < req(); i++) {
        if( in(i) != empty_mem ) { set_req(i, empty_mem); }
      }
    }
  }

  if( !progress && base_memory()->is_Phi() && can_reshape ) {
    // Check if PhiNode::Ideal's "Split phis through memory merges"
    // transform should be attempted. Look for this->phi->this cycle.
    uint merge_width = req();
    if (merge_width > Compile::AliasIdxRaw) {
      PhiNode* phi = base_memory()->as_Phi();
      for( uint i = 1; i < phi->req(); ++i ) {// For all paths in
        if (phi->in(i) == this) {
          phase->is_IterGVN()->_worklist.push(phi);
          break;
        }
      }
    }
  }

  assert(progress || verify_sparse(), "please, no dups of base");
  return progress;
}

//-------------------------set_base_memory-------------------------------------
void MergeMemNode::set_base_memory(Node *new_base) {
  Node* empty_mem = empty_memory();
  set_req(Compile::AliasIdxBot, new_base);
  assert(memory_at(req()) == new_base, "must set default memory");
  // Clear out other occurrences of new_base:
  if (new_base != empty_mem) {
    for (uint i = Compile::AliasIdxRaw; i < req(); i++) {
      if (in(i) == new_base)  set_req(i, empty_mem);
    }
  }
}

//------------------------------out_RegMask------------------------------------
const RegMask &MergeMemNode::out_RegMask() const {
  return RegMask::Empty;
}

//------------------------------dump_spec--------------------------------------
#ifndef PRODUCT
void MergeMemNode::dump_spec(outputStream *st) const {
  st->print(" {");
  Node* base_mem = base_memory();
  for( uint i = Compile::AliasIdxRaw; i < req(); i++ ) {
    Node* mem = (in(i) != nullptr) ? memory_at(i) : base_mem;
    if (mem == base_mem) { st->print(" -"); continue; }
    st->print( " N%d:", mem->_idx );
    Compile::current()->get_adr_type(i)->dump_on(st);
  }
  st->print(" }");
}
#endif // !PRODUCT


#ifdef ASSERT
static bool might_be_same(Node* a, Node* b) {
  if (a == b)  return true;
  if (!(a->is_Phi() || b->is_Phi()))  return false;
  // phis shift around during optimization
  return true;  // pretty stupid...
}

// verify a narrow slice (either incoming or outgoing)
static void verify_memory_slice(const MergeMemNode* m, int alias_idx, Node* n) {
  if (!VerifyAliases)                return;  // don't bother to verify unless requested
  if (VMError::is_error_reported())  return;  // muzzle asserts when debugging an error
  if (Node::in_dump())               return;  // muzzle asserts when printing
  assert(alias_idx >= Compile::AliasIdxRaw, "must not disturb base_memory or sentinel");
  assert(n != nullptr, "");
  // Elide intervening MergeMem's
  while (n->is_MergeMem()) {
    n = n->as_MergeMem()->memory_at(alias_idx);
  }
  Compile* C = Compile::current();
  const TypePtr* n_adr_type = n->adr_type();
  if (n == m->empty_memory()) {
    // Implicit copy of base_memory()
  } else if (n_adr_type != TypePtr::BOTTOM) {
    assert(n_adr_type != nullptr, "new memory must have a well-defined adr_type");
    assert(C->must_alias(n_adr_type, alias_idx), "new memory must match selected slice");
  } else {
    // A few places like make_runtime_call "know" that VM calls are narrow,
    // and can be used to update only the VM bits stored as TypeRawPtr::BOTTOM.
    bool expected_wide_mem = false;
    if (n == m->base_memory()) {
      expected_wide_mem = true;
    } else if (alias_idx == Compile::AliasIdxRaw ||
               n == m->memory_at(Compile::AliasIdxRaw)) {
      expected_wide_mem = true;
    } else if (!C->alias_type(alias_idx)->is_rewritable()) {
      // memory can "leak through" calls on channels that
      // are write-once.  Allow this also.
      expected_wide_mem = true;
    }
    assert(expected_wide_mem, "expected narrow slice replacement");
  }
}
#else // !ASSERT
#define verify_memory_slice(m,i,n) (void)(0)  // PRODUCT version is no-op
#endif


//-----------------------------memory_at---------------------------------------
Node* MergeMemNode::memory_at(uint alias_idx) const {
  assert(alias_idx >= Compile::AliasIdxRaw ||
         alias_idx == Compile::AliasIdxBot && !Compile::current()->do_aliasing(),
         "must avoid base_memory and AliasIdxTop");

  // Otherwise, it is a narrow slice.
  Node* n = alias_idx < req() ? in(alias_idx) : empty_memory();
  if (is_empty_memory(n)) {
    // the array is sparse; empty slots are the "top" node
    n = base_memory();
    assert(Node::in_dump()
           || n == nullptr || n->bottom_type() == Type::TOP
           || n->adr_type() == nullptr // address is TOP
           || n->adr_type() == TypePtr::BOTTOM
           || n->adr_type() == TypeRawPtr::BOTTOM
           || !Compile::current()->do_aliasing(),
           "must be a wide memory");
    // do_aliasing == false if we are organizing the memory states manually.
    // See verify_memory_slice for comments on TypeRawPtr::BOTTOM.
  } else {
    // make sure the stored slice is sane
    #ifdef ASSERT
    if (VMError::is_error_reported() || Node::in_dump()) {
    } else if (might_be_same(n, base_memory())) {
      // Give it a pass:  It is a mostly harmless repetition of the base.
      // This can arise normally from node subsumption during optimization.
    } else {
      verify_memory_slice(this, alias_idx, n);
    }
    #endif
  }
  return n;
}

//---------------------------set_memory_at-------------------------------------
void MergeMemNode::set_memory_at(uint alias_idx, Node *n) {
  verify_memory_slice(this, alias_idx, n);
  Node* empty_mem = empty_memory();
  if (n == base_memory())  n = empty_mem;  // collapse default
  uint need_req = alias_idx+1;
  if (req() < need_req) {
    if (n == empty_mem)  return;  // already the default, so do not grow me
    // grow the sparse array
    do {
      add_req(empty_mem);
    } while (req() < need_req);
  }
  set_req( alias_idx, n );
}



//--------------------------iteration_setup------------------------------------
void MergeMemNode::iteration_setup(const MergeMemNode* other) {
  if (other != nullptr) {
    grow_to_match(other);
    // invariant:  the finite support of mm2 is within mm->req()
    #ifdef ASSERT
    for (uint i = req(); i < other->req(); i++) {
      assert(other->is_empty_memory(other->in(i)), "slice left uncovered");
    }
    #endif
  }
  // Replace spurious copies of base_memory by top.
  Node* base_mem = base_memory();
  if (base_mem != nullptr && !base_mem->is_top()) {
    for (uint i = Compile::AliasIdxBot+1, imax = req(); i < imax; i++) {
      if (in(i) == base_mem)
        set_req(i, empty_memory());
    }
  }
}

//---------------------------grow_to_match-------------------------------------
void MergeMemNode::grow_to_match(const MergeMemNode* other) {
  Node* empty_mem = empty_memory();
  assert(other->is_empty_memory(empty_mem), "consistent sentinels");
  // look for the finite support of the other memory
  for (uint i = other->req(); --i >= req(); ) {
    if (other->in(i) != empty_mem) {
      uint new_len = i+1;
      while (req() < new_len)  add_req(empty_mem);
      break;
    }
  }
}

//---------------------------verify_sparse-------------------------------------
#ifndef PRODUCT
bool MergeMemNode::verify_sparse() const {
  assert(is_empty_memory(make_empty_memory()), "sane sentinel");
  Node* base_mem = base_memory();
  // The following can happen in degenerate cases, since empty==top.
  if (is_empty_memory(base_mem))  return true;
  for (uint i = Compile::AliasIdxRaw; i < req(); i++) {
    assert(in(i) != nullptr, "sane slice");
    if (in(i) == base_mem)  return false;  // should have been the sentinel value!
  }
  return true;
}

bool MergeMemStream::match_memory(Node* mem, const MergeMemNode* mm, int idx) {
  Node* n;
  n = mm->in(idx);
  if (mem == n)  return true;  // might be empty_memory()
  n = (idx == Compile::AliasIdxBot)? mm->base_memory(): mm->memory_at(idx);
  if (mem == n)  return true;
  return false;
}
#endif // !PRODUCT<|MERGE_RESOLUTION|>--- conflicted
+++ resolved
@@ -2197,12 +2197,7 @@
       return Type::get_zero_type(_type->basic_type());
     }
   }
-<<<<<<< HEAD
-  Node* alloc = is_new_object_mark_load(phase);
-=======
-
   Node* alloc = is_new_object_mark_load();
->>>>>>> 66d27365
   if (alloc != nullptr) {
     if (EnableValhalla) {
       // The mark word may contain property bits (inline, flat, null-free)
