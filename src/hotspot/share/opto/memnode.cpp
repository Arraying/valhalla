--- conflicted
+++ resolved
@@ -3059,19 +3059,13 @@
 
   Node* my_store = in(MemNode::OopStore);
   if (my_store->is_MergeMem()) {
-<<<<<<< HEAD
     if (oop_alias_idx() != phase->C->get_alias_index(TypeAryPtr::INLINES) ||
         phase->C->flattened_accesses_share_alias()) {
       // The alias that was recorded is no longer accurate enough.
       Node* mem = my_store->as_MergeMem()->memory_at(oop_alias_idx());
-      set_req(MemNode::OopStore, mem);
+      set_req_X(MemNode::OopStore, mem, phase);
       return this;
     }
-=======
-    Node* mem = my_store->as_MergeMem()->memory_at(oop_alias_idx());
-    set_req_X(MemNode::OopStore, mem, phase);
-    return this;
->>>>>>> 7146104f
   }
 
   return NULL;
