--- conflicted
+++ resolved
@@ -2433,12 +2433,7 @@
 //=============================================================================
 //----------------------------LoadKlassNode::make------------------------------
 // Polymorphic factory method:
-<<<<<<< HEAD
-Node* LoadKlassNode::make(PhaseGVN& gvn, Node* ctl, Node* mem, Node* adr, const TypePtr* at,
-                          const TypeKlassPtr* tk) {
-=======
 Node* LoadKlassNode::make(PhaseGVN& gvn, Node* mem, Node* adr, const TypePtr* at, const TypeKlassPtr* tk) {
->>>>>>> a637ccf2
   // sanity check the alias category against the created node type
   const TypePtr* adr_type = adr->bottom_type()->isa_ptr();
   assert(adr_type != nullptr, "expecting TypeKlassPtr");
@@ -2500,17 +2495,12 @@
           // a primitive Class (e.g., int.class) has null for a klass field
           return TypePtr::NULL_PTR;
         }
-<<<<<<< HEAD
-        // (Folds up the 1st indirection in aClassConstant.getModifiers().)
+        // Fold up the load of the hidden field
         const TypeKlassPtr* tklass = TypeKlassPtr::make(t->as_klass(), Type::trust_interfaces);
         if (is_null_free_array) {
           tklass = tklass->is_aryklassptr()->cast_to_null_free();
         }
         return tklass;
-=======
-        // Fold up the load of the hidden field
-        return TypeKlassPtr::make(t->as_klass(), Type::trust_interfaces);
->>>>>>> a637ccf2
       }
       // non-constant mirror, so we can't tell what's going on
     }
