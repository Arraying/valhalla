--- conflicted
+++ resolved
@@ -272,7 +272,6 @@
   return inline_klass()->declared_nonstatic_field_at(index)->type();
 }
 
-<<<<<<< HEAD
 int InlineTypeNode::secondary_fields_count(uint index) const {
   assert(is_multifield_base(index), "non-multifield field at index");
   return inline_klass()->declared_nonstatic_field_at(index)->secondary_fields_count();
@@ -288,10 +287,7 @@
   return inline_klass()->declared_nonstatic_field_at(index)->is_multifield_base();
 }
 
-bool InlineTypeNode::field_is_flattened(uint index) const {
-=======
 bool InlineTypeNode::field_is_flat(uint index) const {
->>>>>>> 0263bd93
   assert(index < field_count(), "index out of bounds");
   ciField* field = inline_klass()->declared_nonstatic_field_at(index);
   assert(!field->is_flat() || field->type()->is_inlinetype(), "must be an inline type");
@@ -489,11 +485,11 @@
       const TypeOopPtr* oop_ptr = kit->gvn().type(base)->isa_oopptr();
       bool is_array = (oop_ptr->isa_aryptr() != nullptr);
       bool mismatched = (decorators & C2_MISMATCHED) != 0;
-      ciField* field = holder->get_field_by_offset(offset, false);
-      if (base->is_Con() && !is_array && !mismatched && !field->is_multifield_base()) {
+      if (base->is_Con() && !is_array && !mismatched && !is_multifield_base(i)) {
         // If the oop to the inline type is constant (static final field), we can
         // also treat the fields as constants because the inline type is immutable.
         ciObject* constant_oop = oop_ptr->const_oop();
+        ciField* field = holder->get_field_by_offset(offset, false);
         assert(field != nullptr, "field not found");
         ciConstant constant = constant_oop->as_instance()->field_value(field);
         const Type* con_type = Type::make_from_constant(constant, /*require_const=*/ true);
@@ -511,6 +507,7 @@
         Node* adr = kit->basic_plus_adr(base, ptr, offset);
         assert(is_java_primitive(bt) || adr->bottom_type()->is_ptr_to_narrowoop() == UseCompressedOops, "inconsistent");
         const Type* val_type = Type::get_const_type(ft);
+        ciField* field = inline_klass()->get_field_by_offset(field_offset(i), false);
         bool load_bundle = !InlineTypeNode::is_multifield_scalarized(field);
         if (load_bundle) {
           value = kit->gvn().transform(LoadVectorNode::make(0, kit->control(), kit->memory(adr), adr, adr_type, ft->bundle_size(), bt));
@@ -549,18 +546,12 @@
   // Write field values to memory
   int field_idx = 0;
   for (uint i = 0; i < field_count(); ++i) {
+    int offset = holder_offset + field_offset(i);
     Node* value = field_value(i);
     ciType* ft = field_type(i);
-<<<<<<< HEAD
-    int offset = holder_offset + field_offset(i);
-    if (field_is_flattened(i)) {
-      // Recursively store the flattened inline type field
-      value->as_InlineType()->store_flattened(kit, base, ptr, holder, offset, decorators);
-=======
     if (field_is_flat(i)) {
       // Recursively store the flat inline type field
       value->as_InlineType()->store_flat(kit, base, ptr, holder, offset, decorators);
->>>>>>> 0263bd93
     } else {
       int vec_len = ft->bundle_size();
       BasicType bt = type2field[ft->basic_type()];
@@ -864,13 +855,8 @@
   vt->set_is_init(gvn);
   for (uint i = 0; i < vt->field_count(); ++i) {
     ciType* ft = vt->field_type(i);
-<<<<<<< HEAD
     Node* value = default_value(gvn, ft, vk, i);
-    if (!vt->field_is_flattened(i) && visited.contains(ft)) {
-=======
-    Node* value = gvn.zerocon(ft->basic_type());
     if (!vt->field_is_flat(i) && visited.contains(ft)) {
->>>>>>> 0263bd93
       gvn.C->set_has_circular_inline_type(true);
     } else if (ft->is_inlinetype()) {
       int old_len = visited.length();
@@ -1336,13 +1322,8 @@
   vt->set_is_init(gvn, false);
   for (uint i = 0; i < vt->field_count(); i++) {
     ciType* ft = vt->field_type(i);
-<<<<<<< HEAD
     Node* value = default_value(gvn, ft, vk, i);
-    if (!vt->field_is_flattened(i) && visited.contains(ft)) {
-=======
-    Node* value = gvn.zerocon(ft->basic_type());
     if (!vt->field_is_flat(i) && visited.contains(ft)) {
->>>>>>> 0263bd93
       gvn.C->set_has_circular_inline_type(true);
     } else if (ft->is_inlinetype()) {
       int old_len = visited.length();
