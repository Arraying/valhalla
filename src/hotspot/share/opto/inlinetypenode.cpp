--- conflicted
+++ resolved
@@ -109,7 +109,7 @@
       if (vt->is_multifield_base(i) &&
           !InlineTypeNode::is_multifield_scalarized(field) &&
           Matcher::vector_size_supported(type->basic_type(), vt->secondary_fields_count(i))) {
-        t = TypeVect::make(t, vt->secondary_fields_count(i));
+        t = TypeVect::make(type->basic_type(), vt->secondary_fields_count(i));
       }
       value = PhiNode::make(region, value, t);
       gvn->set_type(value, t);
@@ -331,12 +331,8 @@
   sobj->init_req(0, igvn->C->root());
   // Nullable inline types have an IsInit field that needs
   // to be checked before using the field values.
-<<<<<<< HEAD
-  if (!vk->is_null_free()) {
-=======
   const TypeInt* tinit = igvn->type(get_is_init())->isa_int();
   if (tinit != nullptr && !tinit->is_con(1)) {
->>>>>>> 265189e2
     sfpt->add_req(get_is_init());
   } else {
     sfpt->add_req(igvn->C->top());
@@ -596,7 +592,7 @@
         kit->set_memory(store, adr_type);
       } else {
         bool is_array = (kit->gvn().type(base)->isa_aryptr() != nullptr);
-        kit->access_store_at(base, adr, adr_type, value, val_type, bt, is_array ? (decorators | IS_ARRAY) : decorators);
+        kit->access_store_at(base, adr, adr_type, value, val_type, bt, is_array ? (decorators | IS_ARRAY) : decorators, false);
       }
     }
   }
@@ -809,10 +805,10 @@
   }
   // Skip oop forwarding for VectorBoxes, their oop is tied to unexpanded VBA, boxes may be sweeped
   // out during unboxing-boxing expansions.
-  if (oop->isa_InlineType() && !oop->isa_VectorBox() && !phase->type(oop)->maybe_null()) {
+  if (oop->isa_InlineType() &&  !oop->isa_VectorBox() && !phase->type(oop)->maybe_null()) {
     InlineTypeNode* vtptr = oop->as_InlineType();
     set_oop(*phase, vtptr->get_oop());
-    set_is_buffered(*phase);
+    set_is_buffered(*phase, vtptr->is_allocated(phase));
     set_is_init(*phase);
     for (uint i = Values; i < vtptr->req(); ++i) {
       set_req(i, vtptr->in(i));
@@ -877,7 +873,7 @@
   if (is_multifield_base &&
       is_java_primitive(bt) &&
       Matcher::match_rule_supported_vector(Op_Replicate, vec_len, bt)) {
-      value = gvn.transform(VectorNode::scalar2vector(value, vec_len, Type::get_const_type(field_type), false));
+      value = gvn.transform(VectorNode::scalar2vector(value, vec_len, bt, false));
   }
   return value;
 }
