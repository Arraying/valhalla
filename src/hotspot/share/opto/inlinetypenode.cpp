--- conflicted
+++ resolved
@@ -400,28 +400,14 @@
   } else {
     sfpt->add_req(igvn->C->top());
   }
-<<<<<<< HEAD
 
   AllocateNode* alloc = AllocateNode::Ideal_allocation(get_oop());
   sfpt->add_req(igvn->intcon(alloc && alloc->_larval ? 1 : 0));
-
-  // Iterate over the inline type fields in order of increasing
-  // offset and add the field values to the safepoint.
-  for (uint j = 0; j < nfields; ++j) {
-    int offset = vk->nonstatic_field_at(j)->offset_in_bytes();
-    Node* value = field_value_by_offset(offset, true /* include flat inline type fields */);
-    if (value->is_InlineType()) {
-      // Add inline type field to the worklist to process later
-      worklist.push(value);
-    }
-    sfpt->add_req(value);
-=======
   Node_List null_markers;
   uint nfields = add_fields_to_safepoint(worklist, null_markers, sfpt);
   // Add null markers after the field values
   for (uint i = 0; i < null_markers.size(); ++i) {
     sfpt->add_req(null_markers.at(i));
->>>>>>> 0e899b25
   }
   jvms->set_endoff(sfpt->req());
   // Replace safepoint edge by SafePointScalarObjectNode
@@ -592,11 +578,7 @@
       const TypeOopPtr* oop_ptr = kit->gvn().type(base)->isa_oopptr();
       bool is_array = (oop_ptr->isa_aryptr() != nullptr);
       bool mismatched = (decorators & C2_MISMATCHED) != 0;
-<<<<<<< HEAD
-      if (base->is_Con() && !is_array && !mismatched && !is_multifield_base(i)) {
-=======
-      if (base->is_Con() && oop_ptr->is_inlinetypeptr() && !is_array && !mismatched) {
->>>>>>> 0e899b25
+      if (base->is_Con() && oop_ptr->is_inlinetypeptr() && !is_array && !mismatched && !is_multifield_base(i)) {
         // If the oop to the inline type is constant (static final field), we can
         // also treat the fields as constants because the inline type is immutable.
         ciObject* constant_oop = oop_ptr->const_oop();
@@ -617,7 +599,9 @@
         BasicType bt = type2field[ft->basic_type()];
         assert(is_java_primitive(bt) || adr->bottom_type()->is_ptr_to_narrowoop() == UseCompressedOops, "inconsistent");
         const Type* val_type = Type::get_const_type(ft);
-<<<<<<< HEAD
+        if (null_free) {
+          val_type = val_type->join_speculative(TypePtr::NOTNULL);
+        }
         ciField* field = inline_klass()->get_field_by_offset(field_offset(i), false);
         bool load_bundle = !InlineTypeNode::is_multifield_scalarized(field);
         if (load_bundle) {
@@ -625,12 +609,6 @@
         } else {
           value = kit->access_load_at(base, adr, adr_type, val_type, bt, is_array ? (decorators | IS_ARRAY) : decorators);
         }
-=======
-        if (null_free) {
-          val_type = val_type->join_speculative(TypePtr::NOTNULL);
-        }
-        value = kit->access_load_at(base, adr, adr_type, val_type, bt, is_array ? (decorators | IS_ARRAY) : decorators);
->>>>>>> 0e899b25
       }
       // Loading a non-flattened inline type from memory
       if (visited.contains(ft)) {
@@ -749,7 +727,7 @@
   if (!null_free) {
     // Set the null marker
     value = get_is_init();
-    payload = set_payload_value(gvn, payload, bt, value, T_BOOLEAN, null_marker_offset);
+    payload = set_payload_value(gvn, payload, bt, value, T_BYTE, null_marker_offset);
   }
   // Iterate over the fields and add their values to the payload
   for (uint i = 0; i < field_count(); ++i) {
@@ -792,7 +770,7 @@
 
   if (atomic) {
 #ifdef ASSERT
-    bool is_naturally_atomic = null_free && vk->nof_declared_nonstatic_fields() <= 1;
+    bool is_naturally_atomic = vk->is_empty() || (null_free && vk->nof_declared_nonstatic_fields() == 1);
     assert(!is_naturally_atomic, "No atomic access required");
 #endif
     // Convert to a payload value <= 64-bit and write atomically.
@@ -1172,28 +1150,26 @@
   igvn->replace_node(res, dom);
 }
 
+Node* InlineTypeNode::Identity(PhaseGVN* phase) {
+  Node* oop = get_oop();
+  // If oop of InlineTypeNode is a VectorBox, then directly forward it.
+  // Such pattern is generated during incremental inlining when vector intrinsic
+  // call is replaced by equivalent VetorBoxNode, at this point we don't require
+  // rematerializing InlineTypeNode chain earlier tied to vector oop returned
+  // by intrinsic call.
+  if (oop->isa_VectorBox()) {
+    return oop;
+  }
+  return this;
+}
+
 Node* InlineTypeNode::Ideal(PhaseGVN* phase, bool can_reshape) {
   Node* oop = get_oop();
-<<<<<<< HEAD
-  const TypeInt* tinit = phase->type(get_is_init())->isa_int();
-  if ((tinit != nullptr && tinit->is_con(1)) &&
-      ((is_default(phase) && !is_larval(phase) && !is_larval()) || inline_klass()->is_empty()) &&
-      inline_klass()->is_initialized() &&
-      (!oop->is_Con() || phase->type(oop)->is_zero_type())) {
-    // Use the pre-allocated oop for null-free default or empty inline types
-    set_oop(*phase, default_oop(*phase, inline_klass()));
-    assert(is_allocated(phase), "should now be allocated");
-    return this;
-  }
-  // Skip oop forwarding for VectorBoxes, their oop is tied to unexpanded VBA, boxes may be sweeped
-  // out during unboxing-boxing expansions.
-  if (oop->isa_InlineType() &&  !oop->isa_VectorBox() && !phase->type(oop)->maybe_null()) {
-=======
-  if (oop->isa_InlineType() && !phase->type(oop)->maybe_null()) {
->>>>>>> 0e899b25
+
+  if (oop->isa_InlineType() && !oop->isa_VectorBox() && !phase->type(oop)->maybe_null()) {
     InlineTypeNode* vtptr = oop->as_InlineType();
     set_oop(*phase, vtptr->get_oop());
-    set_is_buffered(*phase, vtptr->is_allocated(phase));
+    set_is_buffered(*phase);
     set_is_init(*phase);
     for (uint i = Values; i < vtptr->req(); ++i) {
       set_req(i, vtptr->in(i));
@@ -1243,12 +1219,6 @@
   return vt;
 }
 
-<<<<<<< HEAD
-Node* InlineTypeNode::default_oop(PhaseGVN& gvn, ciInlineKlass* vk) {
-  // Returns the constant oop of the default inline type allocation
-  return gvn.makecon(TypeInstPtr::make(vk->default_instance()));
-}
-
 Node* InlineTypeNode::default_value(PhaseGVN& gvn, ciType* field_type, ciInlineKlass* klass, int index) {
   BasicType bt = field_type->basic_type();
   int vec_len = field_type->bundle_size();
@@ -1262,10 +1232,7 @@
   return value;
 }
 
-InlineTypeNode* InlineTypeNode::make_default(PhaseGVN& gvn, ciInlineKlass* vk, bool is_larval) {
-=======
 InlineTypeNode* InlineTypeNode::make_all_zero(PhaseGVN& gvn, ciInlineKlass* vk, bool is_larval) {
->>>>>>> 0e899b25
   GrowableArray<ciType*> visited;
   visited.push(vk);
   return make_all_zero_impl(gvn, vk, visited, is_larval);
@@ -1321,13 +1288,8 @@
         continue;
       }
       return false;
-<<<<<<< HEAD
-    }
-    if (!gvn->type(value)->is_zero_type() &&
-        !VectorNode::is_all_zeros_vector(value)) {
-=======
-    } else if (!gvn->type(value)->is_zero_type()) {
->>>>>>> 0e899b25
+    } else if (!gvn->type(value)->is_zero_type() &&
+               !VectorNode::is_all_zeros_vector(value)) {
       return false;
     }
   }
@@ -1422,7 +1384,7 @@
   if (atomic) {
     // Read atomically and convert from payload
 #ifdef ASSERT
-    bool is_naturally_atomic = null_free && vk->nof_declared_nonstatic_fields() <= 1;
+    bool is_naturally_atomic = vk->is_empty() || (null_free && vk->nof_declared_nonstatic_fields() == 1);
     assert(!is_naturally_atomic, "No atomic access required");
 #endif
     BasicType bt = vk->atomic_size_to_basic_type(null_free);
@@ -1490,7 +1452,7 @@
           }
           // Set the null marker if not known to be null-free
           if (!null_free) {
-            load = set_payload_value(&kit->gvn(), load, bt, kit->intcon(1), T_BOOLEAN, null_marker_offset);
+            load = set_payload_value(&kit->gvn(), load, bt, kit->intcon(1), T_BYTE, null_marker_offset);
           }
           payload_null_free->init_req(1, load);
         }
@@ -1548,28 +1510,34 @@
   return kit->gvn().transform(vt)->as_InlineType();
 }
 
-Node* InlineTypeNode::make_larval(GraphKit* kit) const {
+InlineTypeNode* InlineTypeNode::make_larval(GraphKit* kit, bool allocate) const {
   ciInlineKlass* vk = inline_klass();
-
-  // Re-execute if buffering triggers deoptimization
-  PreserveReexecuteState preexecs(kit);
-  kit->jvms()->set_should_reexecute(true);
-  Node* klass_node = kit->makecon(TypeKlassPtr::make(vk));
-  Node* alloc_oop  = kit->new_instance(klass_node, nullptr, nullptr, true);
-  AllocateNode* alloc = AllocateNode::Ideal_allocation(alloc_oop);
-  alloc->_larval = true;
-
-  // Set the larval bit in mark word of newly allocated value.
-  Node* mark_addr = kit->basic_plus_adr(alloc_oop, oopDesc::mark_offset_in_bytes());
-  Node* mark = kit->make_load(nullptr, mark_addr, TypeX_X, TypeX_X->basic_type(), MemNode::unordered);
-  mark = kit->gvn().transform(new OrXNode(mark, kit->MakeConX(markWord::larval_bit_in_place)));
-  kit->store_to_memory(kit->control(), mark_addr, mark, TypeX_X->basic_type(), kit->gvn().type(mark_addr)->is_ptr(), MemNode::unordered);
-
-  store(kit, alloc_oop, alloc_oop, vk);
-  return alloc_oop;
-}
-
-InlineTypeNode* InlineTypeNode::finish_larval(GraphKit* kit, Node* obj, const TypeInstPtr* vk) {
+  InlineTypeNode* res = make_uninitialized(kit->gvn(), vk);
+  for (uint i = 1; i < req(); ++i) {
+    res->set_req(i, in(i));
+  }
+
+  if (allocate) {
+    // Re-execute if buffering triggers deoptimization
+    PreserveReexecuteState preexecs(kit);
+    kit->jvms()->set_should_reexecute(true);
+    Node* klass_node = kit->makecon(TypeKlassPtr::make(vk));
+    Node* alloc_oop  = kit->new_instance(klass_node, nullptr, nullptr, true);
+    AllocateNode* alloc = AllocateNode::Ideal_allocation(alloc_oop);
+    alloc->_larval = true;
+
+    store(kit, alloc_oop, alloc_oop, vk);
+    res->set_oop(kit->gvn(), alloc_oop);
+  }
+  // TODO 8239003
+  //res->set_type(TypeInlineType::make(vk, true));
+  res = kit->gvn().transform(res)->as_InlineType();
+  assert(!allocate || res->is_allocated(&kit->gvn()), "must be allocated");
+  return res;
+}
+
+InlineTypeNode* InlineTypeNode::finish_larval(GraphKit* kit) const {
+  Node* obj = get_oop();
   Node* mark_addr = kit->basic_plus_adr(obj, oopDesc::mark_offset_in_bytes());
   Node* mark = kit->make_load(nullptr, mark_addr, TypeX_X, TypeX_X->basic_type(), MemNode::unordered);
   mark = kit->gvn().transform(new AndXNode(mark, kit->MakeConX(~markWord::larval_bit_in_place)));
@@ -1581,7 +1549,15 @@
   assert(alloc != nullptr, "must have an allocation node");
   kit->insert_mem_bar(Op_MemBarStoreStore, alloc->proj_out_or_null(AllocateNode::RawAddress));
 
-  return InlineTypeNode::make_from_oop(kit, obj, vk->inline_klass(), !vk->maybe_null());
+  ciInlineKlass* vk = inline_klass();
+  InlineTypeNode* res = make_uninitialized(kit->gvn(), vk);
+  for (uint i = 1; i < req(); ++i) {
+    res->set_req(i, in(i));
+  }
+  // TODO 8239003
+  //res->set_type(TypeInlineType::make(vk, false));
+  res = kit->gvn().transform(res)->as_InlineType();
+  return res;
 }
 
 bool InlineTypeNode::is_larval(PhaseGVN* gvn) const {
