--- conflicted
+++ resolved
@@ -72,24 +72,14 @@
          DoUnrollOnly        = 1<<10,
          VectorizedLoop      = 1<<11,
          HasAtomicPostLoop   = 1<<12,
-<<<<<<< HEAD
-         HasRangeChecks      = 1<<13,
-         IsMultiversioned    = 1<<14,
-         StripMined          = 1<<15,
-         SubwordLoop         = 1<<16,
-         ProfileTripFailed   = 1<<17,
-         LoopNestInnerLoop   = 1<< 18,
-         LoopNestLongOuterLoop = 1<< 19,
-         FlattenedArrays     = 1<<20};
-
-=======
          IsMultiversioned    = 1<<13,
          StripMined          = 1<<14,
          SubwordLoop         = 1<<15,
          ProfileTripFailed   = 1<<16,
-         LoopNestInnerLoop = 1 << 17,
-         LoopNestLongOuterLoop = 1 << 18};
->>>>>>> 861e3020
+         LoopNestInnerLoop   = 1<< 17,
+         LoopNestLongOuterLoop = 1<< 18,
+         FlattenedArrays     = 1<<19};
+
   char _unswitch_count;
   enum { _unswitch_max=3 };
   char _postloop_flags;
