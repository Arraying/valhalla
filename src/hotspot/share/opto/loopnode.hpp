--- conflicted
+++ resolved
@@ -1417,23 +1417,13 @@
   // Eliminate range-checks and other trip-counter vs loop-invariant tests.
   void do_range_check(IdealLoopTree *loop, Node_List &old_new);
 
-<<<<<<< HEAD
-  // Create a slow version of the loop by cloning the loop
-  // and inserting an if to select fast-slow versions.
-  // Return the inserted if.
-  IfNode* create_slow_version_of_loop(IdealLoopTree *loop,
-                                      Node_List &old_new,
-                                      Node_List &unswitch_iffs,
-                                      CloneLoopMode mode);
-
-=======
->>>>>>> 998d0baa
   // Clone loop with an invariant test (that does not exit) and
   // insert a clone of the test that selects which version to
   // execute.
   void do_unswitching(IdealLoopTree* loop, Node_List& old_new);
 
-  IfNode* find_unswitch_candidate(const IdealLoopTree* loop) const;
+  // Find candidate "if" for unswitching
+  IfNode* find_unswitch_candidate(const IdealLoopTree* loop, Node_List& unswitch_iffs) const;
 
  private:
   static bool has_control_dependencies_from_predicates(LoopNode* head);
@@ -1445,18 +1435,14 @@
   static void increment_unswitch_counts(LoopNode* original_head, LoopNode* new_head);
   void remove_unswitch_candidate_from_loops(const Node_List& old_new, const UnswitchedLoopSelector& unswitched_loop_selector);
 #ifndef PRODUCT
-  static void trace_loop_unswitching_count(IdealLoopTree* loop, LoopNode* original_head);
+  static void trace_loop_unswitching_count(IdealLoopTree* loop, LoopNode* original_head, const Node_List& unswitch_iffs);
   static void trace_loop_unswitching_impossible(const LoopNode* original_head);
   static void trace_loop_unswitching_result(const UnswitchedLoopSelector& unswitched_loop_selector,
-                                            const LoopNode* original_head, const LoopNode* new_head);
+                                            const LoopNode* original_head, const LoopNode* new_head,
+                                            const Node_List& old_new);
 #endif
 
-<<<<<<< HEAD
-  // Find candidate "if" for unswitching
-  IfNode* find_unswitching_candidate(const IdealLoopTree *loop, Node_List& unswitch_iffs) const;
-=======
  public:
->>>>>>> 998d0baa
 
   // Range Check Elimination uses this function!
   // Constrain the main loop iterations so the affine function:
