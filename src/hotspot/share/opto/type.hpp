--- conflicted
+++ resolved
@@ -1481,11 +1481,8 @@
 class TypeAryPtr : public TypeOopPtr {
   friend class Type;
   friend class TypePtr;
-<<<<<<< HEAD
   friend class TypeInstPtr;
-=======
   friend class TypeInterfaces;
->>>>>>> bcac42aa
 
   TypeAryPtr(PTR ptr, ciObject* o, const TypeAry *ary, ciKlass* k, bool xk,
              Offset offset, Offset field_offset, int instance_id, bool is_autobox_cache,
