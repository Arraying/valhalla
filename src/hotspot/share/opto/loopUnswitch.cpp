--- conflicted
+++ resolved
@@ -218,7 +218,6 @@
     dominated_by(proj_true->as_IfProj(), iff);
   }
   IfNode* unswitch_iff_clone = old_new[unswitch_iff->_idx]->as_If();
-<<<<<<< HEAD
   if (!flat_array_checks) {
     ProjNode* proj_false = invar_iff->proj_out(0)->as_Proj();
     _igvn.rehash_node_delayed(unswitch_iff_clone);
@@ -228,11 +227,6 @@
     // prevent it from being unswitched again based on these checks.
     head_clone->mark_flat_arrays();
   }
-=======
-  _igvn.rehash_node_delayed(unswitch_iff_clone);
-  ProjNode* proj_false = invar_iff->proj_out(0);
-  dominated_by(proj_false->as_IfProj(), unswitch_iff_clone, false, false);
->>>>>>> 242a2e63
 
   // Reoptimize loops
   loop->record_for_igvn();
