--- conflicted
+++ resolved
@@ -2088,12 +2088,8 @@
     ciMethod* meth = call->as_CallJava()->method();
     if (meth == nullptr) {
       const char* name = call->as_CallStaticJava()->_name;
-<<<<<<< HEAD
-      assert(strncmp(name, "_multianewarray", 15) == 0 ||
-             strncmp(name, "_load_unknown_inline", 20) == 0, "TODO: add failed case check");
-=======
-      assert(strncmp(name, "C2 Runtime multianewarray", 25) == 0, "TODO: add failed case check");
->>>>>>> c58fbef0
+      assert(strncmp(name, "C2 Runtime multianewarray", 25) == 0 ||
+             strncmp(name, "C2 Runtime load_unknown_inline", 30) == 0, "TODO: add failed case check");
       // Returns a newly allocated non-escaped object.
       add_java_object(call, PointsToNode::NoEscape);
       set_not_scalar_replaceable(ptnode_adr(call_idx) NOT_PRODUCT(COMMA "is result of multinewarray"));
@@ -2803,12 +2799,8 @@
 #ifdef ASSERT
   if (alloc->is_CallStaticJava() && alloc->as_CallStaticJava()->method() == nullptr) {
     const char* name = alloc->as_CallStaticJava()->_name;
-<<<<<<< HEAD
-    assert(strncmp(name, "_multianewarray", 15) == 0 ||
-           strncmp(name, "_load_unknown_inline", 20) == 0, "sanity");
-=======
-    assert(strncmp(name, "C2 Runtime multianewarray", 25) == 0, "sanity");
->>>>>>> c58fbef0
+    assert(strncmp(name, "C2 Runtime multianewarray", 25) == 0 ||
+           strncmp(name, "C2 Runtime load_unknown_inline", 30) == 0, "sanity");
   }
 #endif
   // Non-escaped allocation returned from Java or runtime call have unknown values in fields.
