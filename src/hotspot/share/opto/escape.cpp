--- conflicted
+++ resolved
@@ -1034,15 +1034,12 @@
                   strcmp(call->as_CallLeaf()->_name, "mulAdd") == 0 ||
                   strcmp(call->as_CallLeaf()->_name, "montgomery_multiply") == 0 ||
                   strcmp(call->as_CallLeaf()->_name, "montgomery_square") == 0 ||
-<<<<<<< HEAD
                   strcmp(call->as_CallLeaf()->_name, "vectorizedMismatch") == 0 ||
                   strcmp(call->as_CallLeaf()->_name, "load_unknown_value") == 0 ||
-                  strcmp(call->as_CallLeaf()->_name, "store_unknown_value") == 0)
-=======
+                  strcmp(call->as_CallLeaf()->_name, "store_unknown_value") == 0 ||
                   strcmp(call->as_CallLeaf()->_name, "bigIntegerRightShiftWorker") == 0 ||
                   strcmp(call->as_CallLeaf()->_name, "bigIntegerLeftShiftWorker") == 0 ||
                   strcmp(call->as_CallLeaf()->_name, "vectorizedMismatch") == 0)
->>>>>>> aa4ef80f
                  ))) {
             call->dump();
             fatal("EA unexpected CallLeaf %s", call->as_CallLeaf()->_name);
