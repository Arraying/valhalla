--- conflicted
+++ resolved
@@ -1662,47 +1662,25 @@
 // Find fields initializing values for allocations.
 int ConnectionGraph::find_init_values_phantom(JavaObjectNode* pta) {
   assert(pta->escape_state() == PointsToNode::NoEscape, "Not escaped Allocate nodes only");
+  PointsToNode* init_val = phantom_obj;
   Node* alloc = pta->ideal_node();
-<<<<<<< HEAD
-  if (init_val == phantom_obj) {
-    // Do nothing for Allocate nodes since its fields values are
-    // "known" unless they are initialized by arraycopy/clone.
-    if (alloc->is_Allocate() && !pta->arraycopy_dst()) {
-      if (alloc->as_Allocate()->in(AllocateNode::DefaultValue) != NULL) {
-        // Non-flattened inline type arrays are initialized with
-        // the default value instead of null. Handle them here.
-        init_val = ptnode_adr(alloc->as_Allocate()->in(AllocateNode::DefaultValue)->_idx);
-        assert(init_val != NULL, "default value should be registered");
-      } else {
-        return 0;
-      }
-    }
-    // Non-escaped allocation returned from Java or runtime call has unknown values in fields.
-    assert(pta->arraycopy_dst() || alloc->is_CallStaticJava() || init_val != phantom_obj, "sanity");
-#ifdef ASSERT
-    if (alloc->is_CallStaticJava() && alloc->as_CallStaticJava()->method() == NULL) {
-      const char* name = alloc->as_CallStaticJava()->_name;
-      assert(strncmp(name, "_multianewarray", 15) == 0, "sanity");
-    }
-#endif
-    for (EdgeIterator i(pta); i.has_next(); i.next()) {
-      PointsToNode* field = i.get();
-      if (field->is_Field() && field->as_Field()->is_oop()) {
-        if (add_edge(field, init_val)) {
-          // New edge was added
-          new_edges++;
-          add_field_uses_to_worklist(field->as_Field());
-        }
-=======
 
   // Do nothing for Allocate nodes since its fields values are
   // "known" unless they are initialized by arraycopy/clone.
   if (alloc->is_Allocate() && !pta->arraycopy_dst()) {
-    return 0;
-  }
-  assert(pta->arraycopy_dst() || alloc->as_CallStaticJava(), "sanity");
+    if (alloc->as_Allocate()->in(AllocateNode::DefaultValue) != NULL) {
+      // Non-flattened inline type arrays are initialized with
+      // the default value instead of null. Handle them here.
+      init_val = ptnode_adr(alloc->as_Allocate()->in(AllocateNode::DefaultValue)->_idx);
+      assert(init_val != NULL, "default value should be registered");
+    } else {
+      return 0;
+    }
+  }
+  // Non-escaped allocation returned from Java or runtime call has unknown values in fields.
+  assert(pta->arraycopy_dst() || alloc->is_CallStaticJava() || init_val != phantom_obj, "sanity");
 #ifdef ASSERT
-  if (!pta->arraycopy_dst() && alloc->as_CallStaticJava()->method() == NULL) {
+  if (alloc->is_CallStaticJava() && alloc->as_CallStaticJava()->method() == NULL) {
     const char* name = alloc->as_CallStaticJava()->_name;
     assert(strncmp(name, "_multianewarray", 15) == 0, "sanity");
   }
@@ -1712,11 +1690,10 @@
   for (EdgeIterator i(pta); i.has_next(); i.next()) {
     PointsToNode* field = i.get();
     if (field->is_Field() && field->as_Field()->is_oop()) {
-      if (add_edge(field, phantom_obj)) {
+      if (add_edge(field, init_val)) {
         // New edge was added
         new_edges++;
         add_field_uses_to_worklist(field->as_Field());
->>>>>>> 7146104f
       }
     }
   }
@@ -1728,16 +1705,9 @@
   assert(pta->escape_state() == PointsToNode::NoEscape, "Not escaped Allocate nodes only");
   Node* alloc = pta->ideal_node();
   // Do nothing for Call nodes since its fields values are unknown.
-<<<<<<< HEAD
   if (!alloc->is_Allocate() || alloc->as_Allocate()->in(AllocateNode::DefaultValue) != NULL) {
     return 0;
   }
-
-=======
-  if (!alloc->is_Allocate()) {
-    return 0;
-  }
->>>>>>> 7146104f
   InitializeNode* ini = alloc->as_Allocate()->initialization();
   bool visited_bottom_offset = false;
   GrowableArray<int> offsets_worklist;
@@ -3663,11 +3633,7 @@
   // First update the inputs of any non-instance Phi's from
   // which we split out an instance Phi.  Note we don't have
   // to recursively process Phi's encountered on the input memory
-<<<<<<< HEAD
   // chains as is done in split_memory_phi() since they will
-=======
-  // chains as is done in split_memory_phi() since they  will
->>>>>>> 7146104f
   // also be processed here.
   for (int j = 0; j < orig_phis.length(); j++) {
     PhiNode *phi = orig_phis.at(j);
