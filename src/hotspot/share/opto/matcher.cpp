--- conflicted
+++ resolved
@@ -1406,17 +1406,11 @@
     // and over the entire method.
     for( i = 0; i < argcnt; i++ ) {
       // Address of incoming argument mask to fill in
-<<<<<<< HEAD
       RegMask *rm = &mcall->_in_rms[i+TypeFunc::Parms+adj];
-      if( !parm_regs[i].first()->is_valid() &&
-          !parm_regs[i].second()->is_valid() ) {
-=======
-      RegMask *rm = &mcall->_in_rms[i+TypeFunc::Parms];
       VMReg first = parm_regs[i].first();
       VMReg second = parm_regs[i].second();
       if(!first->is_valid() &&
          !second->is_valid()) {
->>>>>>> df65237b
         continue;               // Avoid Halves
       }
       // Handle case where arguments are in vector registers.
@@ -1429,23 +1423,13 @@
         }
       }
       // Grab first register, adjust stack slots and insert in mask.
-<<<<<<< HEAD
-      OptoReg::Name reg1 = warp_outgoing_stk_arg(parm_regs[i].first(), begin_out_arg_area, out_arg_limit_per_call );
+      OptoReg::Name reg1 = warp_outgoing_stk_arg(first, begin_out_arg_area, out_arg_limit_per_call );
       if (OptoReg::is_valid(reg1)) {
-=======
-      OptoReg::Name reg1 = warp_outgoing_stk_arg(first, begin_out_arg_area, out_arg_limit_per_call );
-      if (OptoReg::is_valid(reg1))
->>>>>>> df65237b
         rm->Insert( reg1 );
       }
       // Grab second register (if any), adjust stack slots and insert in mask.
-<<<<<<< HEAD
-      OptoReg::Name reg2 = warp_outgoing_stk_arg(parm_regs[i].second(), begin_out_arg_area, out_arg_limit_per_call );
+      OptoReg::Name reg2 = warp_outgoing_stk_arg(second, begin_out_arg_area, out_arg_limit_per_call );
       if (OptoReg::is_valid(reg2)) {
-=======
-      OptoReg::Name reg2 = warp_outgoing_stk_arg(second, begin_out_arg_area, out_arg_limit_per_call );
-      if (OptoReg::is_valid(reg2))
->>>>>>> df65237b
         rm->Insert( reg2 );
       }
     } // End of for all arguments
