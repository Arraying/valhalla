--- conflicted
+++ resolved
@@ -1133,19 +1133,12 @@
           } else {                  // Nothing the matcher cares about
             if (n->is_Proj() && n->in(0) != NULL && n->in(0)->is_Multi()) {       // Projections?
               // Convert to machine-dependent projection
-<<<<<<< HEAD
               RegMask* mask = NULL;
               if (n->in(0)->is_Call()) {
                 mask = return_values_mask(n->in(0)->as_Call()->tf()->range_cc());
               }
               m = n->in(0)->as_Multi()->match(n->as_Proj(), this, mask);
-#ifdef ASSERT
-              _new2old_map.map(m->_idx, n);
-#endif
-=======
-              m = n->in(0)->as_Multi()->match( n->as_Proj(), this );
               NOT_PRODUCT(record_new2old(m, n);)
->>>>>>> 138d573c
               if (m->in(0) != NULL) // m might be top
                 collect_null_checks(m, n);
             } else {                // Else just a regular 'ol guy
