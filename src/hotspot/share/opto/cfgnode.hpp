/*
 * Copyright (c) 1997, 2024, Oracle and/or its affiliates. All rights reserved.
 * DO NOT ALTER OR REMOVE COPYRIGHT NOTICES OR THIS FILE HEADER.
 *
 * This code is free software; you can redistribute it and/or modify it
 * under the terms of the GNU General Public License version 2 only, as
 * published by the Free Software Foundation.
 *
 * This code is distributed in the hope that it will be useful, but WITHOUT
 * ANY WARRANTY; without even the implied warranty of MERCHANTABILITY or
 * FITNESS FOR A PARTICULAR PURPOSE.  See the GNU General Public License
 * version 2 for more details (a copy is included in the LICENSE file that
 * accompanied this code).
 *
 * You should have received a copy of the GNU General Public License version
 * 2 along with this work; if not, write to the Free Software Foundation,
 * Inc., 51 Franklin St, Fifth Floor, Boston, MA 02110-1301 USA.
 *
 * Please contact Oracle, 500 Oracle Parkway, Redwood Shores, CA 94065 USA
 * or visit www.oracle.com if you need additional information or have any
 * questions.
 *
 */

#ifndef SHARE_OPTO_CFGNODE_HPP
#define SHARE_OPTO_CFGNODE_HPP

#include "opto/multnode.hpp"
#include "opto/node.hpp"
#include "opto/opcodes.hpp"
#include "opto/type.hpp"

// Portions of code courtesy of Clifford Click

// Optimization - Graph Style

class Matcher;
class Node;
class   RegionNode;
class   TypeNode;
class     PhiNode;
class   GotoNode;
class   MultiNode;
class     MultiBranchNode;
class       IfNode;
class       PCTableNode;
class         JumpNode;
class         CatchNode;
class       NeverBranchNode;
class     BlackholeNode;
class   ProjNode;
class     CProjNode;
class       IfTrueNode;
class       IfFalseNode;
class       CatchProjNode;
class     JProjNode;
class       JumpProjNode;
class     SCMemProjNode;
class PhaseIdealLoop;
enum class AssertionPredicateType;

// The success projection of a Parse Predicate is always an IfTrueNode and the uncommon projection an IfFalseNode
typedef IfTrueNode ParsePredicateSuccessProj;
typedef IfFalseNode ParsePredicateUncommonProj;

//------------------------------RegionNode-------------------------------------
// The class of RegionNodes, which can be mapped to basic blocks in the
// program.  Their inputs point to Control sources.  PhiNodes (described
// below) have an input point to a RegionNode.  Merged data inputs to PhiNodes
// correspond 1-to-1 with RegionNode inputs.  The zero input of a PhiNode is
// the RegionNode, and the zero input of the RegionNode is itself.
class RegionNode : public Node {
public:
  enum LoopStatus {
    // No guarantee: the region may be an irreducible loop entry, thus we have to
    // be careful when removing entry control to it.
    MaybeIrreducibleEntry,
    // Limited guarantee: this region may be (nested) inside an irreducible loop,
    // but it will never be an irreducible loop entry.
    NeverIrreducibleEntry,
    // Strong guarantee: this region is not (nested) inside an irreducible loop.
    Reducible,
  };

private:
  bool _is_unreachable_region;
  LoopStatus _loop_status;

  bool is_possible_unsafe_loop(const PhaseGVN* phase) const;
  bool is_unreachable_from_root(const PhaseGVN* phase) const;
public:
  // Node layout (parallels PhiNode):
  enum { Region,                // Generally points to self.
         Control                // Control arcs are [1..len)
  };

  RegionNode(uint required)
    : Node(required),
      _is_unreachable_region(false),
      _loop_status(LoopStatus::NeverIrreducibleEntry)
  {
    init_class_id(Class_Region);
    init_req(0, this);
  }

  Node* is_copy() const {
    const Node* r = _in[Region];
    if (r == nullptr)
      return nonnull_req();
    return nullptr;  // not a copy!
  }
  PhiNode* has_phi() const;        // returns an arbitrary phi user, or null
  PhiNode* has_unique_phi() const; // returns the unique phi user, or null
  // Is this region node unreachable from root?
  bool is_unreachable_region(const PhaseGVN* phase);
#ifdef ASSERT
  bool is_in_infinite_subgraph();
  static bool are_all_nodes_in_infinite_subgraph(Unique_Node_List& worklist);
#endif //ASSERT
  LoopStatus loop_status() const { return _loop_status; };
  void set_loop_status(LoopStatus status);
  DEBUG_ONLY(void verify_can_be_irreducible_entry() const;)

  virtual int Opcode() const;
  virtual uint size_of() const { return sizeof(*this); }
  virtual bool pinned() const { return (const Node*)in(0) == this; }
  virtual bool is_CFG() const { return true; }
  virtual uint hash() const { return NO_HASH; } // CFG nodes do not hash
  virtual bool depends_only_on_test() const { return false; }
  virtual const Type* bottom_type() const { return Type::CONTROL; }
  virtual const Type* Value(PhaseGVN* phase) const;
  virtual Node* Identity(PhaseGVN* phase);
  virtual Node* Ideal(PhaseGVN* phase, bool can_reshape);
  void remove_unreachable_subgraph(PhaseIterGVN* igvn);
  virtual const RegMask &out_RegMask() const;
  bool is_diamond() const;
  void try_clean_mem_phis(PhaseIterGVN* phase);
  bool optimize_trichotomy(PhaseIterGVN* igvn);
  NOT_PRODUCT(virtual void dump_spec(outputStream* st) const;)
};

//------------------------------JProjNode--------------------------------------
// jump projection for node that produces multiple control-flow paths
class JProjNode : public ProjNode {
 public:
  JProjNode( Node* ctrl, uint idx ) : ProjNode(ctrl,idx) {}
  virtual int Opcode() const;
  virtual bool  is_CFG() const { return true; }
  virtual uint  hash() const { return NO_HASH; }  // CFG nodes do not hash
  virtual const Node* is_block_proj() const { return in(0); }
  virtual const RegMask& out_RegMask() const;
  virtual uint  ideal_reg() const { return 0; }
};

//------------------------------PhiNode----------------------------------------
// PhiNodes merge values from different Control paths.  Slot 0 points to the
// controlling RegionNode.  Other slots map 1-for-1 with incoming control flow
// paths to the RegionNode.
class PhiNode : public TypeNode {
  friend class PhaseRenumberLive;

  const TypePtr* const _adr_type; // non-null only for Type::MEMORY nodes.
  // The following fields are only used for data PhiNodes to indicate
  // that the PhiNode represents the value of a known instance field.
        int _inst_mem_id; // Instance memory id (node index of the memory Phi)
        int _inst_id;     // Instance id of the memory slice.
  const int _inst_index;  // Alias index of the instance memory slice.
  // Array elements references have the same alias_idx but different offset.
  const int _inst_offset; // Offset of the instance memory slice.
  // Size is bigger to hold the _adr_type field.
  virtual uint hash() const;    // Check the type
  virtual bool cmp( const Node &n ) const;
  virtual uint size_of() const { return sizeof(*this); }

  // Determine if CMoveNode::is_cmove_id can be used at this join point.
  Node* is_cmove_id(PhaseTransform* phase, int true_path);
  bool wait_for_region_igvn(PhaseGVN* phase);
  bool is_data_loop(RegionNode* r, Node* uin, const PhaseGVN* phase);

  static Node* clone_through_phi(Node* root_phi, const Type* t, uint c, PhaseIterGVN* igvn);
  static Node* merge_through_phi(Node* root_phi, PhaseIterGVN* igvn);

  bool must_wait_for_region_in_irreducible_loop(PhaseGVN* phase) const;

  bool can_push_inline_types_down(PhaseGVN* phase, bool can_reshape, ciInlineKlass*& inline_klass);
  InlineTypeNode* push_inline_types_down(PhaseGVN* phase, bool can_reshape, ciInlineKlass* inline_klass);

public:
  // Node layout (parallels RegionNode):
  enum { Region,                // Control input is the Phi's region.
         Input                  // Input values are [1..len)
  };

  PhiNode( Node *r, const Type *t, const TypePtr* at = nullptr,
           const int imid = -1,
           const int iid = TypeOopPtr::InstanceTop,
           const int iidx = Compile::AliasIdxTop,
           const int ioffs = Type::OffsetTop )
    : TypeNode(t,r->req()),
      _adr_type(at),
      _inst_mem_id(imid),
      _inst_id(iid),
      _inst_index(iidx),
      _inst_offset(ioffs)
  {
    init_class_id(Class_Phi);
    init_req(0, r);
    verify_adr_type();
  }
  // create a new phi with in edges matching r and set (initially) to x
  static PhiNode* make( Node* r, Node* x );
  // extra type arguments override the new phi's bottom_type and adr_type
  static PhiNode* make( Node* r, Node* x, const Type *t, const TypePtr* at = nullptr );
  // create a new phi with narrowed memory type
  PhiNode* slice_memory(const TypePtr* adr_type) const;
  PhiNode* split_out_instance(const TypePtr* at, PhaseIterGVN *igvn) const;
  // like make(r, x), but does not initialize the in edges to x
  static PhiNode* make_blank( Node* r, Node* x );

  // Accessors
  RegionNode* region() const { Node* r = in(Region); assert(!r || r->is_Region(), ""); return (RegionNode*)r; }

  bool is_tripcount(BasicType bt) const;

  // Determine a unique non-trivial input, if any.
  // Ignore casts if it helps.  Return null on failure.
  Node* unique_input(PhaseValues* phase, bool uncast);
  Node* unique_input(PhaseValues* phase) {
    Node* uin = unique_input(phase, false);
    if (uin == nullptr) {
      uin = unique_input(phase, true);
    }
    return uin;
  }

  // Check for a simple dead loop.
  enum LoopSafety { Safe = 0, Unsafe, UnsafeLoop };
  LoopSafety simple_data_loop_check(Node *in) const;
  // Is it unsafe data loop? It becomes a dead loop if this phi node removed.
  bool is_unsafe_data_reference(Node *in) const;
  int is_diamond_phi() const;
  bool try_clean_memory_phi(PhaseIterGVN* igvn);
  virtual int Opcode() const;
  virtual bool pinned() const { return in(0) != nullptr; }
  virtual const TypePtr *adr_type() const { verify_adr_type(true); return _adr_type; }

  void  set_inst_mem_id(int inst_mem_id) { _inst_mem_id = inst_mem_id; }
  int inst_mem_id() const { return _inst_mem_id; }
  int inst_id()     const { return _inst_id; }
  int inst_index()  const { return _inst_index; }
  int inst_offset() const { return _inst_offset; }
  bool is_same_inst_field(const Type* tp, int mem_id, int id, int index, int offset) {
    return type()->basic_type() == tp->basic_type() &&
           inst_mem_id() == mem_id &&
           inst_id()     == id     &&
           inst_index()  == index  &&
           inst_offset() == offset &&
           type()->higher_equal(tp);
  }

  bool can_be_inline_type() const {
    return EnableValhalla && _type->isa_instptr() && _type->is_instptr()->can_be_inline_type();
  }

  Node* try_push_inline_types_down(PhaseGVN* phase, bool can_reshape);
  DEBUG_ONLY(bool can_push_inline_types_down(PhaseGVN* phase);)

  virtual const Type* Value(PhaseGVN* phase) const;
  virtual Node* Identity(PhaseGVN* phase);
  virtual Node *Ideal(PhaseGVN *phase, bool can_reshape);
  virtual const RegMask &out_RegMask() const;
  virtual const RegMask &in_RegMask(uint) const;
#ifndef PRODUCT
  virtual void dump_spec(outputStream *st) const;
#endif
#ifdef ASSERT
  void verify_adr_type(VectorSet& visited, const TypePtr* at) const;
  void verify_adr_type(bool recursive = false) const;
#else //ASSERT
  void verify_adr_type(bool recursive = false) const {}
#endif //ASSERT

  const TypeTuple* collect_types(PhaseGVN* phase) const;
};

//------------------------------GotoNode---------------------------------------
// GotoNodes perform direct branches.
class GotoNode : public Node {
public:
  GotoNode( Node *control ) : Node(control) {}
  virtual int Opcode() const;
  virtual bool pinned() const { return true; }
  virtual bool  is_CFG() const { return true; }
  virtual uint hash() const { return NO_HASH; }  // CFG nodes do not hash
  virtual const Node *is_block_proj() const { return this; }
  virtual bool depends_only_on_test() const { return false; }
  virtual const Type *bottom_type() const { return Type::CONTROL; }
  virtual const Type* Value(PhaseGVN* phase) const;
  virtual Node* Identity(PhaseGVN* phase);
  virtual const RegMask &out_RegMask() const;
};

//------------------------------CProjNode--------------------------------------
// control projection for node that produces multiple control-flow paths
class CProjNode : public ProjNode {
public:
  CProjNode( Node *ctrl, uint idx ) : ProjNode(ctrl,idx) {}
  virtual int Opcode() const;
  virtual bool  is_CFG() const { return true; }
  virtual uint hash() const { return NO_HASH; }  // CFG nodes do not hash
  virtual const Node *is_block_proj() const { return in(0); }
  virtual const RegMask &out_RegMask() const;
  virtual uint ideal_reg() const { return 0; }
};

//---------------------------MultiBranchNode-----------------------------------
// This class defines a MultiBranchNode, a MultiNode which yields multiple
// control values. These are distinguished from other types of MultiNodes
// which yield multiple values, but control is always and only projection #0.
class MultiBranchNode : public MultiNode {
public:
  MultiBranchNode( uint required ) : MultiNode(required) {
    init_class_id(Class_MultiBranch);
  }
  // returns required number of users to be well formed.
  virtual int required_outcnt() const = 0;
};

//------------------------------IfNode-----------------------------------------
// Output selected Control, based on a boolean test
class IfNode : public MultiBranchNode {
 public:
  float _prob;                           // Probability of true path being taken.
  float _fcnt;                           // Frequency counter

 private:
  AssertionPredicateType _assertion_predicate_type;

  void init_node(Node* control, Node* bol) {
    init_class_id(Class_If);
    init_req(0, control);
    init_req(1, bol);
  }

  // Size is bigger to hold the probability field.  However, _prob does not
  // change the semantics so it does not appear in the hash & cmp functions.
  virtual uint size_of() const { return sizeof(*this); }

  // Helper methods for fold_compares
  bool cmpi_folds(PhaseIterGVN* igvn, bool fold_ne = false);
  bool is_ctrl_folds(Node* ctrl, PhaseIterGVN* igvn);
  bool has_shared_region(ProjNode* proj, ProjNode*& success, ProjNode*& fail);
  bool has_only_uncommon_traps(ProjNode* proj, ProjNode*& success, ProjNode*& fail, PhaseIterGVN* igvn);
  Node* merge_uncommon_traps(ProjNode* proj, ProjNode* success, ProjNode* fail, PhaseIterGVN* igvn);
  static void improve_address_types(Node* l, Node* r, ProjNode* fail, PhaseIterGVN* igvn);
  bool is_cmp_with_loadrange(ProjNode* proj);
  bool is_null_check(ProjNode* proj, PhaseIterGVN* igvn);
  bool is_side_effect_free_test(ProjNode* proj, PhaseIterGVN* igvn);
  void reroute_side_effect_free_unc(ProjNode* proj, ProjNode* dom_proj, PhaseIterGVN* igvn);
  bool fold_compares_helper(ProjNode* proj, ProjNode* success, ProjNode* fail, PhaseIterGVN* igvn);
  static bool is_dominator_unc(CallStaticJavaNode* dom_unc, CallStaticJavaNode* unc);

protected:
  ProjNode* range_check_trap_proj(int& flip, Node*& l, Node*& r);
  Node* Ideal_common(PhaseGVN *phase, bool can_reshape);
  Node* search_identical(int dist, PhaseIterGVN* igvn);

  Node* simple_subsuming(PhaseIterGVN* igvn);

public:

  // Degrees of branch prediction probability by order of magnitude:
  // PROB_UNLIKELY_1e(N) is a 1 in 1eN chance.
  // PROB_LIKELY_1e(N) is a 1 - PROB_UNLIKELY_1e(N)
#define PROB_UNLIKELY_MAG(N)    (1e- ## N ## f)
#define PROB_LIKELY_MAG(N)      (1.0f-PROB_UNLIKELY_MAG(N))

  // Maximum and minimum branch prediction probabilties
  // 1 in 1,000,000 (magnitude 6)
  //
  // Although PROB_NEVER == PROB_MIN and PROB_ALWAYS == PROB_MAX
  // they are used to distinguish different situations:
  //
  // The name PROB_MAX (PROB_MIN) is for probabilities which correspond to
  // very likely (unlikely) but with a concrete possibility of a rare
  // contrary case.  These constants would be used for pinning
  // measurements, and as measures for assertions that have high
  // confidence, but some evidence of occasional failure.
  //
  // The name PROB_ALWAYS (PROB_NEVER) is to stand for situations for which
  // there is no evidence at all that the contrary case has ever occurred.

#define PROB_NEVER              PROB_UNLIKELY_MAG(6)
#define PROB_ALWAYS             PROB_LIKELY_MAG(6)

#define PROB_MIN                PROB_UNLIKELY_MAG(6)
#define PROB_MAX                PROB_LIKELY_MAG(6)

  // Static branch prediction probabilities
  // 1 in 10 (magnitude 1)
#define PROB_STATIC_INFREQUENT  PROB_UNLIKELY_MAG(1)
#define PROB_STATIC_FREQUENT    PROB_LIKELY_MAG(1)

  // Fair probability 50/50
#define PROB_FAIR               (0.5f)

  // Unknown probability sentinel
#define PROB_UNKNOWN            (-1.0f)

  // Probability "constructors", to distinguish as a probability any manifest
  // constant without a names
#define PROB_LIKELY(x)          ((float) (x))
#define PROB_UNLIKELY(x)        (1.0f - (float)(x))

  // Other probabilities in use, but without a unique name, are documented
  // here for lack of a better place:
  //
  // 1 in 1000 probabilities (magnitude 3):
  //     threshold for converting to conditional move
  //     likelihood of null check failure if a null HAS been seen before
  //     likelihood of slow path taken in library calls
  //
  // 1 in 10,000 probabilities (magnitude 4):
  //     threshold for making an uncommon trap probability more extreme
  //     threshold for for making a null check implicit
  //     likelihood of needing a gc if eden top moves during an allocation
  //     likelihood of a predicted call failure
  //
  // 1 in 100,000 probabilities (magnitude 5):
  //     threshold for ignoring counts when estimating path frequency
  //     likelihood of FP clipping failure
  //     likelihood of catching an exception from a try block
  //     likelihood of null check failure if a null has NOT been seen before
  //
  // Magic manifest probabilities such as 0.83, 0.7, ... can be found in
  // gen_subtype_check() and catch_inline_exceptions().

  IfNode(Node* control, Node* bol, float p, float fcnt);
  IfNode(Node* control, Node* bol, float p, float fcnt, AssertionPredicateType assertion_predicate_type);

  static IfNode* make_with_same_profile(IfNode* if_node_profile, Node* ctrl, BoolNode* bol);

  virtual int Opcode() const;
  virtual bool pinned() const { return true; }
  virtual const Type *bottom_type() const { return TypeTuple::IFBOTH; }
  virtual Node *Ideal(PhaseGVN *phase, bool can_reshape);
  virtual const Type* Value(PhaseGVN* phase) const;
  virtual int required_outcnt() const { return 2; }
  virtual const RegMask &out_RegMask() const;
  Node* fold_compares(PhaseIterGVN* phase);
  static Node* up_one_dom(Node* curr, bool linear_only = false);
  bool is_zero_trip_guard() const;
  Node* dominated_by(Node* prev_dom, PhaseIterGVN* igvn, bool pin_array_access_nodes);
  ProjNode* uncommon_trap_proj(CallStaticJavaNode*& call, Deoptimization::DeoptReason reason = Deoptimization::Reason_none) const;

  // Takes the type of val and filters it through the test represented
  // by if_proj and returns a more refined type if one is produced.
  // Returns null is it couldn't improve the type.
  static const TypeInt* filtered_int_type(PhaseGVN* phase, Node* val, Node* if_proj);

<<<<<<< HEAD
  bool is_flat_array_check(PhaseTransform* phase, Node** array = nullptr);

#ifndef PRODUCT
=======
>>>>>>> 95a00f8a
  AssertionPredicateType assertion_predicate_type() const {
    return _assertion_predicate_type;
  }

#ifndef PRODUCT
  virtual void dump_spec(outputStream *st) const;
#endif

  bool same_condition(const Node* dom, PhaseIterGVN* igvn) const;
};

class RangeCheckNode : public IfNode {
private:
  int is_range_check(Node*& range, Node*& index, jint& offset);

public:
  RangeCheckNode(Node* control, Node* bol, float p, float fcnt) : IfNode(control, bol, p, fcnt) {
    init_class_id(Class_RangeCheck);
  }

  RangeCheckNode(Node* control, Node* bol, float p, float fcnt, AssertionPredicateType assertion_predicate_type)
      : IfNode(control, bol, p, fcnt, assertion_predicate_type) {
    init_class_id(Class_RangeCheck);
  }

  virtual int Opcode() const;
  virtual Node* Ideal(PhaseGVN *phase, bool can_reshape);
};

// Special node that denotes a Parse Predicate added during parsing. A Parse Predicate serves as placeholder to later
// create Regular Predicates (Runtime Predicates with possible Assertion Predicates) above it. Together they form a
// Predicate Block. The Parse Predicate and Regular Predicates share the same uncommon trap.
// There are three kinds of Parse Predicates:
// Loop Parse Predicate, Profiled Loop Parse Predicate (both used by Loop Predication), and Loop Limit Check Parse
// Predicate (used for integer overflow checks when creating a counted loop).
// More information about predicates can be found in loopPredicate.cpp.
class ParsePredicateNode : public IfNode {
  Deoptimization::DeoptReason _deopt_reason;
  bool _useless; // If the associated loop dies, this parse predicate becomes useless and can be cleaned up by Value().
 public:
  ParsePredicateNode(Node* control, Deoptimization::DeoptReason deopt_reason, PhaseGVN* gvn);
  virtual int Opcode() const;
  virtual uint size_of() const { return sizeof(*this); }

  Deoptimization::DeoptReason deopt_reason() const {
    return _deopt_reason;
  }

  bool is_useless() const {
    return _useless;
  }

  void mark_useless() {
    _useless = true;
  }

  void mark_useful() {
    _useless = false;
  }

  // Return the uncommon trap If projection of this Parse Predicate.
  ParsePredicateUncommonProj* uncommon_proj() const {
    return proj_out(0)->as_IfFalse();
  }

  Node* uncommon_trap() const;

  Node* Ideal(PhaseGVN* phase, bool can_reshape) {
    return nullptr; // Don't optimize
  }

  const Type* Value(PhaseGVN* phase) const;
  NOT_PRODUCT(void dump_spec(outputStream* st) const;)
};

class IfProjNode : public CProjNode {
public:
  IfProjNode(IfNode *ifnode, uint idx) : CProjNode(ifnode,idx) {}
  virtual Node* Identity(PhaseGVN* phase);

  void pin_array_access_nodes(PhaseIterGVN* igvn);

protected:
  // Type of If input when this branch is always taken
  virtual bool always_taken(const TypeTuple* t) const = 0;
};

class IfTrueNode : public IfProjNode {
public:
  IfTrueNode( IfNode *ifnode ) : IfProjNode(ifnode,1) {
    init_class_id(Class_IfTrue);
  }
  virtual int Opcode() const;

protected:
  virtual bool always_taken(const TypeTuple* t) const { return t == TypeTuple::IFTRUE; }
};

class IfFalseNode : public IfProjNode {
public:
  IfFalseNode( IfNode *ifnode ) : IfProjNode(ifnode,0) {
    init_class_id(Class_IfFalse);
  }
  virtual int Opcode() const;

protected:
  virtual bool always_taken(const TypeTuple* t) const { return t == TypeTuple::IFFALSE; }
};


//------------------------------PCTableNode------------------------------------
// Build an indirect branch table.  Given a control and a table index,
// control is passed to the Projection matching the table index.  Used to
// implement switch statements and exception-handling capabilities.
// Undefined behavior if passed-in index is not inside the table.
class PCTableNode : public MultiBranchNode {
  virtual uint hash() const;    // Target count; table size
  virtual bool cmp( const Node &n ) const;
  virtual uint size_of() const { return sizeof(*this); }

public:
  const uint _size;             // Number of targets

  PCTableNode( Node *ctrl, Node *idx, uint size ) : MultiBranchNode(2), _size(size) {
    init_class_id(Class_PCTable);
    init_req(0, ctrl);
    init_req(1, idx);
  }
  virtual int Opcode() const;
  virtual const Type* Value(PhaseGVN* phase) const;
  virtual Node *Ideal(PhaseGVN *phase, bool can_reshape);
  virtual const Type *bottom_type() const;
  virtual bool pinned() const { return true; }
  virtual int required_outcnt() const { return _size; }
};

//------------------------------JumpNode---------------------------------------
// Indirect branch.  Uses PCTable above to implement a switch statement.
// It emits as a table load and local branch.
class JumpNode : public PCTableNode {
  virtual uint size_of() const { return sizeof(*this); }
public:
  float* _probs; // probability of each projection
  float _fcnt;   // total number of times this Jump was executed
  JumpNode( Node* control, Node* switch_val, uint size, float* probs, float cnt)
    : PCTableNode(control, switch_val, size),
      _probs(probs), _fcnt(cnt) {
    init_class_id(Class_Jump);
  }
  virtual int   Opcode() const;
  virtual const RegMask& out_RegMask() const;
  virtual const Node* is_block_proj() const { return this; }
};

class JumpProjNode : public JProjNode {
  virtual uint hash() const;
  virtual bool cmp( const Node &n ) const;
  virtual uint size_of() const { return sizeof(*this); }

 private:
  const int  _dest_bci;
  const uint _proj_no;
  const int  _switch_val;
 public:
  JumpProjNode(Node* jumpnode, uint proj_no, int dest_bci, int switch_val)
    : JProjNode(jumpnode, proj_no), _dest_bci(dest_bci), _proj_no(proj_no), _switch_val(switch_val) {
    init_class_id(Class_JumpProj);
  }

  virtual int Opcode() const;
  virtual const Type* bottom_type() const { return Type::CONTROL; }
  int  dest_bci()    const { return _dest_bci; }
  int  switch_val()  const { return _switch_val; }
  uint proj_no()     const { return _proj_no; }
#ifndef PRODUCT
  virtual void dump_spec(outputStream *st) const;
  virtual void dump_compact_spec(outputStream *st) const;
#endif
};

//------------------------------CatchNode--------------------------------------
// Helper node to fork exceptions.  "Catch" catches any exceptions thrown by
// a just-prior call.  Looks like a PCTableNode but emits no code - just the
// table.  The table lookup and branch is implemented by RethrowNode.
class CatchNode : public PCTableNode {
public:
  CatchNode( Node *ctrl, Node *idx, uint size ) : PCTableNode(ctrl,idx,size){
    init_class_id(Class_Catch);
  }
  virtual int Opcode() const;
  virtual const Type* Value(PhaseGVN* phase) const;
};

// CatchProjNode controls which exception handler is targeted after a call.
// It is passed in the bci of the target handler, or no_handler_bci in case
// the projection doesn't lead to an exception handler.
class CatchProjNode : public CProjNode {
  virtual uint hash() const;
  virtual bool cmp( const Node &n ) const;
  virtual uint size_of() const { return sizeof(*this); }

private:
  const int _handler_bci;

public:
  enum {
    fall_through_index =  0,      // the fall through projection index
    catch_all_index    =  1,      // the projection index for catch-alls
    no_handler_bci     = -1       // the bci for fall through or catch-all projs
  };

  CatchProjNode(Node* catchnode, uint proj_no, int handler_bci)
    : CProjNode(catchnode, proj_no), _handler_bci(handler_bci) {
    init_class_id(Class_CatchProj);
    assert(proj_no != fall_through_index || handler_bci < 0, "fall through case must have bci < 0");
  }

  virtual int Opcode() const;
  virtual Node* Identity(PhaseGVN* phase);
  virtual const Type *bottom_type() const { return Type::CONTROL; }
  int  handler_bci() const        { return _handler_bci; }
  bool is_handler_proj() const    { return _handler_bci >= 0; }
#ifndef PRODUCT
  virtual void dump_spec(outputStream *st) const;
#endif
};


//---------------------------------CreateExNode--------------------------------
// Helper node to create the exception coming back from a call
class CreateExNode : public TypeNode {
public:
  CreateExNode(const Type* t, Node* control, Node* i_o) : TypeNode(t, 2) {
    init_req(0, control);
    init_req(1, i_o);
  }
  virtual int Opcode() const;
  virtual Node* Identity(PhaseGVN* phase);
  virtual bool pinned() const { return true; }
  uint match_edge(uint idx) const { return 0; }
  virtual uint ideal_reg() const { return Op_RegP; }
};

//------------------------------NeverBranchNode-------------------------------
// The never-taken branch.  Used to give the appearance of exiting infinite
// loops to those algorithms that like all paths to be reachable.  Encodes
// empty.
class NeverBranchNode : public MultiBranchNode {
public:
  NeverBranchNode(Node* ctrl) : MultiBranchNode(1) {
    init_req(0, ctrl);
    init_class_id(Class_NeverBranch);
  }
  virtual int Opcode() const;
  virtual bool pinned() const { return true; };
  virtual const Type *bottom_type() const { return TypeTuple::IFBOTH; }
  virtual const Type* Value(PhaseGVN* phase) const;
  virtual Node *Ideal(PhaseGVN *phase, bool can_reshape);
  virtual int required_outcnt() const { return 2; }
  virtual void emit(C2_MacroAssembler *masm, PhaseRegAlloc *ra_) const { }
  virtual uint size(PhaseRegAlloc *ra_) const { return 0; }
#ifndef PRODUCT
  virtual void format( PhaseRegAlloc *, outputStream *st ) const;
#endif
};

//------------------------------BlackholeNode----------------------------
// Blackhole all arguments. This node would survive through the compiler
// the effects on its arguments, and would be finally matched to nothing.
class BlackholeNode : public MultiNode {
public:
  BlackholeNode(Node* ctrl) : MultiNode(1) {
    init_req(TypeFunc::Control, ctrl);
    init_class_id(Class_Blackhole);
  }
  virtual int   Opcode() const;
  virtual uint ideal_reg() const { return 0; } // not matched in the AD file
  virtual const Type* bottom_type() const { return TypeTuple::MEMBAR; }

  const RegMask &in_RegMask(uint idx) const {
    // Fake the incoming arguments mask for blackholes: accept all registers
    // and all stack slots. This would avoid any redundant register moves
    // for blackhole inputs.
    return RegMask::All;
  }
#ifndef PRODUCT
  virtual void format(PhaseRegAlloc* ra, outputStream* st) const;
#endif
};


#endif // SHARE_OPTO_CFGNODE_HPP<|MERGE_RESOLUTION|>--- conflicted
+++ resolved
@@ -458,12 +458,8 @@
   // Returns null is it couldn't improve the type.
   static const TypeInt* filtered_int_type(PhaseGVN* phase, Node* val, Node* if_proj);
 
-<<<<<<< HEAD
   bool is_flat_array_check(PhaseTransform* phase, Node** array = nullptr);
 
-#ifndef PRODUCT
-=======
->>>>>>> 95a00f8a
   AssertionPredicateType assertion_predicate_type() const {
     return _assertion_predicate_type;
   }
