--- conflicted
+++ resolved
@@ -132,11 +132,8 @@
   virtual Node* Ideal(PhaseGVN* phase, bool can_reshape);
   void remove_unreachable_subgraph(PhaseIterGVN* igvn);
   virtual const RegMask &out_RegMask() const;
-<<<<<<< HEAD
-=======
   bool is_diamond() const;
   void try_clean_mem_phis(PhaseIterGVN* phase);
->>>>>>> 024133b0
   bool optimize_trichotomy(PhaseIterGVN* igvn);
   NOT_PRODUCT(virtual void dump_spec(outputStream* st) const;)
 };
@@ -256,7 +253,6 @@
            inst_offset() == offset &&
            type()->higher_equal(tp);
   }
-  Node* try_clean_mem_phi(PhaseGVN *phase);
 
   InlineTypeNode* push_inline_types_through(PhaseGVN* phase, bool can_reshape, ciInlineKlass* vk);
 
