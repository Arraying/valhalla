--- conflicted
+++ resolved
@@ -1813,12 +1813,8 @@
 
 void AllocateNode::compute_MemBar_redundancy(ciMethod* initializer)
 {
-<<<<<<< HEAD
   assert(initializer != nullptr &&
          (initializer->is_object_constructor() || initializer->is_class_initializer()),
-=======
-  assert(initializer != nullptr && initializer->is_object_initializer(),
->>>>>>> e4c7850c
          "unexpected initializer method");
   BCEscapeAnalyzer* analyzer = initializer->get_bcea();
   if (analyzer == nullptr) {
