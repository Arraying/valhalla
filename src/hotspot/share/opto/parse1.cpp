--- conflicted
+++ resolved
@@ -2384,21 +2384,17 @@
     Node* phi = _exits.argument(0);
     const Type* return_type = phi->bottom_type();
     const TypeInstPtr* tr = return_type->isa_instptr();
-<<<<<<< HEAD
     // Buffer vector return values, for regular inline object caller
     // expects scalarized fields to be passed back.
     bool is_vector_value = value->is_InlineType() &&
                            VectorSupport::skip_value_scalarization(value->as_InlineType()->inline_klass()->get_InlineKlass());
-    // Defer returning VectorBoxAllocation node, they will be expanded and initialized
-    // during box expansion and will replace all uses of box.
+    // Defer returning VectorBoxAllocation node, they are currently uninitialized buffer placeholders.
+    // During box expansion VBAs are expanded into Allocation IR and initialized with wrapped vectors
+    // and replaces all the uses of box.
     bool skip_scalarization = is_vector_value && Compile::current()->inlining_incrementally();
+    assert(!value->is_InlineType() || !value->as_InlineType()->is_larval(), "returning a larval");
     if (!is_vector_value && ((tf()->returns_inline_type_as_fields() || (_caller->has_method() && !Compile::current()->inlining_incrementally())) &&
         return_type->is_inlinetypeptr())) {
-=======
-    assert(!value->is_InlineType() || !value->as_InlineType()->is_larval(), "returning a larval");
-    if ((tf()->returns_inline_type_as_fields() || (_caller->has_method() && !Compile::current()->inlining_incrementally())) &&
-        return_type->is_inlinetypeptr()) {
->>>>>>> e01ec832
       // Inline type is returned as fields, make sure it is scalarized
       if (!value->is_InlineType()) {
         value = InlineTypeNode::make_from_oop(this, value, return_type->inline_klass(), false);
