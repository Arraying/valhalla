/*
 * Copyright (c) 1997, 2023, Oracle and/or its affiliates. All rights reserved.
 * DO NOT ALTER OR REMOVE COPYRIGHT NOTICES OR THIS FILE HEADER.
 *
 * This code is free software; you can redistribute it and/or modify it
 * under the terms of the GNU General Public License version 2 only, as
 * published by the Free Software Foundation.
 *
 * This code is distributed in the hope that it will be useful, but WITHOUT
 * ANY WARRANTY; without even the implied warranty of MERCHANTABILITY or
 * FITNESS FOR A PARTICULAR PURPOSE.  See the GNU General Public License
 * version 2 for more details (a copy is included in the LICENSE file that
 * accompanied this code).
 *
 * You should have received a copy of the GNU General Public License version
 * 2 along with this work; if not, write to the Free Software Foundation,
 * Inc., 51 Franklin St, Fifth Floor, Boston, MA 02110-1301 USA.
 *
 * Please contact Oracle, 500 Oracle Parkway, Redwood Shores, CA 94065 USA
 * or visit www.oracle.com if you need additional information or have any
 * questions.
 *
 */

#include "precompiled.hpp"
#include "compiler/compileLog.hpp"
#include "interpreter/linkResolver.hpp"
#include "memory/resourceArea.hpp"
#include "oops/method.hpp"
#include "opto/addnode.hpp"
#include "opto/c2compiler.hpp"
#include "opto/castnode.hpp"
#include "opto/convertnode.hpp"
#include "opto/idealGraphPrinter.hpp"
#include "opto/inlinetypenode.hpp"
#include "opto/locknode.hpp"
#include "opto/memnode.hpp"
#include "opto/opaquenode.hpp"
#include "opto/parse.hpp"
#include "opto/rootnode.hpp"
#include "opto/runtime.hpp"
#include "opto/type.hpp"
#include "runtime/handles.inline.hpp"
#include "runtime/safepointMechanism.hpp"
#include "runtime/sharedRuntime.hpp"
#include "utilities/bitMap.inline.hpp"
#include "utilities/copy.hpp"

// Static array so we can figure out which bytecodes stop us from compiling
// the most. Some of the non-static variables are needed in bytecodeInfo.cpp
// and eventually should be encapsulated in a proper class (gri 8/18/98).

#ifndef PRODUCT
uint nodes_created             = 0;
uint methods_parsed            = 0;
uint methods_seen              = 0;
uint blocks_parsed             = 0;
uint blocks_seen               = 0;

uint explicit_null_checks_inserted = 0;
uint explicit_null_checks_elided   = 0;
uint all_null_checks_found         = 0;
uint implicit_null_checks          = 0;

bool Parse::BytecodeParseHistogram::_initialized = false;
uint Parse::BytecodeParseHistogram::_bytecodes_parsed [Bytecodes::number_of_codes];
uint Parse::BytecodeParseHistogram::_nodes_constructed[Bytecodes::number_of_codes];
uint Parse::BytecodeParseHistogram::_nodes_transformed[Bytecodes::number_of_codes];
uint Parse::BytecodeParseHistogram::_new_values       [Bytecodes::number_of_codes];

//------------------------------print_statistics-------------------------------
void Parse::print_statistics() {
  tty->print_cr("--- Compiler Statistics ---");
  tty->print("Methods seen: %u  Methods parsed: %u", methods_seen, methods_parsed);
  tty->print("  Nodes created: %u", nodes_created);
  tty->cr();
  if (methods_seen != methods_parsed) {
    tty->print_cr("Reasons for parse failures (NOT cumulative):");
  }
  tty->print_cr("Blocks parsed: %u  Blocks seen: %u", blocks_parsed, blocks_seen);

  if (explicit_null_checks_inserted) {
    tty->print_cr("%u original null checks - %u elided (%2u%%); optimizer leaves %u,",
                  explicit_null_checks_inserted, explicit_null_checks_elided,
                  (100*explicit_null_checks_elided)/explicit_null_checks_inserted,
                  all_null_checks_found);
  }
  if (all_null_checks_found) {
    tty->print_cr("%u made implicit (%2u%%)", implicit_null_checks,
                  (100*implicit_null_checks)/all_null_checks_found);
  }
  if (SharedRuntime::_implicit_null_throws) {
    tty->print_cr("%u implicit null exceptions at runtime",
                  SharedRuntime::_implicit_null_throws);
  }

  if (PrintParseStatistics && BytecodeParseHistogram::initialized()) {
    BytecodeParseHistogram::print();
  }
}
#endif

//------------------------------ON STACK REPLACEMENT---------------------------

// Construct a node which can be used to get incoming state for
// on stack replacement.
Node* Parse::fetch_interpreter_state(int index,
                                     const Type* type,
                                     Node* local_addrs,
                                     Node* local_addrs_base) {
  BasicType bt = type->basic_type();
  if (type == TypePtr::NULL_PTR) {
    // Ptr types are mixed together with T_ADDRESS but nullptr is
    // really for T_OBJECT types so correct it.
    bt = T_OBJECT;
  }
  Node *mem = memory(Compile::AliasIdxRaw);
  Node *adr = basic_plus_adr( local_addrs_base, local_addrs, -index*wordSize );
  Node *ctl = control();

  // Very similar to LoadNode::make, except we handle un-aligned longs and
  // doubles on Sparc.  Intel can handle them just fine directly.
  Node *l = nullptr;
  switch (bt) {                // Signature is flattened
  case T_INT:     l = new LoadINode(ctl, mem, adr, TypeRawPtr::BOTTOM, TypeInt::INT,        MemNode::unordered); break;
  case T_FLOAT:   l = new LoadFNode(ctl, mem, adr, TypeRawPtr::BOTTOM, Type::FLOAT,         MemNode::unordered); break;
  case T_ADDRESS: l = new LoadPNode(ctl, mem, adr, TypeRawPtr::BOTTOM, TypeRawPtr::BOTTOM,  MemNode::unordered); break;
  case T_OBJECT:  l = new LoadPNode(ctl, mem, adr, TypeRawPtr::BOTTOM, TypeInstPtr::BOTTOM, MemNode::unordered); break;
  case T_LONG:
  case T_DOUBLE: {
    // Since arguments are in reverse order, the argument address 'adr'
    // refers to the back half of the long/double.  Recompute adr.
    adr = basic_plus_adr(local_addrs_base, local_addrs, -(index+1)*wordSize);
    if (Matcher::misaligned_doubles_ok) {
      l = (bt == T_DOUBLE)
        ? (Node*)new LoadDNode(ctl, mem, adr, TypeRawPtr::BOTTOM, Type::DOUBLE, MemNode::unordered)
        : (Node*)new LoadLNode(ctl, mem, adr, TypeRawPtr::BOTTOM, TypeLong::LONG, MemNode::unordered);
    } else {
      l = (bt == T_DOUBLE)
        ? (Node*)new LoadD_unalignedNode(ctl, mem, adr, TypeRawPtr::BOTTOM, MemNode::unordered)
        : (Node*)new LoadL_unalignedNode(ctl, mem, adr, TypeRawPtr::BOTTOM, MemNode::unordered);
    }
    break;
  }
  default: ShouldNotReachHere();
  }
  return _gvn.transform(l);
}

// Helper routine to prevent the interpreter from handing
// unexpected typestate to an OSR method.
// The Node l is a value newly dug out of the interpreter frame.
// The type is the type predicted by ciTypeFlow.  Note that it is
// not a general type, but can only come from Type::get_typeflow_type.
// The safepoint is a map which will feed an uncommon trap.
Node* Parse::check_interpreter_type(Node* l, const Type* type,
                                    SafePointNode* &bad_type_exit) {
  const TypeOopPtr* tp = type->isa_oopptr();

  // TypeFlow may assert null-ness if a type appears unloaded.
  if (type == TypePtr::NULL_PTR ||
      (tp != nullptr && !tp->is_loaded())) {
    // Value must be null, not a real oop.
    Node* chk = _gvn.transform( new CmpPNode(l, null()) );
    Node* tst = _gvn.transform( new BoolNode(chk, BoolTest::eq) );
    IfNode* iff = create_and_map_if(control(), tst, PROB_MAX, COUNT_UNKNOWN);
    set_control(_gvn.transform( new IfTrueNode(iff) ));
    Node* bad_type = _gvn.transform( new IfFalseNode(iff) );
    bad_type_exit->control()->add_req(bad_type);
    l = null();
  }

  // Typeflow can also cut off paths from the CFG, based on
  // types which appear unloaded, or call sites which appear unlinked.
  // When paths are cut off, values at later merge points can rise
  // toward more specific classes.  Make sure these specific classes
  // are still in effect.
  if (tp != nullptr && !tp->is_same_java_type_as(TypeInstPtr::BOTTOM)) {
    // TypeFlow asserted a specific object type.  Value must have that type.
    Node* bad_type_ctrl = nullptr;
    if (tp->is_inlinetypeptr() && !tp->maybe_null()) {
      // Check inline types for null here to prevent checkcast from adding an
      // exception state before the bytecode entry (use 'bad_type_ctrl' instead).
      l = null_check_oop(l, &bad_type_ctrl);
      bad_type_exit->control()->add_req(bad_type_ctrl);
    }
    l = gen_checkcast(l, makecon(tp->as_klass_type()->cast_to_exactness(true)), &bad_type_ctrl);
    bad_type_exit->control()->add_req(bad_type_ctrl);
  }

  assert(_gvn.type(l)->higher_equal(type), "must constrain OSR typestate");
  return l;
}

// Helper routine which sets up elements of the initial parser map when
// performing a parse for on stack replacement.  Add values into map.
// The only parameter contains the address of a interpreter arguments.
void Parse::load_interpreter_state(Node* osr_buf) {
  int index;
  int max_locals = jvms()->loc_size();
  int max_stack  = jvms()->stk_size();

  // Mismatch between method and jvms can occur since map briefly held
  // an OSR entry state (which takes up one RawPtr word).
  assert(max_locals == method()->max_locals(), "sanity");
  assert(max_stack  >= method()->max_stack(),  "sanity");
  assert((int)jvms()->endoff() == TypeFunc::Parms + max_locals + max_stack, "sanity");
  assert((int)jvms()->endoff() == (int)map()->req(), "sanity");

  // Find the start block.
  Block* osr_block = start_block();
  assert(osr_block->start() == osr_bci(), "sanity");

  // Set initial BCI.
  set_parse_bci(osr_block->start());

  // Set initial stack depth.
  set_sp(osr_block->start_sp());

  // Check bailouts.  We currently do not perform on stack replacement
  // of loops in catch blocks or loops which branch with a non-empty stack.
  if (sp() != 0) {
    C->record_method_not_compilable("OSR starts with non-empty stack");
    return;
  }
  // Do not OSR inside finally clauses:
  if (osr_block->has_trap_at(osr_block->start())) {
    assert(false, "OSR starts with an immediate trap");
    C->record_method_not_compilable("OSR starts with an immediate trap");
    return;
  }

  // Commute monitors from interpreter frame to compiler frame.
  assert(jvms()->monitor_depth() == 0, "should be no active locks at beginning of osr");
  int mcnt = osr_block->flow()->monitor_count();
  Node *monitors_addr = basic_plus_adr(osr_buf, osr_buf, (max_locals+mcnt*2-1)*wordSize);
  for (index = 0; index < mcnt; index++) {
    // Make a BoxLockNode for the monitor.
    Node *box = _gvn.transform(new BoxLockNode(next_monitor()));

    // Displaced headers and locked objects are interleaved in the
    // temp OSR buffer.  We only copy the locked objects out here.
    // Fetch the locked object from the OSR temp buffer and copy to our fastlock node.
    Node* lock_object = fetch_interpreter_state(index*2, Type::get_const_basic_type(T_OBJECT), monitors_addr, osr_buf);
    // Try and copy the displaced header to the BoxNode
    Node* displaced_hdr = fetch_interpreter_state((index*2) + 1, Type::get_const_basic_type(T_ADDRESS), monitors_addr, osr_buf);

    store_to_memory(control(), box, displaced_hdr, T_ADDRESS, Compile::AliasIdxRaw, MemNode::unordered);

    // Build a bogus FastLockNode (no code will be generated) and push the
    // monitor into our debug info.
    const FastLockNode *flock = _gvn.transform(new FastLockNode( 0, lock_object, box ))->as_FastLock();
    map()->push_monitor(flock);

    // If the lock is our method synchronization lock, tuck it away in
    // _sync_lock for return and rethrow exit paths.
    if (index == 0 && method()->is_synchronized()) {
      _synch_lock = flock;
    }
  }

  // Use the raw liveness computation to make sure that unexpected
  // values don't propagate into the OSR frame.
  MethodLivenessResult live_locals = method()->liveness_at_bci(osr_bci());
  if (!live_locals.is_valid()) {
    // Degenerate or breakpointed method.
    assert(false, "OSR in empty or breakpointed method");
    C->record_method_not_compilable("OSR in empty or breakpointed method");
    return;
  }

  // Extract the needed locals from the interpreter frame.
  Node *locals_addr = basic_plus_adr(osr_buf, osr_buf, (max_locals-1)*wordSize);

  // find all the locals that the interpreter thinks contain live oops
  const ResourceBitMap live_oops = method()->live_local_oops_at_bci(osr_bci());
  for (index = 0; index < max_locals; index++) {

    if (!live_locals.at(index)) {
      continue;
    }

    const Type *type = osr_block->local_type_at(index);

    if (type->isa_oopptr() != nullptr) {

      // 6403625: Verify that the interpreter oopMap thinks that the oop is live
      // else we might load a stale oop if the MethodLiveness disagrees with the
      // result of the interpreter. If the interpreter says it is dead we agree
      // by making the value go to top.
      //

      if (!live_oops.at(index)) {
        if (C->log() != nullptr) {
          C->log()->elem("OSR_mismatch local_index='%d'",index);
        }
        set_local(index, null());
        // and ignore it for the loads
        continue;
      }
    }

    // Filter out TOP, HALF, and BOTTOM.  (Cf. ensure_phi.)
    if (type == Type::TOP || type == Type::HALF) {
      continue;
    }
    // If the type falls to bottom, then this must be a local that
    // is mixing ints and oops or some such.  Forcing it to top
    // makes it go dead.
    if (type == Type::BOTTOM) {
      continue;
    }
    // Construct code to access the appropriate local.
    Node* value = fetch_interpreter_state(index, type, locals_addr, osr_buf);
    set_local(index, value);
  }

  // Extract the needed stack entries from the interpreter frame.
  for (index = 0; index < sp(); index++) {
    const Type *type = osr_block->stack_type_at(index);
    if (type != Type::TOP) {
      // Currently the compiler bails out when attempting to on stack replace
      // at a bci with a non-empty stack.  We should not reach here.
      ShouldNotReachHere();
    }
  }

  // End the OSR migration
  make_runtime_call(RC_LEAF, OptoRuntime::osr_end_Type(),
                    CAST_FROM_FN_PTR(address, SharedRuntime::OSR_migration_end),
                    "OSR_migration_end", TypeRawPtr::BOTTOM,
                    osr_buf);

  // Now that the interpreter state is loaded, make sure it will match
  // at execution time what the compiler is expecting now:
  SafePointNode* bad_type_exit = clone_map();
  bad_type_exit->set_control(new RegionNode(1));

  assert(osr_block->flow()->jsrs()->size() == 0, "should be no jsrs live at osr point");
  for (index = 0; index < max_locals; index++) {
    if (stopped())  break;
    Node* l = local(index);
    if (l->is_top())  continue;  // nothing here
    const Type *type = osr_block->local_type_at(index);
    if (type->isa_oopptr() != nullptr) {
      if (!live_oops.at(index)) {
        // skip type check for dead oops
        continue;
      }
    }
    if (osr_block->flow()->local_type_at(index)->is_return_address()) {
      // In our current system it's illegal for jsr addresses to be
      // live into an OSR entry point because the compiler performs
      // inlining of jsrs.  ciTypeFlow has a bailout that detect this
      // case and aborts the compile if addresses are live into an OSR
      // entry point.  Because of that we can assume that any address
      // locals at the OSR entry point are dead.  Method liveness
      // isn't precise enough to figure out that they are dead in all
      // cases so simply skip checking address locals all
      // together. Any type check is guaranteed to fail since the
      // interpreter type is the result of a load which might have any
      // value and the expected type is a constant.
      continue;
    }
    set_local(index, check_interpreter_type(l, type, bad_type_exit));
  }

  for (index = 0; index < sp(); index++) {
    if (stopped())  break;
    Node* l = stack(index);
    if (l->is_top())  continue;  // nothing here
    const Type *type = osr_block->stack_type_at(index);
    set_stack(index, check_interpreter_type(l, type, bad_type_exit));
  }

  if (bad_type_exit->control()->req() > 1) {
    // Build an uncommon trap here, if any inputs can be unexpected.
    bad_type_exit->set_control(_gvn.transform( bad_type_exit->control() ));
    record_for_igvn(bad_type_exit->control());
    SafePointNode* types_are_good = map();
    set_map(bad_type_exit);
    // The unexpected type happens because a new edge is active
    // in the CFG, which typeflow had previously ignored.
    // E.g., Object x = coldAtFirst() && notReached()? "str": new Integer(123).
    // This x will be typed as Integer if notReached is not yet linked.
    // It could also happen due to a problem in ciTypeFlow analysis.
    uncommon_trap(Deoptimization::Reason_constraint,
                  Deoptimization::Action_reinterpret);
    set_map(types_are_good);
  }
}

//------------------------------Parse------------------------------------------
// Main parser constructor.
Parse::Parse(JVMState* caller, ciMethod* parse_method, float expected_uses)
  : _exits(caller)
{
  // Init some variables
  _caller = caller;
  _method = parse_method;
  _expected_uses = expected_uses;
  _depth = 1 + (caller->has_method() ? caller->depth() : 0);
  _wrote_final = false;
  _wrote_volatile = false;
  _wrote_stable = false;
  _wrote_fields = false;
  _alloc_with_final = nullptr;
  _block = nullptr;
  _first_return = true;
  _replaced_nodes_for_exceptions = false;
  _new_idx = C->unique();
  DEBUG_ONLY(_entry_bci = UnknownBci);
  DEBUG_ONLY(_block_count = -1);
  DEBUG_ONLY(_blocks = (Block*)-1);
#ifndef PRODUCT
  if (PrintCompilation || PrintOpto) {
    // Make sure I have an inline tree, so I can print messages about it.
    InlineTree::find_subtree_from_root(C->ilt(), caller, parse_method);
  }
  _max_switch_depth = 0;
  _est_switch_depth = 0;
#endif

  if (parse_method->has_reserved_stack_access()) {
    C->set_has_reserved_stack_access(true);
  }

  if (parse_method->is_synchronized() || parse_method->has_monitor_bytecodes()) {
    C->set_has_monitors(true);
  }

  _iter.reset_to_method(method());
  C->set_has_loops(C->has_loops() || method()->has_loops());

  if (_expected_uses <= 0) {
    _prof_factor = 1;
  } else {
    float prof_total = parse_method->interpreter_invocation_count();
    if (prof_total <= _expected_uses) {
      _prof_factor = 1;
    } else {
      _prof_factor = _expected_uses / prof_total;
    }
  }

  CompileLog* log = C->log();
  if (log != nullptr) {
    log->begin_head("parse method='%d' uses='%f'",
                    log->identify(parse_method), expected_uses);
    if (depth() == 1 && C->is_osr_compilation()) {
      log->print(" osr_bci='%d'", C->entry_bci());
    }
    log->stamp();
    log->end_head();
  }

  // Accumulate deoptimization counts.
  // (The range_check and store_check counts are checked elsewhere.)
  ciMethodData* md = method()->method_data();
  for (uint reason = 0; reason < md->trap_reason_limit(); reason++) {
    uint md_count = md->trap_count(reason);
    if (md_count != 0) {
      if (md_count >= md->trap_count_limit()) {
        md_count = md->trap_count_limit() + md->overflow_trap_count();
      }
      uint total_count = C->trap_count(reason);
      uint old_count   = total_count;
      total_count += md_count;
      // Saturate the add if it overflows.
      if (total_count < old_count || total_count < md_count)
        total_count = (uint)-1;
      C->set_trap_count(reason, total_count);
      if (log != nullptr)
        log->elem("observe trap='%s' count='%d' total='%d'",
                  Deoptimization::trap_reason_name(reason),
                  md_count, total_count);
    }
  }
  // Accumulate total sum of decompilations, also.
  C->set_decompile_count(C->decompile_count() + md->decompile_count());

  if (log != nullptr && method()->has_exception_handlers()) {
    log->elem("observe that='has_exception_handlers'");
  }

  assert(InlineTree::check_can_parse(method()) == nullptr, "Can not parse this method, cutout earlier");
  assert(method()->has_balanced_monitors(), "Can not parse unbalanced monitors, cutout earlier");

  // Always register dependence if JVMTI is enabled, because
  // either breakpoint setting or hotswapping of methods may
  // cause deoptimization.
  if (C->env()->jvmti_can_hotswap_or_post_breakpoint()) {
    C->dependencies()->assert_evol_method(method());
  }

  NOT_PRODUCT(methods_seen++);

  // Do some special top-level things.
  if (depth() == 1 && C->is_osr_compilation()) {
    _tf = C->tf();     // the OSR entry type is different
    _entry_bci = C->entry_bci();
    _flow = method()->get_osr_flow_analysis(osr_bci());
<<<<<<< HEAD
    if (_flow->failing()) {
      // TODO Adding a trap due to an unloaded return type in ciTypeFlow::StateVector::do_invoke
      // can lead to this. Re-enable once 8284443 is fixed.
      // assert(false, "type flow analysis failed for OSR compilation");
      C->record_method_not_compilable(_flow->failure_reason());
=======
  } else {
    _tf = TypeFunc::make(method());
    _entry_bci = InvocationEntryBci;
    _flow = method()->get_flow_analysis();
  }

  if (_flow->failing()) {
    assert(false, "type flow analysis failed during parsing");
    C->record_method_not_compilable(_flow->failure_reason());
>>>>>>> 26de9e24
#ifndef PRODUCT
      if (PrintOpto && (Verbose || WizardMode)) {
        if (is_osr_parse()) {
          tty->print_cr("OSR @%d type flow bailout: %s", _entry_bci, _flow->failure_reason());
        } else {
          tty->print_cr("type flow bailout: %s", _flow->failure_reason());
        }
        if (Verbose) {
          method()->print();
          method()->print_codes();
          _flow->print();
        }
      }
#endif
  }

#ifdef ASSERT
  if (depth() == 1) {
    assert(C->is_osr_compilation() == this->is_osr_parse(), "OSR in sync");
  } else {
    assert(!this->is_osr_parse(), "no recursive OSR");
  }
#endif

#ifndef PRODUCT
  if (_flow->has_irreducible_entry()) {
    C->set_parsed_irreducible_loop(true);
  }

  methods_parsed++;
  // add method size here to guarantee that inlined methods are added too
  if (CITime)
    _total_bytes_compiled += method()->code_size();

  show_parse_info();
#endif

  if (failing()) {
    if (log)  log->done("parse");
    return;
  }

  gvn().transform(top());

  // Import the results of the ciTypeFlow.
  init_blocks();

  // Merge point for all normal exits
  build_exits();

  // Setup the initial JVM state map.
  SafePointNode* entry_map = create_entry_map();

  // Check for bailouts during map initialization
  if (failing() || entry_map == nullptr) {
    if (log)  log->done("parse");
    return;
  }

  Node_Notes* caller_nn = C->default_node_notes();
  // Collect debug info for inlined calls unless -XX:-DebugInlinedCalls.
  if (DebugInlinedCalls || depth() == 1) {
    C->set_default_node_notes(make_node_notes(caller_nn));
  }

  if (is_osr_parse()) {
    Node* osr_buf = entry_map->in(TypeFunc::Parms+0);
    entry_map->set_req(TypeFunc::Parms+0, top());
    set_map(entry_map);
    load_interpreter_state(osr_buf);
  } else {
    set_map(entry_map);
    do_method_entry();
  }

  if (depth() == 1 && !failing()) {
    if (C->clinit_barrier_on_entry()) {
      // Add check to deoptimize the nmethod once the holder class is fully initialized
      clinit_deopt();
    }

    // Add check to deoptimize the nmethod if RTM state was changed
    rtm_deopt();
  }

  // Check for bailouts during method entry or RTM state check setup.
  if (failing()) {
    if (log)  log->done("parse");
    C->set_default_node_notes(caller_nn);
    return;
  }

  // Handle inline type arguments
  int arg_size = method()->arg_size();
  for (int i = 0; i < arg_size; i++) {
    Node* parm = local(i);
    const Type* t = _gvn.type(parm);
    if (t->is_inlinetypeptr()) {
      // Create InlineTypeNode from the oop and replace the parameter
      bool is_larval = (i == 0) && method()->is_object_constructor() && !method()->holder()->is_abstract() && !method()->holder()->is_java_lang_Object();
      Node* vt = InlineTypeNode::make_from_oop(this, parm, t->inline_klass(), !t->maybe_null(), is_larval);
      replace_in_map(parm, vt);
    } else if (UseTypeSpeculation && (i == (arg_size - 1)) && !is_osr_parse() && method()->has_vararg() &&
               t->isa_aryptr() != nullptr && !t->is_aryptr()->is_null_free() && !t->is_aryptr()->is_not_null_free()) {
      // Speculate on varargs Object array being not null-free (and therefore also not flat)
      const TypePtr* spec_type = t->speculative();
      spec_type = (spec_type != nullptr && spec_type->isa_aryptr() != nullptr) ? spec_type : t->is_aryptr();
      spec_type = spec_type->remove_speculative()->is_aryptr()->cast_to_not_null_free();
      spec_type = TypeOopPtr::make(TypePtr::BotPTR, Type::Offset::bottom, TypeOopPtr::InstanceBot, spec_type);
      Node* cast = _gvn.transform(new CheckCastPPNode(control(), parm, t->join_speculative(spec_type)));
      // TODO 8325106 Shouldn't we use replace_in_map here?
      set_local(i, cast);
    }
  }

  entry_map = map();  // capture any changes performed by method setup code
  assert(jvms()->endoff() == map()->req(), "map matches JVMS layout");

  // We begin parsing as if we have just encountered a jump to the
  // method entry.
  Block* entry_block = start_block();
  assert(entry_block->start() == (is_osr_parse() ? osr_bci() : 0), "");
  set_map_clone(entry_map);
  merge_common(entry_block, entry_block->next_path_num());

#ifndef PRODUCT
  BytecodeParseHistogram *parse_histogram_obj = new (C->env()->arena()) BytecodeParseHistogram(this, C);
  set_parse_histogram( parse_histogram_obj );
#endif

  // Parse all the basic blocks.
  do_all_blocks();

  // Check for bailouts during conversion to graph
  if (failing()) {
    if (log)  log->done("parse");
    return;
  }

  // Fix up all exiting control flow.
  set_map(entry_map);
  do_exits();

  // Only reset this now, to make sure that debug information emitted
  // for exiting control flow still refers to the inlined method.
  C->set_default_node_notes(caller_nn);

  if (log)  log->done("parse nodes='%d' live='%d' memory='" SIZE_FORMAT "'",
                      C->unique(), C->live_nodes(), C->node_arena()->used());
}

//---------------------------do_all_blocks-------------------------------------
void Parse::do_all_blocks() {
  bool has_irreducible = flow()->has_irreducible_entry();

  // Walk over all blocks in Reverse Post-Order.
  while (true) {
    bool progress = false;
    for (int rpo = 0; rpo < block_count(); rpo++) {
      Block* block = rpo_at(rpo);

      if (block->is_parsed()) continue;

      if (!block->is_merged()) {
        // Dead block, no state reaches this block
        continue;
      }

      // Prepare to parse this block.
      load_state_from(block);

      if (stopped()) {
        // Block is dead.
        continue;
      }

      NOT_PRODUCT(blocks_parsed++);

      progress = true;
      if (block->is_loop_head() || block->is_handler() || (has_irreducible && !block->is_ready())) {
        // Not all preds have been parsed.  We must build phis everywhere.
        // (Note that dead locals do not get phis built, ever.)
        ensure_phis_everywhere();

        if (block->is_SEL_head()) {
          // Add predicate to single entry (not irreducible) loop head.
          assert(!block->has_merged_backedge(), "only entry paths should be merged for now");
          // Predicates may have been added after a dominating if
          if (!block->has_predicates()) {
            // Need correct bci for predicate.
            // It is fine to set it here since do_one_block() will set it anyway.
            set_parse_bci(block->start());
            add_parse_predicates();
          }
          // Add new region for back branches.
          int edges = block->pred_count() - block->preds_parsed() + 1; // +1 for original region
          RegionNode *r = new RegionNode(edges+1);
          _gvn.set_type(r, Type::CONTROL);
          record_for_igvn(r);
          r->init_req(edges, control());
          set_control(r);
          block->copy_irreducible_status_to(r, jvms());
          // Add new phis.
          ensure_phis_everywhere();
        }

        // Leave behind an undisturbed copy of the map, for future merges.
        set_map(clone_map());
      }

      if (control()->is_Region() && !block->is_loop_head() && !has_irreducible && !block->is_handler()) {
        // In the absence of irreducible loops, the Region and Phis
        // associated with a merge that doesn't involve a backedge can
        // be simplified now since the RPO parsing order guarantees
        // that any path which was supposed to reach here has already
        // been parsed or must be dead.
        Node* c = control();
        Node* result = _gvn.transform(control());
        if (c != result && TraceOptoParse) {
          tty->print_cr("Block #%d replace %d with %d", block->rpo(), c->_idx, result->_idx);
        }
        if (result != top()) {
          record_for_igvn(result);
        }
      }

      // Parse the block.
      do_one_block();

      // Check for bailouts.
      if (failing())  return;
    }

    // with irreducible loops multiple passes might be necessary to parse everything
    if (!has_irreducible || !progress) {
      break;
    }
  }

#ifndef PRODUCT
  blocks_seen += block_count();

  // Make sure there are no half-processed blocks remaining.
  // Every remaining unprocessed block is dead and may be ignored now.
  for (int rpo = 0; rpo < block_count(); rpo++) {
    Block* block = rpo_at(rpo);
    if (!block->is_parsed()) {
      if (TraceOptoParse) {
        tty->print_cr("Skipped dead block %d at bci:%d", rpo, block->start());
      }
      assert(!block->is_merged(), "no half-processed blocks");
    }
  }
#endif
}

static Node* mask_int_value(Node* v, BasicType bt, PhaseGVN* gvn) {
  switch (bt) {
  case T_BYTE:
    v = gvn->transform(new LShiftINode(v, gvn->intcon(24)));
    v = gvn->transform(new RShiftINode(v, gvn->intcon(24)));
    break;
  case T_SHORT:
    v = gvn->transform(new LShiftINode(v, gvn->intcon(16)));
    v = gvn->transform(new RShiftINode(v, gvn->intcon(16)));
    break;
  case T_CHAR:
    v = gvn->transform(new AndINode(v, gvn->intcon(0xFFFF)));
    break;
  case T_BOOLEAN:
    v = gvn->transform(new AndINode(v, gvn->intcon(0x1)));
    break;
  default:
    break;
  }
  return v;
}

//-------------------------------build_exits----------------------------------
// Build normal and exceptional exit merge points.
void Parse::build_exits() {
  // make a clone of caller to prevent sharing of side-effects
  _exits.set_map(_exits.clone_map());
  _exits.clean_stack(_exits.sp());
  _exits.sync_jvms();

  RegionNode* region = new RegionNode(1);
  record_for_igvn(region);
  gvn().set_type_bottom(region);
  _exits.set_control(region);

  // Note:  iophi and memphi are not transformed until do_exits.
  Node* iophi  = new PhiNode(region, Type::ABIO);
  Node* memphi = new PhiNode(region, Type::MEMORY, TypePtr::BOTTOM);
  gvn().set_type_bottom(iophi);
  gvn().set_type_bottom(memphi);
  _exits.set_i_o(iophi);
  _exits.set_all_memory(memphi);

  // Add a return value to the exit state.  (Do not push it yet.)
  if (tf()->range_sig()->cnt() > TypeFunc::Parms) {
    const Type* ret_type = tf()->range_sig()->field_at(TypeFunc::Parms);
    if (ret_type->isa_int()) {
      BasicType ret_bt = method()->return_type()->basic_type();
      if (ret_bt == T_BOOLEAN ||
          ret_bt == T_CHAR ||
          ret_bt == T_BYTE ||
          ret_bt == T_SHORT) {
        ret_type = TypeInt::INT;
      }
    }

    // Don't "bind" an unloaded return klass to the ret_phi. If the klass
    // becomes loaded during the subsequent parsing, the loaded and unloaded
    // types will not join when we transform and push in do_exits().
    const TypeOopPtr* ret_oop_type = ret_type->isa_oopptr();
    if (ret_oop_type && !ret_oop_type->is_loaded()) {
      ret_type = TypeOopPtr::BOTTOM;
    }
    int         ret_size = type2size[ret_type->basic_type()];
    Node*       ret_phi  = new PhiNode(region, ret_type);
    gvn().set_type_bottom(ret_phi);
    _exits.ensure_stack(ret_size);
    assert((int)(tf()->range_sig()->cnt() - TypeFunc::Parms) == ret_size, "good tf range");
    assert(method()->return_type()->size() == ret_size, "tf agrees w/ method");
    _exits.set_argument(0, ret_phi);  // here is where the parser finds it
    // Note:  ret_phi is not yet pushed, until do_exits.
  }
}

//----------------------------build_start_state-------------------------------
// Construct a state which contains only the incoming arguments from an
// unknown caller.  The method & bci will be null & InvocationEntryBci.
JVMState* Compile::build_start_state(StartNode* start, const TypeFunc* tf) {
  int        arg_size = tf->domain_sig()->cnt();
  int        max_size = MAX2(arg_size, (int)tf->range_cc()->cnt());
  JVMState*  jvms     = new (this) JVMState(max_size - TypeFunc::Parms);
  SafePointNode* map  = new SafePointNode(max_size, jvms);
  jvms->set_map(map);
  record_for_igvn(map);
  assert(arg_size == TypeFunc::Parms + (is_osr_compilation() ? 1 : method()->arg_size()), "correct arg_size");
  Node_Notes* old_nn = default_node_notes();
  if (old_nn != nullptr && has_method()) {
    Node_Notes* entry_nn = old_nn->clone(this);
    JVMState* entry_jvms = new(this) JVMState(method(), old_nn->jvms());
    entry_jvms->set_offsets(0);
    entry_jvms->set_bci(entry_bci());
    entry_nn->set_jvms(entry_jvms);
    set_default_node_notes(entry_nn);
  }
  PhaseGVN& gvn = *initial_gvn();
  uint i = 0;
  int arg_num = 0;
  for (uint j = 0; i < (uint)arg_size; i++) {
    const Type* t = tf->domain_sig()->field_at(i);
    Node* parm = nullptr;
    if (t->is_inlinetypeptr() && method()->is_scalarized_arg(arg_num)) {
      // Inline type arguments are not passed by reference: we get an argument per
      // field of the inline type. Build InlineTypeNodes from the inline type arguments.
      GraphKit kit(jvms, &gvn);
      kit.set_control(map->control());
      Node* old_mem = map->memory();
      // Use immutable memory for inline type loads and restore it below
      kit.set_all_memory(C->immutable_memory());
      parm = InlineTypeNode::make_from_multi(&kit, start, t->inline_klass(), j, /* in= */ true, /* null_free= */ !t->maybe_null());
      map->set_control(kit.control());
      map->set_memory(old_mem);
    } else {
      parm = gvn.transform(new ParmNode(start, j++));
    }
    map->init_req(i, parm);
    // Record all these guys for later GVN.
    record_for_igvn(parm);
    if (i >= TypeFunc::Parms && t != Type::HALF) {
      arg_num++;
    }
  }
  for (; i < map->req(); i++) {
    map->init_req(i, top());
  }
  assert(jvms->argoff() == TypeFunc::Parms, "parser gets arguments here");
  set_default_node_notes(old_nn);
  return jvms;
}

//-----------------------------make_node_notes---------------------------------
Node_Notes* Parse::make_node_notes(Node_Notes* caller_nn) {
  if (caller_nn == nullptr)  return nullptr;
  Node_Notes* nn = caller_nn->clone(C);
  JVMState* caller_jvms = nn->jvms();
  JVMState* jvms = new (C) JVMState(method(), caller_jvms);
  jvms->set_offsets(0);
  jvms->set_bci(_entry_bci);
  nn->set_jvms(jvms);
  return nn;
}


//--------------------------return_values--------------------------------------
void Compile::return_values(JVMState* jvms) {
  GraphKit kit(jvms);
  Node* ret = new ReturnNode(TypeFunc::Parms,
                             kit.control(),
                             kit.i_o(),
                             kit.reset_memory(),
                             kit.frameptr(),
                             kit.returnadr());
  // Add zero or 1 return values
  int ret_size = tf()->range_sig()->cnt() - TypeFunc::Parms;
  if (ret_size > 0) {
    kit.inc_sp(-ret_size);  // pop the return value(s)
    kit.sync_jvms();
    Node* res = kit.argument(0);
    if (tf()->returns_inline_type_as_fields()) {
      // Multiple return values (inline type fields): add as many edges
      // to the Return node as returned values.
      InlineTypeNode* vt = res->as_InlineType();
      ret->add_req_batch(nullptr, tf()->range_cc()->cnt() - TypeFunc::Parms);
      if (vt->is_allocated(&kit.gvn()) && !StressCallingConvention) {
        ret->init_req(TypeFunc::Parms, vt);
      } else {
        // Return the tagged klass pointer to signal scalarization to the caller
        Node* tagged_klass = vt->tagged_klass(kit.gvn());
        // Return null if the inline type is null (IsInit field is not set)
        Node* conv   = kit.gvn().transform(new ConvI2LNode(vt->get_is_init()));
        Node* shl    = kit.gvn().transform(new LShiftLNode(conv, kit.intcon(63)));
        Node* shr    = kit.gvn().transform(new RShiftLNode(shl, kit.intcon(63)));
        tagged_klass = kit.gvn().transform(new AndLNode(tagged_klass, shr));
        ret->init_req(TypeFunc::Parms, tagged_klass);
      }
      uint idx = TypeFunc::Parms + 1;
      vt->pass_fields(&kit, ret, idx, false, false);
    } else {
      ret->add_req(res);
      // Note:  The second dummy edge is not needed by a ReturnNode.
    }
  }
  // bind it to root
  root()->add_req(ret);
  record_for_igvn(ret);
  initial_gvn()->transform(ret);
}

//------------------------rethrow_exceptions-----------------------------------
// Bind all exception states in the list into a single RethrowNode.
void Compile::rethrow_exceptions(JVMState* jvms) {
  GraphKit kit(jvms);
  if (!kit.has_exceptions())  return;  // nothing to generate
  // Load my combined exception state into the kit, with all phis transformed:
  SafePointNode* ex_map = kit.combine_and_pop_all_exception_states();
  Node* ex_oop = kit.use_exception_state(ex_map);
  RethrowNode* exit = new RethrowNode(kit.control(),
                                      kit.i_o(), kit.reset_memory(),
                                      kit.frameptr(), kit.returnadr(),
                                      // like a return but with exception input
                                      ex_oop);
  // bind to root
  root()->add_req(exit);
  record_for_igvn(exit);
  initial_gvn()->transform(exit);
}

//---------------------------do_exceptions-------------------------------------
// Process exceptions arising from the current bytecode.
// Send caught exceptions to the proper handler within this method.
// Unhandled exceptions feed into _exit.
void Parse::do_exceptions() {
  if (!has_exceptions())  return;

  if (failing()) {
    // Pop them all off and throw them away.
    while (pop_exception_state() != nullptr) ;
    return;
  }

  PreserveJVMState pjvms(this, false);

  SafePointNode* ex_map;
  while ((ex_map = pop_exception_state()) != nullptr) {
    if (!method()->has_exception_handlers()) {
      // Common case:  Transfer control outward.
      // Doing it this early allows the exceptions to common up
      // even between adjacent method calls.
      throw_to_exit(ex_map);
    } else {
      // Have to look at the exception first.
      assert(stopped(), "catch_inline_exceptions trashes the map");
      catch_inline_exceptions(ex_map);
      stop_and_kill_map();      // we used up this exception state; kill it
    }
  }

  // We now return to our regularly scheduled program:
}

//---------------------------throw_to_exit-------------------------------------
// Merge the given map into an exception exit from this method.
// The exception exit will handle any unlocking of receiver.
// The ex_oop must be saved within the ex_map, unlike merge_exception.
void Parse::throw_to_exit(SafePointNode* ex_map) {
  // Pop the JVMS to (a copy of) the caller.
  GraphKit caller;
  caller.set_map_clone(_caller->map());
  caller.set_bci(_caller->bci());
  caller.set_sp(_caller->sp());
  // Copy out the standard machine state:
  for (uint i = 0; i < TypeFunc::Parms; i++) {
    caller.map()->set_req(i, ex_map->in(i));
  }
  if (ex_map->has_replaced_nodes()) {
    _replaced_nodes_for_exceptions = true;
  }
  caller.map()->transfer_replaced_nodes_from(ex_map, _new_idx);
  // ...and the exception:
  Node*          ex_oop        = saved_ex_oop(ex_map);
  SafePointNode* caller_ex_map = caller.make_exception_state(ex_oop);
  // Finally, collect the new exception state in my exits:
  _exits.add_exception_state(caller_ex_map);
}

//------------------------------do_exits---------------------------------------
void Parse::do_exits() {
  set_parse_bci(InvocationEntryBci);

  // Now peephole on the return bits
  Node* region = _exits.control();
  _exits.set_control(gvn().transform(region));

  Node* iophi = _exits.i_o();
  _exits.set_i_o(gvn().transform(iophi));

  // Figure out if we need to emit the trailing barrier. The barrier is only
  // needed in the constructors, and only in three cases:
  //
  // 1. The constructor wrote a final. The effects of all initializations
  //    must be committed to memory before any code after the constructor
  //    publishes the reference to the newly constructed object. Rather
  //    than wait for the publication, we simply block the writes here.
  //    Rather than put a barrier on only those writes which are required
  //    to complete, we force all writes to complete.
  //
  // 2. Experimental VM option is used to force the barrier if any field
  //    was written out in the constructor.
  //
  // 3. On processors which are not CPU_MULTI_COPY_ATOMIC (e.g. PPC64),
  //    support_IRIW_for_not_multiple_copy_atomic_cpu selects that
  //    MemBarVolatile is used before volatile load instead of after volatile
  //    store, so there's no barrier after the store.
  //    We want to guarantee the same behavior as on platforms with total store
  //    order, although this is not required by the Java memory model.
  //    In this case, we want to enforce visibility of volatile field
  //    initializations which are performed in constructors.
  //    So as with finals, we add a barrier here.
  //
  // "All bets are off" unless the first publication occurs after a
  // normal return from the constructor.  We do not attempt to detect
  // such unusual early publications.  But no barrier is needed on
  // exceptional returns, since they cannot publish normally.
  //
  if ((method()->is_object_constructor() || method()->is_class_initializer()) &&
       (wrote_final() ||
         (AlwaysSafeConstructors && wrote_fields()) ||
         (support_IRIW_for_not_multiple_copy_atomic_cpu && wrote_volatile()))) {
    _exits.insert_mem_bar(Op_MemBarRelease, alloc_with_final());

    // If Memory barrier is created for final fields write
    // and allocation node does not escape the initialize method,
    // then barrier introduced by allocation node can be removed.
    if (DoEscapeAnalysis && alloc_with_final()) {
      AllocateNode* alloc = AllocateNode::Ideal_allocation(alloc_with_final());
      alloc->compute_MemBar_redundancy(method());
    }
    if (PrintOpto && (Verbose || WizardMode)) {
      method()->print_name();
      tty->print_cr(" writes finals and needs a memory barrier");
    }
  }

  // Any method can write a @Stable field; insert memory barriers
  // after those also. Can't bind predecessor allocation node (if any)
  // with barrier because allocation doesn't always dominate
  // MemBarRelease.
  if (wrote_stable()) {
    _exits.insert_mem_bar(Op_MemBarRelease);
    if (PrintOpto && (Verbose || WizardMode)) {
      method()->print_name();
      tty->print_cr(" writes @Stable and needs a memory barrier");
    }
  }

  for (MergeMemStream mms(_exits.merged_memory()); mms.next_non_empty(); ) {
    // transform each slice of the original memphi:
    mms.set_memory(_gvn.transform(mms.memory()));
  }
  // Clean up input MergeMems created by transforming the slices
  _gvn.transform(_exits.merged_memory());

  if (tf()->range_sig()->cnt() > TypeFunc::Parms) {
    const Type* ret_type = tf()->range_sig()->field_at(TypeFunc::Parms);
    Node*       ret_phi  = _gvn.transform( _exits.argument(0) );
    if (!_exits.control()->is_top() && _gvn.type(ret_phi)->empty()) {
      // If the type we set for the ret_phi in build_exits() is too optimistic and
      // the ret_phi is top now, there's an extremely small chance that it may be due to class
      // loading.  It could also be due to an error, so mark this method as not compilable because
      // otherwise this could lead to an infinite compile loop.
      // In any case, this code path is rarely (and never in my testing) reached.
#ifdef ASSERT
      tty->print_cr("# Can't determine return type.");
      tty->print_cr("# exit control");
      _exits.control()->dump(2);
      tty->print_cr("# ret phi type");
      _gvn.type(ret_phi)->dump();
      tty->print_cr("# ret phi");
      ret_phi->dump(2);
#endif // ASSERT
      assert(false, "Can't determine return type.");
      C->record_method_not_compilable("Can't determine return type.");
      return;
    }
    if (ret_type->isa_int()) {
      BasicType ret_bt = method()->return_type()->basic_type();
      ret_phi = mask_int_value(ret_phi, ret_bt, &_gvn);
    }
    _exits.push_node(ret_type->basic_type(), ret_phi);
  }

  // Note:  Logic for creating and optimizing the ReturnNode is in Compile.

  // Unlock along the exceptional paths.
  // This is done late so that we can common up equivalent exceptions
  // (e.g., null checks) arising from multiple points within this method.
  // See GraphKit::add_exception_state, which performs the commoning.
  bool do_synch = method()->is_synchronized() && GenerateSynchronizationCode;

  // record exit from a method if compiled while Dtrace is turned on.
  if (do_synch || C->env()->dtrace_method_probes() || _replaced_nodes_for_exceptions) {
    // First move the exception list out of _exits:
    GraphKit kit(_exits.transfer_exceptions_into_jvms());
    SafePointNode* normal_map = kit.map();  // keep this guy safe
    // Now re-collect the exceptions into _exits:
    SafePointNode* ex_map;
    while ((ex_map = kit.pop_exception_state()) != nullptr) {
      Node* ex_oop = kit.use_exception_state(ex_map);
      // Force the exiting JVM state to have this method at InvocationEntryBci.
      // The exiting JVM state is otherwise a copy of the calling JVMS.
      JVMState* caller = kit.jvms();
      JVMState* ex_jvms = caller->clone_shallow(C);
      ex_jvms->bind_map(kit.clone_map());
      ex_jvms->set_bci(   InvocationEntryBci);
      kit.set_jvms(ex_jvms);
      if (do_synch) {
        // Add on the synchronized-method box/object combo
        kit.map()->push_monitor(_synch_lock);
        // Unlock!
        kit.shared_unlock(_synch_lock->box_node(), _synch_lock->obj_node());
      }
      if (C->env()->dtrace_method_probes()) {
        kit.make_dtrace_method_exit(method());
      }
      if (_replaced_nodes_for_exceptions) {
        kit.map()->apply_replaced_nodes(_new_idx);
      }
      // Done with exception-path processing.
      ex_map = kit.make_exception_state(ex_oop);
      assert(ex_jvms->same_calls_as(ex_map->jvms()), "sanity");
      // Pop the last vestige of this method:
      caller->clone_shallow(C)->bind_map(ex_map);
      _exits.push_exception_state(ex_map);
    }
    assert(_exits.map() == normal_map, "keep the same return state");
  }

  {
    // Capture very early exceptions (receiver null checks) from caller JVMS
    GraphKit caller(_caller);
    SafePointNode* ex_map;
    while ((ex_map = caller.pop_exception_state()) != nullptr) {
      _exits.add_exception_state(ex_map);
    }
  }
  _exits.map()->apply_replaced_nodes(_new_idx);
}

//-----------------------------create_entry_map-------------------------------
// Initialize our parser map to contain the types at method entry.
// For OSR, the map contains a single RawPtr parameter.
// Initial monitor locking for sync. methods is performed by do_method_entry.
SafePointNode* Parse::create_entry_map() {
  // Check for really stupid bail-out cases.
  uint len = TypeFunc::Parms + method()->max_locals() + method()->max_stack();
  if (len >= 32760) {
    // Bailout expected, this is a very rare edge case.
    C->record_method_not_compilable("too many local variables");
    return nullptr;
  }

  // clear current replaced nodes that are of no use from here on (map was cloned in build_exits).
  _caller->map()->delete_replaced_nodes();

  // If this is an inlined method, we may have to do a receiver null check.
  if (_caller->has_method() && is_normal_parse() && !method()->is_static()) {
    GraphKit kit(_caller);
    Node* receiver = kit.argument(0);
    Node* null_free = kit.null_check_receiver_before_call(method());
    _caller = kit.transfer_exceptions_into_jvms();
    if (receiver->is_InlineType() && receiver->as_InlineType()->is_larval()) {
      // Replace the larval inline type receiver in the exit map as well to make sure that
      // we can find and update it in Parse::do_call when we are done with the initialization.
      _exits.map()->replace_edge(receiver, null_free);
    }
    if (kit.stopped()) {
      _exits.add_exception_states_from(_caller);
      _exits.set_jvms(_caller);
      return nullptr;
    }
  }

  assert(method() != nullptr, "parser must have a method");

  // Create an initial safepoint to hold JVM state during parsing
  JVMState* jvms = new (C) JVMState(method(), _caller->has_method() ? _caller : nullptr);
  set_map(new SafePointNode(len, jvms));
  jvms->set_map(map());
  record_for_igvn(map());
  assert(jvms->endoff() == len, "correct jvms sizing");

  SafePointNode* inmap = _caller->map();
  assert(inmap != nullptr, "must have inmap");
  // In case of null check on receiver above
  map()->transfer_replaced_nodes_from(inmap, _new_idx);

  uint i;

  // Pass thru the predefined input parameters.
  for (i = 0; i < TypeFunc::Parms; i++) {
    map()->init_req(i, inmap->in(i));
  }

  if (depth() == 1) {
    assert(map()->memory()->Opcode() == Op_Parm, "");
    // Insert the memory aliasing node
    set_all_memory(reset_memory());
  }
  assert(merged_memory(), "");

  // Now add the locals which are initially bound to arguments:
  uint arg_size = tf()->domain_sig()->cnt();
  ensure_stack(arg_size - TypeFunc::Parms);  // OSR methods have funny args
  for (i = TypeFunc::Parms; i < arg_size; i++) {
    map()->init_req(i, inmap->argument(_caller, i - TypeFunc::Parms));
  }

  // Clear out the rest of the map (locals and stack)
  for (i = arg_size; i < len; i++) {
    map()->init_req(i, top());
  }

  SafePointNode* entry_map = stop();
  return entry_map;
}

//-----------------------------do_method_entry--------------------------------
// Emit any code needed in the pseudo-block before BCI zero.
// The main thing to do is lock the receiver of a synchronized method.
void Parse::do_method_entry() {
  set_parse_bci(InvocationEntryBci); // Pseudo-BCP
  set_sp(0);                         // Java Stack Pointer

  NOT_PRODUCT( count_compiled_calls(true/*at_method_entry*/, false/*is_inline*/); )

  if (C->env()->dtrace_method_probes()) {
    make_dtrace_method_entry(method());
  }

#ifdef ASSERT
  // Narrow receiver type when it is too broad for the method being parsed.
  if (!method()->is_static()) {
    ciInstanceKlass* callee_holder = method()->holder();
    const Type* holder_type = TypeInstPtr::make(TypePtr::BotPTR, callee_holder, Type::trust_interfaces);

    Node* receiver_obj = local(0);
    const TypeInstPtr* receiver_type = _gvn.type(receiver_obj)->isa_instptr();

    if (receiver_type != nullptr && !receiver_type->higher_equal(holder_type)) {
      // Receiver should always be a subtype of callee holder.
      // But, since C2 type system doesn't properly track interfaces,
      // the invariant can't be expressed in the type system for default methods.
      // Example: for unrelated C <: I and D <: I, (C `meet` D) = Object </: I.
      assert(callee_holder->is_interface(), "missing subtype check");

      // Perform dynamic receiver subtype check against callee holder class w/ a halt on failure.
      Node* holder_klass = _gvn.makecon(TypeKlassPtr::make(callee_holder, Type::trust_interfaces));
      Node* not_subtype_ctrl = gen_subtype_check(receiver_obj, holder_klass);
      assert(!stopped(), "not a subtype");

      Node* halt = _gvn.transform(new HaltNode(not_subtype_ctrl, frameptr(), "failed receiver subtype check"));
      C->root()->add_req(halt);
    }
  }
#endif // ASSERT

  // If the method is synchronized, we need to construct a lock node, attach
  // it to the Start node, and pin it there.
  if (method()->is_synchronized()) {
    // Insert a FastLockNode right after the Start which takes as arguments
    // the current thread pointer, the "this" pointer & the address of the
    // stack slot pair used for the lock.  The "this" pointer is a projection
    // off the start node, but the locking spot has to be constructed by
    // creating a ConLNode of 0, and boxing it with a BoxLockNode.  The BoxLockNode
    // becomes the second argument to the FastLockNode call.  The
    // FastLockNode becomes the new control parent to pin it to the start.

    // Setup Object Pointer
    Node *lock_obj = nullptr;
    if (method()->is_static()) {
      ciInstance* mirror = _method->holder()->java_mirror();
      const TypeInstPtr *t_lock = TypeInstPtr::make(mirror);
      lock_obj = makecon(t_lock);
    } else {                  // Else pass the "this" pointer,
      lock_obj = local(0);    // which is Parm0 from StartNode
      assert(!_gvn.type(lock_obj)->make_oopptr()->can_be_inline_type(), "can't be an inline type");
    }
    // Clear out dead values from the debug info.
    kill_dead_locals();
    // Build the FastLockNode
    _synch_lock = shared_lock(lock_obj);
  }

  // Feed profiling data for parameters to the type system so it can
  // propagate it as speculative types
  record_profiled_parameters_for_speculation();
}

//------------------------------init_blocks------------------------------------
// Initialize our parser map to contain the types/monitors at method entry.
void Parse::init_blocks() {
  // Create the blocks.
  _block_count = flow()->block_count();
  _blocks = NEW_RESOURCE_ARRAY(Block, _block_count);

  // Initialize the structs.
  for (int rpo = 0; rpo < block_count(); rpo++) {
    Block* block = rpo_at(rpo);
    new(block) Block(this, rpo);
  }

  // Collect predecessor and successor information.
  for (int rpo = 0; rpo < block_count(); rpo++) {
    Block* block = rpo_at(rpo);
    block->init_graph(this);
  }
}

//-------------------------------init_node-------------------------------------
Parse::Block::Block(Parse* outer, int rpo) : _live_locals() {
  _flow = outer->flow()->rpo_at(rpo);
  _pred_count = 0;
  _preds_parsed = 0;
  _count = 0;
  _is_parsed = false;
  _is_handler = false;
  _has_merged_backedge = false;
  _start_map = nullptr;
  _has_predicates = false;
  _num_successors = 0;
  _all_successors = 0;
  _successors = nullptr;
  assert(pred_count() == 0 && preds_parsed() == 0, "sanity");
  assert(!(is_merged() || is_parsed() || is_handler() || has_merged_backedge()), "sanity");
  assert(_live_locals.size() == 0, "sanity");

  // entry point has additional predecessor
  if (flow()->is_start())  _pred_count++;
  assert(flow()->is_start() == (this == outer->start_block()), "");
}

//-------------------------------init_graph------------------------------------
void Parse::Block::init_graph(Parse* outer) {
  // Create the successor list for this parser block.
  GrowableArray<ciTypeFlow::Block*>* tfs = flow()->successors();
  GrowableArray<ciTypeFlow::Block*>* tfe = flow()->exceptions();
  int ns = tfs->length();
  int ne = tfe->length();
  _num_successors = ns;
  _all_successors = ns+ne;
  _successors = (ns+ne == 0) ? nullptr : NEW_RESOURCE_ARRAY(Block*, ns+ne);
  int p = 0;
  for (int i = 0; i < ns+ne; i++) {
    ciTypeFlow::Block* tf2 = (i < ns) ? tfs->at(i) : tfe->at(i-ns);
    Block* block2 = outer->rpo_at(tf2->rpo());
    _successors[i] = block2;

    // Accumulate pred info for the other block, too.
    // Note: We also need to set _pred_count for exception blocks since they could
    // also have normal predecessors (reached without athrow by an explicit jump).
    // This also means that next_path_num can be called along exception paths.
    block2->_pred_count++;
    if (i >= ns) {
      block2->_is_handler = true;
    }

    #ifdef ASSERT
    // A block's successors must be distinguishable by BCI.
    // That is, no bytecode is allowed to branch to two different
    // clones of the same code location.
    for (int j = 0; j < i; j++) {
      Block* block1 = _successors[j];
      if (block1 == block2)  continue;  // duplicates are OK
      assert(block1->start() != block2->start(), "successors have unique bcis");
    }
    #endif
  }
}

//---------------------------successor_for_bci---------------------------------
Parse::Block* Parse::Block::successor_for_bci(int bci) {
  for (int i = 0; i < all_successors(); i++) {
    Block* block2 = successor_at(i);
    if (block2->start() == bci)  return block2;
  }
  // We can actually reach here if ciTypeFlow traps out a block
  // due to an unloaded class, and concurrently with compilation the
  // class is then loaded, so that a later phase of the parser is
  // able to see more of the bytecode CFG.  Or, the flow pass and
  // the parser can have a minor difference of opinion about executability
  // of bytecodes.  For example, "obj.field = null" is executable even
  // if the field's type is an unloaded class; the flow pass used to
  // make a trap for such code.
  return nullptr;
}


//-----------------------------stack_type_at-----------------------------------
const Type* Parse::Block::stack_type_at(int i) const {
  return get_type(flow()->stack_type_at(i));
}


//-----------------------------local_type_at-----------------------------------
const Type* Parse::Block::local_type_at(int i) const {
  // Make dead locals fall to bottom.
  if (_live_locals.size() == 0) {
    MethodLivenessResult live_locals = flow()->outer()->method()->liveness_at_bci(start());
    // This bitmap can be zero length if we saw a breakpoint.
    // In such cases, pretend they are all live.
    ((Block*)this)->_live_locals = live_locals;
  }
  if (_live_locals.size() > 0 && !_live_locals.at(i))
    return Type::BOTTOM;

  return get_type(flow()->local_type_at(i));
}


#ifndef PRODUCT

//----------------------------name_for_bc--------------------------------------
// helper method for BytecodeParseHistogram
static const char* name_for_bc(int i) {
  return Bytecodes::is_defined(i) ? Bytecodes::name(Bytecodes::cast(i)) : "xxxunusedxxx";
}

//----------------------------BytecodeParseHistogram------------------------------------
Parse::BytecodeParseHistogram::BytecodeParseHistogram(Parse *p, Compile *c) {
  _parser   = p;
  _compiler = c;
  if( ! _initialized ) { _initialized = true; reset(); }
}

//----------------------------current_count------------------------------------
int Parse::BytecodeParseHistogram::current_count(BPHType bph_type) {
  switch( bph_type ) {
  case BPH_transforms: { return _parser->gvn().made_progress(); }
  case BPH_values:     { return _parser->gvn().made_new_values(); }
  default: { ShouldNotReachHere(); return 0; }
  }
}

//----------------------------initialized--------------------------------------
bool Parse::BytecodeParseHistogram::initialized() { return _initialized; }

//----------------------------reset--------------------------------------------
void Parse::BytecodeParseHistogram::reset() {
  int i = Bytecodes::number_of_codes;
  while (i-- > 0) { _bytecodes_parsed[i] = 0; _nodes_constructed[i] = 0; _nodes_transformed[i] = 0; _new_values[i] = 0; }
}

//----------------------------set_initial_state--------------------------------
// Record info when starting to parse one bytecode
void Parse::BytecodeParseHistogram::set_initial_state( Bytecodes::Code bc ) {
  if( PrintParseStatistics && !_parser->is_osr_parse() ) {
    _initial_bytecode    = bc;
    _initial_node_count  = _compiler->unique();
    _initial_transforms  = current_count(BPH_transforms);
    _initial_values      = current_count(BPH_values);
  }
}

//----------------------------record_change--------------------------------
// Record results of parsing one bytecode
void Parse::BytecodeParseHistogram::record_change() {
  if( PrintParseStatistics && !_parser->is_osr_parse() ) {
    ++_bytecodes_parsed[_initial_bytecode];
    _nodes_constructed [_initial_bytecode] += (_compiler->unique() - _initial_node_count);
    _nodes_transformed [_initial_bytecode] += (current_count(BPH_transforms) - _initial_transforms);
    _new_values        [_initial_bytecode] += (current_count(BPH_values)     - _initial_values);
  }
}


//----------------------------print--------------------------------------------
void Parse::BytecodeParseHistogram::print(float cutoff) {
  ResourceMark rm;
  // print profile
  int total  = 0;
  int i      = 0;
  for( i = 0; i < Bytecodes::number_of_codes; ++i ) { total += _bytecodes_parsed[i]; }
  int abs_sum = 0;
  tty->cr();   //0123456789012345678901234567890123456789012345678901234567890123456789
  tty->print_cr("Histogram of %d parsed bytecodes:", total);
  if( total == 0 ) { return; }
  tty->cr();
  tty->print_cr("absolute:  count of compiled bytecodes of this type");
  tty->print_cr("relative:  percentage contribution to compiled nodes");
  tty->print_cr("nodes   :  Average number of nodes constructed per bytecode");
  tty->print_cr("rnodes  :  Significance towards total nodes constructed, (nodes*relative)");
  tty->print_cr("transforms: Average amount of transform progress per bytecode compiled");
  tty->print_cr("values  :  Average number of node values improved per bytecode");
  tty->print_cr("name    :  Bytecode name");
  tty->cr();
  tty->print_cr("  absolute  relative   nodes  rnodes  transforms  values   name");
  tty->print_cr("----------------------------------------------------------------------");
  while (--i > 0) {
    int       abs = _bytecodes_parsed[i];
    float     rel = abs * 100.0F / total;
    float   nodes = _bytecodes_parsed[i] == 0 ? 0 : (1.0F * _nodes_constructed[i])/_bytecodes_parsed[i];
    float  rnodes = _bytecodes_parsed[i] == 0 ? 0 :  rel * nodes;
    float  xforms = _bytecodes_parsed[i] == 0 ? 0 : (1.0F * _nodes_transformed[i])/_bytecodes_parsed[i];
    float  values = _bytecodes_parsed[i] == 0 ? 0 : (1.0F * _new_values       [i])/_bytecodes_parsed[i];
    if (cutoff <= rel) {
      tty->print_cr("%10d  %7.2f%%  %6.1f  %6.2f   %6.1f   %6.1f     %s", abs, rel, nodes, rnodes, xforms, values, name_for_bc(i));
      abs_sum += abs;
    }
  }
  tty->print_cr("----------------------------------------------------------------------");
  float rel_sum = abs_sum * 100.0F / total;
  tty->print_cr("%10d  %7.2f%%    (cutoff = %.2f%%)", abs_sum, rel_sum, cutoff);
  tty->print_cr("----------------------------------------------------------------------");
  tty->cr();
}
#endif

//----------------------------load_state_from----------------------------------
// Load block/map/sp.  But not do not touch iter/bci.
void Parse::load_state_from(Block* block) {
  set_block(block);
  // load the block's JVM state:
  set_map(block->start_map());
  set_sp( block->start_sp());
}


//-----------------------------record_state------------------------------------
void Parse::Block::record_state(Parse* p) {
  assert(!is_merged(), "can only record state once, on 1st inflow");
  assert(start_sp() == p->sp(), "stack pointer must agree with ciTypeFlow");
  set_start_map(p->stop());
}


//------------------------------do_one_block-----------------------------------
void Parse::do_one_block() {
  if (TraceOptoParse) {
    Block *b = block();
    int ns = b->num_successors();
    int nt = b->all_successors();

    tty->print("Parsing block #%d at bci [%d,%d), successors:",
                  block()->rpo(), block()->start(), block()->limit());
    for (int i = 0; i < nt; i++) {
      tty->print((( i < ns) ? " %d" : " %d(exception block)"), b->successor_at(i)->rpo());
    }
    if (b->is_loop_head()) {
      tty->print("  loop head");
    }
    if (b->is_irreducible_loop_entry()) {
      tty->print("  irreducible");
    }
    tty->cr();
  }

  assert(block()->is_merged(), "must be merged before being parsed");
  block()->mark_parsed();

  // Set iterator to start of block.
  iter().reset_to_bci(block()->start());

  if (ProfileExceptionHandlers && block()->is_handler()) {
    ciMethodData* methodData = method()->method_data();
    if (methodData->is_mature()) {
      ciBitData data = methodData->exception_handler_bci_to_data(block()->start());
      if (!data.exception_handler_entered() || StressPrunedExceptionHandlers) {
        // dead catch block
        // Emit an uncommon trap instead of processing the block.
        set_parse_bci(block()->start());
        uncommon_trap(Deoptimization::Reason_unreached,
                      Deoptimization::Action_reinterpret,
                      nullptr, "dead catch block");
        return;
      }
    }
  }

  CompileLog* log = C->log();

  // Parse bytecodes
  while (!stopped() && !failing()) {
    iter().next();

    // Learn the current bci from the iterator:
    set_parse_bci(iter().cur_bci());

    if (bci() == block()->limit()) {
      // Do not walk into the next block until directed by do_all_blocks.
      merge(bci());
      break;
    }
    assert(bci() < block()->limit(), "bci still in block");

    if (log != nullptr) {
      // Output an optional context marker, to help place actions
      // that occur during parsing of this BC.  If there is no log
      // output until the next context string, this context string
      // will be silently ignored.
      log->set_context("bc code='%d' bci='%d'", (int)bc(), bci());
    }

    if (block()->has_trap_at(bci())) {
      // We must respect the flow pass's traps, because it will refuse
      // to produce successors for trapping blocks.
      int trap_index = block()->flow()->trap_index();
      assert(trap_index != 0, "trap index must be valid");
      uncommon_trap(trap_index);
      break;
    }

    NOT_PRODUCT( parse_histogram()->set_initial_state(bc()); );

#ifdef ASSERT
    int pre_bc_sp = sp();
    int inputs, depth;
    bool have_se = !stopped() && compute_stack_effects(inputs, depth);
    assert(!have_se || pre_bc_sp >= inputs, "have enough stack to execute this BC: pre_bc_sp=%d, inputs=%d", pre_bc_sp, inputs);
#endif //ASSERT

    do_one_bytecode();
    if (failing()) return;

    assert(!have_se || stopped() || failing() || (sp() - pre_bc_sp) == depth,
           "incorrect depth prediction: sp=%d, pre_bc_sp=%d, depth=%d", sp(), pre_bc_sp, depth);

    do_exceptions();

    NOT_PRODUCT( parse_histogram()->record_change(); );

    if (log != nullptr)
      log->clear_context();  // skip marker if nothing was printed

    // Fall into next bytecode.  Each bytecode normally has 1 sequential
    // successor which is typically made ready by visiting this bytecode.
    // If the successor has several predecessors, then it is a merge
    // point, starts a new basic block, and is handled like other basic blocks.
  }
}


//------------------------------merge------------------------------------------
void Parse::set_parse_bci(int bci) {
  set_bci(bci);
  Node_Notes* nn = C->default_node_notes();
  if (nn == nullptr)  return;

  // Collect debug info for inlined calls unless -XX:-DebugInlinedCalls.
  if (!DebugInlinedCalls && depth() > 1) {
    return;
  }

  // Update the JVMS annotation, if present.
  JVMState* jvms = nn->jvms();
  if (jvms != nullptr && jvms->bci() != bci) {
    // Update the JVMS.
    jvms = jvms->clone_shallow(C);
    jvms->set_bci(bci);
    nn->set_jvms(jvms);
  }
}

//------------------------------merge------------------------------------------
// Merge the current mapping into the basic block starting at bci
void Parse::merge(int target_bci) {
  Block* target = successor_for_bci(target_bci);
  if (target == nullptr) { handle_missing_successor(target_bci); return; }
  assert(!target->is_ready(), "our arrival must be expected");
  int pnum = target->next_path_num();
  merge_common(target, pnum);
}

//-------------------------merge_new_path--------------------------------------
// Merge the current mapping into the basic block, using a new path
void Parse::merge_new_path(int target_bci) {
  Block* target = successor_for_bci(target_bci);
  if (target == nullptr) { handle_missing_successor(target_bci); return; }
  assert(!target->is_ready(), "new path into frozen graph");
  int pnum = target->add_new_path();
  merge_common(target, pnum);
}

//-------------------------merge_exception-------------------------------------
// Merge the current mapping into the basic block starting at bci
// The ex_oop must be pushed on the stack, unlike throw_to_exit.
void Parse::merge_exception(int target_bci) {
#ifdef ASSERT
  if (target_bci < bci()) {
    C->set_exception_backedge();
  }
#endif
  assert(sp() == 1, "must have only the throw exception on the stack");
  Block* target = successor_for_bci(target_bci);
  if (target == nullptr) { handle_missing_successor(target_bci); return; }
  assert(target->is_handler(), "exceptions are handled by special blocks");
  int pnum = target->add_new_path();
  merge_common(target, pnum);
}

//--------------------handle_missing_successor---------------------------------
void Parse::handle_missing_successor(int target_bci) {
#ifndef PRODUCT
  Block* b = block();
  int trap_bci = b->flow()->has_trap()? b->flow()->trap_bci(): -1;
  tty->print_cr("### Missing successor at bci:%d for block #%d (trap_bci:%d)", target_bci, b->rpo(), trap_bci);
#endif
  ShouldNotReachHere();
}

//--------------------------merge_common---------------------------------------
void Parse::merge_common(Parse::Block* target, int pnum) {
  if (TraceOptoParse) {
    tty->print("Merging state at block #%d bci:%d", target->rpo(), target->start());
  }

  // Zap extra stack slots to top
  assert(sp() == target->start_sp(), "");
  clean_stack(sp());

  // Check for merge conflicts involving inline types
  JVMState* old_jvms = map()->jvms();
  int old_bci = bci();
  JVMState* tmp_jvms = old_jvms->clone_shallow(C);
  tmp_jvms->set_should_reexecute(true);
  tmp_jvms->bind_map(map());
  // Execution needs to restart a the next bytecode (entry of next
  // block)
  if (target->is_merged() ||
      pnum > PhiNode::Input ||
      target->is_handler() ||
      target->is_loop_head()) {
    set_parse_bci(target->start());
    for (uint j = TypeFunc::Parms; j < map()->req(); j++) {
      Node* n = map()->in(j);                 // Incoming change to target state.
      const Type* t = nullptr;
      if (tmp_jvms->is_loc(j)) {
        t = target->local_type_at(j - tmp_jvms->locoff());
      } else if (tmp_jvms->is_stk(j) && j < (uint)sp() + tmp_jvms->stkoff()) {
        t = target->stack_type_at(j - tmp_jvms->stkoff());
      }
      if (t != nullptr && t != Type::BOTTOM) {
        if (n->is_InlineType() && !t->is_inlinetypeptr()) {
          // Allocate inline type in src block to be able to merge it with oop in target block
          map()->set_req(j, n->as_InlineType()->buffer(this));
        } else if (!n->is_InlineType() && t->is_inlinetypeptr()) {
          // Scalarize null in src block to be able to merge it with inline type in target block
          assert(gvn().type(n)->is_zero_type(), "Should have been scalarized");
          map()->set_req(j, InlineTypeNode::make_null(gvn(), t->inline_klass()));
        }
      }
    }
  }
  old_jvms->bind_map(map());
  set_parse_bci(old_bci);

  if (!target->is_merged()) {   // No prior mapping at this bci
    if (TraceOptoParse) { tty->print(" with empty state");  }

    // If this path is dead, do not bother capturing it as a merge.
    // It is "as if" we had 1 fewer predecessors from the beginning.
    if (stopped()) {
      if (TraceOptoParse)  tty->print_cr(", but path is dead and doesn't count");
      return;
    }

    // Make a region if we know there are multiple or unpredictable inputs.
    // (Also, if this is a plain fall-through, we might see another region,
    // which must not be allowed into this block's map.)
    if (pnum > PhiNode::Input         // Known multiple inputs.
        || target->is_handler()       // These have unpredictable inputs.
        || target->is_loop_head()     // Known multiple inputs
        || control()->is_Region()) {  // We must hide this guy.

      int current_bci = bci();
      set_parse_bci(target->start()); // Set target bci
      if (target->is_SEL_head()) {
        DEBUG_ONLY( target->mark_merged_backedge(block()); )
        if (target->start() == 0) {
          // Add Parse Predicates for the special case when
          // there are backbranches to the method entry.
          add_parse_predicates();
        }
      }
      // Add a Region to start the new basic block.  Phis will be added
      // later lazily.
      int edges = target->pred_count();
      if (edges < pnum)  edges = pnum;  // might be a new path!
      RegionNode *r = new RegionNode(edges+1);
      gvn().set_type(r, Type::CONTROL);
      record_for_igvn(r);
      // zap all inputs to null for debugging (done in Node(uint) constructor)
      // for (int j = 1; j < edges+1; j++) { r->init_req(j, nullptr); }
      r->init_req(pnum, control());
      set_control(r);
      target->copy_irreducible_status_to(r, jvms());
      set_parse_bci(current_bci); // Restore bci
    }

    // Convert the existing Parser mapping into a mapping at this bci.
    store_state_to(target);
    assert(target->is_merged(), "do not come here twice");

  } else {                      // Prior mapping at this bci
    if (TraceOptoParse) {  tty->print(" with previous state"); }
#ifdef ASSERT
    if (target->is_SEL_head()) {
      target->mark_merged_backedge(block());
    }
#endif

    // We must not manufacture more phis if the target is already parsed.
    bool nophi = target->is_parsed();

    SafePointNode* newin = map();// Hang on to incoming mapping
    Block* save_block = block(); // Hang on to incoming block;
    load_state_from(target);    // Get prior mapping

    assert(newin->jvms()->locoff() == jvms()->locoff(), "JVMS layouts agree");
    assert(newin->jvms()->stkoff() == jvms()->stkoff(), "JVMS layouts agree");
    assert(newin->jvms()->monoff() == jvms()->monoff(), "JVMS layouts agree");
    assert(newin->jvms()->endoff() == jvms()->endoff(), "JVMS layouts agree");

    // Iterate over my current mapping and the old mapping.
    // Where different, insert Phi functions.
    // Use any existing Phi functions.
    assert(control()->is_Region(), "must be merging to a region");
    RegionNode* r = control()->as_Region();

    // Compute where to merge into
    // Merge incoming control path
    r->init_req(pnum, newin->control());

    if (pnum == 1) {            // Last merge for this Region?
      if (!block()->flow()->is_irreducible_loop_secondary_entry()) {
        Node* result = _gvn.transform(r);
        if (r != result && TraceOptoParse) {
          tty->print_cr("Block #%d replace %d with %d", block()->rpo(), r->_idx, result->_idx);
        }
      }
      record_for_igvn(r);
    }

    // Update all the non-control inputs to map:
    assert(TypeFunc::Parms == newin->jvms()->locoff(), "parser map should contain only youngest jvms");
    bool check_elide_phi = target->is_SEL_backedge(save_block);
    bool last_merge = (pnum == PhiNode::Input);
    for (uint j = 1; j < newin->req(); j++) {
      Node* m = map()->in(j);   // Current state of target.
      Node* n = newin->in(j);   // Incoming change to target state.
      PhiNode* phi;
      if (m->is_Phi() && m->as_Phi()->region() == r) {
        phi = m->as_Phi();
      } else if (m->is_InlineType() && m->as_InlineType()->has_phi_inputs(r)) {
        phi = m->as_InlineType()->get_oop()->as_Phi();
      } else {
        phi = nullptr;
      }
      if (m != n) {             // Different; must merge
        switch (j) {
        // Frame pointer and Return Address never changes
        case TypeFunc::FramePtr:// Drop m, use the original value
        case TypeFunc::ReturnAdr:
          break;
        case TypeFunc::Memory:  // Merge inputs to the MergeMem node
          assert(phi == nullptr, "the merge contains phis, not vice versa");
          merge_memory_edges(n->as_MergeMem(), pnum, nophi);
          continue;
        default:                // All normal stuff
          if (phi == nullptr) {
            const JVMState* jvms = map()->jvms();
            if (EliminateNestedLocks &&
                jvms->is_mon(j) && jvms->is_monitor_box(j)) {
              // BoxLock nodes are not commoning.
              // Use old BoxLock node as merged box.
              assert(newin->jvms()->is_monitor_box(j), "sanity");
              // This assert also tests that nodes are BoxLock.
              assert(BoxLockNode::same_slot(n, m), "sanity");
              C->gvn_replace_by(n, m);
            } else if (!check_elide_phi || !target->can_elide_SEL_phi(j)) {
              phi = ensure_phi(j, nophi);
            }
          }
          break;
        }
      }
      // At this point, n might be top if:
      //  - there is no phi (because TypeFlow detected a conflict), or
      //  - the corresponding control edges is top (a dead incoming path)
      // It is a bug if we create a phi which sees a garbage value on a live path.

      // Merging two inline types?
      if (phi != nullptr && phi->bottom_type()->is_inlinetypeptr()) {
        // Reload current state because it may have been updated by ensure_phi
        m = map()->in(j);
        InlineTypeNode* vtm = m->as_InlineType(); // Current inline type
        InlineTypeNode* vtn = n->as_InlineType(); // Incoming inline type
        assert(vtm->get_oop() == phi, "Inline type should have Phi input");
        if (TraceOptoParse) {
#ifdef ASSERT
          tty->print_cr("\nMerging inline types");
          tty->print_cr("Current:");
          vtm->dump(2);
          tty->print_cr("Incoming:");
          vtn->dump(2);
          tty->cr();
#endif
        }
        // Do the merge
        vtm->merge_with(&_gvn, vtn, pnum, last_merge);
        if (last_merge) {
          map()->set_req(j, _gvn.transform_no_reclaim(vtm));
          record_for_igvn(vtm);
        }
      } else if (phi != nullptr) {
        assert(n != top() || r->in(pnum) == top(), "live value must not be garbage");
        assert(phi->region() == r, "");
        phi->set_req(pnum, n);  // Then add 'n' to the merge
        if (last_merge) {
          // Last merge for this Phi.
          // So far, Phis have had a reasonable type from ciTypeFlow.
          // Now _gvn will join that with the meet of current inputs.
          // BOTTOM is never permissible here, 'cause pessimistically
          // Phis of pointers cannot lose the basic pointer type.
          debug_only(const Type* bt1 = phi->bottom_type());
          assert(bt1 != Type::BOTTOM, "should not be building conflict phis");
          map()->set_req(j, _gvn.transform(phi));
          debug_only(const Type* bt2 = phi->bottom_type());
          assert(bt2->higher_equal_speculative(bt1), "must be consistent with type-flow");
          record_for_igvn(phi);
        }
      }
    } // End of for all values to be merged

    if (last_merge && !r->in(0)) {         // The occasional useless Region
      assert(control() == r, "");
      set_control(r->nonnull_req());
    }

    map()->merge_replaced_nodes_with(newin);

    // newin has been subsumed into the lazy merge, and is now dead.
    set_block(save_block);

    stop();                     // done with this guy, for now
  }

  if (TraceOptoParse) {
    tty->print_cr(" on path %d", pnum);
  }

  // Done with this parser state.
  assert(stopped(), "");
}


//--------------------------merge_memory_edges---------------------------------
void Parse::merge_memory_edges(MergeMemNode* n, int pnum, bool nophi) {
  // (nophi means we must not create phis, because we already parsed here)
  assert(n != nullptr, "");
  // Merge the inputs to the MergeMems
  MergeMemNode* m = merged_memory();

  assert(control()->is_Region(), "must be merging to a region");
  RegionNode* r = control()->as_Region();

  PhiNode* base = nullptr;
  MergeMemNode* remerge = nullptr;
  for (MergeMemStream mms(m, n); mms.next_non_empty2(); ) {
    Node *p = mms.force_memory();
    Node *q = mms.memory2();
    if (mms.is_empty() && nophi) {
      // Trouble:  No new splits allowed after a loop body is parsed.
      // Instead, wire the new split into a MergeMem on the backedge.
      // The optimizer will sort it out, slicing the phi.
      if (remerge == nullptr) {
        guarantee(base != nullptr, "");
        assert(base->in(0) != nullptr, "should not be xformed away");
        remerge = MergeMemNode::make(base->in(pnum));
        gvn().set_type(remerge, Type::MEMORY);
        base->set_req(pnum, remerge);
      }
      remerge->set_memory_at(mms.alias_idx(), q);
      continue;
    }
    assert(!q->is_MergeMem(), "");
    PhiNode* phi;
    if (p != q) {
      phi = ensure_memory_phi(mms.alias_idx(), nophi);
    } else {
      if (p->is_Phi() && p->as_Phi()->region() == r)
        phi = p->as_Phi();
      else
        phi = nullptr;
    }
    // Insert q into local phi
    if (phi != nullptr) {
      assert(phi->region() == r, "");
      p = phi;
      phi->set_req(pnum, q);
      if (mms.at_base_memory()) {
        base = phi;  // delay transforming it
      } else if (pnum == 1) {
        record_for_igvn(phi);
        p = _gvn.transform(phi);
      }
      mms.set_memory(p);// store back through the iterator
    }
  }
  // Transform base last, in case we must fiddle with remerging.
  if (base != nullptr && pnum == 1) {
    record_for_igvn(base);
    m->set_base_memory(_gvn.transform(base));
  }
}


//------------------------ensure_phis_everywhere-------------------------------
void Parse::ensure_phis_everywhere() {
  ensure_phi(TypeFunc::I_O);

  // Ensure a phi on all currently known memories.
  for (MergeMemStream mms(merged_memory()); mms.next_non_empty(); ) {
    ensure_memory_phi(mms.alias_idx());
    debug_only(mms.set_memory());  // keep the iterator happy
  }

  // Note:  This is our only chance to create phis for memory slices.
  // If we miss a slice that crops up later, it will have to be
  // merged into the base-memory phi that we are building here.
  // Later, the optimizer will comb out the knot, and build separate
  // phi-loops for each memory slice that matters.

  // Monitors must nest nicely and not get confused amongst themselves.
  // Phi-ify everything up to the monitors, though.
  uint monoff = map()->jvms()->monoff();
  uint nof_monitors = map()->jvms()->nof_monitors();

  assert(TypeFunc::Parms == map()->jvms()->locoff(), "parser map should contain only youngest jvms");
  bool check_elide_phi = block()->is_SEL_head();
  for (uint i = TypeFunc::Parms; i < monoff; i++) {
    if (!check_elide_phi || !block()->can_elide_SEL_phi(i)) {
      ensure_phi(i);
    }
  }

  // Even monitors need Phis, though they are well-structured.
  // This is true for OSR methods, and also for the rare cases where
  // a monitor object is the subject of a replace_in_map operation.
  // See bugs 4426707 and 5043395.
  for (uint m = 0; m < nof_monitors; m++) {
    ensure_phi(map()->jvms()->monitor_obj_offset(m));
  }
}


//-----------------------------add_new_path------------------------------------
// Add a previously unaccounted predecessor to this block.
int Parse::Block::add_new_path() {
  // If there is no map, return the lowest unused path number.
  if (!is_merged())  return pred_count()+1;  // there will be a map shortly

  SafePointNode* map = start_map();
  if (!map->control()->is_Region())
    return pred_count()+1;  // there may be a region some day
  RegionNode* r = map->control()->as_Region();

  // Add new path to the region.
  uint pnum = r->req();
  r->add_req(nullptr);

  for (uint i = 1; i < map->req(); i++) {
    Node* n = map->in(i);
    if (i == TypeFunc::Memory) {
      // Ensure a phi on all currently known memories.
      for (MergeMemStream mms(n->as_MergeMem()); mms.next_non_empty(); ) {
        Node* phi = mms.memory();
        if (phi->is_Phi() && phi->as_Phi()->region() == r) {
          assert(phi->req() == pnum, "must be same size as region");
          phi->add_req(nullptr);
        }
      }
    } else {
      if (n->is_Phi() && n->as_Phi()->region() == r) {
        assert(n->req() == pnum, "must be same size as region");
        n->add_req(nullptr);
      } else if (n->is_InlineType() && n->as_InlineType()->has_phi_inputs(r)) {
        n->as_InlineType()->add_new_path(r);
      }
    }
  }

  return pnum;
}

//------------------------------ensure_phi-------------------------------------
// Turn the idx'th entry of the current map into a Phi
PhiNode *Parse::ensure_phi(int idx, bool nocreate) {
  SafePointNode* map = this->map();
  Node* region = map->control();
  assert(region->is_Region(), "");

  Node* o = map->in(idx);
  assert(o != nullptr, "");

  if (o == top())  return nullptr; // TOP always merges into TOP

  if (o->is_Phi() && o->as_Phi()->region() == region) {
    return o->as_Phi();
  }
  InlineTypeNode* vt = o->isa_InlineType();
  if (vt != nullptr && vt->has_phi_inputs(region)) {
    return vt->get_oop()->as_Phi();
  }

  // Now use a Phi here for merging
  assert(!nocreate, "Cannot build a phi for a block already parsed.");
  const JVMState* jvms = map->jvms();
  const Type* t = nullptr;
  if (jvms->is_loc(idx)) {
    t = block()->local_type_at(idx - jvms->locoff());
  } else if (jvms->is_stk(idx)) {
    t = block()->stack_type_at(idx - jvms->stkoff());
  } else if (jvms->is_mon(idx)) {
    assert(!jvms->is_monitor_box(idx), "no phis for boxes");
    t = TypeInstPtr::BOTTOM; // this is sufficient for a lock object
  } else if ((uint)idx < TypeFunc::Parms) {
    t = o->bottom_type();  // Type::RETURN_ADDRESS or such-like.
  } else {
    assert(false, "no type information for this phi");
  }

  // If the type falls to bottom, then this must be a local that
  // is already dead or is mixing ints and oops or some such.
  // Forcing it to top makes it go dead.
  if (t == Type::BOTTOM) {
    map->set_req(idx, top());
    return nullptr;
  }

  // Do not create phis for top either.
  // A top on a non-null control flow must be an unused even after the.phi.
  if (t == Type::TOP || t == Type::HALF) {
    map->set_req(idx, top());
    return nullptr;
  }

  if (vt != nullptr && t->is_inlinetypeptr()) {
    // Inline types are merged by merging their field values.
    // Create a cloned InlineTypeNode with phi inputs that
    // represents the merged inline type and update the map.
    // TODO 8325106 Why can't we pass map here?
    vt = vt->clone_with_phis(&_gvn, region);
    map->set_req(idx, vt);
    return vt->get_oop()->as_Phi();
  } else {
    PhiNode* phi = PhiNode::make(region, o, t);
    gvn().set_type(phi, t);
    if (C->do_escape_analysis()) record_for_igvn(phi);
    map->set_req(idx, phi);
    return phi;
  }
}

//--------------------------ensure_memory_phi----------------------------------
// Turn the idx'th slice of the current memory into a Phi
PhiNode *Parse::ensure_memory_phi(int idx, bool nocreate) {
  MergeMemNode* mem = merged_memory();
  Node* region = control();
  assert(region->is_Region(), "");

  Node *o = (idx == Compile::AliasIdxBot)? mem->base_memory(): mem->memory_at(idx);
  assert(o != nullptr && o != top(), "");

  PhiNode* phi;
  if (o->is_Phi() && o->as_Phi()->region() == region) {
    phi = o->as_Phi();
    if (phi == mem->base_memory() && idx >= Compile::AliasIdxRaw) {
      // clone the shared base memory phi to make a new memory split
      assert(!nocreate, "Cannot build a phi for a block already parsed.");
      const Type* t = phi->bottom_type();
      const TypePtr* adr_type = C->get_adr_type(idx);
      phi = phi->slice_memory(adr_type);
      gvn().set_type(phi, t);
    }
    return phi;
  }

  // Now use a Phi here for merging
  assert(!nocreate, "Cannot build a phi for a block already parsed.");
  const Type* t = o->bottom_type();
  const TypePtr* adr_type = C->get_adr_type(idx);
  phi = PhiNode::make(region, o, t, adr_type);
  gvn().set_type(phi, t);
  if (idx == Compile::AliasIdxBot)
    mem->set_base_memory(phi);
  else
    mem->set_memory_at(idx, phi);
  return phi;
}

//------------------------------call_register_finalizer-----------------------
// Check the klass of the receiver and call register_finalizer if the
// class need finalization.
void Parse::call_register_finalizer() {
  Node* receiver = local(0);
  assert(receiver != nullptr && receiver->bottom_type()->isa_instptr() != nullptr,
         "must have non-null instance type");

  const TypeInstPtr *tinst = receiver->bottom_type()->isa_instptr();
  if (tinst != nullptr && tinst->is_loaded() && !tinst->klass_is_exact()) {
    // The type isn't known exactly so see if CHA tells us anything.
    ciInstanceKlass* ik = tinst->instance_klass();
    if (!Dependencies::has_finalizable_subclass(ik)) {
      // No finalizable subclasses so skip the dynamic check.
      C->dependencies()->assert_has_no_finalizable_subclasses(ik);
      return;
    }
  }

  // Insert a dynamic test for whether the instance needs
  // finalization.  In general this will fold up since the concrete
  // class is often visible so the access flags are constant.
  Node* klass_addr = basic_plus_adr( receiver, receiver, oopDesc::klass_offset_in_bytes() );
  Node* klass = _gvn.transform(LoadKlassNode::make(_gvn, nullptr, immutable_memory(), klass_addr, TypeInstPtr::KLASS));

  Node* access_flags_addr = basic_plus_adr(klass, klass, in_bytes(Klass::access_flags_offset()));
  Node* access_flags = make_load(nullptr, access_flags_addr, TypeInt::INT, T_INT, MemNode::unordered);

  Node* mask  = _gvn.transform(new AndINode(access_flags, intcon(JVM_ACC_HAS_FINALIZER)));
  Node* check = _gvn.transform(new CmpINode(mask, intcon(0)));
  Node* test  = _gvn.transform(new BoolNode(check, BoolTest::ne));

  IfNode* iff = create_and_map_if(control(), test, PROB_MAX, COUNT_UNKNOWN);

  RegionNode* result_rgn = new RegionNode(3);
  record_for_igvn(result_rgn);

  Node *skip_register = _gvn.transform(new IfFalseNode(iff));
  result_rgn->init_req(1, skip_register);

  Node *needs_register = _gvn.transform(new IfTrueNode(iff));
  set_control(needs_register);
  if (stopped()) {
    // There is no slow path.
    result_rgn->init_req(2, top());
  } else {
    Node *call = make_runtime_call(RC_NO_LEAF,
                                   OptoRuntime::register_finalizer_Type(),
                                   OptoRuntime::register_finalizer_Java(),
                                   nullptr, TypePtr::BOTTOM,
                                   receiver);
    make_slow_call_ex(call, env()->Throwable_klass(), true);

    Node* fast_io  = call->in(TypeFunc::I_O);
    Node* fast_mem = call->in(TypeFunc::Memory);
    // These two phis are pre-filled with copies of of the fast IO and Memory
    Node* io_phi   = PhiNode::make(result_rgn, fast_io,  Type::ABIO);
    Node* mem_phi  = PhiNode::make(result_rgn, fast_mem, Type::MEMORY, TypePtr::BOTTOM);

    result_rgn->init_req(2, control());
    io_phi    ->init_req(2, i_o());
    mem_phi   ->init_req(2, reset_memory());

    set_all_memory( _gvn.transform(mem_phi) );
    set_i_o(        _gvn.transform(io_phi) );
  }

  set_control( _gvn.transform(result_rgn) );
}

// Add check to deoptimize once holder klass is fully initialized.
void Parse::clinit_deopt() {
  assert(C->has_method(), "only for normal compilations");
  assert(depth() == 1, "only for main compiled method");
  assert(is_normal_parse(), "no barrier needed on osr entry");
  assert(!method()->holder()->is_not_initialized(), "initialization should have been started");

  set_parse_bci(0);

  Node* holder = makecon(TypeKlassPtr::make(method()->holder(), Type::trust_interfaces));
  guard_klass_being_initialized(holder);
}

// Add check to deoptimize if RTM state is not ProfileRTM
void Parse::rtm_deopt() {
#if INCLUDE_RTM_OPT
  if (C->profile_rtm()) {
    assert(C->has_method(), "only for normal compilations");
    assert(!C->method()->method_data()->is_empty(), "MDO is needed to record RTM state");
    assert(depth() == 1, "generate check only for main compiled method");

    // Set starting bci for uncommon trap.
    set_parse_bci(is_osr_parse() ? osr_bci() : 0);

    // Load the rtm_state from the MethodData.
    const TypePtr* adr_type = TypeMetadataPtr::make(C->method()->method_data());
    Node* mdo = makecon(adr_type);
    int offset = in_bytes(MethodData::rtm_state_offset());
    Node* adr_node = basic_plus_adr(mdo, mdo, offset);
    Node* rtm_state = make_load(control(), adr_node, TypeInt::INT, T_INT, adr_type, MemNode::unordered);

    // Separate Load from Cmp by Opaque.
    // In expand_macro_nodes() it will be replaced either
    // with this load when there are locks in the code
    // or with ProfileRTM (cmp->in(2)) otherwise so that
    // the check will fold.
    Node* profile_state = makecon(TypeInt::make(ProfileRTM));
    Node* opq   = _gvn.transform( new Opaque3Node(C, rtm_state, Opaque3Node::RTM_OPT) );
    Node* chk   = _gvn.transform( new CmpINode(opq, profile_state) );
    Node* tst   = _gvn.transform( new BoolNode(chk, BoolTest::eq) );
    // Branch to failure if state was changed
    { BuildCutout unless(this, tst, PROB_ALWAYS);
      uncommon_trap(Deoptimization::Reason_rtm_state_change,
                    Deoptimization::Action_make_not_entrant);
    }
  }
#endif
}

//------------------------------return_current---------------------------------
// Append current _map to _exit_return
void Parse::return_current(Node* value) {
  if (RegisterFinalizersAtInit &&
      method()->intrinsic_id() == vmIntrinsics::_Object_init) {
    call_register_finalizer();
  }

  // Do not set_parse_bci, so that return goo is credited to the return insn.
  // vreturn can trigger an allocation so vreturn can throw. Setting
  // the bci here breaks exception handling. Commenting this out
  // doesn't seem to break anything.
  //  set_bci(InvocationEntryBci);
  if (method()->is_synchronized() && GenerateSynchronizationCode) {
    shared_unlock(_synch_lock->box_node(), _synch_lock->obj_node());
  }
  if (C->env()->dtrace_method_probes()) {
    make_dtrace_method_exit(method());
  }
  // frame pointer is always same, already captured
  if (value != nullptr) {
    Node* phi = _exits.argument(0);
    const Type* return_type = phi->bottom_type();
    const TypeInstPtr* tr = return_type->isa_instptr();
    assert(!value->is_InlineType() || !value->as_InlineType()->is_larval(), "returning a larval");
    if ((tf()->returns_inline_type_as_fields() || (_caller->has_method() && !Compile::current()->inlining_incrementally())) &&
        return_type->is_inlinetypeptr()) {
      // Inline type is returned as fields, make sure it is scalarized
      if (!value->is_InlineType()) {
        value = InlineTypeNode::make_from_oop(this, value, return_type->inline_klass(), false);
      }
      if (!_caller->has_method() || Compile::current()->inlining_incrementally()) {
        // Returning from root or an incrementally inlined method. Make sure all non-flat
        // fields are buffered and re-execute if allocation triggers deoptimization.
        PreserveReexecuteState preexecs(this);
        assert(tf()->returns_inline_type_as_fields(), "must be returned as fields");
        jvms()->set_should_reexecute(true);
        inc_sp(1);
        value = value->as_InlineType()->allocate_fields(this);
      }
    } else if (value->is_InlineType()) {
      // Inline type is returned as oop, make sure it is buffered and re-execute
      // if allocation triggers deoptimization.
      PreserveReexecuteState preexecs(this);
      jvms()->set_should_reexecute(true);
      inc_sp(1);
      value = value->as_InlineType()->buffer(this);
    }
    // ...else
    // If returning oops to an interface-return, there is a silent free
    // cast from oop to interface allowed by the Verifier. Make it explicit here.
    phi->add_req(value);
  }

  SafePointNode* exit_return = _exits.map();
  exit_return->in( TypeFunc::Control  )->add_req( control() );
  exit_return->in( TypeFunc::I_O      )->add_req( i_o    () );
  Node *mem = exit_return->in( TypeFunc::Memory   );
  for (MergeMemStream mms(mem->as_MergeMem(), merged_memory()); mms.next_non_empty2(); ) {
    if (mms.is_empty()) {
      // get a copy of the base memory, and patch just this one input
      const TypePtr* adr_type = mms.adr_type(C);
      Node* phi = mms.force_memory()->as_Phi()->slice_memory(adr_type);
      assert(phi->as_Phi()->region() == mms.base_memory()->in(0), "");
      gvn().set_type_bottom(phi);
      phi->del_req(phi->req()-1);  // prepare to re-patch
      mms.set_memory(phi);
    }
    mms.memory()->add_req(mms.memory2());
  }

  if (_first_return) {
    _exits.map()->transfer_replaced_nodes_from(map(), _new_idx);
    _first_return = false;
  } else {
    _exits.map()->merge_replaced_nodes_with(map());
  }

  stop_and_kill_map();          // This CFG path dies here
}


//------------------------------add_safepoint----------------------------------
void Parse::add_safepoint() {
  uint parms = TypeFunc::Parms+1;

  // Clear out dead values from the debug info.
  kill_dead_locals();

  // Clone the JVM State
  SafePointNode *sfpnt = new SafePointNode(parms, nullptr);

  // Capture memory state BEFORE a SafePoint.  Since we can block at a
  // SafePoint we need our GC state to be safe; i.e. we need all our current
  // write barriers (card marks) to not float down after the SafePoint so we
  // must read raw memory.  Likewise we need all oop stores to match the card
  // marks.  If deopt can happen, we need ALL stores (we need the correct JVM
  // state on a deopt).

  // We do not need to WRITE the memory state after a SafePoint.  The control
  // edge will keep card-marks and oop-stores from floating up from below a
  // SafePoint and our true dependency added here will keep them from floating
  // down below a SafePoint.

  // Clone the current memory state
  Node* mem = MergeMemNode::make(map()->memory());

  mem = _gvn.transform(mem);

  // Pass control through the safepoint
  sfpnt->init_req(TypeFunc::Control  , control());
  // Fix edges normally used by a call
  sfpnt->init_req(TypeFunc::I_O      , top() );
  sfpnt->init_req(TypeFunc::Memory   , mem   );
  sfpnt->init_req(TypeFunc::ReturnAdr, top() );
  sfpnt->init_req(TypeFunc::FramePtr , top() );

  // Create a node for the polling address
  Node *polladr;
  Node *thread = _gvn.transform(new ThreadLocalNode());
  Node *polling_page_load_addr = _gvn.transform(basic_plus_adr(top(), thread, in_bytes(JavaThread::polling_page_offset())));
  polladr = make_load(control(), polling_page_load_addr, TypeRawPtr::BOTTOM, T_ADDRESS, Compile::AliasIdxRaw, MemNode::unordered);
  sfpnt->init_req(TypeFunc::Parms+0, _gvn.transform(polladr));

  // Fix up the JVM State edges
  add_safepoint_edges(sfpnt);
  Node *transformed_sfpnt = _gvn.transform(sfpnt);
  set_control(transformed_sfpnt);

  // Provide an edge from root to safepoint.  This makes the safepoint
  // appear useful until the parse has completed.
  if (transformed_sfpnt->is_SafePoint()) {
    assert(C->root() != nullptr, "Expect parse is still valid");
    C->root()->add_prec(transformed_sfpnt);
  }
}

#ifndef PRODUCT
//------------------------show_parse_info--------------------------------------
void Parse::show_parse_info() {
  InlineTree* ilt = nullptr;
  if (C->ilt() != nullptr) {
    JVMState* caller_jvms = is_osr_parse() ? caller()->caller() : caller();
    ilt = InlineTree::find_subtree_from_root(C->ilt(), caller_jvms, method());
  }
  if (PrintCompilation && Verbose) {
    if (depth() == 1) {
      if( ilt->count_inlines() ) {
        tty->print("    __inlined %d (%d bytes)", ilt->count_inlines(),
                     ilt->count_inline_bcs());
        tty->cr();
      }
    } else {
      if (method()->is_synchronized())         tty->print("s");
      if (method()->has_exception_handlers())  tty->print("!");
      // Check this is not the final compiled version
      if (C->trap_can_recompile()) {
        tty->print("-");
      } else {
        tty->print(" ");
      }
      method()->print_short_name();
      if (is_osr_parse()) {
        tty->print(" @ %d", osr_bci());
      }
      tty->print(" (%d bytes)",method()->code_size());
      if (ilt->count_inlines()) {
        tty->print(" __inlined %d (%d bytes)", ilt->count_inlines(),
                   ilt->count_inline_bcs());
      }
      tty->cr();
    }
  }
  if (PrintOpto && (depth() == 1 || PrintOptoInlining)) {
    // Print that we succeeded; suppress this message on the first osr parse.

    if (method()->is_synchronized())         tty->print("s");
    if (method()->has_exception_handlers())  tty->print("!");
    // Check this is not the final compiled version
    if (C->trap_can_recompile() && depth() == 1) {
      tty->print("-");
    } else {
      tty->print(" ");
    }
    if( depth() != 1 ) { tty->print("   "); }  // missing compile count
    for (int i = 1; i < depth(); ++i) { tty->print("  "); }
    method()->print_short_name();
    if (is_osr_parse()) {
      tty->print(" @ %d", osr_bci());
    }
    if (ilt->caller_bci() != -1) {
      tty->print(" @ %d", ilt->caller_bci());
    }
    tty->print(" (%d bytes)",method()->code_size());
    if (ilt->count_inlines()) {
      tty->print(" __inlined %d (%d bytes)", ilt->count_inlines(),
                 ilt->count_inline_bcs());
    }
    tty->cr();
  }
}


//------------------------------dump-------------------------------------------
// Dump information associated with the bytecodes of current _method
void Parse::dump() {
  if( method() != nullptr ) {
    // Iterate over bytecodes
    ciBytecodeStream iter(method());
    for( Bytecodes::Code bc = iter.next(); bc != ciBytecodeStream::EOBC() ; bc = iter.next() ) {
      dump_bci( iter.cur_bci() );
      tty->cr();
    }
  }
}

// Dump information associated with a byte code index, 'bci'
void Parse::dump_bci(int bci) {
  // Output info on merge-points, cloning, and within _jsr..._ret
  // NYI
  tty->print(" bci:%d", bci);
}

#endif<|MERGE_RESOLUTION|>--- conflicted
+++ resolved
@@ -500,13 +500,6 @@
     _tf = C->tf();     // the OSR entry type is different
     _entry_bci = C->entry_bci();
     _flow = method()->get_osr_flow_analysis(osr_bci());
-<<<<<<< HEAD
-    if (_flow->failing()) {
-      // TODO Adding a trap due to an unloaded return type in ciTypeFlow::StateVector::do_invoke
-      // can lead to this. Re-enable once 8284443 is fixed.
-      // assert(false, "type flow analysis failed for OSR compilation");
-      C->record_method_not_compilable(_flow->failure_reason());
-=======
   } else {
     _tf = TypeFunc::make(method());
     _entry_bci = InvocationEntryBci;
@@ -514,9 +507,10 @@
   }
 
   if (_flow->failing()) {
-    assert(false, "type flow analysis failed during parsing");
+    // TODO Adding a trap due to an unloaded return type in ciTypeFlow::StateVector::do_invoke
+    // can lead to this. Re-enable once 8284443 is fixed.
+    //assert(false, "type flow analysis failed during parsing");
     C->record_method_not_compilable(_flow->failure_reason());
->>>>>>> 26de9e24
 #ifndef PRODUCT
       if (PrintOpto && (Verbose || WizardMode)) {
         if (is_osr_parse()) {
@@ -1962,7 +1956,7 @@
         // Do the merge
         vtm->merge_with(&_gvn, vtn, pnum, last_merge);
         if (last_merge) {
-          map()->set_req(j, _gvn.transform_no_reclaim(vtm));
+          map()->set_req(j, _gvn.transform(vtm));
           record_for_igvn(vtm);
         }
       } else if (phi != nullptr) {
