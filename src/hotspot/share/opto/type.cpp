/*
 * Copyright (c) 1997, 2019, Oracle and/or its affiliates. All rights reserved.
 * DO NOT ALTER OR REMOVE COPYRIGHT NOTICES OR THIS FILE HEADER.
 *
 * This code is free software; you can redistribute it and/or modify it
 * under the terms of the GNU General Public License version 2 only, as
 * published by the Free Software Foundation.
 *
 * This code is distributed in the hope that it will be useful, but WITHOUT
 * ANY WARRANTY; without even the implied warranty of MERCHANTABILITY or
 * FITNESS FOR A PARTICULAR PURPOSE.  See the GNU General Public License
 * version 2 for more details (a copy is included in the LICENSE file that
 * accompanied this code).
 *
 * You should have received a copy of the GNU General Public License version
 * 2 along with this work; if not, write to the Free Software Foundation,
 * Inc., 51 Franklin St, Fifth Floor, Boston, MA 02110-1301 USA.
 *
 * Please contact Oracle, 500 Oracle Parkway, Redwood Shores, CA 94065 USA
 * or visit www.oracle.com if you need additional information or have any
 * questions.
 *
 */

#include "precompiled.hpp"
#include "ci/ciField.hpp"
#include "ci/ciMethodData.hpp"
#include "ci/ciTypeFlow.hpp"
#include "ci/ciValueKlass.hpp"
#include "classfile/symbolTable.hpp"
#include "classfile/systemDictionary.hpp"
#include "compiler/compileLog.hpp"
#include "libadt/dict.hpp"
#include "memory/oopFactory.hpp"
#include "memory/resourceArea.hpp"
#include "oops/instanceKlass.hpp"
#include "oops/instanceMirrorKlass.hpp"
#include "oops/objArrayKlass.hpp"
#include "oops/typeArrayKlass.hpp"
#include "opto/matcher.hpp"
#include "opto/node.hpp"
#include "opto/opcodes.hpp"
#include "opto/type.hpp"

// Portions of code courtesy of Clifford Click

// Optimization - Graph Style

// Dictionary of types shared among compilations.
Dict* Type::_shared_type_dict = NULL;
const Type::Offset Type::Offset::top(Type::OffsetTop);
const Type::Offset Type::Offset::bottom(Type::OffsetBot);

const Type::Offset Type::Offset::meet(const Type::Offset other) const {
  // Either is 'TOP' offset?  Return the other offset!
  int offset = other._offset;
  if (_offset == OffsetTop) return Offset(offset);
  if (offset == OffsetTop) return Offset(_offset);
  // If either is different, return 'BOTTOM' offset
  if (_offset != offset) return bottom;
  return Offset(_offset);
}

const Type::Offset Type::Offset::dual() const {
  if (_offset == OffsetTop) return bottom;// Map 'TOP' into 'BOTTOM'
  if (_offset == OffsetBot) return top;// Map 'BOTTOM' into 'TOP'
  return Offset(_offset);               // Map everything else into self
}

const Type::Offset Type::Offset::add(intptr_t offset) const {
  // Adding to 'TOP' offset?  Return 'TOP'!
  if (_offset == OffsetTop || offset == OffsetTop) return top;
  // Adding to 'BOTTOM' offset?  Return 'BOTTOM'!
  if (_offset == OffsetBot || offset == OffsetBot) return bottom;
  // Addition overflows or "accidentally" equals to OffsetTop? Return 'BOTTOM'!
  offset += (intptr_t)_offset;
  if (offset != (int)offset || offset == OffsetTop) return bottom;

  // assert( _offset >= 0 && _offset+offset >= 0, "" );
  // It is possible to construct a negative offset during PhaseCCP

  return Offset((int)offset);        // Sum valid offsets
}

void Type::Offset::dump2(outputStream *st) const {
  if (_offset == 0) {
    return;
  } else if (_offset == OffsetTop) {
    st->print("+top");
  }
  else if (_offset == OffsetBot) {
    st->print("+bot");
  } else if (_offset) {
    st->print("+%d", _offset);
  }
}

// Array which maps compiler types to Basic Types
const Type::TypeInfo Type::_type_info[Type::lastype] = {
  { Bad,             T_ILLEGAL,    "bad",           false, Node::NotAMachineReg, relocInfo::none          },  // Bad
  { Control,         T_ILLEGAL,    "control",       false, 0,                    relocInfo::none          },  // Control
  { Bottom,          T_VOID,       "top",           false, 0,                    relocInfo::none          },  // Top
  { Bad,             T_INT,        "int:",          false, Op_RegI,              relocInfo::none          },  // Int
  { Bad,             T_LONG,       "long:",         false, Op_RegL,              relocInfo::none          },  // Long
  { Half,            T_VOID,       "half",          false, 0,                    relocInfo::none          },  // Half
  { Bad,             T_NARROWOOP,  "narrowoop:",    false, Op_RegN,              relocInfo::none          },  // NarrowOop
  { Bad,             T_NARROWKLASS,"narrowklass:",  false, Op_RegN,              relocInfo::none          },  // NarrowKlass
  { Bad,             T_ILLEGAL,    "tuple:",        false, Node::NotAMachineReg, relocInfo::none          },  // Tuple
  { Bad,             T_ARRAY,      "array:",        false, Node::NotAMachineReg, relocInfo::none          },  // Array

#ifdef SPARC
  { Bad,             T_ILLEGAL,    "vectors:",      false, 0,                    relocInfo::none          },  // VectorS
  { Bad,             T_ILLEGAL,    "vectord:",      false, Op_RegD,              relocInfo::none          },  // VectorD
  { Bad,             T_ILLEGAL,    "vectorx:",      false, 0,                    relocInfo::none          },  // VectorX
  { Bad,             T_ILLEGAL,    "vectory:",      false, 0,                    relocInfo::none          },  // VectorY
  { Bad,             T_ILLEGAL,    "vectorz:",      false, 0,                    relocInfo::none          },  // VectorZ
#elif defined(PPC64)
  { Bad,             T_ILLEGAL,    "vectors:",      false, 0,                    relocInfo::none          },  // VectorS
  { Bad,             T_ILLEGAL,    "vectord:",      false, Op_RegL,              relocInfo::none          },  // VectorD
  { Bad,             T_ILLEGAL,    "vectorx:",      false, Op_VecX,              relocInfo::none          },  // VectorX
  { Bad,             T_ILLEGAL,    "vectory:",      false, 0,                    relocInfo::none          },  // VectorY
  { Bad,             T_ILLEGAL,    "vectorz:",      false, 0,                    relocInfo::none          },  // VectorZ
#elif defined(S390)
  { Bad,             T_ILLEGAL,    "vectors:",      false, 0,                    relocInfo::none          },  // VectorS
  { Bad,             T_ILLEGAL,    "vectord:",      false, Op_RegL,              relocInfo::none          },  // VectorD
  { Bad,             T_ILLEGAL,    "vectorx:",      false, 0,                    relocInfo::none          },  // VectorX
  { Bad,             T_ILLEGAL,    "vectory:",      false, 0,                    relocInfo::none          },  // VectorY
  { Bad,             T_ILLEGAL,    "vectorz:",      false, 0,                    relocInfo::none          },  // VectorZ
#else // all other
  { Bad,             T_ILLEGAL,    "vectors:",      false, Op_VecS,              relocInfo::none          },  // VectorS
  { Bad,             T_ILLEGAL,    "vectord:",      false, Op_VecD,              relocInfo::none          },  // VectorD
  { Bad,             T_ILLEGAL,    "vectorx:",      false, Op_VecX,              relocInfo::none          },  // VectorX
  { Bad,             T_ILLEGAL,    "vectory:",      false, Op_VecY,              relocInfo::none          },  // VectorY
  { Bad,             T_ILLEGAL,    "vectorz:",      false, Op_VecZ,              relocInfo::none          },  // VectorZ
#endif
  { Bad,             T_VALUETYPE,  "value:",        false, Node::NotAMachineReg, relocInfo::none          },  // ValueType
  { Bad,             T_ADDRESS,    "anyptr:",       false, Op_RegP,              relocInfo::none          },  // AnyPtr
  { Bad,             T_ADDRESS,    "rawptr:",       false, Op_RegP,              relocInfo::none          },  // RawPtr
  { Bad,             T_OBJECT,     "oop:",          true,  Op_RegP,              relocInfo::oop_type      },  // OopPtr
  { Bad,             T_OBJECT,     "inst:",         true,  Op_RegP,              relocInfo::oop_type      },  // InstPtr
  { Bad,             T_OBJECT,     "ary:",          true,  Op_RegP,              relocInfo::oop_type      },  // AryPtr
  { Bad,             T_METADATA,   "metadata:",     false, Op_RegP,              relocInfo::metadata_type },  // MetadataPtr
  { Bad,             T_METADATA,   "klass:",        false, Op_RegP,              relocInfo::metadata_type },  // KlassPtr
  { Bad,             T_OBJECT,     "func",          false, 0,                    relocInfo::none          },  // Function
  { Abio,            T_ILLEGAL,    "abIO",          false, 0,                    relocInfo::none          },  // Abio
  { Return_Address,  T_ADDRESS,    "return_address",false, Op_RegP,              relocInfo::none          },  // Return_Address
  { Memory,          T_ILLEGAL,    "memory",        false, 0,                    relocInfo::none          },  // Memory
  { FloatBot,        T_FLOAT,      "float_top",     false, Op_RegF,              relocInfo::none          },  // FloatTop
  { FloatCon,        T_FLOAT,      "ftcon:",        false, Op_RegF,              relocInfo::none          },  // FloatCon
  { FloatTop,        T_FLOAT,      "float",         false, Op_RegF,              relocInfo::none          },  // FloatBot
  { DoubleBot,       T_DOUBLE,     "double_top",    false, Op_RegD,              relocInfo::none          },  // DoubleTop
  { DoubleCon,       T_DOUBLE,     "dblcon:",       false, Op_RegD,              relocInfo::none          },  // DoubleCon
  { DoubleTop,       T_DOUBLE,     "double",        false, Op_RegD,              relocInfo::none          },  // DoubleBot
  { Top,             T_ILLEGAL,    "bottom",        false, 0,                    relocInfo::none          }   // Bottom
};

// Map ideal registers (machine types) to ideal types
const Type *Type::mreg2type[_last_machine_leaf];

// Map basic types to canonical Type* pointers.
const Type* Type::     _const_basic_type[T_CONFLICT+1];

// Map basic types to constant-zero Types.
const Type* Type::            _zero_type[T_CONFLICT+1];

// Map basic types to array-body alias types.
const TypeAryPtr* TypeAryPtr::_array_body_type[T_CONFLICT+1];

//=============================================================================
// Convenience common pre-built types.
const Type *Type::ABIO;         // State-of-machine only
const Type *Type::BOTTOM;       // All values
const Type *Type::CONTROL;      // Control only
const Type *Type::DOUBLE;       // All doubles
const Type *Type::FLOAT;        // All floats
const Type *Type::HALF;         // Placeholder half of doublewide type
const Type *Type::MEMORY;       // Abstract store only
const Type *Type::RETURN_ADDRESS;
const Type *Type::TOP;          // No values in set

//------------------------------get_const_type---------------------------
const Type* Type::get_const_type(ciType* type) {
  if (type == NULL) {
    return NULL;
  } else if (type->is_primitive_type()) {
    return get_const_basic_type(type->basic_type());
  } else {
    return TypeOopPtr::make_from_klass(type->as_klass());
  }
}

//---------------------------array_element_basic_type---------------------------------
// Mapping to the array element's basic type.
BasicType Type::array_element_basic_type() const {
  BasicType bt = basic_type();
  if (bt == T_INT) {
    if (this == TypeInt::INT)   return T_INT;
    if (this == TypeInt::CHAR)  return T_CHAR;
    if (this == TypeInt::BYTE)  return T_BYTE;
    if (this == TypeInt::BOOL)  return T_BOOLEAN;
    if (this == TypeInt::SHORT) return T_SHORT;
    return T_VOID;
  }
  return bt;
}

// For two instance arrays of same dimension, return the base element types.
// Otherwise or if the arrays have different dimensions, return NULL.
void Type::get_arrays_base_elements(const Type *a1, const Type *a2,
                                    const TypeInstPtr **e1, const TypeInstPtr **e2) {

  if (e1) *e1 = NULL;
  if (e2) *e2 = NULL;
  const TypeAryPtr* a1tap = (a1 == NULL) ? NULL : a1->isa_aryptr();
  const TypeAryPtr* a2tap = (a2 == NULL) ? NULL : a2->isa_aryptr();

  if (a1tap != NULL && a2tap != NULL) {
    // Handle multidimensional arrays
    const TypePtr* a1tp = a1tap->elem()->make_ptr();
    const TypePtr* a2tp = a2tap->elem()->make_ptr();
    while (a1tp && a1tp->isa_aryptr() && a2tp && a2tp->isa_aryptr()) {
      a1tap = a1tp->is_aryptr();
      a2tap = a2tp->is_aryptr();
      a1tp = a1tap->elem()->make_ptr();
      a2tp = a2tap->elem()->make_ptr();
    }
    if (a1tp && a1tp->isa_instptr() && a2tp && a2tp->isa_instptr()) {
      if (e1) *e1 = a1tp->is_instptr();
      if (e2) *e2 = a2tp->is_instptr();
    }
  }
}

//---------------------------get_typeflow_type---------------------------------
// Import a type produced by ciTypeFlow.
const Type* Type::get_typeflow_type(ciType* type) {
  switch (type->basic_type()) {

  case ciTypeFlow::StateVector::T_BOTTOM:
    assert(type == ciTypeFlow::StateVector::bottom_type(), "");
    return Type::BOTTOM;

  case ciTypeFlow::StateVector::T_TOP:
    assert(type == ciTypeFlow::StateVector::top_type(), "");
    return Type::TOP;

  case ciTypeFlow::StateVector::T_NULL:
    assert(type == ciTypeFlow::StateVector::null_type(), "");
    return TypePtr::NULL_PTR;

  case ciTypeFlow::StateVector::T_LONG2:
    // The ciTypeFlow pass pushes a long, then the half.
    // We do the same.
    assert(type == ciTypeFlow::StateVector::long2_type(), "");
    return TypeInt::TOP;

  case ciTypeFlow::StateVector::T_DOUBLE2:
    // The ciTypeFlow pass pushes double, then the half.
    // Our convention is the same.
    assert(type == ciTypeFlow::StateVector::double2_type(), "");
    return Type::TOP;

  case T_ADDRESS:
    assert(type->is_return_address(), "");
    return TypeRawPtr::make((address)(intptr_t)type->as_return_address()->bci());

  case T_VALUETYPE: {
    bool is_never_null = type->is_never_null();
    ciValueKlass* vk = type->unwrap()->as_value_klass();
    if (vk->is_scalarizable() && is_never_null) {
      return TypeValueType::make(vk);
    } else {
      return TypeOopPtr::make_from_klass(vk)->join_speculative(is_never_null ? TypePtr::NOTNULL : TypePtr::BOTTOM);
    }
  }

  default:
    // make sure we did not mix up the cases:
    assert(type != ciTypeFlow::StateVector::bottom_type(), "");
    assert(type != ciTypeFlow::StateVector::top_type(), "");
    assert(type != ciTypeFlow::StateVector::null_type(), "");
    assert(type != ciTypeFlow::StateVector::long2_type(), "");
    assert(type != ciTypeFlow::StateVector::double2_type(), "");
    assert(!type->is_return_address(), "");

    return Type::get_const_type(type);
  }
}


//-----------------------make_from_constant------------------------------------
const Type* Type::make_from_constant(ciConstant constant, bool require_constant,
                                     int stable_dimension, bool is_narrow_oop,
                                     bool is_autobox_cache) {
  switch (constant.basic_type()) {
    case T_BOOLEAN:  return TypeInt::make(constant.as_boolean());
    case T_CHAR:     return TypeInt::make(constant.as_char());
    case T_BYTE:     return TypeInt::make(constant.as_byte());
    case T_SHORT:    return TypeInt::make(constant.as_short());
    case T_INT:      return TypeInt::make(constant.as_int());
    case T_LONG:     return TypeLong::make(constant.as_long());
    case T_FLOAT:    return TypeF::make(constant.as_float());
    case T_DOUBLE:   return TypeD::make(constant.as_double());
    case T_ARRAY:
    case T_VALUETYPE:
    case T_OBJECT: {
        const Type* con_type = NULL;
        ciObject* oop_constant = constant.as_object();
        if (oop_constant->is_null_object()) {
          con_type = Type::get_zero_type(T_OBJECT);
        } else {
          guarantee(require_constant || oop_constant->should_be_constant(), "con_type must get computed");
          con_type = TypeOopPtr::make_from_constant(oop_constant, require_constant);
          if (Compile::current()->eliminate_boxing() && is_autobox_cache) {
            con_type = con_type->is_aryptr()->cast_to_autobox_cache(true);
          }
          if (stable_dimension > 0) {
            assert(FoldStableValues, "sanity");
            assert(!con_type->is_zero_type(), "default value for stable field");
            con_type = con_type->is_aryptr()->cast_to_stable(true, stable_dimension);
          }
        }
        if (is_narrow_oop) {
          con_type = con_type->make_narrowoop();
        }
        return con_type;
      }
    case T_ILLEGAL:
      // Invalid ciConstant returned due to OutOfMemoryError in the CI
      assert(Compile::current()->env()->failing(), "otherwise should not see this");
      return NULL;
    default:
      // Fall through to failure
      return NULL;
  }
}

static ciConstant check_mismatched_access(ciConstant con, BasicType loadbt, bool is_unsigned) {
  BasicType conbt = con.basic_type();
  switch (conbt) {
    case T_BOOLEAN: conbt = T_BYTE;   break;
    case T_ARRAY:   conbt = T_OBJECT; break;
    case T_VALUETYPE: conbt = T_OBJECT; break;
    default:                          break;
  }
  switch (loadbt) {
    case T_BOOLEAN:   loadbt = T_BYTE;   break;
    case T_NARROWOOP: loadbt = T_OBJECT; break;
    case T_ARRAY:     loadbt = T_OBJECT; break;
    case T_VALUETYPE: loadbt = T_OBJECT; break;
    case T_ADDRESS:   loadbt = T_OBJECT; break;
    default:                             break;
  }
  if (conbt == loadbt) {
    if (is_unsigned && conbt == T_BYTE) {
      // LoadB (T_BYTE) with a small mask (<=8-bit) is converted to LoadUB (T_BYTE).
      return ciConstant(T_INT, con.as_int() & 0xFF);
    } else {
      return con;
    }
  }
  if (conbt == T_SHORT && loadbt == T_CHAR) {
    // LoadS (T_SHORT) with a small mask (<=16-bit) is converted to LoadUS (T_CHAR).
    return ciConstant(T_INT, con.as_int() & 0xFFFF);
  }
  return ciConstant(); // T_ILLEGAL
}

// Try to constant-fold a stable array element.
const Type* Type::make_constant_from_array_element(ciArray* array, int off, int stable_dimension,
                                                   BasicType loadbt, bool is_unsigned_load) {
  // Decode the results of GraphKit::array_element_address.
  ciConstant element_value = array->element_value_by_offset(off);
  if (element_value.basic_type() == T_ILLEGAL) {
    return NULL; // wrong offset
  }
  ciConstant con = check_mismatched_access(element_value, loadbt, is_unsigned_load);

  assert(con.basic_type() != T_ILLEGAL, "elembt=%s; loadbt=%s; unsigned=%d",
         type2name(element_value.basic_type()), type2name(loadbt), is_unsigned_load);

  if (con.is_valid() &&          // not a mismatched access
      !con.is_null_or_zero()) {  // not a default value
    bool is_narrow_oop = (loadbt == T_NARROWOOP);
    return Type::make_from_constant(con, /*require_constant=*/true, stable_dimension, is_narrow_oop, /*is_autobox_cache=*/false);
  }
  return NULL;
}

const Type* Type::make_constant_from_field(ciInstance* holder, int off, bool is_unsigned_load, BasicType loadbt) {
  ciField* field;
  ciType* type = holder->java_mirror_type();
  if (type != NULL && type->is_instance_klass() && off >= InstanceMirrorKlass::offset_of_static_fields()) {
    // Static field
    field = type->as_instance_klass()->get_field_by_offset(off, /*is_static=*/true);
  } else {
    // Instance field
    field = holder->klass()->as_instance_klass()->get_field_by_offset(off, /*is_static=*/false);
  }
  if (field == NULL) {
    return NULL; // Wrong offset
  }
  return Type::make_constant_from_field(field, holder, loadbt, is_unsigned_load);
}

const Type* Type::make_constant_from_field(ciField* field, ciInstance* holder,
                                           BasicType loadbt, bool is_unsigned_load) {
  if (!field->is_constant()) {
    return NULL; // Non-constant field
  }
  ciConstant field_value;
  if (field->is_static()) {
    // final static field
    field_value = field->constant_value();
  } else if (holder != NULL) {
    // final or stable non-static field
    // Treat final non-static fields of trusted classes (classes in
    // java.lang.invoke and sun.invoke packages and subpackages) as
    // compile time constants.
    field_value = field->constant_value_of(holder);
  }
  if (!field_value.is_valid()) {
    return NULL; // Not a constant
  }

  ciConstant con = check_mismatched_access(field_value, loadbt, is_unsigned_load);

  assert(con.is_valid(), "elembt=%s; loadbt=%s; unsigned=%d",
         type2name(field_value.basic_type()), type2name(loadbt), is_unsigned_load);

  bool is_stable_array = FoldStableValues && field->is_stable() && field->type()->is_array_klass();
  int stable_dimension = (is_stable_array ? field->type()->as_array_klass()->dimension() : 0);
  bool is_narrow_oop = (loadbt == T_NARROWOOP);

  const Type* con_type = make_from_constant(con, /*require_constant=*/ true,
                                            stable_dimension, is_narrow_oop,
                                            field->is_autobox_cache());
  if (con_type != NULL && field->is_call_site_target()) {
    ciCallSite* call_site = holder->as_call_site();
    if (!call_site->is_fully_initialized_constant_call_site()) {
      ciMethodHandle* target = con.as_object()->as_method_handle();
      Compile::current()->dependencies()->assert_call_site_target_value(call_site, target);
    }
  }
  return con_type;
}

//------------------------------make-------------------------------------------
// Create a simple Type, with default empty symbol sets.  Then hashcons it
// and look for an existing copy in the type dictionary.
const Type *Type::make( enum TYPES t ) {
  return (new Type(t))->hashcons();
}

//------------------------------cmp--------------------------------------------
int Type::cmp( const Type *const t1, const Type *const t2 ) {
  if( t1->_base != t2->_base )
    return 1;                   // Missed badly
  assert(t1 != t2 || t1->eq(t2), "eq must be reflexive");
  return !t1->eq(t2);           // Return ZERO if equal
}

const Type* Type::maybe_remove_speculative(bool include_speculative) const {
  if (!include_speculative) {
    return remove_speculative();
  }
  return this;
}

//------------------------------hash-------------------------------------------
int Type::uhash( const Type *const t ) {
  return t->hash();
}

#define SMALLINT ((juint)3)  // a value too insignificant to consider widening
#define POSITIVE_INFINITE_F 0x7f800000 // hex representation for IEEE 754 single precision positive infinite
#define POSITIVE_INFINITE_D 0x7ff0000000000000 // hex representation for IEEE 754 double precision positive infinite

//--------------------------Initialize_shared----------------------------------
void Type::Initialize_shared(Compile* current) {
  // This method does not need to be locked because the first system
  // compilations (stub compilations) occur serially.  If they are
  // changed to proceed in parallel, then this section will need
  // locking.

  Arena* save = current->type_arena();
  Arena* shared_type_arena = new (mtCompiler)Arena(mtCompiler);

  current->set_type_arena(shared_type_arena);
  _shared_type_dict =
    new (shared_type_arena) Dict( (CmpKey)Type::cmp, (Hash)Type::uhash,
                                  shared_type_arena, 128 );
  current->set_type_dict(_shared_type_dict);

  // Make shared pre-built types.
  CONTROL = make(Control);      // Control only
  TOP     = make(Top);          // No values in set
  MEMORY  = make(Memory);       // Abstract store only
  ABIO    = make(Abio);         // State-of-machine only
  RETURN_ADDRESS=make(Return_Address);
  FLOAT   = make(FloatBot);     // All floats
  DOUBLE  = make(DoubleBot);    // All doubles
  BOTTOM  = make(Bottom);       // Everything
  HALF    = make(Half);         // Placeholder half of doublewide type

  TypeF::ZERO = TypeF::make(0.0); // Float 0 (positive zero)
  TypeF::ONE  = TypeF::make(1.0); // Float 1
  TypeF::POS_INF = TypeF::make(jfloat_cast(POSITIVE_INFINITE_F));
  TypeF::NEG_INF = TypeF::make(-jfloat_cast(POSITIVE_INFINITE_F));

  TypeD::ZERO = TypeD::make(0.0); // Double 0 (positive zero)
  TypeD::ONE  = TypeD::make(1.0); // Double 1
  TypeD::POS_INF = TypeD::make(jdouble_cast(POSITIVE_INFINITE_D));
  TypeD::NEG_INF = TypeD::make(-jdouble_cast(POSITIVE_INFINITE_D));

  TypeInt::MINUS_1 = TypeInt::make(-1);  // -1
  TypeInt::ZERO    = TypeInt::make( 0);  //  0
  TypeInt::ONE     = TypeInt::make( 1);  //  1
  TypeInt::BOOL    = TypeInt::make(0,1,   WidenMin);  // 0 or 1, FALSE or TRUE.
  TypeInt::CC      = TypeInt::make(-1, 1, WidenMin);  // -1, 0 or 1, condition codes
  TypeInt::CC_LT   = TypeInt::make(-1,-1, WidenMin);  // == TypeInt::MINUS_1
  TypeInt::CC_GT   = TypeInt::make( 1, 1, WidenMin);  // == TypeInt::ONE
  TypeInt::CC_EQ   = TypeInt::make( 0, 0, WidenMin);  // == TypeInt::ZERO
  TypeInt::CC_LE   = TypeInt::make(-1, 0, WidenMin);
  TypeInt::CC_GE   = TypeInt::make( 0, 1, WidenMin);  // == TypeInt::BOOL
  TypeInt::BYTE    = TypeInt::make(-128,127,     WidenMin); // Bytes
  TypeInt::UBYTE   = TypeInt::make(0, 255,       WidenMin); // Unsigned Bytes
  TypeInt::CHAR    = TypeInt::make(0,65535,      WidenMin); // Java chars
  TypeInt::SHORT   = TypeInt::make(-32768,32767, WidenMin); // Java shorts
  TypeInt::POS     = TypeInt::make(0,max_jint,   WidenMin); // Non-neg values
  TypeInt::POS1    = TypeInt::make(1,max_jint,   WidenMin); // Positive values
  TypeInt::INT     = TypeInt::make(min_jint,max_jint, WidenMax); // 32-bit integers
  TypeInt::SYMINT  = TypeInt::make(-max_jint,max_jint,WidenMin); // symmetric range
  TypeInt::TYPE_DOMAIN  = TypeInt::INT;
  // CmpL is overloaded both as the bytecode computation returning
  // a trinary (-1,0,+1) integer result AND as an efficient long
  // compare returning optimizer ideal-type flags.
  assert( TypeInt::CC_LT == TypeInt::MINUS_1, "types must match for CmpL to work" );
  assert( TypeInt::CC_GT == TypeInt::ONE,     "types must match for CmpL to work" );
  assert( TypeInt::CC_EQ == TypeInt::ZERO,    "types must match for CmpL to work" );
  assert( TypeInt::CC_GE == TypeInt::BOOL,    "types must match for CmpL to work" );
  assert( (juint)(TypeInt::CC->_hi - TypeInt::CC->_lo) <= SMALLINT, "CC is truly small");

  TypeLong::MINUS_1 = TypeLong::make(-1);        // -1
  TypeLong::ZERO    = TypeLong::make( 0);        //  0
  TypeLong::ONE     = TypeLong::make( 1);        //  1
  TypeLong::POS     = TypeLong::make(0,max_jlong, WidenMin); // Non-neg values
  TypeLong::LONG    = TypeLong::make(min_jlong,max_jlong,WidenMax); // 64-bit integers
  TypeLong::INT     = TypeLong::make((jlong)min_jint,(jlong)max_jint,WidenMin);
  TypeLong::UINT    = TypeLong::make(0,(jlong)max_juint,WidenMin);
  TypeLong::TYPE_DOMAIN  = TypeLong::LONG;

  const Type **fboth =(const Type**)shared_type_arena->Amalloc_4(2*sizeof(Type*));
  fboth[0] = Type::CONTROL;
  fboth[1] = Type::CONTROL;
  TypeTuple::IFBOTH = TypeTuple::make( 2, fboth );

  const Type **ffalse =(const Type**)shared_type_arena->Amalloc_4(2*sizeof(Type*));
  ffalse[0] = Type::CONTROL;
  ffalse[1] = Type::TOP;
  TypeTuple::IFFALSE = TypeTuple::make( 2, ffalse );

  const Type **fneither =(const Type**)shared_type_arena->Amalloc_4(2*sizeof(Type*));
  fneither[0] = Type::TOP;
  fneither[1] = Type::TOP;
  TypeTuple::IFNEITHER = TypeTuple::make( 2, fneither );

  const Type **ftrue =(const Type**)shared_type_arena->Amalloc_4(2*sizeof(Type*));
  ftrue[0] = Type::TOP;
  ftrue[1] = Type::CONTROL;
  TypeTuple::IFTRUE = TypeTuple::make( 2, ftrue );

  const Type **floop =(const Type**)shared_type_arena->Amalloc_4(2*sizeof(Type*));
  floop[0] = Type::CONTROL;
  floop[1] = TypeInt::INT;
  TypeTuple::LOOPBODY = TypeTuple::make( 2, floop );

  TypePtr::NULL_PTR= TypePtr::make(AnyPtr, TypePtr::Null, Offset(0));
  TypePtr::NOTNULL = TypePtr::make(AnyPtr, TypePtr::NotNull, Offset::bottom);
  TypePtr::BOTTOM  = TypePtr::make(AnyPtr, TypePtr::BotPTR, Offset::bottom);

  TypeRawPtr::BOTTOM = TypeRawPtr::make( TypePtr::BotPTR );
  TypeRawPtr::NOTNULL= TypeRawPtr::make( TypePtr::NotNull );

  const Type **fmembar = TypeTuple::fields(0);
  TypeTuple::MEMBAR = TypeTuple::make(TypeFunc::Parms+0, fmembar);

  const Type **fsc = (const Type**)shared_type_arena->Amalloc_4(2*sizeof(Type*));
  fsc[0] = TypeInt::CC;
  fsc[1] = Type::MEMORY;
  TypeTuple::STORECONDITIONAL = TypeTuple::make(2, fsc);

  TypeInstPtr::NOTNULL = TypeInstPtr::make(TypePtr::NotNull, current->env()->Object_klass());
  TypeInstPtr::BOTTOM  = TypeInstPtr::make(TypePtr::BotPTR,  current->env()->Object_klass());
  TypeInstPtr::MIRROR  = TypeInstPtr::make(TypePtr::NotNull, current->env()->Class_klass());
  TypeInstPtr::MARK    = TypeInstPtr::make(TypePtr::BotPTR,  current->env()->Object_klass(),
                                           false, 0, Offset(oopDesc::mark_offset_in_bytes()), false);
  TypeInstPtr::KLASS   = TypeInstPtr::make(TypePtr::BotPTR,  current->env()->Object_klass(),
                                           false, 0, Offset(oopDesc::klass_offset_in_bytes()), false);
  TypeOopPtr::BOTTOM  = TypeOopPtr::make(TypePtr::BotPTR, Offset::bottom, TypeOopPtr::InstanceBot);

  TypeMetadataPtr::BOTTOM = TypeMetadataPtr::make(TypePtr::BotPTR, NULL, Offset::bottom);

  TypeValueType::BOTTOM = TypeValueType::make(NULL);

  TypeNarrowOop::NULL_PTR = TypeNarrowOop::make( TypePtr::NULL_PTR );
  TypeNarrowOop::BOTTOM   = TypeNarrowOop::make( TypeInstPtr::BOTTOM );

  TypeNarrowKlass::NULL_PTR = TypeNarrowKlass::make( TypePtr::NULL_PTR );

  mreg2type[Op_Node] = Type::BOTTOM;
  mreg2type[Op_Set ] = 0;
  mreg2type[Op_RegN] = TypeNarrowOop::BOTTOM;
  mreg2type[Op_RegI] = TypeInt::INT;
  mreg2type[Op_RegP] = TypePtr::BOTTOM;
  mreg2type[Op_RegF] = Type::FLOAT;
  mreg2type[Op_RegD] = Type::DOUBLE;
  mreg2type[Op_RegL] = TypeLong::LONG;
  mreg2type[Op_RegFlags] = TypeInt::CC;

  TypeAryPtr::RANGE   = TypeAryPtr::make(TypePtr::BotPTR, TypeAry::make(Type::BOTTOM,TypeInt::POS), NULL /* current->env()->Object_klass() */, false, Offset(arrayOopDesc::length_offset_in_bytes()));

  TypeAryPtr::NARROWOOPS = TypeAryPtr::make(TypePtr::BotPTR, TypeAry::make(TypeNarrowOop::BOTTOM, TypeInt::POS), NULL /*ciArrayKlass::make(o)*/,  false,  Offset::bottom);

#ifdef _LP64
  if (UseCompressedOops) {
    assert(TypeAryPtr::NARROWOOPS->is_ptr_to_narrowoop(), "array of narrow oops must be ptr to narrow oop");
    TypeAryPtr::OOPS  = TypeAryPtr::NARROWOOPS;
  } else
#endif
  {
    // There is no shared klass for Object[].  See note in TypeAryPtr::klass().
    TypeAryPtr::OOPS  = TypeAryPtr::make(TypePtr::BotPTR, TypeAry::make(TypeInstPtr::BOTTOM,TypeInt::POS), NULL /*ciArrayKlass::make(o)*/,  false,  Offset::bottom);
  }
  TypeAryPtr::BYTES   = TypeAryPtr::make(TypePtr::BotPTR, TypeAry::make(TypeInt::BYTE      ,TypeInt::POS), ciTypeArrayKlass::make(T_BYTE),   true,  Offset::bottom);
  TypeAryPtr::SHORTS  = TypeAryPtr::make(TypePtr::BotPTR, TypeAry::make(TypeInt::SHORT     ,TypeInt::POS), ciTypeArrayKlass::make(T_SHORT),  true,  Offset::bottom);
  TypeAryPtr::CHARS   = TypeAryPtr::make(TypePtr::BotPTR, TypeAry::make(TypeInt::CHAR      ,TypeInt::POS), ciTypeArrayKlass::make(T_CHAR),   true,  Offset::bottom);
  TypeAryPtr::INTS    = TypeAryPtr::make(TypePtr::BotPTR, TypeAry::make(TypeInt::INT       ,TypeInt::POS), ciTypeArrayKlass::make(T_INT),    true,  Offset::bottom);
  TypeAryPtr::LONGS   = TypeAryPtr::make(TypePtr::BotPTR, TypeAry::make(TypeLong::LONG     ,TypeInt::POS), ciTypeArrayKlass::make(T_LONG),   true,  Offset::bottom);
  TypeAryPtr::FLOATS  = TypeAryPtr::make(TypePtr::BotPTR, TypeAry::make(Type::FLOAT        ,TypeInt::POS), ciTypeArrayKlass::make(T_FLOAT),  true,  Offset::bottom);
  TypeAryPtr::DOUBLES = TypeAryPtr::make(TypePtr::BotPTR, TypeAry::make(Type::DOUBLE       ,TypeInt::POS), ciTypeArrayKlass::make(T_DOUBLE), true,  Offset::bottom);
  TypeAryPtr::VALUES  = TypeAryPtr::make(TypePtr::BotPTR, TypeAry::make(TypeValueType::BOTTOM,TypeInt::POS), NULL, false,  Offset::bottom);

  // Nobody should ask _array_body_type[T_NARROWOOP]. Use NULL as assert.
  TypeAryPtr::_array_body_type[T_NARROWOOP] = NULL;
  TypeAryPtr::_array_body_type[T_OBJECT]  = TypeAryPtr::OOPS;
  TypeAryPtr::_array_body_type[T_VALUETYPE] = TypeAryPtr::OOPS;
  TypeAryPtr::_array_body_type[T_ARRAY]   = TypeAryPtr::OOPS; // arrays are stored in oop arrays
  TypeAryPtr::_array_body_type[T_BYTE]    = TypeAryPtr::BYTES;
  TypeAryPtr::_array_body_type[T_BOOLEAN] = TypeAryPtr::BYTES;  // boolean[] is a byte array
  TypeAryPtr::_array_body_type[T_SHORT]   = TypeAryPtr::SHORTS;
  TypeAryPtr::_array_body_type[T_CHAR]    = TypeAryPtr::CHARS;
  TypeAryPtr::_array_body_type[T_INT]     = TypeAryPtr::INTS;
  TypeAryPtr::_array_body_type[T_LONG]    = TypeAryPtr::LONGS;
  TypeAryPtr::_array_body_type[T_FLOAT]   = TypeAryPtr::FLOATS;
  TypeAryPtr::_array_body_type[T_DOUBLE]  = TypeAryPtr::DOUBLES;

  TypeKlassPtr::OBJECT = TypeKlassPtr::make(TypePtr::NotNull, current->env()->Object_klass(), Offset(0), false);
  TypeKlassPtr::OBJECT_OR_NULL = TypeKlassPtr::make(TypePtr::BotPTR, current->env()->Object_klass(), Offset(0), false );

  const Type **fi2c = TypeTuple::fields(2);
  fi2c[TypeFunc::Parms+0] = TypeInstPtr::BOTTOM; // Method*
  fi2c[TypeFunc::Parms+1] = TypeRawPtr::BOTTOM; // argument pointer
  TypeTuple::START_I2C = TypeTuple::make(TypeFunc::Parms+2, fi2c);

  const Type **intpair = TypeTuple::fields(2);
  intpair[0] = TypeInt::INT;
  intpair[1] = TypeInt::INT;
  TypeTuple::INT_PAIR = TypeTuple::make(2, intpair);

  const Type **longpair = TypeTuple::fields(2);
  longpair[0] = TypeLong::LONG;
  longpair[1] = TypeLong::LONG;
  TypeTuple::LONG_PAIR = TypeTuple::make(2, longpair);

  const Type **intccpair = TypeTuple::fields(2);
  intccpair[0] = TypeInt::INT;
  intccpair[1] = TypeInt::CC;
  TypeTuple::INT_CC_PAIR = TypeTuple::make(2, intccpair);

  const Type **longccpair = TypeTuple::fields(2);
  longccpair[0] = TypeLong::LONG;
  longccpair[1] = TypeInt::CC;
  TypeTuple::LONG_CC_PAIR = TypeTuple::make(2, longccpair);

  _const_basic_type[T_NARROWOOP]   = TypeNarrowOop::BOTTOM;
  _const_basic_type[T_NARROWKLASS] = Type::BOTTOM;
  _const_basic_type[T_BOOLEAN]     = TypeInt::BOOL;
  _const_basic_type[T_CHAR]        = TypeInt::CHAR;
  _const_basic_type[T_BYTE]        = TypeInt::BYTE;
  _const_basic_type[T_SHORT]       = TypeInt::SHORT;
  _const_basic_type[T_INT]         = TypeInt::INT;
  _const_basic_type[T_LONG]        = TypeLong::LONG;
  _const_basic_type[T_FLOAT]       = Type::FLOAT;
  _const_basic_type[T_DOUBLE]      = Type::DOUBLE;
  _const_basic_type[T_OBJECT]      = TypeInstPtr::BOTTOM;
  _const_basic_type[T_ARRAY]       = TypeInstPtr::BOTTOM; // there is no separate bottom for arrays
  _const_basic_type[T_VALUETYPE]   = TypeInstPtr::BOTTOM;
  _const_basic_type[T_VOID]        = TypePtr::NULL_PTR;   // reflection represents void this way
  _const_basic_type[T_ADDRESS]     = TypeRawPtr::BOTTOM;  // both interpreter return addresses & random raw ptrs
  _const_basic_type[T_CONFLICT]    = Type::BOTTOM;        // why not?

  _zero_type[T_NARROWOOP]   = TypeNarrowOop::NULL_PTR;
  _zero_type[T_NARROWKLASS] = TypeNarrowKlass::NULL_PTR;
  _zero_type[T_BOOLEAN]     = TypeInt::ZERO;     // false == 0
  _zero_type[T_CHAR]        = TypeInt::ZERO;     // '\0' == 0
  _zero_type[T_BYTE]        = TypeInt::ZERO;     // 0x00 == 0
  _zero_type[T_SHORT]       = TypeInt::ZERO;     // 0x0000 == 0
  _zero_type[T_INT]         = TypeInt::ZERO;
  _zero_type[T_LONG]        = TypeLong::ZERO;
  _zero_type[T_FLOAT]       = TypeF::ZERO;
  _zero_type[T_DOUBLE]      = TypeD::ZERO;
  _zero_type[T_OBJECT]      = TypePtr::NULL_PTR;
  _zero_type[T_ARRAY]       = TypePtr::NULL_PTR; // null array is null oop
  _zero_type[T_VALUETYPE]   = TypePtr::NULL_PTR;
  _zero_type[T_ADDRESS]     = TypePtr::NULL_PTR; // raw pointers use the same null
  _zero_type[T_VOID]        = Type::TOP;         // the only void value is no value at all

  // get_zero_type() should not happen for T_CONFLICT
  _zero_type[T_CONFLICT]= NULL;

  // Vector predefined types, it needs initialized _const_basic_type[].
  if (Matcher::vector_size_supported(T_BYTE,4)) {
    TypeVect::VECTS = TypeVect::make(T_BYTE,4);
  }
  if (Matcher::vector_size_supported(T_FLOAT,2)) {
    TypeVect::VECTD = TypeVect::make(T_FLOAT,2);
  }
  if (Matcher::vector_size_supported(T_FLOAT,4)) {
    TypeVect::VECTX = TypeVect::make(T_FLOAT,4);
  }
  if (Matcher::vector_size_supported(T_FLOAT,8)) {
    TypeVect::VECTY = TypeVect::make(T_FLOAT,8);
  }
  if (Matcher::vector_size_supported(T_FLOAT,16)) {
    TypeVect::VECTZ = TypeVect::make(T_FLOAT,16);
  }
  mreg2type[Op_VecS] = TypeVect::VECTS;
  mreg2type[Op_VecD] = TypeVect::VECTD;
  mreg2type[Op_VecX] = TypeVect::VECTX;
  mreg2type[Op_VecY] = TypeVect::VECTY;
  mreg2type[Op_VecZ] = TypeVect::VECTZ;

  // Restore working type arena.
  current->set_type_arena(save);
  current->set_type_dict(NULL);
}

//------------------------------Initialize-------------------------------------
void Type::Initialize(Compile* current) {
  assert(current->type_arena() != NULL, "must have created type arena");

  if (_shared_type_dict == NULL) {
    Initialize_shared(current);
  }

  Arena* type_arena = current->type_arena();

  // Create the hash-cons'ing dictionary with top-level storage allocation
  Dict *tdic = new (type_arena) Dict( (CmpKey)Type::cmp,(Hash)Type::uhash, type_arena, 128 );
  current->set_type_dict(tdic);

  // Transfer the shared types.
  DictI i(_shared_type_dict);
  for( ; i.test(); ++i ) {
    Type* t = (Type*)i._value;
    tdic->Insert(t,t);  // New Type, insert into Type table
  }
}

//------------------------------hashcons---------------------------------------
// Do the hash-cons trick.  If the Type already exists in the type table,
// delete the current Type and return the existing Type.  Otherwise stick the
// current Type in the Type table.
const Type *Type::hashcons(void) {
  debug_only(base());           // Check the assertion in Type::base().
  // Look up the Type in the Type dictionary
  Dict *tdic = type_dict();
  Type* old = (Type*)(tdic->Insert(this, this, false));
  if( old ) {                   // Pre-existing Type?
    if( old != this )           // Yes, this guy is not the pre-existing?
      delete this;              // Yes, Nuke this guy
    assert( old->_dual, "" );
    return old;                 // Return pre-existing
  }

  // Every type has a dual (to make my lattice symmetric).
  // Since we just discovered a new Type, compute its dual right now.
  assert( !_dual, "" );         // No dual yet
  _dual = xdual();              // Compute the dual
  if (cmp(this, _dual) == 0) {  // Handle self-symmetric
    if (_dual != this) {
      delete _dual;
      _dual = this;
    }
    return this;
  }
  assert( !_dual->_dual, "" );  // No reverse dual yet
  assert( !(*tdic)[_dual], "" ); // Dual not in type system either
  // New Type, insert into Type table
  tdic->Insert((void*)_dual,(void*)_dual);
  ((Type*)_dual)->_dual = this; // Finish up being symmetric
#ifdef ASSERT
  Type *dual_dual = (Type*)_dual->xdual();
  assert( eq(dual_dual), "xdual(xdual()) should be identity" );
  delete dual_dual;
#endif
  return this;                  // Return new Type
}

//------------------------------eq---------------------------------------------
// Structural equality check for Type representations
bool Type::eq( const Type * ) const {
  return true;                  // Nothing else can go wrong
}

//------------------------------hash-------------------------------------------
// Type-specific hashing function.
int Type::hash(void) const {
  return _base;
}

//------------------------------is_finite--------------------------------------
// Has a finite value
bool Type::is_finite() const {
  return false;
}

//------------------------------is_nan-----------------------------------------
// Is not a number (NaN)
bool Type::is_nan()    const {
  return false;
}

//----------------------interface_vs_oop---------------------------------------
#ifdef ASSERT
bool Type::interface_vs_oop_helper(const Type *t) const {
  bool result = false;

  const TypePtr* this_ptr = this->make_ptr(); // In case it is narrow_oop
  const TypePtr*    t_ptr =    t->make_ptr();
  if( this_ptr == NULL || t_ptr == NULL )
    return result;

  const TypeInstPtr* this_inst = this_ptr->isa_instptr();
  const TypeInstPtr*    t_inst =    t_ptr->isa_instptr();
  if( this_inst && this_inst->is_loaded() && t_inst && t_inst->is_loaded() ) {
    bool this_interface = this_inst->klass()->is_interface();
    bool    t_interface =    t_inst->klass()->is_interface();
    result = this_interface ^ t_interface;
  }

  return result;
}

bool Type::interface_vs_oop(const Type *t) const {
  if (interface_vs_oop_helper(t)) {
    return true;
  }
  // Now check the speculative parts as well
  const TypePtr* this_spec = isa_ptr() != NULL ? is_ptr()->speculative() : NULL;
  const TypePtr* t_spec = t->isa_ptr() != NULL ? t->is_ptr()->speculative() : NULL;
  if (this_spec != NULL && t_spec != NULL) {
    if (this_spec->interface_vs_oop_helper(t_spec)) {
      return true;
    }
    return false;
  }
  if (this_spec != NULL && this_spec->interface_vs_oop_helper(t)) {
    return true;
  }
  if (t_spec != NULL && interface_vs_oop_helper(t_spec)) {
    return true;
  }
  return false;
}

#endif

//------------------------------meet-------------------------------------------
// Compute the MEET of two types.  NOT virtual.  It enforces that meet is
// commutative and the lattice is symmetric.
const Type *Type::meet_helper(const Type *t, bool include_speculative) const {
  if (isa_narrowoop() && t->isa_narrowoop()) {
    const Type* result = make_ptr()->meet_helper(t->make_ptr(), include_speculative);
    return result->make_narrowoop();
  }
  if (isa_narrowklass() && t->isa_narrowklass()) {
    const Type* result = make_ptr()->meet_helper(t->make_ptr(), include_speculative);
    return result->make_narrowklass();
  }

  const Type *this_t = maybe_remove_speculative(include_speculative);
  t = t->maybe_remove_speculative(include_speculative);

  const Type *mt = this_t->xmeet(t);
  if (isa_narrowoop() || t->isa_narrowoop()) return mt;
  if (isa_narrowklass() || t->isa_narrowklass()) return mt;
#ifdef ASSERT
  assert(mt == t->xmeet(this_t), "meet not commutative");
  const Type* dual_join = mt->_dual;
  const Type *t2t    = dual_join->xmeet(t->_dual);
  const Type *t2this = dual_join->xmeet(this_t->_dual);

  // Interface meet Oop is Not Symmetric:
  // Interface:AnyNull meet Oop:AnyNull == Interface:AnyNull
  // Interface:NotNull meet Oop:NotNull == java/lang/Object:NotNull

  if( !interface_vs_oop(t) && (t2t != t->_dual || t2this != this_t->_dual) ) {
    tty->print_cr("=== Meet Not Symmetric ===");
    tty->print("t   =                   ");              t->dump(); tty->cr();
    tty->print("this=                   ");         this_t->dump(); tty->cr();
    tty->print("mt=(t meet this)=       ");             mt->dump(); tty->cr();

    tty->print("t_dual=                 ");       t->_dual->dump(); tty->cr();
    tty->print("this_dual=              ");  this_t->_dual->dump(); tty->cr();
    tty->print("mt_dual=                ");      mt->_dual->dump(); tty->cr();

    tty->print("mt_dual meet t_dual=    "); t2t           ->dump(); tty->cr();
    tty->print("mt_dual meet this_dual= "); t2this        ->dump(); tty->cr();

    fatal("meet not symmetric" );
  }
#endif
  return mt;
}

//------------------------------xmeet------------------------------------------
// Compute the MEET of two types.  It returns a new Type object.
const Type *Type::xmeet( const Type *t ) const {
  // Perform a fast test for common case; meeting the same types together.
  if( this == t ) return this;  // Meeting same type-rep?

  // Meeting TOP with anything?
  if( _base == Top ) return t;

  // Meeting BOTTOM with anything?
  if( _base == Bottom ) return BOTTOM;

  // Current "this->_base" is one of: Bad, Multi, Control, Top,
  // Abio, Abstore, Floatxxx, Doublexxx, Bottom, lastype.
  switch (t->base()) {  // Switch on original type

  // Cut in half the number of cases I must handle.  Only need cases for when
  // the given enum "t->type" is less than or equal to the local enum "type".
  case FloatCon:
  case DoubleCon:
  case Int:
  case Long:
    return t->xmeet(this);

  case OopPtr:
    return t->xmeet(this);

  case InstPtr:
    return t->xmeet(this);

  case MetadataPtr:
  case KlassPtr:
    return t->xmeet(this);

  case AryPtr:
    return t->xmeet(this);

  case NarrowOop:
    return t->xmeet(this);

  case NarrowKlass:
    return t->xmeet(this);

  case ValueType:
    return t->xmeet(this);

  case Bad:                     // Type check
  default:                      // Bogus type not in lattice
    typerr(t);
    return Type::BOTTOM;

  case Bottom:                  // Ye Olde Default
    return t;

  case FloatTop:
    if( _base == FloatTop ) return this;
  case FloatBot:                // Float
    if( _base == FloatBot || _base == FloatTop ) return FLOAT;
    if( _base == DoubleTop || _base == DoubleBot ) return Type::BOTTOM;
    typerr(t);
    return Type::BOTTOM;

  case DoubleTop:
    if( _base == DoubleTop ) return this;
  case DoubleBot:               // Double
    if( _base == DoubleBot || _base == DoubleTop ) return DOUBLE;
    if( _base == FloatTop || _base == FloatBot ) return Type::BOTTOM;
    typerr(t);
    return Type::BOTTOM;

  // These next few cases must match exactly or it is a compile-time error.
  case Control:                 // Control of code
  case Abio:                    // State of world outside of program
  case Memory:
    if( _base == t->_base )  return this;
    typerr(t);
    return Type::BOTTOM;

  case Top:                     // Top of the lattice
    return this;
  }

  // The type is unchanged
  return this;
}

//-----------------------------filter------------------------------------------
const Type *Type::filter_helper(const Type *kills, bool include_speculative) const {
  const Type* ft = join_helper(kills, include_speculative);
  if (ft->empty())
    return Type::TOP;           // Canonical empty value
  return ft;
}

//------------------------------xdual------------------------------------------
// Compute dual right now.
const Type::TYPES Type::dual_type[Type::lastype] = {
  Bad,          // Bad
  Control,      // Control
  Bottom,       // Top
  Bad,          // Int - handled in v-call
  Bad,          // Long - handled in v-call
  Half,         // Half
  Bad,          // NarrowOop - handled in v-call
  Bad,          // NarrowKlass - handled in v-call

  Bad,          // Tuple - handled in v-call
  Bad,          // Array - handled in v-call
  Bad,          // VectorS - handled in v-call
  Bad,          // VectorD - handled in v-call
  Bad,          // VectorX - handled in v-call
  Bad,          // VectorY - handled in v-call
  Bad,          // VectorZ - handled in v-call
  Bad,          // ValueType - handled in v-call

  Bad,          // AnyPtr - handled in v-call
  Bad,          // RawPtr - handled in v-call
  Bad,          // OopPtr - handled in v-call
  Bad,          // InstPtr - handled in v-call
  Bad,          // AryPtr - handled in v-call

  Bad,          //  MetadataPtr - handled in v-call
  Bad,          // KlassPtr - handled in v-call

  Bad,          // Function - handled in v-call
  Abio,         // Abio
  Return_Address,// Return_Address
  Memory,       // Memory
  FloatBot,     // FloatTop
  FloatCon,     // FloatCon
  FloatTop,     // FloatBot
  DoubleBot,    // DoubleTop
  DoubleCon,    // DoubleCon
  DoubleTop,    // DoubleBot
  Top           // Bottom
};

const Type *Type::xdual() const {
  // Note: the base() accessor asserts the sanity of _base.
  assert(_type_info[base()].dual_type != Bad, "implement with v-call");
  return new Type(_type_info[_base].dual_type);
}

//------------------------------has_memory-------------------------------------
bool Type::has_memory() const {
  Type::TYPES tx = base();
  if (tx == Memory) return true;
  if (tx == Tuple) {
    const TypeTuple *t = is_tuple();
    for (uint i=0; i < t->cnt(); i++) {
      tx = t->field_at(i)->base();
      if (tx == Memory)  return true;
    }
  }
  return false;
}

#ifndef PRODUCT
//------------------------------dump2------------------------------------------
void Type::dump2( Dict &d, uint depth, outputStream *st ) const {
  st->print("%s", _type_info[_base].msg);
}

//------------------------------dump-------------------------------------------
void Type::dump_on(outputStream *st) const {
  ResourceMark rm;
  Dict d(cmpkey,hashkey);       // Stop recursive type dumping
  dump2(d,1, st);
  if (is_ptr_to_narrowoop()) {
    st->print(" [narrow]");
  } else if (is_ptr_to_narrowklass()) {
    st->print(" [narrowklass]");
  }
}

//-----------------------------------------------------------------------------
const char* Type::str(const Type* t) {
  stringStream ss;
  t->dump_on(&ss);
  return ss.as_string();
}
#endif

//------------------------------singleton--------------------------------------
// TRUE if Type is a singleton type, FALSE otherwise.   Singletons are simple
// constants (Ldi nodes).  Singletons are integer, float or double constants.
bool Type::singleton(void) const {
  return _base == Top || _base == Half;
}

//------------------------------empty------------------------------------------
// TRUE if Type is a type with no values, FALSE otherwise.
bool Type::empty(void) const {
  switch (_base) {
  case DoubleTop:
  case FloatTop:
  case Top:
    return true;

  case Half:
  case Abio:
  case Return_Address:
  case Memory:
  case Bottom:
  case FloatBot:
  case DoubleBot:
    return false;  // never a singleton, therefore never empty

  default:
    ShouldNotReachHere();
    return false;
  }
}

//------------------------------dump_stats-------------------------------------
// Dump collected statistics to stderr
#ifndef PRODUCT
void Type::dump_stats() {
  tty->print("Types made: %d\n", type_dict()->Size());
}
#endif

//------------------------------typerr-----------------------------------------
void Type::typerr( const Type *t ) const {
#ifndef PRODUCT
  tty->print("\nError mixing types: ");
  dump();
  tty->print(" and ");
  t->dump();
  tty->print("\n");
#endif
  ShouldNotReachHere();
}


//=============================================================================
// Convenience common pre-built types.
const TypeF *TypeF::ZERO;       // Floating point zero
const TypeF *TypeF::ONE;        // Floating point one
const TypeF *TypeF::POS_INF;    // Floating point positive infinity
const TypeF *TypeF::NEG_INF;    // Floating point negative infinity

//------------------------------make-------------------------------------------
// Create a float constant
const TypeF *TypeF::make(float f) {
  return (TypeF*)(new TypeF(f))->hashcons();
}

//------------------------------meet-------------------------------------------
// Compute the MEET of two types.  It returns a new Type object.
const Type *TypeF::xmeet( const Type *t ) const {
  // Perform a fast test for common case; meeting the same types together.
  if( this == t ) return this;  // Meeting same type-rep?

  // Current "this->_base" is FloatCon
  switch (t->base()) {          // Switch on original type
  case AnyPtr:                  // Mixing with oops happens when javac
  case RawPtr:                  // reuses local variables
  case OopPtr:
  case InstPtr:
  case AryPtr:
  case MetadataPtr:
  case KlassPtr:
  case NarrowOop:
  case NarrowKlass:
  case Int:
  case Long:
  case DoubleTop:
  case DoubleCon:
  case DoubleBot:
  case Bottom:                  // Ye Olde Default
    return Type::BOTTOM;

  case FloatBot:
    return t;

  default:                      // All else is a mistake
    typerr(t);

  case FloatCon:                // Float-constant vs Float-constant?
    if( jint_cast(_f) != jint_cast(t->getf()) )         // unequal constants?
                                // must compare bitwise as positive zero, negative zero and NaN have
                                // all the same representation in C++
      return FLOAT;             // Return generic float
                                // Equal constants
  case Top:
  case FloatTop:
    break;                      // Return the float constant
  }
  return this;                  // Return the float constant
}

//------------------------------xdual------------------------------------------
// Dual: symmetric
const Type *TypeF::xdual() const {
  return this;
}

//------------------------------eq---------------------------------------------
// Structural equality check for Type representations
bool TypeF::eq(const Type *t) const {
  // Bitwise comparison to distinguish between +/-0. These values must be treated
  // as different to be consistent with C1 and the interpreter.
  return (jint_cast(_f) == jint_cast(t->getf()));
}

//------------------------------hash-------------------------------------------
// Type-specific hashing function.
int TypeF::hash(void) const {
  return *(int*)(&_f);
}

//------------------------------is_finite--------------------------------------
// Has a finite value
bool TypeF::is_finite() const {
  return g_isfinite(getf()) != 0;
}

//------------------------------is_nan-----------------------------------------
// Is not a number (NaN)
bool TypeF::is_nan()    const {
  return g_isnan(getf()) != 0;
}

//------------------------------dump2------------------------------------------
// Dump float constant Type
#ifndef PRODUCT
void TypeF::dump2( Dict &d, uint depth, outputStream *st ) const {
  Type::dump2(d,depth, st);
  st->print("%f", _f);
}
#endif

//------------------------------singleton--------------------------------------
// TRUE if Type is a singleton type, FALSE otherwise.   Singletons are simple
// constants (Ldi nodes).  Singletons are integer, float or double constants
// or a single symbol.
bool TypeF::singleton(void) const {
  return true;                  // Always a singleton
}

bool TypeF::empty(void) const {
  return false;                 // always exactly a singleton
}

//=============================================================================
// Convenience common pre-built types.
const TypeD *TypeD::ZERO;       // Floating point zero
const TypeD *TypeD::ONE;        // Floating point one
const TypeD *TypeD::POS_INF;    // Floating point positive infinity
const TypeD *TypeD::NEG_INF;    // Floating point negative infinity

//------------------------------make-------------------------------------------
const TypeD *TypeD::make(double d) {
  return (TypeD*)(new TypeD(d))->hashcons();
}

//------------------------------meet-------------------------------------------
// Compute the MEET of two types.  It returns a new Type object.
const Type *TypeD::xmeet( const Type *t ) const {
  // Perform a fast test for common case; meeting the same types together.
  if( this == t ) return this;  // Meeting same type-rep?

  // Current "this->_base" is DoubleCon
  switch (t->base()) {          // Switch on original type
  case AnyPtr:                  // Mixing with oops happens when javac
  case RawPtr:                  // reuses local variables
  case OopPtr:
  case InstPtr:
  case AryPtr:
  case MetadataPtr:
  case KlassPtr:
  case NarrowOop:
  case NarrowKlass:
  case Int:
  case Long:
  case FloatTop:
  case FloatCon:
  case FloatBot:
  case Bottom:                  // Ye Olde Default
    return Type::BOTTOM;

  case DoubleBot:
    return t;

  default:                      // All else is a mistake
    typerr(t);

  case DoubleCon:               // Double-constant vs Double-constant?
    if( jlong_cast(_d) != jlong_cast(t->getd()) )       // unequal constants? (see comment in TypeF::xmeet)
      return DOUBLE;            // Return generic double
  case Top:
  case DoubleTop:
    break;
  }
  return this;                  // Return the double constant
}

//------------------------------xdual------------------------------------------
// Dual: symmetric
const Type *TypeD::xdual() const {
  return this;
}

//------------------------------eq---------------------------------------------
// Structural equality check for Type representations
bool TypeD::eq(const Type *t) const {
  // Bitwise comparison to distinguish between +/-0. These values must be treated
  // as different to be consistent with C1 and the interpreter.
  return (jlong_cast(_d) == jlong_cast(t->getd()));
}

//------------------------------hash-------------------------------------------
// Type-specific hashing function.
int TypeD::hash(void) const {
  return *(int*)(&_d);
}

//------------------------------is_finite--------------------------------------
// Has a finite value
bool TypeD::is_finite() const {
  return g_isfinite(getd()) != 0;
}

//------------------------------is_nan-----------------------------------------
// Is not a number (NaN)
bool TypeD::is_nan()    const {
  return g_isnan(getd()) != 0;
}

//------------------------------dump2------------------------------------------
// Dump double constant Type
#ifndef PRODUCT
void TypeD::dump2( Dict &d, uint depth, outputStream *st ) const {
  Type::dump2(d,depth,st);
  st->print("%f", _d);
}
#endif

//------------------------------singleton--------------------------------------
// TRUE if Type is a singleton type, FALSE otherwise.   Singletons are simple
// constants (Ldi nodes).  Singletons are integer, float or double constants
// or a single symbol.
bool TypeD::singleton(void) const {
  return true;                  // Always a singleton
}

bool TypeD::empty(void) const {
  return false;                 // always exactly a singleton
}

//=============================================================================
// Convience common pre-built types.
const TypeInt *TypeInt::MINUS_1;// -1
const TypeInt *TypeInt::ZERO;   // 0
const TypeInt *TypeInt::ONE;    // 1
const TypeInt *TypeInt::BOOL;   // 0 or 1, FALSE or TRUE.
const TypeInt *TypeInt::CC;     // -1,0 or 1, condition codes
const TypeInt *TypeInt::CC_LT;  // [-1]  == MINUS_1
const TypeInt *TypeInt::CC_GT;  // [1]   == ONE
const TypeInt *TypeInt::CC_EQ;  // [0]   == ZERO
const TypeInt *TypeInt::CC_LE;  // [-1,0]
const TypeInt *TypeInt::CC_GE;  // [0,1] == BOOL (!)
const TypeInt *TypeInt::BYTE;   // Bytes, -128 to 127
const TypeInt *TypeInt::UBYTE;  // Unsigned Bytes, 0 to 255
const TypeInt *TypeInt::CHAR;   // Java chars, 0-65535
const TypeInt *TypeInt::SHORT;  // Java shorts, -32768-32767
const TypeInt *TypeInt::POS;    // Positive 32-bit integers or zero
const TypeInt *TypeInt::POS1;   // Positive 32-bit integers
const TypeInt *TypeInt::INT;    // 32-bit integers
const TypeInt *TypeInt::SYMINT; // symmetric range [-max_jint..max_jint]
const TypeInt *TypeInt::TYPE_DOMAIN; // alias for TypeInt::INT

//------------------------------TypeInt----------------------------------------
TypeInt::TypeInt( jint lo, jint hi, int w ) : Type(Int), _lo(lo), _hi(hi), _widen(w) {
}

//------------------------------make-------------------------------------------
const TypeInt *TypeInt::make( jint lo ) {
  return (TypeInt*)(new TypeInt(lo,lo,WidenMin))->hashcons();
}

static int normalize_int_widen( jint lo, jint hi, int w ) {
  // Certain normalizations keep us sane when comparing types.
  // The 'SMALLINT' covers constants and also CC and its relatives.
  if (lo <= hi) {
    if (((juint)hi - lo) <= SMALLINT)  w = Type::WidenMin;
    if (((juint)hi - lo) >= max_juint) w = Type::WidenMax; // TypeInt::INT
  } else {
    if (((juint)lo - hi) <= SMALLINT)  w = Type::WidenMin;
    if (((juint)lo - hi) >= max_juint) w = Type::WidenMin; // dual TypeInt::INT
  }
  return w;
}

const TypeInt *TypeInt::make( jint lo, jint hi, int w ) {
  w = normalize_int_widen(lo, hi, w);
  return (TypeInt*)(new TypeInt(lo,hi,w))->hashcons();
}

//------------------------------meet-------------------------------------------
// Compute the MEET of two types.  It returns a new Type representation object
// with reference count equal to the number of Types pointing at it.
// Caller should wrap a Types around it.
const Type *TypeInt::xmeet( const Type *t ) const {
  // Perform a fast test for common case; meeting the same types together.
  if( this == t ) return this;  // Meeting same type?

  // Currently "this->_base" is a TypeInt
  switch (t->base()) {          // Switch on original type
  case AnyPtr:                  // Mixing with oops happens when javac
  case RawPtr:                  // reuses local variables
  case OopPtr:
  case InstPtr:
  case AryPtr:
  case MetadataPtr:
  case KlassPtr:
  case NarrowOop:
  case NarrowKlass:
  case Long:
  case FloatTop:
  case FloatCon:
  case FloatBot:
  case DoubleTop:
  case DoubleCon:
  case DoubleBot:
  case Bottom:                  // Ye Olde Default
    return Type::BOTTOM;
  default:                      // All else is a mistake
    typerr(t);
  case Top:                     // No change
    return this;
  case Int:                     // Int vs Int?
    break;
  }

  // Expand covered set
  const TypeInt *r = t->is_int();
  return make( MIN2(_lo,r->_lo), MAX2(_hi,r->_hi), MAX2(_widen,r->_widen) );
}

//------------------------------xdual------------------------------------------
// Dual: reverse hi & lo; flip widen
const Type *TypeInt::xdual() const {
  int w = normalize_int_widen(_hi,_lo, WidenMax-_widen);
  return new TypeInt(_hi,_lo,w);
}

//------------------------------widen------------------------------------------
// Only happens for optimistic top-down optimizations.
const Type *TypeInt::widen( const Type *old, const Type* limit ) const {
  // Coming from TOP or such; no widening
  if( old->base() != Int ) return this;
  const TypeInt *ot = old->is_int();

  // If new guy is equal to old guy, no widening
  if( _lo == ot->_lo && _hi == ot->_hi )
    return old;

  // If new guy contains old, then we widened
  if( _lo <= ot->_lo && _hi >= ot->_hi ) {
    // New contains old
    // If new guy is already wider than old, no widening
    if( _widen > ot->_widen ) return this;
    // If old guy was a constant, do not bother
    if (ot->_lo == ot->_hi)  return this;
    // Now widen new guy.
    // Check for widening too far
    if (_widen == WidenMax) {
      int max = max_jint;
      int min = min_jint;
      if (limit->isa_int()) {
        max = limit->is_int()->_hi;
        min = limit->is_int()->_lo;
      }
      if (min < _lo && _hi < max) {
        // If neither endpoint is extremal yet, push out the endpoint
        // which is closer to its respective limit.
        if (_lo >= 0 ||                 // easy common case
            (juint)(_lo - min) >= (juint)(max - _hi)) {
          // Try to widen to an unsigned range type of 31 bits:
          return make(_lo, max, WidenMax);
        } else {
          return make(min, _hi, WidenMax);
        }
      }
      return TypeInt::INT;
    }
    // Returned widened new guy
    return make(_lo,_hi,_widen+1);
  }

  // If old guy contains new, then we probably widened too far & dropped to
  // bottom.  Return the wider fellow.
  if ( ot->_lo <= _lo && ot->_hi >= _hi )
    return old;

  //fatal("Integer value range is not subset");
  //return this;
  return TypeInt::INT;
}

//------------------------------narrow---------------------------------------
// Only happens for pessimistic optimizations.
const Type *TypeInt::narrow( const Type *old ) const {
  if (_lo >= _hi)  return this;   // already narrow enough
  if (old == NULL)  return this;
  const TypeInt* ot = old->isa_int();
  if (ot == NULL)  return this;
  jint olo = ot->_lo;
  jint ohi = ot->_hi;

  // If new guy is equal to old guy, no narrowing
  if (_lo == olo && _hi == ohi)  return old;

  // If old guy was maximum range, allow the narrowing
  if (olo == min_jint && ohi == max_jint)  return this;

  if (_lo < olo || _hi > ohi)
    return this;                // doesn't narrow; pretty wierd

  // The new type narrows the old type, so look for a "death march".
  // See comments on PhaseTransform::saturate.
  juint nrange = (juint)_hi - _lo;
  juint orange = (juint)ohi - olo;
  if (nrange < max_juint - 1 && nrange > (orange >> 1) + (SMALLINT*2)) {
    // Use the new type only if the range shrinks a lot.
    // We do not want the optimizer computing 2^31 point by point.
    return old;
  }

  return this;
}

//-----------------------------filter------------------------------------------
const Type *TypeInt::filter_helper(const Type *kills, bool include_speculative) const {
  const TypeInt* ft = join_helper(kills, include_speculative)->isa_int();
  if (ft == NULL || ft->empty())
    return Type::TOP;           // Canonical empty value
  if (ft->_widen < this->_widen) {
    // Do not allow the value of kill->_widen to affect the outcome.
    // The widen bits must be allowed to run freely through the graph.
    ft = TypeInt::make(ft->_lo, ft->_hi, this->_widen);
  }
  return ft;
}

//------------------------------eq---------------------------------------------
// Structural equality check for Type representations
bool TypeInt::eq( const Type *t ) const {
  const TypeInt *r = t->is_int(); // Handy access
  return r->_lo == _lo && r->_hi == _hi && r->_widen == _widen;
}

//------------------------------hash-------------------------------------------
// Type-specific hashing function.
int TypeInt::hash(void) const {
  return java_add(java_add(_lo, _hi), java_add((jint)_widen, (jint)Type::Int));
}

//------------------------------is_finite--------------------------------------
// Has a finite value
bool TypeInt::is_finite() const {
  return true;
}

//------------------------------dump2------------------------------------------
// Dump TypeInt
#ifndef PRODUCT
static const char* intname(char* buf, jint n) {
  if (n == min_jint)
    return "min";
  else if (n < min_jint + 10000)
    sprintf(buf, "min+" INT32_FORMAT, n - min_jint);
  else if (n == max_jint)
    return "max";
  else if (n > max_jint - 10000)
    sprintf(buf, "max-" INT32_FORMAT, max_jint - n);
  else
    sprintf(buf, INT32_FORMAT, n);
  return buf;
}

void TypeInt::dump2( Dict &d, uint depth, outputStream *st ) const {
  char buf[40], buf2[40];
  if (_lo == min_jint && _hi == max_jint)
    st->print("int");
  else if (is_con())
    st->print("int:%s", intname(buf, get_con()));
  else if (_lo == BOOL->_lo && _hi == BOOL->_hi)
    st->print("bool");
  else if (_lo == BYTE->_lo && _hi == BYTE->_hi)
    st->print("byte");
  else if (_lo == CHAR->_lo && _hi == CHAR->_hi)
    st->print("char");
  else if (_lo == SHORT->_lo && _hi == SHORT->_hi)
    st->print("short");
  else if (_hi == max_jint)
    st->print("int:>=%s", intname(buf, _lo));
  else if (_lo == min_jint)
    st->print("int:<=%s", intname(buf, _hi));
  else
    st->print("int:%s..%s", intname(buf, _lo), intname(buf2, _hi));

  if (_widen != 0 && this != TypeInt::INT)
    st->print(":%.*s", _widen, "wwww");
}
#endif

//------------------------------singleton--------------------------------------
// TRUE if Type is a singleton type, FALSE otherwise.   Singletons are simple
// constants.
bool TypeInt::singleton(void) const {
  return _lo >= _hi;
}

bool TypeInt::empty(void) const {
  return _lo > _hi;
}

//=============================================================================
// Convenience common pre-built types.
const TypeLong *TypeLong::MINUS_1;// -1
const TypeLong *TypeLong::ZERO; // 0
const TypeLong *TypeLong::ONE;  // 1
const TypeLong *TypeLong::POS;  // >=0
const TypeLong *TypeLong::LONG; // 64-bit integers
const TypeLong *TypeLong::INT;  // 32-bit subrange
const TypeLong *TypeLong::UINT; // 32-bit unsigned subrange
const TypeLong *TypeLong::TYPE_DOMAIN; // alias for TypeLong::LONG

//------------------------------TypeLong---------------------------------------
TypeLong::TypeLong( jlong lo, jlong hi, int w ) : Type(Long), _lo(lo), _hi(hi), _widen(w) {
}

//------------------------------make-------------------------------------------
const TypeLong *TypeLong::make( jlong lo ) {
  return (TypeLong*)(new TypeLong(lo,lo,WidenMin))->hashcons();
}

static int normalize_long_widen( jlong lo, jlong hi, int w ) {
  // Certain normalizations keep us sane when comparing types.
  // The 'SMALLINT' covers constants.
  if (lo <= hi) {
    if (((julong)hi - lo) <= SMALLINT)   w = Type::WidenMin;
    if (((julong)hi - lo) >= max_julong) w = Type::WidenMax; // TypeLong::LONG
  } else {
    if (((julong)lo - hi) <= SMALLINT)   w = Type::WidenMin;
    if (((julong)lo - hi) >= max_julong) w = Type::WidenMin; // dual TypeLong::LONG
  }
  return w;
}

const TypeLong *TypeLong::make( jlong lo, jlong hi, int w ) {
  w = normalize_long_widen(lo, hi, w);
  return (TypeLong*)(new TypeLong(lo,hi,w))->hashcons();
}


//------------------------------meet-------------------------------------------
// Compute the MEET of two types.  It returns a new Type representation object
// with reference count equal to the number of Types pointing at it.
// Caller should wrap a Types around it.
const Type *TypeLong::xmeet( const Type *t ) const {
  // Perform a fast test for common case; meeting the same types together.
  if( this == t ) return this;  // Meeting same type?

  // Currently "this->_base" is a TypeLong
  switch (t->base()) {          // Switch on original type
  case AnyPtr:                  // Mixing with oops happens when javac
  case RawPtr:                  // reuses local variables
  case OopPtr:
  case InstPtr:
  case AryPtr:
  case MetadataPtr:
  case KlassPtr:
  case NarrowOop:
  case NarrowKlass:
  case Int:
  case FloatTop:
  case FloatCon:
  case FloatBot:
  case DoubleTop:
  case DoubleCon:
  case DoubleBot:
  case Bottom:                  // Ye Olde Default
    return Type::BOTTOM;
  default:                      // All else is a mistake
    typerr(t);
  case Top:                     // No change
    return this;
  case Long:                    // Long vs Long?
    break;
  }

  // Expand covered set
  const TypeLong *r = t->is_long(); // Turn into a TypeLong
  return make( MIN2(_lo,r->_lo), MAX2(_hi,r->_hi), MAX2(_widen,r->_widen) );
}

//------------------------------xdual------------------------------------------
// Dual: reverse hi & lo; flip widen
const Type *TypeLong::xdual() const {
  int w = normalize_long_widen(_hi,_lo, WidenMax-_widen);
  return new TypeLong(_hi,_lo,w);
}

//------------------------------widen------------------------------------------
// Only happens for optimistic top-down optimizations.
const Type *TypeLong::widen( const Type *old, const Type* limit ) const {
  // Coming from TOP or such; no widening
  if( old->base() != Long ) return this;
  const TypeLong *ot = old->is_long();

  // If new guy is equal to old guy, no widening
  if( _lo == ot->_lo && _hi == ot->_hi )
    return old;

  // If new guy contains old, then we widened
  if( _lo <= ot->_lo && _hi >= ot->_hi ) {
    // New contains old
    // If new guy is already wider than old, no widening
    if( _widen > ot->_widen ) return this;
    // If old guy was a constant, do not bother
    if (ot->_lo == ot->_hi)  return this;
    // Now widen new guy.
    // Check for widening too far
    if (_widen == WidenMax) {
      jlong max = max_jlong;
      jlong min = min_jlong;
      if (limit->isa_long()) {
        max = limit->is_long()->_hi;
        min = limit->is_long()->_lo;
      }
      if (min < _lo && _hi < max) {
        // If neither endpoint is extremal yet, push out the endpoint
        // which is closer to its respective limit.
        if (_lo >= 0 ||                 // easy common case
            ((julong)_lo - min) >= ((julong)max - _hi)) {
          // Try to widen to an unsigned range type of 32/63 bits:
          if (max >= max_juint && _hi < max_juint)
            return make(_lo, max_juint, WidenMax);
          else
            return make(_lo, max, WidenMax);
        } else {
          return make(min, _hi, WidenMax);
        }
      }
      return TypeLong::LONG;
    }
    // Returned widened new guy
    return make(_lo,_hi,_widen+1);
  }

  // If old guy contains new, then we probably widened too far & dropped to
  // bottom.  Return the wider fellow.
  if ( ot->_lo <= _lo && ot->_hi >= _hi )
    return old;

  //  fatal("Long value range is not subset");
  // return this;
  return TypeLong::LONG;
}

//------------------------------narrow----------------------------------------
// Only happens for pessimistic optimizations.
const Type *TypeLong::narrow( const Type *old ) const {
  if (_lo >= _hi)  return this;   // already narrow enough
  if (old == NULL)  return this;
  const TypeLong* ot = old->isa_long();
  if (ot == NULL)  return this;
  jlong olo = ot->_lo;
  jlong ohi = ot->_hi;

  // If new guy is equal to old guy, no narrowing
  if (_lo == olo && _hi == ohi)  return old;

  // If old guy was maximum range, allow the narrowing
  if (olo == min_jlong && ohi == max_jlong)  return this;

  if (_lo < olo || _hi > ohi)
    return this;                // doesn't narrow; pretty wierd

  // The new type narrows the old type, so look for a "death march".
  // See comments on PhaseTransform::saturate.
  julong nrange = _hi - _lo;
  julong orange = ohi - olo;
  if (nrange < max_julong - 1 && nrange > (orange >> 1) + (SMALLINT*2)) {
    // Use the new type only if the range shrinks a lot.
    // We do not want the optimizer computing 2^31 point by point.
    return old;
  }

  return this;
}

//-----------------------------filter------------------------------------------
const Type *TypeLong::filter_helper(const Type *kills, bool include_speculative) const {
  const TypeLong* ft = join_helper(kills, include_speculative)->isa_long();
  if (ft == NULL || ft->empty())
    return Type::TOP;           // Canonical empty value
  if (ft->_widen < this->_widen) {
    // Do not allow the value of kill->_widen to affect the outcome.
    // The widen bits must be allowed to run freely through the graph.
    ft = TypeLong::make(ft->_lo, ft->_hi, this->_widen);
  }
  return ft;
}

//------------------------------eq---------------------------------------------
// Structural equality check for Type representations
bool TypeLong::eq( const Type *t ) const {
  const TypeLong *r = t->is_long(); // Handy access
  return r->_lo == _lo &&  r->_hi == _hi  && r->_widen == _widen;
}

//------------------------------hash-------------------------------------------
// Type-specific hashing function.
int TypeLong::hash(void) const {
  return (int)(_lo+_hi+_widen+(int)Type::Long);
}

//------------------------------is_finite--------------------------------------
// Has a finite value
bool TypeLong::is_finite() const {
  return true;
}

//------------------------------dump2------------------------------------------
// Dump TypeLong
#ifndef PRODUCT
static const char* longnamenear(jlong x, const char* xname, char* buf, jlong n) {
  if (n > x) {
    if (n >= x + 10000)  return NULL;
    sprintf(buf, "%s+" JLONG_FORMAT, xname, n - x);
  } else if (n < x) {
    if (n <= x - 10000)  return NULL;
    sprintf(buf, "%s-" JLONG_FORMAT, xname, x - n);
  } else {
    return xname;
  }
  return buf;
}

static const char* longname(char* buf, jlong n) {
  const char* str;
  if (n == min_jlong)
    return "min";
  else if (n < min_jlong + 10000)
    sprintf(buf, "min+" JLONG_FORMAT, n - min_jlong);
  else if (n == max_jlong)
    return "max";
  else if (n > max_jlong - 10000)
    sprintf(buf, "max-" JLONG_FORMAT, max_jlong - n);
  else if ((str = longnamenear(max_juint, "maxuint", buf, n)) != NULL)
    return str;
  else if ((str = longnamenear(max_jint, "maxint", buf, n)) != NULL)
    return str;
  else if ((str = longnamenear(min_jint, "minint", buf, n)) != NULL)
    return str;
  else
    sprintf(buf, JLONG_FORMAT, n);
  return buf;
}

void TypeLong::dump2( Dict &d, uint depth, outputStream *st ) const {
  char buf[80], buf2[80];
  if (_lo == min_jlong && _hi == max_jlong)
    st->print("long");
  else if (is_con())
    st->print("long:%s", longname(buf, get_con()));
  else if (_hi == max_jlong)
    st->print("long:>=%s", longname(buf, _lo));
  else if (_lo == min_jlong)
    st->print("long:<=%s", longname(buf, _hi));
  else
    st->print("long:%s..%s", longname(buf, _lo), longname(buf2, _hi));

  if (_widen != 0 && this != TypeLong::LONG)
    st->print(":%.*s", _widen, "wwww");
}
#endif

//------------------------------singleton--------------------------------------
// TRUE if Type is a singleton type, FALSE otherwise.   Singletons are simple
// constants
bool TypeLong::singleton(void) const {
  return _lo >= _hi;
}

bool TypeLong::empty(void) const {
  return _lo > _hi;
}

//=============================================================================
// Convenience common pre-built types.
const TypeTuple *TypeTuple::IFBOTH;     // Return both arms of IF as reachable
const TypeTuple *TypeTuple::IFFALSE;
const TypeTuple *TypeTuple::IFTRUE;
const TypeTuple *TypeTuple::IFNEITHER;
const TypeTuple *TypeTuple::LOOPBODY;
const TypeTuple *TypeTuple::MEMBAR;
const TypeTuple *TypeTuple::STORECONDITIONAL;
const TypeTuple *TypeTuple::START_I2C;
const TypeTuple *TypeTuple::INT_PAIR;
const TypeTuple *TypeTuple::LONG_PAIR;
const TypeTuple *TypeTuple::INT_CC_PAIR;
const TypeTuple *TypeTuple::LONG_CC_PAIR;

static void collect_value_fields(ciValueKlass* vk, const Type** field_array, uint& pos, ExtendedSignature& sig_cc) {
  for (int j = 0; j < vk->nof_nonstatic_fields(); j++) {
    ciField* field = vk->nonstatic_field_at(j);
    BasicType bt = field->type()->basic_type();
    const Type* ft = Type::get_const_type(field->type());
    field_array[pos++] = ft;
    if (type2size[bt] == 2) {
      field_array[pos++] = Type::HALF;
    }
    // Skip reserved arguments
    while (SigEntry::next_is_reserved(sig_cc, bt)) {
      field_array[pos++] = Type::get_const_basic_type(bt);
      if (type2size[bt] == 2) {
        field_array[pos++] = Type::HALF;
      }
    }
  }
}

//------------------------------make-------------------------------------------
// Make a TypeTuple from the range of a method signature
const TypeTuple *TypeTuple::make_range(ciSignature* sig, bool ret_vt_fields) {
  ciType* return_type = sig->return_type();
  uint arg_cnt = return_type->size();
  if (ret_vt_fields) {
    arg_cnt = return_type->as_value_klass()->value_arg_slots() + 1;
  }

  const Type **field_array = fields(arg_cnt);
  switch (return_type->basic_type()) {
  case T_LONG:
    field_array[TypeFunc::Parms]   = TypeLong::LONG;
    field_array[TypeFunc::Parms+1] = Type::HALF;
    break;
  case T_DOUBLE:
    field_array[TypeFunc::Parms]   = Type::DOUBLE;
    field_array[TypeFunc::Parms+1] = Type::HALF;
    break;
  case T_OBJECT:
  case T_ARRAY:
  case T_BOOLEAN:
  case T_CHAR:
  case T_FLOAT:
  case T_BYTE:
  case T_SHORT:
  case T_INT:
    field_array[TypeFunc::Parms] = get_const_type(return_type);
    break;
  case T_VALUETYPE:
    if (ret_vt_fields) {
      uint pos = TypeFunc::Parms;
      field_array[pos] = TypePtr::BOTTOM;
      pos++;
      ExtendedSignature sig = ExtendedSignature(NULL, SigEntryFilter());
      collect_value_fields(return_type->as_value_klass(), field_array, pos, sig);
    } else {
      field_array[TypeFunc::Parms] = get_const_type(return_type)->join_speculative(sig->returns_never_null() ? TypePtr::NOTNULL : TypePtr::BOTTOM);
    }
    break;
  case T_VOID:
    break;
  default:
    ShouldNotReachHere();
  }
  return (TypeTuple*)(new TypeTuple(TypeFunc::Parms + arg_cnt, field_array))->hashcons();
}

// Make a TypeTuple from the domain of a method signature
const TypeTuple *TypeTuple::make_domain(ciMethod* method, bool vt_fields_as_args) {
  ciSignature* sig = method->signature();
  ExtendedSignature sig_cc = ExtendedSignature(vt_fields_as_args ? method->get_sig_cc() : NULL, SigEntryFilter());

  uint arg_cnt = sig->size() + (method->is_static() ? 0 : 1);
  if (vt_fields_as_args) {
    for (arg_cnt = 0; !sig_cc.at_end(); ++sig_cc) {
      arg_cnt += type2size[(*sig_cc)._bt];
    }
    sig_cc = ExtendedSignature(method->get_sig_cc(), SigEntryFilter());
  }

  uint pos = TypeFunc::Parms;
  const Type** field_array = fields(arg_cnt);
  if (!method->is_static()) {
    ciInstanceKlass* recv = method->holder();
    if (vt_fields_as_args && recv->is_valuetype() && recv->as_value_klass()->is_scalarizable()) {
      collect_value_fields(recv->as_value_klass(), field_array, pos, sig_cc);
    } else {
      field_array[pos++] = get_const_type(recv)->join_speculative(TypePtr::NOTNULL);
      if (vt_fields_as_args) {
        ++sig_cc;
      }
    }
  }

  int i = 0;
  while (pos < TypeFunc::Parms + arg_cnt) {
    ciType* type = sig->type_at(i);
    BasicType bt = type->basic_type();
    bool is_flattened = false;

    switch (bt) {
    case T_LONG:
      field_array[pos++] = TypeLong::LONG;
      field_array[pos++] = Type::HALF;
      break;
    case T_DOUBLE:
      field_array[pos++] = Type::DOUBLE;
      field_array[pos++] = Type::HALF;
      break;
    case T_OBJECT:
    case T_ARRAY:
    case T_FLOAT:
    case T_INT:
      field_array[pos++] = get_const_type(type);
      break;
    case T_BOOLEAN:
    case T_CHAR:
    case T_BYTE:
    case T_SHORT:
      field_array[pos++] = TypeInt::INT;
      break;
    case T_VALUETYPE: {
      bool never_null = sig->is_never_null_at(i);
      if (vt_fields_as_args && type->as_value_klass()->is_scalarizable() && never_null) {
        is_flattened = true;
        collect_value_fields(type->as_value_klass(), field_array, pos, sig_cc);
      } else {
        field_array[pos++] = get_const_type(type)->join_speculative(never_null ? TypePtr::NOTNULL : TypePtr::BOTTOM);
      }
      break;
    }
    default:
      ShouldNotReachHere();
    }
    // Skip reserved arguments
    while (!is_flattened && SigEntry::next_is_reserved(sig_cc, bt)) {
      field_array[pos++] = Type::get_const_basic_type(bt);
      if (type2size[bt] == 2) {
        field_array[pos++] = Type::HALF;
      }
    }
    i++;
  }
  assert(pos == TypeFunc::Parms + arg_cnt, "wrong number of arguments");

  return (TypeTuple*)(new TypeTuple(TypeFunc::Parms + arg_cnt, field_array))->hashcons();
}

const TypeTuple *TypeTuple::make( uint cnt, const Type **fields ) {
  return (TypeTuple*)(new TypeTuple(cnt,fields))->hashcons();
}

//------------------------------fields-----------------------------------------
// Subroutine call type with space allocated for argument types
// Memory for Control, I_O, Memory, FramePtr, and ReturnAdr is allocated implicitly
const Type **TypeTuple::fields( uint arg_cnt ) {
  const Type **flds = (const Type **)(Compile::current()->type_arena()->Amalloc_4((TypeFunc::Parms+arg_cnt)*sizeof(Type*) ));
  flds[TypeFunc::Control  ] = Type::CONTROL;
  flds[TypeFunc::I_O      ] = Type::ABIO;
  flds[TypeFunc::Memory   ] = Type::MEMORY;
  flds[TypeFunc::FramePtr ] = TypeRawPtr::BOTTOM;
  flds[TypeFunc::ReturnAdr] = Type::RETURN_ADDRESS;

  return flds;
}

//------------------------------meet-------------------------------------------
// Compute the MEET of two types.  It returns a new Type object.
const Type *TypeTuple::xmeet( const Type *t ) const {
  // Perform a fast test for common case; meeting the same types together.
  if( this == t ) return this;  // Meeting same type-rep?

  // Current "this->_base" is Tuple
  switch (t->base()) {          // switch on original type

  case Bottom:                  // Ye Olde Default
    return t;

  default:                      // All else is a mistake
    typerr(t);

  case Tuple: {                 // Meeting 2 signatures?
    const TypeTuple *x = t->is_tuple();
    assert( _cnt == x->_cnt, "" );
    const Type **fields = (const Type **)(Compile::current()->type_arena()->Amalloc_4( _cnt*sizeof(Type*) ));
    for( uint i=0; i<_cnt; i++ )
      fields[i] = field_at(i)->xmeet( x->field_at(i) );
    return TypeTuple::make(_cnt,fields);
  }
  case Top:
    break;
  }
  return this;                  // Return the double constant
}

//------------------------------xdual------------------------------------------
// Dual: compute field-by-field dual
const Type *TypeTuple::xdual() const {
  const Type **fields = (const Type **)(Compile::current()->type_arena()->Amalloc_4( _cnt*sizeof(Type*) ));
  for( uint i=0; i<_cnt; i++ )
    fields[i] = _fields[i]->dual();
  return new TypeTuple(_cnt,fields);
}

//------------------------------eq---------------------------------------------
// Structural equality check for Type representations
bool TypeTuple::eq( const Type *t ) const {
  const TypeTuple *s = (const TypeTuple *)t;
  if (_cnt != s->_cnt)  return false;  // Unequal field counts
  for (uint i = 0; i < _cnt; i++)
    if (field_at(i) != s->field_at(i)) // POINTER COMPARE!  NO RECURSION!
      return false;             // Missed
  return true;
}

//------------------------------hash-------------------------------------------
// Type-specific hashing function.
int TypeTuple::hash(void) const {
  intptr_t sum = _cnt;
  for( uint i=0; i<_cnt; i++ )
    sum += (intptr_t)_fields[i];     // Hash on pointers directly
  return sum;
}

//------------------------------dump2------------------------------------------
// Dump signature Type
#ifndef PRODUCT
void TypeTuple::dump2( Dict &d, uint depth, outputStream *st ) const {
  st->print("{");
  if( !depth || d[this] ) {     // Check for recursive print
    st->print("...}");
    return;
  }
  d.Insert((void*)this, (void*)this);   // Stop recursion
  if( _cnt ) {
    uint i;
    for( i=0; i<_cnt-1; i++ ) {
      st->print("%d:", i);
      _fields[i]->dump2(d, depth-1, st);
      st->print(", ");
    }
    st->print("%d:", i);
    _fields[i]->dump2(d, depth-1, st);
  }
  st->print("}");
}
#endif

//------------------------------singleton--------------------------------------
// TRUE if Type is a singleton type, FALSE otherwise.   Singletons are simple
// constants (Ldi nodes).  Singletons are integer, float or double constants
// or a single symbol.
bool TypeTuple::singleton(void) const {
  return false;                 // Never a singleton
}

bool TypeTuple::empty(void) const {
  for( uint i=0; i<_cnt; i++ ) {
    if (_fields[i]->empty())  return true;
  }
  return false;
}

//=============================================================================
// Convenience common pre-built types.

inline const TypeInt* normalize_array_size(const TypeInt* size) {
  // Certain normalizations keep us sane when comparing types.
  // We do not want arrayOop variables to differ only by the wideness
  // of their index types.  Pick minimum wideness, since that is the
  // forced wideness of small ranges anyway.
  if (size->_widen != Type::WidenMin)
    return TypeInt::make(size->_lo, size->_hi, Type::WidenMin);
  else
    return size;
}

//------------------------------make-------------------------------------------
const TypeAry* TypeAry::make(const Type* elem, const TypeInt* size, bool stable,
                             bool not_flat, bool not_null_free) {
  if (UseCompressedOops && elem->isa_oopptr()) {
    elem = elem->make_narrowoop();
  }
  size = normalize_array_size(size);
  return (TypeAry*)(new TypeAry(elem, size, stable, not_flat, not_null_free))->hashcons();
}

//------------------------------meet-------------------------------------------
// Compute the MEET of two types.  It returns a new Type object.
const Type *TypeAry::xmeet( const Type *t ) const {
  // Perform a fast test for common case; meeting the same types together.
  if( this == t ) return this;  // Meeting same type-rep?

  // Current "this->_base" is Ary
  switch (t->base()) {          // switch on original type

  case Bottom:                  // Ye Olde Default
    return t;

  default:                      // All else is a mistake
    typerr(t);

  case Array: {                 // Meeting 2 arrays?
    const TypeAry *a = t->is_ary();
    return TypeAry::make(_elem->meet_speculative(a->_elem),
                         _size->xmeet(a->_size)->is_int(),
                         _stable && a->_stable,
                         _not_flat && a->_not_flat,
                         _not_null_free && a->_not_null_free);
  }
  case Top:
    break;
  }
  return this;                  // Return the double constant
}

//------------------------------xdual------------------------------------------
// Dual: compute field-by-field dual
const Type *TypeAry::xdual() const {
  const TypeInt* size_dual = _size->dual()->is_int();
  size_dual = normalize_array_size(size_dual);
  return new TypeAry(_elem->dual(), size_dual, !_stable, !_not_flat, !_not_null_free);
}

//------------------------------eq---------------------------------------------
// Structural equality check for Type representations
bool TypeAry::eq( const Type *t ) const {
  const TypeAry *a = (const TypeAry*)t;
  return _elem == a->_elem &&
    _stable == a->_stable &&
    _size == a->_size &&
    _not_flat == a->_not_flat &&
    _not_null_free == a->_not_null_free;

}

//------------------------------hash-------------------------------------------
// Type-specific hashing function.
int TypeAry::hash(void) const {
  return (intptr_t)_elem + (intptr_t)_size + (_stable ? 43 : 0);
}

/**
 * Return same type without a speculative part in the element
 */
const Type* TypeAry::remove_speculative() const {
  return make(_elem->remove_speculative(), _size, _stable, _not_flat, _not_null_free);
}

/**
 * Return same type with cleaned up speculative part of element
 */
const Type* TypeAry::cleanup_speculative() const {
  return make(_elem->cleanup_speculative(), _size, _stable, _not_flat, _not_null_free);
}

/**
 * Return same type but with a different inline depth (used for speculation)
 *
 * @param depth  depth to meet with
 */
const TypePtr* TypePtr::with_inline_depth(int depth) const {
  if (!UseInlineDepthForSpeculativeTypes) {
    return this;
  }
  return make(AnyPtr, _ptr, _offset, _speculative, depth);
}

//----------------------interface_vs_oop---------------------------------------
#ifdef ASSERT
bool TypeAry::interface_vs_oop(const Type *t) const {
  const TypeAry* t_ary = t->is_ary();
  if (t_ary) {
    const TypePtr* this_ptr = _elem->make_ptr(); // In case we have narrow_oops
    const TypePtr*    t_ptr = t_ary->_elem->make_ptr();
    if(this_ptr != NULL && t_ptr != NULL) {
      return this_ptr->interface_vs_oop(t_ptr);
    }
  }
  return false;
}
#endif

//------------------------------dump2------------------------------------------
#ifndef PRODUCT
void TypeAry::dump2( Dict &d, uint depth, outputStream *st ) const {
  if (_stable)  st->print("stable:");
  if (Verbose) {
    if (_not_flat) st->print("not flat:");
    if (_not_null_free) st->print("not null free:");
  }
  _elem->dump2(d, depth, st);
  st->print("[");
  _size->dump2(d, depth, st);
  st->print("]");
}
#endif

//------------------------------singleton--------------------------------------
// TRUE if Type is a singleton type, FALSE otherwise.   Singletons are simple
// constants (Ldi nodes).  Singletons are integer, float or double constants
// or a single symbol.
bool TypeAry::singleton(void) const {
  return false;                 // Never a singleton
}

bool TypeAry::empty(void) const {
  return _elem->empty() || _size->empty();
}

//--------------------------ary_must_be_exact----------------------------------
bool TypeAry::ary_must_be_exact() const {
  if (!UseExactTypes)       return false;
  // This logic looks at the element type of an array, and returns true
  // if the element type is either a primitive or a final instance class.
  // In such cases, an array built on this ary must have no subclasses.
  if (_elem == BOTTOM)      return false;  // general array not exact
  if (_elem == TOP   )      return false;  // inverted general array not exact
  const TypeOopPtr*  toop = NULL;
  if (UseCompressedOops && _elem->isa_narrowoop()) {
    toop = _elem->make_ptr()->isa_oopptr();
  } else {
    toop = _elem->isa_oopptr();
  }
  if (!toop)                return true;   // a primitive type, like int
  ciKlass* tklass = toop->klass();
  if (tklass == NULL)       return false;  // unloaded class
  if (!tklass->is_loaded()) return false;  // unloaded class
  const TypeInstPtr* tinst;
  if (_elem->isa_narrowoop())
    tinst = _elem->make_ptr()->isa_instptr();
  else
    tinst = _elem->isa_instptr();
  if (tinst) {
    // [V? has a subtype: [V. So even though V is final, [V? is not exact.
    if (tklass->as_instance_klass()->is_final()) {
      if (tinst->is_valuetypeptr() && (tinst->ptr() == TypePtr::BotPTR || tinst->ptr() == TypePtr::TopPTR)) {
        return false;
      }
      return true;
    }
    return false;
  }
  const TypeAryPtr*  tap;
  if (_elem->isa_narrowoop())
    tap = _elem->make_ptr()->isa_aryptr();
  else
    tap = _elem->isa_aryptr();
  if (tap)
    return tap->ary()->ary_must_be_exact();
  return false;
}

//==============================TypeValueType=======================================

const TypeValueType *TypeValueType::BOTTOM;

//------------------------------make-------------------------------------------
const TypeValueType* TypeValueType::make(ciValueKlass* vk, bool larval) {
  return (TypeValueType*)(new TypeValueType(vk, larval))->hashcons();
}

//------------------------------meet-------------------------------------------
// Compute the MEET of two types.  It returns a new Type object.
const Type* TypeValueType::xmeet(const Type* t) const {
  // Perform a fast test for common case; meeting the same types together.
  if(this == t) return this;  // Meeting same type-rep?

  // Current "this->_base" is ValueType
  switch (t->base()) {          // switch on original type

  case Int:
  case Long:
  case FloatTop:
  case FloatCon:
  case FloatBot:
  case DoubleTop:
  case DoubleCon:
  case DoubleBot:
  case NarrowKlass:
  case Bottom:
    return Type::BOTTOM;

  case OopPtr:
  case MetadataPtr:
  case KlassPtr:
  case RawPtr:
    return TypePtr::BOTTOM;

  case Top:
    return this;

  case NarrowOop: {
    const Type* res = t->make_ptr()->xmeet(this);
    if (res->isa_ptr()) {
      return res->make_narrowoop();
    }
    return res;
  }

  case AryPtr:
  case InstPtr: {
    return t->xmeet(this);
  }

  case ValueType: {
    // All value types inherit from Object
    const TypeValueType* other = t->is_valuetype();
    if (_vk == NULL) {
      return this;
    } else if (other->_vk == NULL) {
      return other;
    } else if (_vk == other->_vk) {
      if (_larval == other->_larval ||
          !_larval) {
        return this;
      } else {
        return t;
      }
    }
    return TypeInstPtr::NOTNULL;
  }

  default:                      // All else is a mistake
    typerr(t);

  }
  return this;
}

//------------------------------xdual------------------------------------------
const Type* TypeValueType::xdual() const {
  return this;
}

//------------------------------eq---------------------------------------------
// Structural equality check for Type representations
bool TypeValueType::eq(const Type* t) const {
  const TypeValueType* vt = t->is_valuetype();
  return (_vk == vt->value_klass() && _larval == vt->larval());
}

//------------------------------hash-------------------------------------------
// Type-specific hashing function.
int TypeValueType::hash(void) const {
  return (intptr_t)_vk;
}

//------------------------------singleton--------------------------------------
// TRUE if Type is a singleton type, FALSE otherwise. Singletons are simple constants.
bool TypeValueType::singleton(void) const {
  return false;
}

//------------------------------empty------------------------------------------
// TRUE if Type is a type with no values, FALSE otherwise.
bool TypeValueType::empty(void) const {
  return false;
}

//------------------------------dump2------------------------------------------
#ifndef PRODUCT
void TypeValueType::dump2(Dict &d, uint depth, outputStream* st) const {
  if (_vk == NULL) {
    st->print("BOTTOM valuetype");
    return;
  }
  int count = _vk->nof_declared_nonstatic_fields();
  st->print("valuetype[%d]:{", count);
  st->print("%s", count != 0 ? _vk->declared_nonstatic_field_at(0)->type()->name() : "empty");
  for (int i = 1; i < count; ++i) {
    st->print(", %s", _vk->declared_nonstatic_field_at(i)->type()->name());
  }
  st->print("}%s", _larval?" : larval":"");
}
#endif

//==============================TypeVect=======================================
// Convenience common pre-built types.
const TypeVect *TypeVect::VECTS = NULL; //  32-bit vectors
const TypeVect *TypeVect::VECTD = NULL; //  64-bit vectors
const TypeVect *TypeVect::VECTX = NULL; // 128-bit vectors
const TypeVect *TypeVect::VECTY = NULL; // 256-bit vectors
const TypeVect *TypeVect::VECTZ = NULL; // 512-bit vectors

//------------------------------make-------------------------------------------
const TypeVect* TypeVect::make(const Type *elem, uint length) {
  BasicType elem_bt = elem->array_element_basic_type();
  assert(is_java_primitive(elem_bt), "only primitive types in vector");
  assert(length > 1 && is_power_of_2(length), "vector length is power of 2");
  assert(Matcher::vector_size_supported(elem_bt, length), "length in range");
  int size = length * type2aelembytes(elem_bt);
  switch (Matcher::vector_ideal_reg(size)) {
  case Op_VecS:
    return (TypeVect*)(new TypeVectS(elem, length))->hashcons();
  case Op_RegL:
  case Op_VecD:
  case Op_RegD:
    return (TypeVect*)(new TypeVectD(elem, length))->hashcons();
  case Op_VecX:
    return (TypeVect*)(new TypeVectX(elem, length))->hashcons();
  case Op_VecY:
    return (TypeVect*)(new TypeVectY(elem, length))->hashcons();
  case Op_VecZ:
    return (TypeVect*)(new TypeVectZ(elem, length))->hashcons();
  }
 ShouldNotReachHere();
  return NULL;
}

//------------------------------meet-------------------------------------------
// Compute the MEET of two types.  It returns a new Type object.
const Type *TypeVect::xmeet( const Type *t ) const {
  // Perform a fast test for common case; meeting the same types together.
  if( this == t ) return this;  // Meeting same type-rep?

  // Current "this->_base" is Vector
  switch (t->base()) {          // switch on original type

  case Bottom:                  // Ye Olde Default
    return t;

  default:                      // All else is a mistake
    typerr(t);

  case VectorS:
  case VectorD:
  case VectorX:
  case VectorY:
  case VectorZ: {                // Meeting 2 vectors?
    const TypeVect* v = t->is_vect();
    assert(  base() == v->base(), "");
    assert(length() == v->length(), "");
    assert(element_basic_type() == v->element_basic_type(), "");
    return TypeVect::make(_elem->xmeet(v->_elem), _length);
  }
  case Top:
    break;
  }
  return this;
}

//------------------------------xdual------------------------------------------
// Dual: compute field-by-field dual
const Type *TypeVect::xdual() const {
  return new TypeVect(base(), _elem->dual(), _length);
}

//------------------------------eq---------------------------------------------
// Structural equality check for Type representations
bool TypeVect::eq(const Type *t) const {
  const TypeVect *v = t->is_vect();
  return (_elem == v->_elem) && (_length == v->_length);
}

//------------------------------hash-------------------------------------------
// Type-specific hashing function.
int TypeVect::hash(void) const {
  return (intptr_t)_elem + (intptr_t)_length;
}

//------------------------------singleton--------------------------------------
// TRUE if Type is a singleton type, FALSE otherwise.   Singletons are simple
// constants (Ldi nodes).  Vector is singleton if all elements are the same
// constant value (when vector is created with Replicate code).
bool TypeVect::singleton(void) const {
// There is no Con node for vectors yet.
//  return _elem->singleton();
  return false;
}

bool TypeVect::empty(void) const {
  return _elem->empty();
}

//------------------------------dump2------------------------------------------
#ifndef PRODUCT
void TypeVect::dump2(Dict &d, uint depth, outputStream *st) const {
  switch (base()) {
  case VectorS:
    st->print("vectors["); break;
  case VectorD:
    st->print("vectord["); break;
  case VectorX:
    st->print("vectorx["); break;
  case VectorY:
    st->print("vectory["); break;
  case VectorZ:
    st->print("vectorz["); break;
  default:
    ShouldNotReachHere();
  }
  st->print("%d]:{", _length);
  _elem->dump2(d, depth, st);
  st->print("}");
}
#endif


//=============================================================================
// Convenience common pre-built types.
const TypePtr *TypePtr::NULL_PTR;
const TypePtr *TypePtr::NOTNULL;
const TypePtr *TypePtr::BOTTOM;

//------------------------------meet-------------------------------------------
// Meet over the PTR enum
const TypePtr::PTR TypePtr::ptr_meet[TypePtr::lastPTR][TypePtr::lastPTR] = {
  //              TopPTR,    AnyNull,   Constant, Null,   NotNull, BotPTR,
  { /* Top     */ TopPTR,    AnyNull,   Constant, Null,   NotNull, BotPTR,},
  { /* AnyNull */ AnyNull,   AnyNull,   Constant, BotPTR, NotNull, BotPTR,},
  { /* Constant*/ Constant,  Constant,  Constant, BotPTR, NotNull, BotPTR,},
  { /* Null    */ Null,      BotPTR,    BotPTR,   Null,   BotPTR,  BotPTR,},
  { /* NotNull */ NotNull,   NotNull,   NotNull,  BotPTR, NotNull, BotPTR,},
  { /* BotPTR  */ BotPTR,    BotPTR,    BotPTR,   BotPTR, BotPTR,  BotPTR,}
};

//------------------------------make-------------------------------------------
const TypePtr* TypePtr::make(TYPES t, enum PTR ptr, Offset offset, const TypePtr* speculative, int inline_depth) {
  return (TypePtr*)(new TypePtr(t,ptr,offset, speculative, inline_depth))->hashcons();
}

//------------------------------cast_to_ptr_type-------------------------------
const Type *TypePtr::cast_to_ptr_type(PTR ptr) const {
  assert(_base == AnyPtr, "subclass must override cast_to_ptr_type");
  if( ptr == _ptr ) return this;
  return make(_base, ptr, _offset, _speculative, _inline_depth);
}

//------------------------------get_con----------------------------------------
intptr_t TypePtr::get_con() const {
  assert( _ptr == Null, "" );
  return offset();
}

//------------------------------meet-------------------------------------------
// Compute the MEET of two types.  It returns a new Type object.
const Type *TypePtr::xmeet(const Type *t) const {
  const Type* res = xmeet_helper(t);
  if (res->isa_ptr() == NULL) {
    return res;
  }

  const TypePtr* res_ptr = res->is_ptr();
  if (res_ptr->speculative() != NULL) {
    // type->speculative() == NULL means that speculation is no better
    // than type, i.e. type->speculative() == type. So there are 2
    // ways to represent the fact that we have no useful speculative
    // data and we should use a single one to be able to test for
    // equality between types. Check whether type->speculative() ==
    // type and set speculative to NULL if it is the case.
    if (res_ptr->remove_speculative() == res_ptr->speculative()) {
      return res_ptr->remove_speculative();
    }
  }

  return res;
}

const Type *TypePtr::xmeet_helper(const Type *t) const {
  // Perform a fast test for common case; meeting the same types together.
  if( this == t ) return this;  // Meeting same type-rep?

  // Current "this->_base" is AnyPtr
  switch (t->base()) {          // switch on original type
  case Int:                     // Mixing ints & oops happens when javac
  case Long:                    // reuses local variables
  case FloatTop:
  case FloatCon:
  case FloatBot:
  case DoubleTop:
  case DoubleCon:
  case DoubleBot:
  case NarrowOop:
  case NarrowKlass:
  case Bottom:                  // Ye Olde Default
    return Type::BOTTOM;
  case Top:
    return this;

  case AnyPtr: {                // Meeting to AnyPtrs
    const TypePtr *tp = t->is_ptr();
    const TypePtr* speculative = xmeet_speculative(tp);
    int depth = meet_inline_depth(tp->inline_depth());
    return make(AnyPtr, meet_ptr(tp->ptr()), meet_offset(tp->offset()), speculative, depth);
  }
  case RawPtr:                  // For these, flip the call around to cut down
  case OopPtr:
  case InstPtr:                 // on the cases I have to handle.
  case AryPtr:
  case MetadataPtr:
  case KlassPtr:
    return t->xmeet(this);      // Call in reverse direction
  default:                      // All else is a mistake
    typerr(t);

  }
  return this;
}

//------------------------------meet_offset------------------------------------
Type::Offset TypePtr::meet_offset(int offset) const {
  return _offset.meet(Offset(offset));
}

//------------------------------dual_offset------------------------------------
Type::Offset TypePtr::dual_offset() const {
  return _offset.dual();
}

//------------------------------xdual------------------------------------------
// Dual: compute field-by-field dual
const TypePtr::PTR TypePtr::ptr_dual[TypePtr::lastPTR] = {
  BotPTR, NotNull, Constant, Null, AnyNull, TopPTR
};
const Type *TypePtr::xdual() const {
  return new TypePtr(AnyPtr, dual_ptr(), dual_offset(), dual_speculative(), dual_inline_depth());
}

//------------------------------xadd_offset------------------------------------
Type::Offset TypePtr::xadd_offset(intptr_t offset) const {
  return _offset.add(offset);
}

//------------------------------add_offset-------------------------------------
const TypePtr *TypePtr::add_offset( intptr_t offset ) const {
  return make(AnyPtr, _ptr, xadd_offset(offset), _speculative, _inline_depth);
}

//------------------------------eq---------------------------------------------
// Structural equality check for Type representations
bool TypePtr::eq( const Type *t ) const {
  const TypePtr *a = (const TypePtr*)t;
  return _ptr == a->ptr() && _offset == a->_offset && eq_speculative(a) && _inline_depth == a->_inline_depth;
}

//------------------------------hash-------------------------------------------
// Type-specific hashing function.
int TypePtr::hash(void) const {
  return java_add(java_add((jint)_ptr, (jint)offset()), java_add((jint)hash_speculative(), (jint)_inline_depth));
;
}

/**
 * Return same type without a speculative part
 */
const Type* TypePtr::remove_speculative() const {
  if (_speculative == NULL) {
    return this;
  }
  assert(_inline_depth == InlineDepthTop || _inline_depth == InlineDepthBottom, "non speculative type shouldn't have inline depth");
  return make(AnyPtr, _ptr, _offset, NULL, _inline_depth);
}

/**
 * Return same type but drop speculative part if we know we won't use
 * it
 */
const Type* TypePtr::cleanup_speculative() const {
  if (speculative() == NULL) {
    return this;
  }
  const Type* no_spec = remove_speculative();
  // If this is NULL_PTR then we don't need the speculative type
  // (with_inline_depth in case the current type inline depth is
  // InlineDepthTop)
  if (no_spec == NULL_PTR->with_inline_depth(inline_depth())) {
    return no_spec;
  }
  if (above_centerline(speculative()->ptr())) {
    return no_spec;
  }
  const TypeOopPtr* spec_oopptr = speculative()->isa_oopptr();
  // If the speculative may be null and is an inexact klass then it
  // doesn't help
  if (speculative() != TypePtr::NULL_PTR && speculative()->maybe_null() &&
      (spec_oopptr == NULL || !spec_oopptr->klass_is_exact())) {
    return no_spec;
  }
  return this;
}

/**
 * dual of the speculative part of the type
 */
const TypePtr* TypePtr::dual_speculative() const {
  if (_speculative == NULL) {
    return NULL;
  }
  return _speculative->dual()->is_ptr();
}

/**
 * meet of the speculative parts of 2 types
 *
 * @param other  type to meet with
 */
const TypePtr* TypePtr::xmeet_speculative(const TypePtr* other) const {
  bool this_has_spec = (_speculative != NULL);
  bool other_has_spec = (other->speculative() != NULL);

  if (!this_has_spec && !other_has_spec) {
    return NULL;
  }

  // If we are at a point where control flow meets and one branch has
  // a speculative type and the other has not, we meet the speculative
  // type of one branch with the actual type of the other. If the
  // actual type is exact and the speculative is as well, then the
  // result is a speculative type which is exact and we can continue
  // speculation further.
  const TypePtr* this_spec = _speculative;
  const TypePtr* other_spec = other->speculative();

  if (!this_has_spec) {
    this_spec = this;
  }

  if (!other_has_spec) {
    other_spec = other;
  }

  return this_spec->meet(other_spec)->is_ptr();
}

/**
 * dual of the inline depth for this type (used for speculation)
 */
int TypePtr::dual_inline_depth() const {
  return -inline_depth();
}

/**
 * meet of 2 inline depths (used for speculation)
 *
 * @param depth  depth to meet with
 */
int TypePtr::meet_inline_depth(int depth) const {
  return MAX2(inline_depth(), depth);
}

/**
 * Are the speculative parts of 2 types equal?
 *
 * @param other  type to compare this one to
 */
bool TypePtr::eq_speculative(const TypePtr* other) const {
  if (_speculative == NULL || other->speculative() == NULL) {
    return _speculative == other->speculative();
  }

  if (_speculative->base() != other->speculative()->base()) {
    return false;
  }

  return _speculative->eq(other->speculative());
}

/**
 * Hash of the speculative part of the type
 */
int TypePtr::hash_speculative() const {
  if (_speculative == NULL) {
    return 0;
  }

  return _speculative->hash();
}

/**
 * add offset to the speculative part of the type
 *
 * @param offset  offset to add
 */
const TypePtr* TypePtr::add_offset_speculative(intptr_t offset) const {
  if (_speculative == NULL) {
    return NULL;
  }
  return _speculative->add_offset(offset)->is_ptr();
}

/**
 * return exact klass from the speculative type if there's one
 */
ciKlass* TypePtr::speculative_type() const {
  if (_speculative != NULL && _speculative->isa_oopptr()) {
    const TypeOopPtr* speculative = _speculative->join(this)->is_oopptr();
    if (speculative->klass_is_exact()) {
      return speculative->klass();
    }
  }
  return NULL;
}

/**
 * return true if speculative type may be null
 */
bool TypePtr::speculative_maybe_null() const {
  if (_speculative != NULL) {
    const TypePtr* speculative = _speculative->join(this)->is_ptr();
    return speculative->maybe_null();
  }
  return true;
}

bool TypePtr::speculative_always_null() const {
  if (_speculative != NULL) {
    const TypePtr* speculative = _speculative->join(this)->is_ptr();
    return speculative == TypePtr::NULL_PTR;
  }
  return false;
}

/**
 * Same as TypePtr::speculative_type() but return the klass only if
 * the speculative tells us is not null
 */
ciKlass* TypePtr::speculative_type_not_null() const {
  if (speculative_maybe_null()) {
    return NULL;
  }
  return speculative_type();
}

/**
 * Check whether new profiling would improve speculative type
 *
 * @param   exact_kls    class from profiling
 * @param   inline_depth inlining depth of profile point
 *
 * @return  true if type profile is valuable
 */
bool TypePtr::would_improve_type(ciKlass* exact_kls, int inline_depth) const {
  // no profiling?
  if (exact_kls == NULL) {
    return false;
  }
  if (speculative() == TypePtr::NULL_PTR) {
    return false;
  }
  // no speculative type or non exact speculative type?
  if (speculative_type() == NULL) {
    return true;
  }
  // If the node already has an exact speculative type keep it,
  // unless it was provided by profiling that is at a deeper
  // inlining level. Profiling at a higher inlining depth is
  // expected to be less accurate.
  if (_speculative->inline_depth() == InlineDepthBottom) {
    return false;
  }
  assert(_speculative->inline_depth() != InlineDepthTop, "can't do the comparison");
  return inline_depth < _speculative->inline_depth();
}

/**
 * Check whether new profiling would improve ptr (= tells us it is non
 * null)
 *
 * @param   ptr_kind always null or not null?
 *
 * @return  true if ptr profile is valuable
 */
bool TypePtr::would_improve_ptr(ProfilePtrKind ptr_kind) const {
  // profiling doesn't tell us anything useful
  if (ptr_kind != ProfileAlwaysNull && ptr_kind != ProfileNeverNull) {
    return false;
  }
  // We already know this is not null
  if (!this->maybe_null()) {
    return false;
  }
  // We already know the speculative type cannot be null
  if (!speculative_maybe_null()) {
    return false;
  }
  // We already know this is always null
  if (this == TypePtr::NULL_PTR) {
    return false;
  }
  // We already know the speculative type is always null
  if (speculative_always_null()) {
    return false;
  }
  if (ptr_kind == ProfileAlwaysNull && speculative() != NULL && speculative()->isa_oopptr()) {
    return false;
  }
  return true;
}

//------------------------------dump2------------------------------------------
const char *const TypePtr::ptr_msg[TypePtr::lastPTR] = {
  "TopPTR","AnyNull","Constant","NULL","NotNull","BotPTR"
};

#ifndef PRODUCT
void TypePtr::dump2( Dict &d, uint depth, outputStream *st ) const {
  if( _ptr == Null ) st->print("NULL");
  else st->print("%s *", ptr_msg[_ptr]);
  _offset.dump2(st);
  dump_inline_depth(st);
  dump_speculative(st);
}

/**
 *dump the speculative part of the type
 */
void TypePtr::dump_speculative(outputStream *st) const {
  if (_speculative != NULL) {
    st->print(" (speculative=");
    _speculative->dump_on(st);
    st->print(")");
  }
}

/**
 *dump the inline depth of the type
 */
void TypePtr::dump_inline_depth(outputStream *st) const {
  if (_inline_depth != InlineDepthBottom) {
    if (_inline_depth == InlineDepthTop) {
      st->print(" (inline_depth=InlineDepthTop)");
    } else {
      st->print(" (inline_depth=%d)", _inline_depth);
    }
  }
}
#endif

//------------------------------singleton--------------------------------------
// TRUE if Type is a singleton type, FALSE otherwise.   Singletons are simple
// constants
bool TypePtr::singleton(void) const {
  // TopPTR, Null, AnyNull, Constant are all singletons
  return (_offset != Offset::bottom) && !below_centerline(_ptr);
}

bool TypePtr::empty(void) const {
  return (_offset == Offset::top) || above_centerline(_ptr);
}

//=============================================================================
// Convenience common pre-built types.
const TypeRawPtr *TypeRawPtr::BOTTOM;
const TypeRawPtr *TypeRawPtr::NOTNULL;

//------------------------------make-------------------------------------------
const TypeRawPtr *TypeRawPtr::make( enum PTR ptr ) {
  assert( ptr != Constant, "what is the constant?" );
  assert( ptr != Null, "Use TypePtr for NULL" );
  return (TypeRawPtr*)(new TypeRawPtr(ptr,0))->hashcons();
}

const TypeRawPtr *TypeRawPtr::make( address bits ) {
  assert( bits, "Use TypePtr for NULL" );
  return (TypeRawPtr*)(new TypeRawPtr(Constant,bits))->hashcons();
}

//------------------------------cast_to_ptr_type-------------------------------
const Type *TypeRawPtr::cast_to_ptr_type(PTR ptr) const {
  assert( ptr != Constant, "what is the constant?" );
  assert( ptr != Null, "Use TypePtr for NULL" );
  assert( _bits==0, "Why cast a constant address?");
  if( ptr == _ptr ) return this;
  return make(ptr);
}

//------------------------------get_con----------------------------------------
intptr_t TypeRawPtr::get_con() const {
  assert( _ptr == Null || _ptr == Constant, "" );
  return (intptr_t)_bits;
}

//------------------------------meet-------------------------------------------
// Compute the MEET of two types.  It returns a new Type object.
const Type *TypeRawPtr::xmeet( const Type *t ) const {
  // Perform a fast test for common case; meeting the same types together.
  if( this == t ) return this;  // Meeting same type-rep?

  // Current "this->_base" is RawPtr
  switch( t->base() ) {         // switch on original type
  case Bottom:                  // Ye Olde Default
    return t;
  case Top:
    return this;
  case AnyPtr:                  // Meeting to AnyPtrs
    break;
  case RawPtr: {                // might be top, bot, any/not or constant
    enum PTR tptr = t->is_ptr()->ptr();
    enum PTR ptr = meet_ptr( tptr );
    if( ptr == Constant ) {     // Cannot be equal constants, so...
      if( tptr == Constant && _ptr != Constant)  return t;
      if( _ptr == Constant && tptr != Constant)  return this;
      ptr = NotNull;            // Fall down in lattice
    }
    return make( ptr );
  }

  case OopPtr:
  case InstPtr:
  case AryPtr:
  case MetadataPtr:
  case KlassPtr:
    return TypePtr::BOTTOM;     // Oop meet raw is not well defined
  default:                      // All else is a mistake
    typerr(t);
  }

  // Found an AnyPtr type vs self-RawPtr type
  const TypePtr *tp = t->is_ptr();
  switch (tp->ptr()) {
  case TypePtr::TopPTR:  return this;
  case TypePtr::BotPTR:  return t;
  case TypePtr::Null:
    if( _ptr == TypePtr::TopPTR ) return t;
    return TypeRawPtr::BOTTOM;
  case TypePtr::NotNull: return TypePtr::make(AnyPtr, meet_ptr(TypePtr::NotNull), tp->meet_offset(0), tp->speculative(), tp->inline_depth());
  case TypePtr::AnyNull:
    if( _ptr == TypePtr::Constant) return this;
    return make( meet_ptr(TypePtr::AnyNull) );
  default: ShouldNotReachHere();
  }
  return this;
}

//------------------------------xdual------------------------------------------
// Dual: compute field-by-field dual
const Type *TypeRawPtr::xdual() const {
  return new TypeRawPtr( dual_ptr(), _bits );
}

//------------------------------add_offset-------------------------------------
const TypePtr *TypeRawPtr::add_offset( intptr_t offset ) const {
  if( offset == OffsetTop ) return BOTTOM; // Undefined offset-> undefined pointer
  if( offset == OffsetBot ) return BOTTOM; // Unknown offset-> unknown pointer
  if( offset == 0 ) return this; // No change
  switch (_ptr) {
  case TypePtr::TopPTR:
  case TypePtr::BotPTR:
  case TypePtr::NotNull:
    return this;
  case TypePtr::Null:
  case TypePtr::Constant: {
    address bits = _bits+offset;
    if ( bits == 0 ) return TypePtr::NULL_PTR;
    return make( bits );
  }
  default:  ShouldNotReachHere();
  }
  return NULL;                  // Lint noise
}

//------------------------------eq---------------------------------------------
// Structural equality check for Type representations
bool TypeRawPtr::eq( const Type *t ) const {
  const TypeRawPtr *a = (const TypeRawPtr*)t;
  return _bits == a->_bits && TypePtr::eq(t);
}

//------------------------------hash-------------------------------------------
// Type-specific hashing function.
int TypeRawPtr::hash(void) const {
  return (intptr_t)_bits + TypePtr::hash();
}

//------------------------------dump2------------------------------------------
#ifndef PRODUCT
void TypeRawPtr::dump2( Dict &d, uint depth, outputStream *st ) const {
  if( _ptr == Constant )
    st->print(INTPTR_FORMAT, p2i(_bits));
  else
    st->print("rawptr:%s", ptr_msg[_ptr]);
}
#endif

//=============================================================================
// Convenience common pre-built type.
const TypeOopPtr *TypeOopPtr::BOTTOM;

//------------------------------TypeOopPtr-------------------------------------
TypeOopPtr::TypeOopPtr(TYPES t, PTR ptr, ciKlass* k, bool xk, ciObject* o, Offset offset, Offset field_offset,
                       int instance_id, const TypePtr* speculative, int inline_depth)
  : TypePtr(t, ptr, offset, speculative, inline_depth),
    _const_oop(o), _klass(k),
    _klass_is_exact(xk),
    _is_ptr_to_narrowoop(false),
    _is_ptr_to_narrowklass(false),
    _is_ptr_to_boxed_value(false),
    _instance_id(instance_id) {
  if (Compile::current()->eliminate_boxing() && (t == InstPtr) &&
      (offset.get() > 0) && xk && (k != 0) && k->is_instance_klass()) {
    _is_ptr_to_boxed_value = k->as_instance_klass()->is_boxed_value_offset(offset.get());
  }
#ifdef _LP64
  if (this->offset() > 0 || this->offset() == Type::OffsetTop || this->offset() == Type::OffsetBot) {
    if (this->offset() == oopDesc::klass_offset_in_bytes()) {
      _is_ptr_to_narrowklass = UseCompressedClassPointers;
    } else if (klass() == NULL) {
      // Array with unknown body type
      assert(this->isa_aryptr(), "only arrays without klass");
      _is_ptr_to_narrowoop = UseCompressedOops;
    } else if (UseCompressedOops && this->isa_aryptr() && this->offset() != arrayOopDesc::length_offset_in_bytes()) {
      if (klass()->is_obj_array_klass()) {
        _is_ptr_to_narrowoop = true;
      } else if (klass()->is_value_array_klass() && field_offset != Offset::top && field_offset != Offset::bottom) {
        // Check if the field of the value type array element contains oops
        ciValueKlass* vk = klass()->as_value_array_klass()->element_klass()->as_value_klass();
        int foffset = field_offset.get() + vk->first_field_offset();
        ciField* field = vk->get_field_by_offset(foffset, false);
        assert(field != NULL, "missing field");
        BasicType bt = field->layout_type();
        _is_ptr_to_narrowoop = (bt == T_OBJECT || bt == T_ARRAY || T_VALUETYPE);
      }
    } else if (klass()->is_instance_klass()) {
      if (this->isa_klassptr()) {
        // Perm objects don't use compressed references
      } else if (_offset == Offset::bottom || _offset == Offset::top) {
        // unsafe access
        _is_ptr_to_narrowoop = UseCompressedOops;
      } else { // exclude unsafe ops
        assert(this->isa_instptr(), "must be an instance ptr.");
        if (klass() == ciEnv::current()->Class_klass() &&
            (this->offset() == java_lang_Class::klass_offset_in_bytes() ||
             this->offset() == java_lang_Class::array_klass_offset_in_bytes())) {
          // Special hidden fields from the Class.
          assert(this->isa_instptr(), "must be an instance ptr.");
          _is_ptr_to_narrowoop = false;
        } else if (klass() == ciEnv::current()->Class_klass() &&
                   this->offset() >= InstanceMirrorKlass::offset_of_static_fields()) {
          // Static fields
          assert(o != NULL, "must be constant");
          ciInstanceKlass* ik = o->as_instance()->java_lang_Class_klass()->as_instance_klass();
          BasicType basic_elem_type;
          if (ik->is_valuetype() && this->offset() == ik->as_value_klass()->default_value_offset()) {
            // Special hidden field that contains the oop of the default value type
            basic_elem_type = T_VALUETYPE;
          } else {
            ciField* field = ik->get_field_by_offset(this->offset(), true);
            assert(field != NULL, "missing field");
            basic_elem_type = field->layout_type();
          }
          _is_ptr_to_narrowoop = UseCompressedOops && is_reference_type(basic_elem_type);
        } else {
          // Instance fields which contains a compressed oop references.
          ciInstanceKlass* ik = klass()->as_instance_klass();
          ciField* field = ik->get_field_by_offset(this->offset(), false);
          if (field != NULL) {
            BasicType basic_elem_type = field->layout_type();
            _is_ptr_to_narrowoop = UseCompressedOops && is_reference_type(basic_elem_type);
          } else if (klass()->equals(ciEnv::current()->Object_klass())) {
            // Compile::find_alias_type() cast exactness on all types to verify
            // that it does not affect alias type.
            _is_ptr_to_narrowoop = UseCompressedOops;
          } else {
            // Type for the copy start in LibraryCallKit::inline_native_clone().
            _is_ptr_to_narrowoop = UseCompressedOops;
          }
        }
      }
    }
  }
#endif
}

//------------------------------make-------------------------------------------
const TypeOopPtr *TypeOopPtr::make(PTR ptr, Offset offset, int instance_id,
                                   const TypePtr* speculative, int inline_depth) {
  assert(ptr != Constant, "no constant generic pointers");
  ciKlass*  k = Compile::current()->env()->Object_klass();
  bool      xk = false;
  ciObject* o = NULL;
  return (TypeOopPtr*)(new TypeOopPtr(OopPtr, ptr, k, xk, o, offset, Offset::bottom, instance_id, speculative, inline_depth))->hashcons();
}


//------------------------------cast_to_ptr_type-------------------------------
const Type *TypeOopPtr::cast_to_ptr_type(PTR ptr) const {
  assert(_base == OopPtr, "subclass must override cast_to_ptr_type");
  if( ptr == _ptr ) return this;
  return make(ptr, _offset, _instance_id, _speculative, _inline_depth);
}

//-----------------------------cast_to_instance_id----------------------------
const TypeOopPtr *TypeOopPtr::cast_to_instance_id(int instance_id) const {
  // There are no instances of a general oop.
  // Return self unchanged.
  return this;
}

//-----------------------------cast_to_exactness-------------------------------
const Type *TypeOopPtr::cast_to_exactness(bool klass_is_exact) const {
  // There is no such thing as an exact general oop.
  // Return self unchanged.
  return this;
}


//------------------------------as_klass_type----------------------------------
// Return the klass type corresponding to this instance or array type.
// It is the type that is loaded from an object of this type.
const TypeKlassPtr* TypeOopPtr::as_klass_type() const {
  ciKlass* k = klass();
  bool    xk = klass_is_exact();
  if (k == NULL)
    return TypeKlassPtr::OBJECT;
  else
    return TypeKlassPtr::make(xk? Constant: NotNull, k, Offset(0), isa_instptr() && is_instptr()->flat_array());
}

//------------------------------meet-------------------------------------------
// Compute the MEET of two types.  It returns a new Type object.
const Type *TypeOopPtr::xmeet_helper(const Type *t) const {
  // Perform a fast test for common case; meeting the same types together.
  if( this == t ) return this;  // Meeting same type-rep?

  // Current "this->_base" is OopPtr
  switch (t->base()) {          // switch on original type

  case Int:                     // Mixing ints & oops happens when javac
  case Long:                    // reuses local variables
  case FloatTop:
  case FloatCon:
  case FloatBot:
  case DoubleTop:
  case DoubleCon:
  case DoubleBot:
  case NarrowOop:
  case NarrowKlass:
  case Bottom:                  // Ye Olde Default
    return Type::BOTTOM;
  case Top:
    return this;

  default:                      // All else is a mistake
    typerr(t);

  case RawPtr:
  case MetadataPtr:
  case KlassPtr:
    return TypePtr::BOTTOM;     // Oop meet raw is not well defined

  case AnyPtr: {
    // Found an AnyPtr type vs self-OopPtr type
    const TypePtr *tp = t->is_ptr();
    Offset offset = meet_offset(tp->offset());
    PTR ptr = meet_ptr(tp->ptr());
    const TypePtr* speculative = xmeet_speculative(tp);
    int depth = meet_inline_depth(tp->inline_depth());
    switch (tp->ptr()) {
    case Null:
      if (ptr == Null)  return TypePtr::make(AnyPtr, ptr, offset, speculative, depth);
      // else fall through:
    case TopPTR:
    case AnyNull: {
      int instance_id = meet_instance_id(InstanceTop);
      return make(ptr, offset, instance_id, speculative, depth);
    }
    case BotPTR:
    case NotNull:
      return TypePtr::make(AnyPtr, ptr, offset, speculative, depth);
    default: typerr(t);
    }
  }

  case OopPtr: {                 // Meeting to other OopPtrs
    const TypeOopPtr *tp = t->is_oopptr();
    int instance_id = meet_instance_id(tp->instance_id());
    const TypePtr* speculative = xmeet_speculative(tp);
    int depth = meet_inline_depth(tp->inline_depth());
    return make(meet_ptr(tp->ptr()), meet_offset(tp->offset()), instance_id, speculative, depth);
  }

  case InstPtr:                  // For these, flip the call around to cut down
  case AryPtr:
    return t->xmeet(this);      // Call in reverse direction

  } // End of switch
  return this;                  // Return the double constant
}


//------------------------------xdual------------------------------------------
// Dual of a pure heap pointer.  No relevant klass or oop information.
const Type *TypeOopPtr::xdual() const {
  assert(klass() == Compile::current()->env()->Object_klass(), "no klasses here");
  assert(const_oop() == NULL,             "no constants here");
  return new TypeOopPtr(_base, dual_ptr(), klass(), klass_is_exact(), const_oop(), dual_offset(), Offset::bottom, dual_instance_id(), dual_speculative(), dual_inline_depth());
}

//--------------------------make_from_klass_common-----------------------------
// Computes the element-type given a klass.
const TypeOopPtr* TypeOopPtr::make_from_klass_common(ciKlass *klass, bool klass_change, bool try_for_exact) {
  if (klass->is_instance_klass() || klass->is_valuetype()) {
    Compile* C = Compile::current();
    Dependencies* deps = C->dependencies();
    assert((deps != NULL) == (C->method() != NULL && C->method()->code_size() > 0), "sanity");
    // Element is an instance
    bool klass_is_exact = false;
    if (klass->is_loaded()) {
      // Try to set klass_is_exact.
      ciInstanceKlass* ik = klass->as_instance_klass();
      klass_is_exact = ik->is_final();
      if (!klass_is_exact && klass_change
          && deps != NULL && UseUniqueSubclasses) {
        ciInstanceKlass* sub = ik->unique_concrete_subklass();
        if (sub != NULL) {
          deps->assert_abstract_with_unique_concrete_subtype(ik, sub);
          klass = ik = sub;
          klass_is_exact = sub->is_final();
        }
      }
      if (!klass_is_exact && try_for_exact
          && deps != NULL && UseExactTypes) {
        if (!ik->is_interface() && !ik->has_subklass()) {
          // Add a dependence; if concrete subclass added we need to recompile
          deps->assert_leaf_type(ik);
          klass_is_exact = true;
        }
      }
    }
    return TypeInstPtr::make(TypePtr::BotPTR, klass, klass_is_exact, NULL, Offset(0), klass->flatten_array());
  } else if (klass->is_obj_array_klass()) {
    // Element is an object or value array. Recursively call ourself.
    const TypeOopPtr* etype = TypeOopPtr::make_from_klass_common(klass->as_array_klass()->element_klass(), false, try_for_exact);
    bool null_free = klass->is_loaded() && klass->as_array_klass()->storage_properties().is_null_free();
    if (null_free) {
      assert(etype->is_valuetypeptr(), "must be a valuetypeptr");
      etype = etype->join_speculative(TypePtr::NOTNULL)->is_oopptr();
    }
    // [V? has a subtype: [V. So even though V is final, [V? is not exact.
    bool xk = etype->klass_is_exact() && (!etype->is_valuetypeptr() || null_free);
    bool not_null_free = !etype->can_be_value_type() || xk;
    bool not_flat = !ValueArrayFlatten || not_null_free || (etype->is_valuetypeptr() && !etype->value_klass()->flatten_array());
    const TypeAry* arr0 = TypeAry::make(etype, TypeInt::POS, false, not_flat, not_null_free);
    // We used to pass NotNull in here, asserting that the sub-arrays
    // are all not-null.  This is not true in generally, as code can
    // slam NULLs down in the subarrays.
    const TypeAryPtr* arr = TypeAryPtr::make(TypePtr::BotPTR, arr0, klass, xk, Offset(0));
    return arr;
  } else if (klass->is_type_array_klass()) {
    // Element is an typeArray
    const Type* etype = get_const_basic_type(klass->as_type_array_klass()->element_type());
    const TypeAry* arr0 = TypeAry::make(etype, TypeInt::POS,
                                        /* stable= */ false, /* not_flat= */ true, /* not_null_free= */ true);
    // We used to pass NotNull in here, asserting that the array pointer
    // is not-null. That was not true in general.
    const TypeAryPtr* arr = TypeAryPtr::make(TypePtr::BotPTR, arr0, klass, true, Offset(0));
    return arr;
  } else if (klass->is_value_array_klass()) {
    ciValueKlass* vk = klass->as_array_klass()->element_klass()->as_value_klass();
    const TypeAry* arr0 = TypeAry::make(TypeValueType::make(vk), TypeInt::POS);
    const TypeAryPtr* arr = TypeAryPtr::make(TypePtr::BotPTR, arr0, klass, true, Offset(0));
    return arr;
  } else {
    ShouldNotReachHere();
    return NULL;
  }
}

//------------------------------make_from_constant-----------------------------
// Make a java pointer from an oop constant
const TypeOopPtr* TypeOopPtr::make_from_constant(ciObject* o, bool require_constant) {
  assert(!o->is_null_object(), "null object not yet handled here.");

  const bool make_constant = require_constant || o->should_be_constant();

  ciKlass* klass = o->klass();
  if (klass->is_instance_klass() || klass->is_valuetype()) {
    // Element is an instance or value type
    if (make_constant) {
      return TypeInstPtr::make(o);
    } else {
      return TypeInstPtr::make(TypePtr::NotNull, klass, true, NULL, Offset(0), klass->flatten_array());
    }
  } else if (klass->is_obj_array_klass()) {
    // Element is an object array. Recursively call ourself.
    const TypeOopPtr* etype = TypeOopPtr::make_from_klass_raw(klass->as_array_klass()->element_klass());
    bool null_free = klass->is_loaded() && klass->as_array_klass()->storage_properties().is_null_free();
    if (null_free) {
      assert(etype->is_valuetypeptr(), "must be a valuetypeptr");
      etype = etype->join_speculative(TypePtr::NOTNULL)->is_oopptr();
    }
    const TypeAry* arr0 = TypeAry::make(etype, TypeInt::make(o->as_array()->length()),
                                        /* stable= */ false, /* not_flat= */ true, /* not_null_free= */ !null_free);
    // We used to pass NotNull in here, asserting that the sub-arrays
    // are all not-null.  This is not true in generally, as code can
    // slam NULLs down in the subarrays.
    if (make_constant) {
      return TypeAryPtr::make(TypePtr::Constant, o, arr0, klass, true, Offset(0));
    } else {
      return TypeAryPtr::make(TypePtr::NotNull, arr0, klass, true, Offset(0));
    }
  } else if (klass->is_type_array_klass()) {
    // Element is an typeArray
    const Type* etype = (Type*)get_const_basic_type(klass->as_type_array_klass()->element_type());
    const TypeAry* arr0 = TypeAry::make(etype, TypeInt::make(o->as_array()->length()),
                                        /* stable= */ false, /* not_flat= */ true, /* not_null_free= */ true);
    // We used to pass NotNull in here, asserting that the array pointer
    // is not-null. That was not true in general.
    if (make_constant) {
      return TypeAryPtr::make(TypePtr::Constant, o, arr0, klass, true, Offset(0));
    } else {
      return TypeAryPtr::make(TypePtr::NotNull, arr0, klass, true, Offset(0));
    }
  } else if (klass->is_value_array_klass()) {
    ciValueKlass* vk = klass->as_array_klass()->element_klass()->as_value_klass();
    const TypeAry* arr0 = TypeAry::make(TypeValueType::make(vk), TypeInt::make(o->as_array()->length()));
    // We used to pass NotNull in here, asserting that the sub-arrays
    // are all not-null.  This is not true in generally, as code can
    // slam NULLs down in the subarrays.
    if (make_constant) {
      return TypeAryPtr::make(TypePtr::Constant, o, arr0, klass, true, Offset(0));
    } else {
      return TypeAryPtr::make(TypePtr::NotNull, arr0, klass, true, Offset(0));
    }
  }

  fatal("unhandled object type");
  return NULL;
}

//------------------------------get_con----------------------------------------
intptr_t TypeOopPtr::get_con() const {
  assert( _ptr == Null || _ptr == Constant, "" );
  assert(offset() >= 0, "");

  if (offset() != 0) {
    // After being ported to the compiler interface, the compiler no longer
    // directly manipulates the addresses of oops.  Rather, it only has a pointer
    // to a handle at compile time.  This handle is embedded in the generated
    // code and dereferenced at the time the nmethod is made.  Until that time,
    // it is not reasonable to do arithmetic with the addresses of oops (we don't
    // have access to the addresses!).  This does not seem to currently happen,
    // but this assertion here is to help prevent its occurence.
    tty->print_cr("Found oop constant with non-zero offset");
    ShouldNotReachHere();
  }

  return (intptr_t)const_oop()->constant_encoding();
}


//-----------------------------filter------------------------------------------
// Do not allow interface-vs.-noninterface joins to collapse to top.
const Type *TypeOopPtr::filter_helper(const Type *kills, bool include_speculative) const {

  const Type* ft = join_helper(kills, include_speculative);
  const TypeInstPtr* ftip = ft->isa_instptr();
  const TypeInstPtr* ktip = kills->isa_instptr();

  if (ft->empty()) {
    // Check for evil case of 'this' being a class and 'kills' expecting an
    // interface.  This can happen because the bytecodes do not contain
    // enough type info to distinguish a Java-level interface variable
    // from a Java-level object variable.  If we meet 2 classes which
    // both implement interface I, but their meet is at 'j/l/O' which
    // doesn't implement I, we have no way to tell if the result should
    // be 'I' or 'j/l/O'.  Thus we'll pick 'j/l/O'.  If this then flows
    // into a Phi which "knows" it's an Interface type we'll have to
    // uplift the type.
    if (!empty()) {
      if (ktip != NULL && ktip->is_loaded() && ktip->klass()->is_interface()) {
        return kills;           // Uplift to interface
      }
      // Also check for evil cases of 'this' being a class array
      // and 'kills' expecting an array of interfaces.
      Type::get_arrays_base_elements(ft, kills, NULL, &ktip);
      if (ktip != NULL && ktip->is_loaded() && ktip->klass()->is_interface()) {
        return kills;           // Uplift to array of interface
      }
    }

    return Type::TOP;           // Canonical empty value
  }

  // If we have an interface-typed Phi or cast and we narrow to a class type,
  // the join should report back the class.  However, if we have a J/L/Object
  // class-typed Phi and an interface flows in, it's possible that the meet &
  // join report an interface back out.  This isn't possible but happens
  // because the type system doesn't interact well with interfaces.
  if (ftip != NULL && ktip != NULL &&
      ftip->is_loaded() &&  ftip->klass()->is_interface() &&
      ktip->is_loaded() && !ktip->klass()->is_interface()) {
    assert(!ftip->klass_is_exact(), "interface could not be exact");
    return ktip->cast_to_ptr_type(ftip->ptr());
  }

  return ft;
}

//------------------------------eq---------------------------------------------
// Structural equality check for Type representations
bool TypeOopPtr::eq( const Type *t ) const {
  const TypeOopPtr *a = (const TypeOopPtr*)t;
  if (_klass_is_exact != a->_klass_is_exact ||
      _instance_id != a->_instance_id)  return false;
  ciObject* one = const_oop();
  ciObject* two = a->const_oop();
  if (one == NULL || two == NULL) {
    return (one == two) && TypePtr::eq(t);
  } else {
    return one->equals(two) && TypePtr::eq(t);
  }
}

//------------------------------hash-------------------------------------------
// Type-specific hashing function.
int TypeOopPtr::hash(void) const {
  return
    java_add(java_add((jint)(const_oop() ? const_oop()->hash() : 0), (jint)_klass_is_exact),
             java_add((jint)_instance_id, (jint)TypePtr::hash()));
}

//------------------------------dump2------------------------------------------
#ifndef PRODUCT
void TypeOopPtr::dump2( Dict &d, uint depth, outputStream *st ) const {
  st->print("oopptr:%s", ptr_msg[_ptr]);
  if( _klass_is_exact ) st->print(":exact");
  if( const_oop() ) st->print(INTPTR_FORMAT, p2i(const_oop()));
  _offset.dump2(st);
  if (_instance_id == InstanceTop)
    st->print(",iid=top");
  else if (_instance_id != InstanceBot)
    st->print(",iid=%d",_instance_id);

  dump_inline_depth(st);
  dump_speculative(st);
}
#endif

//------------------------------singleton--------------------------------------
// TRUE if Type is a singleton type, FALSE otherwise.   Singletons are simple
// constants
bool TypeOopPtr::singleton(void) const {
  // detune optimizer to not generate constant oop + constant offset as a constant!
  // TopPTR, Null, AnyNull, Constant are all singletons
  return (offset() == 0) && !below_centerline(_ptr);
}

//------------------------------add_offset-------------------------------------
const TypePtr *TypeOopPtr::add_offset(intptr_t offset) const {
  return make(_ptr, xadd_offset(offset), _instance_id, add_offset_speculative(offset), _inline_depth);
}

/**
 * Return same type without a speculative part
 */
const Type* TypeOopPtr::remove_speculative() const {
  if (_speculative == NULL) {
    return this;
  }
  assert(_inline_depth == InlineDepthTop || _inline_depth == InlineDepthBottom, "non speculative type shouldn't have inline depth");
  return make(_ptr, _offset, _instance_id, NULL, _inline_depth);
}

/**
 * Return same type but drop speculative part if we know we won't use
 * it
 */
const Type* TypeOopPtr::cleanup_speculative() const {
  // If the klass is exact and the ptr is not null then there's
  // nothing that the speculative type can help us with
  if (klass_is_exact() && !maybe_null()) {
    return remove_speculative();
  }
  return TypePtr::cleanup_speculative();
}

/**
 * Return same type but with a different inline depth (used for speculation)
 *
 * @param depth  depth to meet with
 */
const TypePtr* TypeOopPtr::with_inline_depth(int depth) const {
  if (!UseInlineDepthForSpeculativeTypes) {
    return this;
  }
  return make(_ptr, _offset, _instance_id, _speculative, depth);
}

//------------------------------with_instance_id--------------------------------
const TypePtr* TypeOopPtr::with_instance_id(int instance_id) const {
  assert(_instance_id != -1, "should be known");
  return make(_ptr, _offset, instance_id, _speculative, _inline_depth);
}

//------------------------------meet_instance_id--------------------------------
int TypeOopPtr::meet_instance_id( int instance_id ) const {
  // Either is 'TOP' instance?  Return the other instance!
  if( _instance_id == InstanceTop ) return  instance_id;
  if(  instance_id == InstanceTop ) return _instance_id;
  // If either is different, return 'BOTTOM' instance
  if( _instance_id != instance_id ) return InstanceBot;
  return _instance_id;
}

//------------------------------dual_instance_id--------------------------------
int TypeOopPtr::dual_instance_id( ) const {
  if( _instance_id == InstanceTop ) return InstanceBot; // Map TOP into BOTTOM
  if( _instance_id == InstanceBot ) return InstanceTop; // Map BOTTOM into TOP
  return _instance_id;              // Map everything else into self
}

/**
 * Check whether new profiling would improve speculative type
 *
 * @param   exact_kls    class from profiling
 * @param   inline_depth inlining depth of profile point
 *
 * @return  true if type profile is valuable
 */
bool TypeOopPtr::would_improve_type(ciKlass* exact_kls, int inline_depth) const {
  // no way to improve an already exact type
  if (klass_is_exact()) {
    return false;
  }
  return TypePtr::would_improve_type(exact_kls, inline_depth);
}

//=============================================================================
// Convenience common pre-built types.
const TypeInstPtr *TypeInstPtr::NOTNULL;
const TypeInstPtr *TypeInstPtr::BOTTOM;
const TypeInstPtr *TypeInstPtr::MIRROR;
const TypeInstPtr *TypeInstPtr::MARK;
const TypeInstPtr *TypeInstPtr::KLASS;

//------------------------------TypeInstPtr-------------------------------------
TypeInstPtr::TypeInstPtr(PTR ptr, ciKlass* k, bool xk, ciObject* o, Offset off,
                         bool flat_array, int instance_id, const TypePtr* speculative,
                         int inline_depth)
  : TypeOopPtr(InstPtr, ptr, k, xk, o, off, Offset::bottom, instance_id, speculative, inline_depth),
    _name(k->name()), _flat_array(flat_array) {
   assert(k != NULL &&
          (k->is_loaded() || o == NULL),
          "cannot have constants with non-loaded klass");
   assert(!klass()->is_valuetype() || !klass()->flatten_array() || flat_array, "incorrect flatten array bit");
   assert(!flat_array || can_be_value_type(), "incorrect flatten array bit");
};

//------------------------------make-------------------------------------------
const TypeInstPtr *TypeInstPtr::make(PTR ptr,
                                     ciKlass* k,
                                     bool xk,
                                     ciObject* o,
                                     Offset offset,
                                     bool flat_array,
                                     int instance_id,
                                     const TypePtr* speculative,
                                     int inline_depth) {
  assert( !k->is_loaded() || k->is_instance_klass(), "Must be for instance");
  // Either const_oop() is NULL or else ptr is Constant
  assert( (!o && ptr != Constant) || (o && ptr == Constant),
          "constant pointers must have a value supplied" );
  // Ptr is never Null
  assert( ptr != Null, "NULL pointers are not typed" );

  assert(instance_id <= 0 || xk || !UseExactTypes, "instances are always exactly typed");
  if (!UseExactTypes)  xk = false;
  if (ptr == Constant) {
    // Note:  This case includes meta-object constants, such as methods.
    xk = true;
  } else if (k->is_loaded()) {
    ciInstanceKlass* ik = k->as_instance_klass();
    if (!xk && ik->is_final())     xk = true;   // no inexact final klass
    if (xk && ik->is_interface())  xk = false;  // no exact interface
  }

  // Now hash this baby
  TypeInstPtr *result =
    (TypeInstPtr*)(new TypeInstPtr(ptr, k, xk, o ,offset, flat_array, instance_id, speculative, inline_depth))->hashcons();

  return result;
}

/**
 *  Create constant type for a constant boxed value
 */
const Type* TypeInstPtr::get_const_boxed_value() const {
  assert(is_ptr_to_boxed_value(), "should be called only for boxed value");
  assert((const_oop() != NULL), "should be called only for constant object");
  ciConstant constant = const_oop()->as_instance()->field_value_by_offset(offset());
  BasicType bt = constant.basic_type();
  switch (bt) {
    case T_BOOLEAN:  return TypeInt::make(constant.as_boolean());
    case T_INT:      return TypeInt::make(constant.as_int());
    case T_CHAR:     return TypeInt::make(constant.as_char());
    case T_BYTE:     return TypeInt::make(constant.as_byte());
    case T_SHORT:    return TypeInt::make(constant.as_short());
    case T_FLOAT:    return TypeF::make(constant.as_float());
    case T_DOUBLE:   return TypeD::make(constant.as_double());
    case T_LONG:     return TypeLong::make(constant.as_long());
    default:         break;
  }
  fatal("Invalid boxed value type '%s'", type2name(bt));
  return NULL;
}

//------------------------------cast_to_ptr_type-------------------------------
const Type *TypeInstPtr::cast_to_ptr_type(PTR ptr) const {
  if( ptr == _ptr ) return this;
  // Reconstruct _sig info here since not a problem with later lazy
  // construction, _sig will show up on demand.
  return make(ptr, klass(), klass_is_exact(), const_oop(), _offset, _flat_array, _instance_id, _speculative, _inline_depth);
}


//-----------------------------cast_to_exactness-------------------------------
const Type *TypeInstPtr::cast_to_exactness(bool klass_is_exact) const {
  if( klass_is_exact == _klass_is_exact ) return this;
  if (!UseExactTypes)  return this;
  if (!_klass->is_loaded())  return this;
  ciInstanceKlass* ik = _klass->as_instance_klass();
  if( (ik->is_final() || _const_oop) )  return this;  // cannot clear xk
  if( ik->is_interface() )              return this;  // cannot set xk
  return make(ptr(), klass(), klass_is_exact, const_oop(), _offset, _flat_array, _instance_id, _speculative, _inline_depth);
}

//-----------------------------cast_to_instance_id----------------------------
const TypeOopPtr *TypeInstPtr::cast_to_instance_id(int instance_id) const {
  if( instance_id == _instance_id ) return this;
  return make(_ptr, klass(), _klass_is_exact, const_oop(), _offset, _flat_array, instance_id, _speculative, _inline_depth);
}

<<<<<<< HEAD
const TypeOopPtr *TypeInstPtr::cast_to_nonconst() const {
  if (const_oop() == NULL) return this;
  return make(NotNull, klass(), _klass_is_exact, NULL, _offset, _flat_array, _instance_id, _speculative, _inline_depth);
}

=======
>>>>>>> aa4ef80f
//------------------------------xmeet_unloaded---------------------------------
// Compute the MEET of two InstPtrs when at least one is unloaded.
// Assume classes are different since called after check for same name/class-loader
const TypeInstPtr *TypeInstPtr::xmeet_unloaded(const TypeInstPtr *tinst) const {
    Offset off = meet_offset(tinst->offset());
    PTR ptr = meet_ptr(tinst->ptr());
    int instance_id = meet_instance_id(tinst->instance_id());
    const TypePtr* speculative = xmeet_speculative(tinst);
    int depth = meet_inline_depth(tinst->inline_depth());

    const TypeInstPtr *loaded    = is_loaded() ? this  : tinst;
    const TypeInstPtr *unloaded  = is_loaded() ? tinst : this;
    if( loaded->klass()->equals(ciEnv::current()->Object_klass()) ) {
      //
      // Meet unloaded class with java/lang/Object
      //
      // Meet
      //          |                     Unloaded Class
      //  Object  |   TOP    |   AnyNull | Constant |   NotNull |  BOTTOM   |
      //  ===================================================================
      //   TOP    | ..........................Unloaded......................|
      //  AnyNull |  U-AN    |................Unloaded......................|
      // Constant | ... O-NN .................................. |   O-BOT   |
      //  NotNull | ... O-NN .................................. |   O-BOT   |
      //  BOTTOM  | ........................Object-BOTTOM ..................|
      //
      assert(loaded->ptr() != TypePtr::Null, "insanity check");
      //
      if(      loaded->ptr() == TypePtr::TopPTR ) { return unloaded; }
      else if (loaded->ptr() == TypePtr::AnyNull) { return TypeInstPtr::make(ptr, unloaded->klass(), false, NULL, off, false, instance_id, speculative, depth); }
      else if (loaded->ptr() == TypePtr::BotPTR ) { return TypeInstPtr::BOTTOM; }
      else if (loaded->ptr() == TypePtr::Constant || loaded->ptr() == TypePtr::NotNull) {
        if (unloaded->ptr() == TypePtr::BotPTR  ) { return TypeInstPtr::BOTTOM;  }
        else                                      { return TypeInstPtr::NOTNULL; }
      }
      else if( unloaded->ptr() == TypePtr::TopPTR )  { return unloaded; }

      return unloaded->cast_to_ptr_type(TypePtr::AnyNull)->is_instptr();
    }

    // Both are unloaded, not the same class, not Object
    // Or meet unloaded with a different loaded class, not java/lang/Object
    if( ptr != TypePtr::BotPTR ) {
      return TypeInstPtr::NOTNULL;
    }
    return TypeInstPtr::BOTTOM;
}


//------------------------------meet-------------------------------------------
// Compute the MEET of two types.  It returns a new Type object.
const Type *TypeInstPtr::xmeet_helper(const Type *t) const {
  // Perform a fast test for common case; meeting the same types together.
  if( this == t ) return this;  // Meeting same type-rep?

  // Current "this->_base" is Pointer
  switch (t->base()) {          // switch on original type

  case Int:                     // Mixing ints & oops happens when javac
  case Long:                    // reuses local variables
  case FloatTop:
  case FloatCon:
  case FloatBot:
  case DoubleTop:
  case DoubleCon:
  case DoubleBot:
  case NarrowOop:
  case NarrowKlass:
  case Bottom:                  // Ye Olde Default
    return Type::BOTTOM;
  case Top:
    return this;

  default:                      // All else is a mistake
    typerr(t);

  case MetadataPtr:
  case KlassPtr:
  case RawPtr: return TypePtr::BOTTOM;

  case AryPtr: {                // All arrays inherit from Object class
    const TypeAryPtr *tp = t->is_aryptr();
    Offset offset = meet_offset(tp->offset());
    PTR ptr = meet_ptr(tp->ptr());
    int instance_id = meet_instance_id(tp->instance_id());
    const TypePtr* speculative = xmeet_speculative(tp);
    int depth = meet_inline_depth(tp->inline_depth());
    switch (ptr) {
    case TopPTR:
    case AnyNull:                // Fall 'down' to dual of object klass
      // For instances when a subclass meets a superclass we fall
      // below the centerline when the superclass is exact. We need to
      // do the same here.
      if (klass()->equals(ciEnv::current()->Object_klass()) && !klass_is_exact()) {
        return TypeAryPtr::make(ptr, tp->ary(), tp->klass(), tp->klass_is_exact(), offset, tp->field_offset(), instance_id, speculative, depth);
      } else {
        // cannot subclass, so the meet has to fall badly below the centerline
        ptr = NotNull;
        instance_id = InstanceBot;
        return TypeInstPtr::make( ptr, ciEnv::current()->Object_klass(), false, NULL, offset, false, instance_id, speculative, depth);
      }
    case Constant:
    case NotNull:
    case BotPTR:                // Fall down to object klass
      // LCA is object_klass, but if we subclass from the top we can do better
      if( above_centerline(_ptr) ) { // if( _ptr == TopPTR || _ptr == AnyNull )
        // If 'this' (InstPtr) is above the centerline and it is Object class
        // then we can subclass in the Java class hierarchy.
        // For instances when a subclass meets a superclass we fall
        // below the centerline when the superclass is exact. We need
        // to do the same here.
        if (klass()->equals(ciEnv::current()->Object_klass()) && !klass_is_exact()) {
          // that is, tp's array type is a subtype of my klass
          return TypeAryPtr::make(ptr, (ptr == Constant ? tp->const_oop() : NULL),
                                  tp->ary(), tp->klass(), tp->klass_is_exact(), offset, tp->field_offset(), instance_id, speculative, depth);
        }
      }
      // The other case cannot happen, since I cannot be a subtype of an array.
      // The meet falls down to Object class below centerline.
      if( ptr == Constant )
         ptr = NotNull;
      instance_id = InstanceBot;
      return make(ptr, ciEnv::current()->Object_klass(), false, NULL, offset, false, instance_id, speculative, depth);
    default: typerr(t);
    }
  }

  case OopPtr: {                // Meeting to OopPtrs
    // Found a OopPtr type vs self-InstPtr type
    const TypeOopPtr *tp = t->is_oopptr();
    Offset offset = meet_offset(tp->offset());
    PTR ptr = meet_ptr(tp->ptr());
    switch (tp->ptr()) {
    case TopPTR:
    case AnyNull: {
      int instance_id = meet_instance_id(InstanceTop);
      const TypePtr* speculative = xmeet_speculative(tp);
      int depth = meet_inline_depth(tp->inline_depth());
      return make(ptr, klass(), klass_is_exact(),
                  (ptr == Constant ? const_oop() : NULL), offset, flat_array(), instance_id, speculative, depth);
    }
    case NotNull:
    case BotPTR: {
      int instance_id = meet_instance_id(tp->instance_id());
      const TypePtr* speculative = xmeet_speculative(tp);
      int depth = meet_inline_depth(tp->inline_depth());
      return TypeOopPtr::make(ptr, offset, instance_id, speculative, depth);
    }
    default: typerr(t);
    }
  }

  case AnyPtr: {                // Meeting to AnyPtrs
    // Found an AnyPtr type vs self-InstPtr type
    const TypePtr *tp = t->is_ptr();
    Offset offset = meet_offset(tp->offset());
    PTR ptr = meet_ptr(tp->ptr());
    int instance_id = meet_instance_id(InstanceTop);
    const TypePtr* speculative = xmeet_speculative(tp);
    int depth = meet_inline_depth(tp->inline_depth());
    switch (tp->ptr()) {
    case Null:
      if( ptr == Null ) return TypePtr::make(AnyPtr, ptr, offset, speculative, depth);
      // else fall through to AnyNull
    case TopPTR:
    case AnyNull: {
      return make(ptr, klass(), klass_is_exact(),
                  (ptr == Constant ? const_oop() : NULL), offset, flat_array(), instance_id, speculative, depth);
    }
    case NotNull:
    case BotPTR:
      return TypePtr::make(AnyPtr, ptr, offset, speculative,depth);
    default: typerr(t);
    }
  }

  /*
                 A-top         }
               /   |   \       }  Tops
           B-top A-any C-top   }
              | /  |  \ |      }  Any-nulls
           B-any   |   C-any   }
              |    |    |
           B-con A-con C-con   } constants; not comparable across classes
              |    |    |
           B-not   |   C-not   }
              | \  |  / |      }  not-nulls
           B-bot A-not C-bot   }
               \   |   /       }  Bottoms
                 A-bot         }
  */

  case InstPtr: {                // Meeting 2 Oops?
    // Found an InstPtr sub-type vs self-InstPtr type
    const TypeInstPtr *tinst = t->is_instptr();
    Offset off = meet_offset( tinst->offset() );
    PTR ptr = meet_ptr( tinst->ptr() );
    int instance_id = meet_instance_id(tinst->instance_id());
    const TypePtr* speculative = xmeet_speculative(tinst);
    int depth = meet_inline_depth(tinst->inline_depth());

    // Check for easy case; klasses are equal (and perhaps not loaded!)
    // If we have constants, then we created oops so classes are loaded
    // and we can handle the constants further down.  This case handles
    // both-not-loaded or both-loaded classes
    if (ptr != Constant && klass()->equals(tinst->klass()) && klass_is_exact() == tinst->klass_is_exact() &&
        flat_array() == tinst->flat_array()) {
      return make(ptr, klass(), klass_is_exact(), NULL, off, flat_array(), instance_id, speculative, depth);
    }

    // Classes require inspection in the Java klass hierarchy.  Must be loaded.
    ciKlass* tinst_klass = tinst->klass();
    ciKlass* this_klass  = this->klass();
    bool tinst_xk = tinst->klass_is_exact();
    bool this_xk  = this->klass_is_exact();
    bool tinst_flat_array = tinst->flat_array();
    bool this_flat_array  = this->flat_array();
    if (!tinst_klass->is_loaded() || !this_klass->is_loaded() ) {
      // One of these classes has not been loaded
      const TypeInstPtr *unloaded_meet = xmeet_unloaded(tinst);
#ifndef PRODUCT
      if( PrintOpto && Verbose ) {
        tty->print("meet of unloaded classes resulted in: "); unloaded_meet->dump(); tty->cr();
        tty->print("  this == "); this->dump(); tty->cr();
        tty->print(" tinst == "); tinst->dump(); tty->cr();
      }
#endif
      return unloaded_meet;
    }

    // Handle mixing oops and interfaces first.
    if( this_klass->is_interface() && !(tinst_klass->is_interface() ||
                                        tinst_klass == ciEnv::current()->Object_klass())) {
      ciKlass *tmp = tinst_klass; // Swap interface around
      tinst_klass = this_klass;
      this_klass = tmp;
      bool tmp2 = tinst_xk;
      tinst_xk = this_xk;
      this_xk = tmp2;
      tmp2 = tinst_flat_array;
      tinst_flat_array = this_flat_array;
      this_flat_array = tmp2;
    }
    if (tinst_klass->is_interface() &&
        !(this_klass->is_interface() ||
          // Treat java/lang/Object as an honorary interface,
          // because we need a bottom for the interface hierarchy.
          this_klass == ciEnv::current()->Object_klass())) {
      // Oop meets interface!

      // See if the oop subtypes (implements) interface.
      ciKlass *k;
      bool xk;
      bool flat_array;
      if( this_klass->is_subtype_of( tinst_klass ) ) {
        // Oop indeed subtypes.  Now keep oop or interface depending
        // on whether we are both above the centerline or either is
        // below the centerline.  If we are on the centerline
        // (e.g., Constant vs. AnyNull interface), use the constant.
        k  = below_centerline(ptr) ? tinst_klass : this_klass;
        // If we are keeping this_klass, keep its exactness too.
        xk = below_centerline(ptr) ? tinst_xk    : this_xk;
        flat_array = below_centerline(ptr) ? tinst_flat_array    : this_flat_array;
      } else {                  // Does not implement, fall to Object
        // Oop does not implement interface, so mixing falls to Object
        // just like the verifier does (if both are above the
        // centerline fall to interface)
        k = above_centerline(ptr) ? tinst_klass : ciEnv::current()->Object_klass();
        xk = above_centerline(ptr) ? tinst_xk : false;
        flat_array = above_centerline(ptr) ? tinst_flat_array : false;
        // Watch out for Constant vs. AnyNull interface.
        if (ptr == Constant)  ptr = NotNull;   // forget it was a constant
        instance_id = InstanceBot;
      }
      ciObject* o = NULL;  // the Constant value, if any
      if (ptr == Constant) {
        // Find out which constant.
        o = (this_klass == klass()) ? const_oop() : tinst->const_oop();
      }
      return make(ptr, k, xk, o, off, flat_array, instance_id, speculative, depth);
    }

    // Either oop vs oop or interface vs interface or interface vs Object

    // !!! Here's how the symmetry requirement breaks down into invariants:
    // If we split one up & one down AND they subtype, take the down man.
    // If we split one up & one down AND they do NOT subtype, "fall hard".
    // If both are up and they subtype, take the subtype class.
    // If both are up and they do NOT subtype, "fall hard".
    // If both are down and they subtype, take the supertype class.
    // If both are down and they do NOT subtype, "fall hard".
    // Constants treated as down.

    // Now, reorder the above list; observe that both-down+subtype is also
    // "fall hard"; "fall hard" becomes the default case:
    // If we split one up & one down AND they subtype, take the down man.
    // If both are up and they subtype, take the subtype class.

    // If both are down and they subtype, "fall hard".
    // If both are down and they do NOT subtype, "fall hard".
    // If both are up and they do NOT subtype, "fall hard".
    // If we split one up & one down AND they do NOT subtype, "fall hard".

    // If a proper subtype is exact, and we return it, we return it exactly.
    // If a proper supertype is exact, there can be no subtyping relationship!
    // If both types are equal to the subtype, exactness is and-ed below the
    // centerline and or-ed above it.  (N.B. Constants are always exact.)

    // Check for subtyping:
    ciKlass *subtype = NULL;
    bool subtype_exact = false;
    bool flat_array = false;
    if( tinst_klass->equals(this_klass) ) {
      subtype = this_klass;
      subtype_exact = below_centerline(ptr) ? (this_xk && tinst_xk) : (this_xk || tinst_xk);
      flat_array = below_centerline(ptr) ? (this_flat_array && tinst_flat_array) : (this_flat_array || tinst_flat_array);
    } else if( !tinst_xk && this_klass->is_subtype_of( tinst_klass ) ) {
      subtype = this_klass;     // Pick subtyping class
      subtype_exact = this_xk;
      flat_array = this_flat_array;
    } else if( !this_xk && tinst_klass->is_subtype_of( this_klass ) ) {
      subtype = tinst_klass;    // Pick subtyping class
      subtype_exact = tinst_xk;
      flat_array = tinst_flat_array;
    }

    if( subtype ) {
      if( above_centerline(ptr) ) { // both are up?
        this_klass = tinst_klass = subtype;
        this_xk = tinst_xk = subtype_exact;
        this_flat_array = tinst_flat_array = flat_array;
      } else if( above_centerline(this ->_ptr) && !above_centerline(tinst->_ptr) ) {
        this_klass = tinst_klass; // tinst is down; keep down man
        this_xk = tinst_xk;
        this_flat_array = tinst_flat_array;
      } else if( above_centerline(tinst->_ptr) && !above_centerline(this ->_ptr) ) {
        tinst_klass = this_klass; // this is down; keep down man
        tinst_xk = this_xk;
        tinst_flat_array = this_flat_array;
      } else {
        this_xk = subtype_exact;  // either they are equal, or we'll do an LCA
        this_flat_array = flat_array;
      }
    }

    // Check for classes now being equal
    if (tinst_klass->equals(this_klass)) {
      // If the klasses are equal, the constants may still differ.  Fall to
      // NotNull if they do (neither constant is NULL; that is a special case
      // handled elsewhere).
      ciObject* o = NULL;             // Assume not constant when done
      ciObject* this_oop  = const_oop();
      ciObject* tinst_oop = tinst->const_oop();
      if( ptr == Constant ) {
        if (this_oop != NULL && tinst_oop != NULL &&
            this_oop->equals(tinst_oop) )
          o = this_oop;
        else if (above_centerline(this ->_ptr))
          o = tinst_oop;
        else if (above_centerline(tinst ->_ptr))
          o = this_oop;
        else
          ptr = NotNull;
      }
      return make(ptr, this_klass, this_xk, o, off, this_flat_array, instance_id, speculative, depth);
    } // Else classes are not equal

    // Since klasses are different, we require a LCA in the Java
    // class hierarchy - which means we have to fall to at least NotNull.
    if( ptr == TopPTR || ptr == AnyNull || ptr == Constant )
      ptr = NotNull;

    instance_id = InstanceBot;

    // Now we find the LCA of Java classes
    ciKlass* k = this_klass->least_common_ancestor(tinst_klass);
    return make(ptr, k, false, NULL, off, false, instance_id, speculative, depth);
  } // End of case InstPtr

  case ValueType: {
    const TypeValueType* tv = t->is_valuetype();
    if (above_centerline(ptr())) {
      if (tv->value_klass()->is_subtype_of(_klass)) {
        return t;
      } else {
        return TypeInstPtr::make(NotNull, _klass);
      }
    } else {
      PTR ptr = this->_ptr;
      if (ptr == Constant) {
        ptr = NotNull;
      }
      if (tv->value_klass()->is_subtype_of(_klass)) {
        return TypeInstPtr::make(ptr, _klass);
      } else {
        return TypeInstPtr::make(ptr, ciEnv::current()->Object_klass());
      }
    }
  }

  } // End of switch
  return this;                  // Return the double constant
}


//------------------------java_mirror_type--------------------------------------
ciType* TypeInstPtr::java_mirror_type(bool* is_indirect_type) const {
  // must be a singleton type
  if( const_oop() == NULL )  return NULL;

  // must be of type java.lang.Class
  if( klass() != ciEnv::current()->Class_klass() )  return NULL;

  return const_oop()->as_instance()->java_mirror_type(is_indirect_type);
}


//------------------------------xdual------------------------------------------
// Dual: do NOT dual on klasses.  This means I do NOT understand the Java
// inheritance mechanism.
const Type *TypeInstPtr::xdual() const {
  return new TypeInstPtr(dual_ptr(), klass(), klass_is_exact(), const_oop(), dual_offset(), flat_array(), dual_instance_id(), dual_speculative(), dual_inline_depth());
}

//------------------------------eq---------------------------------------------
// Structural equality check for Type representations
bool TypeInstPtr::eq( const Type *t ) const {
  const TypeInstPtr *p = t->is_instptr();
  return
    klass()->equals(p->klass()) &&
    flat_array() == p->flat_array() &&
    TypeOopPtr::eq(p);          // Check sub-type stuff
}

//------------------------------hash-------------------------------------------
// Type-specific hashing function.
int TypeInstPtr::hash(void) const {
  int hash = java_add(java_add((jint)klass()->hash(), (jint)TypeOopPtr::hash()), (jint)flat_array());
  return hash;
}

//------------------------------dump2------------------------------------------
// Dump oop Type
#ifndef PRODUCT
void TypeInstPtr::dump2( Dict &d, uint depth, outputStream *st ) const {
  // Print the name of the klass.
  klass()->print_name_on(st);

  switch( _ptr ) {
  case Constant:
    // TO DO: Make CI print the hex address of the underlying oop.
    if (WizardMode || Verbose) {
      const_oop()->print_oop(st);
    }
  case BotPTR:
    if (!WizardMode && !Verbose) {
      if( _klass_is_exact ) st->print(":exact");
      break;
    }
  case TopPTR:
  case AnyNull:
  case NotNull:
    st->print(":%s", ptr_msg[_ptr]);
    if( _klass_is_exact ) st->print(":exact");
    break;
  default:
    break;
  }

  _offset.dump2(st);

  st->print(" *");

  if (flat_array() && !klass()->is_valuetype()) {
    st->print(" (flatten array)");
  }

  if (_instance_id == InstanceTop)
    st->print(",iid=top");
  else if (_instance_id != InstanceBot)
    st->print(",iid=%d",_instance_id);

  dump_inline_depth(st);
  dump_speculative(st);
}
#endif

//------------------------------add_offset-------------------------------------
const TypePtr *TypeInstPtr::add_offset(intptr_t offset) const {
  return make(_ptr, klass(), klass_is_exact(), const_oop(), xadd_offset(offset), flat_array(),
              _instance_id, add_offset_speculative(offset), _inline_depth);
}

const Type *TypeInstPtr::remove_speculative() const {
  if (_speculative == NULL) {
    return this;
  }
  assert(_inline_depth == InlineDepthTop || _inline_depth == InlineDepthBottom, "non speculative type shouldn't have inline depth");
  return make(_ptr, klass(), klass_is_exact(), const_oop(), _offset, flat_array(),
              _instance_id, NULL, _inline_depth);
}

const TypePtr *TypeInstPtr::with_inline_depth(int depth) const {
  if (!UseInlineDepthForSpeculativeTypes) {
    return this;
  }
  return make(_ptr, klass(), klass_is_exact(), const_oop(), _offset, flat_array(), _instance_id, _speculative, depth);
}

const TypePtr *TypeInstPtr::with_instance_id(int instance_id) const {
  assert(is_known_instance(), "should be known");
  return make(_ptr, klass(), klass_is_exact(), const_oop(), _offset, flat_array(), instance_id, _speculative, _inline_depth);
}

const TypeInstPtr *TypeInstPtr::cast_to_flat_array() const {
  return make(_ptr, klass(), klass_is_exact(), const_oop(), _offset, true, _instance_id, _speculative, _inline_depth);
}


//=============================================================================
// Convenience common pre-built types.
const TypeAryPtr *TypeAryPtr::RANGE;
const TypeAryPtr *TypeAryPtr::OOPS;
const TypeAryPtr *TypeAryPtr::NARROWOOPS;
const TypeAryPtr *TypeAryPtr::BYTES;
const TypeAryPtr *TypeAryPtr::SHORTS;
const TypeAryPtr *TypeAryPtr::CHARS;
const TypeAryPtr *TypeAryPtr::INTS;
const TypeAryPtr *TypeAryPtr::LONGS;
const TypeAryPtr *TypeAryPtr::FLOATS;
const TypeAryPtr *TypeAryPtr::DOUBLES;
const TypeAryPtr *TypeAryPtr::VALUES;

//------------------------------make-------------------------------------------
const TypeAryPtr* TypeAryPtr::make(PTR ptr, const TypeAry *ary, ciKlass* k, bool xk, Offset offset, Offset field_offset,
                                   int instance_id, const TypePtr* speculative, int inline_depth) {
  assert(!(k == NULL && ary->_elem->isa_int()),
         "integral arrays must be pre-equipped with a class");
  if (!xk) xk = ary->ary_must_be_exact();
  assert(instance_id <= 0 || xk || !UseExactTypes, "instances are always exactly typed");
  if (!UseExactTypes)  xk = (ptr == Constant);
  return (TypeAryPtr*)(new TypeAryPtr(ptr, NULL, ary, k, xk, offset, field_offset, instance_id, false, speculative, inline_depth))->hashcons();
}

//------------------------------make-------------------------------------------
const TypeAryPtr* TypeAryPtr::make(PTR ptr, ciObject* o, const TypeAry *ary, ciKlass* k, bool xk, Offset offset, Offset field_offset,
                                   int instance_id, const TypePtr* speculative, int inline_depth,
                                   bool is_autobox_cache) {
  assert(!(k == NULL && ary->_elem->isa_int()),
         "integral arrays must be pre-equipped with a class");
  assert( (ptr==Constant && o) || (ptr!=Constant && !o), "" );
  if (!xk)  xk = (o != NULL) || ary->ary_must_be_exact();
  assert(instance_id <= 0 || xk || !UseExactTypes, "instances are always exactly typed");
  if (!UseExactTypes)  xk = (ptr == Constant);
  return (TypeAryPtr*)(new TypeAryPtr(ptr, o, ary, k, xk, offset, field_offset, instance_id, is_autobox_cache, speculative, inline_depth))->hashcons();
}

//------------------------------cast_to_ptr_type-------------------------------
const Type *TypeAryPtr::cast_to_ptr_type(PTR ptr) const {
  if( ptr == _ptr ) return this;
  return make(ptr, const_oop(), _ary, klass(), klass_is_exact(), _offset, _field_offset, _instance_id, _speculative, _inline_depth, _is_autobox_cache);
}


//-----------------------------cast_to_exactness-------------------------------
const Type *TypeAryPtr::cast_to_exactness(bool klass_is_exact) const {
  if( klass_is_exact == _klass_is_exact ) return this;
  if (!UseExactTypes)  return this;
  if (_ary->ary_must_be_exact())  return this;  // cannot clear xk

  const TypeAry* new_ary = _ary;
  if (klass() != NULL && klass()->is_obj_array_klass() && klass_is_exact) {
    // An object array can't be flat or null-free if the klass is exact
    new_ary = TypeAry::make(elem(), size(), is_stable(), /* not_flat= */ true, /* not_null_free= */ true);
  }
  return make(ptr(), const_oop(), new_ary, klass(), klass_is_exact, _offset, _field_offset, _instance_id, _speculative, _inline_depth, _is_autobox_cache);
}

//-----------------------------cast_to_instance_id----------------------------
const TypeOopPtr *TypeAryPtr::cast_to_instance_id(int instance_id) const {
  if( instance_id == _instance_id ) return this;
  return make(_ptr, const_oop(), _ary, klass(), _klass_is_exact, _offset, _field_offset, instance_id, _speculative, _inline_depth, _is_autobox_cache);
}

<<<<<<< HEAD
const TypeOopPtr *TypeAryPtr::cast_to_nonconst() const {
  if (const_oop() == NULL) return this;
  return make(NotNull, NULL, _ary, klass(), _klass_is_exact, _offset, _field_offset, _instance_id, _speculative, _inline_depth);
}

=======
>>>>>>> aa4ef80f

//-----------------------------max_array_length-------------------------------
// A wrapper around arrayOopDesc::max_array_length(etype) with some input normalization.
jint TypeAryPtr::max_array_length(BasicType etype) {
  if (!is_java_primitive(etype) && !is_reference_type(etype)) {
    if (etype == T_NARROWOOP) {
      etype = T_OBJECT;
    } else if (etype == T_ILLEGAL) { // bottom[]
      etype = T_BYTE; // will produce conservatively high value
    } else {
      fatal("not an element type: %s", type2name(etype));
    }
  }
  return arrayOopDesc::max_array_length(etype);
}

//-----------------------------narrow_size_type-------------------------------
// Narrow the given size type to the index range for the given array base type.
// Return NULL if the resulting int type becomes empty.
const TypeInt* TypeAryPtr::narrow_size_type(const TypeInt* size) const {
  jint hi = size->_hi;
  jint lo = size->_lo;
  jint min_lo = 0;
  jint max_hi = max_array_length(elem()->basic_type());
  //if (index_not_size)  --max_hi;     // type of a valid array index, FTR
  bool chg = false;
  if (lo < min_lo) {
    lo = min_lo;
    if (size->is_con()) {
      hi = lo;
    }
    chg = true;
  }
  if (hi > max_hi) {
    hi = max_hi;
    if (size->is_con()) {
      lo = hi;
    }
    chg = true;
  }
  // Negative length arrays will produce weird intermediate dead fast-path code
  if (lo > hi)
    return TypeInt::ZERO;
  if (!chg)
    return size;
  return TypeInt::make(lo, hi, Type::WidenMin);
}

//-------------------------------cast_to_size----------------------------------
const TypeAryPtr* TypeAryPtr::cast_to_size(const TypeInt* new_size) const {
  assert(new_size != NULL, "");
  new_size = narrow_size_type(new_size);
  if (new_size == size())  return this;
  const TypeAry* new_ary = TypeAry::make(elem(), new_size, is_stable(), is_not_flat(), is_not_null_free());
  return make(ptr(), const_oop(), new_ary, klass(), klass_is_exact(), _offset, _field_offset, _instance_id, _speculative, _inline_depth, _is_autobox_cache);
}

//-------------------------------cast_to_not_flat------------------------------
const TypeAryPtr* TypeAryPtr::cast_to_not_flat(bool not_flat) const {
  if (not_flat == is_not_flat()) {
    return this;
  }
  const TypeAry* new_ary = TypeAry::make(elem(), size(), is_stable(), not_flat, is_not_null_free());
  return make(ptr(), const_oop(), new_ary, klass(), klass_is_exact(), _offset, _field_offset, _instance_id, _speculative, _inline_depth, _is_autobox_cache);
}

//-------------------------------cast_to_not_null_free-------------------------
const TypeAryPtr* TypeAryPtr::cast_to_not_null_free(bool not_null_free) const {
  if (not_null_free == is_not_null_free()) {
    return this;
  }
  // Not null free implies not flat
  const TypeAry* new_ary = TypeAry::make(elem(), size(), is_stable(), not_null_free ? true : is_not_flat(), not_null_free);
  return make(ptr(), const_oop(), new_ary, klass(), klass_is_exact(), _offset, _field_offset, _instance_id, _speculative, _inline_depth, _is_autobox_cache);
}

//------------------------------cast_to_stable---------------------------------
const TypeAryPtr* TypeAryPtr::cast_to_stable(bool stable, int stable_dimension) const {
  if (stable_dimension <= 0 || (stable_dimension == 1 && stable == this->is_stable()))
    return this;

  const Type* elem = this->elem();
  const TypePtr* elem_ptr = elem->make_ptr();

  if (stable_dimension > 1 && elem_ptr != NULL && elem_ptr->isa_aryptr()) {
    // If this is widened from a narrow oop, TypeAry::make will re-narrow it.
    elem = elem_ptr = elem_ptr->is_aryptr()->cast_to_stable(stable, stable_dimension - 1);
  }

  const TypeAry* new_ary = TypeAry::make(elem, size(), stable, is_not_flat(), is_not_null_free());

  return make(ptr(), const_oop(), new_ary, klass(), klass_is_exact(), _offset, _field_offset, _instance_id, _speculative, _inline_depth, _is_autobox_cache);
}

//-----------------------------stable_dimension--------------------------------
int TypeAryPtr::stable_dimension() const {
  if (!is_stable())  return 0;
  int dim = 1;
  const TypePtr* elem_ptr = elem()->make_ptr();
  if (elem_ptr != NULL && elem_ptr->isa_aryptr())
    dim += elem_ptr->is_aryptr()->stable_dimension();
  return dim;
}

//----------------------cast_to_autobox_cache-----------------------------------
const TypeAryPtr* TypeAryPtr::cast_to_autobox_cache(bool cache) const {
  if (is_autobox_cache() == cache)  return this;
  const TypeOopPtr* etype = elem()->make_oopptr();
  if (etype == NULL)  return this;
  // The pointers in the autobox arrays are always non-null.
  TypePtr::PTR ptr_type = cache ? TypePtr::NotNull : TypePtr::AnyNull;
  etype = etype->cast_to_ptr_type(TypePtr::NotNull)->is_oopptr();
  const TypeAry* new_ary = TypeAry::make(etype, size(), is_stable(), is_not_flat(), is_not_null_free());
  return make(ptr(), const_oop(), new_ary, klass(), klass_is_exact(), _offset, _field_offset, _instance_id, _speculative, _inline_depth, cache);
}

//------------------------------eq---------------------------------------------
// Structural equality check for Type representations
bool TypeAryPtr::eq( const Type *t ) const {
  const TypeAryPtr *p = t->is_aryptr();
  return
    _ary == p->_ary &&  // Check array
    TypeOopPtr::eq(p) &&// Check sub-parts
    _field_offset == p->_field_offset;
}

//------------------------------hash-------------------------------------------
// Type-specific hashing function.
int TypeAryPtr::hash(void) const {
  return (intptr_t)_ary + TypeOopPtr::hash() + _field_offset.get();
}

//------------------------------meet-------------------------------------------
// Compute the MEET of two types.  It returns a new Type object.
const Type *TypeAryPtr::xmeet_helper(const Type *t) const {
  // Perform a fast test for common case; meeting the same types together.
  if( this == t ) return this;  // Meeting same type-rep?
  // Current "this->_base" is Pointer
  switch (t->base()) {          // switch on original type

  // Mixing ints & oops happens when javac reuses local variables
  case Int:
  case Long:
  case FloatTop:
  case FloatCon:
  case FloatBot:
  case DoubleTop:
  case DoubleCon:
  case DoubleBot:
  case NarrowOop:
  case NarrowKlass:
  case Bottom:                  // Ye Olde Default
    return Type::BOTTOM;
  case Top:
    return this;

  default:                      // All else is a mistake
    typerr(t);

  case OopPtr: {                // Meeting to OopPtrs
    // Found a OopPtr type vs self-AryPtr type
    const TypeOopPtr *tp = t->is_oopptr();
    Offset offset = meet_offset(tp->offset());
    PTR ptr = meet_ptr(tp->ptr());
    int depth = meet_inline_depth(tp->inline_depth());
    const TypePtr* speculative = xmeet_speculative(tp);
    switch (tp->ptr()) {
    case TopPTR:
    case AnyNull: {
      int instance_id = meet_instance_id(InstanceTop);
      return make(ptr, (ptr == Constant ? const_oop() : NULL),
                  _ary, _klass, _klass_is_exact, offset, _field_offset, instance_id, speculative, depth);
    }
    case BotPTR:
    case NotNull: {
      int instance_id = meet_instance_id(tp->instance_id());
      return TypeOopPtr::make(ptr, offset, instance_id, speculative, depth);
    }
    default: ShouldNotReachHere();
    }
  }

  case AnyPtr: {                // Meeting two AnyPtrs
    // Found an AnyPtr type vs self-AryPtr type
    const TypePtr *tp = t->is_ptr();
    Offset offset = meet_offset(tp->offset());
    PTR ptr = meet_ptr(tp->ptr());
    const TypePtr* speculative = xmeet_speculative(tp);
    int depth = meet_inline_depth(tp->inline_depth());
    switch (tp->ptr()) {
    case TopPTR:
      return this;
    case BotPTR:
    case NotNull:
      return TypePtr::make(AnyPtr, ptr, offset, speculative, depth);
    case Null:
      if( ptr == Null ) return TypePtr::make(AnyPtr, ptr, offset, speculative, depth);
      // else fall through to AnyNull
    case AnyNull: {
      int instance_id = meet_instance_id(InstanceTop);
      return make(ptr, (ptr == Constant ? const_oop() : NULL),
                  _ary, _klass, _klass_is_exact, offset, _field_offset, instance_id, speculative, depth);
    }
    default: ShouldNotReachHere();
    }
  }

  case MetadataPtr:
  case KlassPtr:
  case RawPtr: return TypePtr::BOTTOM;

  case AryPtr: {                // Meeting 2 references?
    const TypeAryPtr *tap = t->is_aryptr();
    Offset off = meet_offset(tap->offset());
    Offset field_off = meet_field_offset(tap->field_offset());
    const TypeAry *tary = _ary->meet_speculative(tap->_ary)->is_ary();
    PTR ptr = meet_ptr(tap->ptr());
    int instance_id = meet_instance_id(tap->instance_id());
    const TypePtr* speculative = xmeet_speculative(tap);
    int depth = meet_inline_depth(tap->inline_depth());
    ciKlass* lazy_klass = NULL;
    if (tary->_elem->isa_int()) {
      // Integral array element types have irrelevant lattice relations.
      // It is the klass that determines array layout, not the element type.
      if (_klass == NULL)
        lazy_klass = tap->_klass;
      else if (tap->_klass == NULL || tap->_klass == _klass) {
        lazy_klass = _klass;
      } else {
        // Something like byte[int+] meets char[int+].
        // This must fall to bottom, not (int[-128..65535])[int+].
        instance_id = InstanceBot;
        tary = TypeAry::make(Type::BOTTOM, tary->_size, tary->_stable, tary->_not_flat, tary->_not_null_free);
      }
    } else if (klass() != NULL && tap->klass() != NULL &&
               klass()->as_array_klass()->storage_properties().value() != tap->klass()->as_array_klass()->storage_properties().value()) {
      // Meeting value type arrays with conflicting storage properties
      if (tary->_elem->isa_valuetype()) {
        // Result is flattened
        off = Offset(elem()->isa_valuetype() ? offset() : tap->offset());
        field_off = elem()->isa_valuetype() ? field_offset() : tap->field_offset();
      } else if (tary->_elem->make_oopptr() != NULL && tary->_elem->make_oopptr()->isa_instptr() && below_centerline(ptr)) {
        // Result is non-flattened
        off = Offset(flattened_offset()).meet(Offset(tap->flattened_offset()));
        field_off = Offset::bottom;
      }
    } else // Non integral arrays.
      // Must fall to bottom if exact klasses in upper lattice
      // are not equal or super klass is exact.
      if ((above_centerline(ptr) || ptr == Constant) && klass() != tap->klass() &&
          // meet with top[] and bottom[] are processed further down:
          tap->_klass != NULL && this->_klass != NULL &&
          // both are exact and not equal:
          ((tap->_klass_is_exact && this->_klass_is_exact) ||
           // 'tap' is exact and super or unrelated:
           (tap->_klass_is_exact && !tap->klass()->is_subtype_of(klass())) ||
           // 'this' is exact and super or unrelated:
           (this->_klass_is_exact && !klass()->is_subtype_of(tap->klass())))) {
      if (above_centerline(ptr)) {
        tary = TypeAry::make(Type::BOTTOM, tary->_size, tary->_stable, tary->_not_flat, tary->_not_null_free);
      }
      return make(NotNull, NULL, tary, lazy_klass, false, off, field_off, InstanceBot, speculative, depth);
    }

    bool xk = false;
    switch (tap->ptr()) {
    case AnyNull:
    case TopPTR:
      // Compute new klass on demand, do not use tap->_klass
      if (below_centerline(this->_ptr)) {
        xk = this->_klass_is_exact;
      } else {
        xk = (tap->_klass_is_exact || this->_klass_is_exact);
      }
      return make(ptr, const_oop(), tary, lazy_klass, xk, off, field_off, instance_id, speculative, depth);
    case Constant: {
      ciObject* o = const_oop();
      if( _ptr == Constant ) {
        if( tap->const_oop() != NULL && !o->equals(tap->const_oop()) ) {
          xk = (klass() == tap->klass());
          ptr = NotNull;
          o = NULL;
          instance_id = InstanceBot;
        } else {
          xk = true;
        }
      } else if(above_centerline(_ptr)) {
        o = tap->const_oop();
        xk = true;
      } else {
        // Only precise for identical arrays
        xk = this->_klass_is_exact && (klass() == tap->klass());
      }
      return TypeAryPtr::make(ptr, o, tary, lazy_klass, xk, off, field_off, instance_id, speculative, depth);
    }
    case NotNull:
    case BotPTR:
      // Compute new klass on demand, do not use tap->_klass
      if (above_centerline(this->_ptr))
            xk = tap->_klass_is_exact;
      else  xk = (tap->_klass_is_exact & this->_klass_is_exact) &&
              (klass() == tap->klass()); // Only precise for identical arrays
      return TypeAryPtr::make(ptr, NULL, tary, lazy_klass, xk, off, field_off, instance_id, speculative, depth);
    default: ShouldNotReachHere();
    }
  }

  // All arrays inherit from Object class
  case InstPtr: {
    const TypeInstPtr *tp = t->is_instptr();
    Offset offset = meet_offset(tp->offset());
    PTR ptr = meet_ptr(tp->ptr());
    int instance_id = meet_instance_id(tp->instance_id());
    const TypePtr* speculative = xmeet_speculative(tp);
    int depth = meet_inline_depth(tp->inline_depth());
    switch (ptr) {
    case TopPTR:
    case AnyNull:                // Fall 'down' to dual of object klass
      // For instances when a subclass meets a superclass we fall
      // below the centerline when the superclass is exact. We need to
      // do the same here.
      if (tp->klass()->equals(ciEnv::current()->Object_klass()) && !tp->klass_is_exact()) {
        return TypeAryPtr::make(ptr, _ary, _klass, _klass_is_exact, offset, _field_offset, instance_id, speculative, depth);
      } else {
        // cannot subclass, so the meet has to fall badly below the centerline
        ptr = NotNull;
        instance_id = InstanceBot;
        return TypeInstPtr::make(ptr, ciEnv::current()->Object_klass(), false, NULL, offset, false, instance_id, speculative, depth);
      }
    case Constant:
    case NotNull:
    case BotPTR:                // Fall down to object klass
      // LCA is object_klass, but if we subclass from the top we can do better
      if (above_centerline(tp->ptr())) {
        // If 'tp'  is above the centerline and it is Object class
        // then we can subclass in the Java class hierarchy.
        // For instances when a subclass meets a superclass we fall
        // below the centerline when the superclass is exact. We need
        // to do the same here.
        if (tp->klass()->equals(ciEnv::current()->Object_klass()) && !tp->klass_is_exact()) {
          // that is, my array type is a subtype of 'tp' klass
          return make(ptr, (ptr == Constant ? const_oop() : NULL),
                      _ary, _klass, _klass_is_exact, offset, _field_offset, instance_id, speculative, depth);
        }
      }
      // The other case cannot happen, since t cannot be a subtype of an array.
      // The meet falls down to Object class below centerline.
      if( ptr == Constant )
         ptr = NotNull;
      instance_id = InstanceBot;
      return TypeInstPtr::make(ptr, ciEnv::current()->Object_klass(), false, NULL, offset, false, instance_id, speculative, depth);
    default: typerr(t);
    }
  }

  case ValueType: {
    // All value types inherit from Object
    PTR ptr = this->_ptr;
    if (ptr == Constant) {
      ptr = NotNull;
    }
    return TypeInstPtr::make(ptr, ciEnv::current()->Object_klass());
  }

  }
  return this;                  // Lint noise
}

//------------------------------xdual------------------------------------------
// Dual: compute field-by-field dual
const Type *TypeAryPtr::xdual() const {
  return new TypeAryPtr(dual_ptr(), _const_oop, _ary->dual()->is_ary(), _klass, _klass_is_exact, dual_offset(), dual_field_offset(), dual_instance_id(), is_autobox_cache(), dual_speculative(), dual_inline_depth());
}

Type::Offset TypeAryPtr::meet_field_offset(const Type::Offset offset) const {
  return _field_offset.meet(offset);
}

//------------------------------dual_offset------------------------------------
Type::Offset TypeAryPtr::dual_field_offset() const {
  return _field_offset.dual();
}

//----------------------interface_vs_oop---------------------------------------
#ifdef ASSERT
bool TypeAryPtr::interface_vs_oop(const Type *t) const {
  const TypeAryPtr* t_aryptr = t->isa_aryptr();
  if (t_aryptr) {
    return _ary->interface_vs_oop(t_aryptr->_ary);
  }
  return false;
}
#endif

//------------------------------dump2------------------------------------------
#ifndef PRODUCT
void TypeAryPtr::dump2( Dict &d, uint depth, outputStream *st ) const {
  _ary->dump2(d,depth,st);
  switch( _ptr ) {
  case Constant:
    const_oop()->print(st);
    break;
  case BotPTR:
    if (!WizardMode && !Verbose) {
      if( _klass_is_exact ) st->print(":exact");
      break;
    }
  case TopPTR:
  case AnyNull:
  case NotNull:
    st->print(":%s", ptr_msg[_ptr]);
    if( _klass_is_exact ) st->print(":exact");
    break;
  default:
    break;
  }

  if (elem()->isa_valuetype()) {
    st->print("(");
    _field_offset.dump2(st);
    st->print(")");
  }
  if (offset() != 0) {
    int header_size = objArrayOopDesc::header_size() * wordSize;
    if( _offset == Offset::top )       st->print("+undefined");
    else if( _offset == Offset::bottom )  st->print("+any");
    else if( offset() < header_size ) st->print("+%d", offset());
    else {
      BasicType basic_elem_type = elem()->basic_type();
      int array_base = arrayOopDesc::base_offset_in_bytes(basic_elem_type);
      int elem_size = type2aelembytes(basic_elem_type);
      st->print("[%d]", (offset() - array_base)/elem_size);
    }
  }
  st->print(" *");
  if (_instance_id == InstanceTop)
    st->print(",iid=top");
  else if (_instance_id != InstanceBot)
    st->print(",iid=%d",_instance_id);

  dump_inline_depth(st);
  dump_speculative(st);
}
#endif

bool TypeAryPtr::empty(void) const {
  if (_ary->empty())       return true;
  return TypeOopPtr::empty();
}

//------------------------------add_offset-------------------------------------
const TypePtr *TypeAryPtr::add_offset(intptr_t offset) const {
  return make(_ptr, _const_oop, _ary, _klass, _klass_is_exact, xadd_offset(offset), _field_offset, _instance_id, add_offset_speculative(offset), _inline_depth, _is_autobox_cache);
}

const Type *TypeAryPtr::remove_speculative() const {
  if (_speculative == NULL) {
    return this;
  }
  assert(_inline_depth == InlineDepthTop || _inline_depth == InlineDepthBottom, "non speculative type shouldn't have inline depth");
  return make(_ptr, _const_oop, _ary->remove_speculative()->is_ary(), _klass, _klass_is_exact, _offset, _field_offset, _instance_id, NULL, _inline_depth, _is_autobox_cache);
}

const Type* TypeAryPtr::cleanup_speculative() const {
  if (speculative() == NULL) {
    return this;
  }
  // Keep speculative part if it contains information about flat-/nullability
  const TypeAryPtr* spec_aryptr = speculative()->isa_aryptr();
  if (spec_aryptr != NULL && (spec_aryptr->is_not_flat() || spec_aryptr->is_not_null_free())) {
    return this;
  }
  return TypeOopPtr::cleanup_speculative();
}

const TypePtr *TypeAryPtr::with_inline_depth(int depth) const {
  if (!UseInlineDepthForSpeculativeTypes) {
    return this;
  }
  return make(_ptr, _const_oop, _ary->remove_speculative()->is_ary(), _klass, _klass_is_exact, _offset, _field_offset, _instance_id, _speculative, depth, _is_autobox_cache);
}

const TypeAryPtr* TypeAryPtr::with_field_offset(int offset) const {
  return make(_ptr, _const_oop, _ary->remove_speculative()->is_ary(), _klass, _klass_is_exact, _offset, Offset(offset), _instance_id, _speculative, _inline_depth, _is_autobox_cache);
}

const TypePtr* TypeAryPtr::add_field_offset_and_offset(intptr_t offset) const {
  int adj = 0;
  if (offset != Type::OffsetBot && offset != Type::OffsetTop) {
    const Type* elemtype = elem();
    if (elemtype->isa_valuetype()) {
      if (_offset.get() != OffsetBot && _offset.get() != OffsetTop) {
        adj = _offset.get();
        offset += _offset.get();
      }
      uint header = arrayOopDesc::base_offset_in_bytes(T_OBJECT);
      if (_field_offset.get() != OffsetBot && _field_offset.get() != OffsetTop) {
        offset += _field_offset.get();
        if (_offset.get() == OffsetBot || _offset.get() == OffsetTop) {
          offset += header;
        }
      }
      if (offset >= (intptr_t)header || offset < 0) {
        // Try to get the field of the value type array element we are pointing to
        ciKlass* arytype_klass = klass();
        ciValueArrayKlass* vak = arytype_klass->as_value_array_klass();
        ciValueKlass* vk = vak->element_klass()->as_value_klass();
        int shift = vak->log2_element_size();
        int mask = (1 << shift) - 1;
        intptr_t field_offset = ((offset - header) & mask);
        ciField* field = vk->get_field_by_offset(field_offset + vk->first_field_offset(), false);
        if (field == NULL) {
          // This may happen with nested AddP(base, AddP(base, base, offset), longcon(16))
          return add_offset(offset);
        } else {
          return with_field_offset(field_offset)->add_offset(offset - field_offset - adj);
        }
      }
    }
  }
  return add_offset(offset - adj);
}

// Return offset incremented by field_offset for flattened value type arrays
const int TypeAryPtr::flattened_offset() const {
  int offset = _offset.get();
  if (offset != Type::OffsetBot && offset != Type::OffsetTop &&
      _field_offset != Offset::bottom && _field_offset != Offset::top) {
    offset += _field_offset.get();
  }
  return offset;
}

const TypePtr *TypeAryPtr::with_instance_id(int instance_id) const {
  assert(is_known_instance(), "should be known");
  return make(_ptr, _const_oop, _ary->remove_speculative()->is_ary(), _klass, _klass_is_exact, _offset, _field_offset, instance_id, _speculative, _inline_depth);
}

//=============================================================================


//------------------------------hash-------------------------------------------
// Type-specific hashing function.
int TypeNarrowPtr::hash(void) const {
  return _ptrtype->hash() + 7;
}

bool TypeNarrowPtr::singleton(void) const {    // TRUE if type is a singleton
  return _ptrtype->singleton();
}

bool TypeNarrowPtr::empty(void) const {
  return _ptrtype->empty();
}

intptr_t TypeNarrowPtr::get_con() const {
  return _ptrtype->get_con();
}

bool TypeNarrowPtr::eq( const Type *t ) const {
  const TypeNarrowPtr* tc = isa_same_narrowptr(t);
  if (tc != NULL) {
    if (_ptrtype->base() != tc->_ptrtype->base()) {
      return false;
    }
    return tc->_ptrtype->eq(_ptrtype);
  }
  return false;
}

const Type *TypeNarrowPtr::xdual() const {    // Compute dual right now.
  const TypePtr* odual = _ptrtype->dual()->is_ptr();
  return make_same_narrowptr(odual);
}


const Type *TypeNarrowPtr::filter_helper(const Type *kills, bool include_speculative) const {
  if (isa_same_narrowptr(kills)) {
    const Type* ft =_ptrtype->filter_helper(is_same_narrowptr(kills)->_ptrtype, include_speculative);
    if (ft->empty())
      return Type::TOP;           // Canonical empty value
    if (ft->isa_ptr()) {
      return make_hash_same_narrowptr(ft->isa_ptr());
    }
    return ft;
  } else if (kills->isa_ptr()) {
    const Type* ft = _ptrtype->join_helper(kills, include_speculative);
    if (ft->empty())
      return Type::TOP;           // Canonical empty value
    return ft;
  } else {
    return Type::TOP;
  }
}

//------------------------------xmeet------------------------------------------
// Compute the MEET of two types.  It returns a new Type object.
const Type *TypeNarrowPtr::xmeet( const Type *t ) const {
  // Perform a fast test for common case; meeting the same types together.
  if( this == t ) return this;  // Meeting same type-rep?

  if (t->base() == base()) {
    const Type* result = _ptrtype->xmeet(t->make_ptr());
    if (result->isa_ptr()) {
      return make_hash_same_narrowptr(result->is_ptr());
    }
    return result;
  }

  // Current "this->_base" is NarrowKlass or NarrowOop
  switch (t->base()) {          // switch on original type

  case Int:                     // Mixing ints & oops happens when javac
  case Long:                    // reuses local variables
  case FloatTop:
  case FloatCon:
  case FloatBot:
  case DoubleTop:
  case DoubleCon:
  case DoubleBot:
  case AnyPtr:
  case RawPtr:
  case OopPtr:
  case InstPtr:
  case AryPtr:
  case MetadataPtr:
  case KlassPtr:
  case NarrowOop:
  case NarrowKlass:
  case Bottom:                  // Ye Olde Default
    return Type::BOTTOM;
  case Top:
    return this;

  case ValueType:
    return t->xmeet(this);

  default:                      // All else is a mistake
    typerr(t);

  } // End of switch

  return this;
}

#ifndef PRODUCT
void TypeNarrowPtr::dump2( Dict & d, uint depth, outputStream *st ) const {
  _ptrtype->dump2(d, depth, st);
}
#endif

const TypeNarrowOop *TypeNarrowOop::BOTTOM;
const TypeNarrowOop *TypeNarrowOop::NULL_PTR;


const TypeNarrowOop* TypeNarrowOop::make(const TypePtr* type) {
  return (const TypeNarrowOop*)(new TypeNarrowOop(type))->hashcons();
}

const Type* TypeNarrowOop::remove_speculative() const {
  return make(_ptrtype->remove_speculative()->is_ptr());
}

const Type* TypeNarrowOop::cleanup_speculative() const {
  return make(_ptrtype->cleanup_speculative()->is_ptr());
}

#ifndef PRODUCT
void TypeNarrowOop::dump2( Dict & d, uint depth, outputStream *st ) const {
  st->print("narrowoop: ");
  TypeNarrowPtr::dump2(d, depth, st);
}
#endif

const TypeNarrowKlass *TypeNarrowKlass::NULL_PTR;

const TypeNarrowKlass* TypeNarrowKlass::make(const TypePtr* type) {
  return (const TypeNarrowKlass*)(new TypeNarrowKlass(type))->hashcons();
}

#ifndef PRODUCT
void TypeNarrowKlass::dump2( Dict & d, uint depth, outputStream *st ) const {
  st->print("narrowklass: ");
  TypeNarrowPtr::dump2(d, depth, st);
}
#endif


//------------------------------eq---------------------------------------------
// Structural equality check for Type representations
bool TypeMetadataPtr::eq( const Type *t ) const {
  const TypeMetadataPtr *a = (const TypeMetadataPtr*)t;
  ciMetadata* one = metadata();
  ciMetadata* two = a->metadata();
  if (one == NULL || two == NULL) {
    return (one == two) && TypePtr::eq(t);
  } else {
    return one->equals(two) && TypePtr::eq(t);
  }
}

//------------------------------hash-------------------------------------------
// Type-specific hashing function.
int TypeMetadataPtr::hash(void) const {
  return
    (metadata() ? metadata()->hash() : 0) +
    TypePtr::hash();
}

//------------------------------singleton--------------------------------------
// TRUE if Type is a singleton type, FALSE otherwise.   Singletons are simple
// constants
bool TypeMetadataPtr::singleton(void) const {
  // detune optimizer to not generate constant metadata + constant offset as a constant!
  // TopPTR, Null, AnyNull, Constant are all singletons
  return (offset() == 0) && !below_centerline(_ptr);
}

//------------------------------add_offset-------------------------------------
const TypePtr *TypeMetadataPtr::add_offset( intptr_t offset ) const {
  return make( _ptr, _metadata, xadd_offset(offset));
}

//-----------------------------filter------------------------------------------
// Do not allow interface-vs.-noninterface joins to collapse to top.
const Type *TypeMetadataPtr::filter_helper(const Type *kills, bool include_speculative) const {
  const TypeMetadataPtr* ft = join_helper(kills, include_speculative)->isa_metadataptr();
  if (ft == NULL || ft->empty())
    return Type::TOP;           // Canonical empty value
  return ft;
}

 //------------------------------get_con----------------------------------------
intptr_t TypeMetadataPtr::get_con() const {
  assert( _ptr == Null || _ptr == Constant, "" );
  assert(offset() >= 0, "");

  if (offset() != 0) {
    // After being ported to the compiler interface, the compiler no longer
    // directly manipulates the addresses of oops.  Rather, it only has a pointer
    // to a handle at compile time.  This handle is embedded in the generated
    // code and dereferenced at the time the nmethod is made.  Until that time,
    // it is not reasonable to do arithmetic with the addresses of oops (we don't
    // have access to the addresses!).  This does not seem to currently happen,
    // but this assertion here is to help prevent its occurence.
    tty->print_cr("Found oop constant with non-zero offset");
    ShouldNotReachHere();
  }

  return (intptr_t)metadata()->constant_encoding();
}

//------------------------------cast_to_ptr_type-------------------------------
const Type *TypeMetadataPtr::cast_to_ptr_type(PTR ptr) const {
  if( ptr == _ptr ) return this;
  return make(ptr, metadata(), _offset);
}

//------------------------------meet-------------------------------------------
// Compute the MEET of two types.  It returns a new Type object.
const Type *TypeMetadataPtr::xmeet( const Type *t ) const {
  // Perform a fast test for common case; meeting the same types together.
  if( this == t ) return this;  // Meeting same type-rep?

  // Current "this->_base" is OopPtr
  switch (t->base()) {          // switch on original type

  case Int:                     // Mixing ints & oops happens when javac
  case Long:                    // reuses local variables
  case FloatTop:
  case FloatCon:
  case FloatBot:
  case DoubleTop:
  case DoubleCon:
  case DoubleBot:
  case NarrowOop:
  case NarrowKlass:
  case Bottom:                  // Ye Olde Default
    return Type::BOTTOM;
  case Top:
    return this;

  default:                      // All else is a mistake
    typerr(t);

  case AnyPtr: {
    // Found an AnyPtr type vs self-OopPtr type
    const TypePtr *tp = t->is_ptr();
    Offset offset = meet_offset(tp->offset());
    PTR ptr = meet_ptr(tp->ptr());
    switch (tp->ptr()) {
    case Null:
      if (ptr == Null)  return TypePtr::make(AnyPtr, ptr, offset, tp->speculative(), tp->inline_depth());
      // else fall through:
    case TopPTR:
    case AnyNull: {
      return make(ptr, _metadata, offset);
    }
    case BotPTR:
    case NotNull:
      return TypePtr::make(AnyPtr, ptr, offset, tp->speculative(), tp->inline_depth());
    default: typerr(t);
    }
  }

  case RawPtr:
  case KlassPtr:
  case OopPtr:
  case InstPtr:
  case AryPtr:
    return TypePtr::BOTTOM;     // Oop meet raw is not well defined

  case MetadataPtr: {
    const TypeMetadataPtr *tp = t->is_metadataptr();
    Offset offset = meet_offset(tp->offset());
    PTR tptr = tp->ptr();
    PTR ptr = meet_ptr(tptr);
    ciMetadata* md = (tptr == TopPTR) ? metadata() : tp->metadata();
    if (tptr == TopPTR || _ptr == TopPTR ||
        metadata()->equals(tp->metadata())) {
      return make(ptr, md, offset);
    }
    // metadata is different
    if( ptr == Constant ) {  // Cannot be equal constants, so...
      if( tptr == Constant && _ptr != Constant)  return t;
      if( _ptr == Constant && tptr != Constant)  return this;
      ptr = NotNull;            // Fall down in lattice
    }
    return make(ptr, NULL, offset);
    break;
  }
  } // End of switch
  return this;                  // Return the double constant
}


//------------------------------xdual------------------------------------------
// Dual of a pure metadata pointer.
const Type *TypeMetadataPtr::xdual() const {
  return new TypeMetadataPtr(dual_ptr(), metadata(), dual_offset());
}

//------------------------------dump2------------------------------------------
#ifndef PRODUCT
void TypeMetadataPtr::dump2( Dict &d, uint depth, outputStream *st ) const {
  st->print("metadataptr:%s", ptr_msg[_ptr]);
  if( metadata() ) st->print(INTPTR_FORMAT, p2i(metadata()));
  switch (offset()) {
  case OffsetTop: st->print("+top"); break;
  case OffsetBot: st->print("+any"); break;
  case         0: break;
  default:        st->print("+%d",offset()); break;
  }
}
#endif


//=============================================================================
// Convenience common pre-built type.
const TypeMetadataPtr *TypeMetadataPtr::BOTTOM;

TypeMetadataPtr::TypeMetadataPtr(PTR ptr, ciMetadata* metadata, Offset offset):
  TypePtr(MetadataPtr, ptr, offset), _metadata(metadata) {
}

const TypeMetadataPtr* TypeMetadataPtr::make(ciMethod* m) {
  return make(Constant, m, Offset(0));
}
const TypeMetadataPtr* TypeMetadataPtr::make(ciMethodData* m) {
  return make(Constant, m, Offset(0));
}

//------------------------------make-------------------------------------------
// Create a meta data constant
const TypeMetadataPtr* TypeMetadataPtr::make(PTR ptr, ciMetadata* m, Offset offset) {
  assert(m == NULL || !m->is_klass(), "wrong type");
  return (TypeMetadataPtr*)(new TypeMetadataPtr(ptr, m, offset))->hashcons();
}


//=============================================================================
// Convenience common pre-built types.

// Not-null object klass or below
const TypeKlassPtr *TypeKlassPtr::OBJECT;
const TypeKlassPtr *TypeKlassPtr::OBJECT_OR_NULL;

//------------------------------TypeKlassPtr-----------------------------------
TypeKlassPtr::TypeKlassPtr(PTR ptr, ciKlass* klass, Offset offset, bool flat_array)
  : TypePtr(KlassPtr, ptr, offset), _klass(klass), _klass_is_exact(ptr == Constant), _flat_array(flat_array) {
   assert(!klass->is_valuetype() || !klass->flatten_array() || flat_array, "incorrect flatten array bit");
   assert(!flat_array || can_be_value_type(), "incorrect flatten array bit");
}

//------------------------------make-------------------------------------------
// ptr to klass 'k', if Constant, or possibly to a sub-klass if not a Constant
const TypeKlassPtr* TypeKlassPtr::make(PTR ptr, ciKlass* k, Offset offset, bool value) {
  assert(k == NULL || k->is_instance_klass() || k->is_array_klass(), "Incorrect type of klass oop");
  return (TypeKlassPtr*)(new TypeKlassPtr(ptr, k, offset, value))->hashcons();
}

//------------------------------eq---------------------------------------------
// Structural equality check for Type representations
bool TypeKlassPtr::eq( const Type *t ) const {
  const TypeKlassPtr *p = t->is_klassptr();
  return klass() == p->klass() && TypePtr::eq(p) && flat_array() == p->flat_array();
}

//------------------------------hash-------------------------------------------
// Type-specific hashing function.
int TypeKlassPtr::hash(void) const {
  return java_add(java_add(klass() != NULL ? klass()->hash() : (jint)0, (jint)TypePtr::hash()), (jint)flat_array());
}

//------------------------------singleton--------------------------------------
// TRUE if Type is a singleton type, FALSE otherwise.   Singletons are simple
// constants
bool TypeKlassPtr::singleton(void) const {
  // detune optimizer to not generate constant klass + constant offset as a constant!
  // TopPTR, Null, AnyNull, Constant are all singletons
  return (offset() == 0) && !below_centerline(_ptr);
}

// Do not allow interface-vs.-noninterface joins to collapse to top.
const Type *TypeKlassPtr::filter_helper(const Type *kills, bool include_speculative) const {
  // logic here mirrors the one from TypeOopPtr::filter. See comments
  // there.
  const Type* ft = join_helper(kills, include_speculative);
  const TypeKlassPtr* ftkp = ft->isa_klassptr();
  const TypeKlassPtr* ktkp = kills->isa_klassptr();

  if (ft->empty()) {
    if (!empty() && ktkp != NULL && ktkp->is_loaded() && ktkp->klass()->is_interface())
      return kills;             // Uplift to interface

    return Type::TOP;           // Canonical empty value
  }

  // Interface klass type could be exact in opposite to interface type,
  // return it here instead of incorrect Constant ptr J/L/Object (6894807).
  if (ftkp != NULL && ktkp != NULL &&
      ftkp->is_loaded() &&  ftkp->klass()->is_interface() &&
      !ftkp->klass_is_exact() && // Keep exact interface klass
      ktkp->is_loaded() && !ktkp->klass()->is_interface()) {
    return ktkp->cast_to_ptr_type(ftkp->ptr());
  }

  return ft;
}

//----------------------compute_klass------------------------------------------
// Compute the defining klass for this class
ciKlass* TypeAryPtr::compute_klass(DEBUG_ONLY(bool verify)) const {
  // Compute _klass based on element type.
  ciKlass* k_ary = NULL;
  const TypeAryPtr *tary;
  const Type* el = elem();
  if (el->isa_narrowoop()) {
    el = el->make_ptr();
  }

  // Get element klass
  if (el->isa_instptr()) {
    // Compute object array klass from element klass
    bool null_free = el->is_valuetypeptr() && el->isa_instptr()->ptr() != TypePtr::TopPTR && !el->isa_instptr()->maybe_null();
    k_ary = ciArrayKlass::make(el->is_oopptr()->klass(), null_free);
  } else if (el->isa_valuetype()) {
    if (el->value_klass() != NULL) {
      k_ary = ciArrayKlass::make(el->value_klass(), /* null_free */ true);
    }
  } else if ((tary = el->isa_aryptr()) != NULL) {
    // Compute array klass from element klass
    ciKlass* k_elem = tary->klass();
    // If element type is something like bottom[], k_elem will be null.
    if (k_elem != NULL)
      k_ary = ciObjArrayKlass::make(k_elem);
  } else if ((el->base() == Type::Top) ||
             (el->base() == Type::Bottom)) {
    // element type of Bottom occurs from meet of basic type
    // and object; Top occurs when doing join on Bottom.
    // Leave k_ary at NULL.
  } else {
    // Cannot compute array klass directly from basic type,
    // since subtypes of TypeInt all have basic type T_INT.
#ifdef ASSERT
    if (verify && el->isa_int()) {
      // Check simple cases when verifying klass.
      BasicType bt = T_ILLEGAL;
      if (el == TypeInt::BYTE) {
        bt = T_BYTE;
      } else if (el == TypeInt::SHORT) {
        bt = T_SHORT;
      } else if (el == TypeInt::CHAR) {
        bt = T_CHAR;
      } else if (el == TypeInt::INT) {
        bt = T_INT;
      } else {
        return _klass; // just return specified klass
      }
      return ciTypeArrayKlass::make(bt);
    }
#endif
    assert(!el->isa_int(),
           "integral arrays must be pre-equipped with a class");
    // Compute array klass directly from basic type
    k_ary = ciTypeArrayKlass::make(el->basic_type());
  }
  return k_ary;
}

//------------------------------klass------------------------------------------
// Return the defining klass for this class
ciKlass* TypeAryPtr::klass() const {
  if( _klass ) return _klass;   // Return cached value, if possible

  // Oops, need to compute _klass and cache it
  ciKlass* k_ary = compute_klass();

  if( this != TypeAryPtr::OOPS && this->dual() != TypeAryPtr::OOPS ) {
    // The _klass field acts as a cache of the underlying
    // ciKlass for this array type.  In order to set the field,
    // we need to cast away const-ness.
    //
    // IMPORTANT NOTE: we *never* set the _klass field for the
    // type TypeAryPtr::OOPS.  This Type is shared between all
    // active compilations.  However, the ciKlass which represents
    // this Type is *not* shared between compilations, so caching
    // this value would result in fetching a dangling pointer.
    //
    // Recomputing the underlying ciKlass for each request is
    // a bit less efficient than caching, but calls to
    // TypeAryPtr::OOPS->klass() are not common enough to matter.
    ((TypeAryPtr*)this)->_klass = k_ary;
    if (UseCompressedOops && k_ary != NULL && k_ary->is_obj_array_klass() &&
        offset() != 0 && offset() != arrayOopDesc::length_offset_in_bytes()) {
      ((TypeAryPtr*)this)->_is_ptr_to_narrowoop = true;
    }
  }
  return k_ary;
}


//------------------------------add_offset-------------------------------------
// Access internals of klass object
const TypePtr *TypeKlassPtr::add_offset( intptr_t offset ) const {
  return make(_ptr, klass(), xadd_offset(offset), flat_array());
}

//------------------------------cast_to_ptr_type-------------------------------
const Type *TypeKlassPtr::cast_to_ptr_type(PTR ptr) const {
  assert(_base == KlassPtr, "subclass must override cast_to_ptr_type");
  if( ptr == _ptr ) return this;
  return make(ptr, _klass, _offset, _flat_array);
}


//-----------------------------cast_to_exactness-------------------------------
const Type *TypeKlassPtr::cast_to_exactness(bool klass_is_exact) const {
  if( klass_is_exact == _klass_is_exact ) return this;
  if (!UseExactTypes)  return this;
  return make(klass_is_exact ? Constant : NotNull, _klass, _offset, _flat_array);
}


//-----------------------------as_instance_type--------------------------------
// Corresponding type for an instance of the given class.
// It will be NotNull, and exact if and only if the klass type is exact.
const TypeOopPtr* TypeKlassPtr::as_instance_type() const {
  ciKlass* k = klass();
  assert(k != NULL, "klass should not be NULL");
  bool    xk = klass_is_exact();
  //return TypeInstPtr::make(TypePtr::NotNull, k, xk, NULL, 0);
  const TypeOopPtr* toop = TypeOopPtr::make_from_klass_raw(k);
  guarantee(toop != NULL, "need type for given klass");
  toop = toop->cast_to_ptr_type(TypePtr::NotNull)->is_oopptr();
  if (flat_array() && !klass()->is_valuetype()) {
    toop = toop->is_instptr()->cast_to_flat_array();
  }
  return toop->cast_to_exactness(xk)->is_oopptr();
}


//------------------------------xmeet------------------------------------------
// Compute the MEET of two types, return a new Type object.
const Type    *TypeKlassPtr::xmeet( const Type *t ) const {
  // Perform a fast test for common case; meeting the same types together.
  if( this == t ) return this;  // Meeting same type-rep?

  // Current "this->_base" is Pointer
  switch (t->base()) {          // switch on original type

  case Int:                     // Mixing ints & oops happens when javac
  case Long:                    // reuses local variables
  case FloatTop:
  case FloatCon:
  case FloatBot:
  case DoubleTop:
  case DoubleCon:
  case DoubleBot:
  case NarrowOop:
  case NarrowKlass:
  case Bottom:                  // Ye Olde Default
    return Type::BOTTOM;
  case Top:
    return this;

  default:                      // All else is a mistake
    typerr(t);

  case AnyPtr: {                // Meeting to AnyPtrs
    // Found an AnyPtr type vs self-KlassPtr type
    const TypePtr *tp = t->is_ptr();
    Offset offset = meet_offset(tp->offset());
    PTR ptr = meet_ptr(tp->ptr());
    switch (tp->ptr()) {
    case TopPTR:
      return this;
    case Null:
      if( ptr == Null ) return TypePtr::make(AnyPtr, ptr, offset, tp->speculative(), tp->inline_depth());
    case AnyNull:
      return make(ptr, klass(), offset, flat_array());
    case BotPTR:
    case NotNull:
      return TypePtr::make(AnyPtr, ptr, offset, tp->speculative(), tp->inline_depth());
    default: typerr(t);
    }
  }

  case RawPtr:
  case MetadataPtr:
  case OopPtr:
  case AryPtr:                  // Meet with AryPtr
  case InstPtr:                 // Meet with InstPtr
    return TypePtr::BOTTOM;

  //
  //             A-top         }
  //           /   |   \       }  Tops
  //       B-top A-any C-top   }
  //          | /  |  \ |      }  Any-nulls
  //       B-any   |   C-any   }
  //          |    |    |
  //       B-con A-con C-con   } constants; not comparable across classes
  //          |    |    |
  //       B-not   |   C-not   }
  //          | \  |  / |      }  not-nulls
  //       B-bot A-not C-bot   }
  //           \   |   /       }  Bottoms
  //             A-bot         }
  //

  case KlassPtr: {  // Meet two KlassPtr types
    const TypeKlassPtr *tkls = t->is_klassptr();
    Offset  off  = meet_offset(tkls->offset());
    PTR  ptr     = meet_ptr(tkls->ptr());

    if (klass() == NULL || tkls->klass() == NULL) {
      ciKlass* k = NULL;
      if (ptr == Constant) {
        k = (klass() == NULL) ? tkls->klass() : klass();
      }
      return make(ptr, k, off, false);
    }

    // Check for easy case; klasses are equal (and perhaps not loaded!)
    // If we have constants, then we created oops so classes are loaded
    // and we can handle the constants further down.  This case handles
    // not-loaded classes
    if (ptr != Constant && tkls->klass()->equals(klass()) && flat_array() == tkls->flat_array()) {
      return make(ptr, klass(), off, flat_array());
    }

    // Classes require inspection in the Java klass hierarchy.  Must be loaded.
    ciKlass* tkls_klass = tkls->klass();
    ciKlass* this_klass = this->klass();
    assert( tkls_klass->is_loaded(), "This class should have been loaded.");
    assert( this_klass->is_loaded(), "This class should have been loaded.");
    bool tkls_flat_array = tkls->flat_array();
    bool this_flat_array  = this->flat_array();
    bool flat_array = below_centerline(ptr) ? (this_flat_array && tkls_flat_array) : (this_flat_array || tkls_flat_array);

    // If 'this' type is above the centerline and is a superclass of the
    // other, we can treat 'this' as having the same type as the other.
    if ((above_centerline(this->ptr())) &&
        tkls_klass->is_subtype_of(this_klass)) {
      this_klass = tkls_klass;
    }
    // If 'tinst' type is above the centerline and is a superclass of the
    // other, we can treat 'tinst' as having the same type as the other.
    if ((above_centerline(tkls->ptr())) &&
        this_klass->is_subtype_of(tkls_klass)) {
      tkls_klass = this_klass;
    }

    // Check for classes now being equal
    if (tkls_klass->equals(this_klass)) {
      // If the klasses are equal, the constants may still differ.  Fall to
      // NotNull if they do (neither constant is NULL; that is a special case
      // handled elsewhere).
      if( ptr == Constant ) {
        if (this->_ptr == Constant && tkls->_ptr == Constant &&
            this->klass()->equals(tkls->klass()));
        else if (above_centerline(this->ptr()));
        else if (above_centerline(tkls->ptr()));
        else
          ptr = NotNull;
      }
      return make(ptr, this_klass, off, flat_array);
    } // Else classes are not equal

    // Since klasses are different, we require the LCA in the Java
    // class hierarchy - which means we have to fall to at least NotNull.
    if( ptr == TopPTR || ptr == AnyNull || ptr == Constant )
      ptr = NotNull;
    // Now we find the LCA of Java classes
    ciKlass* k = this_klass->least_common_ancestor(tkls_klass);
    return   make(ptr, k, off, k->is_valuetype() && k->flatten_array());
  } // End of case KlassPtr

  } // End of switch
  return this;                  // Return the double constant
}

//------------------------------xdual------------------------------------------
// Dual: compute field-by-field dual
const Type    *TypeKlassPtr::xdual() const {
  return new TypeKlassPtr(dual_ptr(), klass(), dual_offset(), flat_array());
}

//------------------------------get_con----------------------------------------
intptr_t TypeKlassPtr::get_con() const {
  assert( _ptr == Null || _ptr == Constant, "" );
  assert(offset() >= 0, "");

  if (offset() != 0) {
    // After being ported to the compiler interface, the compiler no longer
    // directly manipulates the addresses of oops.  Rather, it only has a pointer
    // to a handle at compile time.  This handle is embedded in the generated
    // code and dereferenced at the time the nmethod is made.  Until that time,
    // it is not reasonable to do arithmetic with the addresses of oops (we don't
    // have access to the addresses!).  This does not seem to currently happen,
    // but this assertion here is to help prevent its occurence.
    tty->print_cr("Found oop constant with non-zero offset");
    ShouldNotReachHere();
  }

  return (intptr_t)klass()->constant_encoding();
}
//------------------------------dump2------------------------------------------
// Dump Klass Type
#ifndef PRODUCT
void TypeKlassPtr::dump2( Dict & d, uint depth, outputStream *st ) const {
  switch( _ptr ) {
  case Constant:
    st->print("precise ");
  case NotNull:
    {
      if (klass() != NULL) {
        const char* name = klass()->name()->as_utf8();
        st->print("klass %s: " INTPTR_FORMAT, name, p2i(klass()));
      } else {
        st->print("klass BOTTOM");
      }
    }
  case BotPTR:
    if( !WizardMode && !Verbose && !_klass_is_exact ) break;
  case TopPTR:
  case AnyNull:
    st->print(":%s", ptr_msg[_ptr]);
    if( _klass_is_exact ) st->print(":exact");
    break;
  default:
    break;
  }

  _offset.dump2(st);

  st->print(" *");
}
#endif



//=============================================================================
// Convenience common pre-built types.

//------------------------------make-------------------------------------------
const TypeFunc *TypeFunc::make(const TypeTuple *domain_sig, const TypeTuple* domain_cc,
                               const TypeTuple *range_sig, const TypeTuple *range_cc) {
  return (TypeFunc*)(new TypeFunc(domain_sig, domain_cc, range_sig, range_cc))->hashcons();
}

const TypeFunc *TypeFunc::make(const TypeTuple *domain, const TypeTuple *range) {
  return make(domain, domain, range, range);
}

//------------------------------osr_domain-----------------------------
const TypeTuple* osr_domain() {
  const Type **fields = TypeTuple::fields(2);
  fields[TypeFunc::Parms+0] = TypeRawPtr::BOTTOM;  // address of osr buffer
  return TypeTuple::make(TypeFunc::Parms+1, fields);
}

//------------------------------make-------------------------------------------
const TypeFunc* TypeFunc::make(ciMethod* method, bool is_osr_compilation) {
  Compile* C = Compile::current();
  const TypeFunc* tf = NULL;
  if (!is_osr_compilation) {
    tf = C->last_tf(method); // check cache
    if (tf != NULL)  return tf;  // The hit rate here is almost 50%.
  }
  // Value types are not passed/returned by reference, instead each field of
  // the value type is passed/returned as an argument. We maintain two views of
  // the argument/return list here: one based on the signature (with a value
  // type argument/return as a single slot), one based on the actual calling
  // convention (with a value type argument/return as a list of its fields).
  bool has_scalar_args = method->has_scalarized_args() && !is_osr_compilation;
  const TypeTuple* domain_sig = is_osr_compilation ? osr_domain() : TypeTuple::make_domain(method, false);
  const TypeTuple* domain_cc = has_scalar_args ? TypeTuple::make_domain(method, true) : domain_sig;
  ciSignature* sig = method->signature();
  bool has_scalar_ret = sig->returns_never_null() && sig->return_type()->as_value_klass()->can_be_returned_as_fields();
  const TypeTuple* range_sig = TypeTuple::make_range(sig, false);
  const TypeTuple* range_cc = has_scalar_ret ? TypeTuple::make_range(sig, true) : range_sig;
  tf = TypeFunc::make(domain_sig, domain_cc, range_sig, range_cc);
  if (!is_osr_compilation) {
    C->set_last_tf(method, tf);  // fill cache
  }
  return tf;
}

//------------------------------meet-------------------------------------------
// Compute the MEET of two types.  It returns a new Type object.
const Type *TypeFunc::xmeet( const Type *t ) const {
  // Perform a fast test for common case; meeting the same types together.
  if( this == t ) return this;  // Meeting same type-rep?

  // Current "this->_base" is Func
  switch (t->base()) {          // switch on original type

  case Bottom:                  // Ye Olde Default
    return t;

  default:                      // All else is a mistake
    typerr(t);

  case Top:
    break;
  }
  return this;                  // Return the double constant
}

//------------------------------xdual------------------------------------------
// Dual: compute field-by-field dual
const Type *TypeFunc::xdual() const {
  return this;
}

//------------------------------eq---------------------------------------------
// Structural equality check for Type representations
bool TypeFunc::eq( const Type *t ) const {
  const TypeFunc *a = (const TypeFunc*)t;
  return _domain_sig == a->_domain_sig &&
    _domain_cc == a->_domain_cc &&
    _range_sig == a->_range_sig &&
    _range_cc == a->_range_cc;
}

//------------------------------hash-------------------------------------------
// Type-specific hashing function.
int TypeFunc::hash(void) const {
  return (intptr_t)_domain_sig + (intptr_t)_domain_cc + (intptr_t)_range_sig + (intptr_t)_range_cc;
}

//------------------------------dump2------------------------------------------
// Dump Function Type
#ifndef PRODUCT
void TypeFunc::dump2( Dict &d, uint depth, outputStream *st ) const {
  if( _range_sig->cnt() <= Parms )
    st->print("void");
  else {
    uint i;
    for (i = Parms; i < _range_sig->cnt()-1; i++) {
      _range_sig->field_at(i)->dump2(d,depth,st);
      st->print("/");
    }
    _range_sig->field_at(i)->dump2(d,depth,st);
  }
  st->print(" ");
  st->print("( ");
  if( !depth || d[this] ) {     // Check for recursive dump
    st->print("...)");
    return;
  }
  d.Insert((void*)this,(void*)this);    // Stop recursion
  if (Parms < _domain_sig->cnt())
    _domain_sig->field_at(Parms)->dump2(d,depth-1,st);
  for (uint i = Parms+1; i < _domain_sig->cnt(); i++) {
    st->print(", ");
    _domain_sig->field_at(i)->dump2(d,depth-1,st);
  }
  st->print(" )");
}
#endif

//------------------------------singleton--------------------------------------
// TRUE if Type is a singleton type, FALSE otherwise.   Singletons are simple
// constants (Ldi nodes).  Singletons are integer, float or double constants
// or a single symbol.
bool TypeFunc::singleton(void) const {
  return false;                 // Never a singleton
}

bool TypeFunc::empty(void) const {
  return false;                 // Never empty
}


BasicType TypeFunc::return_type() const{
  if (range_sig()->cnt() == TypeFunc::Parms) {
    return T_VOID;
  }
  return range_sig()->field_at(TypeFunc::Parms)->basic_type();
}<|MERGE_RESOLUTION|>--- conflicted
+++ resolved
@@ -3858,14 +3858,6 @@
   return make(_ptr, klass(), _klass_is_exact, const_oop(), _offset, _flat_array, instance_id, _speculative, _inline_depth);
 }
 
-<<<<<<< HEAD
-const TypeOopPtr *TypeInstPtr::cast_to_nonconst() const {
-  if (const_oop() == NULL) return this;
-  return make(NotNull, klass(), _klass_is_exact, NULL, _offset, _flat_array, _instance_id, _speculative, _inline_depth);
-}
-
-=======
->>>>>>> aa4ef80f
 //------------------------------xmeet_unloaded---------------------------------
 // Compute the MEET of two InstPtrs when at least one is unloaded.
 // Assume classes are different since called after check for same name/class-loader
@@ -4450,14 +4442,6 @@
   return make(_ptr, const_oop(), _ary, klass(), _klass_is_exact, _offset, _field_offset, instance_id, _speculative, _inline_depth, _is_autobox_cache);
 }
 
-<<<<<<< HEAD
-const TypeOopPtr *TypeAryPtr::cast_to_nonconst() const {
-  if (const_oop() == NULL) return this;
-  return make(NotNull, NULL, _ary, klass(), _klass_is_exact, _offset, _field_offset, _instance_id, _speculative, _inline_depth);
-}
-
-=======
->>>>>>> aa4ef80f
 
 //-----------------------------max_array_length-------------------------------
 // A wrapper around arrayOopDesc::max_array_length(etype) with some input normalization.
