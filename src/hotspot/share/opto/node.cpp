/*
 * Copyright (c) 1997, 2025, Oracle and/or its affiliates. All rights reserved.
 * Copyright (c) 2024, 2025, Alibaba Group Holding Limited. All rights reserved.
 * DO NOT ALTER OR REMOVE COPYRIGHT NOTICES OR THIS FILE HEADER.
 *
 * This code is free software; you can redistribute it and/or modify it
 * under the terms of the GNU General Public License version 2 only, as
 * published by the Free Software Foundation.
 *
 * This code is distributed in the hope that it will be useful, but WITHOUT
 * ANY WARRANTY; without even the implied warranty of MERCHANTABILITY or
 * FITNESS FOR A PARTICULAR PURPOSE.  See the GNU General Public License
 * version 2 for more details (a copy is included in the LICENSE file that
 * accompanied this code).
 *
 * You should have received a copy of the GNU General Public License version
 * 2 along with this work; if not, write to the Free Software Foundation,
 * Inc., 51 Franklin St, Fifth Floor, Boston, MA 02110-1301 USA.
 *
 * Please contact Oracle, 500 Oracle Parkway, Redwood Shores, CA 94065 USA
 * or visit www.oracle.com if you need additional information or have any
 * questions.
 *
 */

#include "gc/shared/barrierSet.hpp"
#include "gc/shared/c2/barrierSetC2.hpp"
#include "libadt/vectset.hpp"
#include "memory/allocation.inline.hpp"
#include "memory/resourceArea.hpp"
#include "opto/ad.hpp"
#include "opto/callGenerator.hpp"
#include "opto/castnode.hpp"
#include "opto/cfgnode.hpp"
#include "opto/connode.hpp"
#include "opto/inlinetypenode.hpp"
#include "opto/loopnode.hpp"
#include "opto/machnode.hpp"
#include "opto/matcher.hpp"
#include "opto/node.hpp"
#include "opto/opcodes.hpp"
#include "opto/regmask.hpp"
#include "opto/rootnode.hpp"
#include "opto/type.hpp"
#include "utilities/copy.hpp"
#include "utilities/macros.hpp"
#include "utilities/powerOfTwo.hpp"
#include "utilities/stringUtils.hpp"

class RegMask;
// #include "phase.hpp"
class PhaseTransform;
class PhaseGVN;

// Arena we are currently building Nodes in
const uint Node::NotAMachineReg = 0xffff0000;

#ifndef PRODUCT
extern uint nodes_created;
#endif
#ifdef __clang__
#pragma clang diagnostic push
#pragma GCC diagnostic ignored "-Wuninitialized"
#endif

#ifdef ASSERT

//-------------------------- construct_node------------------------------------
// Set a breakpoint here to identify where a particular node index is built.
void Node::verify_construction() {
  _debug_orig = nullptr;
  // The decimal digits of _debug_idx are <compile_id> followed by 10 digits of <_idx>
  Compile* C = Compile::current();
  assert(C->unique() < (INT_MAX - 1), "Node limit exceeded INT_MAX");
  uint64_t new_debug_idx = (uint64_t)C->compile_id() * 10000000000 + _idx;
  set_debug_idx(new_debug_idx);
  if (!C->phase_optimize_finished()) {
    // Only check assert during parsing and optimization phase. Skip it while generating code.
    assert(C->live_nodes() <= C->max_node_limit(), "Live Node limit exceeded limit");
  }
  if (BreakAtNode != 0 && (_debug_idx == BreakAtNode || (uint64_t)_idx == BreakAtNode)) {
    tty->print_cr("BreakAtNode: _idx=%d _debug_idx=" UINT64_FORMAT, _idx, _debug_idx);
    BREAKPOINT;
  }
#if OPTO_DU_ITERATOR_ASSERT
  _last_del = nullptr;
  _del_tick = 0;
#endif
  _hash_lock = 0;
}


// #ifdef ASSERT ...

#if OPTO_DU_ITERATOR_ASSERT
void DUIterator_Common::sample(const Node* node) {
  _vdui     = VerifyDUIterators;
  _node     = node;
  _outcnt   = node->_outcnt;
  _del_tick = node->_del_tick;
  _last     = nullptr;
}

void DUIterator_Common::verify(const Node* node, bool at_end_ok) {
  assert(_node     == node, "consistent iterator source");
  assert(_del_tick == node->_del_tick, "no unexpected deletions allowed");
}

void DUIterator_Common::verify_resync() {
  // Ensure that the loop body has just deleted the last guy produced.
  const Node* node = _node;
  // Ensure that at least one copy of the last-seen edge was deleted.
  // Note:  It is OK to delete multiple copies of the last-seen edge.
  // Unfortunately, we have no way to verify that all the deletions delete
  // that same edge.  On this point we must use the Honor System.
  assert(node->_del_tick >= _del_tick+1, "must have deleted an edge");
  assert(node->_last_del == _last, "must have deleted the edge just produced");
  // We liked this deletion, so accept the resulting outcnt and tick.
  _outcnt   = node->_outcnt;
  _del_tick = node->_del_tick;
}

void DUIterator_Common::reset(const DUIterator_Common& that) {
  if (this == &that)  return;  // ignore assignment to self
  if (!_vdui) {
    // We need to initialize everything, overwriting garbage values.
    _last = that._last;
    _vdui = that._vdui;
  }
  // Note:  It is legal (though odd) for an iterator over some node x
  // to be reassigned to iterate over another node y.  Some doubly-nested
  // progress loops depend on being able to do this.
  const Node* node = that._node;
  // Re-initialize everything, except _last.
  _node     = node;
  _outcnt   = node->_outcnt;
  _del_tick = node->_del_tick;
}

void DUIterator::sample(const Node* node) {
  DUIterator_Common::sample(node);      // Initialize the assertion data.
  _refresh_tick = 0;                    // No refreshes have happened, as yet.
}

void DUIterator::verify(const Node* node, bool at_end_ok) {
  DUIterator_Common::verify(node, at_end_ok);
  assert(_idx      <  node->_outcnt + (uint)at_end_ok, "idx in range");
}

void DUIterator::verify_increment() {
  if (_refresh_tick & 1) {
    // We have refreshed the index during this loop.
    // Fix up _idx to meet asserts.
    if (_idx > _outcnt)  _idx = _outcnt;
  }
  verify(_node, true);
}

void DUIterator::verify_resync() {
  // Note:  We do not assert on _outcnt, because insertions are OK here.
  DUIterator_Common::verify_resync();
  // Make sure we are still in sync, possibly with no more out-edges:
  verify(_node, true);
}

void DUIterator::reset(const DUIterator& that) {
  if (this == &that)  return;  // self assignment is always a no-op
  assert(that._refresh_tick == 0, "assign only the result of Node::outs()");
  assert(that._idx          == 0, "assign only the result of Node::outs()");
  assert(_idx               == that._idx, "already assigned _idx");
  if (!_vdui) {
    // We need to initialize everything, overwriting garbage values.
    sample(that._node);
  } else {
    DUIterator_Common::reset(that);
    if (_refresh_tick & 1) {
      _refresh_tick++;                  // Clear the "was refreshed" flag.
    }
    assert(_refresh_tick < 2*100000, "DU iteration must converge quickly");
  }
}

void DUIterator::refresh() {
  DUIterator_Common::sample(_node);     // Re-fetch assertion data.
  _refresh_tick |= 1;                   // Set the "was refreshed" flag.
}

void DUIterator::verify_finish() {
  // If the loop has killed the node, do not require it to re-run.
  if (_node->_outcnt == 0)  _refresh_tick &= ~1;
  // If this assert triggers, it means that a loop used refresh_out_pos
  // to re-synch an iteration index, but the loop did not correctly
  // re-run itself, using a "while (progress)" construct.
  // This iterator enforces the rule that you must keep trying the loop
  // until it "runs clean" without any need for refreshing.
  assert(!(_refresh_tick & 1), "the loop must run once with no refreshing");
}


void DUIterator_Fast::verify(const Node* node, bool at_end_ok) {
  DUIterator_Common::verify(node, at_end_ok);
  Node** out    = node->_out;
  uint   cnt    = node->_outcnt;
  assert(cnt == _outcnt, "no insertions allowed");
  assert(_outp >= out && _outp <= out + cnt - !at_end_ok, "outp in range");
  // This last check is carefully designed to work for NO_OUT_ARRAY.
}

void DUIterator_Fast::verify_limit() {
  const Node* node = _node;
  verify(node, true);
  assert(_outp == node->_out + node->_outcnt, "limit still correct");
}

void DUIterator_Fast::verify_resync() {
  const Node* node = _node;
  if (_outp == node->_out + _outcnt) {
    // Note that the limit imax, not the pointer i, gets updated with the
    // exact count of deletions.  (For the pointer it's always "--i".)
    assert(node->_outcnt+node->_del_tick == _outcnt+_del_tick, "no insertions allowed with deletion(s)");
    // This is a limit pointer, with a name like "imax".
    // Fudge the _last field so that the common assert will be happy.
    _last = (Node*) node->_last_del;
    DUIterator_Common::verify_resync();
  } else {
    assert(node->_outcnt < _outcnt, "no insertions allowed with deletion(s)");
    // A normal internal pointer.
    DUIterator_Common::verify_resync();
    // Make sure we are still in sync, possibly with no more out-edges:
    verify(node, true);
  }
}

void DUIterator_Fast::verify_relimit(uint n) {
  const Node* node = _node;
  assert((int)n > 0, "use imax -= n only with a positive count");
  // This must be a limit pointer, with a name like "imax".
  assert(_outp == node->_out + node->_outcnt, "apply -= only to a limit (imax)");
  // The reported number of deletions must match what the node saw.
  assert(node->_del_tick == _del_tick + n, "must have deleted n edges");
  // Fudge the _last field so that the common assert will be happy.
  _last = (Node*) node->_last_del;
  DUIterator_Common::verify_resync();
}

void DUIterator_Fast::reset(const DUIterator_Fast& that) {
  assert(_outp              == that._outp, "already assigned _outp");
  DUIterator_Common::reset(that);
}

void DUIterator_Last::verify(const Node* node, bool at_end_ok) {
  // at_end_ok means the _outp is allowed to underflow by 1
  _outp += at_end_ok;
  DUIterator_Fast::verify(node, at_end_ok);  // check _del_tick, etc.
  _outp -= at_end_ok;
  assert(_outp == (node->_out + node->_outcnt) - 1, "pointer must point to end of nodes");
}

void DUIterator_Last::verify_limit() {
  // Do not require the limit address to be resynched.
  //verify(node, true);
  assert(_outp == _node->_out, "limit still correct");
}

void DUIterator_Last::verify_step(uint num_edges) {
  assert((int)num_edges > 0, "need non-zero edge count for loop progress");
  _outcnt   -= num_edges;
  _del_tick += num_edges;
  // Make sure we are still in sync, possibly with no more out-edges:
  const Node* node = _node;
  verify(node, true);
  assert(node->_last_del == _last, "must have deleted the edge just produced");
}

#endif //OPTO_DU_ITERATOR_ASSERT


#endif //ASSERT


// This constant used to initialize _out may be any non-null value.
// The value null is reserved for the top node only.
#define NO_OUT_ARRAY ((Node**)-1)

// Out-of-line code from node constructors.
// Executed only when extra debug info. is being passed around.
static void init_node_notes(Compile* C, int idx, Node_Notes* nn) {
  C->set_node_notes_at(idx, nn);
}

// Shared initialization code.
inline int Node::Init(int req) {
  Compile* C = Compile::current();
  int idx = C->next_unique();
  NOT_PRODUCT(_igv_idx = C->next_igv_idx());

  // Allocate memory for the necessary number of edges.
  if (req > 0) {
    // Allocate space for _in array to have double alignment.
    _in = (Node **) ((char *) (C->node_arena()->AmallocWords(req * sizeof(void*))));
  }
  // If there are default notes floating around, capture them:
  Node_Notes* nn = C->default_node_notes();
  if (nn != nullptr)  init_node_notes(C, idx, nn);

  // Note:  At this point, C is dead,
  // and we begin to initialize the new Node.

  _cnt = _max = req;
  _outcnt = _outmax = 0;
  _class_id = Class_Node;
  _flags = 0;
  _out = NO_OUT_ARRAY;
  return idx;
}

//------------------------------Node-------------------------------------------
// Create a Node, with a given number of required edges.
Node::Node(uint req)
  : _idx(Init(req))
#ifdef ASSERT
  , _parse_idx(_idx)
#endif
{
  assert( req < Compile::current()->max_node_limit() - NodeLimitFudgeFactor, "Input limit exceeded" );
  debug_only( verify_construction() );
  NOT_PRODUCT(nodes_created++);
  if (req == 0) {
    _in = nullptr;
  } else {
    Node** to = _in;
    for(uint i = 0; i < req; i++) {
      to[i] = nullptr;
    }
  }
}

//------------------------------Node-------------------------------------------
Node::Node(Node *n0)
  : _idx(Init(1))
#ifdef ASSERT
  , _parse_idx(_idx)
#endif
{
  debug_only( verify_construction() );
  NOT_PRODUCT(nodes_created++);
  assert( is_not_dead(n0), "can not use dead node");
  _in[0] = n0; if (n0 != nullptr) n0->add_out((Node *)this);
}

//------------------------------Node-------------------------------------------
Node::Node(Node *n0, Node *n1)
  : _idx(Init(2))
#ifdef ASSERT
  , _parse_idx(_idx)
#endif
{
  debug_only( verify_construction() );
  NOT_PRODUCT(nodes_created++);
  assert( is_not_dead(n0), "can not use dead node");
  assert( is_not_dead(n1), "can not use dead node");
  _in[0] = n0; if (n0 != nullptr) n0->add_out((Node *)this);
  _in[1] = n1; if (n1 != nullptr) n1->add_out((Node *)this);
}

//------------------------------Node-------------------------------------------
Node::Node(Node *n0, Node *n1, Node *n2)
  : _idx(Init(3))
#ifdef ASSERT
  , _parse_idx(_idx)
#endif
{
  debug_only( verify_construction() );
  NOT_PRODUCT(nodes_created++);
  assert( is_not_dead(n0), "can not use dead node");
  assert( is_not_dead(n1), "can not use dead node");
  assert( is_not_dead(n2), "can not use dead node");
  _in[0] = n0; if (n0 != nullptr) n0->add_out((Node *)this);
  _in[1] = n1; if (n1 != nullptr) n1->add_out((Node *)this);
  _in[2] = n2; if (n2 != nullptr) n2->add_out((Node *)this);
}

//------------------------------Node-------------------------------------------
Node::Node(Node *n0, Node *n1, Node *n2, Node *n3)
  : _idx(Init(4))
#ifdef ASSERT
  , _parse_idx(_idx)
#endif
{
  debug_only( verify_construction() );
  NOT_PRODUCT(nodes_created++);
  assert( is_not_dead(n0), "can not use dead node");
  assert( is_not_dead(n1), "can not use dead node");
  assert( is_not_dead(n2), "can not use dead node");
  assert( is_not_dead(n3), "can not use dead node");
  _in[0] = n0; if (n0 != nullptr) n0->add_out((Node *)this);
  _in[1] = n1; if (n1 != nullptr) n1->add_out((Node *)this);
  _in[2] = n2; if (n2 != nullptr) n2->add_out((Node *)this);
  _in[3] = n3; if (n3 != nullptr) n3->add_out((Node *)this);
}

//------------------------------Node-------------------------------------------
Node::Node(Node *n0, Node *n1, Node *n2, Node *n3, Node *n4)
  : _idx(Init(5))
#ifdef ASSERT
  , _parse_idx(_idx)
#endif
{
  debug_only( verify_construction() );
  NOT_PRODUCT(nodes_created++);
  assert( is_not_dead(n0), "can not use dead node");
  assert( is_not_dead(n1), "can not use dead node");
  assert( is_not_dead(n2), "can not use dead node");
  assert( is_not_dead(n3), "can not use dead node");
  assert( is_not_dead(n4), "can not use dead node");
  _in[0] = n0; if (n0 != nullptr) n0->add_out((Node *)this);
  _in[1] = n1; if (n1 != nullptr) n1->add_out((Node *)this);
  _in[2] = n2; if (n2 != nullptr) n2->add_out((Node *)this);
  _in[3] = n3; if (n3 != nullptr) n3->add_out((Node *)this);
  _in[4] = n4; if (n4 != nullptr) n4->add_out((Node *)this);
}

//------------------------------Node-------------------------------------------
Node::Node(Node *n0, Node *n1, Node *n2, Node *n3,
                     Node *n4, Node *n5)
  : _idx(Init(6))
#ifdef ASSERT
  , _parse_idx(_idx)
#endif
{
  debug_only( verify_construction() );
  NOT_PRODUCT(nodes_created++);
  assert( is_not_dead(n0), "can not use dead node");
  assert( is_not_dead(n1), "can not use dead node");
  assert( is_not_dead(n2), "can not use dead node");
  assert( is_not_dead(n3), "can not use dead node");
  assert( is_not_dead(n4), "can not use dead node");
  assert( is_not_dead(n5), "can not use dead node");
  _in[0] = n0; if (n0 != nullptr) n0->add_out((Node *)this);
  _in[1] = n1; if (n1 != nullptr) n1->add_out((Node *)this);
  _in[2] = n2; if (n2 != nullptr) n2->add_out((Node *)this);
  _in[3] = n3; if (n3 != nullptr) n3->add_out((Node *)this);
  _in[4] = n4; if (n4 != nullptr) n4->add_out((Node *)this);
  _in[5] = n5; if (n5 != nullptr) n5->add_out((Node *)this);
}

//------------------------------Node-------------------------------------------
Node::Node(Node *n0, Node *n1, Node *n2, Node *n3,
                     Node *n4, Node *n5, Node *n6)
  : _idx(Init(7))
#ifdef ASSERT
  , _parse_idx(_idx)
#endif
{
  debug_only( verify_construction() );
  NOT_PRODUCT(nodes_created++);
  assert( is_not_dead(n0), "can not use dead node");
  assert( is_not_dead(n1), "can not use dead node");
  assert( is_not_dead(n2), "can not use dead node");
  assert( is_not_dead(n3), "can not use dead node");
  assert( is_not_dead(n4), "can not use dead node");
  assert( is_not_dead(n5), "can not use dead node");
  assert( is_not_dead(n6), "can not use dead node");
  _in[0] = n0; if (n0 != nullptr) n0->add_out((Node *)this);
  _in[1] = n1; if (n1 != nullptr) n1->add_out((Node *)this);
  _in[2] = n2; if (n2 != nullptr) n2->add_out((Node *)this);
  _in[3] = n3; if (n3 != nullptr) n3->add_out((Node *)this);
  _in[4] = n4; if (n4 != nullptr) n4->add_out((Node *)this);
  _in[5] = n5; if (n5 != nullptr) n5->add_out((Node *)this);
  _in[6] = n6; if (n6 != nullptr) n6->add_out((Node *)this);
}

#ifdef __clang__
#pragma clang diagnostic pop
#endif


//------------------------------clone------------------------------------------
// Clone a Node.
Node *Node::clone() const {
  Compile* C = Compile::current();
  uint s = size_of();           // Size of inherited Node
  Node *n = (Node*)C->node_arena()->AmallocWords(size_of() + _max*sizeof(Node*));
  Copy::conjoint_words_to_lower((HeapWord*)this, (HeapWord*)n, s);
  // Set the new input pointer array
  n->_in = (Node**)(((char*)n)+s);
  // Cannot share the old output pointer array, so kill it
  n->_out = NO_OUT_ARRAY;
  // And reset the counters to 0
  n->_outcnt = 0;
  n->_outmax = 0;
  // Unlock this guy, since he is not in any hash table.
  debug_only(n->_hash_lock = 0);
  // Walk the old node's input list to duplicate its edges
  uint i;
  for( i = 0; i < len(); i++ ) {
    Node *x = in(i);
    n->_in[i] = x;
    if (x != nullptr) x->add_out(n);
  }
  if (is_macro()) {
    C->add_macro_node(n);
  }
  if (is_expensive()) {
    C->add_expensive_node(n);
  }
  if (for_post_loop_opts_igvn()) {
    // Don't add cloned node to Compile::_for_post_loop_opts_igvn list automatically.
    // If it is applicable, it will happen anyway when the cloned node is registered with IGVN.
    n->remove_flag(Node::NodeFlags::Flag_for_post_loop_opts_igvn);
  }
  if (for_merge_stores_igvn()) {
    // Don't add cloned node to Compile::_for_merge_stores_igvn list automatically.
    // If it is applicable, it will happen anyway when the cloned node is registered with IGVN.
    n->remove_flag(Node::NodeFlags::Flag_for_merge_stores_igvn);
  }
  if (n->is_ParsePredicate()) {
    C->add_parse_predicate(n->as_ParsePredicate());
  }

  BarrierSetC2* bs = BarrierSet::barrier_set()->barrier_set_c2();
  bs->register_potential_barrier_node(n);

  n->set_idx(C->next_unique()); // Get new unique index as well
  NOT_PRODUCT(n->_igv_idx = C->next_igv_idx());
  debug_only( n->verify_construction() );
  NOT_PRODUCT(nodes_created++);
  // Do not patch over the debug_idx of a clone, because it makes it
  // impossible to break on the clone's moment of creation.
  //debug_only( n->set_debug_idx( debug_idx() ) );

  C->copy_node_notes_to(n, (Node*) this);

  // MachNode clone
  uint nopnds;
  if (this->is_Mach() && (nopnds = this->as_Mach()->num_opnds()) > 0) {
    MachNode *mach  = n->as_Mach();
    MachNode *mthis = this->as_Mach();
    // Get address of _opnd_array.
    // It should be the same offset since it is the clone of this node.
    MachOper **from = mthis->_opnds;
    MachOper **to = (MachOper **)((size_t)(&mach->_opnds) +
                    pointer_delta((const void*)from,
                                  (const void*)(&mthis->_opnds), 1));
    mach->_opnds = to;
    for ( uint i = 0; i < nopnds; ++i ) {
      to[i] = from[i]->clone();
    }
  }
  if (n->is_Call()) {
    // CallGenerator is linked to the original node.
    CallGenerator* cg = n->as_Call()->generator();
    if (cg != nullptr) {
      CallGenerator* cloned_cg = cg->with_call_node(n->as_Call());
      n->as_Call()->set_generator(cloned_cg);
    }
  }
  if (n->is_SafePoint()) {
    // Scalar replacement and macro expansion might modify the JVMState.
    // Clone it to make sure it's not shared between SafePointNodes.
    n->as_SafePoint()->clone_jvms(C);
    n->as_SafePoint()->clone_replaced_nodes();
  }
  if (n->is_InlineType()) {
    C->add_inline_type(n);
  }
  Compile::current()->record_modified_node(n);
  return n;                     // Return the clone
}

//---------------------------setup_is_top--------------------------------------
// Call this when changing the top node, to reassert the invariants
// required by Node::is_top.  See Compile::set_cached_top_node.
void Node::setup_is_top() {
  if (this == (Node*)Compile::current()->top()) {
    // This node has just become top.  Kill its out array.
    _outcnt = _outmax = 0;
    _out = nullptr;                           // marker value for top
    assert(is_top(), "must be top");
  } else {
    if (_out == nullptr)  _out = NO_OUT_ARRAY;
    assert(!is_top(), "must not be top");
  }
}

//------------------------------~Node------------------------------------------
// Fancy destructor; eagerly attempt to reclaim Node numberings and storage
void Node::destruct(PhaseValues* phase) {
  Compile* compile = (phase != nullptr) ? phase->C : Compile::current();
  if (phase != nullptr && phase->is_IterGVN()) {
    phase->is_IterGVN()->_worklist.remove(this);
  }
  // If this is the most recently created node, reclaim its index. Otherwise,
  // record the node as dead to keep liveness information accurate.
  if ((uint)_idx+1 == compile->unique()) {
    compile->set_unique(compile->unique()-1);
  } else {
    compile->record_dead_node(_idx);
  }
  // Clear debug info:
  Node_Notes* nn = compile->node_notes_at(_idx);
  if (nn != nullptr)  nn->clear();
  // Walk the input array, freeing the corresponding output edges
  _cnt = _max;  // forget req/prec distinction
  uint i;
  for( i = 0; i < _max; i++ ) {
    set_req(i, nullptr);
    //assert(def->out(def->outcnt()-1) == (Node *)this,"bad def-use hacking in reclaim");
  }
  assert(outcnt() == 0, "deleting a node must not leave a dangling use");

  if (is_macro()) {
    compile->remove_macro_node(this);
  }
  if (is_expensive()) {
    compile->remove_expensive_node(this);
  }
  if (is_OpaqueTemplateAssertionPredicate()) {
    compile->remove_template_assertion_predicate_opaq(this);
  }
  if (is_ParsePredicate()) {
    compile->remove_parse_predicate(as_ParsePredicate());
  }
  if (for_post_loop_opts_igvn()) {
    compile->remove_from_post_loop_opts_igvn(this);
  }
<<<<<<< HEAD
  if (is_InlineType()) {
    compile->remove_inline_type(this);
=======
  if (for_merge_stores_igvn()) {
    compile->remove_from_merge_stores_igvn(this);
>>>>>>> a347ecde
  }

  if (is_SafePoint()) {
    as_SafePoint()->delete_replaced_nodes();

    if (is_CallStaticJava()) {
      compile->remove_unstable_if_trap(as_CallStaticJava(), false);
    }
  }
  BarrierSetC2* bs = BarrierSet::barrier_set()->barrier_set_c2();
  bs->unregister_potential_barrier_node(this);

  // See if the input array was allocated just prior to the object
  int edge_size = _max*sizeof(void*);
  int out_edge_size = _outmax*sizeof(void*);
  char *in_array = ((char*)_in);
  char *edge_end = in_array + edge_size;
  char *out_array = (char*)(_out == NO_OUT_ARRAY? nullptr: _out);
  int node_size = size_of();

#ifdef ASSERT
  // We will not actually delete the storage, but we'll make the node unusable.
  compile->remove_modified_node(this);
  *(address*)this = badAddress;  // smash the C++ vtbl, probably
  _in = _out = (Node**) badAddress;
  _max = _cnt = _outmax = _outcnt = 0;
#endif

  // Free the output edge array
  if (out_edge_size > 0) {
    compile->node_arena()->Afree(out_array, out_edge_size);
  }

  // Free the input edge array and the node itself
  if( edge_end == (char*)this ) {
    // It was; free the input array and object all in one hit
#ifndef ASSERT
    compile->node_arena()->Afree(in_array, edge_size+node_size);
#endif
  } else {
    // Free just the input array
    compile->node_arena()->Afree(in_array, edge_size);

    // Free just the object
#ifndef ASSERT
    compile->node_arena()->Afree(this, node_size);
#endif
  }
}

//------------------------------grow-------------------------------------------
// Grow the input array, making space for more edges
void Node::grow(uint len) {
  Arena* arena = Compile::current()->node_arena();
  uint new_max = _max;
  if( new_max == 0 ) {
    _max = 4;
    _in = (Node**)arena->Amalloc(4*sizeof(Node*));
    Node** to = _in;
    to[0] = nullptr;
    to[1] = nullptr;
    to[2] = nullptr;
    to[3] = nullptr;
    return;
  }
  new_max = next_power_of_2(len);
  // Trimming to limit allows a uint8 to handle up to 255 edges.
  // Previously I was using only powers-of-2 which peaked at 128 edges.
  //if( new_max >= limit ) new_max = limit-1;
  _in = (Node**)arena->Arealloc(_in, _max*sizeof(Node*), new_max*sizeof(Node*));
  Copy::zero_to_bytes(&_in[_max], (new_max-_max)*sizeof(Node*)); // null all new space
  _max = new_max;               // Record new max length
  // This assertion makes sure that Node::_max is wide enough to
  // represent the numerical value of new_max.
  assert(_max == new_max && _max > len, "int width of _max is too small");
}

//-----------------------------out_grow----------------------------------------
// Grow the input array, making space for more edges
void Node::out_grow( uint len ) {
  assert(!is_top(), "cannot grow a top node's out array");
  Arena* arena = Compile::current()->node_arena();
  uint new_max = _outmax;
  if( new_max == 0 ) {
    _outmax = 4;
    _out = (Node **)arena->Amalloc(4*sizeof(Node*));
    return;
  }
  new_max = next_power_of_2(len);
  // Trimming to limit allows a uint8 to handle up to 255 edges.
  // Previously I was using only powers-of-2 which peaked at 128 edges.
  //if( new_max >= limit ) new_max = limit-1;
  assert(_out != nullptr && _out != NO_OUT_ARRAY, "out must have sensible value");
  _out = (Node**)arena->Arealloc(_out,_outmax*sizeof(Node*),new_max*sizeof(Node*));
  //Copy::zero_to_bytes(&_out[_outmax], (new_max-_outmax)*sizeof(Node*)); // null all new space
  _outmax = new_max;               // Record new max length
  // This assertion makes sure that Node::_max is wide enough to
  // represent the numerical value of new_max.
  assert(_outmax == new_max && _outmax > len, "int width of _outmax is too small");
}

#ifdef ASSERT
//------------------------------is_dead----------------------------------------
bool Node::is_dead() const {
  // Mach and pinch point nodes may look like dead.
  if( is_top() || is_Mach() || (Opcode() == Op_Node && _outcnt > 0) )
    return false;
  for( uint i = 0; i < _max; i++ )
    if( _in[i] != nullptr )
      return false;
  return true;
}

bool Node::is_not_dead(const Node* n) {
  return n == nullptr || !PhaseIterGVN::is_verify_def_use() || !(n->is_dead());
}

bool Node::is_reachable_from_root() const {
  ResourceMark rm;
  Unique_Node_List wq;
  wq.push((Node*)this);
  RootNode* root = Compile::current()->root();
  for (uint i = 0; i < wq.size(); i++) {
    Node* m = wq.at(i);
    if (m == root) {
      return true;
    }
    for (DUIterator_Fast jmax, j = m->fast_outs(jmax); j < jmax; j++) {
      Node* u = m->fast_out(j);
      wq.push(u);
    }
  }
  return false;
}
#endif

//------------------------------is_unreachable---------------------------------
bool Node::is_unreachable(PhaseIterGVN &igvn) const {
  assert(!is_Mach(), "doesn't work with MachNodes");
  return outcnt() == 0 || igvn.type(this) == Type::TOP || (in(0) != nullptr && in(0)->is_top());
}

//------------------------------add_req----------------------------------------
// Add a new required input at the end
void Node::add_req( Node *n ) {
  assert( is_not_dead(n), "can not use dead node");

  // Look to see if I can move precedence down one without reallocating
  if( (_cnt >= _max) || (in(_max-1) != nullptr) )
    grow( _max+1 );

  // Find a precedence edge to move
  if( in(_cnt) != nullptr ) {   // Next precedence edge is busy?
    uint i;
    for( i=_cnt; i<_max; i++ )
      if( in(i) == nullptr )    // Find the null at end of prec edge list
        break;                  // There must be one, since we grew the array
    _in[i] = in(_cnt);          // Move prec over, making space for req edge
  }
  _in[_cnt++] = n;            // Stuff over old prec edge
  if (n != nullptr) n->add_out((Node *)this);
  Compile::current()->record_modified_node(this);
}

//---------------------------add_req_batch-------------------------------------
// Add a new required input at the end
void Node::add_req_batch( Node *n, uint m ) {
  assert( is_not_dead(n), "can not use dead node");
  // check various edge cases
  if ((int)m <= 1) {
    assert((int)m >= 0, "oob");
    if (m != 0)  add_req(n);
    return;
  }

  // Look to see if I can move precedence down one without reallocating
  if( (_cnt+m) > _max || _in[_max-m] )
    grow( _max+m );

  // Find a precedence edge to move
  if( _in[_cnt] != nullptr ) {  // Next precedence edge is busy?
    uint i;
    for( i=_cnt; i<_max; i++ )
      if( _in[i] == nullptr )   // Find the null at end of prec edge list
        break;                  // There must be one, since we grew the array
    // Slide all the precs over by m positions (assume #prec << m).
    Copy::conjoint_words_to_higher((HeapWord*)&_in[_cnt], (HeapWord*)&_in[_cnt+m], ((i-_cnt)*sizeof(Node*)));
  }

  // Stuff over the old prec edges
  for(uint i=0; i<m; i++ ) {
    _in[_cnt++] = n;
  }

  // Insert multiple out edges on the node.
  if (n != nullptr && !n->is_top()) {
    for(uint i=0; i<m; i++ ) {
      n->add_out((Node *)this);
    }
  }
  Compile::current()->record_modified_node(this);
}

//------------------------------del_req----------------------------------------
// Delete the required edge and compact the edge array
void Node::del_req( uint idx ) {
  assert( idx < _cnt, "oob");
  assert( !VerifyHashTableKeys || _hash_lock == 0,
          "remove node from hash table before modifying it");
  // First remove corresponding def-use edge
  Node *n = in(idx);
  if (n != nullptr) n->del_out((Node *)this);
  _in[idx] = in(--_cnt); // Compact the array
  // Avoid spec violation: Gap in prec edges.
  close_prec_gap_at(_cnt);
  Compile::current()->record_modified_node(this);
}

//------------------------------del_req_ordered--------------------------------
// Delete the required edge and compact the edge array with preserved order
void Node::del_req_ordered( uint idx ) {
  assert( idx < _cnt, "oob");
  assert( !VerifyHashTableKeys || _hash_lock == 0,
          "remove node from hash table before modifying it");
  // First remove corresponding def-use edge
  Node *n = in(idx);
  if (n != nullptr) n->del_out((Node *)this);
  if (idx < --_cnt) {    // Not last edge ?
    Copy::conjoint_words_to_lower((HeapWord*)&_in[idx+1], (HeapWord*)&_in[idx], ((_cnt-idx)*sizeof(Node*)));
  }
  // Avoid spec violation: Gap in prec edges.
  close_prec_gap_at(_cnt);
  Compile::current()->record_modified_node(this);
}

//------------------------------ins_req----------------------------------------
// Insert a new required input at the end
void Node::ins_req( uint idx, Node *n ) {
  assert( is_not_dead(n), "can not use dead node");
  add_req(nullptr);                // Make space
  assert( idx < _max, "Must have allocated enough space");
  // Slide over
  if(_cnt-idx-1 > 0) {
    Copy::conjoint_words_to_higher((HeapWord*)&_in[idx], (HeapWord*)&_in[idx+1], ((_cnt-idx-1)*sizeof(Node*)));
  }
  _in[idx] = n;                            // Stuff over old required edge
  if (n != nullptr) n->add_out((Node *)this); // Add reciprocal def-use edge
  Compile::current()->record_modified_node(this);
}

//-----------------------------find_edge---------------------------------------
int Node::find_edge(Node* n) {
  for (uint i = 0; i < len(); i++) {
    if (_in[i] == n)  return i;
  }
  return -1;
}

//----------------------------replace_edge-------------------------------------
int Node::replace_edge(Node* old, Node* neww, PhaseGVN* gvn) {
  if (old == neww)  return 0;  // nothing to do
  uint nrep = 0;
  for (uint i = 0; i < len(); i++) {
    if (in(i) == old) {
      if (i < req()) {
        if (gvn != nullptr) {
          set_req_X(i, neww, gvn);
        } else {
          set_req(i, neww);
        }
      } else {
        assert(gvn == nullptr || gvn->is_IterGVN() == nullptr, "no support for igvn here");
        assert(find_prec_edge(neww) == -1, "spec violation: duplicated prec edge (node %d -> %d)", _idx, neww->_idx);
        set_prec(i, neww);
      }
      nrep++;
    }
  }
  return nrep;
}

/**
 * Replace input edges in the range pointing to 'old' node.
 */
int Node::replace_edges_in_range(Node* old, Node* neww, int start, int end, PhaseGVN* gvn) {
  if (old == neww)  return 0;  // nothing to do
  uint nrep = 0;
  for (int i = start; i < end; i++) {
    if (in(i) == old) {
      set_req_X(i, neww, gvn);
      nrep++;
    }
  }
  return nrep;
}

//-------------------------disconnect_inputs-----------------------------------
// null out all inputs to eliminate incoming Def-Use edges.
void Node::disconnect_inputs(Compile* C) {
  // the layout of Node::_in
  // r: a required input, null is allowed
  // p: a precedence, null values are all at the end
  // -----------------------------------
  // |r|...|r|p|...|p|null|...|null|
  //         |                     |
  //         req()                 len()
  // -----------------------------------
  for (uint i = 0; i < req(); ++i) {
    if (in(i) != nullptr) {
      set_req(i, nullptr);
    }
  }

  // Remove precedence edges if any exist
  // Note: Safepoints may have precedence edges, even during parsing
  for (uint i = len(); i > req(); ) {
    rm_prec(--i);  // no-op if _in[i] is null
  }

#ifdef ASSERT
  // sanity check
  for (uint i = 0; i < len(); ++i) {
    assert(_in[i] == nullptr, "disconnect_inputs() failed!");
  }
#endif

  // Node::destruct requires all out edges be deleted first
  // debug_only(destruct();)   // no reuse benefit expected
  C->record_dead_node(_idx);
}

//-----------------------------uncast---------------------------------------
// %%% Temporary, until we sort out CheckCastPP vs. CastPP.
// Strip away casting.  (It is depth-limited.)
// Optionally, keep casts with dependencies.
Node* Node::uncast(bool keep_deps) const {
  // Should be inline:
  //return is_ConstraintCast() ? uncast_helper(this) : (Node*) this;
  if (is_ConstraintCast()) {
    return uncast_helper(this, keep_deps);
  } else {
    return (Node*) this;
  }
}

// Find out of current node that matches opcode.
Node* Node::find_out_with(int opcode) {
  for (DUIterator_Fast imax, i = fast_outs(imax); i < imax; i++) {
    Node* use = fast_out(i);
    if (use->Opcode() == opcode) {
      return use;
    }
  }
  return nullptr;
}

// Return true if the current node has an out that matches opcode.
bool Node::has_out_with(int opcode) {
  return (find_out_with(opcode) != nullptr);
}

// Return true if the current node has an out that matches any of the opcodes.
bool Node::has_out_with(int opcode1, int opcode2, int opcode3, int opcode4) {
  for (DUIterator_Fast imax, i = fast_outs(imax); i < imax; i++) {
      int opcode = fast_out(i)->Opcode();
      if (opcode == opcode1 || opcode == opcode2 || opcode == opcode3 || opcode == opcode4) {
        return true;
      }
  }
  return false;
}


//---------------------------uncast_helper-------------------------------------
Node* Node::uncast_helper(const Node* p, bool keep_deps) {
#ifdef ASSERT
  uint depth_count = 0;
  const Node* orig_p = p;
#endif

  while (true) {
#ifdef ASSERT
    if (depth_count >= K) {
      orig_p->dump(4);
      if (p != orig_p)
        p->dump(1);
    }
    assert(depth_count++ < K, "infinite loop in Node::uncast_helper");
#endif
    if (p == nullptr || p->req() != 2) {
      break;
    } else if (p->is_ConstraintCast()) {
      if (keep_deps && p->as_ConstraintCast()->carry_dependency()) {
        break; // stop at casts with dependencies
      }
      p = p->in(1);
    } else {
      break;
    }
  }
  return (Node*) p;
}

//------------------------------add_prec---------------------------------------
// Add a new precedence input.  Precedence inputs are unordered, with
// duplicates removed and nulls packed down at the end.
void Node::add_prec( Node *n ) {
  assert( is_not_dead(n), "can not use dead node");

  // Check for null at end
  if( _cnt >= _max || in(_max-1) )
    grow( _max+1 );

  // Find a precedence edge to move
  uint i = _cnt;
  while( in(i) != nullptr ) {
    if (in(i) == n) return; // Avoid spec violation: duplicated prec edge.
    i++;
  }
  _in[i] = n;                                   // Stuff prec edge over null
  if ( n != nullptr) n->add_out((Node *)this);  // Add mirror edge

#ifdef ASSERT
  while ((++i)<_max) { assert(_in[i] == nullptr, "spec violation: Gap in prec edges (node %d)", _idx); }
#endif
  Compile::current()->record_modified_node(this);
}

//------------------------------rm_prec----------------------------------------
// Remove a precedence input.  Precedence inputs are unordered, with
// duplicates removed and nulls packed down at the end.
void Node::rm_prec( uint j ) {
  assert(j < _max, "oob: i=%d, _max=%d", j, _max);
  assert(j >= _cnt, "not a precedence edge");
  if (_in[j] == nullptr) return;   // Avoid spec violation: Gap in prec edges.
  _in[j]->del_out((Node *)this);
  close_prec_gap_at(j);
  Compile::current()->record_modified_node(this);
}

//------------------------------size_of----------------------------------------
uint Node::size_of() const { return sizeof(*this); }

//------------------------------ideal_reg--------------------------------------
uint Node::ideal_reg() const { return 0; }

//------------------------------jvms-------------------------------------------
JVMState* Node::jvms() const { return nullptr; }

#ifdef ASSERT
//------------------------------jvms-------------------------------------------
bool Node::verify_jvms(const JVMState* using_jvms) const {
  for (JVMState* jvms = this->jvms(); jvms != nullptr; jvms = jvms->caller()) {
    if (jvms == using_jvms)  return true;
  }
  return false;
}

//------------------------------init_NodeProperty------------------------------
void Node::init_NodeProperty() {
  assert(_max_classes <= max_juint, "too many NodeProperty classes");
  assert(max_flags() <= max_juint, "too many NodeProperty flags");
}

//-----------------------------max_flags---------------------------------------
juint Node::max_flags() {
  return (PD::_last_flag << 1) - 1; // allow flags combination
}
#endif

//------------------------------format-----------------------------------------
// Print as assembly
void Node::format( PhaseRegAlloc *, outputStream *st ) const {}
//------------------------------emit-------------------------------------------
// Emit bytes using C2_MacroAssembler
void Node::emit(C2_MacroAssembler *masm, PhaseRegAlloc *ra_) const {}
//------------------------------size-------------------------------------------
// Size of instruction in bytes
uint Node::size(PhaseRegAlloc *ra_) const { return 0; }

//------------------------------CFG Construction-------------------------------
// Nodes that end basic blocks, e.g. IfTrue/IfFalse, JumpProjNode, Root,
// Goto and Return.
const Node *Node::is_block_proj() const { return nullptr; }

// Minimum guaranteed type
const Type *Node::bottom_type() const { return Type::BOTTOM; }


//------------------------------raise_bottom_type------------------------------
// Get the worst-case Type output for this Node.
void Node::raise_bottom_type(const Type* new_type) {
  if (is_Type()) {
    TypeNode *n = this->as_Type();
    if (VerifyAliases) {
      assert(new_type->higher_equal_speculative(n->type()), "new type must refine old type");
    }
    n->set_type(new_type);
  } else if (is_Load()) {
    LoadNode *n = this->as_Load();
    if (VerifyAliases) {
      assert(new_type->higher_equal_speculative(n->type()), "new type must refine old type");
    }
    n->set_type(new_type);
  }
}

//------------------------------Identity---------------------------------------
// Return a node that the given node is equivalent to.
Node* Node::Identity(PhaseGVN* phase) {
  return this;                  // Default to no identities
}

//------------------------------Value------------------------------------------
// Compute a new Type for a node using the Type of the inputs.
const Type* Node::Value(PhaseGVN* phase) const {
  return bottom_type();         // Default to worst-case Type
}

//------------------------------Ideal------------------------------------------
//
// 'Idealize' the graph rooted at this Node.
//
// In order to be efficient and flexible there are some subtle invariants
// these Ideal calls need to hold.  Running with '-XX:VerifyIterativeGVN=1' checks
// these invariants, although its too slow to have on by default.  If you are
// hacking an Ideal call, be sure to test with '-XX:VerifyIterativeGVN=1'
//
// The Ideal call almost arbitrarily reshape the graph rooted at the 'this'
// pointer.  If ANY change is made, it must return the root of the reshaped
// graph - even if the root is the same Node.  Example: swapping the inputs
// to an AddINode gives the same answer and same root, but you still have to
// return the 'this' pointer instead of null.
//
// You cannot return an OLD Node, except for the 'this' pointer.  Use the
// Identity call to return an old Node; basically if Identity can find
// another Node have the Ideal call make no change and return null.
// Example: AddINode::Ideal must check for add of zero; in this case it
// returns null instead of doing any graph reshaping.
//
// You cannot modify any old Nodes except for the 'this' pointer.  Due to
// sharing there may be other users of the old Nodes relying on their current
// semantics.  Modifying them will break the other users.
// Example: when reshape "(X+3)+4" into "X+7" you must leave the Node for
// "X+3" unchanged in case it is shared.
//
// If you modify the 'this' pointer's inputs, you should use
// 'set_req'.  If you are making a new Node (either as the new root or
// some new internal piece) you may use 'init_req' to set the initial
// value.  You can make a new Node with either 'new' or 'clone'.  In
// either case, def-use info is correctly maintained.
//
// Example: reshape "(X+3)+4" into "X+7":
//    set_req(1, in(1)->in(1));
//    set_req(2, phase->intcon(7));
//    return this;
// Example: reshape "X*4" into "X<<2"
//    return new LShiftINode(in(1), phase->intcon(2));
//
// You must call 'phase->transform(X)' on any new Nodes X you make, except
// for the returned root node.  Example: reshape "X*31" with "(X<<5)-X".
//    Node *shift=phase->transform(new LShiftINode(in(1),phase->intcon(5)));
//    return new AddINode(shift, in(1));
//
// When making a Node for a constant use 'phase->makecon' or 'phase->intcon'.
// These forms are faster than 'phase->transform(new ConNode())' and Do
// The Right Thing with def-use info.
//
// You cannot bury the 'this' Node inside of a graph reshape.  If the reshaped
// graph uses the 'this' Node it must be the root.  If you want a Node with
// the same Opcode as the 'this' pointer use 'clone'.
//
Node *Node::Ideal(PhaseGVN *phase, bool can_reshape) {
  return nullptr;                  // Default to being Ideal already
}

// Some nodes have specific Ideal subgraph transformations only if they are
// unique users of specific nodes. Such nodes should be put on IGVN worklist
// for the transformations to happen.
bool Node::has_special_unique_user() const {
  assert(outcnt() == 1, "match only for unique out");
  Node* n = unique_out();
  int op  = Opcode();
  if (this->is_Store()) {
    // Condition for back-to-back stores folding.
    return n->Opcode() == op && n->in(MemNode::Memory) == this;
  } else if (this->is_Load() || this->is_DecodeN() || this->is_Phi()) {
    // Condition for removing an unused LoadNode or DecodeNNode from the MemBarAcquire precedence input
    return n->Opcode() == Op_MemBarAcquire;
  } else if (op == Op_AddL) {
    // Condition for convL2I(addL(x,y)) ==> addI(convL2I(x),convL2I(y))
    return n->Opcode() == Op_ConvL2I && n->in(1) == this;
  } else if (op == Op_SubI || op == Op_SubL) {
    // Condition for subI(x,subI(y,z)) ==> subI(addI(x,z),y)
    return n->Opcode() == op && n->in(2) == this;
  } else if (is_If() && (n->is_IfFalse() || n->is_IfTrue())) {
    // See IfProjNode::Identity()
    return true;
  } else if ((is_IfFalse() || is_IfTrue()) && n->is_If()) {
    // See IfNode::fold_compares
    return true;
  } else {
    return false;
  }
};

//--------------------------find_exact_control---------------------------------
// Skip Proj and CatchProj nodes chains. Check for Null and Top.
Node* Node::find_exact_control(Node* ctrl) {
  if (ctrl == nullptr && this->is_Region())
    ctrl = this->as_Region()->is_copy();

  if (ctrl != nullptr && ctrl->is_CatchProj()) {
    if (ctrl->as_CatchProj()->_con == CatchProjNode::fall_through_index)
      ctrl = ctrl->in(0);
    if (ctrl != nullptr && !ctrl->is_top())
      ctrl = ctrl->in(0);
  }

  if (ctrl != nullptr && ctrl->is_Proj())
    ctrl = ctrl->in(0);

  return ctrl;
}

//--------------------------dominates------------------------------------------
// Helper function for MemNode::all_controls_dominate().
// Check if 'this' control node dominates or equal to 'sub' control node.
// We already know that if any path back to Root or Start reaches 'this',
// then all paths so, so this is a simple search for one example,
// not an exhaustive search for a counterexample.
Node::DomResult Node::dominates(Node* sub, Node_List &nlist) {
  assert(this->is_CFG(), "expecting control");
  assert(sub != nullptr && sub->is_CFG(), "expecting control");

  // detect dead cycle without regions
  int iterations_without_region_limit = DominatorSearchLimit;

  Node* orig_sub = sub;
  Node* dom      = this;
  bool  met_dom  = false;
  nlist.clear();

  // Walk 'sub' backward up the chain to 'dom', watching for regions.
  // After seeing 'dom', continue up to Root or Start.
  // If we hit a region (backward split point), it may be a loop head.
  // Keep going through one of the region's inputs.  If we reach the
  // same region again, go through a different input.  Eventually we
  // will either exit through the loop head, or give up.
  // (If we get confused, break out and return a conservative 'false'.)
  while (sub != nullptr) {
    if (sub->is_top()) {
      // Conservative answer for dead code.
      return DomResult::EncounteredDeadCode;
    }
    if (sub == dom) {
      if (nlist.size() == 0) {
        // No Region nodes except loops were visited before and the EntryControl
        // path was taken for loops: it did not walk in a cycle.
        return DomResult::Dominate;
      } else if (met_dom) {
        break;          // already met before: walk in a cycle
      } else {
        // Region nodes were visited. Continue walk up to Start or Root
        // to make sure that it did not walk in a cycle.
        met_dom = true; // first time meet
        iterations_without_region_limit = DominatorSearchLimit; // Reset
     }
    }
    if (sub->is_Start() || sub->is_Root()) {
      // Success if we met 'dom' along a path to Start or Root.
      // We assume there are no alternative paths that avoid 'dom'.
      // (This assumption is up to the caller to ensure!)
      return met_dom ? DomResult::Dominate : DomResult::NotDominate;
    }
    Node* up = sub->in(0);
    // Normalize simple pass-through regions and projections:
    up = sub->find_exact_control(up);
    // If sub == up, we found a self-loop.  Try to push past it.
    if (sub == up && sub->is_Loop()) {
      // Take loop entry path on the way up to 'dom'.
      up = sub->in(1); // in(LoopNode::EntryControl);
    } else if (sub == up && sub->is_Region() && sub->req() == 2) {
      // Take in(1) path on the way up to 'dom' for regions with only one input
      up = sub->in(1);
    } else if (sub == up && sub->is_Region()) {
      // Try both paths for Regions with 2 input paths (it may be a loop head).
      // It could give conservative 'false' answer without information
      // which region's input is the entry path.
      iterations_without_region_limit = DominatorSearchLimit; // Reset

      bool region_was_visited_before = false;
      // Was this Region node visited before?
      // If so, we have reached it because we accidentally took a
      // loop-back edge from 'sub' back into the body of the loop,
      // and worked our way up again to the loop header 'sub'.
      // So, take the first unexplored path on the way up to 'dom'.
      for (int j = nlist.size() - 1; j >= 0; j--) {
        intptr_t ni = (intptr_t)nlist.at(j);
        Node* visited = (Node*)(ni & ~1);
        bool  visited_twice_already = ((ni & 1) != 0);
        if (visited == sub) {
          if (visited_twice_already) {
            // Visited 2 paths, but still stuck in loop body.  Give up.
            return DomResult::NotDominate;
          }
          // The Region node was visited before only once.
          // (We will repush with the low bit set, below.)
          nlist.remove(j);
          // We will find a new edge and re-insert.
          region_was_visited_before = true;
          break;
        }
      }

      // Find an incoming edge which has not been seen yet; walk through it.
      assert(up == sub, "");
      uint skip = region_was_visited_before ? 1 : 0;
      for (uint i = 1; i < sub->req(); i++) {
        Node* in = sub->in(i);
        if (in != nullptr && !in->is_top() && in != sub) {
          if (skip == 0) {
            up = in;
            break;
          }
          --skip;               // skip this nontrivial input
        }
      }

      // Set 0 bit to indicate that both paths were taken.
      nlist.push((Node*)((intptr_t)sub + (region_was_visited_before ? 1 : 0)));
    }

    if (up == sub) {
      break;    // some kind of tight cycle
    }
    if (up == orig_sub && met_dom) {
      // returned back after visiting 'dom'
      break;    // some kind of cycle
    }
    if (--iterations_without_region_limit < 0) {
      break;    // dead cycle
    }
    sub = up;
  }

  // Did not meet Root or Start node in pred. chain.
  return DomResult::NotDominate;
}

//------------------------------remove_dead_region-----------------------------
// This control node is dead.  Follow the subgraph below it making everything
// using it dead as well.  This will happen normally via the usual IterGVN
// worklist but this call is more efficient.  Do not update use-def info
// inside the dead region, just at the borders.
static void kill_dead_code( Node *dead, PhaseIterGVN *igvn ) {
  // Con's are a popular node to re-hit in the hash table again.
  if( dead->is_Con() ) return;

  ResourceMark rm;
  Node_List nstack;
  VectorSet dead_set; // notify uses only once

  Node *top = igvn->C->top();
  nstack.push(dead);
  bool has_irreducible_loop = igvn->C->has_irreducible_loop();

  while (nstack.size() > 0) {
    dead = nstack.pop();
    if (!dead_set.test_set(dead->_idx)) {
      // If dead has any live uses, those are now still attached. Notify them before we lose them.
      igvn->add_users_to_worklist(dead);
    }
    if (dead->Opcode() == Op_SafePoint) {
      dead->as_SafePoint()->disconnect_from_root(igvn);
    }
    if (dead->outcnt() > 0) {
      // Keep dead node on stack until all uses are processed.
      nstack.push(dead);
      // For all Users of the Dead...    ;-)
      for (DUIterator_Last kmin, k = dead->last_outs(kmin); k >= kmin; ) {
        Node* use = dead->last_out(k);
        igvn->hash_delete(use);       // Yank from hash table prior to mod
        if (use->in(0) == dead) {     // Found another dead node
          assert (!use->is_Con(), "Control for Con node should be Root node.");
          use->set_req(0, top);       // Cut dead edge to prevent processing
          nstack.push(use);           // the dead node again.
        } else if (!has_irreducible_loop && // Backedge could be alive in irreducible loop
                   use->is_Loop() && !use->is_Root() &&       // Don't kill Root (RootNode extends LoopNode)
                   use->in(LoopNode::EntryControl) == dead) { // Dead loop if its entry is dead
          use->set_req(LoopNode::EntryControl, top);          // Cut dead edge to prevent processing
          use->set_req(0, top);       // Cut self edge
          nstack.push(use);
        } else {                      // Else found a not-dead user
          // Dead if all inputs are top or null
          bool dead_use = !use->is_Root(); // Keep empty graph alive
          for (uint j = 1; j < use->req(); j++) {
            Node* in = use->in(j);
            if (in == dead) {         // Turn all dead inputs into TOP
              use->set_req(j, top);
            } else if (in != nullptr && !in->is_top()) {
              dead_use = false;
            }
          }
          if (dead_use) {
            if (use->is_Region()) {
              use->set_req(0, top);   // Cut self edge
            }
            nstack.push(use);
          } else {
            igvn->_worklist.push(use);
          }
        }
        // Refresh the iterator, since any number of kills might have happened.
        k = dead->last_outs(kmin);
      }
    } else { // (dead->outcnt() == 0)
      // Done with outputs.
      igvn->hash_delete(dead);
      igvn->_worklist.remove(dead);
      igvn->set_type(dead, Type::TOP);
      // Kill all inputs to the dead guy
      for (uint i=0; i < dead->req(); i++) {
        Node *n = dead->in(i);      // Get input to dead guy
        if (n != nullptr && !n->is_top()) { // Input is valid?
          dead->set_req(i, top);    // Smash input away
          if (n->outcnt() == 0) {   // Input also goes dead?
            if (!n->is_Con())
              nstack.push(n);       // Clear it out as well
          } else if (n->outcnt() == 1 &&
                     n->has_special_unique_user()) {
            igvn->add_users_to_worklist( n );
          } else if (n->outcnt() <= 2 && n->is_Store()) {
            // Push store's uses on worklist to enable folding optimization for
            // store/store and store/load to the same address.
            // The restriction (outcnt() <= 2) is the same as in set_req_X()
            // and remove_globally_dead_node().
            igvn->add_users_to_worklist( n );
          } else if (dead->is_data_proj_of_pure_function(n)) {
            igvn->_worklist.push(n);
          } else {
            BarrierSet::barrier_set()->barrier_set_c2()->enqueue_useful_gc_barrier(igvn, n);
          }
        }
      }
      igvn->C->remove_useless_node(dead);
    } // (dead->outcnt() == 0)
  }   // while (nstack.size() > 0) for outputs
  return;
}

//------------------------------remove_dead_region-----------------------------
bool Node::remove_dead_region(PhaseGVN *phase, bool can_reshape) {
  Node *n = in(0);
  if( !n ) return false;
  // Lost control into this guy?  I.e., it became unreachable?
  // Aggressively kill all unreachable code.
  if (can_reshape && n->is_top()) {
    kill_dead_code(this, phase->is_IterGVN());
    return false; // Node is dead.
  }

  if( n->is_Region() && n->as_Region()->is_copy() ) {
    Node *m = n->nonnull_req();
    set_req(0, m);
    return true;
  }
  return false;
}

//------------------------------hash-------------------------------------------
// Hash function over Nodes.
uint Node::hash() const {
  uint sum = 0;
  for( uint i=0; i<_cnt; i++ )  // Add in all inputs
    sum = (sum<<1)-(uintptr_t)in(i);        // Ignore embedded nulls
  return (sum>>2) + _cnt + Opcode();
}

//------------------------------cmp--------------------------------------------
// Compare special parts of simple Nodes
bool Node::cmp( const Node &n ) const {
  return true;                  // Must be same
}

//------------------------------rematerialize-----------------------------------
// Should we clone rather than spill this instruction?
bool Node::rematerialize() const {
  if ( is_Mach() )
    return this->as_Mach()->rematerialize();
  else
    return (_flags & Flag_rematerialize) != 0;
}

//------------------------------needs_anti_dependence_check---------------------
// Nodes which use memory without consuming it, hence need antidependences.
bool Node::needs_anti_dependence_check() const {
  if (req() < 2 || (_flags & Flag_needs_anti_dependence_check) == 0) {
    return false;
  }
  return in(1)->bottom_type()->has_memory();
}

// Get an integer constant from a ConNode (or CastIINode).
// Return a default value if there is no apparent constant here.
const TypeInt* Node::find_int_type() const {
  if (this->is_Type()) {
    return this->as_Type()->type()->isa_int();
  } else if (this->is_Con()) {
    assert(is_Mach(), "should be ConNode(TypeNode) or else a MachNode");
    return this->bottom_type()->isa_int();
  }
  return nullptr;
}

const TypeInteger* Node::find_integer_type(BasicType bt) const {
  if (this->is_Type()) {
    return this->as_Type()->type()->isa_integer(bt);
  } else if (this->is_Con()) {
    assert(is_Mach(), "should be ConNode(TypeNode) or else a MachNode");
    return this->bottom_type()->isa_integer(bt);
  }
  return nullptr;
}

// Get a pointer constant from a ConstNode.
// Returns the constant if it is a pointer ConstNode
intptr_t Node::get_ptr() const {
  assert( Opcode() == Op_ConP, "" );
  return ((ConPNode*)this)->type()->is_ptr()->get_con();
}

// Get a narrow oop constant from a ConNNode.
intptr_t Node::get_narrowcon() const {
  assert( Opcode() == Op_ConN, "" );
  return ((ConNNode*)this)->type()->is_narrowoop()->get_con();
}

// Get a long constant from a ConNode.
// Return a default value if there is no apparent constant here.
const TypeLong* Node::find_long_type() const {
  if (this->is_Type()) {
    return this->as_Type()->type()->isa_long();
  } else if (this->is_Con()) {
    assert(is_Mach(), "should be ConNode(TypeNode) or else a MachNode");
    return this->bottom_type()->isa_long();
  }
  return nullptr;
}


/**
 * Return a ptr type for nodes which should have it.
 */
const TypePtr* Node::get_ptr_type() const {
  const TypePtr* tp = this->bottom_type()->make_ptr();
#ifdef ASSERT
  if (tp == nullptr) {
    this->dump(1);
    assert((tp != nullptr), "unexpected node type");
  }
#endif
  return tp;
}

// Get a double constant from a ConstNode.
// Returns the constant if it is a double ConstNode
jdouble Node::getd() const {
  assert( Opcode() == Op_ConD, "" );
  return ((ConDNode*)this)->type()->is_double_constant()->getd();
}

// Get a float constant from a ConstNode.
// Returns the constant if it is a float ConstNode
jfloat Node::getf() const {
  assert( Opcode() == Op_ConF, "" );
  return ((ConFNode*)this)->type()->is_float_constant()->getf();
}

// Get a half float constant from a ConstNode.
// Returns the constant if it is a float ConstNode
jshort Node::geth() const {
  assert( Opcode() == Op_ConH, "" );
  return ((ConHNode*)this)->type()->is_half_float_constant()->geth();
}

#ifndef PRODUCT

// Call this from debugger:
Node* old_root() {
  Matcher* matcher = Compile::current()->matcher();
  if (matcher != nullptr) {
    Node* new_root = Compile::current()->root();
    Node* old_root = matcher->find_old_node(new_root);
    if (old_root != nullptr) {
      return old_root;
    }
  }
  tty->print("old_root: not found.\n");
  return nullptr;
}

// BFS traverse all reachable nodes from start, call callback on them
template <typename Callback>
void visit_nodes(Node* start, Callback callback, bool traverse_output, bool only_ctrl) {
  Unique_Mixed_Node_List worklist;
  worklist.add(start);
  for (uint i = 0; i < worklist.size(); i++) {
    Node* n = worklist[i];
    callback(n);
    for (uint i = 0; i < n->len(); i++) {
      if (!only_ctrl || n->is_Region() || (n->Opcode() == Op_Root) || (i == TypeFunc::Control)) {
        // If only_ctrl is set: Add regions, the root node, or control inputs only
        worklist.add(n->in(i));
      }
    }
    if (traverse_output && !only_ctrl) {
      for (uint i = 0; i < n->outcnt(); i++) {
        worklist.add(n->raw_out(i));
      }
    }
  }
}

// BFS traverse from start, return node with idx
static Node* find_node_by_idx(Node* start, uint idx, bool traverse_output, bool only_ctrl) {
  ResourceMark rm;
  Node* result = nullptr;
  auto callback = [&] (Node* n) {
    if (n->_idx == idx) {
      if (result != nullptr) {
        tty->print("find_node_by_idx: " INTPTR_FORMAT " and " INTPTR_FORMAT " both have idx==%d\n",
          (uintptr_t)result, (uintptr_t)n, idx);
      }
      result = n;
    }
  };
  visit_nodes(start, callback, traverse_output, only_ctrl);
  return result;
}

static int node_idx_cmp(const Node** n1, const Node** n2) {
  return (*n1)->_idx - (*n2)->_idx;
}

static void find_nodes_by_name(Node* start, const char* name) {
  ResourceMark rm;
  GrowableArray<const Node*> ns;
  auto callback = [&] (const Node* n) {
    if (StringUtils::is_star_match(name, n->Name())) {
      ns.push(n);
    }
  };
  visit_nodes(start, callback, true, false);
  ns.sort(node_idx_cmp);
  for (int i = 0; i < ns.length(); i++) {
    ns.at(i)->dump();
  }
}

static void find_nodes_by_dump(Node* start, const char* pattern) {
  ResourceMark rm;
  GrowableArray<const Node*> ns;
  auto callback = [&] (const Node* n) {
    stringStream stream;
    n->dump("", false, &stream);
    if (StringUtils::is_star_match(pattern, stream.base())) {
      ns.push(n);
    }
  };
  visit_nodes(start, callback, true, false);
  ns.sort(node_idx_cmp);
  for (int i = 0; i < ns.length(); i++) {
    ns.at(i)->dump();
  }
}

// call from debugger: find node with name pattern in new/current graph
// name can contain "*" in match pattern to match any characters
// the matching is case insensitive
void find_nodes_by_name(const char* name) {
  Node* root = Compile::current()->root();
  find_nodes_by_name(root, name);
}

// call from debugger: find node with name pattern in old graph
// name can contain "*" in match pattern to match any characters
// the matching is case insensitive
void find_old_nodes_by_name(const char* name) {
  Node* root = old_root();
  find_nodes_by_name(root, name);
}

// call from debugger: find node with dump pattern in new/current graph
// can contain "*" in match pattern to match any characters
// the matching is case insensitive
void find_nodes_by_dump(const char* pattern) {
  Node* root = Compile::current()->root();
  find_nodes_by_dump(root, pattern);
}

// call from debugger: find node with name pattern in old graph
// can contain "*" in match pattern to match any characters
// the matching is case insensitive
void find_old_nodes_by_dump(const char* pattern) {
  Node* root = old_root();
  find_nodes_by_dump(root, pattern);
}

// Call this from debugger, search in same graph as n:
Node* find_node(Node* n, const int idx) {
  return n->find(idx);
}

// Call this from debugger, search in new nodes:
Node* find_node(const int idx) {
  return Compile::current()->root()->find(idx);
}

// Call this from debugger, search in old nodes:
Node* find_old_node(const int idx) {
  Node* root = old_root();
  return (root == nullptr) ? nullptr : root->find(idx);
}

// Call this from debugger, search in same graph as n:
Node* find_ctrl(Node* n, const int idx) {
  return n->find_ctrl(idx);
}

// Call this from debugger, search in new nodes:
Node* find_ctrl(const int idx) {
  return Compile::current()->root()->find_ctrl(idx);
}

// Call this from debugger, search in old nodes:
Node* find_old_ctrl(const int idx) {
  Node* root = old_root();
  return (root == nullptr) ? nullptr : root->find_ctrl(idx);
}

//------------------------------find_ctrl--------------------------------------
// Find an ancestor to this node in the control history with given _idx
Node* Node::find_ctrl(int idx) {
  return find(idx, true);
}

//------------------------------find-------------------------------------------
// Tries to find the node with the index |idx| starting from this node. If idx is negative,
// the search also includes forward (out) edges. Returns null if not found.
// If only_ctrl is set, the search will only be done on control nodes. Returns null if
// not found or if the node to be found is not a control node (search will not find it).
Node* Node::find(const int idx, bool only_ctrl) {
  ResourceMark rm;
  return find_node_by_idx(this, abs(idx), (idx < 0), only_ctrl);
}

class PrintBFS {
public:
  PrintBFS(const Node* start, const int max_distance, const Node* target, const char* options, outputStream* st)
  : _start(start), _max_distance(max_distance), _target(target), _options(options), _output(st),
    _dcc(this), _info_uid(cmpkey, hashkey) {}

  void run();
private:
  // pipeline steps
  bool configure();
  void collect();
  void select();
  void select_all();
  void select_all_paths();
  void select_shortest_path();
  void sort();
  void print();

  // inputs
  const Node* _start;
  const int _max_distance;
  const Node* _target;
  const char* _options;
  outputStream* _output;

  // options
  bool _traverse_inputs = false;
  bool _traverse_outputs = false;
  struct Filter {
    bool _control = false;
    bool _memory = false;
    bool _data = false;
    bool _mixed = false;
    bool _other = false;
    bool is_empty() const {
      return !(_control || _memory || _data || _mixed || _other);
    }
    void set_all() {
      _control = true;
      _memory = true;
      _data = true;
      _mixed = true;
      _other = true;
    }
    // Check if the filter accepts the node. Go by the type categories, but also all CFG nodes
    // are considered to have control.
    bool accepts(const Node* n) {
      const Type* t = n->bottom_type();
      return ( _data    &&  t->has_category(Type::Category::Data)                    ) ||
             ( _memory  &&  t->has_category(Type::Category::Memory)                  ) ||
             ( _mixed   &&  t->has_category(Type::Category::Mixed)                   ) ||
             ( _control && (t->has_category(Type::Category::Control) || n->is_CFG()) ) ||
             ( _other   &&  t->has_category(Type::Category::Other)                   );
    }
  };
  Filter _filter_visit;
  Filter _filter_boundary;
  bool _sort_idx = false;
  bool _all_paths = false;
  bool _use_color = false;
  bool _print_blocks = false;
  bool _print_old = false;
  bool _dump_only = false;
  bool _print_igv = false;

  void print_options_help(bool print_examples);
  bool parse_options();

public:
  class DumpConfigColored : public Node::DumpConfig {
  public:
    DumpConfigColored(PrintBFS* bfs) : _bfs(bfs) {};
    virtual void pre_dump(outputStream* st, const Node* n);
    virtual void post_dump(outputStream* st);
  private:
    PrintBFS* _bfs;
  };
private:
  DumpConfigColored _dcc;

  // node info
  static Node* old_node(const Node* n); // mach node -> prior IR node
  void print_node_idx(const Node* n);
  void print_block_id(const Block* b);
  void print_node_block(const Node* n); // _pre_order, head idx, _idom, _dom_depth

  // traversal data structures
  GrowableArray<const Node*> _worklist; // BFS queue
  void maybe_traverse(const Node* src, const Node* dst);

  // node info annotation
  class Info {
  public:
    Info() : Info(nullptr, 0) {};
    Info(const Node* node, int distance)
      : _node(node), _distance_from_start(distance) {};
    const Node* node() const { return _node; };
    int distance() const { return _distance_from_start; };
    int distance_from_target() const { return _distance_from_target; }
    void set_distance_from_target(int d) { _distance_from_target = d; }
    GrowableArray<const Node*> edge_bwd; // pointing toward _start
    bool is_marked() const { return _mark; } // marked to keep during select
    void set_mark() { _mark = true; }
  private:
    const Node* _node;
    int _distance_from_start; // distance from _start
    int _distance_from_target = 0; // distance from _target if _all_paths
    bool _mark = false;
  };
  Dict _info_uid;            // Node -> uid
  GrowableArray<Info> _info; // uid  -> info

  Info* find_info(const Node* n) {
    size_t uid = (size_t)_info_uid[n];
    if (uid == 0) {
      return nullptr;
    }
    return &_info.at((int)uid);
  }

  void make_info(const Node* node, const int distance) {
    assert(find_info(node) == nullptr, "node does not yet have info");
    size_t uid = _info.length() + 1;
    _info_uid.Insert((void*)node, (void*)uid);
    _info.at_put_grow((int)uid, Info(node, distance));
    assert(find_info(node)->node() == node, "stored correct node");
  };

  // filled by sort, printed by print
  GrowableArray<const Node*> _print_list;

  // print header + node table
  void print_header() const;
  void print_node(const Node* n);
};

void PrintBFS::run() {
  if (!configure()) {
    return;
  }
  collect();
  select();
  sort();
  print();
}

// set up configuration for BFS and print
bool PrintBFS::configure() {
  if (_max_distance < 0) {
    _output->print_cr("dump_bfs: max_distance must be non-negative!");
    return false;
  }
  return parse_options();
}

// BFS traverse according to configuration, fill worklist and info
void PrintBFS::collect() {
  maybe_traverse(_start, _start);
  int pos = 0;
  while (pos < _worklist.length()) {
    const Node* n = _worklist.at(pos++); // next node to traverse
    Info* info = find_info(n);
    if (!_filter_visit.accepts(n) && n != _start) {
      continue; // we hit boundary, do not traverse further
    }
    if (n != _start && n->is_Root()) {
      continue; // traversing through root node would lead to unrelated nodes
    }
    if (_traverse_inputs && _max_distance > info->distance()) {
      for (uint i = 0; i < n->req(); i++) {
        maybe_traverse(n, n->in(i));
      }
    }
    if (_traverse_outputs && _max_distance > info->distance()) {
      for (uint i = 0; i < n->outcnt(); i++) {
        maybe_traverse(n, n->raw_out(i));
      }
    }
  }
}

// go through work list, mark those that we want to print
void PrintBFS::select() {
  if (_target == nullptr ) {
    select_all();
  } else {
    if (find_info(_target) == nullptr) {
      _output->print_cr("Could not find target in BFS.");
      return;
    }
    if (_all_paths) {
      select_all_paths();
    } else {
      select_shortest_path();
    }
  }
}

// take all nodes from BFS
void PrintBFS::select_all() {
  for (int i = 0; i < _worklist.length(); i++) {
    const Node* n = _worklist.at(i);
    Info* info = find_info(n);
    info->set_mark();
  }
}

// traverse backward from target, along edges found in BFS
void PrintBFS::select_all_paths() {
  int pos = 0;
  GrowableArray<const Node*> backtrace;
  // start from target
  backtrace.push(_target);
  find_info(_target)->set_mark();
  // traverse backward
  while (pos < backtrace.length()) {
    const Node* n = backtrace.at(pos++);
    Info* info = find_info(n);
    for (int i = 0; i < info->edge_bwd.length(); i++) {
      // all backward edges
      const Node* back = info->edge_bwd.at(i);
      Info* back_info = find_info(back);
      if (!back_info->is_marked()) {
        // not yet found this on way back.
        back_info->set_distance_from_target(info->distance_from_target() + 1);
        if (back_info->distance_from_target() + back_info->distance() <= _max_distance) {
          // total distance is small enough
          back_info->set_mark();
          backtrace.push(back);
        }
      }
    }
  }
}

void PrintBFS::select_shortest_path() {
  const Node* current = _target;
  while (true) {
    Info* info = find_info(current);
    info->set_mark();
    if (current == _start) {
      break;
    }
    // first edge -> leads us one step closer to _start
    current = info->edge_bwd.at(0);
  }
}

// go through worklist in desired order, put the marked ones in print list
void PrintBFS::sort() {
  if (_traverse_inputs && !_traverse_outputs) {
    // reverse order
    for (int i = _worklist.length() - 1; i >= 0; i--) {
      const Node* n = _worklist.at(i);
      Info* info = find_info(n);
      if (info->is_marked()) {
        _print_list.push(n);
      }
    }
  } else {
    // same order as worklist
    for (int i = 0; i < _worklist.length(); i++) {
      const Node* n = _worklist.at(i);
      Info* info = find_info(n);
      if (info->is_marked()) {
        _print_list.push(n);
      }
    }
  }
  if (_sort_idx) {
    _print_list.sort(node_idx_cmp);
  }
}

// go through printlist and print
void PrintBFS::print() {
  if (_print_list.length() > 0 ) {
    print_header();
    for (int i = 0; i < _print_list.length(); i++) {
      const Node* n = _print_list.at(i);
      print_node(n);
    }
    if (_print_igv) {
      Compile* C = Compile::current();
      C->init_igv();
      C->igv_print_graph_to_network("PrintBFS", (Node*) C->root(), _print_list);
    }
  } else {
    _output->print_cr("No nodes to print.");
  }
}

void PrintBFS::print_options_help(bool print_examples) {
  _output->print_cr("Usage: node->dump_bfs(int max_distance, Node* target, char* options)");
  _output->print_cr("");
  _output->print_cr("Use cases:");
  _output->print_cr("  BFS traversal: no target required");
  _output->print_cr("  shortest path: set target");
  _output->print_cr("  all paths: set target and put 'A' in options");
  _output->print_cr("  detect loop: subcase of all paths, have start==target");
  _output->print_cr("");
  _output->print_cr("Arguments:");
  _output->print_cr("  this/start: staring point of BFS");
  _output->print_cr("  target:");
  _output->print_cr("    if null: simple BFS");
  _output->print_cr("    else: shortest path or all paths between this/start and target");
  _output->print_cr("  options:");
  _output->print_cr("    if null: same as \"cdmox@B\"");
  _output->print_cr("    else: use combination of following characters");
  _output->print_cr("      h: display this help info");
  _output->print_cr("      H: display this help info, with examples");
  _output->print_cr("      +: traverse in-edges (on if neither + nor -)");
  _output->print_cr("      -: traverse out-edges");
  _output->print_cr("      c: visit control nodes");
  _output->print_cr("      d: visit data nodes");
  _output->print_cr("      m: visit memory nodes");
  _output->print_cr("      o: visit other nodes");
  _output->print_cr("      x: visit mixed nodes");
  _output->print_cr("      C: boundary control nodes");
  _output->print_cr("      D: boundary data nodes");
  _output->print_cr("      M: boundary memory nodes");
  _output->print_cr("      O: boundary other nodes");
  _output->print_cr("      X: boundary mixed nodes");
  _output->print_cr("      #: display node category in color (not supported in all terminals)");
  _output->print_cr("      S: sort displayed nodes by node idx");
  _output->print_cr("      A: all paths (not just shortest path to target)");
  _output->print_cr("      @: print old nodes - before matching (if available)");
  _output->print_cr("      B: print scheduling blocks (if available)");
  _output->print_cr("      $: dump only, no header, no other columns");
  _output->print_cr("      !: show nodes on IGV (sent over network stream)");
  _output->print_cr("");
  _output->print_cr("recursively follow edges to nodes with permitted visit types,");
  _output->print_cr("on the boundary additionally display nodes allowed in boundary types");
  _output->print_cr("Note: the categories can be overlapping. For example a mixed node");
  _output->print_cr("      can contain control and memory output. Some from the other");
  _output->print_cr("      category are also control (Halt, Return, etc).");
  _output->print_cr("");
  _output->print_cr("output columns:");
  _output->print_cr("  dist:  BFS distance to this/start");
  _output->print_cr("  apd:   all paths distance (d_outputart + d_target)");
  _output->print_cr("  block: block identifier, based on _pre_order");
  _output->print_cr("  head:  first node in block");
  _output->print_cr("  idom:  head node of idom block");
  _output->print_cr("  depth: depth of block (_dom_depth)");
  _output->print_cr("  old:   old IR node - before matching");
  _output->print_cr("  dump:  node->dump()");
  _output->print_cr("");
  _output->print_cr("Note: if none of the \"cmdxo\" characters are in the options string");
  _output->print_cr("      then we set all of them.");
  _output->print_cr("      This allows for short strings like \"#\" for colored input traversal");
  _output->print_cr("      or \"-#\" for colored output traversal.");
  if (print_examples) {
    _output->print_cr("");
    _output->print_cr("Examples:");
    _output->print_cr("  if->dump_bfs(10, 0, \"+cxo\")");
    _output->print_cr("    starting at some if node, traverse inputs recursively");
    _output->print_cr("    only along control (mixed and other can also be control)");
    _output->print_cr("  phi->dump_bfs(5, 0, \"-dxo\")");
    _output->print_cr("    starting at phi node, traverse outputs recursively");
    _output->print_cr("    only along data (mixed and other can also have data flow)");
    _output->print_cr("  find_node(385)->dump_bfs(3, 0, \"cdmox+#@B\")");
    _output->print_cr("    find inputs of node 385, up to 3 nodes up (+)");
    _output->print_cr("    traverse all nodes (cdmox), use colors (#)");
    _output->print_cr("    display old nodes and blocks, if they exist");
    _output->print_cr("    useful call to start with");
    _output->print_cr("  find_node(102)->dump_bfs(10, 0, \"dCDMOX-\")");
    _output->print_cr("    find non-data dependencies of a data node");
    _output->print_cr("    follow data node outputs until we find another category");
    _output->print_cr("    node as the boundary");
    _output->print_cr("  x->dump_bfs(10, y, 0)");
    _output->print_cr("    find shortest path from x to y, along any edge or node");
    _output->print_cr("    will not find a path if it is longer than 10");
    _output->print_cr("    useful to find how x and y are related");
    _output->print_cr("  find_node(741)->dump_bfs(20, find_node(746), \"c+\")");
    _output->print_cr("    find shortest control path between two nodes");
    _output->print_cr("  find_node(741)->dump_bfs(8, find_node(746), \"cdmox+A\")");
    _output->print_cr("    find all paths (A) between two nodes of length at most 8");
    _output->print_cr("  find_node(741)->dump_bfs(7, find_node(741), \"c+A\")");
    _output->print_cr("    find all control loops for this node");
  }
}

bool PrintBFS::parse_options() {
  if (_options == nullptr) {
    _options = "cdmox@B"; // default options
  }
  size_t len = strlen(_options);
  for (size_t i = 0; i < len; i++) {
    switch (_options[i]) {
      case '+':
        _traverse_inputs = true;
        break;
      case '-':
        _traverse_outputs = true;
        break;
      case 'c':
        _filter_visit._control = true;
        break;
      case 'm':
        _filter_visit._memory = true;
        break;
      case 'd':
        _filter_visit._data = true;
        break;
      case 'x':
        _filter_visit._mixed = true;
        break;
      case 'o':
        _filter_visit._other = true;
        break;
      case 'C':
        _filter_boundary._control = true;
        break;
      case 'M':
        _filter_boundary._memory = true;
        break;
      case 'D':
        _filter_boundary._data = true;
        break;
      case 'X':
        _filter_boundary._mixed = true;
        break;
      case 'O':
        _filter_boundary._other = true;
        break;
      case 'S':
        _sort_idx = true;
        break;
      case 'A':
        _all_paths = true;
        break;
      case '#':
        _use_color = true;
        break;
      case 'B':
        _print_blocks = true;
        break;
      case '@':
        _print_old = true;
        break;
      case '$':
        _dump_only = true;
        break;
      case '!':
        _print_igv = true;
        break;
      case 'h':
        print_options_help(false);
        return false;
       case 'H':
        print_options_help(true);
        return false;
      default:
        _output->print_cr("dump_bfs: Unrecognized option \'%c\'", _options[i]);
        _output->print_cr("for help, run: find_node(0)->dump_bfs(0,0,\"H\")");
        return false;
    }
  }
  if (!_traverse_inputs && !_traverse_outputs) {
    _traverse_inputs = true;
  }
  if (_filter_visit.is_empty()) {
    _filter_visit.set_all();
  }
  Compile* C = Compile::current();
  _print_old &= (C->matcher() != nullptr); // only show old if there are new
  _print_blocks &= (C->cfg() != nullptr); // only show blocks if available
  return true;
}

void PrintBFS::DumpConfigColored::pre_dump(outputStream* st, const Node* n) {
  if (!_bfs->_use_color) {
    return;
  }
  Info* info = _bfs->find_info(n);
  if (info == nullptr || !info->is_marked()) {
    return;
  }

  const Type* t = n->bottom_type();
  switch (t->category()) {
    case Type::Category::Data:
      st->print("\u001b[34m");
      break;
    case Type::Category::Memory:
      st->print("\u001b[32m");
      break;
    case Type::Category::Mixed:
      st->print("\u001b[35m");
      break;
    case Type::Category::Control:
      st->print("\u001b[31m");
      break;
    case Type::Category::Other:
      st->print("\u001b[33m");
      break;
    case Type::Category::Undef:
      n->dump();
      assert(false, "category undef ??");
      break;
    default:
      n->dump();
      assert(false, "not covered");
      break;
  }
}

void PrintBFS::DumpConfigColored::post_dump(outputStream* st) {
  if (!_bfs->_use_color) {
    return;
  }
  st->print("\u001b[0m"); // white
}

Node* PrintBFS::old_node(const Node* n) {
  Compile* C = Compile::current();
  if (C->matcher() == nullptr || !C->node_arena()->contains(n)) {
    return (Node*)nullptr;
  } else {
    return C->matcher()->find_old_node(n);
  }
}

void PrintBFS::print_node_idx(const Node* n) {
  Compile* C = Compile::current();
  char buf[30];
  if (n == nullptr) {
    os::snprintf_checked(buf, sizeof(buf), "_");           // null
  } else if (C->node_arena()->contains(n)) {
    os::snprintf_checked(buf, sizeof(buf), "%d", n->_idx);  // new node
  } else {
    os::snprintf_checked(buf, sizeof(buf), "o%d", n->_idx); // old node
  }
  _output->print("%6s", buf);
}

void PrintBFS::print_block_id(const Block* b) {
  Compile* C = Compile::current();
  char buf[30];
  os::snprintf_checked(buf, sizeof(buf), "B%d", b->_pre_order);
  _output->print("%7s", buf);
}

void PrintBFS::print_node_block(const Node* n) {
  Compile* C = Compile::current();
  Block* b = C->node_arena()->contains(n)
             ? C->cfg()->get_block_for_node(n)
             : nullptr; // guard against old nodes
  if (b == nullptr) {
    _output->print("      _"); // Block
    _output->print("     _");  // head
    _output->print("     _");  // idom
    _output->print("      _"); // depth
  } else {
    print_block_id(b);
    print_node_idx(b->head());
    if (b->_idom) {
      print_node_idx(b->_idom->head());
    } else {
      _output->print("     _"); // idom
    }
    _output->print("%6d ", b->_dom_depth);
  }
}

// filter, and add to worklist, add info, note traversal edges
void PrintBFS::maybe_traverse(const Node* src, const Node* dst) {
  if (dst != nullptr &&
     (_filter_visit.accepts(dst) ||
      _filter_boundary.accepts(dst) ||
      dst == _start)) { // correct category or start?
    if (find_info(dst) == nullptr) {
      // never visited - set up info
      _worklist.push(dst);
      int d = 0;
      if (dst != _start) {
        d = find_info(src)->distance() + 1;
      }
      make_info(dst, d);
    }
    if (src != dst) {
      // traversal edges useful during select
      find_info(dst)->edge_bwd.push(src);
    }
  }
}

void PrintBFS::print_header() const {
  if (_dump_only) {
    return; // no header in dump only mode
  }
  _output->print("dist");                         // distance
  if (_all_paths) {
    _output->print(" apd");                       // all paths distance
  }
  if (_print_blocks) {
    _output->print(" [block  head  idom depth]"); // block
  }
  if (_print_old) {
    _output->print("   old");                     // old node
  }
  _output->print(" dump\n");                      // node dump
  _output->print_cr("---------------------------------------------");
}

void PrintBFS::print_node(const Node* n) {
  if (_dump_only) {
    n->dump("\n", false, _output, &_dcc);
    return;
  }
  _output->print("%4d", find_info(n)->distance());// distance
  if (_all_paths) {
    Info* info = find_info(n);
    int apd = info->distance() + info->distance_from_target();
    _output->print("%4d", apd);                   // all paths distance
  }
  if (_print_blocks) {
    print_node_block(n);                          // block
  }
  if (_print_old) {
    print_node_idx(old_node(n));                  // old node
  }
  _output->print(" ");
  n->dump("\n", false, _output, &_dcc);           // node dump
}

//------------------------------dump_bfs--------------------------------------
// Call this from debugger
// Useful for BFS traversal, shortest path, all path, loop detection, etc
// Designed to be more readable, and provide additional info
// To find all options, run:
//   find_node(0)->dump_bfs(0,0,"H")
void Node::dump_bfs(const int max_distance, Node* target, const char* options) const {
  dump_bfs(max_distance, target, options, tty);
}

// Used to dump to stream.
void Node::dump_bfs(const int max_distance, Node* target, const char* options, outputStream* st) const {
  PrintBFS bfs(this, max_distance, target, options, st);
  bfs.run();
}

// Call this from debugger, with default arguments
void Node::dump_bfs(const int max_distance) const {
  dump_bfs(max_distance, nullptr, nullptr);
}

// -----------------------------dump_idx---------------------------------------
void Node::dump_idx(bool align, outputStream* st, DumpConfig* dc) const {
  if (dc != nullptr) {
    dc->pre_dump(st, this);
  }
  Compile* C = Compile::current();
  bool is_new = C->node_arena()->contains(this);
  if (align) { // print prefix empty spaces$
    // +1 for leading digit, +1 for "o"
    uint max_width = (C->unique() == 0 ? 0 : static_cast<uint>(log10(static_cast<double>(C->unique())))) + 2;
    // +1 for leading digit, maybe +1 for "o"
    uint width = (_idx == 0 ? 0 : static_cast<uint>(log10(static_cast<double>(_idx)))) + 1 + (is_new ? 0 : 1);
    while (max_width > width) {
      st->print(" ");
      width++;
    }
  }
  if (!is_new) {
    st->print("o");
  }
  st->print("%d", _idx);
  if (dc != nullptr) {
    dc->post_dump(st);
  }
}

// -----------------------------dump_name--------------------------------------
void Node::dump_name(outputStream* st, DumpConfig* dc) const {
  if (dc != nullptr) {
    dc->pre_dump(st, this);
  }
  st->print("%s", Name());
  if (dc != nullptr) {
    dc->post_dump(st);
  }
}

// -----------------------------Name-------------------------------------------
extern const char *NodeClassNames[];
const char *Node::Name() const { return NodeClassNames[Opcode()]; }

static bool is_disconnected(const Node* n) {
  for (uint i = 0; i < n->req(); i++) {
    if (n->in(i) != nullptr)  return false;
  }
  return true;
}

#ifdef ASSERT
void Node::dump_orig(outputStream *st, bool print_key) const {
  Compile* C = Compile::current();
  Node* orig = _debug_orig;
  if (not_a_node(orig)) orig = nullptr;
  if (orig != nullptr && !C->node_arena()->contains(orig)) orig = nullptr;
  if (orig == nullptr) return;
  if (print_key) {
    st->print(" !orig=");
  }
  Node* fast = orig->debug_orig(); // tortoise & hare algorithm to detect loops
  if (not_a_node(fast)) fast = nullptr;
  while (orig != nullptr) {
    bool discon = is_disconnected(orig);  // if discon, print [123] else 123
    if (discon) st->print("[");
    if (!Compile::current()->node_arena()->contains(orig))
      st->print("o");
    st->print("%d", orig->_idx);
    if (discon) st->print("]");
    orig = orig->debug_orig();
    if (not_a_node(orig)) orig = nullptr;
    if (orig != nullptr && !C->node_arena()->contains(orig)) orig = nullptr;
    if (orig != nullptr) st->print(",");
    if (fast != nullptr) {
      // Step fast twice for each single step of orig:
      fast = fast->debug_orig();
      if (not_a_node(fast)) fast = nullptr;
      if (fast != nullptr && fast != orig) {
        fast = fast->debug_orig();
        if (not_a_node(fast)) fast = nullptr;
      }
      if (fast == orig) {
        st->print("...");
        break;
      }
    }
  }
}

void Node::set_debug_orig(Node* orig) {
  _debug_orig = orig;
  if (BreakAtNode == 0)  return;
  if (not_a_node(orig))  orig = nullptr;
  int trip = 10;
  while (orig != nullptr) {
    if (orig->debug_idx() == BreakAtNode || (uintx)orig->_idx == BreakAtNode) {
      tty->print_cr("BreakAtNode: _idx=%d _debug_idx=" UINT64_FORMAT " orig._idx=%d orig._debug_idx=" UINT64_FORMAT,
                    this->_idx, this->debug_idx(), orig->_idx, orig->debug_idx());
      BREAKPOINT;
    }
    orig = orig->debug_orig();
    if (not_a_node(orig))  orig = nullptr;
    if (trip-- <= 0)  break;
  }
}
#endif //ASSERT

//------------------------------dump------------------------------------------
// Dump a Node
void Node::dump(const char* suffix, bool mark, outputStream* st, DumpConfig* dc) const {
  Compile* C = Compile::current();
  bool is_new = C->node_arena()->contains(this);
  C->_in_dump_cnt++;

  // idx mark name ===
  dump_idx(true, st, dc);
  st->print(mark ? " >" : "  ");
  dump_name(st, dc);
  st->print("  === ");

  // Dump the required and precedence inputs
  dump_req(st, dc);
  dump_prec(st, dc);
  // Dump the outputs
  dump_out(st, dc);

  if (is_disconnected(this)) {
#ifdef ASSERT
    st->print("  [" UINT64_FORMAT "]", debug_idx());
    dump_orig(st);
#endif
    st->cr();
    C->_in_dump_cnt--;
    return;                     // don't process dead nodes
  }

  if (C->clone_map().value(_idx) != 0) {
    C->clone_map().dump(_idx, st);
  }
  // Dump node-specific info
  dump_spec(st);
#ifdef ASSERT
  // Dump the non-reset _debug_idx
  if (Verbose && WizardMode) {
    st->print("  [" UINT64_FORMAT "]", debug_idx());
  }
#endif

  const Type *t = bottom_type();

  if (t != nullptr && (t->isa_instptr() || t->isa_instklassptr())) {
    const TypeInstPtr  *toop = t->isa_instptr();
    const TypeInstKlassPtr *tkls = t->isa_instklassptr();
    if (toop) {
      st->print("  Oop:");
    } else if (tkls) {
      st->print("  Klass:");
    }
    t->dump_on(st);
  } else if (t == Type::MEMORY) {
    st->print("  Memory:");
    MemNode::dump_adr_type(this, adr_type(), st);
  } else if (Verbose || WizardMode) {
    st->print("  Type:");
    if (t) {
      t->dump_on(st);
    } else {
      st->print("no type");
    }
  } else if (t->isa_vect() && this->is_MachSpillCopy()) {
    // Dump MachSpillcopy vector type.
    t->dump_on(st);
  }
  if (is_new) {
    DEBUG_ONLY(dump_orig(st));
    Node_Notes* nn = C->node_notes_at(_idx);
    if (nn != nullptr && !nn->is_clear()) {
      if (nn->jvms() != nullptr) {
        st->print(" !jvms:");
        nn->jvms()->dump_spec(st);
      }
    }
  }
  if (suffix) st->print("%s", suffix);
  C->_in_dump_cnt--;
}

// call from debugger: dump node to tty with newline
void Node::dump() const {
  dump("\n");
}

//------------------------------dump_req--------------------------------------
void Node::dump_req(outputStream* st, DumpConfig* dc) const {
  // Dump the required input edges
  for (uint i = 0; i < req(); i++) {    // For all required inputs
    Node* d = in(i);
    if (d == nullptr) {
      st->print("_ ");
    } else if (not_a_node(d)) {
      st->print("not_a_node ");  // uninitialized, sentinel, garbage, etc.
    } else {
      d->dump_idx(false, st, dc);
      st->print(" ");
    }
  }
}


//------------------------------dump_prec-------------------------------------
void Node::dump_prec(outputStream* st, DumpConfig* dc) const {
  // Dump the precedence edges
  int any_prec = 0;
  for (uint i = req(); i < len(); i++) {       // For all precedence inputs
    Node* p = in(i);
    if (p != nullptr) {
      if (!any_prec++) st->print(" |");
      if (not_a_node(p)) { st->print("not_a_node "); continue; }
      p->dump_idx(false, st, dc);
      st->print(" ");
    }
  }
}

//------------------------------dump_out--------------------------------------
void Node::dump_out(outputStream* st, DumpConfig* dc) const {
  // Delimit the output edges
  st->print(" [[ ");
  // Dump the output edges
  for (uint i = 0; i < _outcnt; i++) {    // For all outputs
    Node* u = _out[i];
    if (u == nullptr) {
      st->print("_ ");
    } else if (not_a_node(u)) {
      st->print("not_a_node ");
    } else {
      u->dump_idx(false, st, dc);
      st->print(" ");
    }
  }
  st->print("]] ");
}

//------------------------------dump-------------------------------------------
// call from debugger: dump Node's inputs (or outputs if d negative)
void Node::dump(int d) const {
  dump_bfs(abs(d), nullptr, (d > 0) ? "+$" : "-$");
}

//------------------------------dump_ctrl--------------------------------------
// call from debugger: dump Node's control inputs (or outputs if d negative)
void Node::dump_ctrl(int d) const {
  dump_bfs(abs(d), nullptr, (d > 0) ? "+$c" : "-$c");
}

//-----------------------------dump_compact------------------------------------
void Node::dump_comp() const {
  this->dump_comp("\n");
}

//-----------------------------dump_compact------------------------------------
// Dump a Node in compact representation, i.e., just print its name and index.
// Nodes can specify additional specifics to print in compact representation by
// implementing dump_compact_spec.
void Node::dump_comp(const char* suffix, outputStream *st) const {
  Compile* C = Compile::current();
  C->_in_dump_cnt++;
  st->print("%s(%d)", Name(), _idx);
  this->dump_compact_spec(st);
  if (suffix) {
    st->print("%s", suffix);
  }
  C->_in_dump_cnt--;
}

// VERIFICATION CODE
// Verify all nodes if verify_depth is negative
void Node::verify(int verify_depth, VectorSet& visited, Node_List& worklist) {
  assert(verify_depth != 0, "depth should not be 0");
  Compile* C = Compile::current();
  uint last_index_on_current_depth = worklist.size() - 1;
  verify_depth--; // Visiting the first node on depth 1
  // Only add nodes to worklist if verify_depth is negative (visit all nodes) or greater than 0
  bool add_to_worklist = verify_depth != 0;

  for (uint list_index = 0; list_index < worklist.size(); list_index++) {
    Node* n = worklist[list_index];

    if (n->is_Con() && n->bottom_type() == Type::TOP) {
      if (C->cached_top_node() == nullptr) {
        C->set_cached_top_node((Node*)n);
      }
      assert(C->cached_top_node() == n, "TOP node must be unique");
    }

    uint in_len = n->len();
    for (uint i = 0; i < in_len; i++) {
      Node* x = n->_in[i];
      if (!x || x->is_top()) {
        continue;
      }

      // Verify my input has a def-use edge to me
      // Count use-def edges from n to x
      int cnt = 1;
      for (uint j = 0; j < i; j++) {
        if (n->_in[j] == x) {
          cnt++;
          break;
        }
      }
      if (cnt == 2) {
        // x is already checked as n's previous input, skip its duplicated def-use count checking
        continue;
      }
      for (uint j = i + 1; j < in_len; j++) {
        if (n->_in[j] == x) {
          cnt++;
        }
      }

      // Count def-use edges from x to n
      uint max = x->_outcnt;
      for (uint k = 0; k < max; k++) {
        if (x->_out[k] == n) {
          cnt--;
        }
      }
      assert(cnt == 0, "mismatched def-use edge counts");

      if (add_to_worklist && !visited.test_set(x->_idx)) {
        worklist.push(x);
      }
    }

    if (verify_depth > 0 && list_index == last_index_on_current_depth) {
      // All nodes on this depth were processed and its inputs are on the worklist. Decrement verify_depth and
      // store the current last list index which is the last node in the list with the new depth. All nodes
      // added afterwards will have a new depth again. Stop adding new nodes if depth limit is reached (=0).
      verify_depth--;
      if (verify_depth == 0) {
        add_to_worklist = false;
      }
      last_index_on_current_depth = worklist.size() - 1;
    }
  }
}
#endif // not PRODUCT

//------------------------------Registers--------------------------------------
// Do we Match on this edge index or not?  Generally false for Control
// and true for everything else.  Weird for calls & returns.
uint Node::match_edge(uint idx) const {
  return idx;                   // True for other than index 0 (control)
}

// Register classes are defined for specific machines
const RegMask &Node::out_RegMask() const {
  ShouldNotCallThis();
  return RegMask::Empty;
}

const RegMask &Node::in_RegMask(uint) const {
  ShouldNotCallThis();
  return RegMask::Empty;
}

void Node_Array::grow(uint i) {
  _nesting.check(_a); // Check if a potential reallocation in the arena is safe
  assert(i >= _max, "Should have been checked before, use maybe_grow?");
  assert(_max > 0, "invariant");
  uint old = _max;
  _max = next_power_of_2(i);
  _nodes = (Node**)_a->Arealloc( _nodes, old*sizeof(Node*),_max*sizeof(Node*));
  Copy::zero_to_bytes( &_nodes[old], (_max-old)*sizeof(Node*) );
}

void Node_Array::insert(uint i, Node* n) {
  if (_nodes[_max - 1]) {
    grow(_max);
  }
  Copy::conjoint_words_to_higher((HeapWord*)&_nodes[i], (HeapWord*)&_nodes[i + 1], ((_max - i - 1) * sizeof(Node*)));
  _nodes[i] = n;
}

void Node_Array::remove(uint i) {
  Copy::conjoint_words_to_lower((HeapWord*)&_nodes[i + 1], (HeapWord*)&_nodes[i], ((_max - i - 1) * sizeof(Node*)));
  _nodes[_max - 1] = nullptr;
}

void Node_Array::dump() const {
#ifndef PRODUCT
  for (uint i = 0; i < _max; i++) {
    Node* nn = _nodes[i];
    if (nn != nullptr) {
      tty->print("%5d--> ",i); nn->dump();
    }
  }
#endif
}

//--------------------------is_iteratively_computed------------------------------
// Operation appears to be iteratively computed (such as an induction variable)
// It is possible for this operation to return false for a loop-varying
// value, if it appears (by local graph inspection) to be computed by a simple conditional.
bool Node::is_iteratively_computed() {
  if (ideal_reg()) { // does operation have a result register?
    for (uint i = 1; i < req(); i++) {
      Node* n = in(i);
      if (n != nullptr && n->is_Phi()) {
        for (uint j = 1; j < n->req(); j++) {
          if (n->in(j) == this) {
            return true;
          }
        }
      }
    }
  }
  return false;
}

//--------------------------find_similar------------------------------
// Return a node with opcode "opc" and same inputs as "this" if one can
// be found; Otherwise return null;
Node* Node::find_similar(int opc) {
  if (req() >= 2) {
    Node* def = in(1);
    if (def && def->outcnt() >= 2) {
      for (DUIterator_Fast dmax, i = def->fast_outs(dmax); i < dmax; i++) {
        Node* use = def->fast_out(i);
        if (use != this &&
            use->Opcode() == opc &&
            use->req() == req()) {
          uint j;
          for (j = 0; j < use->req(); j++) {
            if (use->in(j) != in(j)) {
              break;
            }
          }
          if (j == use->req()) {
            return use;
          }
        }
      }
    }
  }
  return nullptr;
}


//--------------------------unique_ctrl_out_or_null-------------------------
// Return the unique control out if only one. Null if none or more than one.
Node* Node::unique_ctrl_out_or_null() const {
  Node* found = nullptr;
  for (uint i = 0; i < outcnt(); i++) {
    Node* use = raw_out(i);
    if (use->is_CFG() && use != this) {
      if (found != nullptr) {
        return nullptr;
      }
      found = use;
    }
  }
  return found;
}

//--------------------------unique_ctrl_out------------------------------
// Return the unique control out. Asserts if none or more than one control out.
Node* Node::unique_ctrl_out() const {
  Node* ctrl = unique_ctrl_out_or_null();
  assert(ctrl != nullptr, "control out is assumed to be unique");
  return ctrl;
}

void Node::ensure_control_or_add_prec(Node* c) {
  if (in(0) == nullptr) {
    set_req(0, c);
  } else if (in(0) != c) {
    add_prec(c);
  }
}

void Node::add_prec_from(Node* n) {
  for (uint i = n->req(); i < n->len(); i++) {
    Node* prec = n->in(i);
    if (prec != nullptr) {
      add_prec(prec);
    }
  }
}

bool Node::is_dead_loop_safe() const {
  if (is_Phi()) {
    return true;
  }
  if (is_Proj() && in(0) == nullptr)  {
    return true;
  }
  if ((_flags & (Flag_is_dead_loop_safe | Flag_is_Con)) != 0) {
    if (!is_Proj()) {
      return true;
    }
    if (in(0)->is_Allocate()) {
      return false;
    }
    // MemNode::can_see_stored_value() peeks through the boxing call
    if (in(0)->is_CallStaticJava() && in(0)->as_CallStaticJava()->is_boxing_method()) {
      return false;
    }
    return true;
  }
  return false;
}

bool Node::is_div_or_mod(BasicType bt) const { return Opcode() == Op_Div(bt) || Opcode() == Op_Mod(bt) ||
                                                      Opcode() == Op_UDiv(bt) || Opcode() == Op_UMod(bt); }

bool Node::is_pure_function() const {
  switch (Opcode()) {
  case Op_ModD:
  case Op_ModF:
    return true;
  default:
    return false;
  }
}

// `maybe_pure_function` is assumed to be the input of `this`. This is a bit redundant,
// but we already have and need maybe_pure_function in all the call sites, so
// it makes it obvious that the `maybe_pure_function` is the same node as in the caller,
// while it takes more thinking to realize that a locally computed in(0) must be equal to
// the local in the caller.
bool Node::is_data_proj_of_pure_function(const Node* maybe_pure_function) const {
  return Opcode() == Op_Proj && as_Proj()->_con == TypeFunc::Parms && maybe_pure_function->is_pure_function();
}

//=============================================================================
//------------------------------yank-------------------------------------------
// Find and remove
void Node_List::yank( Node *n ) {
  uint i;
  for (i = 0; i < _cnt; i++) {
    if (_nodes[i] == n) {
      break;
    }
  }

  if (i < _cnt) {
    _nodes[i] = _nodes[--_cnt];
  }
}

//------------------------------dump-------------------------------------------
void Node_List::dump() const {
#ifndef PRODUCT
  for (uint i = 0; i < _cnt; i++) {
    if (_nodes[i]) {
      tty->print("%5d--> ", i);
      _nodes[i]->dump();
    }
  }
#endif
}

void Node_List::dump_simple() const {
#ifndef PRODUCT
  for (uint i = 0; i < _cnt; i++) {
    if( _nodes[i] ) {
      tty->print(" %d", _nodes[i]->_idx);
    } else {
      tty->print(" null");
    }
  }
#endif
}

//=============================================================================
//------------------------------remove-----------------------------------------
void Unique_Node_List::remove(Node* n) {
  if (_in_worklist.test(n->_idx)) {
    for (uint i = 0; i < size(); i++) {
      if (_nodes[i] == n) {
        map(i, Node_List::pop());
        _in_worklist.remove(n->_idx);
        return;
      }
    }
    ShouldNotReachHere();
  }
}

//-----------------------remove_useless_nodes----------------------------------
// Remove useless nodes from worklist
void Unique_Node_List::remove_useless_nodes(VectorSet &useful) {
  for (uint i = 0; i < size(); ++i) {
    Node *n = at(i);
    assert( n != nullptr, "Did not expect null entries in worklist");
    if (!useful.test(n->_idx)) {
      _in_worklist.remove(n->_idx);
      map(i, Node_List::pop());
      --i;  // Visit popped node
      // If it was last entry, loop terminates since size() was also reduced
    }
  }
}

//=============================================================================
void Node_Stack::grow() {
  _nesting.check(_a); // Check if a potential reallocation in the arena is safe
  if (_inode_top < _inode_max) {
    return; // No need to grow
  }
  size_t old_top = pointer_delta(_inode_top,_inodes,sizeof(INode)); // save _top
  size_t old_max = pointer_delta(_inode_max,_inodes,sizeof(INode));
  size_t max = old_max << 1;             // max * 2
  _inodes = REALLOC_ARENA_ARRAY(_a, INode, _inodes, old_max, max);
  _inode_max = _inodes + max;
  _inode_top = _inodes + old_top;        // restore _top
}

// Node_Stack is used to map nodes.
Node* Node_Stack::find(uint idx) const {
  uint sz = size();
  for (uint i = 0; i < sz; i++) {
    if (idx == index_at(i)) {
      return node_at(i);
    }
  }
  return nullptr;
}

//=============================================================================
uint TypeNode::size_of() const { return sizeof(*this); }
#ifndef PRODUCT
void TypeNode::dump_spec(outputStream *st) const {
  if (!Verbose && !WizardMode) {
    // standard dump does this in Verbose and WizardMode
    st->print(" #"); _type->dump_on(st);
  }
}

void TypeNode::dump_compact_spec(outputStream *st) const {
  st->print("#");
  _type->dump_on(st);
}
#endif
uint TypeNode::hash() const {
  return Node::hash() + _type->hash();
}
bool TypeNode::cmp(const Node& n) const {
  return Type::equals(_type, n.as_Type()->_type);
}
const Type* TypeNode::bottom_type() const { return _type; }
const Type* TypeNode::Value(PhaseGVN* phase) const { return _type; }

//------------------------------ideal_reg--------------------------------------
uint TypeNode::ideal_reg() const {
  return _type->ideal_reg();
}<|MERGE_RESOLUTION|>--- conflicted
+++ resolved
@@ -624,13 +624,11 @@
   if (for_post_loop_opts_igvn()) {
     compile->remove_from_post_loop_opts_igvn(this);
   }
-<<<<<<< HEAD
   if (is_InlineType()) {
     compile->remove_inline_type(this);
-=======
+  }
   if (for_merge_stores_igvn()) {
     compile->remove_from_merge_stores_igvn(this);
->>>>>>> a347ecde
   }
 
   if (is_SafePoint()) {
