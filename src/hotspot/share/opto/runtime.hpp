/*
 * Copyright (c) 1998, 2025, Oracle and/or its affiliates. All rights reserved.
 * DO NOT ALTER OR REMOVE COPYRIGHT NOTICES OR THIS FILE HEADER.
 *
 * This code is free software; you can redistribute it and/or modify it
 * under the terms of the GNU General Public License version 2 only, as
 * published by the Free Software Foundation.
 *
 * This code is distributed in the hope that it will be useful, but WITHOUT
 * ANY WARRANTY; without even the implied warranty of MERCHANTABILITY or
 * FITNESS FOR A PARTICULAR PURPOSE.  See the GNU General Public License
 * version 2 for more details (a copy is included in the LICENSE file that
 * accompanied this code).
 *
 * You should have received a copy of the GNU General Public License version
 * 2 along with this work; if not, write to the Free Software Foundation,
 * Inc., 51 Franklin St, Fifth Floor, Boston, MA 02110-1301 USA.
 *
 * Please contact Oracle, 500 Oracle Parkway, Redwood Shores, CA 94065 USA
 * or visit www.oracle.com if you need additional information or have any
 * questions.
 *
 */

#ifndef SHARE_OPTO_RUNTIME_HPP
#define SHARE_OPTO_RUNTIME_HPP

#include "code/codeBlob.hpp"
#include "opto/machnode.hpp"
#include "opto/optoreg.hpp"
#include "runtime/stubDeclarations.hpp"
#include "runtime/vframe.hpp"

//------------------------------OptoRuntime------------------------------------
// Opto compiler runtime routines
//
// These are all generated from Ideal graphs.  They are called with the
// Java calling convention.  Internally they call C++.  They are made once at
// startup time and Opto compiles calls to them later.
// Things are broken up into quads: the signature they will be called with,
// the address of the generated code, the corresponding C++ code and an
// nmethod.

// The signature (returned by "xxx_Type()") is used at startup time by the
// Generator to make the generated code "xxx_Java".  Opto compiles calls
// to the generated code "xxx_Java".  When the compiled code gets executed,
// it calls the C++ code "xxx_C".  The generated nmethod is saved in the
// CodeCache.  Exception handlers use the nmethod to get the callee-save
// register OopMaps.
class CallInfo;

//
// NamedCounters are tagged counters which can be used for profiling
// code in various ways.  Currently they are used by the lock coarsening code
//

class NamedCounter : public CHeapObj<mtCompiler> {
public:
    enum CounterTag {
    NoTag,
    LockCounter,
    EliminatedLockCounter
  };

private:
  const char *  _name;
  int           _count;
  CounterTag    _tag;
  NamedCounter* _next;

 public:
  NamedCounter(const char *n, CounterTag tag = NoTag):
    _name(n == nullptr ? nullptr : os::strdup(n)),
    _count(0),
    _tag(tag),
    _next(nullptr) {}

  ~NamedCounter() {
    if (_name != nullptr) {
      os::free((void*)_name);
    }
  }

  const char * name() const     { return _name; }
  int count() const             { return _count; }
  address addr()                { return (address)&_count; }
  CounterTag tag() const        { return _tag; }
  void set_tag(CounterTag tag)  { _tag = tag; }

  NamedCounter* next() const    { return _next; }
  void set_next(NamedCounter* next) {
    assert(_next == nullptr || next == nullptr, "already set");
    _next = next;
  }

};

typedef const TypeFunc*(*TypeFunc_generator)();

// define OptoStubId enum tags: uncommon_trap_id etc

#define C2_BLOB_ID_ENUM_DECLARE(name, type) STUB_ID_NAME(name),
#define C2_STUB_ID_ENUM_DECLARE(name, f, t, r) STUB_ID_NAME(name),
#define C2_JVMTI_STUB_ID_ENUM_DECLARE(name) STUB_ID_NAME(name),
enum class OptoStubId :int {
  NO_STUBID = -1,
  C2_STUBS_DO(C2_BLOB_ID_ENUM_DECLARE, C2_STUB_ID_ENUM_DECLARE, C2_JVMTI_STUB_ID_ENUM_DECLARE)
  NUM_STUBIDS
};
#undef C2_BLOB_ID_ENUM_DECLARE
#undef C2_STUB_ID_ENUM_DECLARE
#undef C2_JVMTI_STUB_ID_ENUM_DECLARE

class OptoRuntime : public AllStatic {
  friend class Matcher;  // allow access to stub names

 private:
  // declare opto stub address/blob holder static fields
#define C2_BLOB_FIELD_DECLARE(name, type) \
  static type        BLOB_FIELD_NAME(name);
#define C2_STUB_FIELD_NAME(name) _ ## name ## _Java
#define C2_STUB_FIELD_DECLARE(name, f, t, r) \
  static address     C2_STUB_FIELD_NAME(name) ;
#define C2_JVMTI_STUB_FIELD_DECLARE(name) \
  static address     STUB_FIELD_NAME(name);

  C2_STUBS_DO(C2_BLOB_FIELD_DECLARE, C2_STUB_FIELD_DECLARE, C2_JVMTI_STUB_FIELD_DECLARE)

#undef C2_BLOB_FIELD_DECLARE
#undef C2_STUB_FIELD_NAME
#undef C2_STUB_FIELD_DECLARE
#undef C2_JVMTI_STUB_FIELD_DECLARE

  // static TypeFunc* data members
  static const TypeFunc* _new_instance_Type;
  static const TypeFunc* _new_array_Type;
  static const TypeFunc* _multianewarray2_Type;
  static const TypeFunc* _multianewarray3_Type;
  static const TypeFunc* _multianewarray4_Type;
  static const TypeFunc* _multianewarray5_Type;
  static const TypeFunc* _multianewarrayN_Type;
  static const TypeFunc* _complete_monitor_enter_Type;
  static const TypeFunc* _complete_monitor_exit_Type;
  static const TypeFunc* _monitor_notify_Type;
  static const TypeFunc* _uncommon_trap_Type;
  static const TypeFunc* _athrow_Type;
  static const TypeFunc* _rethrow_Type;
  static const TypeFunc* _Math_D_D_Type;
  static const TypeFunc* _Math_DD_D_Type;
  static const TypeFunc* _modf_Type;
  static const TypeFunc* _l2f_Type;
  static const TypeFunc* _void_long_Type;
  static const TypeFunc* _void_void_Type;
  static const TypeFunc* _jfr_write_checkpoint_Type;
  static const TypeFunc* _flush_windows_Type;
  static const TypeFunc* _fast_arraycopy_Type;
  static const TypeFunc* _checkcast_arraycopy_Type;
  static const TypeFunc* _generic_arraycopy_Type;
  static const TypeFunc* _slow_arraycopy_Type;
  static const TypeFunc* _unsafe_setmemory_Type;
  static const TypeFunc* _array_fill_Type;
  static const TypeFunc* _array_sort_Type;
  static const TypeFunc* _array_partition_Type;
  static const TypeFunc* _aescrypt_block_Type;
  static const TypeFunc* _cipherBlockChaining_aescrypt_Type;
  static const TypeFunc* _electronicCodeBook_aescrypt_Type;
  static const TypeFunc* _counterMode_aescrypt_Type;
  static const TypeFunc* _galoisCounterMode_aescrypt_Type;
  static const TypeFunc* _digestBase_implCompress_with_sha3_Type;
  static const TypeFunc* _digestBase_implCompress_without_sha3_Type;
  static const TypeFunc* _digestBase_implCompressMB_with_sha3_Type;
  static const TypeFunc* _digestBase_implCompressMB_without_sha3_Type;
  static const TypeFunc* _multiplyToLen_Type;
  static const TypeFunc* _montgomeryMultiply_Type;
  static const TypeFunc* _montgomerySquare_Type;
  static const TypeFunc* _squareToLen_Type;
  static const TypeFunc* _mulAdd_Type;
  static const TypeFunc* _bigIntegerShift_Type;
  static const TypeFunc* _vectorizedMismatch_Type;
  static const TypeFunc* _ghash_processBlocks_Type;
  static const TypeFunc* _chacha20Block_Type;
  static const TypeFunc* _base64_encodeBlock_Type;
  static const TypeFunc* _base64_decodeBlock_Type;
  static const TypeFunc* _string_IndexOf_Type;
  static const TypeFunc* _poly1305_processBlocks_Type;
  static const TypeFunc* _intpoly_montgomeryMult_P256_Type;
  static const TypeFunc* _intpoly_assign_Type;
  static const TypeFunc* _updateBytesCRC32_Type;
  static const TypeFunc* _updateBytesCRC32C_Type;
  static const TypeFunc* _updateBytesAdler32_Type;
  static const TypeFunc* _osr_end_Type;
  static const TypeFunc* _register_finalizer_Type;
#if INCLUDE_JFR
  static const TypeFunc* _class_id_load_barrier_Type;
#endif // INCLUDE_JFR
#if INCLUDE_JVMTI
  static const TypeFunc* _notify_jvmti_vthread_Type;
#endif // INCLUDE_JVMTI
  static const TypeFunc* _dtrace_method_entry_exit_Type;
  static const TypeFunc* _dtrace_object_alloc_Type;

  // Stub names indexed by sharedStubId
  static const char *_stub_names[];

  // define stubs
  static address generate_stub(ciEnv* ci_env, TypeFunc_generator gen, address C_function, const char* name, int is_fancy_jump, bool pass_tls, bool return_pc);

  //
  // Implementation of runtime methods
  // =================================

  // Allocate storage for a Java instance.
  static void new_instance_C(Klass* instance_klass, bool is_larval, JavaThread* current);

  // Allocate storage for a objArray or typeArray
  static void new_array_C(Klass* array_klass, int len, JavaThread* current);
  static void new_array_nozero_C(Klass* array_klass, int len, JavaThread* current);

  // Allocate storage for a multi-dimensional arrays
  // Note: needs to be fixed for arbitrary number of dimensions
  static void multianewarray2_C(Klass* klass, int len1, int len2, JavaThread* current);
  static void multianewarray3_C(Klass* klass, int len1, int len2, int len3, JavaThread* current);
  static void multianewarray4_C(Klass* klass, int len1, int len2, int len3, int len4, JavaThread* current);
  static void multianewarray5_C(Klass* klass, int len1, int len2, int len3, int len4, int len5, JavaThread* current);
  static void multianewarrayN_C(Klass* klass, arrayOopDesc* dims, JavaThread* current);

  // local methods passed as arguments to stub generator that forward
  // control to corresponding JRT methods of SharedRuntime
  static void slow_arraycopy_C(oopDesc* src,  jint src_pos,
                               oopDesc* dest, jint dest_pos,
                               jint length, JavaThread* thread);
  static void complete_monitor_locking_C(oopDesc* obj, BasicLock* lock, JavaThread* current);

public:
  static void monitor_notify_C(oopDesc* obj, JavaThread* current);
  static void monitor_notifyAll_C(oopDesc* obj, JavaThread* current);

private:

  // Implicit exception support
  static void throw_null_exception_C(JavaThread* thread);

  // Exception handling
  static address handle_exception_C       (JavaThread* current);
  static address handle_exception_C_helper(JavaThread* current, nmethod*& nm);
  static address rethrow_C                (oopDesc* exception, JavaThread *thread, address return_pc );
  static void deoptimize_caller_frame     (JavaThread *thread);
  static void deoptimize_caller_frame     (JavaThread *thread, bool doit);
  static bool is_deoptimized_caller_frame (JavaThread *thread);

  // CodeBlob support
  // ===================================================================

  static void generate_uncommon_trap_blob(void);
  static void generate_exception_blob();

  static void register_finalizer_C(oopDesc* obj, JavaThread* current);

 public:
  static void load_unknown_inline_C(flatArrayOopDesc* array, int index, JavaThread* current);
  static void store_unknown_inline_C(instanceOopDesc* buffer, flatArrayOopDesc* array, int index, JavaThread* current);

  static bool is_callee_saved_register(MachRegisterNumbers reg);

  // One time only generate runtime code stubs. Returns true
  // when runtime stubs have been generated successfully and
  // false otherwise.
  static bool generate(ciEnv* env);

  // Returns the name of a stub
  static const char* stub_name(address entry);

  // Returns the name associated with a given stub id
  static const char* stub_name(OptoStubId id) {
    assert(id > OptoStubId::NO_STUBID && id < OptoStubId::NUM_STUBIDS, "stub id out of range");
    return _stub_names[(int)id];
  }

  // access to runtime stubs entry points for java code
  static address new_instance_Java()                     { return _new_instance_Java; }
  static address new_array_Java()                        { return _new_array_Java; }
  static address new_array_nozero_Java()                 { return _new_array_nozero_Java; }
  static address multianewarray2_Java()                  { return _multianewarray2_Java; }
  static address multianewarray3_Java()                  { return _multianewarray3_Java; }
  static address multianewarray4_Java()                  { return _multianewarray4_Java; }
  static address multianewarray5_Java()                  { return _multianewarray5_Java; }
  static address multianewarrayN_Java()                  { return _multianewarrayN_Java; }
  static address complete_monitor_locking_Java()         { return _complete_monitor_locking_Java; }
  static address monitor_notify_Java()                   { return _monitor_notify_Java; }
  static address monitor_notifyAll_Java()                { return _monitor_notifyAll_Java; }

  static address slow_arraycopy_Java()                   { return _slow_arraycopy_Java; }
  static address register_finalizer_Java()               { return _register_finalizer_Java; }
  static address load_unknown_inline_Java()              { return _load_unknown_inline_Java; }
  static address store_unknown_inline_Java()             { return _store_unknown_inline_Java; }
#if INCLUDE_JVMTI
  static address notify_jvmti_vthread_start()            { return _notify_jvmti_vthread_start; }
  static address notify_jvmti_vthread_end()              { return _notify_jvmti_vthread_end; }
  static address notify_jvmti_vthread_mount()            { return _notify_jvmti_vthread_mount; }
  static address notify_jvmti_vthread_unmount()          { return _notify_jvmti_vthread_unmount; }
#endif

  static UncommonTrapBlob* uncommon_trap_blob()                  { return _uncommon_trap_blob; }
  static ExceptionBlob*    exception_blob()                      { return _exception_blob; }

  // Implicit exception support
  static void throw_div0_exception_C      (JavaThread* thread);
  static void throw_stack_overflow_error_C(JavaThread* thread);

  // Exception handling
  static address rethrow_stub()             { return _rethrow_Java; }


  // Type functions
  // ======================================================

  static inline const TypeFunc* new_instance_Type() {
    assert(_new_instance_Type != nullptr, "should be initialized");
    return _new_instance_Type;
  }

  static inline const TypeFunc* new_array_Type() {
    assert(_new_array_Type != nullptr, "should be initialized");
    return _new_array_Type;
  }

  static inline const TypeFunc* new_array_nozero_Type() {
    return new_array_Type();
  }

  static const TypeFunc* multianewarray_Type(int ndim); // multianewarray

  static inline const TypeFunc* multianewarray2_Type() {
    assert(_multianewarray2_Type != nullptr, "should be initialized");
    return _multianewarray2_Type;
  }

  static inline const TypeFunc* multianewarray3_Type() {
    assert(_multianewarray3_Type != nullptr, "should be initialized");
    return _multianewarray3_Type;
  }

  static inline const TypeFunc* multianewarray4_Type() {
    assert(_multianewarray4_Type != nullptr, "should be initialized");
    return _multianewarray4_Type;
  }

  static inline const TypeFunc* multianewarray5_Type() {
    assert(_multianewarray5_Type != nullptr, "should be initialized");
    return _multianewarray5_Type;
  }

  static inline const TypeFunc* multianewarrayN_Type() {
    assert(_multianewarrayN_Type != nullptr, "should be initialized");
    return _multianewarrayN_Type;
  }

  static inline const TypeFunc* complete_monitor_enter_Type() {
    assert(_complete_monitor_enter_Type != nullptr, "should be initialized");
    return _complete_monitor_enter_Type;
  }

  static inline const TypeFunc* complete_monitor_locking_Type() {
    return complete_monitor_enter_Type();
  }

  static inline const TypeFunc* complete_monitor_exit_Type() {
    assert(_complete_monitor_exit_Type != nullptr, "should be initialized");
    return _complete_monitor_exit_Type;
  }

  static inline const TypeFunc* monitor_notify_Type() {
    assert(_monitor_notify_Type != nullptr, "should be initialized");
    return _monitor_notify_Type;
  }

  static inline const TypeFunc* monitor_notifyAll_Type() {
    return monitor_notify_Type();
  }

  static inline const TypeFunc* uncommon_trap_Type() {
    assert(_uncommon_trap_Type != nullptr, "should be initialized");
    return _uncommon_trap_Type;
  }

  static inline const TypeFunc* athrow_Type() {
    assert(_athrow_Type != nullptr, "should be initialized");
    return _athrow_Type;
  }

  static inline const TypeFunc* rethrow_Type() {
    assert(_rethrow_Type != nullptr, "should be initialized");
    return _rethrow_Type;
  }

  static inline const TypeFunc* Math_D_D_Type() {
    assert(_Math_D_D_Type != nullptr, "should be initialized");
    return _Math_D_D_Type;
  }

  static inline const TypeFunc* Math_DD_D_Type() {
    assert(_Math_DD_D_Type != nullptr, "should be initialized");
    return _Math_DD_D_Type;
  }

  static const TypeFunc* Math_Vector_Vector_Type(uint num_arg, const TypeVect* in_type, const TypeVect* out_type);

  static inline const TypeFunc* modf_Type() {
    assert(_modf_Type != nullptr, "should be initialized");
    return _modf_Type;
  }

  static inline const TypeFunc* l2f_Type() {
    assert(_l2f_Type != nullptr, "should be initialized");
    return _l2f_Type;
  }

  static inline const TypeFunc* void_long_Type() {
    assert(_void_long_Type != nullptr, "should be initialized");
    return _void_long_Type;
  }

  static inline const TypeFunc* void_void_Type() {
    assert(_void_void_Type != nullptr, "should be initialized");
    return _void_void_Type;
  }

  static const TypeFunc* jfr_write_checkpoint_Type() {
    assert(_jfr_write_checkpoint_Type != nullptr, "should be initialized");
    return _jfr_write_checkpoint_Type;
  }

  static const TypeFunc* flush_windows_Type() {
    assert(_flush_windows_Type != nullptr, "should be initialized");
    return _flush_windows_Type;
  }

  // arraycopy routine types
  static inline const TypeFunc* fast_arraycopy_Type() {
    assert(_fast_arraycopy_Type != nullptr, "should be initialized");
    // This signature is simple:  Two base pointers and a size_t.
    return _fast_arraycopy_Type;
  }

  static inline const TypeFunc* checkcast_arraycopy_Type() {
    assert(_checkcast_arraycopy_Type != nullptr, "should be initialized");
    // An extension of fast_arraycopy_Type which adds type checking.
    return _checkcast_arraycopy_Type;
  }

  static inline const TypeFunc* generic_arraycopy_Type() {
    assert(_generic_arraycopy_Type != nullptr, "should be initialized");
    // This signature is like System.arraycopy, except that it returns status.
    return _generic_arraycopy_Type;
  }

  static inline const TypeFunc* slow_arraycopy_Type() {
    assert(_slow_arraycopy_Type != nullptr, "should be initialized");
    // This signature is exactly the same as System.arraycopy.
    // There are no intptr_t (int/long) arguments.
    return _slow_arraycopy_Type;
  }   // the full routine

  static inline const TypeFunc* unsafe_setmemory_Type() {
    assert(_unsafe_setmemory_Type != nullptr, "should be initialized");
    return _unsafe_setmemory_Type;
  }

  static inline const TypeFunc* array_fill_Type() {
    assert(_array_fill_Type != nullptr, "should be initialized");
    return _array_fill_Type;
  }

  static inline const TypeFunc* array_sort_Type() {
    assert(_array_sort_Type != nullptr, "should be initialized");
    return _array_sort_Type;
  }

  static inline const TypeFunc* array_partition_Type() {
    assert(_array_partition_Type != nullptr, "should be initialized");
    return _array_partition_Type;
  }

  // for aescrypt encrypt/decrypt operations, just three pointers returning void (length is constant)
  static inline const TypeFunc* aescrypt_block_Type() {
    assert(_aescrypt_block_Type != nullptr, "should be initialized");
    return _aescrypt_block_Type;
  }

  // for cipherBlockChaining calls of aescrypt encrypt/decrypt, four pointers and a length, returning int
  static inline const TypeFunc* cipherBlockChaining_aescrypt_Type() {
    assert(_cipherBlockChaining_aescrypt_Type != nullptr, "should be initialized");
    return _cipherBlockChaining_aescrypt_Type;
  }

  // for electronicCodeBook calls of aescrypt encrypt/decrypt, three pointers and a length, returning int
  static inline const TypeFunc* electronicCodeBook_aescrypt_Type() {
    assert(_electronicCodeBook_aescrypt_Type != nullptr, "should be initialized");
    return _electronicCodeBook_aescrypt_Type;
  }

  //for counterMode calls of aescrypt encrypt/decrypt, four pointers and a length, returning int
  static inline const TypeFunc* counterMode_aescrypt_Type() {
    assert(_counterMode_aescrypt_Type != nullptr, "should be initialized");
    return _counterMode_aescrypt_Type;
  }

  //for counterMode calls of aescrypt encrypt/decrypt, four pointers and a length, returning int
  static inline const TypeFunc* galoisCounterMode_aescrypt_Type() {
    assert(_galoisCounterMode_aescrypt_Type != nullptr, "should be initialized");
    return _galoisCounterMode_aescrypt_Type;
  }

  /*
   * void implCompress(byte[] buf, int ofs)
   */
  static inline const TypeFunc* digestBase_implCompress_Type(bool is_sha3) {
    assert((_digestBase_implCompress_with_sha3_Type != nullptr) &&
           (_digestBase_implCompress_without_sha3_Type != nullptr), "should be initialized");
    return is_sha3 ? _digestBase_implCompress_with_sha3_Type : _digestBase_implCompress_without_sha3_Type;
  }

  /*
   * int implCompressMultiBlock(byte[] b, int ofs, int limit)
   */
  static inline const TypeFunc* digestBase_implCompressMB_Type(bool is_sha3) {
    assert((_digestBase_implCompressMB_with_sha3_Type != nullptr) &&
           (_digestBase_implCompressMB_without_sha3_Type != nullptr), "should be initialized");
    return is_sha3 ? _digestBase_implCompressMB_with_sha3_Type : _digestBase_implCompressMB_without_sha3_Type;
  }

  static inline const TypeFunc* multiplyToLen_Type() {
    assert(_multiplyToLen_Type != nullptr, "should be initialized");
    return _multiplyToLen_Type;
  }

  static inline const TypeFunc* montgomeryMultiply_Type() {
    assert(_montgomeryMultiply_Type != nullptr, "should be initialized");
    return _montgomeryMultiply_Type;
  }

  static inline const TypeFunc* montgomerySquare_Type() {
    assert(_montgomerySquare_Type != nullptr, "should be initialized");
    return _montgomerySquare_Type;
  }

  static inline const TypeFunc* squareToLen_Type() {
    assert(_squareToLen_Type != nullptr, "should be initialized");
    return _squareToLen_Type;
  }

  // for mulAdd calls, 2 pointers and 3 ints, returning int
  static inline const TypeFunc* mulAdd_Type() {
    assert(_mulAdd_Type != nullptr, "should be initialized");
    return _mulAdd_Type;
  }

  static inline const TypeFunc* bigIntegerShift_Type() {
    assert(_bigIntegerShift_Type != nullptr, "should be initialized");
    return _bigIntegerShift_Type;
  }

  static inline const TypeFunc* vectorizedMismatch_Type() {
    assert(_vectorizedMismatch_Type != nullptr, "should be initialized");
    return _vectorizedMismatch_Type;
  }

  // GHASH block processing
  static inline const TypeFunc* ghash_processBlocks_Type() {
    assert(_ghash_processBlocks_Type != nullptr, "should be initialized");
    return _ghash_processBlocks_Type;
  }

  // ChaCha20 Block function
  static inline const TypeFunc* chacha20Block_Type() {
    assert(_chacha20Block_Type != nullptr, "should be initialized");
    return _chacha20Block_Type;
  }

  // Base64 encode function
  static inline const TypeFunc* base64_encodeBlock_Type() {
    assert(_base64_encodeBlock_Type != nullptr, "should be initialized");
    return _base64_encodeBlock_Type;
  }

  // Base64 decode function
  static inline const TypeFunc* base64_decodeBlock_Type() {
    assert(_base64_decodeBlock_Type != nullptr, "should be initialized");
    return _base64_decodeBlock_Type;
  }

  // String IndexOf function
  static inline const TypeFunc* string_IndexOf_Type() {
    assert(_string_IndexOf_Type != nullptr, "should be initialized");
    return _string_IndexOf_Type;
  }

  // Poly1305 processMultipleBlocks function
  static inline const TypeFunc* poly1305_processBlocks_Type() {
    assert(_poly1305_processBlocks_Type != nullptr, "should be initialized");
    return _poly1305_processBlocks_Type;
  }

  // MontgomeryIntegerPolynomialP256 multiply function
  static inline const TypeFunc* intpoly_montgomeryMult_P256_Type() {
    assert(_intpoly_montgomeryMult_P256_Type != nullptr, "should be initialized");
    return _intpoly_montgomeryMult_P256_Type;
  }

  // IntegerPolynomial constant time assignment function
  static inline const TypeFunc* intpoly_assign_Type() {
    assert(_intpoly_assign_Type != nullptr, "should be initialized");
    return _intpoly_assign_Type;
  }

  /**
   * int updateBytesCRC32(int crc, byte* b, int len)
   */
  static inline const TypeFunc* updateBytesCRC32_Type() {
    assert(_updateBytesCRC32_Type != nullptr, "should be initialized");
    return _updateBytesCRC32_Type;
  }

  /**
   * int updateBytesCRC32C(int crc, byte* buf, int len, int* table)
   */
  static inline const TypeFunc* updateBytesCRC32C_Type() {
    assert(_updateBytesCRC32C_Type != nullptr, "should be initialized");
    return _updateBytesCRC32C_Type;
  }

  /**
   *  int updateBytesAdler32(int adler, bytes* b, int off, int len)
   */
  static inline const TypeFunc* updateBytesAdler32_Type() {
    assert(_updateBytesAdler32_Type != nullptr, "should be initialized");
    return _updateBytesAdler32_Type;
  }


  // leaf on stack replacement interpreter accessor types
  static inline const TypeFunc* osr_end_Type() {
    assert(_osr_end_Type != nullptr, "should be initialized");
    return _osr_end_Type;
  }

  static inline const TypeFunc* register_finalizer_Type() {
    assert(_register_finalizer_Type != nullptr, "should be initialized");
    return _register_finalizer_Type;
  }

#if INCLUDE_JFR
  static inline const TypeFunc* class_id_load_barrier_Type() {
    assert(_class_id_load_barrier_Type != nullptr, "should be initialized");
    return _class_id_load_barrier_Type;
  }
#endif // INCLUDE_JFR

<<<<<<< HEAD
  static const TypeFunc* load_unknown_inline_Type();
  static const TypeFunc* store_unknown_inline_Type();

  static const TypeFunc* store_inline_type_fields_Type();
  static const TypeFunc* pack_inline_type_Type();

  JFR_ONLY(static const TypeFunc* class_id_load_barrier_Type();)
=======
>>>>>>> 8cf07358
#if INCLUDE_JVMTI
  static inline const TypeFunc* notify_jvmti_vthread_Type() {
    assert(_notify_jvmti_vthread_Type != nullptr, "should be initialized");
    return _notify_jvmti_vthread_Type;
  }
#endif

  // Dtrace support. entry and exit probes have the same signature
  static inline const TypeFunc* dtrace_method_entry_exit_Type() {
    assert(_dtrace_method_entry_exit_Type != nullptr, "should be initialized");
    return _dtrace_method_entry_exit_Type;
  }

  static inline const TypeFunc* dtrace_object_alloc_Type() {
    assert(_dtrace_object_alloc_Type != nullptr, "should be initialized");
    return _dtrace_object_alloc_Type;
  }

 private:
 static NamedCounter * volatile _named_counters;

 public:
 // helper function which creates a named counter labeled with the
 // if they are available
 static NamedCounter* new_named_counter(JVMState* jvms, NamedCounter::CounterTag tag);

 // dumps all the named counters
 static void          print_named_counters();

 static void          initialize_types();
};

#endif // SHARE_OPTO_RUNTIME_HPP<|MERGE_RESOLUTION|>--- conflicted
+++ resolved
@@ -656,16 +656,12 @@
   }
 #endif // INCLUDE_JFR
 
-<<<<<<< HEAD
   static const TypeFunc* load_unknown_inline_Type();
   static const TypeFunc* store_unknown_inline_Type();
 
   static const TypeFunc* store_inline_type_fields_Type();
   static const TypeFunc* pack_inline_type_Type();
 
-  JFR_ONLY(static const TypeFunc* class_id_load_barrier_Type();)
-=======
->>>>>>> 8cf07358
 #if INCLUDE_JVMTI
   static inline const TypeFunc* notify_jvmti_vthread_Type() {
     assert(_notify_jvmti_vthread_Type != nullptr, "should be initialized");
