/*
 * Copyright (c) 2012, 2016, Oracle and/or its affiliates. All rights reserved.
 * DO NOT ALTER OR REMOVE COPYRIGHT NOTICES OR THIS FILE HEADER.
 *
 * This code is free software; you can redistribute it and/or modify it
 * under the terms of the GNU General Public License version 2 only, as
 * published by the Free Software Foundation.
 *
 * This code is distributed in the hope that it will be useful, but WITHOUT
 * ANY WARRANTY; without even the implied warranty of MERCHANTABILITY or
 * FITNESS FOR A PARTICULAR PURPOSE.  See the GNU General Public License
 * version 2 for more details (a copy is included in the LICENSE file that
 * accompanied this code).
 *
 * You should have received a copy of the GNU General Public License version
 * 2 along with this work; if not, write to the Free Software Foundation,
 * Inc., 51 Franklin St, Fifth Floor, Boston, MA 02110-1301 USA.
 *
 * Please contact Oracle, 500 Oracle Parkway, Redwood Shores, CA 94065 USA
 * or visit www.oracle.com if you need additional information or have any
 * questions.
 *
 */

#include "precompiled.hpp"
#include "gc/shared/barrierSet.hpp"
#include "opto/arraycopynode.hpp"
#include "oops/objArrayKlass.hpp"
#include "opto/convertnode.hpp"
#include "opto/graphKit.hpp"
#include "opto/macro.hpp"
#include "opto/runtime.hpp"
#include "utilities/align.hpp"


void PhaseMacroExpand::insert_mem_bar(Node** ctrl, Node** mem, int opcode, Node* precedent) {
  MemBarNode* mb = MemBarNode::make(C, opcode, Compile::AliasIdxBot, precedent);
  mb->init_req(TypeFunc::Control, *ctrl);
  mb->init_req(TypeFunc::Memory, *mem);
  transform_later(mb);
  *ctrl = new ProjNode(mb,TypeFunc::Control);
  transform_later(*ctrl);
  Node* mem_proj = new ProjNode(mb,TypeFunc::Memory);
  transform_later(mem_proj);
  *mem = mem_proj;
}

Node* PhaseMacroExpand::array_element_address(Node* ary, Node* idx, BasicType elembt) {
  uint shift  = exact_log2(type2aelembytes(elembt));
  uint header = arrayOopDesc::base_offset_in_bytes(elembt);
  Node* base =  basic_plus_adr(ary, header);
#ifdef _LP64
  // see comment in GraphKit::array_element_address
  int index_max = max_jint - 1;  // array size is max_jint, index is one less
  const TypeLong* lidxtype = TypeLong::make(CONST64(0), index_max, Type::WidenMax);
  idx = transform_later( new ConvI2LNode(idx, lidxtype) );
#endif
  Node* scale = new LShiftXNode(idx, intcon(shift));
  transform_later(scale);
  return basic_plus_adr(ary, base, scale);
}

Node* PhaseMacroExpand::ConvI2L(Node* offset) {
  return transform_later(new ConvI2LNode(offset));
}

Node* PhaseMacroExpand::make_leaf_call(Node* ctrl, Node* mem,
                                       const TypeFunc* call_type, address call_addr,
                                       const char* call_name,
                                       const TypePtr* adr_type,
                                       Node* parm0, Node* parm1,
                                       Node* parm2, Node* parm3,
                                       Node* parm4, Node* parm5,
                                       Node* parm6, Node* parm7) {
<<<<<<< HEAD
  int size = call_type->domain_sig()->cnt();
=======
>>>>>>> 17773c31
  Node* call = new CallLeafNoFPNode(call_type, call_addr, call_name, adr_type);
  call->init_req(TypeFunc::Control, ctrl);
  call->init_req(TypeFunc::I_O    , top());
  call->init_req(TypeFunc::Memory , mem);
  call->init_req(TypeFunc::ReturnAdr, top());
  call->init_req(TypeFunc::FramePtr, top());

  // Hook each parm in order.  Stop looking at the first NULL.
  if (parm0 != NULL) { call->init_req(TypeFunc::Parms+0, parm0);
  if (parm1 != NULL) { call->init_req(TypeFunc::Parms+1, parm1);
  if (parm2 != NULL) { call->init_req(TypeFunc::Parms+2, parm2);
  if (parm3 != NULL) { call->init_req(TypeFunc::Parms+3, parm3);
  if (parm4 != NULL) { call->init_req(TypeFunc::Parms+4, parm4);
  if (parm5 != NULL) { call->init_req(TypeFunc::Parms+5, parm5);
  if (parm6 != NULL) { call->init_req(TypeFunc::Parms+6, parm6);
  if (parm7 != NULL) { call->init_req(TypeFunc::Parms+7, parm7);
    /* close each nested if ===> */  } } } } } } } }
  assert(call->in(call->req()-1) != NULL, "must initialize all parms");

  return call;
}


//------------------------------generate_guard---------------------------
// Helper function for generating guarded fast-slow graph structures.
// The given 'test', if true, guards a slow path.  If the test fails
// then a fast path can be taken.  (We generally hope it fails.)
// In all cases, GraphKit::control() is updated to the fast path.
// The returned value represents the control for the slow path.
// The return value is never 'top'; it is either a valid control
// or NULL if it is obvious that the slow path can never be taken.
// Also, if region and the slow control are not NULL, the slow edge
// is appended to the region.
Node* PhaseMacroExpand::generate_guard(Node** ctrl, Node* test, RegionNode* region, float true_prob) {
  if ((*ctrl)->is_top()) {
    // Already short circuited.
    return NULL;
  }
  // Build an if node and its projections.
  // If test is true we take the slow path, which we assume is uncommon.
  if (_igvn.type(test) == TypeInt::ZERO) {
    // The slow branch is never taken.  No need to build this guard.
    return NULL;
  }

  IfNode* iff = new IfNode(*ctrl, test, true_prob, COUNT_UNKNOWN);
  transform_later(iff);

  Node* if_slow = new IfTrueNode(iff);
  transform_later(if_slow);

  if (region != NULL) {
    region->add_req(if_slow);
  }

  Node* if_fast = new IfFalseNode(iff);
  transform_later(if_fast);

  *ctrl = if_fast;

  return if_slow;
}

inline Node* PhaseMacroExpand::generate_slow_guard(Node** ctrl, Node* test, RegionNode* region) {
  return generate_guard(ctrl, test, region, PROB_UNLIKELY_MAG(3));
}

inline Node* PhaseMacroExpand::generate_fair_guard(Node** ctrl, Node* test, RegionNode* region) {
  return generate_guard(ctrl, test, region, PROB_FAIR);
}

void PhaseMacroExpand::generate_negative_guard(Node** ctrl, Node* index, RegionNode* region) {
  if ((*ctrl)->is_top())
    return;                // already stopped
  if (_igvn.type(index)->higher_equal(TypeInt::POS)) // [0,maxint]
    return;                // index is already adequately typed
  Node* cmp_lt = new CmpINode(index, intcon(0));
  transform_later(cmp_lt);
  Node* bol_lt = new BoolNode(cmp_lt, BoolTest::lt);
  transform_later(bol_lt);
  generate_guard(ctrl, bol_lt, region, PROB_MIN);
}

void PhaseMacroExpand::generate_limit_guard(Node** ctrl, Node* offset, Node* subseq_length, Node* array_length, RegionNode* region) {
  if ((*ctrl)->is_top())
    return;                // already stopped
  bool zero_offset = _igvn.type(offset) == TypeInt::ZERO;
  if (zero_offset && subseq_length->eqv_uncast(array_length))
    return;                // common case of whole-array copy
  Node* last = subseq_length;
  if (!zero_offset) {            // last += offset
    last = new AddINode(last, offset);
    transform_later(last);
  }
  Node* cmp_lt = new CmpUNode(array_length, last);
  transform_later(cmp_lt);
  Node* bol_lt = new BoolNode(cmp_lt, BoolTest::lt);
  transform_later(bol_lt);
  generate_guard(ctrl, bol_lt, region, PROB_MIN);
}

Node* PhaseMacroExpand::generate_nonpositive_guard(Node** ctrl, Node* index, bool never_negative) {
  if ((*ctrl)->is_top())  return NULL;

  if (_igvn.type(index)->higher_equal(TypeInt::POS1)) // [1,maxint]
    return NULL;                // index is already adequately typed
  Node* cmp_le = new CmpINode(index, intcon(0));
  transform_later(cmp_le);
  BoolTest::mask le_or_eq = (never_negative ? BoolTest::eq : BoolTest::le);
  Node* bol_le = new BoolNode(cmp_le, le_or_eq);
  transform_later(bol_le);
  Node* is_notp = generate_guard(ctrl, bol_le, NULL, PROB_MIN);

  return is_notp;
}

Node* PhaseMacroExpand::generate_flattened_array_guard(Node** ctrl, Node* mem, Node* obj_or_klass, RegionNode* region) {
  return generate_array_guard(ctrl, mem, obj_or_klass, region, Klass::_lh_array_tag_vt_value);
}

Node* PhaseMacroExpand::generate_object_array_guard(Node** ctrl, Node* mem, Node* obj_or_klass, RegionNode* region) {
  return generate_array_guard(ctrl, mem, obj_or_klass, region, Klass::_lh_array_tag_obj_value);
}

Node* PhaseMacroExpand::generate_array_guard(Node** ctrl, Node* mem, Node* obj_or_klass, RegionNode* region, jint lh_con) {
  if ((*ctrl)->is_top())  return NULL;

  Node* kls = NULL;
  if (_igvn.type(obj_or_klass)->isa_oopptr()) {
    Node* k_adr = basic_plus_adr(obj_or_klass, oopDesc::klass_offset_in_bytes());
    kls = transform_later(LoadKlassNode::make(_igvn, NULL, C->immutable_memory(), k_adr, TypeInstPtr::KLASS));
  } else {
    assert(_igvn.type(obj_or_klass)->isa_klassptr(), "what else?");
    kls = obj_or_klass;
  }
  Node* layout_val = make_load(NULL, mem, kls, in_bytes(Klass::layout_helper_offset()), TypeInt::INT, T_INT);

  layout_val = transform_later(new RShiftINode(layout_val, intcon(Klass::_lh_array_tag_shift)));
  Node* cmp = transform_later(new CmpINode(layout_val, intcon(lh_con)));
  Node* bol = transform_later(new BoolNode(cmp, BoolTest::eq));

  return generate_fair_guard(ctrl, bol, region);
}

void PhaseMacroExpand::finish_arraycopy_call(Node* call, Node** ctrl, MergeMemNode** mem, const TypePtr* adr_type) {
  transform_later(call);

  *ctrl = new ProjNode(call,TypeFunc::Control);
  transform_later(*ctrl);
  Node* newmem = new ProjNode(call, TypeFunc::Memory);
  transform_later(newmem);

  uint alias_idx = C->get_alias_index(adr_type);
  if (alias_idx != Compile::AliasIdxBot) {
    *mem = MergeMemNode::make(*mem);
    (*mem)->set_memory_at(alias_idx, newmem);
  } else {
    *mem = MergeMemNode::make(newmem);
  }
  transform_later(*mem);
}

address PhaseMacroExpand::basictype2arraycopy(BasicType t,
                                              Node* src_offset,
                                              Node* dest_offset,
                                              bool disjoint_bases,
                                              const char* &name,
                                              bool dest_uninitialized) {
  const TypeInt* src_offset_inttype  = _igvn.find_int_type(src_offset);;
  const TypeInt* dest_offset_inttype = _igvn.find_int_type(dest_offset);;

  bool aligned = false;
  bool disjoint = disjoint_bases;

  // if the offsets are the same, we can treat the memory regions as
  // disjoint, because either the memory regions are in different arrays,
  // or they are identical (which we can treat as disjoint.)  We can also
  // treat a copy with a destination index  less that the source index
  // as disjoint since a low->high copy will work correctly in this case.
  if (src_offset_inttype != NULL && src_offset_inttype->is_con() &&
      dest_offset_inttype != NULL && dest_offset_inttype->is_con()) {
    // both indices are constants
    int s_offs = src_offset_inttype->get_con();
    int d_offs = dest_offset_inttype->get_con();
    int element_size = type2aelembytes(t);
    aligned = ((arrayOopDesc::base_offset_in_bytes(t) + s_offs * element_size) % HeapWordSize == 0) &&
              ((arrayOopDesc::base_offset_in_bytes(t) + d_offs * element_size) % HeapWordSize == 0);
    if (s_offs >= d_offs)  disjoint = true;
  } else if (src_offset == dest_offset && src_offset != NULL) {
    // This can occur if the offsets are identical non-constants.
    disjoint = true;
  }

  return StubRoutines::select_arraycopy_function(t, aligned, disjoint, name, dest_uninitialized);
}

bool PhaseMacroExpand::can_try_zeroing_elimination(AllocateArrayNode* alloc,
                                                   Node* src,
                                                   Node* dest) const {
  const TypeAryPtr* top_dest = _igvn.type(dest)->isa_aryptr();

  if (top_dest != NULL) {
    if (top_dest->klass() == NULL) {
      return false;
    }
  }

  return ReduceBulkZeroing
    && !(UseTLAB && ZeroTLAB) // pointless if already zeroed
    && !src->eqv_uncast(dest)
    && alloc != NULL
    && _igvn.find_int_con(alloc->in(AllocateNode::ALength), 1) > 0
    && alloc->maybe_set_complete(&_igvn);
}

#define XTOP LP64_ONLY(COMMA top())

// Generate an optimized call to arraycopy.
// Caller must guard against non-arrays.
// Caller must determine a common array basic-type for both arrays.
// Caller must validate offsets against array bounds.
// The slow_region has already collected guard failure paths
// (such as out of bounds length or non-conformable array types).
// The generated code has this shape, in general:
//
//     if (length == 0)  return   // via zero_path
//     slowval = -1
//     if (types unknown) {
//       slowval = call generic copy loop
//       if (slowval == 0)  return  // via checked_path
//     } else if (indexes in bounds) {
//       if ((is object array) && !(array type check)) {
//         slowval = call checked copy loop
//         if (slowval == 0)  return  // via checked_path
//       } else {
//         call bulk copy loop
//         return  // via fast_path
//       }
//     }
//     // adjust params for remaining work:
//     if (slowval != -1) {
//       n = -1^slowval; src_offset += n; dest_offset += n; length -= n
//     }
//   slow_region:
//     call slow arraycopy(src, src_offset, dest, dest_offset, length)
//     return  // via slow_call_path
//
// This routine is used from several intrinsics:  System.arraycopy,
// Object.clone (the array subcase), and Arrays.copyOf[Range].
//
Node* PhaseMacroExpand::generate_arraycopy(ArrayCopyNode *ac, AllocateArrayNode* alloc,
                                           Node** ctrl, MergeMemNode* mem, Node** io,
                                           const TypePtr* adr_type,
                                           BasicType basic_elem_type,
                                           Node* src,  Node* src_offset,
                                           Node* dest, Node* dest_offset,
                                           Node* copy_length,
                                           Node* dest_length,
                                           bool disjoint_bases,
                                           bool length_never_negative,
                                           RegionNode* slow_region) {
  if (slow_region == NULL) {
    slow_region = new RegionNode(1);
    transform_later(slow_region);
  }

  Node* original_dest      = dest;
  bool  dest_uninitialized = false;
  Node* default_value = NULL;
  Node* raw_default_value = NULL;

  // See if this is the initialization of a newly-allocated array.
  // If so, we will take responsibility here for initializing it to zero.
  // (Note:  Because tightly_coupled_allocation performs checks on the
  // out-edges of the dest, we need to avoid making derived pointers
  // from it until we have checked its uses.)
  if (can_try_zeroing_elimination(alloc, src, dest) &&
      basic_elem_type != T_CONFLICT /* avoid corner case */) {
    // "You break it, you buy it."
    InitializeNode* init = alloc->initialization();
    assert(init->is_complete(), "we just did this");
    init->set_complete_with_arraycopy();
    assert(dest->is_CheckCastPP(), "sanity");
    assert(dest->in(0)->in(0) == init, "dest pinned");
    adr_type = TypeRawPtr::BOTTOM;  // all initializations are into raw memory
    // From this point on, every exit path is responsible for
    // initializing any non-copied parts of the object to zero.
    // Also, if this flag is set we make sure that arraycopy interacts properly
    // with G1, eliding pre-barriers. See CR 6627983.
    dest_uninitialized = true;
    default_value = alloc->in(AllocateNode::DefaultValue);
    raw_default_value = alloc->in(AllocateNode::RawDefaultValue);
  } else {
    // No zeroing elimination here.
    alloc             = NULL;
    //original_dest   = dest;
    //dest_uninitialized = false;
  }

  uint alias_idx = C->get_alias_index(adr_type);

  // Results are placed here:
  enum { fast_path        = 1,  // normal void-returning assembly stub
         checked_path     = 2,  // special assembly stub with cleanup
         slow_call_path   = 3,  // something went wrong; call the VM
         zero_path        = 4,  // bypass when length of copy is zero
         bcopy_path       = 5,  // copy primitive array by 64-bit blocks
         PATH_LIMIT       = 6
  };
  RegionNode* result_region = new RegionNode(PATH_LIMIT);
  PhiNode*    result_i_o    = new PhiNode(result_region, Type::ABIO);
  PhiNode*    result_memory = new PhiNode(result_region, Type::MEMORY, adr_type);
  assert(adr_type != TypePtr::BOTTOM, "must be RawMem or a T[] slice");
  transform_later(result_region);
  transform_later(result_i_o);
  transform_later(result_memory);

  // The slow_control path:
  Node* slow_control;
  Node* slow_i_o = *io;
  Node* slow_mem = mem->memory_at(alias_idx);
  DEBUG_ONLY(slow_control = (Node*) badAddress);

  // Checked control path:
  Node* checked_control = top();
  Node* checked_mem     = NULL;
  Node* checked_i_o     = NULL;
  Node* checked_value   = NULL;

  if (basic_elem_type == T_CONFLICT) {
    assert(!dest_uninitialized, "");
    Node* cv = generate_generic_arraycopy(ctrl, &mem,
                                          adr_type,
                                          src, src_offset, dest, dest_offset,
                                          copy_length, dest_uninitialized);
    if (cv == NULL)  cv = intcon(-1);  // failure (no stub available)
    checked_control = *ctrl;
    checked_i_o     = *io;
    checked_mem     = mem->memory_at(alias_idx);
    checked_value   = cv;
    *ctrl = top();
  }

  Node* not_pos = generate_nonpositive_guard(ctrl, copy_length, length_never_negative);
  if (not_pos != NULL) {
    Node* local_ctrl = not_pos, *local_io = *io;
    MergeMemNode* local_mem = MergeMemNode::make(mem);
    transform_later(local_mem);

    // (6) length must not be negative.
    if (!length_never_negative) {
      generate_negative_guard(&local_ctrl, copy_length, slow_region);
    }

    // copy_length is 0.
    if (dest_uninitialized) {
      assert(!local_ctrl->is_top(), "no ctrl?");
      if (copy_length->eqv_uncast(dest_length)
          || _igvn.find_int_con(dest_length, 1) <= 0) {
        // There is no zeroing to do. No need for a secondary raw memory barrier.
      } else {
        // Clear the whole thing since there are no source elements to copy.
        generate_clear_array(local_ctrl, local_mem,
                             adr_type, dest,
                             default_value, raw_default_value,
                             basic_elem_type,
                             intcon(0), NULL,
                             alloc->in(AllocateNode::AllocSize));
        // Use a secondary InitializeNode as raw memory barrier.
        // Currently it is needed only on this path since other
        // paths have stub or runtime calls as raw memory barriers.
        MemBarNode* mb = MemBarNode::make(C, Op_Initialize,
                                          Compile::AliasIdxRaw,
                                          top());
        transform_later(mb);
        mb->set_req(TypeFunc::Control,local_ctrl);
        mb->set_req(TypeFunc::Memory, local_mem->memory_at(Compile::AliasIdxRaw));
        local_ctrl = transform_later(new ProjNode(mb, TypeFunc::Control));
        local_mem->set_memory_at(Compile::AliasIdxRaw, transform_later(new ProjNode(mb, TypeFunc::Memory)));

        InitializeNode* init = mb->as_Initialize();
        init->set_complete(&_igvn);  // (there is no corresponding AllocateNode)
      }
    }

    // Present the results of the fast call.
    result_region->init_req(zero_path, local_ctrl);
    result_i_o   ->init_req(zero_path, local_io);
    result_memory->init_req(zero_path, local_mem->memory_at(alias_idx));
  }

  if (!(*ctrl)->is_top() && dest_uninitialized) {
    // We have to initialize the *uncopied* part of the array to zero.
    // The copy destination is the slice dest[off..off+len].  The other slices
    // are dest_head = dest[0..off] and dest_tail = dest[off+len..dest.length].
    Node* dest_size   = alloc->in(AllocateNode::AllocSize);
    Node* dest_tail   = transform_later( new AddINode(dest_offset, copy_length));

    // If there is a head section that needs zeroing, do it now.
    if (_igvn.find_int_con(dest_offset, -1) != 0) {
      generate_clear_array(*ctrl, mem,
                           adr_type, dest,
                           default_value, raw_default_value,
                           basic_elem_type,
                           intcon(0), dest_offset,
                           NULL);
    }

    // Next, perform a dynamic check on the tail length.
    // It is often zero, and we can win big if we prove this.
    // There are two wins:  Avoid generating the ClearArray
    // with its attendant messy index arithmetic, and upgrade
    // the copy to a more hardware-friendly word size of 64 bits.
    Node* tail_ctl = NULL;
    if (!(*ctrl)->is_top() && !dest_tail->eqv_uncast(dest_length)) {
      Node* cmp_lt   = transform_later( new CmpINode(dest_tail, dest_length) );
      Node* bol_lt   = transform_later( new BoolNode(cmp_lt, BoolTest::lt) );
      tail_ctl = generate_slow_guard(ctrl, bol_lt, NULL);
      assert(tail_ctl != NULL || !(*ctrl)->is_top(), "must be an outcome");
    }

    // At this point, let's assume there is no tail.
    if (!(*ctrl)->is_top() && alloc != NULL && basic_elem_type != T_OBJECT) {
      // There is no tail.  Try an upgrade to a 64-bit copy.
      bool didit = false;
      {
        Node* local_ctrl = *ctrl, *local_io = *io;
        MergeMemNode* local_mem = MergeMemNode::make(mem);
        transform_later(local_mem);

        didit = generate_block_arraycopy(&local_ctrl, &local_mem, local_io,
                                         adr_type, basic_elem_type, alloc,
                                         src, src_offset, dest, dest_offset,
                                         dest_size, dest_uninitialized);
        if (didit) {
          // Present the results of the block-copying fast call.
          result_region->init_req(bcopy_path, local_ctrl);
          result_i_o   ->init_req(bcopy_path, local_io);
          result_memory->init_req(bcopy_path, local_mem->memory_at(alias_idx));
        }
      }
      if (didit) {
        *ctrl = top();     // no regular fast path
      }
    }

    // Clear the tail, if any.
    if (tail_ctl != NULL) {
      Node* notail_ctl = (*ctrl)->is_top() ? NULL : *ctrl;
      *ctrl = tail_ctl;
      if (notail_ctl == NULL) {
        generate_clear_array(*ctrl, mem,
                             adr_type, dest,
                             default_value, raw_default_value,
                             basic_elem_type,
                             dest_tail, NULL,
                             dest_size);
      } else {
        // Make a local merge.
        Node* done_ctl = transform_later(new RegionNode(3));
        Node* done_mem = transform_later(new PhiNode(done_ctl, Type::MEMORY, adr_type));
        done_ctl->init_req(1, notail_ctl);
        done_mem->init_req(1, mem->memory_at(alias_idx));
        generate_clear_array(*ctrl, mem,
                             adr_type, dest,
                             default_value, raw_default_value,
                             basic_elem_type,
                             dest_tail, NULL,
                             dest_size);
        done_ctl->init_req(2, *ctrl);
        done_mem->init_req(2, mem->memory_at(alias_idx));
        *ctrl = done_ctl;
        mem->set_memory_at(alias_idx, done_mem);
      }
    }
  }

  BasicType copy_type = basic_elem_type;
  assert(basic_elem_type != T_ARRAY, "caller must fix this");
  if (!(*ctrl)->is_top() && copy_type == T_OBJECT) {
    // If src and dest have compatible element types, we can copy bits.
    // Types S[] and D[] are compatible if D is a supertype of S.
    //
    // If they are not, we will use checked_oop_disjoint_arraycopy,
    // which performs a fast optimistic per-oop check, and backs off
    // further to JVM_ArrayCopy on the first per-oop check that fails.
    // (Actually, we don't move raw bits only; the GC requires card marks.)

    // We don't need a subtype check for validated copies and Object[].clone()
    bool skip_subtype_check = ac->is_arraycopy_validated() || ac->is_copyof_validated() ||
                              ac->is_copyofrange_validated() || ac->is_cloneoop();
    if (!skip_subtype_check) {
      // Get the klass* for both src and dest
      Node* src_klass  = ac->in(ArrayCopyNode::SrcKlass);
      Node* dest_klass = ac->in(ArrayCopyNode::DestKlass);

      assert(src_klass != NULL && dest_klass != NULL, "should have klasses");

      // Generate the subtype check.
      // This might fold up statically, or then again it might not.
      //
      // Non-static example:  Copying List<String>.elements to a new String[].
      // The backing store for a List<String> is always an Object[],
      // but its elements are always type String, if the generic types
      // are correct at the source level.
      //
      // Test S[] against D[], not S against D, because (probably)
      // the secondary supertype cache is less busy for S[] than S.
      // This usually only matters when D is an interface.
      Node* not_subtype_ctrl = Phase::gen_subtype_check(src_klass, dest_klass, ctrl, mem, &_igvn);
      // Plug failing path into checked_oop_disjoint_arraycopy
      if (not_subtype_ctrl != top()) {
        Node* local_ctrl = not_subtype_ctrl;
        MergeMemNode* local_mem = MergeMemNode::make(mem);
        transform_later(local_mem);

        // (At this point we can assume disjoint_bases, since types differ.)
        int ek_offset = in_bytes(ObjArrayKlass::element_klass_offset());
        Node* p1 = basic_plus_adr(dest_klass, ek_offset);
        Node* n1 = LoadKlassNode::make(_igvn, NULL, C->immutable_memory(), p1, TypeRawPtr::BOTTOM);
        Node* dest_elem_klass = transform_later(n1);
        Node* cv = generate_checkcast_arraycopy(&local_ctrl, &local_mem,
                                                adr_type,
                                                dest_elem_klass,
                                                src, src_offset, dest, dest_offset,
                                                ConvI2X(copy_length), dest_uninitialized);
        if (cv == NULL)  cv = intcon(-1);  // failure (no stub available)
        checked_control = local_ctrl;
        checked_i_o     = *io;
        checked_mem     = local_mem->memory_at(alias_idx);
        checked_value   = cv;
      }
    }
    // At this point we know we do not need type checks on oop stores.

    BarrierSetC2* bs = BarrierSet::barrier_set()->barrier_set_c2();
    if (!bs->array_copy_requires_gc_barriers(alloc != NULL, copy_type, false, BarrierSetC2::Expansion)) {
      // If we do not need gc barriers, copy using the jint or jlong stub.
      copy_type = LP64_ONLY(UseCompressedOops ? T_INT : T_LONG) NOT_LP64(T_INT);
      assert(type2aelembytes(basic_elem_type) == type2aelembytes(copy_type),
             "sizes agree");
    }
  }

  if (!(*ctrl)->is_top()) {
    // Generate the fast path, if possible.
    Node* local_ctrl = *ctrl;
    MergeMemNode* local_mem = MergeMemNode::make(mem);
    transform_later(local_mem);

    generate_unchecked_arraycopy(&local_ctrl, &local_mem,
                                 adr_type, copy_type, disjoint_bases,
                                 src, src_offset, dest, dest_offset,
                                 ConvI2X(copy_length), dest_uninitialized);

    // Present the results of the fast call.
    result_region->init_req(fast_path, local_ctrl);
    result_i_o   ->init_req(fast_path, *io);
    result_memory->init_req(fast_path, local_mem->memory_at(alias_idx));
  }

  // Here are all the slow paths up to this point, in one bundle:
  assert(slow_region != NULL, "allocated on entry");
  slow_control = slow_region;
  DEBUG_ONLY(slow_region = (RegionNode*)badAddress);

  *ctrl = checked_control;
  if (!(*ctrl)->is_top()) {
    // Clean up after the checked call.
    // The returned value is either 0 or -1^K,
    // where K = number of partially transferred array elements.
    Node* cmp = new CmpINode(checked_value, intcon(0));
    transform_later(cmp);
    Node* bol = new BoolNode(cmp, BoolTest::eq);
    transform_later(bol);
    IfNode* iff = new IfNode(*ctrl, bol, PROB_MAX, COUNT_UNKNOWN);
    transform_later(iff);

    // If it is 0, we are done, so transfer to the end.
    Node* checks_done = new IfTrueNode(iff);
    transform_later(checks_done);
    result_region->init_req(checked_path, checks_done);
    result_i_o   ->init_req(checked_path, checked_i_o);
    result_memory->init_req(checked_path, checked_mem);

    // If it is not zero, merge into the slow call.
    *ctrl = new IfFalseNode(iff);
    transform_later(*ctrl);
    RegionNode* slow_reg2 = new RegionNode(3);
    PhiNode*    slow_i_o2 = new PhiNode(slow_reg2, Type::ABIO);
    PhiNode*    slow_mem2 = new PhiNode(slow_reg2, Type::MEMORY, adr_type);
    transform_later(slow_reg2);
    transform_later(slow_i_o2);
    transform_later(slow_mem2);
    slow_reg2  ->init_req(1, slow_control);
    slow_i_o2  ->init_req(1, slow_i_o);
    slow_mem2  ->init_req(1, slow_mem);
    slow_reg2  ->init_req(2, *ctrl);
    slow_i_o2  ->init_req(2, checked_i_o);
    slow_mem2  ->init_req(2, checked_mem);

    slow_control = slow_reg2;
    slow_i_o     = slow_i_o2;
    slow_mem     = slow_mem2;

    if (alloc != NULL) {
      // We'll restart from the very beginning, after zeroing the whole thing.
      // This can cause double writes, but that's OK since dest is brand new.
      // So we ignore the low 31 bits of the value returned from the stub.
    } else {
      // We must continue the copy exactly where it failed, or else
      // another thread might see the wrong number of writes to dest.
      Node* checked_offset = new XorINode(checked_value, intcon(-1));
      Node* slow_offset    = new PhiNode(slow_reg2, TypeInt::INT);
      transform_later(checked_offset);
      transform_later(slow_offset);
      slow_offset->init_req(1, intcon(0));
      slow_offset->init_req(2, checked_offset);

      // Adjust the arguments by the conditionally incoming offset.
      Node* src_off_plus  = new AddINode(src_offset,  slow_offset);
      transform_later(src_off_plus);
      Node* dest_off_plus = new AddINode(dest_offset, slow_offset);
      transform_later(dest_off_plus);
      Node* length_minus  = new SubINode(copy_length, slow_offset);
      transform_later(length_minus);

      // Tweak the node variables to adjust the code produced below:
      src_offset  = src_off_plus;
      dest_offset = dest_off_plus;
      copy_length = length_minus;
    }
  }
  *ctrl = slow_control;
  if (!(*ctrl)->is_top()) {
    Node* local_ctrl = *ctrl, *local_io = slow_i_o;
    MergeMemNode* local_mem = MergeMemNode::make(mem);
    transform_later(local_mem);

    // Generate the slow path, if needed.
    local_mem->set_memory_at(alias_idx, slow_mem);

    if (dest_uninitialized) {
      generate_clear_array(local_ctrl, local_mem,
                           adr_type, dest,
                           default_value, raw_default_value,
                           basic_elem_type,
                           intcon(0), NULL,
                           alloc->in(AllocateNode::AllocSize));
    }

    local_mem = generate_slow_arraycopy(ac,
                                        &local_ctrl, local_mem, &local_io,
                                        adr_type,
                                        src, src_offset, dest, dest_offset,
                                        copy_length, /*dest_uninitialized*/false);

    result_region->init_req(slow_call_path, local_ctrl);
    result_i_o   ->init_req(slow_call_path, local_io);
    result_memory->init_req(slow_call_path, local_mem->memory_at(alias_idx));
  } else {
    ShouldNotReachHere(); // no call to generate_slow_arraycopy:
                          // projections were not extracted
  }

  // Remove unused edges.
  for (uint i = 1; i < result_region->req(); i++) {
    if (result_region->in(i) == NULL) {
      result_region->init_req(i, top());
    }
  }

  // Finished; return the combined state.
  *ctrl = result_region;
  *io = result_i_o;
  mem->set_memory_at(alias_idx, result_memory);

  // mem no longer guaranteed to stay a MergeMemNode
  Node* out_mem = mem;
  DEBUG_ONLY(mem = NULL);

  // The memory edges above are precise in order to model effects around
  // array copies accurately to allow value numbering of field loads around
  // arraycopy.  Such field loads, both before and after, are common in Java
  // collections and similar classes involving header/array data structures.
  //
  // But with low number of register or when some registers are used or killed
  // by arraycopy calls it causes registers spilling on stack. See 6544710.
  // The next memory barrier is added to avoid it. If the arraycopy can be
  // optimized away (which it can, sometimes) then we can manually remove
  // the membar also.
  //
  // Do not let reads from the cloned object float above the arraycopy.
  if (alloc != NULL && !alloc->initialization()->does_not_escape()) {
    // Do not let stores that initialize this object be reordered with
    // a subsequent store that would make this object accessible by
    // other threads.
    insert_mem_bar(ctrl, &out_mem, Op_MemBarStoreStore);
  } else if (InsertMemBarAfterArraycopy) {
    insert_mem_bar(ctrl, &out_mem, Op_MemBarCPUOrder);
  } else if (adr_type == TypeRawPtr::BOTTOM) {
    // Do not let reads from the destination float above the arraycopy.
    // Since we cannot type the arrays, we don't know which slices
    // might be affected.  We could restrict this barrier only to those
    // memory slices which pertain to array elements--but don't bother.
    insert_mem_bar(ctrl, &out_mem, Op_MemBarCPUOrder);
  }

  _igvn.replace_node(_memproj_fallthrough, out_mem);
  _igvn.replace_node(_ioproj_fallthrough, *io);
  _igvn.replace_node(_fallthroughcatchproj, *ctrl);

#ifdef ASSERT
  const TypeOopPtr* dest_t = _igvn.type(dest)->is_oopptr();
  if (dest_t->is_known_instance()) {
    ArrayCopyNode* ac = NULL;
    assert(ArrayCopyNode::may_modify(dest_t, (*ctrl)->in(0)->as_MemBar(), &_igvn, ac), "dependency on arraycopy lost");
    assert(ac == NULL, "no arraycopy anymore");
  }
#endif

  return out_mem;
}

// Helper for initialization of arrays, creating a ClearArray.
// It writes zero bits in [start..end), within the body of an array object.
// The memory effects are all chained onto the 'adr_type' alias category.
//
// Since the object is otherwise uninitialized, we are free
// to put a little "slop" around the edges of the cleared area,
// as long as it does not go back into the array's header,
// or beyond the array end within the heap.
//
// The lower edge can be rounded down to the nearest jint and the
// upper edge can be rounded up to the nearest MinObjAlignmentInBytes.
//
// Arguments:
//   adr_type           memory slice where writes are generated
//   dest               oop of the destination array
//   basic_elem_type    element type of the destination
//   slice_idx          array index of first element to store
//   slice_len          number of elements to store (or NULL)
//   dest_size          total size in bytes of the array object
//
// Exactly one of slice_len or dest_size must be non-NULL.
// If dest_size is non-NULL, zeroing extends to the end of the object.
// If slice_len is non-NULL, the slice_idx value must be a constant.
void PhaseMacroExpand::generate_clear_array(Node* ctrl, MergeMemNode* merge_mem,
                                            const TypePtr* adr_type,
                                            Node* dest,
                                            Node* val,
                                            Node* raw_val,
                                            BasicType basic_elem_type,
                                            Node* slice_idx,
                                            Node* slice_len,
                                            Node* dest_size) {
  // one or the other but not both of slice_len and dest_size:
  assert((slice_len != NULL? 1: 0) + (dest_size != NULL? 1: 0) == 1, "");
  if (slice_len == NULL)  slice_len = top();
  if (dest_size == NULL)  dest_size = top();

  uint alias_idx = C->get_alias_index(adr_type);

  // operate on this memory slice:
  Node* mem = merge_mem->memory_at(alias_idx); // memory slice to operate on

  // scaling and rounding of indexes:
  assert(basic_elem_type != T_VALUETYPE, "should have been converted to a basic type copy");
  int scale = exact_log2(type2aelembytes(basic_elem_type));
  int abase = arrayOopDesc::base_offset_in_bytes(basic_elem_type);
  int clear_low = (-1 << scale) & (BytesPerInt  - 1);
  int bump_bit  = (-1 << scale) & BytesPerInt;

  // determine constant starts and ends
  const intptr_t BIG_NEG = -128;
  assert(BIG_NEG + 2*abase < 0, "neg enough");
  intptr_t slice_idx_con = (intptr_t) _igvn.find_int_con(slice_idx, BIG_NEG);
  intptr_t slice_len_con = (intptr_t) _igvn.find_int_con(slice_len, BIG_NEG);
  if (slice_len_con == 0) {
    return;                     // nothing to do here
  }
  intptr_t start_con = (abase + (slice_idx_con << scale)) & ~clear_low;
  intptr_t end_con   = _igvn.find_intptr_t_con(dest_size, -1);
  if (slice_idx_con >= 0 && slice_len_con >= 0) {
    assert(end_con < 0, "not two cons");
    end_con = align_up(abase + ((slice_idx_con + slice_len_con) << scale),
                       BytesPerLong);
  }

  if (start_con >= 0 && end_con >= 0) {
    // Constant start and end.  Simple.
    mem = ClearArrayNode::clear_memory(ctrl, mem, dest, val, raw_val,
                                       start_con, end_con, &_igvn);
  } else if (start_con >= 0 && dest_size != top()) {
    // Constant start, pre-rounded end after the tail of the array.
    Node* end = dest_size;
    mem = ClearArrayNode::clear_memory(ctrl, mem, dest, val, raw_val,
                                       start_con, end, &_igvn);
  } else if (start_con >= 0 && slice_len != top()) {
    // Constant start, non-constant end.  End needs rounding up.
    // End offset = round_up(abase + ((slice_idx_con + slice_len) << scale), 8)
    intptr_t end_base  = abase + (slice_idx_con << scale);
    int      end_round = (-1 << scale) & (BytesPerLong  - 1);
    Node*    end       = ConvI2X(slice_len);
    if (scale != 0)
      end = transform_later(new LShiftXNode(end, intcon(scale) ));
    end_base += end_round;
    end = transform_later(new AddXNode(end, MakeConX(end_base)) );
    end = transform_later(new AndXNode(end, MakeConX(~end_round)) );
    mem = ClearArrayNode::clear_memory(ctrl, mem, dest, val, raw_val,
                                       start_con, end, &_igvn);
  } else if (start_con < 0 && dest_size != top()) {
    // Non-constant start, pre-rounded end after the tail of the array.
    // This is almost certainly a "round-to-end" operation.
    Node* start = slice_idx;
    start = ConvI2X(start);
    if (scale != 0)
      start = transform_later(new LShiftXNode( start, intcon(scale) ));
    start = transform_later(new AddXNode(start, MakeConX(abase)) );
    if ((bump_bit | clear_low) != 0) {
      int to_clear = (bump_bit | clear_low);
      // Align up mod 8, then store a jint zero unconditionally
      // just before the mod-8 boundary.
      if (((abase + bump_bit) & ~to_clear) - bump_bit
          < arrayOopDesc::length_offset_in_bytes() + BytesPerInt) {
        bump_bit = 0;
        assert((abase & to_clear) == 0, "array base must be long-aligned");
      } else {
        // Bump 'start' up to (or past) the next jint boundary:
        start = transform_later( new AddXNode(start, MakeConX(bump_bit)) );
        assert((abase & clear_low) == 0, "array base must be int-aligned");
      }
      // Round bumped 'start' down to jlong boundary in body of array.
      start = transform_later(new AndXNode(start, MakeConX(~to_clear)) );
      if (bump_bit != 0) {
        // Store a zero to the immediately preceding jint:
        Node* x1 = transform_later(new AddXNode(start, MakeConX(-bump_bit)) );
        Node* p1 = basic_plus_adr(dest, x1);
        if (val == NULL) {
          assert(raw_val == NULL, "val may not be null");
          mem = StoreNode::make(_igvn, ctrl, mem, p1, adr_type, intcon(0), T_INT, MemNode::unordered);
        } else {
          assert(_igvn.type(val)->isa_narrowoop(), "should be narrow oop");
          mem = new StoreNNode(ctrl, mem, p1, adr_type, val, MemNode::unordered);
        }
        mem = transform_later(mem);
      }
    }
    Node* end = dest_size; // pre-rounded
    mem = ClearArrayNode::clear_memory(ctrl, mem, dest, raw_val,
                                       start, end, &_igvn);
  } else {
    // Non-constant start, unrounded non-constant end.
    // (Nobody zeroes a random midsection of an array using this routine.)
    ShouldNotReachHere();       // fix caller
  }

  // Done.
  merge_mem->set_memory_at(alias_idx, mem);
}

bool PhaseMacroExpand::generate_block_arraycopy(Node** ctrl, MergeMemNode** mem, Node* io,
                                                const TypePtr* adr_type,
                                                BasicType basic_elem_type,
                                                AllocateNode* alloc,
                                                Node* src,  Node* src_offset,
                                                Node* dest, Node* dest_offset,
                                                Node* dest_size, bool dest_uninitialized) {
  // See if there is an advantage from block transfer.
  int scale = exact_log2(type2aelembytes(basic_elem_type));
  if (scale >= LogBytesPerLong)
    return false;               // it is already a block transfer

  // Look at the alignment of the starting offsets.
  int abase = arrayOopDesc::base_offset_in_bytes(basic_elem_type);

  intptr_t src_off_con  = (intptr_t) _igvn.find_int_con(src_offset, -1);
  intptr_t dest_off_con = (intptr_t) _igvn.find_int_con(dest_offset, -1);
  if (src_off_con < 0 || dest_off_con < 0) {
    // At present, we can only understand constants.
    return false;
  }

  intptr_t src_off  = abase + (src_off_con  << scale);
  intptr_t dest_off = abase + (dest_off_con << scale);

  if (((src_off | dest_off) & (BytesPerLong-1)) != 0) {
    // Non-aligned; too bad.
    // One more chance:  Pick off an initial 32-bit word.
    // This is a common case, since abase can be odd mod 8.
    if (((src_off | dest_off) & (BytesPerLong-1)) == BytesPerInt &&
        ((src_off ^ dest_off) & (BytesPerLong-1)) == 0) {
      Node* sptr = basic_plus_adr(src,  src_off);
      Node* dptr = basic_plus_adr(dest, dest_off);
      const TypePtr* s_adr_type = _igvn.type(sptr)->is_ptr();
      assert(s_adr_type->isa_aryptr(), "impossible slice");
      uint s_alias_idx = C->get_alias_index(s_adr_type);
      uint d_alias_idx = C->get_alias_index(adr_type);
      bool is_mismatched = (basic_elem_type != T_INT);
      Node* sval = transform_later(
          LoadNode::make(_igvn, *ctrl, (*mem)->memory_at(s_alias_idx), sptr, s_adr_type,
                         TypeInt::INT, T_INT, MemNode::unordered, LoadNode::DependsOnlyOnTest,
                         false /*unaligned*/, is_mismatched));
      Node* st = transform_later(
          StoreNode::make(_igvn, *ctrl, (*mem)->memory_at(d_alias_idx), dptr, adr_type,
                          sval, T_INT, MemNode::unordered));
      if (is_mismatched) {
        st->as_Store()->set_mismatched_access();
      }
      (*mem)->set_memory_at(d_alias_idx, st);
      src_off += BytesPerInt;
      dest_off += BytesPerInt;
    } else {
      return false;
    }
  }
  assert(src_off % BytesPerLong == 0, "");
  assert(dest_off % BytesPerLong == 0, "");

  // Do this copy by giant steps.
  Node* sptr  = basic_plus_adr(src,  src_off);
  Node* dptr  = basic_plus_adr(dest, dest_off);
  Node* countx = dest_size;
  countx = transform_later(new SubXNode(countx, MakeConX(dest_off)));
  countx = transform_later(new URShiftXNode(countx, intcon(LogBytesPerLong)));

  bool disjoint_bases = true;   // since alloc != NULL
  generate_unchecked_arraycopy(ctrl, mem,
                               adr_type, T_LONG, disjoint_bases,
                               sptr, NULL, dptr, NULL, countx, dest_uninitialized);

  return true;
}

// Helper function; generates code for the slow case.
// We make a call to a runtime method which emulates the native method,
// but without the native wrapper overhead.
MergeMemNode* PhaseMacroExpand::generate_slow_arraycopy(ArrayCopyNode *ac,
                                                        Node** ctrl, Node* mem, Node** io,
                                                        const TypePtr* adr_type,
                                                        Node* src,  Node* src_offset,
                                                        Node* dest, Node* dest_offset,
                                                        Node* copy_length, bool dest_uninitialized) {
  assert(!dest_uninitialized, "Invariant");

  const TypeFunc* call_type = OptoRuntime::slow_arraycopy_Type();
  CallNode* call = new CallStaticJavaNode(call_type, OptoRuntime::slow_arraycopy_Java(),
                                          "slow_arraycopy",
                                          ac->jvms()->bci(), TypePtr::BOTTOM);

  call->init_req(TypeFunc::Control, *ctrl);
  call->init_req(TypeFunc::I_O    , *io);
  call->init_req(TypeFunc::Memory , mem);
  call->init_req(TypeFunc::ReturnAdr, top());
  call->init_req(TypeFunc::FramePtr, top());
  call->init_req(TypeFunc::Parms+0, src);
  call->init_req(TypeFunc::Parms+1, src_offset);
  call->init_req(TypeFunc::Parms+2, dest);
  call->init_req(TypeFunc::Parms+3, dest_offset);
  call->init_req(TypeFunc::Parms+4, copy_length);
  copy_call_debug_info(ac, call);

  call->set_cnt(PROB_UNLIKELY_MAG(4));  // Same effect as RC_UNCOMMON.
  _igvn.replace_node(ac, call);
  transform_later(call);

  extract_call_projections(call);
  *ctrl = _fallthroughcatchproj->clone();
  transform_later(*ctrl);

  Node* m = _memproj_fallthrough->clone();
  transform_later(m);

  uint alias_idx = C->get_alias_index(adr_type);
  MergeMemNode* out_mem;
  if (alias_idx != Compile::AliasIdxBot) {
    out_mem = MergeMemNode::make(mem);
    out_mem->set_memory_at(alias_idx, m);
  } else {
    out_mem = MergeMemNode::make(m);
  }
  transform_later(out_mem);

  *io = _ioproj_fallthrough->clone();
  transform_later(*io);

  return out_mem;
}

// Helper function; generates code for cases requiring runtime checks.
Node* PhaseMacroExpand::generate_checkcast_arraycopy(Node** ctrl, MergeMemNode** mem,
                                                     const TypePtr* adr_type,
                                                     Node* dest_elem_klass,
                                                     Node* src,  Node* src_offset,
                                                     Node* dest, Node* dest_offset,
                                                     Node* copy_length, bool dest_uninitialized) {
  if ((*ctrl)->is_top())  return NULL;

  address copyfunc_addr = StubRoutines::checkcast_arraycopy(dest_uninitialized);
  if (copyfunc_addr == NULL) { // Stub was not generated, go slow path.
    return NULL;
  }

  // Pick out the parameters required to perform a store-check
  // for the target array.  This is an optimistic check.  It will
  // look in each non-null element's class, at the desired klass's
  // super_check_offset, for the desired klass.
  int sco_offset = in_bytes(Klass::super_check_offset_offset());
  Node* p3 = basic_plus_adr(dest_elem_klass, sco_offset);
  Node* n3 = new LoadINode(NULL, *mem /*memory(p3)*/, p3, _igvn.type(p3)->is_ptr(), TypeInt::INT, MemNode::unordered);
  Node* check_offset = ConvI2X(transform_later(n3));
  Node* check_value  = dest_elem_klass;

  Node* src_start  = array_element_address(src,  src_offset,  T_OBJECT);
  Node* dest_start = array_element_address(dest, dest_offset, T_OBJECT);

  const TypeFunc* call_type = OptoRuntime::checkcast_arraycopy_Type();
  Node* call = make_leaf_call(*ctrl, *mem, call_type, copyfunc_addr, "checkcast_arraycopy", adr_type,
                              src_start, dest_start, copy_length XTOP, check_offset XTOP, check_value);

  finish_arraycopy_call(call, ctrl, mem, adr_type);

  Node* proj =  new ProjNode(call, TypeFunc::Parms);
  transform_later(proj);

  return proj;
}

// Helper function; generates code for cases requiring runtime checks.
Node* PhaseMacroExpand::generate_generic_arraycopy(Node** ctrl, MergeMemNode** mem,
                                                   const TypePtr* adr_type,
                                                   Node* src,  Node* src_offset,
                                                   Node* dest, Node* dest_offset,
                                                   Node* copy_length, bool dest_uninitialized) {
  if ((*ctrl)->is_top()) return NULL;
  assert(!dest_uninitialized, "Invariant");

  address copyfunc_addr = StubRoutines::generic_arraycopy();
  if (copyfunc_addr == NULL) { // Stub was not generated, go slow path.
    return NULL;
  }

  const TypeFunc* call_type = OptoRuntime::generic_arraycopy_Type();
  Node* call = make_leaf_call(*ctrl, *mem, call_type, copyfunc_addr, "generic_arraycopy", adr_type,
                              src, src_offset, dest, dest_offset, copy_length);

  finish_arraycopy_call(call, ctrl, mem, adr_type);

  Node* proj =  new ProjNode(call, TypeFunc::Parms);
  transform_later(proj);

  return proj;
}

// Helper function; generates the fast out-of-line call to an arraycopy stub.
void PhaseMacroExpand::generate_unchecked_arraycopy(Node** ctrl, MergeMemNode** mem,
                                                    const TypePtr* adr_type,
                                                    BasicType basic_elem_type,
                                                    bool disjoint_bases,
                                                    Node* src,  Node* src_offset,
                                                    Node* dest, Node* dest_offset,
                                                    Node* copy_length, bool dest_uninitialized) {
  if ((*ctrl)->is_top()) return;

  Node* src_start  = src;
  Node* dest_start = dest;
  if (src_offset != NULL || dest_offset != NULL) {
    src_start =  array_element_address(src, src_offset, basic_elem_type);
    dest_start = array_element_address(dest, dest_offset, basic_elem_type);
  }

  // Figure out which arraycopy runtime method to call.
  const char* copyfunc_name = "arraycopy";
  address     copyfunc_addr =
      basictype2arraycopy(basic_elem_type, src_offset, dest_offset,
                          disjoint_bases, copyfunc_name, dest_uninitialized);

  const TypeFunc* call_type = OptoRuntime::fast_arraycopy_Type();
  Node* call = make_leaf_call(*ctrl, *mem, call_type, copyfunc_addr, copyfunc_name, adr_type,
                              src_start, dest_start, copy_length XTOP);

  finish_arraycopy_call(call, ctrl, mem, adr_type);
}

const TypePtr* PhaseMacroExpand::adjust_parameters_for_vt(const TypeAryPtr* top_dest, Node*& src_offset,
                                                          Node*& dest_offset, Node*& length, BasicType& dest_elem,
                                                          Node*& dest_length) {
  assert(top_dest->klass()->is_value_array_klass(), "inconsistent");
  int elem_size = ((ciValueArrayKlass*)top_dest->klass())->element_byte_size();
  if (elem_size >= 8) {
    if (elem_size > 8) {
      // treat as array of long but scale length, src offset and dest offset
      assert((elem_size % 8) == 0, "not a power of 2?");
      int factor = elem_size / 8;
      length = transform_later(new MulINode(length, intcon(factor)));
      src_offset = transform_later(new MulINode(src_offset, intcon(factor)));
      dest_offset = transform_later(new MulINode(dest_offset, intcon(factor)));
      if (dest_length != NULL) {
        dest_length = transform_later(new MulINode(dest_length, intcon(factor)));
      }
      elem_size = 8;
    }
    dest_elem = T_LONG;
  } else if (elem_size == 4) {
    dest_elem = T_INT;
  } else if (elem_size == 2) {
    dest_elem = T_CHAR;
  } else if (elem_size == 1) {
    dest_elem = T_BYTE;
  } else {
    ShouldNotReachHere();
  }
  return TypeRawPtr::BOTTOM;
}

void PhaseMacroExpand::expand_arraycopy_node(ArrayCopyNode *ac) {
  Node* ctrl = ac->in(TypeFunc::Control);
  Node* io = ac->in(TypeFunc::I_O);
  Node* src = ac->in(ArrayCopyNode::Src);
  Node* src_offset = ac->in(ArrayCopyNode::SrcPos);
  Node* dest = ac->in(ArrayCopyNode::Dest);
  Node* dest_offset = ac->in(ArrayCopyNode::DestPos);
  Node* length = ac->in(ArrayCopyNode::Length);
  MergeMemNode* merge_mem = NULL;

  if (ac->is_clonebasic()) {
    assert (src_offset == NULL && dest_offset == NULL, "for clone offsets should be null");
    Node* mem = ac->in(TypeFunc::Memory);
    const char* copyfunc_name = "arraycopy";
    address     copyfunc_addr =
      basictype2arraycopy(T_LONG, NULL, NULL,
                          true, copyfunc_name, true);

    const TypePtr* raw_adr_type = TypeRawPtr::BOTTOM;
    const TypeFunc* call_type = OptoRuntime::fast_arraycopy_Type();

    Node* call = make_leaf_call(ctrl, mem, call_type, copyfunc_addr, copyfunc_name, raw_adr_type, src, dest, length XTOP);
    transform_later(call);

    BarrierSetC2* bs = BarrierSet::barrier_set()->barrier_set_c2();
    bs->clone_barrier_at_expansion(ac, call, _igvn);

    return;
  } else if (ac->is_copyof() || ac->is_copyofrange() || ac->is_cloneoop()) {
    const Type* dest_type = _igvn.type(dest);
    const TypeAryPtr* top_dest = dest_type->isa_aryptr();

    BasicType dest_elem = top_dest->klass()->as_array_klass()->element_type()->basic_type();
    if (dest_elem == T_ARRAY || (dest_elem == T_VALUETYPE && top_dest->klass()->is_obj_array_klass())) {
      dest_elem = T_OBJECT;
    }

    Node* mem = ac->in(TypeFunc::Memory);
    merge_mem = MergeMemNode::make(mem);
    transform_later(merge_mem);

    AllocateArrayNode* alloc = NULL;
    if (ac->is_alloc_tightly_coupled()) {
      alloc = AllocateArrayNode::Ideal_array_allocation(dest, &_igvn);
      assert(alloc != NULL, "expect alloc");
    }
    assert(dest_elem != T_VALUETYPE || alloc != NULL, "unsupported");
    Node* dest_length = alloc != NULL ? alloc->in(AllocateNode::ALength) : NULL;

<<<<<<< HEAD
    const TypePtr* adr_type = NULL;

    if (dest_elem == T_VALUETYPE) {
      adr_type = adjust_parameters_for_vt(top_dest, src_offset, dest_offset, length, dest_elem, dest_length);
    } else {
      adr_type = _igvn.type(dest)->is_oopptr()->add_offset(Type::OffsetBot);
      if (ac->_dest_type != TypeOopPtr::BOTTOM) {
        adr_type = ac->_dest_type->add_offset(Type::OffsetBot)->is_ptr();
      }
      if (ac->_src_type != ac->_dest_type) {
        adr_type = TypeRawPtr::BOTTOM;
      }
=======
    const TypePtr* adr_type = _igvn.type(dest)->is_oopptr()->add_offset(Type::OffsetBot);
    if (ac->_dest_type != TypeOopPtr::BOTTOM) {
      adr_type = ac->_dest_type->add_offset(Type::OffsetBot)->is_ptr();
>>>>>>> 17773c31
    }
    generate_arraycopy(ac, alloc, &ctrl, merge_mem, &io,
                       adr_type, dest_elem,
                       src, src_offset, dest, dest_offset, length,
                       dest_length,
                       true, !ac->is_copyofrange());

    return;
  }

  AllocateArrayNode* alloc = NULL;
  if (ac->is_alloc_tightly_coupled()) {
    alloc = AllocateArrayNode::Ideal_array_allocation(dest, &_igvn);
    assert(alloc != NULL, "expect alloc");
  }

  assert(ac->is_arraycopy() || ac->is_arraycopy_validated(), "should be an arraycopy");

  // Compile time checks.  If any of these checks cannot be verified at compile time,
  // we do not make a fast path for this call.  Instead, we let the call remain as it
  // is.  The checks we choose to mandate at compile time are:
  //
  // (1) src and dest are arrays.
  const Type* src_type = src->Value(&_igvn);
  const Type* dest_type = dest->Value(&_igvn);
  const TypeAryPtr* top_src = src_type->isa_aryptr();
  const TypeAryPtr* top_dest = dest_type->isa_aryptr();

  BasicType src_elem = T_CONFLICT;
  BasicType dest_elem = T_CONFLICT;

  if (top_dest != NULL && top_dest->klass() != NULL) {
    dest_elem = top_dest->klass()->as_array_klass()->element_type()->basic_type();
  }
  if (top_src != NULL && top_src->klass() != NULL) {
    src_elem = top_src->klass()->as_array_klass()->element_type()->basic_type();
  }
  if (src_elem == T_ARRAY || (src_elem == T_VALUETYPE && top_src->klass()->is_obj_array_klass())) {
    src_elem = T_OBJECT;
  }
  if (dest_elem == T_ARRAY || (dest_elem == T_VALUETYPE && top_dest->klass()->is_obj_array_klass())) {
    dest_elem = T_OBJECT;
  }

  if (ac->is_arraycopy_validated() &&
      dest_elem != T_CONFLICT &&
      src_elem == T_CONFLICT) {
    src_elem = dest_elem;
  }

  if (src_elem == T_CONFLICT || dest_elem == T_CONFLICT) {
    // Conservatively insert a memory barrier on all memory slices.
    // Do not let writes into the source float below the arraycopy.
    {
      Node* mem = ac->in(TypeFunc::Memory);
      insert_mem_bar(&ctrl, &mem, Op_MemBarCPUOrder);

      merge_mem = MergeMemNode::make(mem);
      transform_later(merge_mem);
    }

    RegionNode* slow_region = new RegionNode(1);
    transform_later(slow_region);

    generate_flattened_array_guard(&ctrl, merge_mem, dest, slow_region);

    // Call StubRoutines::generic_arraycopy stub.
    Node* mem = generate_arraycopy(ac, NULL, &ctrl, merge_mem, &io,
                                   TypeRawPtr::BOTTOM, T_CONFLICT,
                                   src, src_offset, dest, dest_offset, length,
                                   NULL,
                                   // If a  negative length guard was generated for the ArrayCopyNode,
                                   // the length of the array can never be negative.
                                   false, ac->has_negative_length_guard(),
                                   slow_region);

    return;
  }

  assert(!ac->is_arraycopy_validated() || (src_elem == dest_elem && dest_elem != T_VOID), "validated but different basic types");

  // (2) src and dest arrays must have elements of the same BasicType
  // Figure out the size and type of the elements we will be copying.
  //
  // We have no stub to copy flattened value type arrays with oop
  // fields if we need to emit write barriers.
  //
  BarrierSetC2* bs = BarrierSet::barrier_set()->barrier_set_c2();
  if (src_elem != dest_elem || dest_elem == T_VOID) {
    // The component types are not the same or are not recognized.  Punt.
    // (But, avoid the native method wrapper to JVM_ArrayCopy.)
    {
      Node* mem = ac->in(TypeFunc::Memory);
      merge_mem = generate_slow_arraycopy(ac, &ctrl, mem, &io, TypePtr::BOTTOM, src, src_offset, dest, dest_offset, length, false);
    }

    _igvn.replace_node(_memproj_fallthrough, merge_mem);
    _igvn.replace_node(_ioproj_fallthrough, io);
    _igvn.replace_node(_fallthroughcatchproj, ctrl);
    return;
  }

  //---------------------------------------------------------------------------
  // We will make a fast path for this call to arraycopy.

  // We have the following tests left to perform:
  //
  // (3) src and dest must not be null.
  // (4) src_offset must not be negative.
  // (5) dest_offset must not be negative.
  // (6) length must not be negative.
  // (7) src_offset + length must not exceed length of src.
  // (8) dest_offset + length must not exceed length of dest.
  // (9) each element of an oop array must be assignable

  Node* mem = ac->in(TypeFunc::Memory);
  if (dest_elem == T_VALUETYPE) {
    // copy modifies more than 1 slice
    insert_mem_bar(&ctrl, &mem, Op_MemBarCPUOrder);
  }

  merge_mem = MergeMemNode::make(mem);
  transform_later(merge_mem);

  RegionNode* slow_region = new RegionNode(1);
  transform_later(slow_region);

  if (!ac->is_arraycopy_validated()) {
    // (3) operands must not be null
    // We currently perform our null checks with the null_check routine.
    // This means that the null exceptions will be reported in the caller
    // rather than (correctly) reported inside of the native arraycopy call.
    // This should be corrected, given time.  We do our null check with the
    // stack pointer restored.
    // null checks done library_call.cpp

    // (4) src_offset must not be negative.
    generate_negative_guard(&ctrl, src_offset, slow_region);

    // (5) dest_offset must not be negative.
    generate_negative_guard(&ctrl, dest_offset, slow_region);

    // (6) length must not be negative (moved to generate_arraycopy()).
    // generate_negative_guard(length, slow_region);

    // (7) src_offset + length must not exceed length of src.
    Node* alen = ac->in(ArrayCopyNode::SrcLen);
    assert(alen != NULL, "need src len");
    generate_limit_guard(&ctrl,
                         src_offset, length,
                         alen,
                         slow_region);

    // (8) dest_offset + length must not exceed length of dest.
    alen = ac->in(ArrayCopyNode::DestLen);
    assert(alen != NULL, "need dest len");
    generate_limit_guard(&ctrl,
                         dest_offset, length,
                         alen,
                         slow_region);

    // (9) each element of an oop array must be assignable
    // The generate_arraycopy subroutine checks this.

    if (dest_elem == T_OBJECT &&
        ValueArrayFlatten &&
        top_dest->elem()->make_oopptr()->can_be_value_type()) {
      generate_flattened_array_guard(&ctrl, merge_mem, dest, slow_region);
    }

    if (src_elem == T_OBJECT &&
        ValueArrayFlatten &&
        top_src->elem()->make_oopptr()->can_be_value_type()) {
      generate_flattened_array_guard(&ctrl, merge_mem, src, slow_region);
    }
  }

  // This is where the memory effects are placed:
  const TypePtr* adr_type = NULL;

  Node* dest_length = alloc != NULL ? alloc->in(AllocateNode::ALength) : NULL;

  if (dest_elem == T_VALUETYPE) {
    adr_type = adjust_parameters_for_vt(top_dest, src_offset, dest_offset, length, dest_elem, dest_length);
  } else if (ac->_dest_type != TypeOopPtr::BOTTOM) {
    adr_type = ac->_dest_type->add_offset(Type::OffsetBot)->is_ptr();
  } else {
    adr_type = TypeAryPtr::get_array_body_type(dest_elem);
  }

  generate_arraycopy(ac, alloc, &ctrl, merge_mem, &io,
                     adr_type, dest_elem,
                     src, src_offset, dest, dest_offset, length,
                     dest_length,
                     // If a  negative length guard was generated for the ArrayCopyNode,
                     // the length of the array can never be negative.
                     false, ac->has_negative_length_guard(),
                     slow_region);
}<|MERGE_RESOLUTION|>--- conflicted
+++ resolved
@@ -72,10 +72,6 @@
                                        Node* parm2, Node* parm3,
                                        Node* parm4, Node* parm5,
                                        Node* parm6, Node* parm7) {
-<<<<<<< HEAD
-  int size = call_type->domain_sig()->cnt();
-=======
->>>>>>> 17773c31
   Node* call = new CallLeafNoFPNode(call_type, call_addr, call_name, adr_type);
   call->init_req(TypeFunc::Control, ctrl);
   call->init_req(TypeFunc::I_O    , top());
@@ -1240,7 +1236,6 @@
     assert(dest_elem != T_VALUETYPE || alloc != NULL, "unsupported");
     Node* dest_length = alloc != NULL ? alloc->in(AllocateNode::ALength) : NULL;
 
-<<<<<<< HEAD
     const TypePtr* adr_type = NULL;
 
     if (dest_elem == T_VALUETYPE) {
@@ -1253,11 +1248,6 @@
       if (ac->_src_type != ac->_dest_type) {
         adr_type = TypeRawPtr::BOTTOM;
       }
-=======
-    const TypePtr* adr_type = _igvn.type(dest)->is_oopptr()->add_offset(Type::OffsetBot);
-    if (ac->_dest_type != TypeOopPtr::BOTTOM) {
-      adr_type = ac->_dest_type->add_offset(Type::OffsetBot)->is_ptr();
->>>>>>> 17773c31
     }
     generate_arraycopy(ac, alloc, &ctrl, merge_mem, &io,
                        adr_type, dest_elem,
