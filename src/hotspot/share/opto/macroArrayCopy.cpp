--- conflicted
+++ resolved
@@ -290,9 +290,9 @@
 
 Node* PhaseMacroExpand::array_lh_test(Node* array, jint mask) {
   Node* klass_adr = basic_plus_adr(array, oopDesc::klass_offset_in_bytes());
-  Node* klass = transform_later(LoadKlassNode::make(_igvn, NULL, C->immutable_memory(), klass_adr, TypeInstPtr::KLASS, TypeInstKlassPtr::OBJECT));
+  Node* klass = transform_later(LoadKlassNode::make(_igvn, nullptr, C->immutable_memory(), klass_adr, TypeInstPtr::KLASS, TypeInstKlassPtr::OBJECT));
   Node* lh_addr = basic_plus_adr(klass, in_bytes(Klass::layout_helper_offset()));
-  Node* lh_val = _igvn.transform(LoadNode::make(_igvn, NULL, C->immutable_memory(), lh_addr, lh_addr->bottom_type()->is_ptr(), TypeInt::INT, T_INT, MemNode::unordered));
+  Node* lh_val = _igvn.transform(LoadNode::make(_igvn, nullptr, C->immutable_memory(), lh_addr, lh_addr->bottom_type()->is_ptr(), TypeInt::INT, T_INT, MemNode::unordered));
   Node* masked = transform_later(new AndINode(lh_val, intcon(mask)));
   Node* cmp = transform_later(new CmpINode(masked, intcon(0)));
   return transform_later(new BoolNode(cmp, BoolTest::ne));
@@ -414,8 +414,8 @@
   Node* original_dest = dest;
   bool  dest_needs_zeroing   = false;
   bool  acopy_to_uninitialized = false;
-  Node* default_value = NULL;
-  Node* raw_default_value = NULL;
+  Node* default_value = nullptr;
+  Node* raw_default_value = nullptr;
 
   // See if this is the initialization of a newly-allocated array.
   // If so, we will take responsibility here for initializing it to zero.
@@ -523,15 +523,10 @@
       } else {
         // Clear the whole thing since there are no source elements to copy.
         generate_clear_array(local_ctrl, local_mem,
-<<<<<<< HEAD
                              adr_type, dest,
                              default_value, raw_default_value,
                              basic_elem_type,
-                             intcon(0), NULL,
-=======
-                             adr_type, dest, basic_elem_type,
                              intcon(0), nullptr,
->>>>>>> 2b81faeb
                              alloc->in(AllocateNode::AllocSize));
         // Use a secondary InitializeNode as raw memory barrier.
         // Currently it is needed only on this path since other
@@ -617,15 +612,10 @@
       *ctrl = tail_ctl;
       if (notail_ctl == nullptr) {
         generate_clear_array(*ctrl, mem,
-<<<<<<< HEAD
                              adr_type, dest,
                              default_value, raw_default_value,
                              basic_elem_type,
-                             dest_tail, NULL,
-=======
-                             adr_type, dest, basic_elem_type,
                              dest_tail, nullptr,
->>>>>>> 2b81faeb
                              dest_size);
       } else {
         // Make a local merge.
@@ -634,15 +624,10 @@
         done_ctl->init_req(1, notail_ctl);
         done_mem->init_req(1, mem->memory_at(alias_idx));
         generate_clear_array(*ctrl, mem,
-<<<<<<< HEAD
                              adr_type, dest,
                              default_value, raw_default_value,
                              basic_elem_type,
-                             dest_tail, NULL,
-=======
-                             adr_type, dest, basic_elem_type,
                              dest_tail, nullptr,
->>>>>>> 2b81faeb
                              dest_size);
         done_ctl->init_req(2, *ctrl);
         done_mem->init_req(2, mem->memory_at(alias_idx));
@@ -819,15 +804,10 @@
 
     if (dest_needs_zeroing) {
       generate_clear_array(local_ctrl, local_mem,
-<<<<<<< HEAD
                            adr_type, dest,
                            default_value, raw_default_value,
                            basic_elem_type,
-                           intcon(0), NULL,
-=======
-                           adr_type, dest, basic_elem_type,
                            intcon(0), nullptr,
->>>>>>> 2b81faeb
                            alloc->in(AllocateNode::AllocSize));
     }
 
@@ -888,15 +868,9 @@
     (*ctrl)->in(0)->isa_MemBar()->set_trailing_partial_array_copy();
   }
 
-<<<<<<< HEAD
   _igvn.replace_node(_callprojs->fallthrough_memproj, out_mem);
-  if (_callprojs->fallthrough_ioproj != NULL) {
+  if (_callprojs->fallthrough_ioproj != nullptr) {
     _igvn.replace_node(_callprojs->fallthrough_ioproj, *io);
-=======
-  _igvn.replace_node(_callprojs.fallthrough_memproj, out_mem);
-  if (_callprojs.fallthrough_ioproj != nullptr) {
-    _igvn.replace_node(_callprojs.fallthrough_ioproj, *io);
->>>>>>> 2b81faeb
   }
   _igvn.replace_node(_callprojs->fallthrough_catchproj, *ctrl);
 
@@ -1026,8 +1000,8 @@
         // Store a zero to the immediately preceding jint:
         Node* x1 = transform_later(new AddXNode(start, MakeConX(-bump_bit)) );
         Node* p1 = basic_plus_adr(dest, x1);
-        if (val == NULL) {
-          assert(raw_val == NULL, "val may not be null");
+        if (val == nullptr) {
+          assert(raw_val == nullptr, "val may not be null");
           mem = StoreNode::make(_igvn, ctrl, mem, p1, adr_type, intcon(0), T_INT, MemNode::unordered);
         } else {
           assert(_igvn.type(val)->isa_narrowoop(), "should be narrow oop");
@@ -1171,15 +1145,9 @@
   transform_later(out_mem);
 
   // When src is negative and arraycopy is before an infinite loop,_callprojs.fallthrough_ioproj
-<<<<<<< HEAD
-  // could be NULL. Skip clone and update NULL fallthrough_ioproj.
-  if (_callprojs->fallthrough_ioproj != NULL) {
+  // could be nullptr. Skip clone and update nullptr fallthrough_ioproj.
+  if (_callprojs->fallthrough_ioproj != nullptr) {
     *io = _callprojs->fallthrough_ioproj->clone();
-=======
-  // could be null. Skip clone and update null fallthrough_ioproj.
-  if (_callprojs.fallthrough_ioproj != nullptr) {
-    *io = _callprojs.fallthrough_ioproj->clone();
->>>>>>> 2b81faeb
     transform_later(*io);
   } else {
     *io = nullptr;
@@ -1317,7 +1285,7 @@
 #ifdef ASSERT
   BarrierSetC2* bs = BarrierSet::barrier_set()->barrier_set_c2();
   bool needs_barriers = top_dest->elem()->inline_klass()->contains_oops() &&
-    bs->array_copy_requires_gc_barriers(dest_length != NULL, T_OBJECT, false, false, BarrierSetC2::Optimization);
+    bs->array_copy_requires_gc_barriers(dest_length != nullptr, T_OBJECT, false, false, BarrierSetC2::Optimization);
   assert(!needs_barriers || StressReflectiveCode, "Flat arracopy would require GC barriers");
 #endif
   int elem_size = top_dest->flat_elem_size();
@@ -1329,7 +1297,7 @@
       length = transform_later(new MulINode(length, intcon(factor)));
       src_offset = transform_later(new MulINode(src_offset, intcon(factor)));
       dest_offset = transform_later(new MulINode(dest_offset, intcon(factor)));
-      if (dest_length != NULL) {
+      if (dest_length != nullptr) {
         dest_length = transform_later(new MulINode(dest_length, intcon(factor)));
       }
       elem_size = 8;
@@ -1369,35 +1337,28 @@
     const TypeAryPtr* top_src = src_type->isa_aryptr();
     const TypeAryPtr* top_dest = dest_type->isa_aryptr();
     BasicType dest_elem = T_OBJECT;
-    if (top_dest != NULL && top_dest->elem() != Type::BOTTOM) {
+    if (top_dest != nullptr && top_dest->elem() != Type::BOTTOM) {
       dest_elem = top_dest->elem()->array_element_basic_type();
     }
     if (is_reference_type(dest_elem, true)) dest_elem = T_OBJECT;
 
-    if (top_src != NULL && top_src->is_flat()) {
+    if (top_src != nullptr && top_src->is_flat()) {
       // If src is flat, dest is guaranteed to be flat as well
       top_dest = top_src;
     }
 
-<<<<<<< HEAD
-    AllocateArrayNode* alloc = NULL;
-    Node* dest_length = NULL;
-    if (ac->is_alloc_tightly_coupled()) {
-      alloc = AllocateArrayNode::Ideal_array_allocation(dest, &_igvn);
-      assert(alloc != NULL, "expect alloc");
-      dest_length = alloc->in(AllocateNode::ALength);
-=======
     AllocateArrayNode* alloc = nullptr;
+    Node* dest_length = nullptr;
     if (ac->is_alloc_tightly_coupled()) {
       alloc = AllocateArrayNode::Ideal_array_allocation(dest, &_igvn);
       assert(alloc != nullptr, "expect alloc");
->>>>>>> 2b81faeb
+      dest_length = alloc->in(AllocateNode::ALength);
     }
 
     Node* mem = ac->in(TypeFunc::Memory);
-    const TypePtr* adr_type = NULL;
+    const TypePtr* adr_type = nullptr;
     if (top_dest->is_flat()) {
-      assert(dest_length != NULL || StressReflectiveCode, "must be tightly coupled");
+      assert(dest_length != nullptr || StressReflectiveCode, "must be tightly coupled");
       // Copy to a flat array modifies multiple memory slices. Conservatively insert a barrier
       // on all slices to prevent writes into the source from floating below the arraycopy.
       insert_mem_bar(&ctrl, &mem, Op_MemBarCPUOrder);
@@ -1471,7 +1432,7 @@
     Node* mem = generate_arraycopy(ac, nullptr, &ctrl, merge_mem, &io,
                                    TypeRawPtr::BOTTOM, T_CONFLICT,
                                    src, src_offset, dest, dest_offset, length,
-                                   NULL,
+                                   nullptr,
                                    // If a  negative length guard was generated for the ArrayCopyNode,
                                    // the length of the array can never be negative.
                                    false, ac->has_negative_length_guard());
@@ -1489,7 +1450,7 @@
   BarrierSetC2* bs = BarrierSet::barrier_set()->barrier_set_c2();
   if (src_elem != dest_elem || top_src->is_flat() != top_dest->is_flat() || dest_elem == T_VOID ||
       (top_src->is_flat() && top_dest->elem()->inline_klass()->contains_oops() &&
-       bs->array_copy_requires_gc_barriers(alloc != NULL, T_OBJECT, false, false, BarrierSetC2::Optimization))) {
+       bs->array_copy_requires_gc_barriers(alloc != nullptr, T_OBJECT, false, false, BarrierSetC2::Optimization))) {
     // The component types are not the same or are not recognized.  Punt.
     // (But, avoid the native method wrapper to JVM_ArrayCopy.)
     {
@@ -1497,15 +1458,9 @@
       merge_mem = generate_slow_arraycopy(ac, &ctrl, mem, &io, TypePtr::BOTTOM, src, src_offset, dest, dest_offset, length, false);
     }
 
-<<<<<<< HEAD
     _igvn.replace_node(_callprojs->fallthrough_memproj, merge_mem);
-    if (_callprojs->fallthrough_ioproj != NULL) {
+    if (_callprojs->fallthrough_ioproj != nullptr) {
       _igvn.replace_node(_callprojs->fallthrough_ioproj, io);
-=======
-    _igvn.replace_node(_callprojs.fallthrough_memproj, merge_mem);
-    if (_callprojs.fallthrough_ioproj != nullptr) {
-      _igvn.replace_node(_callprojs.fallthrough_ioproj, io);
->>>>>>> 2b81faeb
     }
     _igvn.replace_node(_callprojs->fallthrough_catchproj, ctrl);
     return;
@@ -1590,17 +1545,12 @@
   }
 
   // This is where the memory effects are placed:
-<<<<<<< HEAD
-  const TypePtr* adr_type = NULL;
-  Node* dest_length = (alloc != NULL) ? alloc->in(AllocateNode::ALength) : NULL;
+  const TypePtr* adr_type = nullptr;
+  Node* dest_length = (alloc != nullptr) ? alloc->in(AllocateNode::ALength) : nullptr;
 
   if (top_dest->is_flat()) {
     adr_type = adjust_for_flat_array(top_dest, src_offset, dest_offset, length, dest_elem, dest_length);
   } else if (ac->_dest_type != TypeOopPtr::BOTTOM) {
-=======
-  const TypePtr* adr_type = nullptr;
-  if (ac->_dest_type != TypeOopPtr::BOTTOM) {
->>>>>>> 2b81faeb
     adr_type = ac->_dest_type->add_offset(Type::OffsetBot)->is_ptr();
   } else {
     adr_type = TypeAryPtr::get_array_body_type(dest_elem);
