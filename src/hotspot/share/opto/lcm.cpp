--- conflicted
+++ resolved
@@ -276,11 +276,7 @@
         // Give up if offset is not a compile-time constant.
         if (offset == Type::OffsetBot || tptr->offset() == Type::OffsetBot)
           continue;
-<<<<<<< HEAD
-        offset += tptr->offset(); // correct if base is offseted
-=======
-        offset += tptr->_offset; // correct if base is offsetted
->>>>>>> c1040897
+        offset += tptr->offset(); // correct if base is offsetted
         // Give up if reference is beyond page size.
         if (MacroAssembler::needs_explicit_null_check(offset))
           continue;
