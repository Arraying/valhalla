/*
 * Copyright (c) 1999, 2024, Oracle and/or its affiliates. All rights reserved.
 * DO NOT ALTER OR REMOVE COPYRIGHT NOTICES OR THIS FILE HEADER.
 *
 * This code is free software; you can redistribute it and/or modify it
 * under the terms of the GNU General Public License version 2 only, as
 * published by the Free Software Foundation.
 *
 * This code is distributed in the hope that it will be useful, but WITHOUT
 * ANY WARRANTY; without even the implied warranty of MERCHANTABILITY or
 * FITNESS FOR A PARTICULAR PURPOSE.  See the GNU General Public License
 * version 2 for more details (a copy is included in the LICENSE file that
 * accompanied this code).
 *
 * You should have received a copy of the GNU General Public License version
 * 2 along with this work; if not, write to the Free Software Foundation,
 * Inc., 51 Franklin St, Fifth Floor, Boston, MA 02110-1301 USA.
 *
 * Please contact Oracle, 500 Oracle Parkway, Redwood Shores, CA 94065 USA
 * or visit www.oracle.com if you need additional information or have any
 * questions.
 *
 */

#include "precompiled.hpp"
#include "gc/shared/barrierSet.hpp"
#include "gc/shared/c2/barrierSetC2.hpp"
#include "memory/allocation.inline.hpp"
#include "memory/resourceArea.hpp"
#include "opto/addnode.hpp"
#include "opto/callnode.hpp"
#include "opto/castnode.hpp"
#include "opto/connode.hpp"
#include "opto/castnode.hpp"
#include "opto/divnode.hpp"
#include "opto/inlinetypenode.hpp"
#include "opto/loopnode.hpp"
#include "opto/matcher.hpp"
#include "opto/mulnode.hpp"
#include "opto/movenode.hpp"
#include "opto/opaquenode.hpp"
#include "opto/rootnode.hpp"
#include "opto/subnode.hpp"
#include "opto/subtypenode.hpp"
#include "opto/superword.hpp"
#include "opto/vectornode.hpp"
#include "utilities/macros.hpp"

//=============================================================================
//------------------------------split_thru_phi---------------------------------
// Split Node 'n' through merge point if there is enough win.
Node* PhaseIdealLoop::split_thru_phi(Node* n, Node* region, int policy) {
  if ((n->Opcode() == Op_ConvI2L && n->bottom_type() != TypeLong::LONG) ||
      (n->Opcode() == Op_ConvL2I && n->bottom_type() != TypeInt::INT)) {
    // ConvI2L/ConvL2I may have type information on it which is unsafe to push up
    // so disable this for now
    return nullptr;
  }

  // Splitting range check CastIIs through a loop induction Phi can
  // cause new Phis to be created that are left unrelated to the loop
  // induction Phi and prevent optimizations (vectorization)
  if (n->Opcode() == Op_CastII && region->is_CountedLoop() &&
      n->in(1) == region->as_CountedLoop()->phi()) {
    return nullptr;
  }

  // Inline types should not be split through Phis because they cannot be merged
  // through Phi nodes but each value input needs to be merged individually.
  if (n->is_InlineType()) {
    return nullptr;
  }

  if (cannot_split_division(n, region)) {
    return nullptr;
  }

  int wins = 0;
  assert(!n->is_CFG(), "");
  assert(region->is_Region(), "");

  const Type* type = n->bottom_type();
  const TypeOopPtr* t_oop = _igvn.type(n)->isa_oopptr();
  Node* phi;
  if (t_oop != nullptr && t_oop->is_known_instance_field()) {
    int iid    = t_oop->instance_id();
    int index  = C->get_alias_index(t_oop);
    int offset = t_oop->offset();
    phi = new PhiNode(region, type, nullptr, iid, index, offset);
  } else {
    phi = PhiNode::make_blank(region, n);
  }
  uint old_unique = C->unique();
  for (uint i = 1; i < region->req(); i++) {
    Node* x;
    Node* the_clone = nullptr;
    if (region->in(i) == C->top()) {
      x = C->top();             // Dead path?  Use a dead data op
    } else {
      x = n->clone();           // Else clone up the data op
      the_clone = x;            // Remember for possible deletion.
      // Alter data node to use pre-phi inputs
      if (n->in(0) == region)
        x->set_req( 0, region->in(i) );
      for (uint j = 1; j < n->req(); j++) {
        Node* in = n->in(j);
        if (in->is_Phi() && in->in(0) == region)
          x->set_req(j, in->in(i)); // Use pre-Phi input for the clone
      }
    }
    // Check for a 'win' on some paths
    const Type* t = x->Value(&_igvn);

    bool singleton = t->singleton();

    // A TOP singleton indicates that there are no possible values incoming
    // along a particular edge. In most cases, this is OK, and the Phi will
    // be eliminated later in an Ideal call. However, we can't allow this to
    // happen if the singleton occurs on loop entry, as the elimination of
    // the PhiNode may cause the resulting node to migrate back to a previous
    // loop iteration.
    if (singleton && t == Type::TOP) {
      // Is_Loop() == false does not confirm the absence of a loop (e.g., an
      // irreducible loop may not be indicated by an affirmative is_Loop());
      // therefore, the only top we can split thru a phi is on a backedge of
      // a loop.
      singleton &= region->is_Loop() && (i != LoopNode::EntryControl);
    }

    if (singleton) {
      wins++;
      x = ((PhaseGVN&)_igvn).makecon(t);
    } else {
      // We now call Identity to try to simplify the cloned node.
      // Note that some Identity methods call phase->type(this).
      // Make sure that the type array is big enough for
      // our new node, even though we may throw the node away.
      // (Note: This tweaking with igvn only works because x is a new node.)
      _igvn.set_type(x, t);
      // If x is a TypeNode, capture any more-precise type permanently into Node
      // otherwise it will be not updated during igvn->transform since
      // igvn->type(x) is set to x->Value() already.
      x->raise_bottom_type(t);
      Node* y = x->Identity(&_igvn);
      if (y != x) {
        wins++;
        x = y;
      } else {
        y = _igvn.hash_find(x);
        if (y == nullptr) {
          y = similar_subtype_check(x, region->in(i));
        }
        if (y) {
          wins++;
          x = y;
        } else {
          // Else x is a new node we are keeping
          // We do not need register_new_node_with_optimizer
          // because set_type has already been called.
          _igvn._worklist.push(x);
        }
      }
    }

    phi->set_req( i, x );

    if (the_clone == nullptr) {
      continue;
    }

    if (the_clone != x) {
      _igvn.remove_dead_node(the_clone);
    } else if (region->is_Loop() && i == LoopNode::LoopBackControl &&
               n->is_Load() && can_move_to_inner_loop(n, region->as_Loop(), x)) {
      // it is not a win if 'x' moved from an outer to an inner loop
      // this edge case can only happen for Load nodes
      wins = 0;
      break;
    }
  }
  // Too few wins?
  if (wins <= policy) {
    _igvn.remove_dead_node(phi);
    return nullptr;
  }

  // Record Phi
  register_new_node( phi, region );

  for (uint i2 = 1; i2 < phi->req(); i2++) {
    Node *x = phi->in(i2);
    // If we commoned up the cloned 'x' with another existing Node,
    // the existing Node picks up a new use.  We need to make the
    // existing Node occur higher up so it dominates its uses.
    Node *old_ctrl;
    IdealLoopTree *old_loop;

    if (x->is_Con()) {
      // Constant's control is always root.
      set_ctrl(x, C->root());
      continue;
    }
    // The occasional new node
    if (x->_idx >= old_unique) {     // Found a new, unplaced node?
      old_ctrl = nullptr;
      old_loop = nullptr;               // Not in any prior loop
    } else {
      old_ctrl = get_ctrl(x);
      old_loop = get_loop(old_ctrl); // Get prior loop
    }
    // New late point must dominate new use
    Node *new_ctrl = dom_lca(old_ctrl, region->in(i2));
    if (new_ctrl == old_ctrl) // Nothing is changed
      continue;

    IdealLoopTree *new_loop = get_loop(new_ctrl);

    // Don't move x into a loop if its uses are
    // outside of loop. Otherwise x will be cloned
    // for each use outside of this loop.
    IdealLoopTree *use_loop = get_loop(region);
    if (!new_loop->is_member(use_loop) &&
        (old_loop == nullptr || !new_loop->is_member(old_loop))) {
      // Take early control, later control will be recalculated
      // during next iteration of loop optimizations.
      new_ctrl = get_early_ctrl(x);
      new_loop = get_loop(new_ctrl);
    }
    // Set new location
    set_ctrl(x, new_ctrl);
    // If changing loop bodies, see if we need to collect into new body
    if (old_loop != new_loop) {
      if (old_loop && !old_loop->_child)
        old_loop->_body.yank(x);
      if (!new_loop->_child)
        new_loop->_body.push(x);  // Collect body info
    }
  }

  return phi;
}

// Test whether node 'x' can move into an inner loop relative to node 'n'.
// Note: The test is not exact. Returns true if 'x' COULD end up in an inner loop,
// BUT it can also return true and 'x' is in the outer loop
bool PhaseIdealLoop::can_move_to_inner_loop(Node* n, LoopNode* n_loop, Node* x) {
  IdealLoopTree* n_loop_tree = get_loop(n_loop);
  IdealLoopTree* x_loop_tree = get_loop(get_early_ctrl(x));
  // x_loop_tree should be outer or same loop as n_loop_tree
  return !x_loop_tree->is_member(n_loop_tree);
}

// Subtype checks that carry profile data don't common so look for a replacement by following edges
Node* PhaseIdealLoop::similar_subtype_check(const Node* x, Node* r_in) {
  if (x->is_SubTypeCheck()) {
    Node* in1 = x->in(1);
    for (DUIterator_Fast imax, i = in1->fast_outs(imax); i < imax; i++) {
      Node* u = in1->fast_out(i);
      if (u != x && u->is_SubTypeCheck() && u->in(1) == x->in(1) && u->in(2) == x->in(2)) {
        for (DUIterator_Fast jmax, j = u->fast_outs(jmax); j < jmax; j++) {
          Node* bol = u->fast_out(j);
          for (DUIterator_Fast kmax, k = bol->fast_outs(kmax); k < kmax; k++) {
            Node* iff = bol->fast_out(k);
            // Only dominating subtype checks are interesting: otherwise we risk replacing a subtype check by another with
            // unrelated profile
            if (iff->is_If() && is_dominator(iff, r_in)) {
              return u;
            }
          }
        }
      }
    }
  }
  return nullptr;
}

// Return true if 'n' is a Div or Mod node (without zero check If node which was removed earlier) with a loop phi divisor
// of a trip-counted (integer or long) loop with a backedge input that could be zero (include zero in its type range). In
// this case, we cannot split the division to the backedge as it could freely float above the loop exit check resulting in
// a division by zero. This situation is possible because the type of an increment node of an iv phi (trip-counter) could
// include zero while the iv phi does not (see PhiNode::Value() for trip-counted loops where we improve types of iv phis).
// We also need to check other loop phis as they could have been created in the same split-if pass when applying
// PhaseIdealLoop::split_thru_phi() to split nodes through an iv phi.
bool PhaseIdealLoop::cannot_split_division(const Node* n, const Node* region) const {
  const Type* zero;
  switch (n->Opcode()) {
    case Op_DivI:
    case Op_ModI:
      zero = TypeInt::ZERO;
      break;
    case Op_DivL:
    case Op_ModL:
      zero = TypeLong::ZERO;
      break;
    default:
      return false;
  }

  if (n->in(0) != nullptr) {
    // Cannot split through phi if Div or Mod node has a control dependency to a zero check.
    return true;
  }

  Node* divisor = n->in(2);
  return is_divisor_loop_phi(divisor, region) &&
         loop_phi_backedge_type_contains_zero(divisor, zero);
}

bool PhaseIdealLoop::is_divisor_loop_phi(const Node* divisor, const Node* loop) {
  return loop->is_Loop() && divisor->is_Phi() && divisor->in(0) == loop;
}

bool PhaseIdealLoop::loop_phi_backedge_type_contains_zero(const Node* phi_divisor, const Type* zero) const {
    return _igvn.type(phi_divisor->in(LoopNode::LoopBackControl))->filter_speculative(zero) != Type::TOP;
}

//------------------------------dominated_by------------------------------------
// Replace the dominated test with an obvious true or false.  Place it on the
// IGVN worklist for later cleanup.  Move control-dependent data Nodes on the
// live path up to the dominating control.
void PhaseIdealLoop::dominated_by(IfProjNode* prevdom, IfNode* iff, bool flip, bool pin_array_access_nodes) {
  if (VerifyLoopOptimizations && PrintOpto) { tty->print_cr("dominating test"); }

  // prevdom is the dominating projection of the dominating test.
  assert(iff->Opcode() == Op_If ||
         iff->Opcode() == Op_CountedLoopEnd ||
         iff->Opcode() == Op_LongCountedLoopEnd ||
         iff->Opcode() == Op_RangeCheck ||
         iff->Opcode() == Op_ParsePredicate,
        "Check this code when new subtype is added");

  int pop = prevdom->Opcode();
  assert( pop == Op_IfFalse || pop == Op_IfTrue, "" );
  if (flip) {
    if (pop == Op_IfTrue)
      pop = Op_IfFalse;
    else
      pop = Op_IfTrue;
  }
  // 'con' is set to true or false to kill the dominated test.
  Node *con = _igvn.makecon(pop == Op_IfTrue ? TypeInt::ONE : TypeInt::ZERO);
  set_ctrl(con, C->root()); // Constant gets a new use
  // Hack the dominated test
  _igvn.replace_input_of(iff, 1, con);

  // If I don't have a reachable TRUE and FALSE path following the IfNode then
  // I can assume this path reaches an infinite loop.  In this case it's not
  // important to optimize the data Nodes - either the whole compilation will
  // be tossed or this path (and all data Nodes) will go dead.
  if (iff->outcnt() != 2) {
    return;
  }

  // Make control-dependent data Nodes on the live path (path that will remain
  // once the dominated IF is removed) become control-dependent on the
  // dominating projection.
  Node* dp = iff->proj_out_or_null(pop == Op_IfTrue);

  if (dp == nullptr) {
    return;
  }

  rewire_safe_outputs_to_dominator(dp, prevdom, pin_array_access_nodes);
}

void PhaseIdealLoop::rewire_safe_outputs_to_dominator(Node* source, Node* dominator, const bool pin_array_access_nodes) {
  IdealLoopTree* old_loop = get_loop(source);

  for (DUIterator_Fast imax, i = source->fast_outs(imax); i < imax; i++) {
    Node* out = source->fast_out(i); // Control-dependent node
    // Do not rewire Div and Mod nodes which could have a zero divisor to avoid skipping their zero check.
    if (out->depends_only_on_test() && _igvn.no_dependent_zero_check(out)) {
      assert(out->in(0) == source, "must be control dependent on source");
      _igvn.replace_input_of(out, 0, dominator);
      if (pin_array_access_nodes) {
        // Because of Loop Predication, Loads and range check Cast nodes that are control dependent on this range
        // check (that is about to be removed) now depend on multiple dominating Hoisted Check Predicates. After the
        // removal of this range check, these control dependent nodes end up at the lowest/nearest dominating predicate
        // in the graph. To ensure that these Loads/Casts do not float above any of the dominating checks (even when the
        // lowest dominating check is later replaced by yet another dominating check), we need to pin them at the lowest
        // dominating check.
        Node* clone = out->pin_array_access_node();
        if (clone != nullptr) {
          clone = _igvn.register_new_node_with_optimizer(clone, out);
          _igvn.replace_node(out, clone);
          out = clone;
        }
      }
      set_early_ctrl(out, false);
      IdealLoopTree* new_loop = get_loop(get_ctrl(out));
      if (old_loop != new_loop) {
        if (!old_loop->_child) {
          old_loop->_body.yank(out);
        }
        if (!new_loop->_child) {
          new_loop->_body.push(out);
        }
      }
      --i;
      --imax;
    }
  }
}

//------------------------------has_local_phi_input----------------------------
// Return TRUE if 'n' has Phi inputs from its local block and no other
// block-local inputs (all non-local-phi inputs come from earlier blocks)
Node *PhaseIdealLoop::has_local_phi_input( Node *n ) {
  Node *n_ctrl = get_ctrl(n);
  // See if some inputs come from a Phi in this block, or from before
  // this block.
  uint i;
  for( i = 1; i < n->req(); i++ ) {
    Node *phi = n->in(i);
    if( phi->is_Phi() && phi->in(0) == n_ctrl )
      break;
  }
  if( i >= n->req() )
    return nullptr;                // No Phi inputs; nowhere to clone thru

  // Check for inputs created between 'n' and the Phi input.  These
  // must split as well; they have already been given the chance
  // (courtesy of a post-order visit) and since they did not we must
  // recover the 'cost' of splitting them by being very profitable
  // when splitting 'n'.  Since this is unlikely we simply give up.
  for( i = 1; i < n->req(); i++ ) {
    Node *m = n->in(i);
    if( get_ctrl(m) == n_ctrl && !m->is_Phi() ) {
      // We allow the special case of AddP's with no local inputs.
      // This allows us to split-up address expressions.
      if (m->is_AddP() &&
          get_ctrl(m->in(AddPNode::Base)) != n_ctrl &&
          get_ctrl(m->in(AddPNode::Address)) != n_ctrl &&
          get_ctrl(m->in(AddPNode::Offset)) != n_ctrl) {
        // Move the AddP up to the dominating point. That's fine because control of m's inputs
        // must dominate get_ctrl(m) == n_ctrl and we just checked that the input controls are != n_ctrl.
        Node* c = find_non_split_ctrl(idom(n_ctrl));
        if (c->is_OuterStripMinedLoop()) {
          c->as_Loop()->verify_strip_mined(1);
          c = c->in(LoopNode::EntryControl);
        }
        set_ctrl_and_loop(m, c);
        continue;
      }
      return nullptr;
    }
    assert(n->is_Phi() || m->is_Phi() || is_dominator(get_ctrl(m), n_ctrl), "m has strange control");
  }

  return n_ctrl;
}

// Replace expressions like ((V+I) << 2) with (V<<2 + I<<2).
Node* PhaseIdealLoop::remix_address_expressions_add_left_shift(Node* n, IdealLoopTree* n_loop, Node* n_ctrl, BasicType bt) {
  assert(bt == T_INT || bt == T_LONG, "only for integers");
  int n_op = n->Opcode();

  if (n_op == Op_LShift(bt)) {
    // Scale is loop invariant
    Node* scale = n->in(2);
    Node* scale_ctrl = get_ctrl(scale);
    IdealLoopTree* scale_loop = get_loop(scale_ctrl);
    if (n_loop == scale_loop || !scale_loop->is_member(n_loop)) {
      return nullptr;
    }
    const TypeInt* scale_t = scale->bottom_type()->isa_int();
    if (scale_t != nullptr && scale_t->is_con() && scale_t->get_con() >= 16) {
      return nullptr;              // Dont bother with byte/short masking
    }
    // Add must vary with loop (else shift would be loop-invariant)
    Node* add = n->in(1);
    Node* add_ctrl = get_ctrl(add);
    IdealLoopTree* add_loop = get_loop(add_ctrl);
    if (n_loop != add_loop) {
      return nullptr;  // happens w/ evil ZKM loops
    }

    // Convert I-V into I+ (0-V); same for V-I
    if (add->Opcode() == Op_Sub(bt) &&
        _igvn.type(add->in(1)) != TypeInteger::zero(bt)) {
      assert(add->Opcode() == Op_SubI || add->Opcode() == Op_SubL, "");
      Node* zero = _igvn.integercon(0, bt);
      set_ctrl(zero, C->root());
      Node* neg = SubNode::make(zero, add->in(2), bt);
      register_new_node_with_ctrl_of(neg, add->in(2));
      add = AddNode::make(add->in(1), neg, bt);
      register_new_node(add, add_ctrl);
    }
    if (add->Opcode() != Op_Add(bt)) return nullptr;
    assert(add->Opcode() == Op_AddI || add->Opcode() == Op_AddL, "");
    // See if one add input is loop invariant
    Node* add_var = add->in(1);
    Node* add_var_ctrl = get_ctrl(add_var);
    IdealLoopTree* add_var_loop = get_loop(add_var_ctrl);
    Node* add_invar = add->in(2);
    Node* add_invar_ctrl = get_ctrl(add_invar);
    IdealLoopTree* add_invar_loop = get_loop(add_invar_ctrl);
    if (add_invar_loop == n_loop) {
      // Swap to find the invariant part
      add_invar = add_var;
      add_invar_ctrl = add_var_ctrl;
      add_invar_loop = add_var_loop;
      add_var = add->in(2);
    } else if (add_var_loop != n_loop) { // Else neither input is loop invariant
      return nullptr;
    }
    if (n_loop == add_invar_loop || !add_invar_loop->is_member(n_loop)) {
      return nullptr;              // No invariant part of the add?
    }

    // Yes!  Reshape address expression!
    Node* inv_scale = LShiftNode::make(add_invar, scale, bt);
    Node* inv_scale_ctrl =
            dom_depth(add_invar_ctrl) > dom_depth(scale_ctrl) ?
            add_invar_ctrl : scale_ctrl;
    register_new_node(inv_scale, inv_scale_ctrl);
    Node* var_scale = LShiftNode::make(add_var, scale, bt);
    register_new_node(var_scale, n_ctrl);
    Node* var_add = AddNode::make(var_scale, inv_scale, bt);
    register_new_node(var_add, n_ctrl);
    _igvn.replace_node(n, var_add);
    return var_add;
  }
  return nullptr;
}

//------------------------------remix_address_expressions----------------------
// Rework addressing expressions to get the most loop-invariant stuff
// moved out.  We'd like to do all associative operators, but it's especially
// important (common) to do address expressions.
Node* PhaseIdealLoop::remix_address_expressions(Node* n) {
  if (!has_ctrl(n))  return nullptr;
  Node* n_ctrl = get_ctrl(n);
  IdealLoopTree* n_loop = get_loop(n_ctrl);

  // See if 'n' mixes loop-varying and loop-invariant inputs and
  // itself is loop-varying.

  // Only interested in binary ops (and AddP)
  if (n->req() < 3 || n->req() > 4) return nullptr;

  Node* n1_ctrl = get_ctrl(n->in(                    1));
  Node* n2_ctrl = get_ctrl(n->in(                    2));
  Node* n3_ctrl = get_ctrl(n->in(n->req() == 3 ? 2 : 3));
  IdealLoopTree* n1_loop = get_loop(n1_ctrl);
  IdealLoopTree* n2_loop = get_loop(n2_ctrl);
  IdealLoopTree* n3_loop = get_loop(n3_ctrl);

  // Does one of my inputs spin in a tighter loop than self?
  if ((n_loop->is_member(n1_loop) && n_loop != n1_loop) ||
      (n_loop->is_member(n2_loop) && n_loop != n2_loop) ||
      (n_loop->is_member(n3_loop) && n_loop != n3_loop)) {
    return nullptr;                // Leave well enough alone
  }

  // Is at least one of my inputs loop-invariant?
  if (n1_loop == n_loop &&
      n2_loop == n_loop &&
      n3_loop == n_loop) {
    return nullptr;                // No loop-invariant inputs
  }

  Node* res = remix_address_expressions_add_left_shift(n, n_loop, n_ctrl, T_INT);
  if (res != nullptr) {
    return res;
  }
  res = remix_address_expressions_add_left_shift(n, n_loop, n_ctrl, T_LONG);
  if (res != nullptr) {
    return res;
  }

  int n_op = n->Opcode();
  // Replace (I+V) with (V+I)
  if (n_op == Op_AddI ||
      n_op == Op_AddL ||
      n_op == Op_AddF ||
      n_op == Op_AddD ||
      n_op == Op_MulI ||
      n_op == Op_MulL ||
      n_op == Op_MulF ||
      n_op == Op_MulD) {
    if (n2_loop == n_loop) {
      assert(n1_loop != n_loop, "");
      n->swap_edges(1, 2);
    }
  }

  // Replace ((I1 +p V) +p I2) with ((I1 +p I2) +p V),
  // but not if I2 is a constant. Skip for irreducible loops.
  if (n_op == Op_AddP && n_loop->_head->is_Loop()) {
    if (n2_loop == n_loop && n3_loop != n_loop) {
      if (n->in(2)->Opcode() == Op_AddP && !n->in(3)->is_Con()) {
        Node* n22_ctrl = get_ctrl(n->in(2)->in(2));
        Node* n23_ctrl = get_ctrl(n->in(2)->in(3));
        IdealLoopTree* n22loop = get_loop(n22_ctrl);
        IdealLoopTree* n23_loop = get_loop(n23_ctrl);
        if (n22loop != n_loop && n22loop->is_member(n_loop) &&
            n23_loop == n_loop) {
          Node* add1 = new AddPNode(n->in(1), n->in(2)->in(2), n->in(3));
          // Stuff new AddP in the loop preheader
          register_new_node(add1, n_loop->_head->as_Loop()->skip_strip_mined(1)->in(LoopNode::EntryControl));
          Node* add2 = new AddPNode(n->in(1), add1, n->in(2)->in(3));
          register_new_node(add2, n_ctrl);
          _igvn.replace_node(n, add2);
          return add2;
        }
      }
    }

    // Replace (I1 +p (I2 + V)) with ((I1 +p I2) +p V)
    if (n2_loop != n_loop && n3_loop == n_loop) {
      if (n->in(3)->Opcode() == Op_AddX) {
        Node* V = n->in(3)->in(1);
        Node* I = n->in(3)->in(2);
        if (is_member(n_loop,get_ctrl(V))) {
        } else {
          Node *tmp = V; V = I; I = tmp;
        }
        if (!is_member(n_loop,get_ctrl(I))) {
          Node* add1 = new AddPNode(n->in(1), n->in(2), I);
          // Stuff new AddP in the loop preheader
          register_new_node(add1, n_loop->_head->as_Loop()->skip_strip_mined(1)->in(LoopNode::EntryControl));
          Node* add2 = new AddPNode(n->in(1), add1, V);
          register_new_node(add2, n_ctrl);
          _igvn.replace_node(n, add2);
          return add2;
        }
      }
    }
  }

  return nullptr;
}

// Optimize ((in1[2*i] * in2[2*i]) + (in1[2*i+1] * in2[2*i+1]))
Node *PhaseIdealLoop::convert_add_to_muladd(Node* n) {
  assert(n->Opcode() == Op_AddI, "sanity");
  Node * nn = nullptr;
  Node * in1 = n->in(1);
  Node * in2 = n->in(2);
  if (in1->Opcode() == Op_MulI && in2->Opcode() == Op_MulI) {
    IdealLoopTree* loop_n = get_loop(get_ctrl(n));
    if (loop_n->is_counted() &&
        loop_n->_head->as_Loop()->is_valid_counted_loop(T_INT) &&
        Matcher::match_rule_supported(Op_MulAddVS2VI) &&
        Matcher::match_rule_supported(Op_MulAddS2I)) {
      Node* mul_in1 = in1->in(1);
      Node* mul_in2 = in1->in(2);
      Node* mul_in3 = in2->in(1);
      Node* mul_in4 = in2->in(2);
      if (mul_in1->Opcode() == Op_LoadS &&
          mul_in2->Opcode() == Op_LoadS &&
          mul_in3->Opcode() == Op_LoadS &&
          mul_in4->Opcode() == Op_LoadS) {
        IdealLoopTree* loop1 = get_loop(get_ctrl(mul_in1));
        IdealLoopTree* loop2 = get_loop(get_ctrl(mul_in2));
        IdealLoopTree* loop3 = get_loop(get_ctrl(mul_in3));
        IdealLoopTree* loop4 = get_loop(get_ctrl(mul_in4));
        IdealLoopTree* loop5 = get_loop(get_ctrl(in1));
        IdealLoopTree* loop6 = get_loop(get_ctrl(in2));
        // All nodes should be in the same counted loop.
        if (loop_n == loop1 && loop_n == loop2 && loop_n == loop3 &&
            loop_n == loop4 && loop_n == loop5 && loop_n == loop6) {
          Node* adr1 = mul_in1->in(MemNode::Address);
          Node* adr2 = mul_in2->in(MemNode::Address);
          Node* adr3 = mul_in3->in(MemNode::Address);
          Node* adr4 = mul_in4->in(MemNode::Address);
          if (adr1->is_AddP() && adr2->is_AddP() && adr3->is_AddP() && adr4->is_AddP()) {
            if ((adr1->in(AddPNode::Base) == adr3->in(AddPNode::Base)) &&
                (adr2->in(AddPNode::Base) == adr4->in(AddPNode::Base))) {
              nn = new MulAddS2INode(mul_in1, mul_in2, mul_in3, mul_in4);
              register_new_node_with_ctrl_of(nn, n);
              _igvn.replace_node(n, nn);
              return nn;
            } else if ((adr1->in(AddPNode::Base) == adr4->in(AddPNode::Base)) &&
                       (adr2->in(AddPNode::Base) == adr3->in(AddPNode::Base))) {
              nn = new MulAddS2INode(mul_in1, mul_in2, mul_in4, mul_in3);
              register_new_node_with_ctrl_of(nn, n);
              _igvn.replace_node(n, nn);
              return nn;
            }
          }
        }
      }
    }
  }
  return nn;
}

//------------------------------conditional_move-------------------------------
// Attempt to replace a Phi with a conditional move.  We have some pretty
// strict profitability requirements.  All Phis at the merge point must
// be converted, so we can remove the control flow.  We need to limit the
// number of c-moves to a small handful.  All code that was in the side-arms
// of the CFG diamond is now speculatively executed.  This code has to be
// "cheap enough".  We are pretty much limited to CFG diamonds that merge
// 1 or 2 items with a total of 1 or 2 ops executed speculatively.
Node *PhaseIdealLoop::conditional_move( Node *region ) {

  assert(region->is_Region(), "sanity check");
  if (region->req() != 3) return nullptr;

  // Check for CFG diamond
  Node *lp = region->in(1);
  Node *rp = region->in(2);
  if (!lp || !rp) return nullptr;
  Node *lp_c = lp->in(0);
  if (lp_c == nullptr || lp_c != rp->in(0) || !lp_c->is_If()) return nullptr;
  IfNode *iff = lp_c->as_If();

  // Check for ops pinned in an arm of the diamond.
  // Can't remove the control flow in this case
  if (lp->outcnt() > 1) return nullptr;
  if (rp->outcnt() > 1) return nullptr;

  IdealLoopTree* r_loop = get_loop(region);
  assert(r_loop == get_loop(iff), "sanity");
  // Always convert to CMOVE if all results are used only outside this loop.
  bool used_inside_loop = (r_loop == _ltree_root);

  // Check profitability
  int cost = 0;
  int phis = 0;
  for (DUIterator_Fast imax, i = region->fast_outs(imax); i < imax; i++) {
    Node *out = region->fast_out(i);
    if (!out->is_Phi()) continue; // Ignore other control edges, etc
    phis++;
    PhiNode* phi = out->as_Phi();
    BasicType bt = phi->type()->basic_type();
    switch (bt) {
    case T_DOUBLE:
    case T_FLOAT:
      if (C->use_cmove()) {
        continue; //TODO: maybe we want to add some cost
      }
      cost += Matcher::float_cmove_cost(); // Could be very expensive
      break;
    case T_LONG: {
      cost += Matcher::long_cmove_cost(); // May encodes as 2 CMOV's
    }
    case T_INT:                 // These all CMOV fine
    case T_ADDRESS: {           // (RawPtr)
      cost++;
      break;
    }
    case T_NARROWOOP: // Fall through
    case T_OBJECT: {            // Base oops are OK, but not derived oops
      const TypeOopPtr *tp = phi->type()->make_ptr()->isa_oopptr();
      // Derived pointers are Bad (tm): what's the Base (for GC purposes) of a
      // CMOVE'd derived pointer?  It's a CMOVE'd derived base.  Thus
      // CMOVE'ing a derived pointer requires we also CMOVE the base.  If we
      // have a Phi for the base here that we convert to a CMOVE all is well
      // and good.  But if the base is dead, we'll not make a CMOVE.  Later
      // the allocator will have to produce a base by creating a CMOVE of the
      // relevant bases.  This puts the allocator in the business of
      // manufacturing expensive instructions, generally a bad plan.
      // Just Say No to Conditionally-Moved Derived Pointers.
      if (tp && tp->offset() != 0)
        return nullptr;
      cost++;
      break;
    }
    default:
      return nullptr;              // In particular, can't do memory or I/O
    }
    // Add in cost any speculative ops
    for (uint j = 1; j < region->req(); j++) {
      Node *proj = region->in(j);
      Node *inp = phi->in(j);
      if (inp->isa_InlineType()) {
        // TODO 8302217 This prevents PhiNode::push_inline_types_through
        return nullptr;
      }
      if (get_ctrl(inp) == proj) { // Found local op
        cost++;
        // Check for a chain of dependent ops; these will all become
        // speculative in a CMOV.
        for (uint k = 1; k < inp->req(); k++)
          if (get_ctrl(inp->in(k)) == proj)
            cost += ConditionalMoveLimit; // Too much speculative goo
      }
    }
    // See if the Phi is used by a Cmp or Narrow oop Decode/Encode.
    // This will likely Split-If, a higher-payoff operation.
    for (DUIterator_Fast kmax, k = phi->fast_outs(kmax); k < kmax; k++) {
      Node* use = phi->fast_out(k);
      if (use->is_Cmp() || use->is_DecodeNarrowPtr() || use->is_EncodeNarrowPtr())
        cost += ConditionalMoveLimit;
      // Is there a use inside the loop?
      // Note: check only basic types since CMoveP is pinned.
      if (!used_inside_loop && is_java_primitive(bt)) {
        IdealLoopTree* u_loop = get_loop(has_ctrl(use) ? get_ctrl(use) : use);
        if (r_loop == u_loop || r_loop->is_member(u_loop)) {
          used_inside_loop = true;
        }
      }
    }
  }//for
  Node* bol = iff->in(1);
  assert(!bol->is_OpaqueInitializedAssertionPredicate(), "Initialized Assertion Predicates cannot form a diamond with Halt");
  if (bol->is_Opaque4()) {
    // Ignore Template Assertion Predicates with Opaque4 nodes.
    assert(assertion_predicate_has_loop_opaque_node(iff),
           "must be Template Assertion Predicate, non-null-check with Opaque4 cannot form a diamond with Halt");
    return nullptr;
  }
  assert(bol->Opcode() == Op_Bool, "Unexpected node");
  int cmp_op = bol->in(1)->Opcode();
  if (cmp_op == Op_SubTypeCheck) { // SubTypeCheck expansion expects an IfNode
    return nullptr;
  }
  // It is expensive to generate flags from a float compare.
  // Avoid duplicated float compare.
  if (phis > 1 && (cmp_op == Op_CmpF || cmp_op == Op_CmpD)) return nullptr;

  float infrequent_prob = PROB_UNLIKELY_MAG(3);
  // Ignore cost and blocks frequency if CMOVE can be moved outside the loop.
  if (used_inside_loop) {
    if (cost >= ConditionalMoveLimit) return nullptr; // Too much goo

    // BlockLayoutByFrequency optimization moves infrequent branch
    // from hot path. No point in CMOV'ing in such case (110 is used
    // instead of 100 to take into account not exactness of float value).
    if (BlockLayoutByFrequency) {
      infrequent_prob = MAX2(infrequent_prob, (float)BlockLayoutMinDiamondPercentage/110.0f);
    }
  }
  // Check for highly predictable branch.  No point in CMOV'ing if
  // we are going to predict accurately all the time.
  if (C->use_cmove() && (cmp_op == Op_CmpF || cmp_op == Op_CmpD)) {
    //keep going
  } else if (iff->_prob < infrequent_prob ||
      iff->_prob > (1.0f - infrequent_prob))
    return nullptr;

  // --------------
  // Now replace all Phis with CMOV's
  Node *cmov_ctrl = iff->in(0);
  uint flip = (lp->Opcode() == Op_IfTrue);
  Node_List wq;
  while (1) {
    PhiNode* phi = nullptr;
    for (DUIterator_Fast imax, i = region->fast_outs(imax); i < imax; i++) {
      Node *out = region->fast_out(i);
      if (out->is_Phi()) {
        phi = out->as_Phi();
        break;
      }
    }
    if (phi == nullptr || _igvn.type(phi) == Type::TOP) {
      break;
    }
    if (PrintOpto && VerifyLoopOptimizations) { tty->print_cr("CMOV"); }
    // Move speculative ops
    wq.push(phi);
    while (wq.size() > 0) {
      Node *n = wq.pop();
      for (uint j = 1; j < n->req(); j++) {
        Node* m = n->in(j);
        if (m != nullptr && !is_dominator(get_ctrl(m), cmov_ctrl)) {
#ifndef PRODUCT
          if (PrintOpto && VerifyLoopOptimizations) {
            tty->print("  speculate: ");
            m->dump();
          }
#endif
          set_ctrl(m, cmov_ctrl);
          wq.push(m);
        }
      }
    }
    Node *cmov = CMoveNode::make(cmov_ctrl, iff->in(1), phi->in(1+flip), phi->in(2-flip), _igvn.type(phi));
    register_new_node( cmov, cmov_ctrl );
    _igvn.replace_node( phi, cmov );
#ifndef PRODUCT
    if (TraceLoopOpts) {
      tty->print("CMOV  ");
      r_loop->dump_head();
      if (Verbose) {
        bol->in(1)->dump(1);
        cmov->dump(1);
      }
    }
    DEBUG_ONLY( if (VerifyLoopOptimizations) { verify(); } );
#endif
  }

  // The useless CFG diamond will fold up later; see the optimization in
  // RegionNode::Ideal.
  _igvn._worklist.push(region);

  return iff->in(1);
}

static void enqueue_cfg_uses(Node* m, Unique_Node_List& wq) {
  for (DUIterator_Fast imax, i = m->fast_outs(imax); i < imax; i++) {
    Node* u = m->fast_out(i);
    if (u->is_CFG()) {
      if (u->is_NeverBranch()) {
        u = u->as_NeverBranch()->proj_out(0);
        enqueue_cfg_uses(u, wq);
      } else {
        wq.push(u);
      }
    }
  }
}

// Try moving a store out of a loop, right before the loop
Node* PhaseIdealLoop::try_move_store_before_loop(Node* n, Node *n_ctrl) {
  // Store has to be first in the loop body
  IdealLoopTree *n_loop = get_loop(n_ctrl);
  if (n->is_Store() && n_loop != _ltree_root &&
      n_loop->is_loop() && n_loop->_head->is_Loop() &&
      n->in(0) != nullptr) {
    Node* address = n->in(MemNode::Address);
    Node* value = n->in(MemNode::ValueIn);
    Node* mem = n->in(MemNode::Memory);
    IdealLoopTree* address_loop = get_loop(get_ctrl(address));
    IdealLoopTree* value_loop = get_loop(get_ctrl(value));

    // - address and value must be loop invariant
    // - memory must be a memory Phi for the loop
    // - Store must be the only store on this memory slice in the
    // loop: if there's another store following this one then value
    // written at iteration i by the second store could be overwritten
    // at iteration i+n by the first store: it's not safe to move the
    // first store out of the loop
    // - nothing must observe the memory Phi: it guarantees no read
    // before the store, we are also guaranteed the store post
    // dominates the loop head (ignoring a possible early
    // exit). Otherwise there would be extra Phi involved between the
    // loop's Phi and the store.
    // - there must be no early exit from the loop before the Store
    // (such an exit most of the time would be an extra use of the
    // memory Phi but sometimes is a bottom memory Phi that takes the
    // store as input).

    if (!n_loop->is_member(address_loop) &&
        !n_loop->is_member(value_loop) &&
        mem->is_Phi() && mem->in(0) == n_loop->_head &&
        mem->outcnt() == 1 &&
        mem->in(LoopNode::LoopBackControl) == n) {

      assert(n_loop->_tail != nullptr, "need a tail");
      assert(is_dominator(n_ctrl, n_loop->_tail), "store control must not be in a branch in the loop");

      // Verify that there's no early exit of the loop before the store.
      bool ctrl_ok = false;
      {
        // Follow control from loop head until n, we exit the loop or
        // we reach the tail
        ResourceMark rm;
        Unique_Node_List wq;
        wq.push(n_loop->_head);

        for (uint next = 0; next < wq.size(); ++next) {
          Node *m = wq.at(next);
          if (m == n->in(0)) {
            ctrl_ok = true;
            continue;
          }
          assert(!has_ctrl(m), "should be CFG");
          if (!n_loop->is_member(get_loop(m)) || m == n_loop->_tail) {
            ctrl_ok = false;
            break;
          }
          enqueue_cfg_uses(m, wq);
          if (wq.size() > 10) {
            ctrl_ok = false;
            break;
          }
        }
      }
      if (ctrl_ok) {
        // move the Store
        _igvn.replace_input_of(mem, LoopNode::LoopBackControl, mem);
        _igvn.replace_input_of(n, 0, n_loop->_head->as_Loop()->skip_strip_mined()->in(LoopNode::EntryControl));
        _igvn.replace_input_of(n, MemNode::Memory, mem->in(LoopNode::EntryControl));
        // Disconnect the phi now. An empty phi can confuse other
        // optimizations in this pass of loop opts.
        _igvn.replace_node(mem, mem->in(LoopNode::EntryControl));
        n_loop->_body.yank(mem);

        set_ctrl_and_loop(n, n->in(0));

        return n;
      }
    }
  }
  return nullptr;
}

// Try moving a store out of a loop, right after the loop
void PhaseIdealLoop::try_move_store_after_loop(Node* n) {
  if (n->is_Store() && n->in(0) != nullptr) {
    Node *n_ctrl = get_ctrl(n);
    IdealLoopTree *n_loop = get_loop(n_ctrl);
    // Store must be in a loop
    if (n_loop != _ltree_root && !n_loop->_irreducible) {
      Node* address = n->in(MemNode::Address);
      Node* value = n->in(MemNode::ValueIn);
      IdealLoopTree* address_loop = get_loop(get_ctrl(address));
      // address must be loop invariant
      if (!n_loop->is_member(address_loop)) {
        // Store must be last on this memory slice in the loop and
        // nothing in the loop must observe it
        Node* phi = nullptr;
        for (DUIterator_Fast imax, i = n->fast_outs(imax); i < imax; i++) {
          Node* u = n->fast_out(i);
          if (has_ctrl(u)) { // control use?
            IdealLoopTree *u_loop = get_loop(get_ctrl(u));
            if (!n_loop->is_member(u_loop)) {
              continue;
            }
            if (u->is_Phi() && u->in(0) == n_loop->_head) {
              assert(_igvn.type(u) == Type::MEMORY, "bad phi");
              // multiple phis on the same slice are possible
              if (phi != nullptr) {
                return;
              }
              phi = u;
              continue;
            }
          }
          return;
        }
        if (phi != nullptr) {
          // Nothing in the loop before the store (next iteration)
          // must observe the stored value
          bool mem_ok = true;
          {
            ResourceMark rm;
            Unique_Node_List wq;
            wq.push(phi);
            for (uint next = 0; next < wq.size() && mem_ok; ++next) {
              Node *m = wq.at(next);
              for (DUIterator_Fast imax, i = m->fast_outs(imax); i < imax && mem_ok; i++) {
                Node* u = m->fast_out(i);
                if (u->is_Store() || u->is_Phi()) {
                  if (u != n) {
                    wq.push(u);
                    mem_ok = (wq.size() <= 10);
                  }
                } else {
                  mem_ok = false;
                  break;
                }
              }
            }
          }
          if (mem_ok) {
            // Move the store out of the loop if the LCA of all
            // users (except for the phi) is outside the loop.
            Node* hook = new Node(1);
            hook->init_req(0, n_ctrl); // Add an input to prevent hook from being dead
            _igvn.rehash_node_delayed(phi);
            int count = phi->replace_edge(n, hook, &_igvn);
            assert(count > 0, "inconsistent phi");

            // Compute latest point this store can go
            Node* lca = get_late_ctrl(n, get_ctrl(n));
            if (lca->is_OuterStripMinedLoop()) {
              lca = lca->in(LoopNode::EntryControl);
            }
            if (n_loop->is_member(get_loop(lca))) {
              // LCA is in the loop - bail out
              _igvn.replace_node(hook, n);
              return;
            }
#ifdef ASSERT
            if (n_loop->_head->is_Loop() && n_loop->_head->as_Loop()->is_strip_mined()) {
              assert(n_loop->_head->Opcode() == Op_CountedLoop, "outer loop is a strip mined");
              n_loop->_head->as_Loop()->verify_strip_mined(1);
              Node* outer = n_loop->_head->as_CountedLoop()->outer_loop();
              IdealLoopTree* outer_loop = get_loop(outer);
              assert(n_loop->_parent == outer_loop, "broken loop tree");
              assert(get_loop(lca) == outer_loop, "safepoint in outer loop consume all memory state");
            }
#endif
            lca = place_outside_loop(lca, n_loop);
            assert(!n_loop->is_member(get_loop(lca)), "control must not be back in the loop");
            assert(get_loop(lca)->_nest < n_loop->_nest || get_loop(lca)->_head->as_Loop()->is_in_infinite_subgraph(), "must not be moved into inner loop");

            // Move store out of the loop
            _igvn.replace_node(hook, n->in(MemNode::Memory));
            _igvn.replace_input_of(n, 0, lca);
            set_ctrl_and_loop(n, lca);

            // Disconnect the phi now. An empty phi can confuse other
            // optimizations in this pass of loop opts..
            if (phi->in(LoopNode::LoopBackControl) == phi) {
              _igvn.replace_node(phi, phi->in(LoopNode::EntryControl));
              n_loop->_body.yank(phi);
            }
          }
        }
      }
    }
  }
}

<<<<<<< HEAD
// We can't use immutable memory for the flat array check because we are loading the mark word which is
// mutable. Although the bits we are interested in are immutable (we check for markWord::unlocked_value),
// we need to use raw memory to not break anti dependency analysis. Below code will attempt to still move
// flat array checks out of loops, mainly to enable loop unswitching.
void PhaseIdealLoop::move_flat_array_check_out_of_loop(Node* n) {
  // Skip checks for more than one array
  if (n->req() > 3) {
    return;
  }
  Node* mem = n->in(FlatArrayCheckNode::Memory);
  Node* array = n->in(FlatArrayCheckNode::ArrayOrKlass)->uncast();
  IdealLoopTree* check_loop = get_loop(get_ctrl(n));
  IdealLoopTree* ary_loop = get_loop(get_ctrl(array));

  // Check if array is loop invariant
  if (!check_loop->is_member(ary_loop)) {
    // Walk up memory graph from the check until we leave the loop
    VectorSet wq;
    wq.set(mem->_idx);
    while (check_loop->is_member(get_loop(ctrl_or_self(mem)))) {
      if (mem->is_Phi()) {
        mem = mem->in(1);
      } else if (mem->is_MergeMem()) {
        mem = mem->as_MergeMem()->memory_at(Compile::AliasIdxRaw);
      } else if (mem->is_Proj()) {
        mem = mem->in(0);
      } else if (mem->is_MemBar() || mem->is_SafePoint()) {
        mem = mem->in(TypeFunc::Memory);
      } else if (mem->is_Store() || mem->is_LoadStore() || mem->is_ClearArray()) {
        mem = mem->in(MemNode::Memory);
      } else {
#ifdef ASSERT
        mem->dump();
#endif
        ShouldNotReachHere();
      }
      if (wq.test_set(mem->_idx)) {
        return;
      }
    }
    // Replace memory input and re-compute ctrl to move the check out of the loop
    _igvn.replace_input_of(n, 1, mem);
    set_ctrl_and_loop(n, get_early_ctrl(n));
    Node* bol = n->unique_out();
    set_ctrl_and_loop(bol, get_early_ctrl(bol));
  }
=======
// Split some nodes that take a counted loop phi as input at a counted
// loop can cause vectorization of some expressions to fail
bool PhaseIdealLoop::split_thru_phi_could_prevent_vectorization(Node* n, Node* n_blk) {
  if (!n_blk->is_CountedLoop()) {
    return false;
  }

  int opcode = n->Opcode();

  if (opcode != Op_AndI &&
      opcode != Op_MulI &&
      opcode != Op_RotateRight &&
      opcode != Op_RShiftI) {
    return false;
  }

  return n->in(1) == n_blk->as_BaseCountedLoop()->phi();
>>>>>>> 28de44da
}

//------------------------------split_if_with_blocks_pre-----------------------
// Do the real work in a non-recursive function.  Data nodes want to be
// cloned in the pre-order so they can feed each other nicely.
Node *PhaseIdealLoop::split_if_with_blocks_pre( Node *n ) {
  // Cloning these guys is unlikely to win
  int n_op = n->Opcode();
  if (n_op == Op_MergeMem) {
    return n;
  }
  if (n->is_Proj()) {
    return n;
  }

  if (n->isa_FlatArrayCheck()) {
    move_flat_array_check_out_of_loop(n);
    return n;
  }

  // Do not clone-up CmpFXXX variations, as these are always
  // followed by a CmpI
  if (n->is_Cmp()) {
    return n;
  }
  // Attempt to use a conditional move instead of a phi/branch
  if (ConditionalMoveLimit > 0 && n_op == Op_Region) {
    Node *cmov = conditional_move( n );
    if (cmov) {
      return cmov;
    }
  }
  if (n->is_CFG() || n->is_LoadStore()) {
    return n;
  }
  if (n->is_Opaque1()) { // Opaque nodes cannot be mod'd
    if (!C->major_progress()) {   // If chance of no more loop opts...
      _igvn._worklist.push(n);  // maybe we'll remove them
    }
    return n;
  }

  if (n->is_Con()) {
    return n;   // No cloning for Con nodes
  }

  Node *n_ctrl = get_ctrl(n);
  if (!n_ctrl) {
    return n;       // Dead node
  }

  Node* res = try_move_store_before_loop(n, n_ctrl);
  if (res != nullptr) {
    return n;
  }

  // Attempt to remix address expressions for loop invariants
  Node *m = remix_address_expressions( n );
  if( m ) return m;

  if (n_op == Op_AddI) {
    Node *nn = convert_add_to_muladd( n );
    if ( nn ) return nn;
  }

  if (n->is_ConstraintCast()) {
    Node* dom_cast = n->as_ConstraintCast()->dominating_cast(&_igvn, this);
    // ConstraintCastNode::dominating_cast() uses node control input to determine domination.
    // Node control inputs don't necessarily agree with loop control info (due to
    // transformations happened in between), thus additional dominance check is needed
    // to keep loop info valid.
    if (dom_cast != nullptr && is_dominator(get_ctrl(dom_cast), get_ctrl(n))) {
      _igvn.replace_node(n, dom_cast);
      return dom_cast;
    }
  }

  // Determine if the Node has inputs from some local Phi.
  // Returns the block to clone thru.
  Node *n_blk = has_local_phi_input( n );
  if( !n_blk ) return n;

  // Do not clone the trip counter through on a CountedLoop
  // (messes up the canonical shape).
  if (((n_blk->is_CountedLoop() || (n_blk->is_Loop() && n_blk->as_Loop()->is_loop_nest_inner_loop())) && n->Opcode() == Op_AddI) ||
      (n_blk->is_LongCountedLoop() && n->Opcode() == Op_AddL)) {
    return n;
  }
  // Pushing a shift through the iv Phi can get in the way of addressing optimizations or range check elimination
  if (n_blk->is_BaseCountedLoop() && n->Opcode() == Op_LShift(n_blk->as_BaseCountedLoop()->bt()) &&
      n->in(1) == n_blk->as_BaseCountedLoop()->phi()) {
    return n;
  }

  if (split_thru_phi_could_prevent_vectorization(n, n_blk)) {
    return n;
  }

  // Check for having no control input; not pinned.  Allow
  // dominating control.
  if (n->in(0)) {
    Node *dom = idom(n_blk);
    if (dom_lca(n->in(0), dom) != n->in(0)) {
      return n;
    }
  }
  // Policy: when is it profitable.  You must get more wins than
  // policy before it is considered profitable.  Policy is usually 0,
  // so 1 win is considered profitable.  Big merges will require big
  // cloning, so get a larger policy.
  int policy = n_blk->req() >> 2;

  // If the loop is a candidate for range check elimination,
  // delay splitting through it's phi until a later loop optimization
  if (n_blk->is_BaseCountedLoop()) {
    IdealLoopTree *lp = get_loop(n_blk);
    if (lp && lp->_rce_candidate) {
      return n;
    }
  }

  if (must_throttle_split_if()) return n;

  // Split 'n' through the merge point if it is profitable
  Node *phi = split_thru_phi( n, n_blk, policy );
  if (!phi) return n;

  // Found a Phi to split thru!
  // Replace 'n' with the new phi
  _igvn.replace_node( n, phi );
  // Moved a load around the loop, 'en-registering' something.
  if (n_blk->is_Loop() && n->is_Load() &&
      !phi->in(LoopNode::LoopBackControl)->is_Load())
    C->set_major_progress();

  return phi;
}

static bool merge_point_too_heavy(Compile* C, Node* region) {
  // Bail out if the region and its phis have too many users.
  int weight = 0;
  for (DUIterator_Fast imax, i = region->fast_outs(imax); i < imax; i++) {
    weight += region->fast_out(i)->outcnt();
  }
  int nodes_left = C->max_node_limit() - C->live_nodes();
  if (weight * 8 > nodes_left) {
    if (PrintOpto) {
      tty->print_cr("*** Split-if bails out:  %d nodes, region weight %d", C->unique(), weight);
    }
    return true;
  } else {
    return false;
  }
}

static bool merge_point_safe(Node* region) {
  // 4799512: Stop split_if_with_blocks from splitting a block with a ConvI2LNode
  // having a PhiNode input. This sidesteps the dangerous case where the split
  // ConvI2LNode may become TOP if the input Value() does not
  // overlap the ConvI2L range, leaving a node which may not dominate its
  // uses.
  // A better fix for this problem can be found in the BugTraq entry, but
  // expediency for Mantis demands this hack.
#ifdef _LP64
  for (DUIterator_Fast imax, i = region->fast_outs(imax); i < imax; i++) {
    Node* n = region->fast_out(i);
    if (n->is_Phi()) {
      for (DUIterator_Fast jmax, j = n->fast_outs(jmax); j < jmax; j++) {
        Node* m = n->fast_out(j);
        if (m->Opcode() == Op_ConvI2L)
          return false;
        if (m->is_CastII()) {
          return false;
        }
      }
    }
  }
#endif
  return true;
}


//------------------------------place_outside_loop---------------------------------
// Place some computation outside of this loop on the path to the use passed as argument
Node* PhaseIdealLoop::place_outside_loop(Node* useblock, IdealLoopTree* loop) const {
  Node* head = loop->_head;
  assert(!loop->is_member(get_loop(useblock)), "must be outside loop");
  if (head->is_Loop() && head->as_Loop()->is_strip_mined()) {
    loop = loop->_parent;
    assert(loop->_head->is_OuterStripMinedLoop(), "malformed strip mined loop");
  }

  // Pick control right outside the loop
  for (;;) {
    Node* dom = idom(useblock);
    if (loop->is_member(get_loop(dom))) {
      break;
    }
    useblock = dom;
  }
  assert(find_non_split_ctrl(useblock) == useblock, "should be non split control");
  return useblock;
}


bool PhaseIdealLoop::identical_backtoback_ifs(Node *n) {
  if (!n->is_If() || n->is_BaseCountedLoopEnd()) {
    return false;
  }
  if (!n->in(0)->is_Region()) {
    return false;
  }

  Node* region = n->in(0);
  Node* dom = idom(region);
  if (!dom->is_If() ||  !n->as_If()->same_condition(dom, &_igvn)) {
    return false;
  }
  IfNode* dom_if = dom->as_If();
  Node* proj_true = dom_if->proj_out(1);
  Node* proj_false = dom_if->proj_out(0);

  for (uint i = 1; i < region->req(); i++) {
    if (is_dominator(proj_true, region->in(i))) {
      continue;
    }
    if (is_dominator(proj_false, region->in(i))) {
      continue;
    }
    return false;
  }

  return true;
}


bool PhaseIdealLoop::can_split_if(Node* n_ctrl) {
  if (must_throttle_split_if()) {
    return false;
  }

  // Do not do 'split-if' if irreducible loops are present.
  if (_has_irreducible_loops) {
    return false;
  }

  if (merge_point_too_heavy(C, n_ctrl)) {
    return false;
  }

  // Do not do 'split-if' if some paths are dead.  First do dead code
  // elimination and then see if its still profitable.
  for (uint i = 1; i < n_ctrl->req(); i++) {
    if (n_ctrl->in(i) == C->top()) {
      return false;
    }
  }

  // If trying to do a 'Split-If' at the loop head, it is only
  // profitable if the cmp folds up on BOTH paths.  Otherwise we
  // risk peeling a loop forever.

  // CNC - Disabled for now.  Requires careful handling of loop
  // body selection for the cloned code.  Also, make sure we check
  // for any input path not being in the same loop as n_ctrl.  For
  // irreducible loops we cannot check for 'n_ctrl->is_Loop()'
  // because the alternative loop entry points won't be converted
  // into LoopNodes.
  IdealLoopTree *n_loop = get_loop(n_ctrl);
  for (uint j = 1; j < n_ctrl->req(); j++) {
    if (get_loop(n_ctrl->in(j)) != n_loop) {
      return false;
    }
  }

  // Check for safety of the merge point.
  if (!merge_point_safe(n_ctrl)) {
    return false;
  }

  return true;
}

// Detect if the node is the inner strip-mined loop
// Return: null if it's not the case, or the exit of outer strip-mined loop
static Node* is_inner_of_stripmined_loop(const Node* out) {
  Node* out_le = nullptr;

  if (out->is_CountedLoopEnd()) {
      const CountedLoopNode* loop = out->as_CountedLoopEnd()->loopnode();

      if (loop != nullptr && loop->is_strip_mined()) {
        out_le = loop->in(LoopNode::EntryControl)->as_OuterStripMinedLoop()->outer_loop_exit();
      }
  }

  return out_le;
}

bool PhaseIdealLoop::flat_array_element_type_check(Node *n) {
  // If the CmpP is a subtype check for a value that has just been
  // loaded from an array, the subtype check guarantees the value
  // can't be stored in a flat array and the load of the value
  // happens with a flat array check then: push the type check
  // through the phi of the flat array check. This needs special
  // logic because the subtype check's input is not a phi but a
  // LoadKlass that must first be cloned through the phi.
  if (n->Opcode() != Op_CmpP) {
    return false;
  }

  Node* klassptr = n->in(1);
  Node* klasscon = n->in(2);

  if (klassptr->is_DecodeNarrowPtr()) {
    klassptr = klassptr->in(1);
  }

  if (klassptr->Opcode() != Op_LoadKlass && klassptr->Opcode() != Op_LoadNKlass) {
    return false;
  }

  if (!klasscon->is_Con()) {
    return false;
  }

  Node* addr = klassptr->in(MemNode::Address);

  if (!addr->is_AddP()) {
    return false;
  }

  intptr_t offset;
  Node* obj = AddPNode::Ideal_base_and_offset(addr, &_igvn, offset);

  if (obj == nullptr) {
    return false;
  }

  assert(obj != nullptr && addr->in(AddPNode::Base) == addr->in(AddPNode::Address), "malformed AddP?");
  if (obj->Opcode() == Op_CastPP) {
    obj = obj->in(1);
  }

  if (!obj->is_Phi()) {
    return false;
  }

  Node* region = obj->in(0);

  Node* phi = PhiNode::make_blank(region, n->in(1));
  for (uint i = 1; i < region->req(); i++) {
    Node* in = obj->in(i);
    Node* ctrl = region->in(i);
    if (addr->in(AddPNode::Base) != obj) {
      Node* cast = addr->in(AddPNode::Base);
      assert(cast->Opcode() == Op_CastPP && cast->in(0) != nullptr, "inconsistent subgraph");
      Node* cast_clone = cast->clone();
      cast_clone->set_req(0, ctrl);
      cast_clone->set_req(1, in);
      register_new_node(cast_clone, ctrl);
      const Type* tcast = cast_clone->Value(&_igvn);
      _igvn.set_type(cast_clone, tcast);
      cast_clone->as_Type()->set_type(tcast);
      in = cast_clone;
    }
    Node* addr_clone = addr->clone();
    addr_clone->set_req(AddPNode::Base, in);
    addr_clone->set_req(AddPNode::Address, in);
    register_new_node(addr_clone, ctrl);
    _igvn.set_type(addr_clone, addr_clone->Value(&_igvn));
    Node* klassptr_clone = klassptr->clone();
    klassptr_clone->set_req(2, addr_clone);
    register_new_node(klassptr_clone, ctrl);
    _igvn.set_type(klassptr_clone, klassptr_clone->Value(&_igvn));
    if (klassptr != n->in(1)) {
      Node* decode = n->in(1);
      assert(decode->is_DecodeNarrowPtr(), "inconsistent subgraph");
      Node* decode_clone = decode->clone();
      decode_clone->set_req(1, klassptr_clone);
      register_new_node(decode_clone, ctrl);
      _igvn.set_type(decode_clone, decode_clone->Value(&_igvn));
      klassptr_clone = decode_clone;
    }
    phi->set_req(i, klassptr_clone);
  }
  register_new_node(phi, region);
  Node* orig = n->in(1);
  _igvn.replace_input_of(n, 1, phi);
  split_if_with_blocks_post(n);
  if (n->outcnt() != 0) {
    _igvn.replace_input_of(n, 1, orig);
    _igvn.remove_dead_node(phi);
  }
  return true;
}

//------------------------------split_if_with_blocks_post----------------------
// Do the real work in a non-recursive function.  CFG hackery wants to be
// in the post-order, so it can dirty the I-DOM info and not use the dirtied
// info.
void PhaseIdealLoop::split_if_with_blocks_post(Node *n) {

  if (flat_array_element_type_check(n)) {
    return;
  }

  // Cloning Cmp through Phi's involves the split-if transform.
  // FastLock is not used by an If
  if (n->is_Cmp() && !n->is_FastLock()) {
    Node *n_ctrl = get_ctrl(n);
    // Determine if the Node has inputs from some local Phi.
    // Returns the block to clone thru.
    Node *n_blk = has_local_phi_input(n);
    if (n_blk != n_ctrl) {
      return;
    }

    if (!can_split_if(n_ctrl)) {
      return;
    }

    if (n->outcnt() != 1) {
      return; // Multiple bool's from 1 compare?
    }
    Node *bol = n->unique_out();
    assert(bol->is_Bool(), "expect a bool here");
    if (bol->outcnt() != 1) {
      return;// Multiple branches from 1 compare?
    }
    Node *iff = bol->unique_out();

    // Check some safety conditions
    if (iff->is_If()) {        // Classic split-if?
      if (iff->in(0) != n_ctrl) {
        return; // Compare must be in same blk as if
      }
    } else if (iff->is_CMove()) { // Trying to split-up a CMOVE
      // Can't split CMove with different control.
      if (get_ctrl(iff) != n_ctrl) {
        return;
      }
      if (get_ctrl(iff->in(2)) == n_ctrl ||
          get_ctrl(iff->in(3)) == n_ctrl) {
        return;                 // Inputs not yet split-up
      }
      if (get_loop(n_ctrl) != get_loop(get_ctrl(iff))) {
        return;                 // Loop-invar test gates loop-varying CMOVE
      }
    } else {
      return;  // some other kind of node, such as an Allocate
    }

    // When is split-if profitable?  Every 'win' on means some control flow
    // goes dead, so it's almost always a win.
    int policy = 0;
    // Split compare 'n' through the merge point if it is profitable
    Node *phi = split_thru_phi( n, n_ctrl, policy);
    if (!phi) {
      return;
    }

    // Found a Phi to split thru!
    // Replace 'n' with the new phi
    _igvn.replace_node(n, phi);

    // Now split the bool up thru the phi
    Node *bolphi = split_thru_phi(bol, n_ctrl, -1);
    guarantee(bolphi != nullptr, "null boolean phi node");

    _igvn.replace_node(bol, bolphi);
    assert(iff->in(1) == bolphi, "");

    if (bolphi->Value(&_igvn)->singleton()) {
      return;
    }

    // Conditional-move?  Must split up now
    if (!iff->is_If()) {
      Node *cmovphi = split_thru_phi(iff, n_ctrl, -1);
      _igvn.replace_node(iff, cmovphi);
      return;
    }

    // Now split the IF
    C->print_method(PHASE_BEFORE_SPLIT_IF, 4, iff);
    if ((PrintOpto && VerifyLoopOptimizations) || TraceLoopOpts) {
      tty->print_cr("Split-If");
    }
    do_split_if(iff);
    C->print_method(PHASE_AFTER_SPLIT_IF, 4, iff);
    return;
  }

  // Two identical ifs back to back can be merged
  if (try_merge_identical_ifs(n)) {
    return;
  }

  // Check for an IF ready to split; one that has its
  // condition codes input coming from a Phi at the block start.
  int n_op = n->Opcode();

  // Check for an IF being dominated by another IF same test
  if (n_op == Op_If ||
      n_op == Op_RangeCheck) {
    Node *bol = n->in(1);
    uint max = bol->outcnt();
    // Check for same test used more than once?
    if (bol->is_Bool() && (max > 1 || bol->in(1)->is_SubTypeCheck())) {
      // Search up IDOMs to see if this IF is dominated.
      Node* cmp = bol->in(1);
      Node *cutoff = cmp->is_SubTypeCheck() ? dom_lca(get_ctrl(cmp->in(1)), get_ctrl(cmp->in(2))) : get_ctrl(bol);

      // Now search up IDOMs till cutoff, looking for a dominating test
      Node *prevdom = n;
      Node *dom = idom(prevdom);
      while (dom != cutoff) {
        if (dom->req() > 1 && n->as_If()->same_condition(dom, &_igvn) && prevdom->in(0) == dom &&
            safe_for_if_replacement(dom)) {
          // It's invalid to move control dependent data nodes in the inner
          // strip-mined loop, because:
          //  1) break validation of LoopNode::verify_strip_mined()
          //  2) move code with side-effect in strip-mined loop
          // Move to the exit of outer strip-mined loop in that case.
          Node* out_le = is_inner_of_stripmined_loop(dom);
          if (out_le != nullptr) {
            prevdom = out_le;
          }
          // Replace the dominated test with an obvious true or false.
          // Place it on the IGVN worklist for later cleanup.
          C->set_major_progress();
          // Split if: pin array accesses that are control dependent on a range check and moved to a regular if,
          // to prevent an array load from floating above its range check. There are three cases:
          // 1. Move from RangeCheck "a" to RangeCheck "b": don't need to pin. If we ever remove b, then we pin
          //    all its array accesses at that point.
          // 2. We move from RangeCheck "a" to regular if "b": need to pin. If we ever remove b, then its array
          //    accesses would start to float, since we don't pin at that point.
          // 3. If we move from regular if: don't pin. All array accesses are already assumed to be pinned.
          bool pin_array_access_nodes =  n->Opcode() == Op_RangeCheck &&
                                         prevdom->in(0)->Opcode() != Op_RangeCheck;
          dominated_by(prevdom->as_IfProj(), n->as_If(), false, pin_array_access_nodes);
          DEBUG_ONLY( if (VerifyLoopOptimizations) { verify(); } );
          return;
        }
        prevdom = dom;
        dom = idom(prevdom);
      }
    }
  }

  try_sink_out_of_loop(n);

  try_move_store_after_loop(n);

  // Remove multiple allocations of the same inline type
  if (n->is_InlineType()) {
    n->as_InlineType()->remove_redundant_allocations(this);
  }
}

// Transform:
//
// if (some_condition) {
//   // body 1
// } else {
//   // body 2
// }
// if (some_condition) {
//   // body 3
// } else {
//   // body 4
// }
//
// into:
//
//
// if (some_condition) {
//   // body 1
//   // body 3
// } else {
//   // body 2
//   // body 4
// }
bool PhaseIdealLoop::try_merge_identical_ifs(Node* n) {
  if (identical_backtoback_ifs(n) && can_split_if(n->in(0))) {
    Node *n_ctrl = n->in(0);
    IfNode* dom_if = idom(n_ctrl)->as_If();
    if (n->in(1) != dom_if->in(1)) {
      assert(n->in(1)->in(1)->is_SubTypeCheck() &&
             (n->in(1)->in(1)->as_SubTypeCheck()->method() != nullptr ||
              dom_if->in(1)->in(1)->as_SubTypeCheck()->method() != nullptr), "only for subtype checks with profile data attached");
      _igvn.replace_input_of(n, 1, dom_if->in(1));
    }
    ProjNode* dom_proj_true = dom_if->proj_out(1);
    ProjNode* dom_proj_false = dom_if->proj_out(0);

    // Now split the IF
    RegionNode* new_false_region;
    RegionNode* new_true_region;
    do_split_if(n, &new_false_region, &new_true_region);
    assert(new_false_region->req() == new_true_region->req(), "");
#ifdef ASSERT
    for (uint i = 1; i < new_false_region->req(); ++i) {
      assert(new_false_region->in(i)->in(0) == new_true_region->in(i)->in(0), "unexpected shape following split if");
      assert(i == new_false_region->req() - 1 || new_false_region->in(i)->in(0)->in(1) == new_false_region->in(i + 1)->in(0)->in(1), "unexpected shape following split if");
    }
#endif
    assert(new_false_region->in(1)->in(0)->in(1) == dom_if->in(1), "dominating if and dominated if after split must share test");

    // We now have:
    // if (some_condition) {
    //   // body 1
    //   if (some_condition) {
    //     body3: // new_true_region
    //     // body3
    //   } else {
    //     goto body4;
    //   }
    // } else {
    //   // body 2
    //  if (some_condition) {
    //     goto body3;
    //   } else {
    //     body4:   // new_false_region
    //     // body4;
    //   }
    // }
    //

    // clone pinned nodes thru the resulting regions
    push_pinned_nodes_thru_region(dom_if, new_true_region);
    push_pinned_nodes_thru_region(dom_if, new_false_region);

    // Optimize out the cloned ifs. Because pinned nodes were cloned, this also allows a CastPP that would be dependent
    // on a projection of n to have the dom_if as a control dependency. We don't want the CastPP to end up with an
    // unrelated control dependency.
    for (uint i = 1; i < new_false_region->req(); i++) {
      if (is_dominator(dom_proj_true, new_false_region->in(i))) {
        dominated_by(dom_proj_true->as_IfProj(), new_false_region->in(i)->in(0)->as_If());
      } else {
        assert(is_dominator(dom_proj_false, new_false_region->in(i)), "bad if");
        dominated_by(dom_proj_false->as_IfProj(), new_false_region->in(i)->in(0)->as_If());
      }
    }
    return true;
  }
  return false;
}

void PhaseIdealLoop::push_pinned_nodes_thru_region(IfNode* dom_if, Node* region) {
  for (DUIterator i = region->outs(); region->has_out(i); i++) {
    Node* u = region->out(i);
    if (!has_ctrl(u) || u->is_Phi() || !u->depends_only_on_test() || !_igvn.no_dependent_zero_check(u)) {
      continue;
    }
    assert(u->in(0) == region, "not a control dependent node?");
    uint j = 1;
    for (; j < u->req(); ++j) {
      Node* in = u->in(j);
      if (!is_dominator(ctrl_or_self(in), dom_if)) {
        break;
      }
    }
    if (j == u->req()) {
      Node *phi = PhiNode::make_blank(region, u);
      for (uint k = 1; k < region->req(); ++k) {
        Node* clone = u->clone();
        clone->set_req(0, region->in(k));
        register_new_node(clone, region->in(k));
        phi->init_req(k, clone);
      }
      register_new_node(phi, region);
      _igvn.replace_node(u, phi);
      --i;
    }
  }
}

bool PhaseIdealLoop::safe_for_if_replacement(const Node* dom) const {
  if (!dom->is_CountedLoopEnd()) {
    return true;
  }
  CountedLoopEndNode* le = dom->as_CountedLoopEnd();
  CountedLoopNode* cl = le->loopnode();
  if (cl == nullptr) {
    return true;
  }
  if (!cl->is_main_loop()) {
    return true;
  }
  if (cl->is_canonical_loop_entry() == nullptr) {
    return true;
  }
  // Further unrolling is possible so loop exit condition might change
  return false;
}

// See if a shared loop-varying computation has no loop-varying uses.
// Happens if something is only used for JVM state in uncommon trap exits,
// like various versions of induction variable+offset.  Clone the
// computation per usage to allow it to sink out of the loop.
void PhaseIdealLoop::try_sink_out_of_loop(Node* n) {
  if (has_ctrl(n) &&
      !n->is_Phi() &&
      !n->is_Bool() &&
      !n->is_Proj() &&
      !n->is_MergeMem() &&
      !n->is_CMove() &&
      !n->is_Opaque4() &&
      !n->is_OpaqueInitializedAssertionPredicate() &&
      !n->is_Type()) {
    Node *n_ctrl = get_ctrl(n);
    IdealLoopTree *n_loop = get_loop(n_ctrl);

    if (n->in(0) != nullptr) {
      IdealLoopTree* loop_ctrl = get_loop(n->in(0));
      if (n_loop != loop_ctrl && n_loop->is_member(loop_ctrl)) {
        // n has a control input inside a loop but get_ctrl() is member of an outer loop. This could happen, for example,
        // for Div nodes inside a loop (control input inside loop) without a use except for an UCT (outside the loop).
        // Rewire control of n to right outside of the loop, regardless if its input(s) are later sunk or not.
        Node* maybe_pinned_n = n;
        Node* outside_ctrl = place_outside_loop(n_ctrl, loop_ctrl);
        if (n->depends_only_on_test()) {
          Node* pinned_clone = n->pin_array_access_node();
          if (pinned_clone != nullptr) {
            // Pin array access nodes: if this is an array load, it's going to be dependent on a condition that's not a
            // range check for that access. If that condition is replaced by an identical dominating one, then an
            // unpinned load would risk floating above its range check.
            register_new_node(pinned_clone, n_ctrl);
            maybe_pinned_n = pinned_clone;
            _igvn.replace_node(n, pinned_clone);
          }
        }
        _igvn.replace_input_of(maybe_pinned_n, 0, outside_ctrl);
      }
    }
    if (n_loop != _ltree_root && n->outcnt() > 1) {
      // Compute early control: needed for anti-dependence analysis. It's also possible that as a result of
      // previous transformations in this loop opts round, the node can be hoisted now: early control will tell us.
      Node* early_ctrl = compute_early_ctrl(n, n_ctrl);
      if (n_loop->is_member(get_loop(early_ctrl)) && // check that this one can't be hoisted now
          ctrl_of_all_uses_out_of_loop(n, early_ctrl, n_loop)) { // All uses in outer loops!
        assert(!n->is_Store() && !n->is_LoadStore(), "no node with a side effect");
        Node* outer_loop_clone = nullptr;
        for (DUIterator_Last jmin, j = n->last_outs(jmin); j >= jmin;) {
          Node* u = n->last_out(j); // Clone private computation per use
          _igvn.rehash_node_delayed(u);
          Node* x = nullptr;
          if (n->depends_only_on_test()) {
            // Pin array access nodes: if this is an array load, it's going to be dependent on a condition that's not a
            // range check for that access. If that condition is replaced by an identical dominating one, then an
            // unpinned load would risk floating above its range check.
            x = n->pin_array_access_node();
          }
          if (x == nullptr) {
            x = n->clone();
          }
          Node* x_ctrl = nullptr;
          if (u->is_Phi()) {
            // Replace all uses of normal nodes.  Replace Phi uses
            // individually, so the separate Nodes can sink down
            // different paths.
            uint k = 1;
            while (u->in(k) != n) k++;
            u->set_req(k, x);
            // x goes next to Phi input path
            x_ctrl = u->in(0)->in(k);
            // Find control for 'x' next to use but not inside inner loops.
            x_ctrl = place_outside_loop(x_ctrl, n_loop);
            --j;
          } else {              // Normal use
            if (has_ctrl(u)) {
              x_ctrl = get_ctrl(u);
            } else {
              x_ctrl = u->in(0);
            }
            // Find control for 'x' next to use but not inside inner loops.
            x_ctrl = place_outside_loop(x_ctrl, n_loop);
            // Replace all uses
            if (u->is_ConstraintCast() && _igvn.type(n)->higher_equal(u->bottom_type()) && u->in(0) == x_ctrl) {
              // If we're sinking a chain of data nodes, we might have inserted a cast to pin the use which is not necessary
              // anymore now that we're going to pin n as well
              _igvn.replace_node(u, x);
              --j;
            } else {
              int nb = u->replace_edge(n, x, &_igvn);
              j -= nb;
            }
          }

          if (n->is_Load()) {
            // For loads, add a control edge to a CFG node outside of the loop
            // to force them to not combine and return back inside the loop
            // during GVN optimization (4641526).
            assert(x_ctrl == get_late_ctrl_with_anti_dep(x->as_Load(), early_ctrl, x_ctrl), "anti-dependences were already checked");

            IdealLoopTree* x_loop = get_loop(x_ctrl);
            Node* x_head = x_loop->_head;
            if (x_head->is_Loop() && x_head->is_OuterStripMinedLoop()) {
              // Do not add duplicate LoadNodes to the outer strip mined loop
              if (outer_loop_clone != nullptr) {
                _igvn.replace_node(x, outer_loop_clone);
                continue;
              }
              outer_loop_clone = x;
            }
            x->set_req(0, x_ctrl);
          } else if (n->in(0) != nullptr){
            x->set_req(0, x_ctrl);
          }
          assert(dom_depth(n_ctrl) <= dom_depth(x_ctrl), "n is later than its clone");
          assert(!n_loop->is_member(get_loop(x_ctrl)), "should have moved out of loop");
          register_new_node(x, x_ctrl);

          // Chain of AddP nodes: (AddP base (AddP base (AddP base )))
          // All AddP nodes must keep the same base after sinking so:
          // 1- We don't add a CastPP here until the last one of the chain is sunk: if part of the chain is not sunk,
          // their bases remain the same.
          // (see 2- below)
          assert(!x->is_AddP() || !x->in(AddPNode::Address)->is_AddP() ||
                 x->in(AddPNode::Address)->in(AddPNode::Base) == x->in(AddPNode::Base) ||
                 !x->in(AddPNode::Address)->in(AddPNode::Base)->eqv_uncast(x->in(AddPNode::Base)), "unexpected AddP shape");
          if (x->in(0) == nullptr && !x->is_DecodeNarrowPtr() &&
              !(x->is_AddP() && x->in(AddPNode::Address)->is_AddP() && x->in(AddPNode::Address)->in(AddPNode::Base) == x->in(AddPNode::Base))) {
            assert(!x->is_Load(), "load should be pinned");
            // Use a cast node to pin clone out of loop
            Node* cast = nullptr;
            for (uint k = 0; k < x->req(); k++) {
              Node* in = x->in(k);
              if (in != nullptr && n_loop->is_member(get_loop(get_ctrl(in)))) {
                const Type* in_t = _igvn.type(in);
                cast = ConstraintCastNode::make_cast_for_type(x_ctrl, in, in_t,
                                                              ConstraintCastNode::UnconditionalDependency, nullptr);
              }
              if (cast != nullptr) {
                Node* prev = _igvn.hash_find_insert(cast);
                if (prev != nullptr && get_ctrl(prev) == x_ctrl) {
                  cast->destruct(&_igvn);
                  cast = prev;
                } else {
                  register_new_node(cast, x_ctrl);
                }
                x->replace_edge(in, cast);
                // Chain of AddP nodes:
                // 2- A CastPP of the base is only added now that all AddP nodes are sunk
                if (x->is_AddP() && k == AddPNode::Base) {
                  update_addp_chain_base(x, n->in(AddPNode::Base), cast);
                }
                break;
              }
            }
            assert(cast != nullptr, "must have added a cast to pin the node");
          }
        }
        _igvn.remove_dead_node(n);
      }
      _dom_lca_tags_round = 0;
    }
  }
}

void PhaseIdealLoop::update_addp_chain_base(Node* x, Node* old_base, Node* new_base) {
  ResourceMark rm;
  Node_List wq;
  wq.push(x);
  while (wq.size() != 0) {
    Node* n = wq.pop();
    for (DUIterator_Fast imax, i = n->fast_outs(imax); i < imax; i++) {
      Node* u = n->fast_out(i);
      if (u->is_AddP() && u->in(AddPNode::Base) == old_base) {
        _igvn.replace_input_of(u, AddPNode::Base, new_base);
        wq.push(u);
      }
    }
  }
}

// Compute the early control of a node by following its inputs until we reach
// nodes that are pinned. Then compute the LCA of the control of all pinned nodes.
Node* PhaseIdealLoop::compute_early_ctrl(Node* n, Node* n_ctrl) {
  Node* early_ctrl = nullptr;
  ResourceMark rm;
  Unique_Node_List wq;
  wq.push(n);
  for (uint i = 0; i < wq.size(); i++) {
    Node* m = wq.at(i);
    Node* c = nullptr;
    if (m->is_CFG()) {
      c = m;
    } else if (m->pinned()) {
      c = m->in(0);
    } else {
      for (uint j = 0; j < m->req(); j++) {
        Node* in = m->in(j);
        if (in != nullptr) {
          wq.push(in);
        }
      }
    }
    if (c != nullptr) {
      assert(is_dominator(c, n_ctrl), "control input must dominate current control");
      if (early_ctrl == nullptr || is_dominator(early_ctrl, c)) {
        early_ctrl = c;
      }
    }
  }
  assert(is_dominator(early_ctrl, n_ctrl), "early control must dominate current control");
  return early_ctrl;
}

bool PhaseIdealLoop::ctrl_of_all_uses_out_of_loop(const Node* n, Node* n_ctrl, IdealLoopTree* n_loop) {
  for (DUIterator_Fast imax, i = n->fast_outs(imax); i < imax; i++) {
    Node* u = n->fast_out(i);
    if (u->is_Opaque1()) {
      return false;  // Found loop limit, bugfix for 4677003
    }
    // We can't reuse tags in PhaseIdealLoop::dom_lca_for_get_late_ctrl_internal() so make sure calls to
    // get_late_ctrl_with_anti_dep() use their own tag
    _dom_lca_tags_round++;
    assert(_dom_lca_tags_round != 0, "shouldn't wrap around");

    if (u->is_Phi()) {
      for (uint j = 1; j < u->req(); ++j) {
        if (u->in(j) == n && !ctrl_of_use_out_of_loop(n, n_ctrl, n_loop, u->in(0)->in(j))) {
          return false;
        }
      }
    } else {
      Node* ctrl = has_ctrl(u) ? get_ctrl(u) : u->in(0);
      if (!ctrl_of_use_out_of_loop(n, n_ctrl, n_loop, ctrl)) {
        return false;
      }
    }
  }
  return true;
}

bool PhaseIdealLoop::ctrl_of_use_out_of_loop(const Node* n, Node* n_ctrl, IdealLoopTree* n_loop, Node* ctrl) {
  if (n->is_Load()) {
    ctrl = get_late_ctrl_with_anti_dep(n->as_Load(), n_ctrl, ctrl);
  }
  IdealLoopTree *u_loop = get_loop(ctrl);
  if (u_loop == n_loop) {
    return false; // Found loop-varying use
  }
  if (n_loop->is_member(u_loop)) {
    return false; // Found use in inner loop
  }
  // Sinking a node from a pre loop to its main loop pins the node between the pre and main loops. If that node is input
  // to a check that's eliminated by range check elimination, it becomes input to an expression that feeds into the exit
  // test of the pre loop above the point in the graph where it's pinned.
  if (n_loop->_head->is_CountedLoop() && n_loop->_head->as_CountedLoop()->is_pre_loop() &&
      u_loop->_head->is_CountedLoop() && u_loop->_head->as_CountedLoop()->is_main_loop() &&
      n_loop->_next == get_loop(u_loop->_head->as_CountedLoop()->skip_strip_mined())) {
    return false;
  }
  return true;
}

//------------------------------split_if_with_blocks---------------------------
// Check for aggressive application of 'split-if' optimization,
// using basic block level info.
void PhaseIdealLoop::split_if_with_blocks(VectorSet &visited, Node_Stack &nstack) {
  Node* root = C->root();
  visited.set(root->_idx); // first, mark root as visited
  // Do pre-visit work for root
  Node* n   = split_if_with_blocks_pre(root);
  uint  cnt = n->outcnt();
  uint  i   = 0;

  while (true) {
    // Visit all children
    if (i < cnt) {
      Node* use = n->raw_out(i);
      ++i;
      if (use->outcnt() != 0 && !visited.test_set(use->_idx)) {
        // Now do pre-visit work for this use
        use = split_if_with_blocks_pre(use);
        nstack.push(n, i); // Save parent and next use's index.
        n   = use;         // Process all children of current use.
        cnt = use->outcnt();
        i   = 0;
      }
    }
    else {
      // All of n's children have been processed, complete post-processing.
      if (cnt != 0 && !n->is_Con()) {
        assert(has_node(n), "no dead nodes");
        split_if_with_blocks_post(n);
      }
      if (must_throttle_split_if()) {
        nstack.clear();
      }
      if (nstack.is_empty()) {
        // Finished all nodes on stack.
        break;
      }
      // Get saved parent node and next use's index. Visit the rest of uses.
      n   = nstack.node();
      cnt = n->outcnt();
      i   = nstack.index();
      nstack.pop();
    }
  }
}


//=============================================================================
//
//                   C L O N E   A   L O O P   B O D Y
//

//------------------------------clone_iff--------------------------------------
// Passed in a Phi merging (recursively) some nearly equivalent Bool/Cmps.
// "Nearly" because all Nodes have been cloned from the original in the loop,
// but the fall-in edges to the Cmp are different.  Clone bool/Cmp pairs
// through the Phi recursively, and return a Bool.
Node* PhaseIdealLoop::clone_iff(PhiNode* phi) {

  // Convert this Phi into a Phi merging Bools
  uint i;
  for (i = 1; i < phi->req(); i++) {
    Node* b = phi->in(i);
    if (b->is_Phi()) {
      _igvn.replace_input_of(phi, i, clone_iff(b->as_Phi()));
    } else {
      assert(b->is_Bool() || b->is_Opaque4() || b->is_OpaqueInitializedAssertionPredicate(),
             "bool, non-null check with Opaque4 node or Initialized Assertion Predicate with its Opaque node");
    }
  }
  Node* n = phi->in(1);
  Node* sample_opaque = nullptr;
  Node *sample_bool = nullptr;
  if (n->is_Opaque4() || n->is_OpaqueInitializedAssertionPredicate()) {
    sample_opaque = n;
    sample_bool = n->in(1);
    assert(sample_bool->is_Bool(), "wrong type");
  } else {
    sample_bool = n;
  }
  Node* sample_cmp = sample_bool->in(1);
  const Type* t = Type::TOP;
  const TypePtr* at = nullptr;
  if (sample_cmp->is_FlatArrayCheck()) {
    // Left input of a FlatArrayCheckNode is memory, set the (adr) type of the phi accordingly
    assert(sample_cmp->in(1)->bottom_type() == Type::MEMORY, "unexpected input type");
    t = Type::MEMORY;
    at = TypeRawPtr::BOTTOM;
  }

  // Make Phis to merge the Cmp's inputs.
  PhiNode *phi1 = new PhiNode(phi->in(0), t, at);
  PhiNode *phi2 = new PhiNode(phi->in(0), Type::TOP);
  for (i = 1; i < phi->req(); i++) {
    Node *n1 = sample_opaque == nullptr ? phi->in(i)->in(1)->in(1) : phi->in(i)->in(1)->in(1)->in(1);
    Node *n2 = sample_opaque == nullptr ? phi->in(i)->in(1)->in(2) : phi->in(i)->in(1)->in(1)->in(2);
    phi1->set_req(i, n1);
    phi2->set_req(i, n2);
    phi1->set_type(phi1->type()->meet_speculative(n1->bottom_type()));
    phi2->set_type(phi2->type()->meet_speculative(n2->bottom_type()));
  }
  // See if these Phis have been made before.
  // Register with optimizer
  Node *hit1 = _igvn.hash_find_insert(phi1);
  if (hit1) {                   // Hit, toss just made Phi
    _igvn.remove_dead_node(phi1); // Remove new phi
    assert(hit1->is_Phi(), "" );
    phi1 = (PhiNode*)hit1;      // Use existing phi
  } else {                      // Miss
    _igvn.register_new_node_with_optimizer(phi1);
  }
  Node *hit2 = _igvn.hash_find_insert(phi2);
  if (hit2) {                   // Hit, toss just made Phi
    _igvn.remove_dead_node(phi2); // Remove new phi
    assert(hit2->is_Phi(), "" );
    phi2 = (PhiNode*)hit2;      // Use existing phi
  } else {                      // Miss
    _igvn.register_new_node_with_optimizer(phi2);
  }
  // Register Phis with loop/block info
  set_ctrl(phi1, phi->in(0));
  set_ctrl(phi2, phi->in(0));
  // Make a new Cmp
  Node *cmp = sample_cmp->clone();
  cmp->set_req(1, phi1);
  cmp->set_req(2, phi2);
  _igvn.register_new_node_with_optimizer(cmp);
  set_ctrl(cmp, phi->in(0));

  // Make a new Bool
  Node *b = sample_bool->clone();
  b->set_req(1,cmp);
  _igvn.register_new_node_with_optimizer(b);
  set_ctrl(b, phi->in(0));

  if (sample_opaque != nullptr) {
    Node* opaque = sample_opaque->clone();
    opaque->set_req(1, b);
    _igvn.register_new_node_with_optimizer(opaque);
    set_ctrl(opaque, phi->in(0));
    return opaque;
  }

  assert(b->is_Bool(), "");
  return b;
}

//------------------------------clone_bool-------------------------------------
// Passed in a Phi merging (recursively) some nearly equivalent Bool/Cmps.
// "Nearly" because all Nodes have been cloned from the original in the loop,
// but the fall-in edges to the Cmp are different.  Clone bool/Cmp pairs
// through the Phi recursively, and return a Bool.
CmpNode*PhaseIdealLoop::clone_bool(PhiNode* phi) {
  uint i;
  // Convert this Phi into a Phi merging Bools
  for( i = 1; i < phi->req(); i++ ) {
    Node *b = phi->in(i);
    if( b->is_Phi() ) {
      _igvn.replace_input_of(phi, i, clone_bool(b->as_Phi()));
    } else {
      assert( b->is_Cmp() || b->is_top(), "inputs are all Cmp or TOP" );
    }
  }

  Node *sample_cmp = phi->in(1);

  // Make Phis to merge the Cmp's inputs.
  PhiNode *phi1 = new PhiNode( phi->in(0), Type::TOP );
  PhiNode *phi2 = new PhiNode( phi->in(0), Type::TOP );
  for( uint j = 1; j < phi->req(); j++ ) {
    Node *cmp_top = phi->in(j); // Inputs are all Cmp or TOP
    Node *n1, *n2;
    if( cmp_top->is_Cmp() ) {
      n1 = cmp_top->in(1);
      n2 = cmp_top->in(2);
    } else {
      n1 = n2 = cmp_top;
    }
    phi1->set_req( j, n1 );
    phi2->set_req( j, n2 );
    phi1->set_type(phi1->type()->meet_speculative(n1->bottom_type()));
    phi2->set_type(phi2->type()->meet_speculative(n2->bottom_type()));
  }

  // See if these Phis have been made before.
  // Register with optimizer
  Node *hit1 = _igvn.hash_find_insert(phi1);
  if( hit1 ) {                  // Hit, toss just made Phi
    _igvn.remove_dead_node(phi1); // Remove new phi
    assert( hit1->is_Phi(), "" );
    phi1 = (PhiNode*)hit1;      // Use existing phi
  } else {                      // Miss
    _igvn.register_new_node_with_optimizer(phi1);
  }
  Node *hit2 = _igvn.hash_find_insert(phi2);
  if( hit2 ) {                  // Hit, toss just made Phi
    _igvn.remove_dead_node(phi2); // Remove new phi
    assert( hit2->is_Phi(), "" );
    phi2 = (PhiNode*)hit2;      // Use existing phi
  } else {                      // Miss
    _igvn.register_new_node_with_optimizer(phi2);
  }
  // Register Phis with loop/block info
  set_ctrl(phi1, phi->in(0));
  set_ctrl(phi2, phi->in(0));
  // Make a new Cmp
  Node *cmp = sample_cmp->clone();
  cmp->set_req( 1, phi1 );
  cmp->set_req( 2, phi2 );
  _igvn.register_new_node_with_optimizer(cmp);
  set_ctrl(cmp, phi->in(0));

  assert( cmp->is_Cmp(), "" );
  return (CmpNode*)cmp;
}

void PhaseIdealLoop::clone_loop_handle_data_uses(Node* old, Node_List &old_new,
                                                 IdealLoopTree* loop, IdealLoopTree* outer_loop,
                                                 Node_List*& split_if_set, Node_List*& split_bool_set,
                                                 Node_List*& split_cex_set, Node_List& worklist,
                                                 uint new_counter, CloneLoopMode mode) {
  Node* nnn = old_new[old->_idx];
  // Copy uses to a worklist, so I can munge the def-use info
  // with impunity.
  for (DUIterator_Fast jmax, j = old->fast_outs(jmax); j < jmax; j++)
    worklist.push(old->fast_out(j));

  while( worklist.size() ) {
    Node *use = worklist.pop();
    if (!has_node(use))  continue; // Ignore dead nodes
    if (use->in(0) == C->top())  continue;
    IdealLoopTree *use_loop = get_loop( has_ctrl(use) ? get_ctrl(use) : use );
    // Check for data-use outside of loop - at least one of OLD or USE
    // must not be a CFG node.
#ifdef ASSERT
    if (loop->_head->as_Loop()->is_strip_mined() && outer_loop->is_member(use_loop) && !loop->is_member(use_loop) && old_new[use->_idx] == nullptr) {
      Node* sfpt = loop->_head->as_CountedLoop()->outer_safepoint();
      assert(mode != IgnoreStripMined, "incorrect cloning mode");
      assert((mode == ControlAroundStripMined && use == sfpt) || !use->is_reachable_from_root(), "missed a node");
    }
#endif
    if (!loop->is_member(use_loop) && !outer_loop->is_member(use_loop) && (!old->is_CFG() || !use->is_CFG())) {

      // If the Data use is an IF, that means we have an IF outside the
      // loop that is switching on a condition that is set inside the
      // loop.  Happens if people set a loop-exit flag; then test the flag
      // in the loop to break the loop, then test is again outside the
      // loop to determine which way the loop exited.
      //
      // For several uses we need to make sure that there is no phi between,
      // the use and the Bool/Cmp. We therefore clone the Bool/Cmp down here
      // to avoid such a phi in between.
      // For example, it is unexpected that there is a Phi between an
      // AllocateArray node and its ValidLengthTest input that could cause
      // split if to break.
      if (use->is_If() || use->is_CMove() || use->is_Opaque4() || use->is_OpaqueInitializedAssertionPredicate() ||
          (use->Opcode() == Op_AllocateArray && use->in(AllocateNode::ValidLengthTest) == old)) {
        // Since this code is highly unlikely, we lazily build the worklist
        // of such Nodes to go split.
        if (!split_if_set) {
          split_if_set = new Node_List();
        }
        split_if_set->push(use);
      }
      if (use->is_Bool()) {
        if (!split_bool_set) {
          split_bool_set = new Node_List();
        }
        split_bool_set->push(use);
      }
      if (use->Opcode() == Op_CreateEx) {
        if (!split_cex_set) {
          split_cex_set = new Node_List();
        }
        split_cex_set->push(use);
      }


      // Get "block" use is in
      uint idx = 0;
      while( use->in(idx) != old ) idx++;
      Node *prev = use->is_CFG() ? use : get_ctrl(use);
      assert(!loop->is_member(get_loop(prev)) && !outer_loop->is_member(get_loop(prev)), "" );
      Node* cfg = (prev->_idx >= new_counter && prev->is_Region())
        ? prev->in(2)
        : idom(prev);
      if( use->is_Phi() )     // Phi use is in prior block
        cfg = prev->in(idx);  // NOT in block of Phi itself
      if (cfg->is_top()) {    // Use is dead?
        _igvn.replace_input_of(use, idx, C->top());
        continue;
      }

      // If use is referenced through control edge... (idx == 0)
      if (mode == IgnoreStripMined && idx == 0) {
        LoopNode *head = loop->_head->as_Loop();
        if (head->is_strip_mined() && is_dominator(head->outer_loop_exit(), prev)) {
          // That node is outside the inner loop, leave it outside the
          // outer loop as well to not confuse verification code.
          assert(!loop->_parent->is_member(use_loop), "should be out of the outer loop");
          _igvn.replace_input_of(use, 0, head->outer_loop_exit());
          continue;
        }
      }

      while(!outer_loop->is_member(get_loop(cfg))) {
        prev = cfg;
        cfg = (cfg->_idx >= new_counter && cfg->is_Region()) ? cfg->in(2) : idom(cfg);
      }
      // If the use occurs after merging several exits from the loop, then
      // old value must have dominated all those exits.  Since the same old
      // value was used on all those exits we did not need a Phi at this
      // merge point.  NOW we do need a Phi here.  Each loop exit value
      // is now merged with the peeled body exit; each exit gets its own
      // private Phi and those Phis need to be merged here.
      Node *phi;
      if( prev->is_Region() ) {
        if( idx == 0 ) {      // Updating control edge?
          phi = prev;         // Just use existing control
        } else {              // Else need a new Phi
          phi = PhiNode::make( prev, old );
          // Now recursively fix up the new uses of old!
          for( uint i = 1; i < prev->req(); i++ ) {
            worklist.push(phi); // Onto worklist once for each 'old' input
          }
        }
      } else {
        // Get new RegionNode merging old and new loop exits
        prev = old_new[prev->_idx];
        assert( prev, "just made this in step 7" );
        if( idx == 0) {      // Updating control edge?
          phi = prev;         // Just use existing control
        } else {              // Else need a new Phi
          // Make a new Phi merging data values properly
          phi = PhiNode::make( prev, old );
          phi->set_req( 1, nnn );
        }
      }
      // If inserting a new Phi, check for prior hits
      if( idx != 0 ) {
        Node *hit = _igvn.hash_find_insert(phi);
        if( hit == nullptr ) {
          _igvn.register_new_node_with_optimizer(phi); // Register new phi
        } else {                                      // or
          // Remove the new phi from the graph and use the hit
          _igvn.remove_dead_node(phi);
          phi = hit;                                  // Use existing phi
        }
        set_ctrl(phi, prev);
      }
      // Make 'use' use the Phi instead of the old loop body exit value
      assert(use->in(idx) == old, "old is still input of use");
      // We notify all uses of old, including use, and the indirect uses,
      // that may now be optimized because we have replaced old with phi.
      _igvn.add_users_to_worklist(old);
      if (idx == 0 &&
          use->depends_only_on_test()) {
        Node* pinned_clone = use->pin_array_access_node();
        if (pinned_clone != nullptr) {
          // Pin array access nodes: control is updated here to a region. If, after some transformations, only one path
          // into the region is left, an array load could become dependent on a condition that's not a range check for
          // that access. If that condition is replaced by an identical dominating one, then an unpinned load would risk
          // floating above its range check.
          pinned_clone->set_req(0, phi);
          register_new_node_with_ctrl_of(pinned_clone, use);
          _igvn.replace_node(use, pinned_clone);
          continue;
        }
      }
      _igvn.replace_input_of(use, idx, phi);
      if( use->_idx >= new_counter ) { // If updating new phis
        // Not needed for correctness, but prevents a weak assert
        // in AddPNode from tripping (when we end up with different
        // base & derived Phis that will become the same after
        // IGVN does CSE).
        Node *hit = _igvn.hash_find_insert(use);
        if( hit )             // Go ahead and re-hash for hits.
          _igvn.replace_node( use, hit );
      }
    }
  }
}

static void collect_nodes_in_outer_loop_not_reachable_from_sfpt(Node* n, const IdealLoopTree *loop, const IdealLoopTree* outer_loop,
                                                                const Node_List &old_new, Unique_Node_List& wq, PhaseIdealLoop* phase,
                                                                bool check_old_new) {
  for (DUIterator_Fast jmax, j = n->fast_outs(jmax); j < jmax; j++) {
    Node* u = n->fast_out(j);
    assert(check_old_new || old_new[u->_idx] == nullptr, "shouldn't have been cloned");
    if (!u->is_CFG() && (!check_old_new || old_new[u->_idx] == nullptr)) {
      Node* c = phase->get_ctrl(u);
      IdealLoopTree* u_loop = phase->get_loop(c);
      assert(!loop->is_member(u_loop) || !loop->_body.contains(u), "can be in outer loop or out of both loops only");
      if (!loop->is_member(u_loop)) {
        if (outer_loop->is_member(u_loop)) {
          wq.push(u);
        } else {
          // nodes pinned with control in the outer loop but not referenced from the safepoint must be moved out of
          // the outer loop too
          Node* u_c = u->in(0);
          if (u_c != nullptr) {
            IdealLoopTree* u_c_loop = phase->get_loop(u_c);
            if (outer_loop->is_member(u_c_loop) && !loop->is_member(u_c_loop)) {
              wq.push(u);
            }
          }
        }
      }
    }
  }
}

void PhaseIdealLoop::clone_outer_loop(LoopNode* head, CloneLoopMode mode, IdealLoopTree *loop,
                                      IdealLoopTree* outer_loop, int dd, Node_List &old_new,
                                      Node_List& extra_data_nodes) {
  if (head->is_strip_mined() && mode != IgnoreStripMined) {
    CountedLoopNode* cl = head->as_CountedLoop();
    Node* l = cl->outer_loop();
    Node* tail = cl->outer_loop_tail();
    IfNode* le = cl->outer_loop_end();
    Node* sfpt = cl->outer_safepoint();
    CountedLoopEndNode* cle = cl->loopexit();
    CountedLoopNode* new_cl = old_new[cl->_idx]->as_CountedLoop();
    CountedLoopEndNode* new_cle = new_cl->as_CountedLoop()->loopexit_or_null();
    Node* cle_out = cle->proj_out(false);

    Node* new_sfpt = nullptr;
    Node* new_cle_out = cle_out->clone();
    old_new.map(cle_out->_idx, new_cle_out);
    if (mode == CloneIncludesStripMined) {
      // clone outer loop body
      Node* new_l = l->clone();
      Node* new_tail = tail->clone();
      IfNode* new_le = le->clone()->as_If();
      new_sfpt = sfpt->clone();

      set_loop(new_l, outer_loop->_parent);
      set_idom(new_l, new_l->in(LoopNode::EntryControl), dd);
      set_loop(new_cle_out, outer_loop->_parent);
      set_idom(new_cle_out, new_cle, dd);
      set_loop(new_sfpt, outer_loop->_parent);
      set_idom(new_sfpt, new_cle_out, dd);
      set_loop(new_le, outer_loop->_parent);
      set_idom(new_le, new_sfpt, dd);
      set_loop(new_tail, outer_loop->_parent);
      set_idom(new_tail, new_le, dd);
      set_idom(new_cl, new_l, dd);

      old_new.map(l->_idx, new_l);
      old_new.map(tail->_idx, new_tail);
      old_new.map(le->_idx, new_le);
      old_new.map(sfpt->_idx, new_sfpt);

      new_l->set_req(LoopNode::LoopBackControl, new_tail);
      new_l->set_req(0, new_l);
      new_tail->set_req(0, new_le);
      new_le->set_req(0, new_sfpt);
      new_sfpt->set_req(0, new_cle_out);
      new_cle_out->set_req(0, new_cle);
      new_cl->set_req(LoopNode::EntryControl, new_l);

      _igvn.register_new_node_with_optimizer(new_l);
      _igvn.register_new_node_with_optimizer(new_tail);
      _igvn.register_new_node_with_optimizer(new_le);
    } else {
      Node *newhead = old_new[loop->_head->_idx];
      newhead->as_Loop()->clear_strip_mined();
      _igvn.replace_input_of(newhead, LoopNode::EntryControl, newhead->in(LoopNode::EntryControl)->in(LoopNode::EntryControl));
      set_idom(newhead, newhead->in(LoopNode::EntryControl), dd);
    }
    // Look at data node that were assigned a control in the outer
    // loop: they are kept in the outer loop by the safepoint so start
    // from the safepoint node's inputs.
    IdealLoopTree* outer_loop = get_loop(l);
    Node_Stack stack(2);
    stack.push(sfpt, 1);
    uint new_counter = C->unique();
    while (stack.size() > 0) {
      Node* n = stack.node();
      uint i = stack.index();
      while (i < n->req() &&
             (n->in(i) == nullptr ||
              !has_ctrl(n->in(i)) ||
              get_loop(get_ctrl(n->in(i))) != outer_loop ||
              (old_new[n->in(i)->_idx] != nullptr && old_new[n->in(i)->_idx]->_idx >= new_counter))) {
        i++;
      }
      if (i < n->req()) {
        stack.set_index(i+1);
        stack.push(n->in(i), 0);
      } else {
        assert(old_new[n->_idx] == nullptr || n == sfpt || old_new[n->_idx]->_idx < new_counter, "no clone yet");
        Node* m = n == sfpt ? new_sfpt : n->clone();
        if (m != nullptr) {
          for (uint i = 0; i < n->req(); i++) {
            if (m->in(i) != nullptr && old_new[m->in(i)->_idx] != nullptr) {
              m->set_req(i, old_new[m->in(i)->_idx]);
            }
          }
        } else {
          assert(n == sfpt && mode != CloneIncludesStripMined, "where's the safepoint clone?");
        }
        if (n != sfpt) {
          extra_data_nodes.push(n);
          _igvn.register_new_node_with_optimizer(m);
          assert(get_ctrl(n) == cle_out, "what other control?");
          set_ctrl(m, new_cle_out);
          old_new.map(n->_idx, m);
        }
        stack.pop();
      }
    }
    if (mode == CloneIncludesStripMined) {
      _igvn.register_new_node_with_optimizer(new_sfpt);
      _igvn.register_new_node_with_optimizer(new_cle_out);
    }
    // Some other transformation may have pessimistically assigned some
    // data nodes to the outer loop. Set their control so they are out
    // of the outer loop.
    ResourceMark rm;
    Unique_Node_List wq;
    for (uint i = 0; i < extra_data_nodes.size(); i++) {
      Node* old = extra_data_nodes.at(i);
      collect_nodes_in_outer_loop_not_reachable_from_sfpt(old, loop, outer_loop, old_new, wq, this, true);
    }

    for (uint i = 0; i < loop->_body.size(); i++) {
      Node* old = loop->_body.at(i);
      collect_nodes_in_outer_loop_not_reachable_from_sfpt(old, loop, outer_loop, old_new, wq, this, true);
    }

    Node* inner_out = sfpt->in(0);
    if (inner_out->outcnt() > 1) {
      collect_nodes_in_outer_loop_not_reachable_from_sfpt(inner_out, loop, outer_loop, old_new, wq, this, true);
    }

    Node* new_ctrl = cl->outer_loop_exit();
    assert(get_loop(new_ctrl) != outer_loop, "must be out of the loop nest");
    for (uint i = 0; i < wq.size(); i++) {
      Node* n = wq.at(i);
      set_ctrl(n, new_ctrl);
      if (n->in(0) != nullptr) {
        _igvn.replace_input_of(n, 0, new_ctrl);
      }
      collect_nodes_in_outer_loop_not_reachable_from_sfpt(n, loop, outer_loop, old_new, wq, this, false);
    }
  } else {
    Node *newhead = old_new[loop->_head->_idx];
    set_idom(newhead, newhead->in(LoopNode::EntryControl), dd);
  }
}

//------------------------------clone_loop-------------------------------------
//
//                   C L O N E   A   L O O P   B O D Y
//
// This is the basic building block of the loop optimizations.  It clones an
// entire loop body.  It makes an old_new loop body mapping; with this mapping
// you can find the new-loop equivalent to an old-loop node.  All new-loop
// nodes are exactly equal to their old-loop counterparts, all edges are the
// same.  All exits from the old-loop now have a RegionNode that merges the
// equivalent new-loop path.  This is true even for the normal "loop-exit"
// condition.  All uses of loop-invariant old-loop values now come from (one
// or more) Phis that merge their new-loop equivalents.
//
// This operation leaves the graph in an illegal state: there are two valid
// control edges coming from the loop pre-header to both loop bodies.  I'll
// definitely have to hack the graph after running this transform.
//
// From this building block I will further edit edges to perform loop peeling
// or loop unrolling or iteration splitting (Range-Check-Elimination), etc.
//
// Parameter side_by_size_idom:
//   When side_by_size_idom is null, the dominator tree is constructed for
//      the clone loop to dominate the original.  Used in construction of
//      pre-main-post loop sequence.
//   When nonnull, the clone and original are side-by-side, both are
//      dominated by the side_by_side_idom node.  Used in construction of
//      unswitched loops.
void PhaseIdealLoop::clone_loop( IdealLoopTree *loop, Node_List &old_new, int dd,
                                CloneLoopMode mode, Node* side_by_side_idom) {

  LoopNode* head = loop->_head->as_Loop();
  head->verify_strip_mined(1);

  if (C->do_vector_loop() && PrintOpto) {
    const char* mname = C->method()->name()->as_quoted_ascii();
    if (mname != nullptr) {
      tty->print("PhaseIdealLoop::clone_loop: for vectorize method %s\n", mname);
    }
  }

  CloneMap& cm = C->clone_map();
  if (C->do_vector_loop()) {
    cm.set_clone_idx(cm.max_gen()+1);
#ifndef PRODUCT
    if (PrintOpto) {
      tty->print_cr("PhaseIdealLoop::clone_loop: _clone_idx %d", cm.clone_idx());
      loop->dump_head();
    }
#endif
  }

  // Step 1: Clone the loop body.  Make the old->new mapping.
  clone_loop_body(loop->_body, old_new, &cm);

  IdealLoopTree* outer_loop = (head->is_strip_mined() && mode != IgnoreStripMined) ? get_loop(head->as_CountedLoop()->outer_loop()) : loop;

  // Step 2: Fix the edges in the new body.  If the old input is outside the
  // loop use it.  If the old input is INside the loop, use the corresponding
  // new node instead.
  fix_body_edges(loop->_body, loop, old_new, dd, outer_loop->_parent, false);

  Node_List extra_data_nodes; // data nodes in the outer strip mined loop
  clone_outer_loop(head, mode, loop, outer_loop, dd, old_new, extra_data_nodes);

  // Step 3: Now fix control uses.  Loop varying control uses have already
  // been fixed up (as part of all input edges in Step 2).  Loop invariant
  // control uses must be either an IfFalse or an IfTrue.  Make a merge
  // point to merge the old and new IfFalse/IfTrue nodes; make the use
  // refer to this.
  Node_List worklist;
  uint new_counter = C->unique();
  fix_ctrl_uses(loop->_body, loop, old_new, mode, side_by_side_idom, &cm, worklist);

  // Step 4: If loop-invariant use is not control, it must be dominated by a
  // loop exit IfFalse/IfTrue.  Find "proper" loop exit.  Make a Region
  // there if needed.  Make a Phi there merging old and new used values.
  Node_List *split_if_set = nullptr;
  Node_List *split_bool_set = nullptr;
  Node_List *split_cex_set = nullptr;
  fix_data_uses(loop->_body, loop, mode, outer_loop, new_counter, old_new, worklist, split_if_set, split_bool_set, split_cex_set);

  for (uint i = 0; i < extra_data_nodes.size(); i++) {
    Node* old = extra_data_nodes.at(i);
    clone_loop_handle_data_uses(old, old_new, loop, outer_loop, split_if_set,
                                split_bool_set, split_cex_set, worklist, new_counter,
                                mode);
  }

  // Check for IFs that need splitting/cloning.  Happens if an IF outside of
  // the loop uses a condition set in the loop.  The original IF probably
  // takes control from one or more OLD Regions (which in turn get from NEW
  // Regions).  In any case, there will be a set of Phis for each merge point
  // from the IF up to where the original BOOL def exists the loop.
  finish_clone_loop(split_if_set, split_bool_set, split_cex_set);

}

void PhaseIdealLoop::finish_clone_loop(Node_List* split_if_set, Node_List* split_bool_set, Node_List* split_cex_set) {
  if (split_if_set) {
    while (split_if_set->size()) {
      Node *iff = split_if_set->pop();
      uint input = iff->Opcode() == Op_AllocateArray ? AllocateNode::ValidLengthTest : 1;
      if (iff->in(input)->is_Phi()) {
        Node *b = clone_iff(iff->in(input)->as_Phi());
        _igvn.replace_input_of(iff, input, b);
      }
    }
  }
  if (split_bool_set) {
    while (split_bool_set->size()) {
      Node *b = split_bool_set->pop();
      Node *phi = b->in(1);
      assert(phi->is_Phi(), "");
      CmpNode *cmp = clone_bool((PhiNode*) phi);
      _igvn.replace_input_of(b, 1, cmp);
    }
  }
  if (split_cex_set) {
    while (split_cex_set->size()) {
      Node *b = split_cex_set->pop();
      assert(b->in(0)->is_Region(), "");
      assert(b->in(1)->is_Phi(), "");
      assert(b->in(0)->in(0) == b->in(1)->in(0), "");
      split_up(b, b->in(0), nullptr);
    }
  }
}

void PhaseIdealLoop::fix_data_uses(Node_List& body, IdealLoopTree* loop, CloneLoopMode mode, IdealLoopTree* outer_loop,
                                   uint new_counter, Node_List &old_new, Node_List &worklist, Node_List*& split_if_set,
                                   Node_List*& split_bool_set, Node_List*& split_cex_set) {
  for(uint i = 0; i < body.size(); i++ ) {
    Node* old = body.at(i);
    clone_loop_handle_data_uses(old, old_new, loop, outer_loop, split_if_set,
                                split_bool_set, split_cex_set, worklist, new_counter,
                                mode);
  }
}

void PhaseIdealLoop::fix_ctrl_uses(const Node_List& body, const IdealLoopTree* loop, Node_List &old_new, CloneLoopMode mode,
                                   Node* side_by_side_idom, CloneMap* cm, Node_List &worklist) {
  LoopNode* head = loop->_head->as_Loop();
  for(uint i = 0; i < body.size(); i++ ) {
    Node* old = body.at(i);
    if( !old->is_CFG() ) continue;

    // Copy uses to a worklist, so I can munge the def-use info
    // with impunity.
    for (DUIterator_Fast jmax, j = old->fast_outs(jmax); j < jmax; j++) {
      worklist.push(old->fast_out(j));
    }

    while (worklist.size()) {  // Visit all uses
      Node *use = worklist.pop();
      if (!has_node(use))  continue; // Ignore dead nodes
      IdealLoopTree *use_loop = get_loop(has_ctrl(use) ? get_ctrl(use) : use );
      if (!loop->is_member(use_loop) && use->is_CFG()) {
        // Both OLD and USE are CFG nodes here.
        assert(use->is_Proj(), "" );
        Node* nnn = old_new[old->_idx];

        Node* newuse = nullptr;
        if (head->is_strip_mined() && mode != IgnoreStripMined) {
          CountedLoopNode* cl = head->as_CountedLoop();
          CountedLoopEndNode* cle = cl->loopexit();
          Node* cle_out = cle->proj_out_or_null(false);
          if (use == cle_out) {
            IfNode* le = cl->outer_loop_end();
            use = le->proj_out(false);
            use_loop = get_loop(use);
            if (mode == CloneIncludesStripMined) {
              nnn = old_new[le->_idx];
            } else {
              newuse = old_new[cle_out->_idx];
            }
          }
        }
        if (newuse == nullptr) {
          newuse = use->clone();
        }

        // Clone the loop exit control projection
        if (C->do_vector_loop() && cm != nullptr) {
          cm->verify_insert_and_clone(use, newuse, cm->clone_idx());
        }
        newuse->set_req(0,nnn);
        _igvn.register_new_node_with_optimizer(newuse);
        set_loop(newuse, use_loop);
        set_idom(newuse, nnn, dom_depth(nnn) + 1 );

        // We need a Region to merge the exit from the peeled body and the
        // exit from the old loop body.
        RegionNode *r = new RegionNode(3);
        uint dd_r = MIN2(dom_depth(newuse), dom_depth(use));
        assert(dd_r >= dom_depth(dom_lca(newuse, use)), "" );

        // The original user of 'use' uses 'r' instead.
        for (DUIterator_Last lmin, l = use->last_outs(lmin); l >= lmin;) {
          Node* useuse = use->last_out(l);
          _igvn.rehash_node_delayed(useuse);
          uint uses_found = 0;
          if (useuse->in(0) == use) {
            useuse->set_req(0, r);
            uses_found++;
            if (useuse->is_CFG()) {
              // This is not a dom_depth > dd_r because when new
              // control flow is constructed by a loop opt, a node and
              // its dominator can end up at the same dom_depth
              assert(dom_depth(useuse) >= dd_r, "");
              set_idom(useuse, r, dom_depth(useuse));
            }
          }
          for (uint k = 1; k < useuse->req(); k++) {
            if( useuse->in(k) == use ) {
              useuse->set_req(k, r);
              uses_found++;
              if (useuse->is_Loop() && k == LoopNode::EntryControl) {
                // This is not a dom_depth > dd_r because when new
                // control flow is constructed by a loop opt, a node
                // and its dominator can end up at the same dom_depth
                assert(dom_depth(useuse) >= dd_r , "");
                set_idom(useuse, r, dom_depth(useuse));
              }
            }
          }
          l -= uses_found;    // we deleted 1 or more copies of this edge
        }

        assert(use->is_Proj(), "loop exit should be projection");
        // lazy_replace() below moves all nodes that are:
        // - control dependent on the loop exit or
        // - have control set to the loop exit
        // below the post-loop merge point. lazy_replace() takes a dead control as first input. To make it
        // possible to use it, the loop exit projection is cloned and becomes the new exit projection. The initial one
        // becomes dead and is "replaced" by the region.
        Node* use_clone = use->clone();
        register_control(use_clone, use_loop, idom(use), dom_depth(use));
        // Now finish up 'r'
        r->set_req(1, newuse);
        r->set_req(2, use_clone);
        _igvn.register_new_node_with_optimizer(r);
        set_loop(r, use_loop);
        set_idom(r, (side_by_side_idom == nullptr) ? newuse->in(0) : side_by_side_idom, dd_r);
        lazy_replace(use, r);
        // Map the (cloned) old use to the new merge point
        old_new.map(use_clone->_idx, r);
      } // End of if a loop-exit test
    }
  }
}

void PhaseIdealLoop::fix_body_edges(const Node_List &body, IdealLoopTree* loop, const Node_List &old_new, int dd,
                                    IdealLoopTree* parent, bool partial) {
  for(uint i = 0; i < body.size(); i++ ) {
    Node *old = body.at(i);
    Node *nnn = old_new[old->_idx];
    // Fix CFG/Loop controlling the new node
    if (has_ctrl(old)) {
      set_ctrl(nnn, old_new[get_ctrl(old)->_idx]);
    } else {
      set_loop(nnn, parent);
      if (old->outcnt() > 0) {
        Node* dom = idom(old);
        if (old_new[dom->_idx] != nullptr) {
          dom = old_new[dom->_idx];
          set_idom(nnn, dom, dd );
        }
      }
    }
    // Correct edges to the new node
    for (uint j = 0; j < nnn->req(); j++) {
        Node *n = nnn->in(j);
        if (n != nullptr) {
          IdealLoopTree *old_in_loop = get_loop(has_ctrl(n) ? get_ctrl(n) : n);
          if (loop->is_member(old_in_loop)) {
            if (old_new[n->_idx] != nullptr) {
              nnn->set_req(j, old_new[n->_idx]);
            } else {
              assert(!body.contains(n), "");
              assert(partial, "node not cloned");
            }
          }
        }
    }
    _igvn.hash_find_insert(nnn);
  }
}

void PhaseIdealLoop::clone_loop_body(const Node_List& body, Node_List &old_new, CloneMap* cm) {
  for (uint i = 0; i < body.size(); i++) {
    Node* old = body.at(i);
    Node* nnn = old->clone();
    old_new.map(old->_idx, nnn);
    if (C->do_vector_loop() && cm != nullptr) {
      cm->verify_insert_and_clone(old, nnn, cm->clone_idx());
    }
    _igvn.register_new_node_with_optimizer(nnn);
  }
}


//---------------------- stride_of_possible_iv -------------------------------------
// Looks for an iff/bool/comp with one operand of the compare
// being a cycle involving an add and a phi,
// with an optional truncation (left-shift followed by a right-shift)
// of the add. Returns zero if not an iv.
int PhaseIdealLoop::stride_of_possible_iv(Node* iff) {
  Node* trunc1 = nullptr;
  Node* trunc2 = nullptr;
  const TypeInteger* ttype = nullptr;
  if (!iff->is_If() || iff->in(1) == nullptr || !iff->in(1)->is_Bool()) {
    return 0;
  }
  BoolNode* bl = iff->in(1)->as_Bool();
  Node* cmp = bl->in(1);
  if (!cmp || (cmp->Opcode() != Op_CmpI && cmp->Opcode() != Op_CmpU)) {
    return 0;
  }
  // Must have an invariant operand
  if (is_member(get_loop(iff), get_ctrl(cmp->in(2)))) {
    return 0;
  }
  Node* add2 = nullptr;
  Node* cmp1 = cmp->in(1);
  if (cmp1->is_Phi()) {
    // (If (Bool (CmpX phi:(Phi ...(Optional-trunc(AddI phi add2))) )))
    Node* phi = cmp1;
    for (uint i = 1; i < phi->req(); i++) {
      Node* in = phi->in(i);
      Node* add = CountedLoopNode::match_incr_with_optional_truncation(in,
                                &trunc1, &trunc2, &ttype, T_INT);
      if (add && add->in(1) == phi) {
        add2 = add->in(2);
        break;
      }
    }
  } else {
    // (If (Bool (CmpX addtrunc:(Optional-trunc((AddI (Phi ...addtrunc...) add2)) )))
    Node* addtrunc = cmp1;
    Node* add = CountedLoopNode::match_incr_with_optional_truncation(addtrunc,
                                &trunc1, &trunc2, &ttype, T_INT);
    if (add && add->in(1)->is_Phi()) {
      Node* phi = add->in(1);
      for (uint i = 1; i < phi->req(); i++) {
        if (phi->in(i) == addtrunc) {
          add2 = add->in(2);
          break;
        }
      }
    }
  }
  if (add2 != nullptr) {
    const TypeInt* add2t = _igvn.type(add2)->is_int();
    if (add2t->is_con()) {
      return add2t->get_con();
    }
  }
  return 0;
}


//---------------------- stay_in_loop -------------------------------------
// Return the (unique) control output node that's in the loop (if it exists.)
Node* PhaseIdealLoop::stay_in_loop( Node* n, IdealLoopTree *loop) {
  Node* unique = nullptr;
  if (!n) return nullptr;
  for (DUIterator_Fast imax, i = n->fast_outs(imax); i < imax; i++) {
    Node* use = n->fast_out(i);
    if (!has_ctrl(use) && loop->is_member(get_loop(use))) {
      if (unique != nullptr) {
        return nullptr;
      }
      unique = use;
    }
  }
  return unique;
}

//------------------------------ register_node -------------------------------------
// Utility to register node "n" with PhaseIdealLoop
void PhaseIdealLoop::register_node(Node* n, IdealLoopTree* loop, Node* pred, uint ddepth) {
  _igvn.register_new_node_with_optimizer(n);
  loop->_body.push(n);
  if (n->is_CFG()) {
    set_loop(n, loop);
    set_idom(n, pred, ddepth);
  } else {
    set_ctrl(n, pred);
  }
}

//------------------------------ proj_clone -------------------------------------
// Utility to create an if-projection
ProjNode* PhaseIdealLoop::proj_clone(ProjNode* p, IfNode* iff) {
  ProjNode* c = p->clone()->as_Proj();
  c->set_req(0, iff);
  return c;
}

//------------------------------ short_circuit_if -------------------------------------
// Force the iff control output to be the live_proj
Node* PhaseIdealLoop::short_circuit_if(IfNode* iff, ProjNode* live_proj) {
  guarantee(live_proj != nullptr, "null projection");
  int proj_con = live_proj->_con;
  assert(proj_con == 0 || proj_con == 1, "false or true projection");
  Node *con = _igvn.intcon(proj_con);
  set_ctrl(con, C->root());
  if (iff) {
    iff->set_req(1, con);
  }
  return con;
}

//------------------------------ insert_if_before_proj -------------------------------------
// Insert a new if before an if projection (* - new node)
//
// before
//           if(test)
//           /     \
//          v       v
//    other-proj   proj (arg)
//
// after
//           if(test)
//           /     \
//          /       v
//         |      * proj-clone
//         v          |
//    other-proj      v
//                * new_if(relop(cmp[IU](left,right)))
//                  /  \
//                 v    v
//         * new-proj  proj
//         (returned)
//
ProjNode* PhaseIdealLoop::insert_if_before_proj(Node* left, bool Signed, BoolTest::mask relop, Node* right, ProjNode* proj) {
  IfNode* iff = proj->in(0)->as_If();
  IdealLoopTree *loop = get_loop(proj);
  ProjNode *other_proj = iff->proj_out(!proj->is_IfTrue())->as_Proj();
  uint ddepth = dom_depth(proj);

  _igvn.rehash_node_delayed(iff);
  _igvn.rehash_node_delayed(proj);

  proj->set_req(0, nullptr);  // temporary disconnect
  ProjNode* proj2 = proj_clone(proj, iff);
  register_node(proj2, loop, iff, ddepth);

  Node* cmp = Signed ? (Node*) new CmpINode(left, right) : (Node*) new CmpUNode(left, right);
  register_node(cmp, loop, proj2, ddepth);

  BoolNode* bol = new BoolNode(cmp, relop);
  register_node(bol, loop, proj2, ddepth);

  int opcode = iff->Opcode();
  assert(opcode == Op_If || opcode == Op_RangeCheck, "unexpected opcode");
  IfNode* new_if = IfNode::make_with_same_profile(iff, proj2, bol);
  register_node(new_if, loop, proj2, ddepth);

  proj->set_req(0, new_if); // reattach
  set_idom(proj, new_if, ddepth);

  ProjNode* new_exit = proj_clone(other_proj, new_if)->as_Proj();
  guarantee(new_exit != nullptr, "null exit node");
  register_node(new_exit, get_loop(other_proj), new_if, ddepth);

  return new_exit;
}

//------------------------------ insert_region_before_proj -------------------------------------
// Insert a region before an if projection (* - new node)
//
// before
//           if(test)
//          /      |
//         v       |
//       proj      v
//               other-proj
//
// after
//           if(test)
//          /      |
//         v       |
// * proj-clone    v
//         |     other-proj
//         v
// * new-region
//         |
//         v
// *      dum_if
//       /     \
//      v       \
// * dum-proj    v
//              proj
//
RegionNode* PhaseIdealLoop::insert_region_before_proj(ProjNode* proj) {
  IfNode* iff = proj->in(0)->as_If();
  IdealLoopTree *loop = get_loop(proj);
  ProjNode *other_proj = iff->proj_out(!proj->is_IfTrue())->as_Proj();
  uint ddepth = dom_depth(proj);

  _igvn.rehash_node_delayed(iff);
  _igvn.rehash_node_delayed(proj);

  proj->set_req(0, nullptr);  // temporary disconnect
  ProjNode* proj2 = proj_clone(proj, iff);
  register_node(proj2, loop, iff, ddepth);

  RegionNode* reg = new RegionNode(2);
  reg->set_req(1, proj2);
  register_node(reg, loop, iff, ddepth);

  IfNode* dum_if = new IfNode(reg, short_circuit_if(nullptr, proj), iff->_prob, iff->_fcnt);
  register_node(dum_if, loop, reg, ddepth);

  proj->set_req(0, dum_if); // reattach
  set_idom(proj, dum_if, ddepth);

  ProjNode* dum_proj = proj_clone(other_proj, dum_if);
  register_node(dum_proj, loop, dum_if, ddepth);

  return reg;
}

// Idea
// ----
// Partial Peeling tries to rotate the loop in such a way that it can later be turned into a counted loop. Counted loops
// require a signed loop exit test. When calling this method, we've only found a suitable unsigned test to partial peel
// with. Therefore, we try to split off a signed loop exit test from the unsigned test such that it can be used as new
// loop exit while keeping the unsigned test unchanged and preserving the same behavior as if we've used the unsigned
// test alone instead:
//
// Before Partial Peeling:
//   Loop:
//     <peeled section>
//     Split off signed loop exit test
//     <-- CUT HERE -->
//     Unchanged unsigned loop exit test
//     <rest of unpeeled section>
//     goto Loop
//
// After Partial Peeling:
//   <cloned peeled section>
//   Cloned split off signed loop exit test
//   Loop:
//     Unchanged unsigned loop exit test
//     <rest of unpeeled section>
//     <peeled section>
//     Split off signed loop exit test
//     goto Loop
//
// Details
// -------
// Before:
//          if (i <u limit)    Unsigned loop exit condition
//         /       |
//        v        v
//   exit-proj   stay-in-loop-proj
//
// Split off a signed loop exit test (i.e. with CmpI) from an unsigned loop exit test (i.e. with CmpU) and insert it
// before the CmpU on the stay-in-loop path and keep both tests:
//
//          if (i <u limit)    Signed loop exit test
//        /        |
//       /  if (i <u limit)    Unsigned loop exit test
//      /  /       |
//     v  v        v
//  exit-region  stay-in-loop-proj
//
// Implementation
// --------------
// We need to make sure that the new signed loop exit test is properly inserted into the graph such that the unsigned
// loop exit test still dominates the same set of control nodes, the ctrl() relation from data nodes to both loop
// exit tests is preserved, and their loop nesting is correct.
//
// To achieve that, we clone the unsigned loop exit test completely (leave it unchanged), insert the signed loop exit
// test above it and kill the original unsigned loop exit test by setting it's condition to a constant
// (i.e. stay-in-loop-const in graph below) such that IGVN can fold it later:
//
//           if (stay-in-loop-const)  Killed original unsigned loop exit test
//          /       |
//         /        v
//        /  if (i <  limit)          Split off signed loop exit test
//       /  /       |
//      /  /        v
//     /  /  if (i <u limit)          Cloned unsigned loop exit test
//    /  /   /      |
//   v  v  v        |
//  exit-region     |
//        |         |
//    dummy-if      |
//     /  |         |
// dead   |         |
//        v         v
//   exit-proj   stay-in-loop-proj
//
// Note: The dummy-if is inserted to create a region to merge the loop exits between the original to be killed unsigned
//       loop exit test and its exit projection while keeping the exit projection (also see insert_region_before_proj()).
//
// Requirements
// ------------
// Note that we can only split off a signed loop exit test from the unsigned loop exit test when the behavior is exactly
// the same as before with only a single unsigned test. This is only possible if certain requirements are met.
// Otherwise, we need to bail out (see comments in the code below).
IfNode* PhaseIdealLoop::insert_cmpi_loop_exit(IfNode* if_cmpu, IdealLoopTree* loop) {
  const bool Signed   = true;
  const bool Unsigned = false;

  BoolNode* bol = if_cmpu->in(1)->as_Bool();
  if (bol->_test._test != BoolTest::lt) {
    return nullptr;
  }
  CmpNode* cmpu = bol->in(1)->as_Cmp();
  assert(cmpu->Opcode() == Op_CmpU, "must be unsigned comparison");

  int stride = stride_of_possible_iv(if_cmpu);
  if (stride == 0) {
    return nullptr;
  }

  Node* lp_proj = stay_in_loop(if_cmpu, loop);
  guarantee(lp_proj != nullptr, "null loop node");

  ProjNode* lp_continue = lp_proj->as_Proj();
  ProjNode* lp_exit     = if_cmpu->proj_out(!lp_continue->is_IfTrue())->as_Proj();
  if (!lp_exit->is_IfFalse()) {
    // The loop exit condition is (i <u limit) ==> (i >= 0 && i < limit).
    // We therefore can't add a single exit condition.
    return nullptr;
  }
  // The unsigned loop exit condition is
  //   !(i <u  limit)
  // =   i >=u limit
  //
  // First, we note that for any x for which
  //   0 <= x <= INT_MAX
  // we can convert x to an unsigned int and still get the same guarantee:
  //   0 <=  (uint) x <=  INT_MAX = (uint) INT_MAX
  //   0 <=u (uint) x <=u INT_MAX = (uint) INT_MAX   (LEMMA)
  //
  // With that in mind, if
  //   limit >= 0             (COND)
  // then the unsigned loop exit condition
  //   i >=u limit            (ULE)
  // is equivalent to
  //   i < 0 || i >= limit    (SLE-full)
  // because either i is negative and therefore always greater than MAX_INT when converting to unsigned
  //   (uint) i >=u MAX_INT >= limit >= 0
  // or otherwise
  //   i >= limit >= 0
  // holds due to (LEMMA).
  //
  // For completeness, a counterexample with limit < 0:
  // Assume i = -3 and limit = -2:
  //   i  < 0
  //   -2 < 0
  // is true and thus also "i < 0 || i >= limit". But
  //   i  >=u limit
  //   -3 >=u -2
  // is false.
  Node* limit = cmpu->in(2);
  const TypeInt* type_limit = _igvn.type(limit)->is_int();
  if (type_limit->_lo < 0) {
    return nullptr;
  }

  // We prove below that we can extract a single signed loop exit condition from (SLE-full), depending on the stride:
  //   stride < 0:
  //     i < 0        (SLE = SLE-negative)
  //   stride > 0:
  //     i >= limit   (SLE = SLE-positive)
  // such that we have the following graph before Partial Peeling with stride > 0 (similar for stride < 0):
  //
  // Loop:
  //   <peeled section>
  //   i >= limit    (SLE-positive)
  //   <-- CUT HERE -->
  //   i >=u limit   (ULE)
  //   <rest of unpeeled section>
  //   goto Loop
  //
  // We exit the loop if:
  //   (SLE) is true OR (ULE) is true
  // However, if (SLE) is true then (ULE) also needs to be true to ensure the exact same behavior. Otherwise, we wrongly
  // exit a loop that should not have been exited if we did not apply Partial Peeling. More formally, we need to ensure:
  //   (SLE) IMPLIES (ULE)
  // This indeed holds when (COND) is given:
  // - stride > 0:
  //       i >=  limit             // (SLE = SLE-positive)
  //       i >=  limit >= 0        // (COND)
  //       i >=u limit >= 0        // (LEMMA)
  //     which is the unsigned loop exit condition (ULE).
  // - stride < 0:
  //       i        <  0           // (SLE = SLE-negative)
  //       (uint) i >u MAX_INT     // (NEG) all negative values are greater than MAX_INT when converted to unsigned
  //       MAX_INT >= limit >= 0   // (COND)
  //       MAX_INT >=u limit >= 0  // (LEMMA)
  //     and thus from (NEG) and (LEMMA):
  //       i >=u limit
  //     which is the unsigned loop exit condition (ULE).
  //
  //
  // After Partial Peeling, we have the following structure for stride > 0 (similar for stride < 0):
  //   <cloned peeled section>
  //   i >= limit (SLE-positive)
  //   Loop:
  //     i >=u limit (ULE)
  //     <rest of unpeeled section>
  //     <peeled section>
  //     i >= limit (SLE-positive)
  //     goto Loop
  Node* rhs_cmpi;
  if (stride > 0) {
    rhs_cmpi = limit; // For i >= limit
  } else {
    rhs_cmpi = _igvn.makecon(TypeInt::ZERO); // For i < 0
    set_ctrl(rhs_cmpi, C->root());
  }
  // Create a new region on the exit path
  RegionNode* reg = insert_region_before_proj(lp_exit);
  guarantee(reg != nullptr, "null region node");

  // Clone the if-cmpu-true-false using a signed compare
  BoolTest::mask rel_i = stride > 0 ? bol->_test._test : BoolTest::ge;
  ProjNode* cmpi_exit = insert_if_before_proj(cmpu->in(1), Signed, rel_i, rhs_cmpi, lp_continue);
  reg->add_req(cmpi_exit);

  // Clone the if-cmpu-true-false
  BoolTest::mask rel_u = bol->_test._test;
  ProjNode* cmpu_exit = insert_if_before_proj(cmpu->in(1), Unsigned, rel_u, cmpu->in(2), lp_continue);
  reg->add_req(cmpu_exit);

  // Force original if to stay in loop.
  short_circuit_if(if_cmpu, lp_continue);

  return cmpi_exit->in(0)->as_If();
}

//------------------------------ remove_cmpi_loop_exit -------------------------------------
// Remove a previously inserted signed compare loop exit.
void PhaseIdealLoop::remove_cmpi_loop_exit(IfNode* if_cmp, IdealLoopTree *loop) {
  Node* lp_proj = stay_in_loop(if_cmp, loop);
  assert(if_cmp->in(1)->in(1)->Opcode() == Op_CmpI &&
         stay_in_loop(lp_proj, loop)->is_If() &&
         stay_in_loop(lp_proj, loop)->in(1)->in(1)->Opcode() == Op_CmpU, "inserted cmpi before cmpu");
  Node *con = _igvn.makecon(lp_proj->is_IfTrue() ? TypeInt::ONE : TypeInt::ZERO);
  set_ctrl(con, C->root());
  if_cmp->set_req(1, con);
}

//------------------------------ scheduled_nodelist -------------------------------------
// Create a post order schedule of nodes that are in the
// "member" set.  The list is returned in "sched".
// The first node in "sched" is the loop head, followed by
// nodes which have no inputs in the "member" set, and then
// followed by the nodes that have an immediate input dependence
// on a node in "sched".
void PhaseIdealLoop::scheduled_nodelist( IdealLoopTree *loop, VectorSet& member, Node_List &sched ) {

  assert(member.test(loop->_head->_idx), "loop head must be in member set");
  VectorSet visited;
  Node_Stack nstack(loop->_body.size());

  Node* n  = loop->_head;  // top of stack is cached in "n"
  uint idx = 0;
  visited.set(n->_idx);

  // Initially push all with no inputs from within member set
  for(uint i = 0; i < loop->_body.size(); i++ ) {
    Node *elt = loop->_body.at(i);
    if (member.test(elt->_idx)) {
      bool found = false;
      for (uint j = 0; j < elt->req(); j++) {
        Node* def = elt->in(j);
        if (def && member.test(def->_idx) && def != elt) {
          found = true;
          break;
        }
      }
      if (!found && elt != loop->_head) {
        nstack.push(n, idx);
        n = elt;
        assert(!visited.test(n->_idx), "not seen yet");
        visited.set(n->_idx);
      }
    }
  }

  // traverse out's that are in the member set
  while (true) {
    if (idx < n->outcnt()) {
      Node* use = n->raw_out(idx);
      idx++;
      if (!visited.test_set(use->_idx)) {
        if (member.test(use->_idx)) {
          nstack.push(n, idx);
          n = use;
          idx = 0;
        }
      }
    } else {
      // All outputs processed
      sched.push(n);
      if (nstack.is_empty()) break;
      n   = nstack.node();
      idx = nstack.index();
      nstack.pop();
    }
  }
}


//------------------------------ has_use_in_set -------------------------------------
// Has a use in the vector set
bool PhaseIdealLoop::has_use_in_set( Node* n, VectorSet& vset ) {
  for (DUIterator_Fast jmax, j = n->fast_outs(jmax); j < jmax; j++) {
    Node* use = n->fast_out(j);
    if (vset.test(use->_idx)) {
      return true;
    }
  }
  return false;
}


//------------------------------ has_use_internal_to_set -------------------------------------
// Has use internal to the vector set (ie. not in a phi at the loop head)
bool PhaseIdealLoop::has_use_internal_to_set( Node* n, VectorSet& vset, IdealLoopTree *loop ) {
  Node* head  = loop->_head;
  for (DUIterator_Fast jmax, j = n->fast_outs(jmax); j < jmax; j++) {
    Node* use = n->fast_out(j);
    if (vset.test(use->_idx) && !(use->is_Phi() && use->in(0) == head)) {
      return true;
    }
  }
  return false;
}


//------------------------------ clone_for_use_outside_loop -------------------------------------
// clone "n" for uses that are outside of loop
int PhaseIdealLoop::clone_for_use_outside_loop( IdealLoopTree *loop, Node* n, Node_List& worklist ) {
  int cloned = 0;
  assert(worklist.size() == 0, "should be empty");
  for (DUIterator_Fast jmax, j = n->fast_outs(jmax); j < jmax; j++) {
    Node* use = n->fast_out(j);
    if( !loop->is_member(get_loop(has_ctrl(use) ? get_ctrl(use) : use)) ) {
      worklist.push(use);
    }
  }

  if (C->check_node_count(worklist.size() + NodeLimitFudgeFactor,
                          "Too many clones required in clone_for_use_outside_loop in partial peeling")) {
    return -1;
  }

  while( worklist.size() ) {
    Node *use = worklist.pop();
    if (!has_node(use) || use->in(0) == C->top()) continue;
    uint j;
    for (j = 0; j < use->req(); j++) {
      if (use->in(j) == n) break;
    }
    assert(j < use->req(), "must be there");

    // clone "n" and insert it between the inputs of "n" and the use outside the loop
    Node* n_clone = n->clone();
    _igvn.replace_input_of(use, j, n_clone);
    cloned++;
    Node* use_c;
    if (!use->is_Phi()) {
      use_c = has_ctrl(use) ? get_ctrl(use) : use->in(0);
    } else {
      // Use in a phi is considered a use in the associated predecessor block
      use_c = use->in(0)->in(j);
    }
    set_ctrl(n_clone, use_c);
    assert(!loop->is_member(get_loop(use_c)), "should be outside loop");
    get_loop(use_c)->_body.push(n_clone);
    _igvn.register_new_node_with_optimizer(n_clone);
#ifndef PRODUCT
    if (TracePartialPeeling) {
      tty->print_cr("loop exit cloning old: %d new: %d newbb: %d", n->_idx, n_clone->_idx, get_ctrl(n_clone)->_idx);
    }
#endif
  }
  return cloned;
}


//------------------------------ clone_for_special_use_inside_loop -------------------------------------
// clone "n" for special uses that are in the not_peeled region.
// If these def-uses occur in separate blocks, the code generator
// marks the method as not compilable.  For example, if a "BoolNode"
// is in a different basic block than the "IfNode" that uses it, then
// the compilation is aborted in the code generator.
void PhaseIdealLoop::clone_for_special_use_inside_loop( IdealLoopTree *loop, Node* n,
                                                        VectorSet& not_peel, Node_List& sink_list, Node_List& worklist ) {
  if (n->is_Phi() || n->is_Load()) {
    return;
  }
  assert(worklist.size() == 0, "should be empty");
  for (DUIterator_Fast jmax, j = n->fast_outs(jmax); j < jmax; j++) {
    Node* use = n->fast_out(j);
    if ( not_peel.test(use->_idx) &&
         (use->is_If() || use->is_CMove() || use->is_Bool()) &&
         use->in(1) == n)  {
      worklist.push(use);
    }
  }
  if (worklist.size() > 0) {
    // clone "n" and insert it between inputs of "n" and the use
    Node* n_clone = n->clone();
    loop->_body.push(n_clone);
    _igvn.register_new_node_with_optimizer(n_clone);
    set_ctrl(n_clone, get_ctrl(n));
    sink_list.push(n_clone);
    not_peel.set(n_clone->_idx);
#ifndef PRODUCT
    if (TracePartialPeeling) {
      tty->print_cr("special not_peeled cloning old: %d new: %d", n->_idx, n_clone->_idx);
    }
#endif
    while( worklist.size() ) {
      Node *use = worklist.pop();
      _igvn.rehash_node_delayed(use);
      for (uint j = 1; j < use->req(); j++) {
        if (use->in(j) == n) {
          use->set_req(j, n_clone);
        }
      }
    }
  }
}


//------------------------------ insert_phi_for_loop -------------------------------------
// Insert phi(lp_entry_val, back_edge_val) at use->in(idx) for loop lp if phi does not already exist
void PhaseIdealLoop::insert_phi_for_loop( Node* use, uint idx, Node* lp_entry_val, Node* back_edge_val, LoopNode* lp ) {
  Node *phi = PhiNode::make(lp, back_edge_val);
  phi->set_req(LoopNode::EntryControl, lp_entry_val);
  // Use existing phi if it already exists
  Node *hit = _igvn.hash_find_insert(phi);
  if( hit == nullptr ) {
    _igvn.register_new_node_with_optimizer(phi);
    set_ctrl(phi, lp);
  } else {
    // Remove the new phi from the graph and use the hit
    _igvn.remove_dead_node(phi);
    phi = hit;
  }
  _igvn.replace_input_of(use, idx, phi);
}

#ifdef ASSERT
//------------------------------ is_valid_loop_partition -------------------------------------
// Validate the loop partition sets: peel and not_peel
bool PhaseIdealLoop::is_valid_loop_partition( IdealLoopTree *loop, VectorSet& peel, Node_List& peel_list,
                                              VectorSet& not_peel ) {
  uint i;
  // Check that peel_list entries are in the peel set
  for (i = 0; i < peel_list.size(); i++) {
    if (!peel.test(peel_list.at(i)->_idx)) {
      return false;
    }
  }
  // Check at loop members are in one of peel set or not_peel set
  for (i = 0; i < loop->_body.size(); i++ ) {
    Node *def  = loop->_body.at(i);
    uint di = def->_idx;
    // Check that peel set elements are in peel_list
    if (peel.test(di)) {
      if (not_peel.test(di)) {
        return false;
      }
      // Must be in peel_list also
      bool found = false;
      for (uint j = 0; j < peel_list.size(); j++) {
        if (peel_list.at(j)->_idx == di) {
          found = true;
          break;
        }
      }
      if (!found) {
        return false;
      }
    } else if (not_peel.test(di)) {
      if (peel.test(di)) {
        return false;
      }
    } else {
      return false;
    }
  }
  return true;
}

//------------------------------ is_valid_clone_loop_exit_use -------------------------------------
// Ensure a use outside of loop is of the right form
bool PhaseIdealLoop::is_valid_clone_loop_exit_use( IdealLoopTree *loop, Node* use, uint exit_idx) {
  Node *use_c = has_ctrl(use) ? get_ctrl(use) : use;
  return (use->is_Phi() &&
          use_c->is_Region() && use_c->req() == 3 &&
          (use_c->in(exit_idx)->Opcode() == Op_IfTrue ||
           use_c->in(exit_idx)->Opcode() == Op_IfFalse ||
           use_c->in(exit_idx)->Opcode() == Op_JumpProj) &&
          loop->is_member( get_loop( use_c->in(exit_idx)->in(0) ) ) );
}

//------------------------------ is_valid_clone_loop_form -------------------------------------
// Ensure that all uses outside of loop are of the right form
bool PhaseIdealLoop::is_valid_clone_loop_form( IdealLoopTree *loop, Node_List& peel_list,
                                               uint orig_exit_idx, uint clone_exit_idx) {
  uint len = peel_list.size();
  for (uint i = 0; i < len; i++) {
    Node *def = peel_list.at(i);

    for (DUIterator_Fast jmax, j = def->fast_outs(jmax); j < jmax; j++) {
      Node *use = def->fast_out(j);
      Node *use_c = has_ctrl(use) ? get_ctrl(use) : use;
      if (!loop->is_member(get_loop(use_c))) {
        // use is not in the loop, check for correct structure
        if (use->in(0) == def) {
          // Okay
        } else if (!is_valid_clone_loop_exit_use(loop, use, orig_exit_idx)) {
          return false;
        }
      }
    }
  }
  return true;
}
#endif

//------------------------------ partial_peel -------------------------------------
// Partially peel (aka loop rotation) the top portion of a loop (called
// the peel section below) by cloning it and placing one copy just before
// the new loop head and the other copy at the bottom of the new loop.
//
//    before                       after                where it came from
//
//    stmt1                        stmt1
//  loop:                          stmt2                     clone
//    stmt2                        if condA goto exitA       clone
//    if condA goto exitA        new_loop:                   new
//    stmt3                        stmt3                     clone
//    if !condB goto loop          if condB goto exitB       clone
//  exitB:                         stmt2                     orig
//    stmt4                        if !condA goto new_loop   orig
//  exitA:                         goto exitA
//                               exitB:
//                                 stmt4
//                               exitA:
//
// Step 1: find the cut point: an exit test on probable
//         induction variable.
// Step 2: schedule (with cloning) operations in the peel
//         section that can be executed after the cut into
//         the section that is not peeled.  This may need
//         to clone operations into exit blocks.  For
//         instance, a reference to A[i] in the not-peel
//         section and a reference to B[i] in an exit block
//         may cause a left-shift of i by 2 to be placed
//         in the peel block.  This step will clone the left
//         shift into the exit block and sink the left shift
//         from the peel to the not-peel section.
// Step 3: clone the loop, retarget the control, and insert
//         phis for values that are live across the new loop
//         head.  This is very dependent on the graph structure
//         from clone_loop.  It creates region nodes for
//         exit control and associated phi nodes for values
//         flow out of the loop through that exit.  The region
//         node is dominated by the clone's control projection.
//         So the clone's peel section is placed before the
//         new loop head, and the clone's not-peel section is
//         forms the top part of the new loop.  The original
//         peel section forms the tail of the new loop.
// Step 4: update the dominator tree and recompute the
//         dominator depth.
//
//                   orig
//
//                   stmt1
//                     |
//                     v
//                 predicates
//                     |
//                     v
//                   loop<----+
//                     |      |
//                   stmt2    |
//                     |      |
//                     v      |
//                    ifA     |
//                   / |      |
//                  v  v      |
//               false true   ^  <-- last_peel
//               /     |      |
//              /   ===|==cut |
//             /     stmt3    |  <-- first_not_peel
//            /        |      |
//            |        v      |
//            v       ifB     |
//          exitA:   / \      |
//                  /   \     |
//                 v     v    |
//               false true   |
//               /       \    |
//              /         ----+
//             |
//             v
//           exitB:
//           stmt4
//
//
//            after clone loop
//
//                   stmt1
//                     |
//                     v
//                predicates
//                 /       \
//        clone   /         \   orig
//               /           \
//              /             \
//             v               v
//   +---->loop                loop<----+
//   |      |                    |      |
//   |    stmt2                stmt2    |
//   |      |                    |      |
//   |      v                    v      |
//   |      ifA                 ifA     |
//   |      | \                / |      |
//   |      v  v              v  v      |
//   ^    true  false      false true   ^  <-- last_peel
//   |      |   ^   \       /    |      |
//   | cut==|==  \   \     /  ===|==cut |
//   |    stmt3   \   \   /    stmt3    |  <-- first_not_peel
//   |      |    dom   | |       |      |
//   |      v      \  1v v2      v      |
//   |      ifB     regionA     ifB     |
//   |      / \        |       / \      |
//   |     /   \       v      /   \     |
//   |    v     v    exitA:  v     v    |
//   |    true  false      false true   |
//   |    /     ^   \      /       \    |
//   +----       \   \    /         ----+
//               dom  \  /
//                 \  1v v2
//                  regionB
//                     |
//                     v
//                   exitB:
//                   stmt4
//
//
//           after partial peel
//
//                  stmt1
//                     |
//                     v
//                predicates
//                 /
//        clone   /             orig
//               /          TOP
//              /             \
//             v               v
//    TOP->loop                loop----+
//          |                    |      |
//        stmt2                stmt2    |
//          |                    |      |
//          v                    v      |
//          ifA                 ifA     |
//          | \                / |      |
//          v  v              v  v      |
//        true  false      false true   |     <-- last_peel
//          |   ^   \       /    +------|---+
//  +->newloop   \   \     /  === ==cut |   |
//  |     stmt3   \   \   /     TOP     |   |
//  |       |    dom   | |      stmt3   |   | <-- first_not_peel
//  |       v      \  1v v2      v      |   |
//  |       ifB     regionA     ifB     ^   v
//  |       / \        |       / \      |   |
//  |      /   \       v      /   \     |   |
//  |     v     v    exitA:  v     v    |   |
//  |     true  false      false true   |   |
//  |     /     ^   \      /       \    |   |
//  |    |       \   \    /         v   |   |
//  |    |       dom  \  /         TOP  |   |
//  |    |         \  1v v2             |   |
//  ^    v          regionB             |   |
//  |    |             |                |   |
//  |    |             v                ^   v
//  |    |           exitB:             |   |
//  |    |           stmt4              |   |
//  |    +------------>-----------------+   |
//  |                                       |
//  +-----------------<---------------------+
//
//
//              final graph
//
//                  stmt1
//                    |
//                    v
//                predicates
//                    |
//                    v
//                  stmt2 clone
//                    |
//                    v
//         ........> ifA clone
//         :        / |
//        dom      /  |
//         :      v   v
//         :  false   true
//         :  |       |
//         :  |       v
//         :  |    newloop<-----+
//         :  |        |        |
//         :  |     stmt3 clone |
//         :  |        |        |
//         :  |        v        |
//         :  |       ifB       |
//         :  |      / \        |
//         :  |     v   v       |
//         :  |  false true     |
//         :  |   |     |       |
//         :  |   v    stmt2    |
//         :  | exitB:  |       |
//         :  | stmt4   v       |
//         :  |       ifA orig  |
//         :  |      /  \       |
//         :  |     /    \      |
//         :  |    v     v      |
//         :  |  false  true    |
//         :  |  /        \     |
//         :  v  v         -----+
//          RegionA
//             |
//             v
//           exitA
//
bool PhaseIdealLoop::partial_peel( IdealLoopTree *loop, Node_List &old_new ) {

  assert(!loop->_head->is_CountedLoop(), "Non-counted loop only");
  if (!loop->_head->is_Loop()) {
    return false;
  }
  LoopNode *head = loop->_head->as_Loop();

  if (head->is_partial_peel_loop() || head->partial_peel_has_failed()) {
    return false;
  }

  // Check for complex exit control
  for (uint ii = 0; ii < loop->_body.size(); ii++) {
    Node *n = loop->_body.at(ii);
    int opc = n->Opcode();
    if (n->is_Call()        ||
        opc == Op_Catch     ||
        opc == Op_CatchProj ||
        opc == Op_Jump      ||
        opc == Op_JumpProj) {
#ifndef PRODUCT
      if (TracePartialPeeling) {
        tty->print_cr("\nExit control too complex: lp: %d", head->_idx);
      }
#endif
      return false;
    }
  }

  int dd = dom_depth(head);

  // Step 1: find cut point

  // Walk up dominators to loop head looking for first loop exit
  // which is executed on every path thru loop.
  IfNode *peel_if = nullptr;
  IfNode *peel_if_cmpu = nullptr;

  Node *iff = loop->tail();
  while (iff != head) {
    if (iff->is_If()) {
      Node *ctrl = get_ctrl(iff->in(1));
      if (ctrl->is_top()) return false; // Dead test on live IF.
      // If loop-varying exit-test, check for induction variable
      if (loop->is_member(get_loop(ctrl)) &&
          loop->is_loop_exit(iff) &&
          is_possible_iv_test(iff)) {
        Node* cmp = iff->in(1)->in(1);
        if (cmp->Opcode() == Op_CmpI) {
          peel_if = iff->as_If();
        } else {
          assert(cmp->Opcode() == Op_CmpU, "must be CmpI or CmpU");
          peel_if_cmpu = iff->as_If();
        }
      }
    }
    iff = idom(iff);
  }

  // Prefer signed compare over unsigned compare.
  IfNode* new_peel_if = nullptr;
  if (peel_if == nullptr) {
    if (!PartialPeelAtUnsignedTests || peel_if_cmpu == nullptr) {
      return false;   // No peel point found
    }
    new_peel_if = insert_cmpi_loop_exit(peel_if_cmpu, loop);
    if (new_peel_if == nullptr) {
      return false;   // No peel point found
    }
    peel_if = new_peel_if;
  }
  Node* last_peel        = stay_in_loop(peel_if, loop);
  Node* first_not_peeled = stay_in_loop(last_peel, loop);
  if (first_not_peeled == nullptr || first_not_peeled == head) {
    return false;
  }

#ifndef PRODUCT
  if (TraceLoopOpts) {
    tty->print("PartialPeel  ");
    loop->dump_head();
  }

  if (TracePartialPeeling) {
    tty->print_cr("before partial peel one iteration");
    Node_List wl;
    Node* t = head->in(2);
    while (true) {
      wl.push(t);
      if (t == head) break;
      t = idom(t);
    }
    while (wl.size() > 0) {
      Node* tt = wl.pop();
      tt->dump();
      if (tt == last_peel) tty->print_cr("-- cut --");
    }
  }
#endif

  C->print_method(PHASE_BEFORE_PARTIAL_PEELING, 4, head);

  VectorSet peel;
  VectorSet not_peel;
  Node_List peel_list;
  Node_List worklist;
  Node_List sink_list;

  uint estimate = loop->est_loop_clone_sz(1);
  if (exceeding_node_budget(estimate)) {
    return false;
  }

  // Set of cfg nodes to peel are those that are executable from
  // the head through last_peel.
  assert(worklist.size() == 0, "should be empty");
  worklist.push(head);
  peel.set(head->_idx);
  while (worklist.size() > 0) {
    Node *n = worklist.pop();
    if (n != last_peel) {
      for (DUIterator_Fast jmax, j = n->fast_outs(jmax); j < jmax; j++) {
        Node* use = n->fast_out(j);
        if (use->is_CFG() &&
            loop->is_member(get_loop(use)) &&
            !peel.test_set(use->_idx)) {
          worklist.push(use);
        }
      }
    }
  }

  // Set of non-cfg nodes to peel are those that are control
  // dependent on the cfg nodes.
  for (uint i = 0; i < loop->_body.size(); i++) {
    Node *n = loop->_body.at(i);
    Node *n_c = has_ctrl(n) ? get_ctrl(n) : n;
    if (peel.test(n_c->_idx)) {
      peel.set(n->_idx);
    } else {
      not_peel.set(n->_idx);
    }
  }

  // Step 2: move operations from the peeled section down into the
  //         not-peeled section

  // Get a post order schedule of nodes in the peel region
  // Result in right-most operand.
  scheduled_nodelist(loop, peel, peel_list);

  assert(is_valid_loop_partition(loop, peel, peel_list, not_peel), "bad partition");

  // For future check for too many new phis
  uint old_phi_cnt = 0;
  for (DUIterator_Fast jmax, j = head->fast_outs(jmax); j < jmax; j++) {
    Node* use = head->fast_out(j);
    if (use->is_Phi()) old_phi_cnt++;
  }

#ifndef PRODUCT
  if (TracePartialPeeling) {
    tty->print_cr("\npeeled list");
  }
#endif

  // Evacuate nodes in peel region into the not_peeled region if possible
  bool too_many_clones = false;
  uint new_phi_cnt = 0;
  uint cloned_for_outside_use = 0;
  for (uint i = 0; i < peel_list.size();) {
    Node* n = peel_list.at(i);
#ifndef PRODUCT
  if (TracePartialPeeling) n->dump();
#endif
    bool incr = true;
    if (!n->is_CFG()) {
      if (has_use_in_set(n, not_peel)) {
        // If not used internal to the peeled region,
        // move "n" from peeled to not_peeled region.
        if (!has_use_internal_to_set(n, peel, loop)) {
          // if not pinned and not a load (which maybe anti-dependent on a store)
          // and not a CMove (Matcher expects only bool->cmove).
          if (n->in(0) == nullptr && !n->is_Load() && !n->is_CMove()) {
            int new_clones = clone_for_use_outside_loop(loop, n, worklist);
            if (C->failing()) return false;
            if (new_clones == -1) {
              too_many_clones = true;
              break;
            }
            cloned_for_outside_use += new_clones;
            sink_list.push(n);
            peel.remove(n->_idx);
            not_peel.set(n->_idx);
            peel_list.remove(i);
            incr = false;
#ifndef PRODUCT
            if (TracePartialPeeling) {
              tty->print_cr("sink to not_peeled region: %d newbb: %d",
                            n->_idx, get_ctrl(n)->_idx);
            }
#endif
          }
        } else {
          // Otherwise check for special def-use cases that span
          // the peel/not_peel boundary such as bool->if
          clone_for_special_use_inside_loop(loop, n, not_peel, sink_list, worklist);
          new_phi_cnt++;
        }
      }
    }
    if (incr) i++;
  }

  estimate += cloned_for_outside_use + new_phi_cnt;
  bool exceed_node_budget = !may_require_nodes(estimate);
  bool exceed_phi_limit = new_phi_cnt > old_phi_cnt + PartialPeelNewPhiDelta;

  if (too_many_clones || exceed_node_budget || exceed_phi_limit) {
#ifndef PRODUCT
    if (TracePartialPeeling && exceed_phi_limit) {
      tty->print_cr("\nToo many new phis: %d  old %d new cmpi: %c",
                    new_phi_cnt, old_phi_cnt, new_peel_if != nullptr?'T':'F');
    }
#endif
    if (new_peel_if != nullptr) {
      remove_cmpi_loop_exit(new_peel_if, loop);
    }
    // Inhibit more partial peeling on this loop
    assert(!head->is_partial_peel_loop(), "not partial peeled");
    head->mark_partial_peel_failed();
    if (cloned_for_outside_use > 0) {
      // Terminate this round of loop opts because
      // the graph outside this loop was changed.
      C->set_major_progress();
      return true;
    }
    return false;
  }

  // Step 3: clone loop, retarget control, and insert new phis

  // Create new loop head for new phis and to hang
  // the nodes being moved (sinked) from the peel region.
  LoopNode* new_head = new LoopNode(last_peel, last_peel);
  new_head->set_unswitch_count(head->unswitch_count()); // Preserve
  _igvn.register_new_node_with_optimizer(new_head);
  assert(first_not_peeled->in(0) == last_peel, "last_peel <- first_not_peeled");
  _igvn.replace_input_of(first_not_peeled, 0, new_head);
  set_loop(new_head, loop);
  loop->_body.push(new_head);
  not_peel.set(new_head->_idx);
  set_idom(new_head, last_peel, dom_depth(first_not_peeled));
  set_idom(first_not_peeled, new_head, dom_depth(first_not_peeled));

  while (sink_list.size() > 0) {
    Node* n = sink_list.pop();
    set_ctrl(n, new_head);
  }

  assert(is_valid_loop_partition(loop, peel, peel_list, not_peel), "bad partition");

  clone_loop(loop, old_new, dd, IgnoreStripMined);

  const uint clone_exit_idx = 1;
  const uint orig_exit_idx  = 2;
  assert(is_valid_clone_loop_form(loop, peel_list, orig_exit_idx, clone_exit_idx), "bad clone loop");

  Node* head_clone             = old_new[head->_idx];
  LoopNode* new_head_clone     = old_new[new_head->_idx]->as_Loop();
  Node* orig_tail_clone        = head_clone->in(2);

  // Add phi if "def" node is in peel set and "use" is not

  for (uint i = 0; i < peel_list.size(); i++) {
    Node *def  = peel_list.at(i);
    if (!def->is_CFG()) {
      for (DUIterator_Fast jmax, j = def->fast_outs(jmax); j < jmax; j++) {
        Node *use = def->fast_out(j);
        if (has_node(use) && use->in(0) != C->top() &&
            (!peel.test(use->_idx) ||
             (use->is_Phi() && use->in(0) == head)) ) {
          worklist.push(use);
        }
      }
      while( worklist.size() ) {
        Node *use = worklist.pop();
        for (uint j = 1; j < use->req(); j++) {
          Node* n = use->in(j);
          if (n == def) {

            // "def" is in peel set, "use" is not in peel set
            // or "use" is in the entry boundary (a phi) of the peel set

            Node* use_c = has_ctrl(use) ? get_ctrl(use) : use;

            if ( loop->is_member(get_loop( use_c )) ) {
              // use is in loop
              if (old_new[use->_idx] != nullptr) { // null for dead code
                Node* use_clone = old_new[use->_idx];
                _igvn.replace_input_of(use, j, C->top());
                insert_phi_for_loop( use_clone, j, old_new[def->_idx], def, new_head_clone );
              }
            } else {
              assert(is_valid_clone_loop_exit_use(loop, use, orig_exit_idx), "clone loop format");
              // use is not in the loop, check if the live range includes the cut
              Node* lp_if = use_c->in(orig_exit_idx)->in(0);
              if (not_peel.test(lp_if->_idx)) {
                assert(j == orig_exit_idx, "use from original loop");
                insert_phi_for_loop( use, clone_exit_idx, old_new[def->_idx], def, new_head_clone );
              }
            }
          }
        }
      }
    }
  }

  // Step 3b: retarget control

  // Redirect control to the new loop head if a cloned node in
  // the not_peeled region has control that points into the peeled region.
  // This necessary because the cloned peeled region will be outside
  // the loop.
  //                            from    to
  //          cloned-peeled    <---+
  //    new_head_clone:            |    <--+
  //          cloned-not_peeled  in(0)    in(0)
  //          orig-peeled

  for (uint i = 0; i < loop->_body.size(); i++) {
    Node *n = loop->_body.at(i);
    if (!n->is_CFG()           && n->in(0) != nullptr        &&
        not_peel.test(n->_idx) && peel.test(n->in(0)->_idx)) {
      Node* n_clone = old_new[n->_idx];
      if (n_clone->depends_only_on_test()) {
        // Pin array access nodes: control is updated here to the loop head. If, after some transformations, the
        // backedge is removed, an array load could become dependent on a condition that's not a range check for that
        // access. If that condition is replaced by an identical dominating one, then an unpinned load would risk
        // floating above its range check.
        Node* pinned_clone = n_clone->pin_array_access_node();
        if (pinned_clone != nullptr) {
          register_new_node_with_ctrl_of(pinned_clone, n_clone);
          old_new.map(n->_idx, pinned_clone);
          _igvn.replace_node(n_clone, pinned_clone);
          n_clone = pinned_clone;
        }
      }
      _igvn.replace_input_of(n_clone, 0, new_head_clone);
    }
  }

  // Backedge of the surviving new_head (the clone) is original last_peel
  _igvn.replace_input_of(new_head_clone, LoopNode::LoopBackControl, last_peel);

  // Cut first node in original not_peel set
  _igvn.rehash_node_delayed(new_head);                     // Multiple edge updates:
  new_head->set_req(LoopNode::EntryControl,    C->top());  //   use rehash_node_delayed / set_req instead of
  new_head->set_req(LoopNode::LoopBackControl, C->top());  //   multiple replace_input_of calls

  // Copy head_clone back-branch info to original head
  // and remove original head's loop entry and
  // clone head's back-branch
  _igvn.rehash_node_delayed(head); // Multiple edge updates
  head->set_req(LoopNode::EntryControl,    head_clone->in(LoopNode::LoopBackControl));
  head->set_req(LoopNode::LoopBackControl, C->top());
  _igvn.replace_input_of(head_clone, LoopNode::LoopBackControl, C->top());

  // Similarly modify the phis
  for (DUIterator_Fast kmax, k = head->fast_outs(kmax); k < kmax; k++) {
    Node* use = head->fast_out(k);
    if (use->is_Phi() && use->outcnt() > 0) {
      Node* use_clone = old_new[use->_idx];
      _igvn.rehash_node_delayed(use); // Multiple edge updates
      use->set_req(LoopNode::EntryControl,    use_clone->in(LoopNode::LoopBackControl));
      use->set_req(LoopNode::LoopBackControl, C->top());
      _igvn.replace_input_of(use_clone, LoopNode::LoopBackControl, C->top());
    }
  }

  // Step 4: update dominator tree and dominator depth

  set_idom(head, orig_tail_clone, dd);
  recompute_dom_depth();

  // Inhibit more partial peeling on this loop
  new_head_clone->set_partial_peel_loop();
  C->set_major_progress();
  loop->record_for_igvn();

#ifndef PRODUCT
  if (TracePartialPeeling) {
    tty->print_cr("\nafter partial peel one iteration");
    Node_List wl;
    Node* t = last_peel;
    while (true) {
      wl.push(t);
      if (t == head_clone) break;
      t = idom(t);
    }
    while (wl.size() > 0) {
      Node* tt = wl.pop();
      if (tt == head) tty->print_cr("orig head");
      else if (tt == new_head_clone) tty->print_cr("new head");
      else if (tt == head_clone) tty->print_cr("clone head");
      tt->dump();
    }
  }
#endif

  C->print_method(PHASE_AFTER_PARTIAL_PEELING, 4, new_head_clone);

  return true;
}

// Transform:
//
// loop<-----------------+
//  |                    |
// stmt1 stmt2 .. stmtn  |
//  |     |        |     |
//  \     |       /      |
//    v   v     v        |
//       region          |
//         |             |
//     shared_stmt       |
//         |             |
//         v             |
//         if            |
//         / \           |
//        |   -----------+
//        v
//
// into:
//
//    loop<-------------------+
//     |                      |
//     v                      |
// +->loop                    |
// |   |                      |
// |  stmt1 stmt2 .. stmtn    |
// |   |     |        |       |
// |   |      \       /       |
// |   |       v     v        |
// |   |        region1       |
// |   |           |          |
// |  shared_stmt shared_stmt |
// |   |           |          |
// |   v           v          |
// |   if          if         |
// |   /\          / \        |
// +--   |         |   -------+
//       \         /
//        v       v
//         region2
//
// (region2 is shown to merge mirrored projections of the loop exit
// ifs to make the diagram clearer but they really merge the same
// projection)
//
// Conditions for this transformation to trigger:
// - the path through stmt1 is frequent enough
// - the inner loop will be turned into a counted loop after transformation
bool PhaseIdealLoop::duplicate_loop_backedge(IdealLoopTree *loop, Node_List &old_new) {
  if (!DuplicateBackedge) {
    return false;
  }
  assert(!loop->_head->is_CountedLoop() || StressDuplicateBackedge, "Non-counted loop only");
  if (!loop->_head->is_Loop()) {
    return false;
  }

  uint estimate = loop->est_loop_clone_sz(1);
  if (exceeding_node_budget(estimate)) {
    return false;
  }

  LoopNode *head = loop->_head->as_Loop();

  Node* region = nullptr;
  IfNode* exit_test = nullptr;
  uint inner;
  float f;
  if (StressDuplicateBackedge) {
    if (head->is_strip_mined()) {
      return false;
    }
    Node* c = head->in(LoopNode::LoopBackControl);

    while (c != head) {
      if (c->is_Region()) {
        region = c;
      }
      c = idom(c);
    }

    if (region == nullptr) {
      return false;
    }

    inner = 1;
  } else {
    // Is the shape of the loop that of a counted loop...
    Node* back_control = loop_exit_control(head, loop);
    if (back_control == nullptr) {
      return false;
    }

    BoolTest::mask bt = BoolTest::illegal;
    float cl_prob = 0;
    Node* incr = nullptr;
    Node* limit = nullptr;
    Node* cmp = loop_exit_test(back_control, loop, incr, limit, bt, cl_prob);
    if (cmp == nullptr || cmp->Opcode() != Op_CmpI) {
      return false;
    }

    // With an extra phi for the candidate iv?
    // Or the region node is the loop head
    if (!incr->is_Phi() || incr->in(0) == head) {
      return false;
    }

    PathFrequency pf(head, this);
    region = incr->in(0);

    // Go over all paths for the extra phi's region and see if that
    // path is frequent enough and would match the expected iv shape
    // if the extra phi is removed
    inner = 0;
    for (uint i = 1; i < incr->req(); ++i) {
      Node* in = incr->in(i);
      Node* trunc1 = nullptr;
      Node* trunc2 = nullptr;
      const TypeInteger* iv_trunc_t = nullptr;
      Node* orig_in = in;
      if (!(in = CountedLoopNode::match_incr_with_optional_truncation(in, &trunc1, &trunc2, &iv_trunc_t, T_INT))) {
        continue;
      }
      assert(in->Opcode() == Op_AddI, "wrong increment code");
      Node* xphi = nullptr;
      Node* stride = loop_iv_stride(in, loop, xphi);

      if (stride == nullptr) {
        continue;
      }

      PhiNode* phi = loop_iv_phi(xphi, nullptr, head, loop);
      if (phi == nullptr ||
          (trunc1 == nullptr && phi->in(LoopNode::LoopBackControl) != incr) ||
          (trunc1 != nullptr && phi->in(LoopNode::LoopBackControl) != trunc1)) {
        return false;
      }

      f = pf.to(region->in(i));
      if (f > 0.5) {
        inner = i;
        break;
      }
    }

    if (inner == 0) {
      return false;
    }

    exit_test = back_control->in(0)->as_If();
  }

  if (idom(region)->is_Catch()) {
    return false;
  }

  // Collect all control nodes that need to be cloned (shared_stmt in the diagram)
  Unique_Node_List wq;
  wq.push(head->in(LoopNode::LoopBackControl));
  for (uint i = 0; i < wq.size(); i++) {
    Node* c = wq.at(i);
    assert(get_loop(c) == loop, "not in the right loop?");
    if (c->is_Region()) {
      if (c != region) {
        for (uint j = 1; j < c->req(); ++j) {
          wq.push(c->in(j));
        }
      }
    } else {
      wq.push(c->in(0));
    }
    assert(!is_strict_dominator(c, region), "shouldn't go above region");
  }

  Node* region_dom = idom(region);

  // Can't do the transformation if this would cause a membar pair to
  // be split
  for (uint i = 0; i < wq.size(); i++) {
    Node* c = wq.at(i);
    if (c->is_MemBar() && (c->as_MemBar()->trailing_store() || c->as_MemBar()->trailing_load_store())) {
      assert(c->as_MemBar()->leading_membar()->trailing_membar() == c, "bad membar pair");
      if (!wq.member(c->as_MemBar()->leading_membar())) {
        return false;
      }
    }
  }

  // Collect data nodes that need to be clones as well
  int dd = dom_depth(head);

  for (uint i = 0; i < loop->_body.size(); ++i) {
    Node* n = loop->_body.at(i);
    if (has_ctrl(n)) {
      Node* c = get_ctrl(n);
      if (wq.member(c)) {
        wq.push(n);
      }
    } else {
      set_idom(n, idom(n), dd);
    }
  }

  // clone shared_stmt
  clone_loop_body(wq, old_new, nullptr);

  Node* region_clone = old_new[region->_idx];
  region_clone->set_req(inner, C->top());
  set_idom(region, region->in(inner), dd);

  // Prepare the outer loop
  Node* outer_head = new LoopNode(head->in(LoopNode::EntryControl), old_new[head->in(LoopNode::LoopBackControl)->_idx]);
  register_control(outer_head, loop->_parent, outer_head->in(LoopNode::EntryControl));
  _igvn.replace_input_of(head, LoopNode::EntryControl, outer_head);
  set_idom(head, outer_head, dd);

  fix_body_edges(wq, loop, old_new, dd, loop->_parent, true);

  // Make one of the shared_stmt copies only reachable from stmt1, the
  // other only from stmt2..stmtn.
  Node* dom = nullptr;
  for (uint i = 1; i < region->req(); ++i) {
    if (i != inner) {
      _igvn.replace_input_of(region, i, C->top());
    }
    Node* in = region_clone->in(i);
    if (in->is_top()) {
      continue;
    }
    if (dom == nullptr) {
      dom = in;
    } else {
      dom = dom_lca(dom, in);
    }
  }

  set_idom(region_clone, dom, dd);

  // Set up the outer loop
  for (uint i = 0; i < head->outcnt(); i++) {
    Node* u = head->raw_out(i);
    if (u->is_Phi()) {
      Node* outer_phi = u->clone();
      outer_phi->set_req(0, outer_head);
      Node* backedge = old_new[u->in(LoopNode::LoopBackControl)->_idx];
      if (backedge == nullptr) {
        backedge = u->in(LoopNode::LoopBackControl);
      }
      outer_phi->set_req(LoopNode::LoopBackControl, backedge);
      register_new_node(outer_phi, outer_head);
      _igvn.replace_input_of(u, LoopNode::EntryControl, outer_phi);
    }
  }

  // create control and data nodes for out of loop uses (including region2)
  Node_List worklist;
  uint new_counter = C->unique();
  fix_ctrl_uses(wq, loop, old_new, ControlAroundStripMined, outer_head, nullptr, worklist);

  Node_List *split_if_set = nullptr;
  Node_List *split_bool_set = nullptr;
  Node_List *split_cex_set = nullptr;
  fix_data_uses(wq, loop, ControlAroundStripMined, loop->skip_strip_mined(), new_counter, old_new, worklist,
                split_if_set, split_bool_set, split_cex_set);

  finish_clone_loop(split_if_set, split_bool_set, split_cex_set);

  if (exit_test != nullptr) {
    float cnt = exit_test->_fcnt;
    if (cnt != COUNT_UNKNOWN) {
      exit_test->_fcnt = cnt * f;
      old_new[exit_test->_idx]->as_If()->_fcnt = cnt * (1 - f);
    }
  }

  C->set_major_progress();

  return true;
}

// AutoVectorize the loop: replace scalar ops with vector ops.
PhaseIdealLoop::AutoVectorizeStatus
PhaseIdealLoop::auto_vectorize(IdealLoopTree* lpt, VSharedData &vshared) {
  // Counted loop only
  if (!lpt->is_counted()) {
    return AutoVectorizeStatus::Impossible;
  }

  // Main-loop only
  CountedLoopNode* cl = lpt->_head->as_CountedLoop();
  if (!cl->is_main_loop()) {
    return AutoVectorizeStatus::Impossible;
  }

  VLoop vloop(lpt, false);
  if (!vloop.check_preconditions()) {
    return AutoVectorizeStatus::TriedAndFailed;
  }

  // Ensure the shared data is cleared before each use
  vshared.clear();

  const VLoopAnalyzer vloop_analyzer(vloop, vshared);
  if (!vloop_analyzer.success()) {
    return AutoVectorizeStatus::TriedAndFailed;
  }

  SuperWord sw(vloop_analyzer);
  if (!sw.transform_loop()) {
    return AutoVectorizeStatus::TriedAndFailed;
  }

  return AutoVectorizeStatus::Success;
}

// Returns true if the Reduction node is unordered.
static bool is_unordered_reduction(Node* n) {
  return n->is_Reduction() && !n->as_Reduction()->requires_strict_order();
}

// Having ReductionNodes in the loop is expensive. They need to recursively
// fold together the vector values, for every vectorized loop iteration. If
// we encounter the following pattern, we can vector accumulate the values
// inside the loop, and only have a single UnorderedReduction after the loop.
//
// Note: UnorderedReduction represents a ReductionNode which does not require
// calculating in strict order.
//
// CountedLoop     init
//          |        |
//          +------+ | +-----------------------+
//                 | | |                       |
//                PhiNode (s)                  |
//                  |                          |
//                  |          Vector          |
//                  |            |             |
//               UnorderedReduction (first_ur) |
//                  |                          |
//                 ...         Vector          |
//                  |            |             |
//               UnorderedReduction (last_ur)  |
//                       |                     |
//                       +---------------------+
//
// We patch the graph to look like this:
//
// CountedLoop   identity_vector
//         |         |
//         +-------+ | +---------------+
//                 | | |               |
//                PhiNode (v)          |
//                   |                 |
//                   |         Vector  |
//                   |           |     |
//                 VectorAccumulator   |
//                   |                 |
//                  ...        Vector  |
//                   |           |     |
//      init       VectorAccumulator   |
//        |          |     |           |
//     UnorderedReduction  +-----------+
//
// We turned the scalar (s) Phi into a vectorized one (v). In the loop, we
// use vector_accumulators, which do the same reductions, but only element
// wise. This is a single operation per vector_accumulator, rather than many
// for a UnorderedReduction. We can then reduce the last vector_accumulator
// after the loop, and also reduce the init value into it.
//
// We can not do this with all reductions. Some reductions do not allow the
// reordering of operations (for example float addition/multiplication require
// strict order).
void PhaseIdealLoop::move_unordered_reduction_out_of_loop(IdealLoopTree* loop) {
  assert(!C->major_progress() && loop->is_counted() && loop->is_innermost(), "sanity");

  // Find all Phi nodes with an unordered Reduction on backedge.
  CountedLoopNode* cl = loop->_head->as_CountedLoop();
  for (DUIterator_Fast jmax, j = cl->fast_outs(jmax); j < jmax; j++) {
    Node* phi = cl->fast_out(j);
    // We have a phi with a single use, and an unordered Reduction on the backedge.
    if (!phi->is_Phi() || phi->outcnt() != 1 || !is_unordered_reduction(phi->in(2))) {
      continue;
    }

    ReductionNode* last_ur = phi->in(2)->as_Reduction();
    assert(!last_ur->requires_strict_order(), "must be");

    // Determine types
    const TypeVect* vec_t = last_ur->vect_type();
    uint vector_length    = vec_t->length();
    BasicType bt          = vec_t->element_basic_type();
    const Type* bt_t      = Type::get_const_basic_type(bt);

    // Convert opcode from vector-reduction -> scalar -> normal-vector-op
    const int sopc        = VectorNode::scalar_opcode(last_ur->Opcode(), bt);
    const int vopc        = VectorNode::opcode(sopc, bt);
    if (!Matcher::match_rule_supported_vector(vopc, vector_length, bt)) {
        DEBUG_ONLY( last_ur->dump(); )
        assert(false, "do not have normal vector op for this reduction");
        continue; // not implemented -> fails
    }

    // Traverse up the chain of unordered Reductions, checking that it loops back to
    // the phi. Check that all unordered Reductions only have a single use, except for
    // the last (last_ur), which only has phi as a use in the loop, and all other uses
    // are outside the loop.
    ReductionNode* current = last_ur;
    ReductionNode* first_ur = nullptr;
    while (true) {
      assert(!current->requires_strict_order(), "sanity");

      // Expect no ctrl and a vector_input from within the loop.
      Node* ctrl = current->in(0);
      Node* vector_input = current->in(2);
      if (ctrl != nullptr || get_ctrl(vector_input) != cl) {
        DEBUG_ONLY( current->dump(1); )
        assert(false, "reduction has ctrl or bad vector_input");
        break; // Chain traversal fails.
      }

      assert(current->vect_type() != nullptr, "must have vector type");
      if (current->vect_type() != last_ur->vect_type()) {
        // Reductions do not have the same vector type (length and element type).
        break; // Chain traversal fails.
      }

      // Expect single use of an unordered Reduction, except for last_ur.
      if (current == last_ur) {
        // Expect all uses to be outside the loop, except phi.
        for (DUIterator_Fast kmax, k = current->fast_outs(kmax); k < kmax; k++) {
          Node* use = current->fast_out(k);
          if (use != phi && ctrl_or_self(use) == cl) {
            DEBUG_ONLY( current->dump(-1); )
            assert(false, "reduction has use inside loop");
            // Should not be allowed by SuperWord::mark_reductions
            return; // bail out of optimization
          }
        }
      } else {
        if (current->outcnt() != 1) {
          break; // Chain traversal fails.
        }
      }

      // Expect another unordered Reduction or phi as the scalar input.
      Node* scalar_input = current->in(1);
      if (is_unordered_reduction(scalar_input) &&
          scalar_input->Opcode() == current->Opcode()) {
        // Move up the unordered Reduction chain.
        current = scalar_input->as_Reduction();
        assert(!current->requires_strict_order(), "must be");
      } else if (scalar_input == phi) {
        // Chain terminates at phi.
        first_ur = current;
        current = nullptr;
        break; // Success.
      } else {
        // scalar_input is neither phi nor a matching reduction
        // Can for example be scalar reduction when we have
        // partial vectorization.
        break; // Chain traversal fails.
      }
    }
    if (current != nullptr) {
      // Chain traversal was not successful.
      continue;
    }
    assert(first_ur != nullptr, "must have successfully terminated chain traversal");

    Node* identity_scalar = ReductionNode::make_identity_con_scalar(_igvn, sopc, bt);
    set_ctrl(identity_scalar, C->root());
    VectorNode* identity_vector = VectorNode::scalar2vector(identity_scalar, vector_length, bt_t);
    register_new_node(identity_vector, C->root());
    assert(vec_t == identity_vector->vect_type(), "matching vector type");
    VectorNode::trace_new_vector(identity_vector, "Unordered Reduction");

    // Turn the scalar phi into a vector phi.
    _igvn.rehash_node_delayed(phi);
    Node* init = phi->in(1); // Remember init before replacing it.
    phi->set_req_X(1, identity_vector, &_igvn);
    phi->as_Type()->set_type(vec_t);
    _igvn.set_type(phi, vec_t);

    // Traverse down the chain of unordered Reductions, and replace them with vector_accumulators.
    current = first_ur;
    while (true) {
      // Create vector_accumulator to replace current.
      Node* last_vector_accumulator = current->in(1);
      Node* vector_input            = current->in(2);
      VectorNode* vector_accumulator = VectorNode::make(vopc, last_vector_accumulator, vector_input, vec_t);
      register_new_node(vector_accumulator, cl);
      _igvn.replace_node(current, vector_accumulator);
      VectorNode::trace_new_vector(vector_accumulator, "Unordered Reduction");
      if (current == last_ur) {
        break;
      }
      current = vector_accumulator->unique_out()->as_Reduction();
      assert(!current->requires_strict_order(), "must be");
    }

    // Create post-loop reduction.
    Node* last_accumulator = phi->in(2);
    Node* post_loop_reduction = ReductionNode::make(sopc, nullptr, init, last_accumulator, bt);

    // Take over uses of last_accumulator that are not in the loop.
    for (DUIterator i = last_accumulator->outs(); last_accumulator->has_out(i); i++) {
      Node* use = last_accumulator->out(i);
      if (use != phi && use != post_loop_reduction) {
        assert(ctrl_or_self(use) != cl, "use must be outside loop");
        use->replace_edge(last_accumulator, post_loop_reduction,  &_igvn);
        --i;
      }
    }
    register_new_node(post_loop_reduction, get_late_ctrl(post_loop_reduction, cl));
    VectorNode::trace_new_vector(post_loop_reduction, "Unordered Reduction");

    assert(last_accumulator->outcnt() == 2, "last_accumulator has 2 uses: phi and post_loop_reduction");
    assert(post_loop_reduction->outcnt() > 0, "should have taken over all non loop uses of last_accumulator");
    assert(phi->outcnt() == 1, "accumulator is the only use of phi");
  }
}

void DataNodeGraph::clone_data_nodes(Node* new_ctrl) {
  for (uint i = 0; i < _data_nodes.size(); i++) {
    clone(_data_nodes[i], new_ctrl);
  }
}

// Clone the given node and set it up properly. Set 'new_ctrl' as ctrl.
void DataNodeGraph::clone(Node* node, Node* new_ctrl) {
  Node* clone = node->clone();
  _phase->igvn().register_new_node_with_optimizer(clone);
  _orig_to_new.put(node, clone);
  _phase->set_ctrl(clone, new_ctrl);
  if (node->is_CastII()) {
    clone->set_req(0, new_ctrl);
  }
}

// Rewire the data inputs of all (unprocessed) cloned nodes, whose inputs are still pointing to the same inputs as their
// corresponding orig nodes, to the newly cloned inputs to create a separate cloned graph.
void DataNodeGraph::rewire_clones_to_cloned_inputs() {
  _orig_to_new.iterate_all([&](Node* node, Node* clone) {
    for (uint i = 1; i < node->req(); i++) {
      Node** cloned_input = _orig_to_new.get(node->in(i));
      if (cloned_input != nullptr) {
        // Input was also cloned -> rewire clone to the cloned input.
        _phase->igvn().replace_input_of(clone, i, *cloned_input);
      }
    }
  });
}

// Clone all non-OpaqueLoop* nodes and apply the provided transformation strategy for OpaqueLoop* nodes.
// Set 'new_ctrl' as ctrl for all cloned non-OpaqueLoop* nodes.
void DataNodeGraph::clone_data_nodes_and_transform_opaque_loop_nodes(
    const TransformStrategyForOpaqueLoopNodes& transform_strategy,
    Node* new_ctrl) {
  for (uint i = 0; i < _data_nodes.size(); i++) {
    Node* data_node = _data_nodes[i];
    if (data_node->is_Opaque1()) {
      transform_opaque_node(transform_strategy, data_node);
    } else {
      clone(data_node, new_ctrl);
    }
  }
}

void DataNodeGraph::transform_opaque_node(const TransformStrategyForOpaqueLoopNodes& transform_strategy, Node* node) {
  Node* transformed_node;
  if (node->is_OpaqueLoopInit()) {
    transformed_node = transform_strategy.transform_opaque_init(node->as_OpaqueLoopInit());
  } else {
    assert(node->is_OpaqueLoopStride(), "must be OpaqueLoopStrideNode");
    transformed_node = transform_strategy.transform_opaque_stride(node->as_OpaqueLoopStride());
  }
  // Add an orig->new mapping to correctly update the inputs of the copied graph in rewire_clones_to_cloned_inputs().
  _orig_to_new.put(node, transformed_node);
}<|MERGE_RESOLUTION|>--- conflicted
+++ resolved
@@ -1100,7 +1100,6 @@
   }
 }
 
-<<<<<<< HEAD
 // We can't use immutable memory for the flat array check because we are loading the mark word which is
 // mutable. Although the bits we are interested in are immutable (we check for markWord::unlocked_value),
 // we need to use raw memory to not break anti dependency analysis. Below code will attempt to still move
@@ -1147,7 +1146,8 @@
     Node* bol = n->unique_out();
     set_ctrl_and_loop(bol, get_early_ctrl(bol));
   }
-=======
+}
+
 // Split some nodes that take a counted loop phi as input at a counted
 // loop can cause vectorization of some expressions to fail
 bool PhaseIdealLoop::split_thru_phi_could_prevent_vectorization(Node* n, Node* n_blk) {
@@ -1165,7 +1165,6 @@
   }
 
   return n->in(1) == n_blk->as_BaseCountedLoop()->phi();
->>>>>>> 28de44da
 }
 
 //------------------------------split_if_with_blocks_pre-----------------------
