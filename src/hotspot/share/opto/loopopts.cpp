--- conflicted
+++ resolved
@@ -40,11 +40,8 @@
 #include "opto/opaquenode.hpp"
 #include "opto/rootnode.hpp"
 #include "opto/subnode.hpp"
-<<<<<<< HEAD
+#include "opto/subtypenode.hpp"
 #include "opto/valuetypenode.hpp"
-=======
-#include "opto/subtypenode.hpp"
->>>>>>> 67ba91ba
 #include "utilities/macros.hpp"
 
 //=============================================================================
@@ -1224,35 +1221,35 @@
   if (n->Opcode() != Op_CmpP) {
     return false;
   }
-  
+
   Node* klassptr = n->in(1);
   Node* klasscon = n->in(2);
 
   if (klassptr->is_DecodeNarrowPtr()) {
     klassptr = klassptr->in(1);
   }
-  
+
   if (klassptr->Opcode() != Op_LoadKlass && klassptr->Opcode() != Op_LoadNKlass) {
     return false;
   }
-  
+
   if (!klasscon->is_Con()) {
     return false;
   }
-  
+
   Node* addr = klassptr->in(MemNode::Address);
-  
+
   if (!addr->is_AddP()) {
     return false;
   }
-  
+
   intptr_t offset;
   Node* obj = AddPNode::Ideal_base_and_offset(addr, &_igvn, offset);
 
   if (obj == NULL) {
     return false;
   }
-  
+
   assert(obj != NULL && addr->in(AddPNode::Base) == addr->in(AddPNode::Address), "malformed AddP?");
   if (obj->Opcode() == Op_CastPP) {
     obj = obj->in(1);
@@ -1263,7 +1260,7 @@
   }
 
   Node* region = obj->in(0);
-  
+
   Node* phi = PhiNode::make_blank(region, n->in(1));
   for (uint i = 1; i < region->req(); i++) {
     Node* in = obj->in(i);
@@ -1318,7 +1315,7 @@
   if (flatten_array_element_type_check(n)) {
     return;
   }
-  
+
   // Cloning Cmp through Phi's involves the split-if transform.
   // FastLock is not used by an If
   if (n->is_Cmp() && !n->is_FastLock()) {
