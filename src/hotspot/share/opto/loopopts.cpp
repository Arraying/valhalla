--- conflicted
+++ resolved
@@ -1573,6 +1573,11 @@
   try_sink_out_of_loop(n);
 
   try_move_store_after_loop(n);
+
+  // Remove multiple allocations of the same inline type
+  if (n->is_InlineType()) {
+    n->as_InlineType()->remove_redundant_allocations(&_igvn, this);
+  }
 
   // Check for Opaque2's who's loop has disappeared - who's input is in the
   // same loop nest as their output.  Remove 'em, they are no longer useful.
@@ -1726,19 +1731,6 @@
   return early_ctrl;
 }
 
-<<<<<<< HEAD
-  // Remove multiple allocations of the same inline type
-  if (n->is_InlineType()) {
-    n->as_InlineType()->remove_redundant_allocations(&_igvn, this);
-  }
-
-  // Check for Opaque2's who's loop has disappeared - who's input is in the
-  // same loop nest as their output.  Remove 'em, they are no longer useful.
-  if( n_op == Op_Opaque2 &&
-      n->in(1) != NULL &&
-      get_loop(get_ctrl(n)) == get_loop(get_ctrl(n->in(1))) ) {
-    _igvn.replace_node( n, n->in(1) );
-=======
 bool PhaseIdealLoop::ctrl_of_all_uses_out_of_loop(const Node* n, Node* n_ctrl, IdealLoopTree* n_loop) {
   for (DUIterator_Fast imax, i = n->fast_outs(imax); i < imax; i++) {
     Node* u = n->fast_out(i);
@@ -1762,7 +1754,6 @@
         return false;
       }
     }
->>>>>>> df65237b
   }
   return true;
 }
