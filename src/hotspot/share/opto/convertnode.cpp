/*
 * Copyright (c) 2014, 2023, Oracle and/or its affiliates. All rights reserved.
 * DO NOT ALTER OR REMOVE COPYRIGHT NOTICES OR THIS FILE HEADER.
 *
 * This code is free software; you can redistribute it and/or modify it
 * under the terms of the GNU General Public License version 2 only, as
 * published by the Free Software Foundation.
 *
 * This code is distributed in the hope that it will be useful, but WITHOUT
 * ANY WARRANTY; without even the implied warranty of MERCHANTABILITY or
 * FITNESS FOR A PARTICULAR PURPOSE.  See the GNU General Public License
 * version 2 for more details (a copy is included in the LICENSE file that
 * accompanied this code).
 *
 * You should have received a copy of the GNU General Public License version
 * 2 along with this work; if not, write to the Free Software Foundation,
 * Inc., 51 Franklin St, Fifth Floor, Boston, MA 02110-1301 USA.
 *
 * Please contact Oracle, 500 Oracle Parkway, Redwood Shores, CA 94065 USA
 * or visit www.oracle.com if you need additional information or have any
 * questions.
 *
 */

#include "precompiled.hpp"
#include "opto/addnode.hpp"
#include "opto/castnode.hpp"
#include "opto/connode.hpp"
#include "opto/convertnode.hpp"
#include "opto/inlinetypenode.hpp"
#include "opto/matcher.hpp"
#include "opto/movenode.hpp"
#include "opto/phaseX.hpp"
#include "opto/subnode.hpp"
#include "runtime/stubRoutines.hpp"

//=============================================================================
//------------------------------Identity---------------------------------------
Node* Conv2BNode::Identity(PhaseGVN* phase) {
  const Type *t = phase->type( in(1) );
  if( t == Type::TOP ) return in(1);
  if( t == TypeInt::ZERO ) return in(1);
  if( t == TypeInt::ONE ) return in(1);
  if( t == TypeInt::BOOL ) return in(1);
  return this;
}

//------------------------------Value------------------------------------------
const Type* Conv2BNode::Value(PhaseGVN* phase) const {
  const Type *t = phase->type( in(1) );
  if( t == Type::TOP ) return Type::TOP;
  if( t == TypeInt::ZERO ) return TypeInt::ZERO;
  if( t == TypePtr::NULL_PTR ) return TypeInt::ZERO;
  const TypePtr *tp = t->isa_ptr();
  if(tp != nullptr) {
    if( tp->ptr() == TypePtr::AnyNull ) return Type::TOP;
    if( tp->ptr() == TypePtr::Constant) return TypeInt::ONE;
    if (tp->ptr() == TypePtr::NotNull)  return TypeInt::ONE;
    return TypeInt::BOOL;
  }
  if (t->base() != Type::Int) return TypeInt::BOOL;
  const TypeInt *ti = t->is_int();
  if( ti->_hi < 0 || ti->_lo > 0 ) return TypeInt::ONE;
  return TypeInt::BOOL;
}

<<<<<<< HEAD
//------------------------------Ideal------------------------------------------
Node* Conv2BNode::Ideal(PhaseGVN* phase, bool can_reshape) {
  if (in(1)->is_InlineType()) {
    // Null checking a scalarized but nullable inline type. Check the IsInit
    // input instead of the oop input to avoid keeping buffer allocations alive.
    set_req_X(1, in(1)->as_InlineType()->get_is_init(), phase);
    return this;
  }
  return nullptr;
}
=======
Node* Conv2BNode::Ideal(PhaseGVN* phase, bool can_reshape) {
  if (!Matcher::match_rule_supported(Op_Conv2B)) {
    if (phase->C->post_loop_opts_phase()) {
      // Get type of comparison to make
      const Type* t = phase->type(in(1));
      Node* cmp = nullptr;
      if (t->isa_int()) {
        cmp = phase->transform(new CmpINode(in(1), phase->intcon(0)));
      } else if (t->isa_ptr()) {
        cmp = phase->transform(new CmpPNode(in(1), phase->zerocon(BasicType::T_OBJECT)));
      } else {
        assert(false, "Unrecognized comparison for Conv2B: %s", NodeClassNames[in(1)->Opcode()]);
      }

      // Replace Conv2B with the cmove
      Node* bol = phase->transform(new BoolNode(cmp, BoolTest::eq));
      return new CMoveINode(bol, phase->intcon(1), phase->intcon(0), TypeInt::BOOL);
    } else {
      phase->C->record_for_post_loop_opts_igvn(this);
    }
  }
  return nullptr;
}

>>>>>>> bb377b26

// The conversions operations are all Alpha sorted.  Please keep it that way!
//=============================================================================
//------------------------------Value------------------------------------------
const Type* ConvD2FNode::Value(PhaseGVN* phase) const {
  const Type *t = phase->type( in(1) );
  if( t == Type::TOP ) return Type::TOP;
  if( t == Type::DOUBLE ) return Type::FLOAT;
  const TypeD *td = t->is_double_constant();
  return TypeF::make( (float)td->getd() );
}

//------------------------------Ideal------------------------------------------
// If we see pattern ConvF2D SomeDoubleOp ConvD2F, do operation as float.
Node *ConvD2FNode::Ideal(PhaseGVN *phase, bool can_reshape) {
  if ( in(1)->Opcode() == Op_SqrtD ) {
    Node* sqrtd = in(1);
    if ( sqrtd->in(1)->Opcode() == Op_ConvF2D ) {
      if ( Matcher::match_rule_supported(Op_SqrtF) ) {
        Node* convf2d = sqrtd->in(1);
        return new SqrtFNode(phase->C, sqrtd->in(0), convf2d->in(1));
      }
    }
  }
  return nullptr;
}

//------------------------------Identity---------------------------------------
// Float's can be converted to doubles with no loss of bits.  Hence
// converting a float to a double and back to a float is a NOP.
Node* ConvD2FNode::Identity(PhaseGVN* phase) {
  return (in(1)->Opcode() == Op_ConvF2D) ? in(1)->in(1) : this;
}

//=============================================================================
//------------------------------Value------------------------------------------
const Type* ConvD2INode::Value(PhaseGVN* phase) const {
  const Type *t = phase->type( in(1) );
  if( t == Type::TOP ) return Type::TOP;
  if( t == Type::DOUBLE ) return TypeInt::INT;
  const TypeD *td = t->is_double_constant();
  return TypeInt::make( SharedRuntime::d2i( td->getd() ) );
}

//------------------------------Ideal------------------------------------------
// If converting to an int type, skip any rounding nodes
Node *ConvD2INode::Ideal(PhaseGVN *phase, bool can_reshape) {
  if (in(1)->Opcode() == Op_RoundDouble) {
    set_req(1, in(1)->in(1));
    return this;
  }
  return nullptr;
}

//------------------------------Identity---------------------------------------
// Int's can be converted to doubles with no loss of bits.  Hence
// converting an integer to a double and back to an integer is a NOP.
Node* ConvD2INode::Identity(PhaseGVN* phase) {
  return (in(1)->Opcode() == Op_ConvI2D) ? in(1)->in(1) : this;
}

//=============================================================================
//------------------------------Value------------------------------------------
const Type* ConvD2LNode::Value(PhaseGVN* phase) const {
  const Type *t = phase->type( in(1) );
  if( t == Type::TOP ) return Type::TOP;
  if( t == Type::DOUBLE ) return TypeLong::LONG;
  const TypeD *td = t->is_double_constant();
  return TypeLong::make( SharedRuntime::d2l( td->getd() ) );
}

//------------------------------Identity---------------------------------------
Node* ConvD2LNode::Identity(PhaseGVN* phase) {
  // Remove ConvD2L->ConvL2D->ConvD2L sequences.
  if( in(1)       ->Opcode() == Op_ConvL2D &&
     in(1)->in(1)->Opcode() == Op_ConvD2L )
  return in(1)->in(1);
  return this;
}

//------------------------------Ideal------------------------------------------
// If converting to an int type, skip any rounding nodes
Node *ConvD2LNode::Ideal(PhaseGVN *phase, bool can_reshape) {
  if (in(1)->Opcode() == Op_RoundDouble) {
    set_req(1, in(1)->in(1));
    return this;
  }
  return nullptr;
}

//=============================================================================
//------------------------------Value------------------------------------------
const Type* ConvF2DNode::Value(PhaseGVN* phase) const {
  const Type *t = phase->type( in(1) );
  if( t == Type::TOP ) return Type::TOP;
  if( t == Type::FLOAT ) return Type::DOUBLE;
  const TypeF *tf = t->is_float_constant();
  return TypeD::make( (double)tf->getf() );
}

//=============================================================================
//------------------------------Value------------------------------------------
const Type* ConvF2HFNode::Value(PhaseGVN* phase) const {
  const Type *t = phase->type( in(1) );
  if (t == Type::TOP) return Type::TOP;
  if (t == Type::FLOAT) return TypeInt::SHORT;
  if (StubRoutines::f2hf_adr() == nullptr) return bottom_type();

  const TypeF *tf = t->is_float_constant();
  return TypeInt::make( StubRoutines::f2hf(tf->getf()) );
}

//=============================================================================
//------------------------------Value------------------------------------------
const Type* ConvF2INode::Value(PhaseGVN* phase) const {
  const Type *t = phase->type( in(1) );
  if( t == Type::TOP )       return Type::TOP;
  if( t == Type::FLOAT ) return TypeInt::INT;
  const TypeF *tf = t->is_float_constant();
  return TypeInt::make( SharedRuntime::f2i( tf->getf() ) );
}

//------------------------------Identity---------------------------------------
Node* ConvF2INode::Identity(PhaseGVN* phase) {
  // Remove ConvF2I->ConvI2F->ConvF2I sequences.
  if( in(1)       ->Opcode() == Op_ConvI2F &&
     in(1)->in(1)->Opcode() == Op_ConvF2I )
  return in(1)->in(1);
  return this;
}

//------------------------------Ideal------------------------------------------
// If converting to an int type, skip any rounding nodes
Node *ConvF2INode::Ideal(PhaseGVN *phase, bool can_reshape) {
  if (in(1)->Opcode() == Op_RoundFloat) {
    set_req(1, in(1)->in(1));
    return this;
  }
  return nullptr;
}

//=============================================================================
//------------------------------Value------------------------------------------
const Type* ConvF2LNode::Value(PhaseGVN* phase) const {
  const Type *t = phase->type( in(1) );
  if( t == Type::TOP )       return Type::TOP;
  if( t == Type::FLOAT ) return TypeLong::LONG;
  const TypeF *tf = t->is_float_constant();
  return TypeLong::make( SharedRuntime::f2l( tf->getf() ) );
}

//------------------------------Identity---------------------------------------
Node* ConvF2LNode::Identity(PhaseGVN* phase) {
  // Remove ConvF2L->ConvL2F->ConvF2L sequences.
  if( in(1)       ->Opcode() == Op_ConvL2F &&
     in(1)->in(1)->Opcode() == Op_ConvF2L )
  return in(1)->in(1);
  return this;
}

//------------------------------Ideal------------------------------------------
// If converting to an int type, skip any rounding nodes
Node *ConvF2LNode::Ideal(PhaseGVN *phase, bool can_reshape) {
  if (in(1)->Opcode() == Op_RoundFloat) {
    set_req(1, in(1)->in(1));
    return this;
  }
  return nullptr;
}

//=============================================================================
//------------------------------Value------------------------------------------
const Type* ConvHF2FNode::Value(PhaseGVN* phase) const {
  const Type *t = phase->type( in(1) );
  if (t == Type::TOP) return Type::TOP;
  if (t == TypeInt::SHORT) return Type::FLOAT;
  if (StubRoutines::hf2f_adr() == nullptr) return bottom_type();

  const TypeInt *ti = t->is_int();
  if (ti->is_con()) {
    return TypeF::make( StubRoutines::hf2f(ti->get_con()) );
  }
  return bottom_type();
}

//=============================================================================
//------------------------------Value------------------------------------------
const Type* ConvI2DNode::Value(PhaseGVN* phase) const {
  const Type *t = phase->type( in(1) );
  if( t == Type::TOP ) return Type::TOP;
  const TypeInt *ti = t->is_int();
  if( ti->is_con() ) return TypeD::make( (double)ti->get_con() );
  return bottom_type();
}

//=============================================================================
//------------------------------Value------------------------------------------
const Type* ConvI2FNode::Value(PhaseGVN* phase) const {
  const Type *t = phase->type( in(1) );
  if( t == Type::TOP ) return Type::TOP;
  const TypeInt *ti = t->is_int();
  if( ti->is_con() ) return TypeF::make( (float)ti->get_con() );
  return bottom_type();
}

//------------------------------Identity---------------------------------------
Node* ConvI2FNode::Identity(PhaseGVN* phase) {
  // Remove ConvI2F->ConvF2I->ConvI2F sequences.
  if( in(1)       ->Opcode() == Op_ConvF2I &&
     in(1)->in(1)->Opcode() == Op_ConvI2F )
  return in(1)->in(1);
  return this;
}

//=============================================================================
//------------------------------Value------------------------------------------
const Type* ConvI2LNode::Value(PhaseGVN* phase) const {
  const Type *t = phase->type( in(1) );
  if (t == Type::TOP) {
    return Type::TOP;
  }
  const TypeInt *ti = t->is_int();
  const Type* tl = TypeLong::make(ti->_lo, ti->_hi, ti->_widen);
  // Join my declared type against my incoming type.
  tl = tl->filter(_type);
  if (!tl->isa_long()) {
    return tl;
  }
  const TypeLong* this_type = tl->is_long();
  // Do NOT remove this node's type assertion until no more loop ops can happen.
  if (phase->C->post_loop_opts_phase()) {
    const TypeInt* in_type = phase->type(in(1))->isa_int();
    if (in_type != nullptr &&
        (in_type->_lo != this_type->_lo ||
         in_type->_hi != this_type->_hi)) {
      // Although this WORSENS the type, it increases GVN opportunities,
      // because I2L nodes with the same input will common up, regardless
      // of slightly differing type assertions.  Such slight differences
      // arise routinely as a result of loop unrolling, so this is a
      // post-unrolling graph cleanup.  Choose a type which depends only
      // on my input.  (Exception:  Keep a range assertion of >=0 or <0.)
      jlong lo1 = this_type->_lo;
      jlong hi1 = this_type->_hi;
      int   w1  = this_type->_widen;
      if (lo1 >= 0) {
        // Keep a range assertion of >=0.
        lo1 = 0;        hi1 = max_jint;
      } else if (hi1 < 0) {
        // Keep a range assertion of <0.
        lo1 = min_jint; hi1 = -1;
      } else {
        lo1 = min_jint; hi1 = max_jint;
      }
      return TypeLong::make(MAX2((jlong)in_type->_lo, lo1),
                            MIN2((jlong)in_type->_hi, hi1),
                            MAX2((int)in_type->_widen, w1));
    }
  }
  return this_type;
}

Node* ConvI2LNode::Identity(PhaseGVN* phase) {
  // If type is in "int" sub-range, we can
  // convert I2L(L2I(x)) => x
  // since the conversions have no effect.
  if (in(1)->Opcode() == Op_ConvL2I) {
    Node* x = in(1)->in(1);
    const TypeLong* t = phase->type(x)->isa_long();
    if (t != nullptr && t->_lo >= min_jint && t->_hi <= max_jint) {
      return x;
    }
  }
  return this;
}

#ifdef ASSERT
static inline bool long_ranges_overlap(jlong lo1, jlong hi1,
                                       jlong lo2, jlong hi2) {
  // Two ranges overlap iff one range's low point falls in the other range.
  return (lo2 <= lo1 && lo1 <= hi2) || (lo1 <= lo2 && lo2 <= hi1);
}
#endif

template<class T> static bool subtract_overflows(T x, T y) {
  T s = java_subtract(x, y);
  return (x >= 0) && (y < 0) && (s < 0);
}

template<class T> static bool subtract_underflows(T x, T y) {
  T s = java_subtract(x, y);
  return (x < 0) && (y > 0) && (s > 0);
}

template<class T> static bool add_overflows(T x, T y) {
  T s = java_add(x, y);
  return (x > 0) && (y > 0) && (s < 0);
}

template<class T> static bool add_underflows(T x, T y) {
  T s = java_add(x, y);
  return (x < 0) && (y < 0) && (s >= 0);
}

template<class T> static bool ranges_overlap(T xlo, T ylo, T xhi, T yhi, T zlo, T zhi,
                                             const Node* n, bool pos) {
  assert(xlo <= xhi && ylo <= yhi && zlo <= zhi, "should not be empty types");
  T x_y_lo;
  T x_y_hi;
  bool x_y_lo_overflow;
  bool x_y_hi_overflow;

  if (n->is_Sub()) {
    x_y_lo = java_subtract(xlo, yhi);
    x_y_hi = java_subtract(xhi, ylo);
    x_y_lo_overflow = pos ? subtract_overflows(xlo, yhi) : subtract_underflows(xlo, yhi);
    x_y_hi_overflow = pos ? subtract_overflows(xhi, ylo) : subtract_underflows(xhi, ylo);
  } else {
    assert(n->is_Add(), "Add or Sub only");
    x_y_lo = java_add(xlo, ylo);
    x_y_hi = java_add(xhi, yhi);
    x_y_lo_overflow = pos ? add_overflows(xlo, ylo) : add_underflows(xlo, ylo);
    x_y_hi_overflow = pos ? add_overflows(xhi, yhi) : add_underflows(xhi, yhi);
  }
  assert(!pos || !x_y_lo_overflow || x_y_hi_overflow, "x_y_lo_overflow => x_y_hi_overflow");
  assert(pos || !x_y_hi_overflow || x_y_lo_overflow, "x_y_hi_overflow => x_y_lo_overflow");

  // Two ranges overlap iff one range's low point falls in the other range.
  // nbits = 32 or 64
  if (pos) {
    // (zlo + 2**nbits  <= x_y_lo && x_y_lo <= zhi ** nbits)
    if (x_y_lo_overflow) {
      if (zlo <= x_y_lo && x_y_lo <= zhi) {
        return true;
      }
    }

    // (x_y_lo <= zlo + 2**nbits && zlo + 2**nbits <= x_y_hi)
    if (x_y_hi_overflow) {
      if ((!x_y_lo_overflow || x_y_lo <= zlo) && zlo <= x_y_hi) {
        return true;
      }
    }
  } else {
    // (zlo - 2**nbits <= x_y_hi && x_y_hi <= zhi - 2**nbits)
    if (x_y_hi_overflow) {
      if (zlo <= x_y_hi && x_y_hi <= zhi) {
        return true;
      }
    }

    // (x_y_lo <= zhi - 2**nbits && zhi - 2**nbits <= x_y_hi)
    if (x_y_lo_overflow) {
      if (x_y_lo <= zhi && (!x_y_hi_overflow || zhi <= x_y_hi)) {
        return true;
      }
    }
  }

  return false;
}

static bool ranges_overlap(const TypeInteger* tx, const TypeInteger* ty, const TypeInteger* tz,
                           const Node* n, bool pos, BasicType bt) {
  jlong xlo = tx->lo_as_long();
  jlong xhi = tx->hi_as_long();
  jlong ylo = ty->lo_as_long();
  jlong yhi = ty->hi_as_long();
  jlong zlo = tz->lo_as_long();
  jlong zhi = tz->hi_as_long();

  if (bt == T_INT) {
    // See if x+y can cause positive overflow into z+2**32
    // See if x+y can cause negative overflow into z-2**32
    bool res =  ranges_overlap(checked_cast<jint>(xlo), checked_cast<jint>(ylo),
                               checked_cast<jint>(xhi), checked_cast<jint>(yhi),
                               checked_cast<jint>(zlo), checked_cast<jint>(zhi), n, pos);
#ifdef ASSERT
    jlong vbit = CONST64(1) << BitsPerInt;
    if (n->Opcode() == Op_SubI) {
      jlong ylo0 = ylo;
      ylo = -yhi;
      yhi = -ylo0;
    }
    assert(res == long_ranges_overlap(xlo+ylo, xhi+yhi, pos ? zlo+vbit : zlo-vbit, pos ? zhi+vbit : zhi-vbit), "inconsistent result");
#endif
    return res;
  }
  assert(bt == T_LONG, "only int or long");
  // See if x+y can cause positive overflow into z+2**64
  // See if x+y can cause negative overflow into z-2**64
  return ranges_overlap(xlo, ylo, xhi, yhi, zlo, zhi, n, pos);
}

#ifdef ASSERT
static bool compute_updates_ranges_verif(const TypeInteger* tx, const TypeInteger* ty, const TypeInteger* tz,
                                         jlong& rxlo, jlong& rxhi, jlong& rylo, jlong& ryhi,
                                         const Node* n) {
  jlong xlo = tx->lo_as_long();
  jlong xhi = tx->hi_as_long();
  jlong ylo = ty->lo_as_long();
  jlong yhi = ty->hi_as_long();
  jlong zlo = tz->lo_as_long();
  jlong zhi = tz->hi_as_long();
  if (n->is_Sub()) {
    swap(ylo, yhi);
    ylo = -ylo;
    yhi = -yhi;
  }

  rxlo = MAX2(xlo, zlo - yhi);
  rxhi = MIN2(xhi, zhi - ylo);
  rylo = MAX2(ylo, zlo - xhi);
  ryhi = MIN2(yhi, zhi - xlo);
  if (rxlo > rxhi || rylo > ryhi) {
    return false;
  }
  if (n->is_Sub()) {
    swap(rylo, ryhi);
    rylo = -rylo;
    ryhi = -ryhi;
  }
  assert(rxlo == (int) rxlo && rxhi == (int) rxhi, "x should not overflow");
  assert(rylo == (int) rylo && ryhi == (int) ryhi, "y should not overflow");
  return true;
}
#endif

template<class T> static bool compute_updates_ranges(T xlo, T ylo, T xhi, T yhi, T zlo, T zhi,
                                                     jlong& rxlo, jlong& rxhi, jlong& rylo, jlong& ryhi,
                                                     const Node* n) {
  assert(xlo <= xhi && ylo <= yhi && zlo <= zhi, "should not be empty types");

  // Now it's always safe to assume x+y does not overflow.
  // This is true even if some pairs x,y might cause overflow, as long
  // as that overflow value cannot fall into [zlo,zhi].

  // Confident that the arithmetic is "as if infinite precision",
  // we can now use n's range to put constraints on those of x and y.
  // The "natural" range of x [xlo,xhi] can perhaps be narrowed to a
  // more "restricted" range by intersecting [xlo,xhi] with the
  // range obtained by subtracting y's range from the asserted range
  // of the I2L conversion.  Here's the interval arithmetic algebra:
  //    x == n-y == [zlo,zhi]-[ylo,yhi] == [zlo,zhi]+[-yhi,-ylo]
  //    => x in [zlo-yhi, zhi-ylo]
  //    => x in [zlo-yhi, zhi-ylo] INTERSECT [xlo,xhi]
  //    => x in [xlo MAX zlo-yhi, xhi MIN zhi-ylo]
  // And similarly, x changing place with y.
  if (n->is_Sub()) {
    if (add_overflows(zlo, ylo) || add_underflows(zhi, yhi) || subtract_underflows(xhi, zlo) ||
        subtract_overflows(xlo, zhi)) {
      return false;
    }
    rxlo = add_underflows(zlo, ylo) ? xlo : MAX2(xlo, java_add(zlo, ylo));
    rxhi = add_overflows(zhi, yhi) ? xhi : MIN2(xhi, java_add(zhi, yhi));
    ryhi = subtract_overflows(xhi, zlo) ? yhi : MIN2(yhi, java_subtract(xhi, zlo));
    rylo = subtract_underflows(xlo, zhi) ? ylo : MAX2(ylo, java_subtract(xlo, zhi));
  } else {
    assert(n->is_Add(), "Add or Sub only");
    if (subtract_overflows(zlo, yhi) || subtract_underflows(zhi, ylo) ||
        subtract_overflows(zlo, xhi) || subtract_underflows(zhi, xlo)) {
      return false;
    }
    rxlo = subtract_underflows(zlo, yhi) ? xlo : MAX2(xlo, java_subtract(zlo, yhi));
    rxhi = subtract_overflows(zhi, ylo) ? xhi : MIN2(xhi, java_subtract(zhi, ylo));
    rylo = subtract_underflows(zlo, xhi) ? ylo : MAX2(ylo, java_subtract(zlo, xhi));
    ryhi = subtract_overflows(zhi, xlo) ? yhi : MIN2(yhi, java_subtract(zhi, xlo));
  }

  if (rxlo > rxhi || rylo > ryhi) {
    return false; // x or y is dying; don't mess w/ it
  }

  return true;
}

static bool compute_updates_ranges(const TypeInteger* tx, const TypeInteger* ty, const TypeInteger* tz,
                                   const TypeInteger*& rx, const TypeInteger*& ry,
                                   const Node* n, const BasicType in_bt, BasicType out_bt) {

  jlong xlo = tx->lo_as_long();
  jlong xhi = tx->hi_as_long();
  jlong ylo = ty->lo_as_long();
  jlong yhi = ty->hi_as_long();
  jlong zlo = tz->lo_as_long();
  jlong zhi = tz->hi_as_long();
  jlong rxlo, rxhi, rylo, ryhi;

  if (in_bt == T_INT) {
#ifdef ASSERT
    jlong expected_rxlo, expected_rxhi, expected_rylo, expected_ryhi;
    bool expected = compute_updates_ranges_verif(tx, ty, tz,
                                                 expected_rxlo, expected_rxhi,
                                                 expected_rylo, expected_ryhi, n);
#endif
    if (!compute_updates_ranges(checked_cast<jint>(xlo), checked_cast<jint>(ylo),
                                checked_cast<jint>(xhi), checked_cast<jint>(yhi),
                                checked_cast<jint>(zlo), checked_cast<jint>(zhi),
                                rxlo, rxhi, rylo, ryhi, n)) {
      assert(!expected, "inconsistent");
      return false;
    }
    assert(expected && rxlo == expected_rxlo && rxhi == expected_rxhi && rylo == expected_rylo && ryhi == expected_ryhi, "inconsistent");
  } else {
    if (!compute_updates_ranges(xlo, ylo, xhi, yhi, zlo, zhi,
                            rxlo, rxhi, rylo, ryhi, n)) {
      return false;
    }
  }

  int widen =  MAX2(tx->widen_limit(), ty->widen_limit());
  rx = TypeInteger::make(rxlo, rxhi, widen, out_bt);
  ry = TypeInteger::make(rylo, ryhi, widen, out_bt);
  return true;
}

#ifdef _LP64
// If there is an existing ConvI2L node with the given parent and type, return
// it. Otherwise, create and return a new one. Both reusing existing ConvI2L
// nodes and postponing the idealization of new ones are needed to avoid an
// explosion of recursive Ideal() calls when compiling long AddI chains.
static Node* find_or_make_convI2L(PhaseIterGVN* igvn, Node* parent,
                                  const TypeLong* type) {
  Node* n = new ConvI2LNode(parent, type);
  Node* existing = igvn->hash_find_insert(n);
  if (existing != nullptr) {
    n->destruct(igvn);
    return existing;
  }
  return igvn->register_new_node_with_optimizer(n);
}
#endif

bool Compile::push_thru_add(PhaseGVN* phase, Node* z, const TypeInteger* tz, const TypeInteger*& rx, const TypeInteger*& ry,
                            BasicType in_bt, BasicType out_bt) {
  int op = z->Opcode();
  if (op == Op_Add(in_bt) || op == Op_Sub(in_bt)) {
    Node* x = z->in(1);
    Node* y = z->in(2);
    assert (x != z && y != z, "dead loop in ConvI2LNode::Ideal");
    if (phase->type(x) == Type::TOP) {
      return false;
    }
    if (phase->type(y) == Type::TOP) {
      return false;
    }
    const TypeInteger* tx = phase->type(x)->is_integer(in_bt);
    const TypeInteger* ty = phase->type(y)->is_integer(in_bt);

    if (ranges_overlap(tx, ty, tz, z, true, in_bt) ||
        ranges_overlap(tx, ty, tz, z, false, in_bt)) {
      return false;
    }
    return compute_updates_ranges(tx, ty, tz, rx, ry, z, in_bt, out_bt);
  }
  return false;
}


//------------------------------Ideal------------------------------------------
Node *ConvI2LNode::Ideal(PhaseGVN *phase, bool can_reshape) {
  const TypeLong* this_type = this->type()->is_long();
  if (can_reshape && !phase->C->post_loop_opts_phase()) {
    // makes sure we run ::Value to potentially remove type assertion after loop opts
    phase->C->record_for_post_loop_opts_igvn(this);
  }
#ifdef _LP64
  // Convert ConvI2L(AddI(x, y)) to AddL(ConvI2L(x), ConvI2L(y))
  // but only if x and y have subranges that cannot cause 32-bit overflow,
  // under the assumption that x+y is in my own subrange this->type().

  // This assumption is based on a constraint (i.e., type assertion)
  // established in Parse::array_addressing or perhaps elsewhere.
  // This constraint has been adjoined to the "natural" type of
  // the incoming argument in(0).  We know (because of runtime
  // checks) - that the result value I2L(x+y) is in the joined range.
  // Hence we can restrict the incoming terms (x, y) to values such
  // that their sum also lands in that range.

  // This optimization is useful only on 64-bit systems, where we hope
  // the addition will end up subsumed in an addressing mode.
  // It is necessary to do this when optimizing an unrolled array
  // copy loop such as x[i++] = y[i++].

  // On 32-bit systems, it's better to perform as much 32-bit math as
  // possible before the I2L conversion, because 32-bit math is cheaper.
  // There's no common reason to "leak" a constant offset through the I2L.
  // Addressing arithmetic will not absorb it as part of a 64-bit AddL.
  PhaseIterGVN* igvn = phase->is_IterGVN();
  Node* z = in(1);
  const TypeInteger* rx = nullptr;
  const TypeInteger* ry = nullptr;
  if (Compile::push_thru_add(phase, z, this_type, rx, ry, T_INT, T_LONG)) {
    if (igvn == nullptr) {
      // Postpone this optimization to iterative GVN, where we can handle deep
      // AddI chains without an exponential number of recursive Ideal() calls.
      phase->record_for_igvn(this);
      return nullptr;
    }
    int op = z->Opcode();
    Node* x = z->in(1);
    Node* y = z->in(2);

    Node* cx = find_or_make_convI2L(igvn, x, rx->is_long());
    Node* cy = find_or_make_convI2L(igvn, y, ry->is_long());
    switch (op) {
      case Op_AddI:  return new AddLNode(cx, cy);
      case Op_SubI:  return new SubLNode(cx, cy);
      default:       ShouldNotReachHere();
    }
  }
#endif //_LP64

  return nullptr;
}

//=============================================================================
//------------------------------Value------------------------------------------
const Type* ConvL2DNode::Value(PhaseGVN* phase) const {
  const Type *t = phase->type( in(1) );
  if( t == Type::TOP ) return Type::TOP;
  const TypeLong *tl = t->is_long();
  if( tl->is_con() ) return TypeD::make( (double)tl->get_con() );
  return bottom_type();
}

//=============================================================================
//------------------------------Value------------------------------------------
const Type* ConvL2FNode::Value(PhaseGVN* phase) const {
  const Type *t = phase->type( in(1) );
  if( t == Type::TOP ) return Type::TOP;
  const TypeLong *tl = t->is_long();
  if( tl->is_con() ) return TypeF::make( (float)tl->get_con() );
  return bottom_type();
}

//=============================================================================
//----------------------------Identity-----------------------------------------
Node* ConvL2INode::Identity(PhaseGVN* phase) {
  // Convert L2I(I2L(x)) => x
  if (in(1)->Opcode() == Op_ConvI2L)  return in(1)->in(1);
  return this;
}

//------------------------------Value------------------------------------------
const Type* ConvL2INode::Value(PhaseGVN* phase) const {
  const Type *t = phase->type( in(1) );
  if( t == Type::TOP ) return Type::TOP;
  const TypeLong *tl = t->is_long();
  const TypeInt* ti = TypeInt::INT;
  if (tl->is_con()) {
    // Easy case.
    ti = TypeInt::make((jint)tl->get_con());
  } else if (tl->_lo >= min_jint && tl->_hi <= max_jint) {
    ti = TypeInt::make((jint)tl->_lo, (jint)tl->_hi, tl->_widen);
  }
  return ti->filter(_type);
}

//------------------------------Ideal------------------------------------------
// Return a node which is more "ideal" than the current node.
// Blow off prior masking to int
Node *ConvL2INode::Ideal(PhaseGVN *phase, bool can_reshape) {
  Node *andl = in(1);
  uint andl_op = andl->Opcode();
  if( andl_op == Op_AndL ) {
    // Blow off prior masking to int
    if( phase->type(andl->in(2)) == TypeLong::make( 0xFFFFFFFF ) ) {
      set_req_X(1,andl->in(1), phase);
      return this;
    }
  }

  // Swap with a prior add: convL2I(addL(x,y)) ==> addI(convL2I(x),convL2I(y))
  // This replaces an 'AddL' with an 'AddI'.
  if( andl_op == Op_AddL ) {
    // Don't do this for nodes which have more than one user since
    // we'll end up computing the long add anyway.
    if (andl->outcnt() > 1) return nullptr;

    Node* x = andl->in(1);
    Node* y = andl->in(2);
    assert( x != andl && y != andl, "dead loop in ConvL2INode::Ideal" );
    if (phase->type(x) == Type::TOP)  return nullptr;
    if (phase->type(y) == Type::TOP)  return nullptr;
    Node *add1 = phase->transform(new ConvL2INode(x));
    Node *add2 = phase->transform(new ConvL2INode(y));
    return new AddINode(add1,add2);
  }

  // Disable optimization: LoadL->ConvL2I ==> LoadI.
  // It causes problems (sizes of Load and Store nodes do not match)
  // in objects initialization code and Escape Analysis.
  return nullptr;
}



//=============================================================================
//------------------------------Identity---------------------------------------
// Remove redundant roundings
Node* RoundFloatNode::Identity(PhaseGVN* phase) {
  assert(Matcher::strict_fp_requires_explicit_rounding, "should only generate for Intel");
  // Do not round constants
  if (phase->type(in(1))->base() == Type::FloatCon)  return in(1);
  int op = in(1)->Opcode();
  // Redundant rounding
  if( op == Op_RoundFloat ) return in(1);
  // Already rounded
  if( op == Op_Parm ) return in(1);
  if( op == Op_LoadF ) return in(1);
  return this;
}

//------------------------------Value------------------------------------------
const Type* RoundFloatNode::Value(PhaseGVN* phase) const {
  return phase->type( in(1) );
}

//=============================================================================
//------------------------------Identity---------------------------------------
// Remove redundant roundings.  Incoming arguments are already rounded.
Node* RoundDoubleNode::Identity(PhaseGVN* phase) {
  assert(Matcher::strict_fp_requires_explicit_rounding, "should only generate for Intel");
  // Do not round constants
  if (phase->type(in(1))->base() == Type::DoubleCon)  return in(1);
  int op = in(1)->Opcode();
  // Redundant rounding
  if( op == Op_RoundDouble ) return in(1);
  // Already rounded
  if( op == Op_Parm ) return in(1);
  if( op == Op_LoadD ) return in(1);
  if( op == Op_ConvF2D ) return in(1);
  if( op == Op_ConvI2D ) return in(1);
  return this;
}

//------------------------------Value------------------------------------------
const Type* RoundDoubleNode::Value(PhaseGVN* phase) const {
  return phase->type( in(1) );
}

//=============================================================================
RoundDoubleModeNode* RoundDoubleModeNode::make(PhaseGVN& gvn, Node* arg, RoundDoubleModeNode::RoundingMode rmode) {
  ConINode* rm = gvn.intcon(rmode);
  return new RoundDoubleModeNode(arg, (Node *)rm);
}

//------------------------------Identity---------------------------------------
// Remove redundant roundings.
Node* RoundDoubleModeNode::Identity(PhaseGVN* phase) {
  int op = in(1)->Opcode();
  // Redundant rounding e.g. floor(ceil(n)) -> ceil(n)
  if(op == Op_RoundDoubleMode) return in(1);
  return this;
}
const Type* RoundDoubleModeNode::Value(PhaseGVN* phase) const {
  return Type::DOUBLE;
}
//=============================================================================<|MERGE_RESOLUTION|>--- conflicted
+++ resolved
@@ -64,7 +64,6 @@
   return TypeInt::BOOL;
 }
 
-<<<<<<< HEAD
 //------------------------------Ideal------------------------------------------
 Node* Conv2BNode::Ideal(PhaseGVN* phase, bool can_reshape) {
   if (in(1)->is_InlineType()) {
@@ -73,10 +72,6 @@
     set_req_X(1, in(1)->as_InlineType()->get_is_init(), phase);
     return this;
   }
-  return nullptr;
-}
-=======
-Node* Conv2BNode::Ideal(PhaseGVN* phase, bool can_reshape) {
   if (!Matcher::match_rule_supported(Op_Conv2B)) {
     if (phase->C->post_loop_opts_phase()) {
       // Get type of comparison to make
@@ -99,8 +94,6 @@
   }
   return nullptr;
 }
-
->>>>>>> bb377b26
 
 // The conversions operations are all Alpha sorted.  Please keep it that way!
 //=============================================================================
