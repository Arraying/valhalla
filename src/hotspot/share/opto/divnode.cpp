/*
 * Copyright (c) 1997, 2025, Oracle and/or its affiliates. All rights reserved.
 * DO NOT ALTER OR REMOVE COPYRIGHT NOTICES OR THIS FILE HEADER.
 *
 * This code is free software; you can redistribute it and/or modify it
 * under the terms of the GNU General Public License version 2 only, as
 * published by the Free Software Foundation.
 *
 * This code is distributed in the hope that it will be useful, but WITHOUT
 * ANY WARRANTY; without even the implied warranty of MERCHANTABILITY or
 * FITNESS FOR A PARTICULAR PURPOSE.  See the GNU General Public License
 * version 2 for more details (a copy is included in the LICENSE file that
 * accompanied this code).
 *
 * You should have received a copy of the GNU General Public License version
 * 2 along with this work; if not, write to the Free Software Foundation,
 * Inc., 51 Franklin St, Fifth Floor, Boston, MA 02110-1301 USA.
 *
 * Please contact Oracle, 500 Oracle Parkway, Redwood Shores, CA 94065 USA
 * or visit www.oracle.com if you need additional information or have any
 * questions.
 *
 */

#include "memory/allocation.inline.hpp"
#include "opto/addnode.hpp"
#include "opto/connode.hpp"
#include "opto/convertnode.hpp"
#include "opto/divnode.hpp"
#include "opto/machnode.hpp"
#include "opto/movenode.hpp"
#include "opto/matcher.hpp"
#include "opto/mulnode.hpp"
#include "opto/phaseX.hpp"
#include "opto/subnode.hpp"
#include "utilities/powerOfTwo.hpp"
#include "opto/runtime.hpp"

// Portions of code courtesy of Clifford Click

// Optimization - Graph Style

#include <math.h>

ModFloatingNode::ModFloatingNode(Compile* C, const TypeFunc* tf, const char* name) : CallLeafNode(tf, nullptr, name, TypeRawPtr::BOTTOM) {
  add_flag(Flag_is_macro);
  C->add_macro_node(this);
}

ModDNode::ModDNode(Compile* C, Node* a, Node* b) : ModFloatingNode(C, OptoRuntime::Math_DD_D_Type(), "drem") {
  init_req(TypeFunc::Parms + 0, a);
  init_req(TypeFunc::Parms + 1, C->top());
  init_req(TypeFunc::Parms + 2, b);
  init_req(TypeFunc::Parms + 3, C->top());
}

ModFNode::ModFNode(Compile* C, Node* a, Node* b) : ModFloatingNode(C, OptoRuntime::modf_Type(), "frem") {
  init_req(TypeFunc::Parms + 0, a);
  init_req(TypeFunc::Parms + 1, b);
}

//----------------------magic_int_divide_constants-----------------------------
// Compute magic multiplier and shift constant for converting a 32 bit divide
// by constant into a multiply/shift/add series. Return false if calculations
// fail.
//
// Borrowed almost verbatim from Hacker's Delight by Henry S. Warren, Jr. with
// minor type name and parameter changes.
static bool magic_int_divide_constants(jint d, jint &M, jint &s) {
  int32_t p;
  uint32_t ad, anc, delta, q1, r1, q2, r2, t;
  const uint32_t two31 = 0x80000000L;     // 2**31.

  ad = ABS(d);
  if (d == 0 || d == 1) return false;
  t = two31 + ((uint32_t)d >> 31);
  anc = t - 1 - t%ad;     // Absolute value of nc.
  p = 31;                 // Init. p.
  q1 = two31/anc;         // Init. q1 = 2**p/|nc|.
  r1 = two31 - q1*anc;    // Init. r1 = rem(2**p, |nc|).
  q2 = two31/ad;          // Init. q2 = 2**p/|d|.
  r2 = two31 - q2*ad;     // Init. r2 = rem(2**p, |d|).
  do {
    p = p + 1;
    q1 = 2*q1;            // Update q1 = 2**p/|nc|.
    r1 = 2*r1;            // Update r1 = rem(2**p, |nc|).
    if (r1 >= anc) {      // (Must be an unsigned
      q1 = q1 + 1;        // comparison here).
      r1 = r1 - anc;
    }
    q2 = 2*q2;            // Update q2 = 2**p/|d|.
    r2 = 2*r2;            // Update r2 = rem(2**p, |d|).
    if (r2 >= ad) {       // (Must be an unsigned
      q2 = q2 + 1;        // comparison here).
      r2 = r2 - ad;
    }
    delta = ad - r2;
  } while (q1 < delta || (q1 == delta && r1 == 0));

  M = q2 + 1;
  if (d < 0) M = -M;      // Magic number and
  s = p - 32;             // shift amount to return.

  return true;
}

//--------------------------transform_int_divide-------------------------------
// Convert a division by constant divisor into an alternate Ideal graph.
// Return null if no transformation occurs.
static Node *transform_int_divide( PhaseGVN *phase, Node *dividend, jint divisor ) {

  // Check for invalid divisors
  assert( divisor != 0 && divisor != min_jint,
          "bad divisor for transforming to long multiply" );

  bool d_pos = divisor >= 0;
  jint d = d_pos ? divisor : -divisor;
  const int N = 32;

  // Result
  Node *q = nullptr;

  if (d == 1) {
    // division by +/- 1
    if (!d_pos) {
      // Just negate the value
      q = new SubINode(phase->intcon(0), dividend);
    }
  } else if ( is_power_of_2(d) ) {
    // division by +/- a power of 2

    // See if we can simply do a shift without rounding
    bool needs_rounding = true;
    const Type *dt = phase->type(dividend);
    const TypeInt *dti = dt->isa_int();
    if (dti && dti->_lo >= 0) {
      // we don't need to round a positive dividend
      needs_rounding = false;
    } else if( dividend->Opcode() == Op_AndI ) {
      // An AND mask of sufficient size clears the low bits and
      // I can avoid rounding.
      const TypeInt *andconi_t = phase->type( dividend->in(2) )->isa_int();
      if( andconi_t && andconi_t->is_con() ) {
        jint andconi = andconi_t->get_con();
        if( andconi < 0 && is_power_of_2(-andconi) && (-andconi) >= d ) {
          if( (-andconi) == d ) // Remove AND if it clears bits which will be shifted
            dividend = dividend->in(1);
          needs_rounding = false;
        }
      }
    }

    // Add rounding to the shift to handle the sign bit
    int l = log2i_graceful(d - 1) + 1;
    if (needs_rounding) {
      // Divide-by-power-of-2 can be made into a shift, but you have to do
      // more math for the rounding.  You need to add 0 for positive
      // numbers, and "i-1" for negative numbers.  Example: i=4, so the
      // shift is by 2.  You need to add 3 to negative dividends and 0 to
      // positive ones.  So (-7+3)>>2 becomes -1, (-4+3)>>2 becomes -1,
      // (-2+3)>>2 becomes 0, etc.

      // Compute 0 or -1, based on sign bit
      Node *sign = phase->transform(new RShiftINode(dividend, phase->intcon(N - 1)));
      // Mask sign bit to the low sign bits
      Node *round = phase->transform(new URShiftINode(sign, phase->intcon(N - l)));
      // Round up before shifting
      dividend = phase->transform(new AddINode(dividend, round));
    }

    // Shift for division
    q = new RShiftINode(dividend, phase->intcon(l));

    if (!d_pos) {
      q = new SubINode(phase->intcon(0), phase->transform(q));
    }
  } else {
    // Attempt the jint constant divide -> multiply transform found in
    //   "Division by Invariant Integers using Multiplication"
    //     by Granlund and Montgomery
    // See also "Hacker's Delight", chapter 10 by Warren.

    jint magic_const;
    jint shift_const;
    if (magic_int_divide_constants(d, magic_const, shift_const)) {
      Node *magic = phase->longcon(magic_const);
      Node *dividend_long = phase->transform(new ConvI2LNode(dividend));

      // Compute the high half of the dividend x magic multiplication
      Node *mul_hi = phase->transform(new MulLNode(dividend_long, magic));

      if (magic_const < 0) {
        mul_hi = phase->transform(new RShiftLNode(mul_hi, phase->intcon(N)));
        mul_hi = phase->transform(new ConvL2INode(mul_hi));

        // The magic multiplier is too large for a 32 bit constant. We've adjusted
        // it down by 2^32, but have to add 1 dividend back in after the multiplication.
        // This handles the "overflow" case described by Granlund and Montgomery.
        mul_hi = phase->transform(new AddINode(dividend, mul_hi));

        // Shift over the (adjusted) mulhi
        if (shift_const != 0) {
          mul_hi = phase->transform(new RShiftINode(mul_hi, phase->intcon(shift_const)));
        }
      } else {
        // No add is required, we can merge the shifts together.
        mul_hi = phase->transform(new RShiftLNode(mul_hi, phase->intcon(N + shift_const)));
        mul_hi = phase->transform(new ConvL2INode(mul_hi));
      }

      // Get a 0 or -1 from the sign of the dividend.
      Node *addend0 = mul_hi;
      Node *addend1 = phase->transform(new RShiftINode(dividend, phase->intcon(N-1)));

      // If the divisor is negative, swap the order of the input addends;
      // this has the effect of negating the quotient.
      if (!d_pos) {
        Node *temp = addend0; addend0 = addend1; addend1 = temp;
      }

      // Adjust the final quotient by subtracting -1 (adding 1)
      // from the mul_hi.
      q = new SubINode(addend0, addend1);
    }
  }

  return q;
}

//---------------------magic_long_divide_constants-----------------------------
// Compute magic multiplier and shift constant for converting a 64 bit divide
// by constant into a multiply/shift/add series. Return false if calculations
// fail.
//
// Borrowed almost verbatim from Hacker's Delight by Henry S. Warren, Jr. with
// minor type name and parameter changes.  Adjusted to 64 bit word width.
static bool magic_long_divide_constants(jlong d, jlong &M, jint &s) {
  int64_t p;
  uint64_t ad, anc, delta, q1, r1, q2, r2, t;
  const uint64_t two63 = UCONST64(0x8000000000000000);     // 2**63.

  ad = ABS(d);
  if (d == 0 || d == 1) return false;
  t = two63 + ((uint64_t)d >> 63);
  anc = t - 1 - t%ad;     // Absolute value of nc.
  p = 63;                 // Init. p.
  q1 = two63/anc;         // Init. q1 = 2**p/|nc|.
  r1 = two63 - q1*anc;    // Init. r1 = rem(2**p, |nc|).
  q2 = two63/ad;          // Init. q2 = 2**p/|d|.
  r2 = two63 - q2*ad;     // Init. r2 = rem(2**p, |d|).
  do {
    p = p + 1;
    q1 = 2*q1;            // Update q1 = 2**p/|nc|.
    r1 = 2*r1;            // Update r1 = rem(2**p, |nc|).
    if (r1 >= anc) {      // (Must be an unsigned
      q1 = q1 + 1;        // comparison here).
      r1 = r1 - anc;
    }
    q2 = 2*q2;            // Update q2 = 2**p/|d|.
    r2 = 2*r2;            // Update r2 = rem(2**p, |d|).
    if (r2 >= ad) {       // (Must be an unsigned
      q2 = q2 + 1;        // comparison here).
      r2 = r2 - ad;
    }
    delta = ad - r2;
  } while (q1 < delta || (q1 == delta && r1 == 0));

  M = q2 + 1;
  if (d < 0) M = -M;      // Magic number and
  s = p - 64;             // shift amount to return.

  return true;
}

//---------------------long_by_long_mulhi--------------------------------------
// Generate ideal node graph for upper half of a 64 bit x 64 bit multiplication
static Node* long_by_long_mulhi(PhaseGVN* phase, Node* dividend, jlong magic_const) {
  // If the architecture supports a 64x64 mulhi, there is
  // no need to synthesize it in ideal nodes.
  if (Matcher::has_match_rule(Op_MulHiL)) {
    Node* v = phase->longcon(magic_const);
    return new MulHiLNode(dividend, v);
  }

  // Taken from Hacker's Delight, Fig. 8-2. Multiply high signed.
  //
  // int mulhs(int u, int v) {
  //    unsigned u0, v0, w0;
  //    int u1, v1, w1, w2, t;
  //
  //    u0 = u & 0xFFFF;  u1 = u >> 16;
  //    v0 = v & 0xFFFF;  v1 = v >> 16;
  //    w0 = u0*v0;
  //    t  = u1*v0 + (w0 >> 16);
  //    w1 = t & 0xFFFF;
  //    w2 = t >> 16;
  //    w1 = u0*v1 + w1;
  //    return u1*v1 + w2 + (w1 >> 16);
  // }
  //
  // Note: The version above is for 32x32 multiplications, while the
  // following inline comments are adapted to 64x64.

  const int N = 64;

  // Dummy node to keep intermediate nodes alive during construction
  Node* hook = new Node(4);

  // u0 = u & 0xFFFFFFFF;  u1 = u >> 32;
  Node* u0 = phase->transform(new AndLNode(dividend, phase->longcon(0xFFFFFFFF)));
  Node* u1 = phase->transform(new RShiftLNode(dividend, phase->intcon(N / 2)));
  hook->init_req(0, u0);
  hook->init_req(1, u1);

  // v0 = v & 0xFFFFFFFF;  v1 = v >> 32;
  Node* v0 = phase->longcon(magic_const & 0xFFFFFFFF);
  Node* v1 = phase->longcon(magic_const >> (N / 2));

  // w0 = u0*v0;
  Node* w0 = phase->transform(new MulLNode(u0, v0));

  // t = u1*v0 + (w0 >> 32);
  Node* u1v0 = phase->transform(new MulLNode(u1, v0));
  Node* temp = phase->transform(new URShiftLNode(w0, phase->intcon(N / 2)));
  Node* t    = phase->transform(new AddLNode(u1v0, temp));
  hook->init_req(2, t);

  // w1 = t & 0xFFFFFFFF;
  Node* w1 = phase->transform(new AndLNode(t, phase->longcon(0xFFFFFFFF)));
  hook->init_req(3, w1);

  // w2 = t >> 32;
  Node* w2 = phase->transform(new RShiftLNode(t, phase->intcon(N / 2)));

  // w1 = u0*v1 + w1;
  Node* u0v1 = phase->transform(new MulLNode(u0, v1));
  w1         = phase->transform(new AddLNode(u0v1, w1));

  // return u1*v1 + w2 + (w1 >> 32);
  Node* u1v1  = phase->transform(new MulLNode(u1, v1));
  Node* temp1 = phase->transform(new AddLNode(u1v1, w2));
  Node* temp2 = phase->transform(new RShiftLNode(w1, phase->intcon(N / 2)));

  // Remove the bogus extra edges used to keep things alive
  hook->destruct(phase);

  return new AddLNode(temp1, temp2);
}


//--------------------------transform_long_divide------------------------------
// Convert a division by constant divisor into an alternate Ideal graph.
// Return null if no transformation occurs.
static Node *transform_long_divide( PhaseGVN *phase, Node *dividend, jlong divisor ) {
  // Check for invalid divisors
  assert( divisor != 0L && divisor != min_jlong,
          "bad divisor for transforming to long multiply" );

  bool d_pos = divisor >= 0;
  jlong d = d_pos ? divisor : -divisor;
  const int N = 64;

  // Result
  Node *q = nullptr;

  if (d == 1) {
    // division by +/- 1
    if (!d_pos) {
      // Just negate the value
      q = new SubLNode(phase->longcon(0), dividend);
    }
  } else if ( is_power_of_2(d) ) {

    // division by +/- a power of 2

    // See if we can simply do a shift without rounding
    bool needs_rounding = true;
    const Type *dt = phase->type(dividend);
    const TypeLong *dtl = dt->isa_long();

    if (dtl && dtl->_lo > 0) {
      // we don't need to round a positive dividend
      needs_rounding = false;
    } else if( dividend->Opcode() == Op_AndL ) {
      // An AND mask of sufficient size clears the low bits and
      // I can avoid rounding.
      const TypeLong *andconl_t = phase->type( dividend->in(2) )->isa_long();
      if( andconl_t && andconl_t->is_con() ) {
        jlong andconl = andconl_t->get_con();
        if( andconl < 0 && is_power_of_2(-andconl) && (-andconl) >= d ) {
          if( (-andconl) == d ) // Remove AND if it clears bits which will be shifted
            dividend = dividend->in(1);
          needs_rounding = false;
        }
      }
    }

    // Add rounding to the shift to handle the sign bit
    int l = log2i_graceful(d - 1) + 1;
    if (needs_rounding) {
      // Divide-by-power-of-2 can be made into a shift, but you have to do
      // more math for the rounding.  You need to add 0 for positive
      // numbers, and "i-1" for negative numbers.  Example: i=4, so the
      // shift is by 2.  You need to add 3 to negative dividends and 0 to
      // positive ones.  So (-7+3)>>2 becomes -1, (-4+3)>>2 becomes -1,
      // (-2+3)>>2 becomes 0, etc.

      // Compute 0 or -1, based on sign bit
      Node *sign = phase->transform(new RShiftLNode(dividend, phase->intcon(N - 1)));
      // Mask sign bit to the low sign bits
      Node *round = phase->transform(new URShiftLNode(sign, phase->intcon(N - l)));
      // Round up before shifting
      dividend = phase->transform(new AddLNode(dividend, round));
    }

    // Shift for division
    q = new RShiftLNode(dividend, phase->intcon(l));

    if (!d_pos) {
      q = new SubLNode(phase->longcon(0), phase->transform(q));
    }
  } else if ( !Matcher::use_asm_for_ldiv_by_con(d) ) { // Use hardware DIV instruction when
                                                       // it is faster than code generated below.
    // Attempt the jlong constant divide -> multiply transform found in
    //   "Division by Invariant Integers using Multiplication"
    //     by Granlund and Montgomery
    // See also "Hacker's Delight", chapter 10 by Warren.

    jlong magic_const;
    jint shift_const;
    if (magic_long_divide_constants(d, magic_const, shift_const)) {
      // Compute the high half of the dividend x magic multiplication
      Node *mul_hi = phase->transform(long_by_long_mulhi(phase, dividend, magic_const));

      // The high half of the 128-bit multiply is computed.
      if (magic_const < 0) {
        // The magic multiplier is too large for a 64 bit constant. We've adjusted
        // it down by 2^64, but have to add 1 dividend back in after the multiplication.
        // This handles the "overflow" case described by Granlund and Montgomery.
        mul_hi = phase->transform(new AddLNode(dividend, mul_hi));
      }

      // Shift over the (adjusted) mulhi
      if (shift_const != 0) {
        mul_hi = phase->transform(new RShiftLNode(mul_hi, phase->intcon(shift_const)));
      }

      // Get a 0 or -1 from the sign of the dividend.
      Node *addend0 = mul_hi;
      Node *addend1 = phase->transform(new RShiftLNode(dividend, phase->intcon(N-1)));

      // If the divisor is negative, swap the order of the input addends;
      // this has the effect of negating the quotient.
      if (!d_pos) {
        Node *temp = addend0; addend0 = addend1; addend1 = temp;
      }

      // Adjust the final quotient by subtracting -1 (adding 1)
      // from the mul_hi.
      q = new SubLNode(addend0, addend1);
    }
  }

  return q;
}

template <typename TypeClass, typename Unsigned>
Node* unsigned_div_ideal(PhaseGVN* phase, bool can_reshape, Node* div) {
  // Check for dead control input
  if (div->in(0) != nullptr && div->remove_dead_region(phase, can_reshape)) {
    return div;
  }
  // Don't bother trying to transform a dead node
  if (div->in(0) != nullptr && div->in(0)->is_top()) {
    return nullptr;
  }

  const Type* t = phase->type(div->in(2));
  if (t == Type::TOP) {
    return nullptr;
  }
  const TypeClass* type_divisor = t->cast<TypeClass>();

  // Check for useless control input
  // Check for excluding div-zero case
  if (div->in(0) != nullptr && (type_divisor->_hi < 0 || type_divisor->_lo > 0)) {
    div->set_req(0, nullptr); // Yank control input
    return div;
  }

  if (!type_divisor->is_con()) {
    return nullptr;
  }
  Unsigned divisor = static_cast<Unsigned>(type_divisor->get_con()); // Get divisor

  if (divisor == 0 || divisor == 1) {
    return nullptr; // Dividing by zero constant does not idealize
  }

  if (is_power_of_2(divisor)) {
    return make_urshift<TypeClass>(div->in(1), phase->intcon(log2i_graceful(divisor)));
  }

  return nullptr;
}


//=============================================================================
//------------------------------Identity---------------------------------------
// If the divisor is 1, we are an identity on the dividend.
Node* DivINode::Identity(PhaseGVN* phase) {
  return (phase->type( in(2) )->higher_equal(TypeInt::ONE)) ? in(1) : this;
}

//------------------------------Idealize---------------------------------------
// Divides can be changed to multiplies and/or shifts
Node *DivINode::Ideal(PhaseGVN *phase, bool can_reshape) {
  if (in(0) && remove_dead_region(phase, can_reshape))  return this;
  // Don't bother trying to transform a dead node
  if( in(0) && in(0)->is_top() )  return nullptr;

  const Type *t = phase->type( in(2) );
  if( t == TypeInt::ONE )      // Identity?
    return nullptr;            // Skip it

  const TypeInt *ti = t->isa_int();
  if( !ti ) return nullptr;

  // Check for useless control input
  // Check for excluding div-zero case
  if (in(0) && (ti->_hi < 0 || ti->_lo > 0)) {
    set_req(0, nullptr);           // Yank control input
    return this;
  }

  if( !ti->is_con() ) return nullptr;
  jint i = ti->get_con();       // Get divisor

  if (i == 0) return nullptr;   // Dividing by zero constant does not idealize

  // Dividing by MININT does not optimize as a power-of-2 shift.
  if( i == min_jint ) return nullptr;

  return transform_int_divide( phase, in(1), i );
}

//------------------------------Value------------------------------------------
// A DivINode divides its inputs.  The third input is a Control input, used to
// prevent hoisting the divide above an unsafe test.
const Type* DivINode::Value(PhaseGVN* phase) const {
  // Either input is TOP ==> the result is TOP
  const Type *t1 = phase->type( in(1) );
  const Type *t2 = phase->type( in(2) );
  if( t1 == Type::TOP ) return Type::TOP;
  if( t2 == Type::TOP ) return Type::TOP;

  // x/x == 1 since we always generate the dynamic divisor check for 0.
  if (in(1) == in(2)) {
    return TypeInt::ONE;
  }

  // Either input is BOTTOM ==> the result is the local BOTTOM
  const Type *bot = bottom_type();
  if( (t1 == bot) || (t2 == bot) ||
      (t1 == Type::BOTTOM) || (t2 == Type::BOTTOM) )
    return bot;

  // Divide the two numbers.  We approximate.
  // If divisor is a constant and not zero
  const TypeInt *i1 = t1->is_int();
  const TypeInt *i2 = t2->is_int();
  int widen = MAX2(i1->_widen, i2->_widen);

  if( i2->is_con() && i2->get_con() != 0 ) {
    int32_t d = i2->get_con(); // Divisor
    jint lo, hi;
    if( d >= 0 ) {
      lo = i1->_lo/d;
      hi = i1->_hi/d;
    } else {
      if( d == -1 && i1->_lo == min_jint ) {
        // 'min_jint/-1' throws arithmetic exception during compilation
        lo = min_jint;
        // do not support holes, 'hi' must go to either min_jint or max_jint:
        // [min_jint, -10]/[-1,-1] ==> [min_jint] UNION [10,max_jint]
        hi = i1->_hi == min_jint ? min_jint : max_jint;
      } else {
        lo = i1->_hi/d;
        hi = i1->_lo/d;
      }
    }
    return TypeInt::make(lo, hi, widen);
  }

  // If the dividend is a constant
  if( i1->is_con() ) {
    int32_t d = i1->get_con();
    if( d < 0 ) {
      if( d == min_jint ) {
        //  (-min_jint) == min_jint == (min_jint / -1)
        return TypeInt::make(min_jint, max_jint/2 + 1, widen);
      } else {
        return TypeInt::make(d, -d, widen);
      }
    }
    return TypeInt::make(-d, d, widen);
  }

  // Otherwise we give up all hope
  return TypeInt::INT;
}


//=============================================================================
//------------------------------Identity---------------------------------------
// If the divisor is 1, we are an identity on the dividend.
Node* DivLNode::Identity(PhaseGVN* phase) {
  return (phase->type( in(2) )->higher_equal(TypeLong::ONE)) ? in(1) : this;
}

//------------------------------Idealize---------------------------------------
// Dividing by a power of 2 is a shift.
Node *DivLNode::Ideal( PhaseGVN *phase, bool can_reshape) {
  if (in(0) && remove_dead_region(phase, can_reshape))  return this;
  // Don't bother trying to transform a dead node
  if( in(0) && in(0)->is_top() )  return nullptr;

  const Type *t = phase->type( in(2) );
  if( t == TypeLong::ONE )      // Identity?
    return nullptr;             // Skip it

  const TypeLong *tl = t->isa_long();
  if( !tl ) return nullptr;

  // Check for useless control input
  // Check for excluding div-zero case
  if (in(0) && (tl->_hi < 0 || tl->_lo > 0)) {
    set_req(0, nullptr);         // Yank control input
    return this;
  }

  if( !tl->is_con() ) return nullptr;
  jlong l = tl->get_con();      // Get divisor

  if (l == 0) return nullptr;   // Dividing by zero constant does not idealize

  // Dividing by MINLONG does not optimize as a power-of-2 shift.
  if( l == min_jlong ) return nullptr;

  return transform_long_divide( phase, in(1), l );
}

//------------------------------Value------------------------------------------
// A DivLNode divides its inputs.  The third input is a Control input, used to
// prevent hoisting the divide above an unsafe test.
const Type* DivLNode::Value(PhaseGVN* phase) const {
  // Either input is TOP ==> the result is TOP
  const Type *t1 = phase->type( in(1) );
  const Type *t2 = phase->type( in(2) );
  if( t1 == Type::TOP ) return Type::TOP;
  if( t2 == Type::TOP ) return Type::TOP;

  // x/x == 1 since we always generate the dynamic divisor check for 0.
  if (in(1) == in(2)) {
    return TypeLong::ONE;
  }

  // Either input is BOTTOM ==> the result is the local BOTTOM
  const Type *bot = bottom_type();
  if( (t1 == bot) || (t2 == bot) ||
      (t1 == Type::BOTTOM) || (t2 == Type::BOTTOM) )
    return bot;

  // Divide the two numbers.  We approximate.
  // If divisor is a constant and not zero
  const TypeLong *i1 = t1->is_long();
  const TypeLong *i2 = t2->is_long();
  int widen = MAX2(i1->_widen, i2->_widen);

  if( i2->is_con() && i2->get_con() != 0 ) {
    jlong d = i2->get_con();    // Divisor
    jlong lo, hi;
    if( d >= 0 ) {
      lo = i1->_lo/d;
      hi = i1->_hi/d;
    } else {
      if( d == CONST64(-1) && i1->_lo == min_jlong ) {
        // 'min_jlong/-1' throws arithmetic exception during compilation
        lo = min_jlong;
        // do not support holes, 'hi' must go to either min_jlong or max_jlong:
        // [min_jlong, -10]/[-1,-1] ==> [min_jlong] UNION [10,max_jlong]
        hi = i1->_hi == min_jlong ? min_jlong : max_jlong;
      } else {
        lo = i1->_hi/d;
        hi = i1->_lo/d;
      }
    }
    return TypeLong::make(lo, hi, widen);
  }

  // If the dividend is a constant
  if( i1->is_con() ) {
    jlong d = i1->get_con();
    if( d < 0 ) {
      if( d == min_jlong ) {
        //  (-min_jlong) == min_jlong == (min_jlong / -1)
        return TypeLong::make(min_jlong, max_jlong/2 + 1, widen);
      } else {
        return TypeLong::make(d, -d, widen);
      }
    }
    return TypeLong::make(-d, d, widen);
  }

  // Otherwise we give up all hope
  return TypeLong::LONG;
}


//=============================================================================
//------------------------------Value------------------------------------------
// An DivFNode divides its inputs.  The third input is a Control input, used to
// prevent hoisting the divide above an unsafe test.
const Type* DivFNode::Value(PhaseGVN* phase) const {
  // Either input is TOP ==> the result is TOP
  const Type *t1 = phase->type( in(1) );
  const Type *t2 = phase->type( in(2) );
  if( t1 == Type::TOP ) return Type::TOP;
  if( t2 == Type::TOP ) return Type::TOP;

  // Either input is BOTTOM ==> the result is the local BOTTOM
  const Type *bot = bottom_type();
  if( (t1 == bot) || (t2 == bot) ||
      (t1 == Type::BOTTOM) || (t2 == Type::BOTTOM) )
    return bot;

  // x/x == 1, we ignore 0/0.
  // Note: if t1 and t2 are zero then result is NaN (JVMS page 213)
  // Does not work for variables because of NaN's
  if (in(1) == in(2) && t1->base() == Type::FloatCon &&
      !g_isnan(t1->getf()) && g_isfinite(t1->getf()) && t1->getf() != 0.0) { // could be negative ZERO or NaN
    return TypeF::ONE;
  }

  if( t2 == TypeF::ONE )
    return t1;

  // If divisor is a constant and not zero, divide them numbers
  if( t1->base() == Type::FloatCon &&
      t2->base() == Type::FloatCon &&
      t2->getf() != 0.0 ) // could be negative zero
    return TypeF::make( t1->getf()/t2->getf() );

  // If the dividend is a constant zero
  // Note: if t1 and t2 are zero then result is NaN (JVMS page 213)
  // Test TypeF::ZERO is not sufficient as it could be negative zero

  if( t1 == TypeF::ZERO && !g_isnan(t2->getf()) && t2->getf() != 0.0 )
    return TypeF::ZERO;

  // Otherwise we give up all hope
  return Type::FLOAT;
}

//------------------------------isA_Copy---------------------------------------
// Dividing by self is 1.
// If the divisor is 1, we are an identity on the dividend.
Node* DivFNode::Identity(PhaseGVN* phase) {
  return (phase->type( in(2) ) == TypeF::ONE) ? in(1) : this;
}


//------------------------------Idealize---------------------------------------
Node *DivFNode::Ideal(PhaseGVN *phase, bool can_reshape) {
  if (in(0) && remove_dead_region(phase, can_reshape))  return this;
  // Don't bother trying to transform a dead node
  if( in(0) && in(0)->is_top() )  return nullptr;

  const Type *t2 = phase->type( in(2) );
  if( t2 == TypeF::ONE )         // Identity?
    return nullptr;              // Skip it

  const TypeF *tf = t2->isa_float_constant();
  if( !tf ) return nullptr;
  if( tf->base() != Type::FloatCon ) return nullptr;

  // Check for out of range values
  if( tf->is_nan() || !tf->is_finite() ) return nullptr;

  // Get the value
  float f = tf->getf();
  int exp;

  // Only for special case of dividing by a power of 2
  if( frexp((double)f, &exp) != 0.5 ) return nullptr;

  // Limit the range of acceptable exponents
  if( exp < -126 || exp > 126 ) return nullptr;

  // Compute the reciprocal
  float reciprocal = ((float)1.0) / f;

  assert( frexp((double)reciprocal, &exp) == 0.5, "reciprocal should be power of 2" );

  // return multiplication by the reciprocal
  return (new MulFNode(in(1), phase->makecon(TypeF::make(reciprocal))));
}
//=============================================================================
//------------------------------Value------------------------------------------
// An DivHFNode divides its inputs.  The third input is a Control input, used to
// prevent hoisting the divide above an unsafe test.
const Type* DivHFNode::Value(PhaseGVN* phase) const {
  // Either input is TOP ==> the result is TOP
  const Type* t1 = phase->type(in(1));
  const Type* t2 = phase->type(in(2));
  if(t1 == Type::TOP) { return Type::TOP; }
  if(t2 == Type::TOP) { return Type::TOP; }

  // Either input is BOTTOM ==> the result is the local BOTTOM
  const Type* bot = bottom_type();
  if((t1 == bot) || (t2 == bot) ||
     (t1 == Type::BOTTOM) || (t2 == Type::BOTTOM)) {
    return bot;
  }

  // x/x == 1, we ignore 0/0.
  // Note: if t1 and t2 are zero then result is NaN (JVMS page 213)
  // Does not work for variables because of NaN's
  if (in(1) == in(2) && t1->base() == Type::HalfFloatCon &&
      !g_isnan(t1->getf()) && g_isfinite(t1->getf()) && t1->getf() != 0.0) { // could be negative ZERO or NaN
    return TypeH::ONE;
  }

  if (t2 == TypeH::ONE) {
    return t1;
  }

  // If divisor is a constant and not zero, divide the numbers
  if (t1->base() == Type::HalfFloatCon &&
      t2->base() == Type::HalfFloatCon &&
      t2->getf() != 0.0)  {
    // could be negative zero
    return TypeH::make(t1->getf() / t2->getf());
  }

  // If the dividend is a constant zero
  // Note: if t1 and t2 are zero then result is NaN (JVMS page 213)
  // Test TypeHF::ZERO is not sufficient as it could be negative zero

  if (t1 == TypeH::ZERO && !g_isnan(t2->getf()) && t2->getf() != 0.0) {
    return TypeH::ZERO;
  }

  // If divisor or dividend is nan then result is nan.
  if (g_isnan(t1->getf()) || g_isnan(t2->getf())) {
    return TypeH::make(NAN);
  }

  // Otherwise we give up all hope
  return Type::HALF_FLOAT;
}

//-----------------------------------------------------------------------------
// Dividing by self is 1.
// IF the divisor is 1, we are an identity on the dividend.
Node* DivHFNode::Identity(PhaseGVN* phase) {
  return (phase->type( in(2) ) == TypeH::ONE) ? in(1) : this;
}


//------------------------------Idealize---------------------------------------
Node* DivHFNode::Ideal(PhaseGVN* phase, bool can_reshape) {
  if (in(0) != nullptr && remove_dead_region(phase, can_reshape))  return this;
  // Don't bother trying to transform a dead node
  if (in(0) != nullptr && in(0)->is_top())  { return nullptr; }

  const Type* t2 = phase->type(in(2));
  if (t2 == TypeH::ONE) {      // Identity?
    return nullptr;            // Skip it
  }
  const TypeH* tf = t2->isa_half_float_constant();
  if(tf == nullptr) { return nullptr; }
  if(tf->base() != Type::HalfFloatCon) { return nullptr; }

  // Check for out of range values
  if(tf->is_nan() || !tf->is_finite()) { return nullptr; }

  // Get the value
  float f = tf->getf();
  int exp;

  // Consider the following geometric progression series of POT(power of two) numbers.
  // 0.5 x 2^0 = 0.5, 0.5 x 2^1 = 1.0, 0.5 x 2^2 = 2.0, 0.5 x 2^3 = 4.0 ... 0.5 x 2^n,
  // In all the above cases, normalized mantissa returned by frexp routine will
  // be exactly equal to 0.5 while exponent will be 0,1,2,3...n
  // Perform division to multiplication transform only if divisor is a POT value.
  if(frexp((double)f, &exp) != 0.5) { return nullptr; }

  // Limit the range of acceptable exponents
  if(exp < -14 || exp > 15) { return nullptr; }

  // Since divisor is a POT number, hence its reciprocal will never
  // overflow 11 bits precision range of Float16
  // value if exponent returned by frexp routine strictly lie
  // within the exponent range of normal min(0x1.0P-14) and
  // normal max(0x1.ffcP+15) values.
  // Thus we can safely compute the reciprocal of divisor without
  // any concerns about the precision loss and transform the division
  // into a multiplication operation.
  float reciprocal = ((float)1.0) / f;

  assert(frexp((double)reciprocal, &exp) == 0.5, "reciprocal should be power of 2");

  // return multiplication by the reciprocal
  return (new MulHFNode(in(1), phase->makecon(TypeH::make(reciprocal))));
}

//=============================================================================
//------------------------------Value------------------------------------------
// An DivDNode divides its inputs.  The third input is a Control input, used to
// prevent hoisting the divide above an unsafe test.
const Type* DivDNode::Value(PhaseGVN* phase) const {
  // Either input is TOP ==> the result is TOP
  const Type *t1 = phase->type( in(1) );
  const Type *t2 = phase->type( in(2) );
  if( t1 == Type::TOP ) return Type::TOP;
  if( t2 == Type::TOP ) return Type::TOP;

  // Either input is BOTTOM ==> the result is the local BOTTOM
  const Type *bot = bottom_type();
  if( (t1 == bot) || (t2 == bot) ||
      (t1 == Type::BOTTOM) || (t2 == Type::BOTTOM) )
    return bot;

  // x/x == 1, we ignore 0/0.
  // Note: if t1 and t2 are zero then result is NaN (JVMS page 213)
  // Does not work for variables because of NaN's
  if (in(1) == in(2) && t1->base() == Type::DoubleCon &&
      !g_isnan(t1->getd()) && g_isfinite(t1->getd()) && t1->getd() != 0.0) { // could be negative ZERO or NaN
    return TypeD::ONE;
  }

  if( t2 == TypeD::ONE )
    return t1;

  // IA32 would only execute this for non-strict FP, which is never the
  // case now.
#if ! defined(IA32)
  // If divisor is a constant and not zero, divide them numbers
  if( t1->base() == Type::DoubleCon &&
      t2->base() == Type::DoubleCon &&
      t2->getd() != 0.0 ) // could be negative zero
    return TypeD::make( t1->getd()/t2->getd() );
#endif

  // If the dividend is a constant zero
  // Note: if t1 and t2 are zero then result is NaN (JVMS page 213)
  // Test TypeF::ZERO is not sufficient as it could be negative zero
  if( t1 == TypeD::ZERO && !g_isnan(t2->getd()) && t2->getd() != 0.0 )
    return TypeD::ZERO;

  // Otherwise we give up all hope
  return Type::DOUBLE;
}


//------------------------------isA_Copy---------------------------------------
// Dividing by self is 1.
// If the divisor is 1, we are an identity on the dividend.
Node* DivDNode::Identity(PhaseGVN* phase) {
  return (phase->type( in(2) ) == TypeD::ONE) ? in(1) : this;
}

//------------------------------Idealize---------------------------------------
Node *DivDNode::Ideal(PhaseGVN *phase, bool can_reshape) {
  if (in(0) && remove_dead_region(phase, can_reshape))  return this;
  // Don't bother trying to transform a dead node
  if( in(0) && in(0)->is_top() )  return nullptr;

  const Type *t2 = phase->type( in(2) );
  if( t2 == TypeD::ONE )         // Identity?
    return nullptr;              // Skip it

  const TypeD *td = t2->isa_double_constant();
  if( !td ) return nullptr;
  if( td->base() != Type::DoubleCon ) return nullptr;

  // Check for out of range values
  if( td->is_nan() || !td->is_finite() ) return nullptr;

  // Get the value
  double d = td->getd();
  int exp;

  // Only for special case of dividing by a power of 2
  if( frexp(d, &exp) != 0.5 ) return nullptr;

  // Limit the range of acceptable exponents
  if( exp < -1021 || exp > 1022 ) return nullptr;

  // Compute the reciprocal
  double reciprocal = 1.0 / d;

  assert( frexp(reciprocal, &exp) == 0.5, "reciprocal should be power of 2" );

  // return multiplication by the reciprocal
  return (new MulDNode(in(1), phase->makecon(TypeD::make(reciprocal))));
}

//=============================================================================
//------------------------------Identity---------------------------------------
// If the divisor is 1, we are an identity on the dividend.
Node* UDivINode::Identity(PhaseGVN* phase) {
  return (phase->type( in(2) )->higher_equal(TypeInt::ONE)) ? in(1) : this;
}
//------------------------------Value------------------------------------------
// A UDivINode divides its inputs.  The third input is a Control input, used to
// prevent hoisting the divide above an unsafe test.
const Type* UDivINode::Value(PhaseGVN* phase) const {
  // Either input is TOP ==> the result is TOP
  const Type *t1 = phase->type( in(1) );
  const Type *t2 = phase->type( in(2) );
  if( t1 == Type::TOP ) return Type::TOP;
  if( t2 == Type::TOP ) return Type::TOP;

  // x/x == 1 since we always generate the dynamic divisor check for 0.
  if (in(1) == in(2)) {
    return TypeInt::ONE;
  }

  // Either input is BOTTOM ==> the result is the local BOTTOM
  const Type *bot = bottom_type();
  if( (t1 == bot) || (t2 == bot) ||
      (t1 == Type::BOTTOM) || (t2 == Type::BOTTOM) )
    return bot;

  // Otherwise we give up all hope
  return TypeInt::INT;
}

//------------------------------Idealize---------------------------------------
Node *UDivINode::Ideal(PhaseGVN *phase, bool can_reshape) {
  return unsigned_div_ideal<TypeInt, juint>(phase, can_reshape, this);
}

//=============================================================================
//------------------------------Identity---------------------------------------
// If the divisor is 1, we are an identity on the dividend.
Node* UDivLNode::Identity(PhaseGVN* phase) {
  return (phase->type( in(2) )->higher_equal(TypeLong::ONE)) ? in(1) : this;
}
//------------------------------Value------------------------------------------
// A UDivLNode divides its inputs.  The third input is a Control input, used to
// prevent hoisting the divide above an unsafe test.
const Type* UDivLNode::Value(PhaseGVN* phase) const {
  // Either input is TOP ==> the result is TOP
  const Type *t1 = phase->type( in(1) );
  const Type *t2 = phase->type( in(2) );
  if( t1 == Type::TOP ) return Type::TOP;
  if( t2 == Type::TOP ) return Type::TOP;

  // x/x == 1 since we always generate the dynamic divisor check for 0.
  if (in(1) == in(2)) {
    return TypeLong::ONE;
  }

  // Either input is BOTTOM ==> the result is the local BOTTOM
  const Type *bot = bottom_type();
  if( (t1 == bot) || (t2 == bot) ||
      (t1 == Type::BOTTOM) || (t2 == Type::BOTTOM) )
    return bot;

  // Otherwise we give up all hope
  return TypeLong::LONG;
}

//------------------------------Idealize---------------------------------------
Node *UDivLNode::Ideal(PhaseGVN *phase, bool can_reshape) {
  return unsigned_div_ideal<TypeLong, julong>(phase, can_reshape, this);
}

//=============================================================================
//------------------------------Idealize---------------------------------------
Node *ModINode::Ideal(PhaseGVN *phase, bool can_reshape) {
  // Check for dead control input
  if( in(0) && remove_dead_region(phase, can_reshape) )  return this;
  // Don't bother trying to transform a dead node
  if( in(0) && in(0)->is_top() )  return nullptr;

  // Get the modulus
  const Type *t = phase->type( in(2) );
  if( t == Type::TOP ) return nullptr;
  const TypeInt *ti = t->is_int();

  // Check for useless control input
  // Check for excluding mod-zero case
  if (in(0) && (ti->_hi < 0 || ti->_lo > 0)) {
    set_req(0, nullptr);        // Yank control input
    return this;
  }

  // See if we are MOD'ing by 2^k or 2^k-1.
  if( !ti->is_con() ) return nullptr;
  jint con = ti->get_con();

  Node *hook = new Node(1);

  // First, special check for modulo 2^k-1
  if( con >= 0 && con < max_jint && is_power_of_2(con+1) ) {
    uint k = exact_log2(con+1);  // Extract k

    // Basic algorithm by David Detlefs.  See fastmod_int.java for gory details.
    static int unroll_factor[] = { 999, 999, 29, 14, 9, 7, 5, 4, 4, 3, 3, 2, 2, 2, 2, 2, 1 /*past here we assume 1 forever*/};
    int trip_count = 1;
    if( k < ARRAY_SIZE(unroll_factor))  trip_count = unroll_factor[k];

    // If the unroll factor is not too large, and if conditional moves are
    // ok, then use this case
    if( trip_count <= 5 && ConditionalMoveLimit != 0 ) {
      Node *x = in(1);            // Value being mod'd
      Node *divisor = in(2);      // Also is mask

      hook->init_req(0, x);       // Add a use to x to prevent him from dying
      // Generate code to reduce X rapidly to nearly 2^k-1.
      for( int i = 0; i < trip_count; i++ ) {
        Node *xl = phase->transform( new AndINode(x,divisor) );
        Node *xh = phase->transform( new RShiftINode(x,phase->intcon(k)) ); // Must be signed
        x = phase->transform( new AddINode(xh,xl) );
        hook->set_req(0, x);
      }

      // Generate sign-fixup code.  Was original value positive?
      // int hack_res = (i >= 0) ? divisor : 1;
      Node *cmp1 = phase->transform( new CmpINode( in(1), phase->intcon(0) ) );
      Node *bol1 = phase->transform( new BoolNode( cmp1, BoolTest::ge ) );
      Node *cmov1= phase->transform( new CMoveINode(bol1, phase->intcon(1), divisor, TypeInt::POS) );
      // if( x >= hack_res ) x -= divisor;
      Node *sub  = phase->transform( new SubINode( x, divisor ) );
      Node *cmp2 = phase->transform( new CmpINode( x, cmov1 ) );
      Node *bol2 = phase->transform( new BoolNode( cmp2, BoolTest::ge ) );
      // Convention is to not transform the return value of an Ideal
      // since Ideal is expected to return a modified 'this' or a new node.
      Node *cmov2= new CMoveINode(bol2, x, sub, TypeInt::INT);
      // cmov2 is now the mod

      // Now remove the bogus extra edges used to keep things alive
      hook->destruct(phase);
      return cmov2;
    }
  }

  // Fell thru, the unroll case is not appropriate. Transform the modulo
  // into a long multiply/int multiply/subtract case

  // Cannot handle mod 0, and min_jint isn't handled by the transform
  if( con == 0 || con == min_jint ) return nullptr;

  // Get the absolute value of the constant; at this point, we can use this
  jint pos_con = (con >= 0) ? con : -con;

  // integer Mod 1 is always 0
  if( pos_con == 1 ) return new ConINode(TypeInt::ZERO);

  int log2_con = -1;

  // If this is a power of two, they maybe we can mask it
  if (is_power_of_2(pos_con)) {
    log2_con = log2i_exact(pos_con);

    const Type *dt = phase->type(in(1));
    const TypeInt *dti = dt->isa_int();

    // See if this can be masked, if the dividend is non-negative
    if( dti && dti->_lo >= 0 )
      return ( new AndINode( in(1), phase->intcon( pos_con-1 ) ) );
  }

  // Save in(1) so that it cannot be changed or deleted
  hook->init_req(0, in(1));

  // Divide using the transform from DivI to MulL
  Node *result = transform_int_divide( phase, in(1), pos_con );
  if (result != nullptr) {
    Node *divide = phase->transform(result);

    // Re-multiply, using a shift if this is a power of two
    Node *mult = nullptr;

    if( log2_con >= 0 )
      mult = phase->transform( new LShiftINode( divide, phase->intcon( log2_con ) ) );
    else
      mult = phase->transform( new MulINode( divide, phase->intcon( pos_con ) ) );

    // Finally, subtract the multiplied divided value from the original
    result = new SubINode( in(1), mult );
  }

  // Now remove the bogus extra edges used to keep things alive
  hook->destruct(phase);

  // return the value
  return result;
}

//------------------------------Value------------------------------------------
const Type* ModINode::Value(PhaseGVN* phase) const {
  // Either input is TOP ==> the result is TOP
  const Type *t1 = phase->type( in(1) );
  const Type *t2 = phase->type( in(2) );
  if( t1 == Type::TOP ) return Type::TOP;
  if( t2 == Type::TOP ) return Type::TOP;

  // We always generate the dynamic check for 0.
  // 0 MOD X is 0
  if( t1 == TypeInt::ZERO ) return TypeInt::ZERO;
  // X MOD X is 0
  if (in(1) == in(2)) {
    return TypeInt::ZERO;
  }

  // Either input is BOTTOM ==> the result is the local BOTTOM
  const Type *bot = bottom_type();
  if( (t1 == bot) || (t2 == bot) ||
      (t1 == Type::BOTTOM) || (t2 == Type::BOTTOM) )
    return bot;

  const TypeInt *i1 = t1->is_int();
  const TypeInt *i2 = t2->is_int();
  if( !i1->is_con() || !i2->is_con() ) {
    if( i1->_lo >= 0 && i2->_lo >= 0 )
      return TypeInt::POS;
    // If both numbers are not constants, we know little.
    return TypeInt::INT;
  }
  // Mod by zero?  Throw exception at runtime!
  if( !i2->get_con() ) return TypeInt::POS;

  // We must be modulo'ing 2 float constants.
  // Check for min_jint % '-1', result is defined to be '0'.
  if( i1->get_con() == min_jint && i2->get_con() == -1 )
    return TypeInt::ZERO;

  return TypeInt::make( i1->get_con() % i2->get_con() );
}

//=============================================================================
//------------------------------Idealize---------------------------------------

template <typename TypeClass, typename Unsigned>
static Node* unsigned_mod_ideal(PhaseGVN* phase, bool can_reshape, Node* mod) {
  // Check for dead control input
  if (mod->in(0) != nullptr && mod->remove_dead_region(phase, can_reshape)) {
    return mod;
  }
  // Don't bother trying to transform a dead node
  if (mod->in(0) != nullptr && mod->in(0)->is_top()) {
    return nullptr;
  }

  // Get the modulus
  const Type* t = phase->type(mod->in(2));
  if (t == Type::TOP) {
    return nullptr;
  }
  const TypeClass* type_divisor = t->cast<TypeClass>();

  // Check for useless control input
  // Check for excluding mod-zero case
  if (mod->in(0) != nullptr && (type_divisor->_hi < 0 || type_divisor->_lo > 0)) {
    mod->set_req(0, nullptr); // Yank control input
    return mod;
  }

  if (!type_divisor->is_con()) {
    return nullptr;
  }
  Unsigned divisor = static_cast<Unsigned>(type_divisor->get_con());

  if (divisor == 0) {
    return nullptr;
  }

  if (is_power_of_2(divisor)) {
    return make_and<TypeClass>(mod->in(1), phase->makecon(TypeClass::make(divisor - 1)));
  }

  return nullptr;
}

template <typename TypeClass, typename Unsigned, typename Signed>
static const Type* unsigned_mod_value(PhaseGVN* phase, const Node* mod) {
  const Type* t1 = phase->type(mod->in(1));
  const Type* t2 = phase->type(mod->in(2));
  if (t1 == Type::TOP) {
    return Type::TOP;
  }
  if (t2 == Type::TOP) {
    return Type::TOP;
  }

  // 0 MOD X is 0
  if (t1 == TypeClass::ZERO) {
    return TypeClass::ZERO;
  }
  // X MOD X is 0
  if (mod->in(1) == mod->in(2)) {
    return TypeClass::ZERO;
  }

  // Either input is BOTTOM ==> the result is the local BOTTOM
  const Type* bot = mod->bottom_type();
  if ((t1 == bot) || (t2 == bot) ||
      (t1 == Type::BOTTOM) || (t2 == Type::BOTTOM)) {
    return bot;
  }

  const TypeClass* type_divisor = t2->cast<TypeClass>();
  if (type_divisor->is_con() && type_divisor->get_con() == 1) {
    return TypeClass::ZERO;
  }

  const TypeClass* type_dividend = t1->cast<TypeClass>();
  if (type_dividend->is_con() && type_divisor->is_con()) {
    Unsigned dividend = static_cast<Unsigned>(type_dividend->get_con());
    Unsigned divisor = static_cast<Unsigned>(type_divisor->get_con());
    return TypeClass::make(static_cast<Signed>(dividend % divisor));
  }

  return bot;
}

Node* UModINode::Ideal(PhaseGVN* phase, bool can_reshape) {
  return unsigned_mod_ideal<TypeInt, juint>(phase, can_reshape, this);
}

const Type* UModINode::Value(PhaseGVN* phase) const {
  return unsigned_mod_value<TypeInt, juint, jint>(phase, this);
}

//=============================================================================
//------------------------------Idealize---------------------------------------
Node *ModLNode::Ideal(PhaseGVN *phase, bool can_reshape) {
  // Check for dead control input
  if( in(0) && remove_dead_region(phase, can_reshape) )  return this;
  // Don't bother trying to transform a dead node
  if( in(0) && in(0)->is_top() )  return nullptr;

  // Get the modulus
  const Type *t = phase->type( in(2) );
  if( t == Type::TOP ) return nullptr;
  const TypeLong *tl = t->is_long();

  // Check for useless control input
  // Check for excluding mod-zero case
  if (in(0) && (tl->_hi < 0 || tl->_lo > 0)) {
    set_req(0, nullptr);        // Yank control input
    return this;
  }

  // See if we are MOD'ing by 2^k or 2^k-1.
  if( !tl->is_con() ) return nullptr;
  jlong con = tl->get_con();

  Node *hook = new Node(1);

  // Expand mod
  if(con >= 0 && con < max_jlong && is_power_of_2(con + 1)) {
    uint k = log2i_exact(con + 1);  // Extract k

    // Basic algorithm by David Detlefs.  See fastmod_long.java for gory details.
    // Used to help a popular random number generator which does a long-mod
    // of 2^31-1 and shows up in SpecJBB and SciMark.
    static int unroll_factor[] = { 999, 999, 61, 30, 20, 15, 12, 10, 8, 7, 6, 6, 5, 5, 4, 4, 4, 3, 3, 3, 3, 3, 2, 2, 2, 2, 2, 2, 2, 2, 2, 2, 1 /*past here we assume 1 forever*/};
    int trip_count = 1;
    if( k < ARRAY_SIZE(unroll_factor)) trip_count = unroll_factor[k];

    // If the unroll factor is not too large, and if conditional moves are
    // ok, then use this case
    if( trip_count <= 5 && ConditionalMoveLimit != 0 ) {
      Node *x = in(1);            // Value being mod'd
      Node *divisor = in(2);      // Also is mask

      hook->init_req(0, x);       // Add a use to x to prevent him from dying
      // Generate code to reduce X rapidly to nearly 2^k-1.
      for( int i = 0; i < trip_count; i++ ) {
        Node *xl = phase->transform( new AndLNode(x,divisor) );
        Node *xh = phase->transform( new RShiftLNode(x,phase->intcon(k)) ); // Must be signed
        x = phase->transform( new AddLNode(xh,xl) );
        hook->set_req(0, x);    // Add a use to x to prevent him from dying
      }

      // Generate sign-fixup code.  Was original value positive?
      // long hack_res = (i >= 0) ? divisor : CONST64(1);
      Node *cmp1 = phase->transform( new CmpLNode( in(1), phase->longcon(0) ) );
      Node *bol1 = phase->transform( new BoolNode( cmp1, BoolTest::ge ) );
      Node *cmov1= phase->transform( new CMoveLNode(bol1, phase->longcon(1), divisor, TypeLong::LONG) );
      // if( x >= hack_res ) x -= divisor;
      Node *sub  = phase->transform( new SubLNode( x, divisor ) );
      Node *cmp2 = phase->transform( new CmpLNode( x, cmov1 ) );
      Node *bol2 = phase->transform( new BoolNode( cmp2, BoolTest::ge ) );
      // Convention is to not transform the return value of an Ideal
      // since Ideal is expected to return a modified 'this' or a new node.
      Node *cmov2= new CMoveLNode(bol2, x, sub, TypeLong::LONG);
      // cmov2 is now the mod

      // Now remove the bogus extra edges used to keep things alive
      hook->destruct(phase);
      return cmov2;
    }
  }

  // Fell thru, the unroll case is not appropriate. Transform the modulo
  // into a long multiply/int multiply/subtract case

  // Cannot handle mod 0, and min_jlong isn't handled by the transform
  if( con == 0 || con == min_jlong ) return nullptr;

  // Get the absolute value of the constant; at this point, we can use this
  jlong pos_con = (con >= 0) ? con : -con;

  // integer Mod 1 is always 0
  if( pos_con == 1 ) return new ConLNode(TypeLong::ZERO);

  int log2_con = -1;

  // If this is a power of two, then maybe we can mask it
  if (is_power_of_2(pos_con)) {
    log2_con = log2i_exact(pos_con);

    const Type *dt = phase->type(in(1));
    const TypeLong *dtl = dt->isa_long();

    // See if this can be masked, if the dividend is non-negative
    if( dtl && dtl->_lo >= 0 )
      return ( new AndLNode( in(1), phase->longcon( pos_con-1 ) ) );
  }

  // Save in(1) so that it cannot be changed or deleted
  hook->init_req(0, in(1));

  // Divide using the transform from DivL to MulL
  Node *result = transform_long_divide( phase, in(1), pos_con );
  if (result != nullptr) {
    Node *divide = phase->transform(result);

    // Re-multiply, using a shift if this is a power of two
    Node *mult = nullptr;

    if( log2_con >= 0 )
      mult = phase->transform( new LShiftLNode( divide, phase->intcon( log2_con ) ) );
    else
      mult = phase->transform( new MulLNode( divide, phase->longcon( pos_con ) ) );

    // Finally, subtract the multiplied divided value from the original
    result = new SubLNode( in(1), mult );
  }

  // Now remove the bogus extra edges used to keep things alive
  hook->destruct(phase);

  // return the value
  return result;
}

//------------------------------Value------------------------------------------
const Type* ModLNode::Value(PhaseGVN* phase) const {
  // Either input is TOP ==> the result is TOP
  const Type *t1 = phase->type( in(1) );
  const Type *t2 = phase->type( in(2) );
  if( t1 == Type::TOP ) return Type::TOP;
  if( t2 == Type::TOP ) return Type::TOP;

  // We always generate the dynamic check for 0.
  // 0 MOD X is 0
  if( t1 == TypeLong::ZERO ) return TypeLong::ZERO;
  // X MOD X is 0
  if (in(1) == in(2)) {
    return TypeLong::ZERO;
  }

  // Either input is BOTTOM ==> the result is the local BOTTOM
  const Type *bot = bottom_type();
  if( (t1 == bot) || (t2 == bot) ||
      (t1 == Type::BOTTOM) || (t2 == Type::BOTTOM) )
    return bot;

  const TypeLong *i1 = t1->is_long();
  const TypeLong *i2 = t2->is_long();
  if( !i1->is_con() || !i2->is_con() ) {
    if( i1->_lo >= CONST64(0) && i2->_lo >= CONST64(0) )
      return TypeLong::POS;
    // If both numbers are not constants, we know little.
    return TypeLong::LONG;
  }
  // Mod by zero?  Throw exception at runtime!
  if( !i2->get_con() ) return TypeLong::POS;

  // We must be modulo'ing 2 float constants.
  // Check for min_jint % '-1', result is defined to be '0'.
  if( i1->get_con() == min_jlong && i2->get_con() == -1 )
    return TypeLong::ZERO;

  return TypeLong::make( i1->get_con() % i2->get_con() );
}

Node *UModLNode::Ideal(PhaseGVN *phase, bool can_reshape) {
  return unsigned_mod_ideal<TypeLong, julong>(phase, can_reshape, this);
}

const Type* UModLNode::Value(PhaseGVN* phase) const {
  return unsigned_mod_value<TypeLong, julong, jlong>(phase, this);
}

Node* ModFNode::Ideal(PhaseGVN* phase, bool can_reshape) {
  if (!can_reshape) {
    return nullptr;
  }
  PhaseIterGVN* igvn = phase->is_IterGVN();

  bool result_is_unused = proj_out_or_null(TypeFunc::Parms) == nullptr;
  if (result_is_unused) {
    return replace_with_con(igvn, TypeF::make(0.));
  }

  // Either input is TOP ==> the result is TOP
  const Type* t1 = phase->type(dividend());
  const Type* t2 = phase->type(divisor());
  if (t1 == Type::TOP || t2 == Type::TOP) {
    return phase->C->top();
  }

  // If either number is not a constant, we know nothing.
  if ((t1->base() != Type::FloatCon) || (t2->base() != Type::FloatCon)) {
    return nullptr; // note: x%x can be either NaN or 0
  }

  float f1 = t1->getf();
  float f2 = t2->getf();
  jint x1 = jint_cast(f1); // note:  *(int*)&f1, not just (int)f1
  jint x2 = jint_cast(f2);

  // If either is a NaN, return an input NaN
  if (g_isnan(f1)) {
    return replace_with_con(igvn, t1);
  }
  if (g_isnan(f2)) {
    return replace_with_con(igvn, t2);
  }

  // If an operand is infinity or the divisor is +/- zero, punt.
  if (!g_isfinite(f1) || !g_isfinite(f2) || x2 == 0 || x2 == min_jint) {
    return nullptr;
  }

  // We must be modulo'ing 2 float constants.
  // Make sure that the sign of the fmod is equal to the sign of the dividend
  jint xr = jint_cast(fmod(f1, f2));
  if ((x1 ^ xr) < 0) {
    xr ^= min_jint;
  }

  return replace_with_con(igvn, TypeF::make(jfloat_cast(xr)));
}

Node* ModDNode::Ideal(PhaseGVN* phase, bool can_reshape) {
  if (!can_reshape) {
    return nullptr;
  }
  PhaseIterGVN* igvn = phase->is_IterGVN();

  bool result_is_unused = proj_out_or_null(TypeFunc::Parms) == nullptr;
  if (result_is_unused) {
    return replace_with_con(igvn, TypeD::make(0.));
  }

  // Either input is TOP ==> the result is TOP
  const Type* t1 = phase->type(dividend());
  const Type* t2 = phase->type(divisor());
  if (t1 == Type::TOP || t2 == Type::TOP) {
    return nullptr;
  }

  // If either number is not a constant, we know nothing.
  if ((t1->base() != Type::DoubleCon) || (t2->base() != Type::DoubleCon)) {
    return nullptr; // note: x%x can be either NaN or 0
  }

  double f1 = t1->getd();
  double f2 = t2->getd();
  jlong x1 = jlong_cast(f1); // note:  *(long*)&f1, not just (long)f1
  jlong x2 = jlong_cast(f2);

  // If either is a NaN, return an input NaN
  if (g_isnan(f1)) {
    return replace_with_con(igvn, t1);
  }
  if (g_isnan(f2)) {
    return replace_with_con(igvn, t2);
  }

  // If an operand is infinity or the divisor is +/- zero, punt.
  if (!g_isfinite(f1) || !g_isfinite(f2) || x2 == 0 || x2 == min_jlong) {
    return nullptr;
  }

  // We must be modulo'ing 2 double constants.
  // Make sure that the sign of the fmod is equal to the sign of the dividend
  jlong xr = jlong_cast(fmod(f1, f2));
  if ((x1 ^ xr) < 0) {
    xr ^= min_jlong;
  }

  return replace_with_con(igvn, TypeD::make(jdouble_cast(xr)));
}

Node* ModFloatingNode::replace_with_con(PhaseIterGVN* phase, const Type* con) {
  Compile* C = phase->C;
  Node* con_node = phase->makecon(con);
<<<<<<< HEAD
  CallProjections* projs = extract_projections(false, false);
  C->gvn_replace_by(projs->fallthrough_proj, in(TypeFunc::Control));
  if (projs->fallthrough_catchproj != nullptr) {
    C->gvn_replace_by(projs->fallthrough_catchproj, in(TypeFunc::Control));
  }
  if (projs->fallthrough_memproj != nullptr) {
    C->gvn_replace_by(projs->fallthrough_memproj, in(TypeFunc::Memory));
  }
  if (projs->catchall_memproj != nullptr) {
    C->gvn_replace_by(projs->catchall_memproj, C->top());
  }
  if (projs->fallthrough_ioproj != nullptr) {
    C->gvn_replace_by(projs->fallthrough_ioproj, in(TypeFunc::I_O));
  }
  assert(projs->catchall_ioproj == nullptr, "no exceptions from floating mod");
  assert(projs->catchall_catchproj == nullptr, "no exceptions from floating mod");
  if (projs->resproj[0] != nullptr) {
    C->gvn_replace_by(projs->resproj[0], con_node);
=======
  CallProjections projs;
  extract_projections(&projs, false, false);
  phase->replace_node(projs.fallthrough_proj, in(TypeFunc::Control));
  if (projs.fallthrough_catchproj != nullptr) {
    phase->replace_node(projs.fallthrough_catchproj, in(TypeFunc::Control));
  }
  if (projs.fallthrough_memproj != nullptr) {
    phase->replace_node(projs.fallthrough_memproj, in(TypeFunc::Memory));
  }
  if (projs.catchall_memproj != nullptr) {
    phase->replace_node(projs.catchall_memproj, C->top());
  }
  if (projs.fallthrough_ioproj != nullptr) {
    phase->replace_node(projs.fallthrough_ioproj, in(TypeFunc::I_O));
  }
  assert(projs.catchall_ioproj == nullptr, "no exceptions from floating mod");
  assert(projs.catchall_catchproj == nullptr, "no exceptions from floating mod");
  if (projs.resproj != nullptr) {
    phase->replace_node(projs.resproj, con_node);
>>>>>>> 11a37c82
  }
  phase->replace_node(this, C->top());
  C->remove_macro_node(this);
  disconnect_inputs(C);
  return nullptr;
}

//=============================================================================

DivModNode::DivModNode( Node *c, Node *dividend, Node *divisor ) : MultiNode(3) {
  init_req(0, c);
  init_req(1, dividend);
  init_req(2, divisor);
}

DivModNode* DivModNode::make(Node* div_or_mod, BasicType bt, bool is_unsigned) {
  assert(bt == T_INT || bt == T_LONG, "only int or long input pattern accepted");

  if (bt == T_INT) {
    if (is_unsigned) {
      return UDivModINode::make(div_or_mod);
    } else {
      return DivModINode::make(div_or_mod);
    }
  } else {
    if (is_unsigned) {
      return UDivModLNode::make(div_or_mod);
    } else {
      return DivModLNode::make(div_or_mod);
    }
  }
}

//------------------------------make------------------------------------------
DivModINode* DivModINode::make(Node* div_or_mod) {
  Node* n = div_or_mod;
  assert(n->Opcode() == Op_DivI || n->Opcode() == Op_ModI,
         "only div or mod input pattern accepted");

  DivModINode* divmod = new DivModINode(n->in(0), n->in(1), n->in(2));
  Node*        dproj  = new ProjNode(divmod, DivModNode::div_proj_num);
  Node*        mproj  = new ProjNode(divmod, DivModNode::mod_proj_num);
  return divmod;
}

//------------------------------make------------------------------------------
DivModLNode* DivModLNode::make(Node* div_or_mod) {
  Node* n = div_or_mod;
  assert(n->Opcode() == Op_DivL || n->Opcode() == Op_ModL,
         "only div or mod input pattern accepted");

  DivModLNode* divmod = new DivModLNode(n->in(0), n->in(1), n->in(2));
  Node*        dproj  = new ProjNode(divmod, DivModNode::div_proj_num);
  Node*        mproj  = new ProjNode(divmod, DivModNode::mod_proj_num);
  return divmod;
}

//------------------------------match------------------------------------------
// return result(s) along with their RegMask info
Node *DivModINode::match(const ProjNode *proj, const Matcher *match, const RegMask* mask) {
  uint ideal_reg = proj->ideal_reg();
  RegMask rm;
  if (proj->_con == div_proj_num) {
    rm = match->divI_proj_mask();
  } else {
    assert(proj->_con == mod_proj_num, "must be div or mod projection");
    rm = match->modI_proj_mask();
  }
  return new MachProjNode(this, proj->_con, rm, ideal_reg);
}


//------------------------------match------------------------------------------
// return result(s) along with their RegMask info
Node *DivModLNode::match(const ProjNode *proj, const Matcher *match, const RegMask* mask) {
  uint ideal_reg = proj->ideal_reg();
  RegMask rm;
  if (proj->_con == div_proj_num) {
    rm = match->divL_proj_mask();
  } else {
    assert(proj->_con == mod_proj_num, "must be div or mod projection");
    rm = match->modL_proj_mask();
  }
  return new MachProjNode(this, proj->_con, rm, ideal_reg);
}

//------------------------------make------------------------------------------
UDivModINode* UDivModINode::make(Node* div_or_mod) {
  Node* n = div_or_mod;
  assert(n->Opcode() == Op_UDivI || n->Opcode() == Op_UModI,
         "only div or mod input pattern accepted");

  UDivModINode* divmod = new UDivModINode(n->in(0), n->in(1), n->in(2));
  Node*        dproj  = new ProjNode(divmod, DivModNode::div_proj_num);
  Node*        mproj  = new ProjNode(divmod, DivModNode::mod_proj_num);
  return divmod;
}

//------------------------------make------------------------------------------
UDivModLNode* UDivModLNode::make(Node* div_or_mod) {
  Node* n = div_or_mod;
  assert(n->Opcode() == Op_UDivL || n->Opcode() == Op_UModL,
         "only div or mod input pattern accepted");

  UDivModLNode* divmod = new UDivModLNode(n->in(0), n->in(1), n->in(2));
  Node*        dproj  = new ProjNode(divmod, DivModNode::div_proj_num);
  Node*        mproj  = new ProjNode(divmod, DivModNode::mod_proj_num);
  return divmod;
}

//------------------------------match------------------------------------------
// return result(s) along with their RegMask info
Node* UDivModINode::match(const ProjNode* proj, const Matcher* match, const RegMask* mask) {
  uint ideal_reg = proj->ideal_reg();
  RegMask rm;
  if (proj->_con == div_proj_num) {
    rm = match->divI_proj_mask();
  } else {
    assert(proj->_con == mod_proj_num, "must be div or mod projection");
    rm = match->modI_proj_mask();
  }
  return new MachProjNode(this, proj->_con, rm, ideal_reg);
}


//------------------------------match------------------------------------------
// return result(s) along with their RegMask info
Node* UDivModLNode::match( const ProjNode* proj, const Matcher* match, const RegMask* mask) {
  uint ideal_reg = proj->ideal_reg();
  RegMask rm;
  if (proj->_con == div_proj_num) {
    rm = match->divL_proj_mask();
  } else {
    assert(proj->_con == mod_proj_num, "must be div or mod projection");
    rm = match->modL_proj_mask();
  }
  return new MachProjNode(this, proj->_con, rm, ideal_reg);
}<|MERGE_RESOLUTION|>--- conflicted
+++ resolved
@@ -1616,46 +1616,24 @@
 Node* ModFloatingNode::replace_with_con(PhaseIterGVN* phase, const Type* con) {
   Compile* C = phase->C;
   Node* con_node = phase->makecon(con);
-<<<<<<< HEAD
   CallProjections* projs = extract_projections(false, false);
-  C->gvn_replace_by(projs->fallthrough_proj, in(TypeFunc::Control));
+  phase->replace_node(projs->fallthrough_proj, in(TypeFunc::Control));
   if (projs->fallthrough_catchproj != nullptr) {
-    C->gvn_replace_by(projs->fallthrough_catchproj, in(TypeFunc::Control));
+    phase->replace_node(projs->fallthrough_catchproj, in(TypeFunc::Control));
   }
   if (projs->fallthrough_memproj != nullptr) {
-    C->gvn_replace_by(projs->fallthrough_memproj, in(TypeFunc::Memory));
+    phase->replace_node(projs->fallthrough_memproj, in(TypeFunc::Memory));
   }
   if (projs->catchall_memproj != nullptr) {
-    C->gvn_replace_by(projs->catchall_memproj, C->top());
+    phase->replace_node(projs->catchall_memproj, C->top());
   }
   if (projs->fallthrough_ioproj != nullptr) {
-    C->gvn_replace_by(projs->fallthrough_ioproj, in(TypeFunc::I_O));
+    phase->replace_node(projs->fallthrough_ioproj, in(TypeFunc::I_O));
   }
   assert(projs->catchall_ioproj == nullptr, "no exceptions from floating mod");
   assert(projs->catchall_catchproj == nullptr, "no exceptions from floating mod");
   if (projs->resproj[0] != nullptr) {
-    C->gvn_replace_by(projs->resproj[0], con_node);
-=======
-  CallProjections projs;
-  extract_projections(&projs, false, false);
-  phase->replace_node(projs.fallthrough_proj, in(TypeFunc::Control));
-  if (projs.fallthrough_catchproj != nullptr) {
-    phase->replace_node(projs.fallthrough_catchproj, in(TypeFunc::Control));
-  }
-  if (projs.fallthrough_memproj != nullptr) {
-    phase->replace_node(projs.fallthrough_memproj, in(TypeFunc::Memory));
-  }
-  if (projs.catchall_memproj != nullptr) {
-    phase->replace_node(projs.catchall_memproj, C->top());
-  }
-  if (projs.fallthrough_ioproj != nullptr) {
-    phase->replace_node(projs.fallthrough_ioproj, in(TypeFunc::I_O));
-  }
-  assert(projs.catchall_ioproj == nullptr, "no exceptions from floating mod");
-  assert(projs.catchall_catchproj == nullptr, "no exceptions from floating mod");
-  if (projs.resproj != nullptr) {
-    phase->replace_node(projs.resproj, con_node);
->>>>>>> 11a37c82
+    phase->replace_node(projs->resproj[0], con_node);
   }
   phase->replace_node(this, C->top());
   C->remove_macro_node(this);
