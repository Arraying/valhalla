/*
 * Copyright (c) 2000, 2025, Oracle and/or its affiliates. All rights reserved.
 * DO NOT ALTER OR REMOVE COPYRIGHT NOTICES OR THIS FILE HEADER.
 *
 * This code is free software; you can redistribute it and/or modify it
 * under the terms of the GNU General Public License version 2 only, as
 * published by the Free Software Foundation.
 *
 * This code is distributed in the hope that it will be useful, but WITHOUT
 * ANY WARRANTY; without even the implied warranty of MERCHANTABILITY or
 * FITNESS FOR A PARTICULAR PURPOSE.  See the GNU General Public License
 * version 2 for more details (a copy is included in the LICENSE file that
 * accompanied this code).
 *
 * You should have received a copy of the GNU General Public License version
 * 2 along with this work; if not, write to the Free Software Foundation,
 * Inc., 51 Franklin St, Fifth Floor, Boston, MA 02110-1301 USA.
 *
 * Please contact Oracle, 500 Oracle Parkway, Redwood Shores, CA 94065 USA
 * or visit www.oracle.com if you need additional information or have any
 * questions.
 *
 */

#ifndef SHARE_OPTO_C2_GLOBALS_HPP
#define SHARE_OPTO_C2_GLOBALS_HPP

#include "opto/c2_globals_pd.hpp"
#include "runtime/globals_shared.hpp"
#include "utilities/macros.hpp"

//
// Defines all globals flags used by the server compiler.
//

#define C2_FLAGS(develop,                                                   \
                 develop_pd,                                                \
                 product,                                                   \
                 product_pd,                                                \
                 range,                                                     \
                 constraint)                                                \
                                                                            \
  product(bool, StressLCM, false, DIAGNOSTIC,                               \
          "Randomize instruction scheduling in LCM")                        \
                                                                            \
  product(bool, StressGCM, false, DIAGNOSTIC,                               \
          "Randomize instruction scheduling in GCM")                        \
                                                                            \
  product(bool, StressIGVN, false, DIAGNOSTIC,                              \
          "Randomize worklist traversal in IGVN")                           \
                                                                            \
  product(bool, StressCCP, false, DIAGNOSTIC,                               \
          "Randomize worklist traversal in CCP")                            \
                                                                            \
  product(bool, StressIncrementalInlining, false, DIAGNOSTIC,               \
          "Randomize the incremental inlining decision")                    \
                                                                            \
  product(bool, StressMacroExpansion, false, DIAGNOSTIC,                    \
          "Randomize macro node expansion order")                           \
                                                                            \
  product(bool, StressUnstableIfTraps, false, DIAGNOSTIC,                   \
          "Randomly take unstable if traps")                                \
                                                                            \
  product(uint, StressSeed, 0, DIAGNOSTIC,                                  \
          "Seed for randomized stress testing (if unset, a random one is "  \
          "generated). The seed is recorded in the compilation log, if "    \
          "available.")                                                     \
          range(0, max_juint)                                               \
                                                                            \
  develop(bool, StressMethodHandleLinkerInlining, false,                    \
          "Stress inlining through method handle linkers")                  \
                                                                            \
  develop(bool, StressBailout, false,                                       \
          "Perform bailouts randomly at C2 failing() checks")               \
                                                                            \
  develop(uint, StressBailoutMean, 100000,                                  \
          "The expected number of failing() checks made until "             \
          "a random bailout.")                                              \
          range(1, max_juint)                                               \
                                                                            \
  develop(intx, OptoPrologueNops, 0,                                        \
          "Insert this many extra nop instructions "                        \
          "in the prologue of every nmethod")                               \
          range(0, 128)                                                     \
                                                                            \
  product_pd(intx, InteriorEntryAlignment,                                  \
          "Code alignment for interior entry points "                       \
          "in generated code (in bytes)")                                   \
          constraint(InteriorEntryAlignmentConstraintFunc, AfterErgo)       \
                                                                            \
  product(intx, MaxLoopPad, (OptoLoopAlignment-1),                          \
          "Align a loop if padding size in bytes is less or equal to this " \
          "value")                                                          \
          range(0, max_jint)                                                \
                                                                            \
  product(intx, MaxVectorSize, 64,                                          \
          "Max vector size in bytes, "                                      \
          "actual size could be less depending on elements type")           \
          range(0, max_jint)                                                \
                                                                            \
  product(intx, ArrayOperationPartialInlineSize, 0, DIAGNOSTIC,             \
          "Partial inline size used for small array operations"             \
          "(e.g. copy,cmp) acceleration.")                                  \
          range(0, 256)                                                     \
                                                                            \
  product(bool, AlignVector, true,                                          \
          "Perform vector store/load alignment in loop")                    \
                                                                            \
  develop(bool, VerifyAlignVector, false,                                   \
          "Check that vector stores/loads are aligned if AlignVector"       \
          "is enabled.")                                                    \
                                                                            \
  product(intx, NumberOfLoopInstrToAlign, 4,                                \
          "Number of first instructions in a loop to align")                \
          range(0, max_jint)                                                \
                                                                            \
  develop(intx, IndexSetWatch, 0,                                           \
          "Trace all operations on this IndexSet (-1 means all, 0 none)")   \
          range(-1, max_intx)                                               \
                                                                            \
  develop(intx, OptoNodeListSize, 4,                                        \
          "Starting allocation size of Node_List data structures")          \
          range(1, max_jint)                                                \
                                                                            \
  develop(intx, OptoBlockListSize, 8,                                       \
          "Starting allocation size of Block_List data structures")         \
          range(1, max_jint)                                                \
                                                                            \
  develop(intx, OptoPeepholeAt, -1,                                         \
          "Apply peephole optimizations to this peephole rule")             \
                                                                            \
  develop(bool, PrintIdeal, false,                                          \
          "Print ideal graph before code generation")                       \
                                                                            \
  develop(bool, PrintOpto, false,                                           \
          "Print compiler2 attempts")                                       \
                                                                            \
  develop(bool, PrintOptoInlining, false,                                   \
          "Print compiler2 inlining decisions")                             \
                                                                            \
  develop(bool, VerifyIdealNodeCount, false,                                \
          "Verify that tracked dead ideal node count is accurate")          \
                                                                            \
  develop(bool, PrintIdealNodeCount, false,                                 \
          "Print liveness counts of ideal nodes")                           \
                                                                            \
  product_pd(bool, IdealizeClearArrayNode, DIAGNOSTIC,                      \
          "Replace ClearArrayNode by subgraph of basic operations.")        \
                                                                            \
  develop(bool, OptoBreakpoint, false,                                      \
          "insert breakpoint at method entry")                              \
                                                                            \
  develop(bool, OptoBreakpointOSR, false,                                   \
          "insert breakpoint at osr method entry")                          \
                                                                            \
  develop(uint64_t, BreakAtNode, 0,                                         \
          "Break at construction of this Node (either _idx or _debug_idx)") \
                                                                            \
  develop(bool, OptoBreakpointC2R, false,                                   \
          "insert breakpoint at runtime stub entry")                        \
                                                                            \
  develop(bool, OptoNoExecute, false,                                       \
          "Attempt to parse and compile but do not execute generated code") \
                                                                            \
  develop(bool, PrintOptoStatistics, false,                                 \
          "Print New compiler statistics")                                  \
                                                                            \
  product(bool, PrintOptoAssembly, false, DIAGNOSTIC,                       \
          "Print New compiler assembly output")                             \
                                                                            \
  develop_pd(bool, OptoPeephole,                                            \
          "Apply peephole optimizations after register allocation")         \
                                                                            \
  develop(bool, PrintFrameConverterAssembly, false,                         \
          "Print New compiler assembly output for frame converters")        \
                                                                            \
  develop(bool, PrintParseStatistics, false,                                \
          "Print nodes, transforms and new values made per bytecode parsed")\
                                                                            \
  develop(bool, PrintOptoPeephole, false,                                   \
          "Print New compiler peephole replacements")                       \
                                                                            \
  develop(bool, PrintCFGBlockFreq, false,                                   \
          "Print CFG block frequencies")                                    \
                                                                            \
  develop(bool, TraceOptoParse, false,                                      \
          "Trace bytecode parse and control-flow merge")                    \
                                                                            \
  product_pd(intx,  LoopUnrollLimit,                                        \
          "Unroll loop bodies with node count less than this")              \
          range(0, max_jint / 4)                                            \
                                                                            \
  product_pd(intx, LoopPercentProfileLimit,                                 \
             "Unroll loop bodies with % node count of profile limit")       \
             range(10, 100)                                                 \
                                                                            \
  product(intx,  LoopMaxUnroll, 16,                                         \
          "Maximum number of unrolls for main loop")                        \
          range(0, max_jint)                                                \
                                                                            \
  product_pd(bool,  SuperWordLoopUnrollAnalysis,                            \
           "Map number of unrolls for main loop via "                       \
           "Superword Level Parallelism analysis")                          \
                                                                            \
  develop(bool, TraceSuperWordLoopUnrollAnalysis, false,                    \
          "Trace what Superword Level Parallelism analysis applies")        \
                                                                            \
  product(bool, UseVectorMacroLogic, true, DIAGNOSTIC,                      \
          "Use ternary macro logic instructions")                           \
                                                                            \
  product(intx,  LoopUnrollMin, 4,                                          \
          "Minimum number of unroll loop bodies before checking progress"   \
          "of rounds of unroll,optimize,..")                                \
          range(0, max_jint)                                                \
                                                                            \
  product(bool, UseSubwordForMaxVector, true,                               \
          "Use Subword Analysis to set maximum vector size")                \
                                                                            \
  product(bool, UseVectorCmov, false,                                       \
          "Use Vectorized Cmov")                                            \
                                                                            \
  develop(intx, UnrollLimitForProfileCheck, 1,                              \
          "Don't use profile_trip_cnt() to restrict unrolling until "       \
          "unrolling would push the number of unrolled iterations above "   \
          "UnrollLimitForProfileCheck. A higher value allows more "         \
          "unrolling. Zero acts as a very large value." )                   \
          range(0, max_intx)                                                \
                                                                            \
  product(intx, MultiArrayExpandLimit, 6,                                   \
          "Maximum number of individual allocations in an inline-expanded " \
          "multianewarray instruction")                                     \
          range(0, max_jint)                                                \
                                                                            \
  develop(bool, TraceProfileTripCount, false,                               \
          "Trace profile loop trip count information")                      \
                                                                            \
  product(bool, UseCountedLoopSafepoints, false,                            \
          "Force counted loops to keep a safepoint")                        \
                                                                            \
  product(bool, UseLoopPredicate, true,                                     \
          "Move checks with uncommon trap out of loops.")                   \
                                                                            \
  develop(bool, TraceLoopPredicate, false,                                  \
          "Trace generation of loop predicates")                            \
                                                                            \
  develop(bool, TraceLoopOpts, false,                                       \
          "Trace executed loop optimizations")                              \
                                                                            \
  develop(bool, TraceLoopLimitCheck, false,                                 \
          "Trace generation of loop limits checks")                         \
                                                                            \
  develop(bool, TraceRangeLimitCheck, false,                                \
          "Trace additional overflow checks in RCE")                        \
                                                                            \
  /* OptimizeFill not yet supported on PowerPC. */                          \
  product(bool, OptimizeFill, true PPC64_ONLY(&& false),                    \
          "convert fill/copy loops into intrinsic")                         \
                                                                            \
  develop(bool, TraceOptimizeFill, false,                                   \
          "print detailed information about fill conversion")               \
                                                                            \
  develop(bool, OptoCoalesce, true,                                         \
          "Use Conservative Copy Coalescing in the Register Allocator")     \
                                                                            \
  develop(bool, UseUniqueSubclasses, true,                                  \
          "Narrow an abstract reference to the unique concrete subclass")   \
                                                                            \
  product(intx, TrackedInitializationLimit, 50,                             \
          "When initializing fields, track up to this many words")          \
          range(0, 65535)                                                   \
                                                                            \
  product(bool, ReduceFieldZeroing, true,                                   \
          "When initializing fields, try to avoid needless zeroing")        \
                                                                            \
  product(bool, ReduceInitialCardMarks, true,                               \
          "When initializing fields, try to avoid needless card marks")     \
                                                                            \
  product(bool, ReduceBulkZeroing, true,                                    \
          "When bulk-initializing, try to avoid needless zeroing")          \
                                                                            \
  product(bool, UseFPUForSpilling, false,                                   \
          "Spill integer registers to FPU instead of stack when possible")  \
                                                                            \
  develop_pd(intx, RegisterCostAreaRatio,                                   \
          "Spill selection in reg allocator: scale area by (X/64K) before " \
          "adding cost")                                                    \
                                                                            \
  develop_pd(bool, UseCISCSpill,                                            \
          "Use ADLC supplied cisc instructions during allocation")          \
                                                                            \
  develop(bool, VerifyGraphEdges , false,                                   \
          "Verify Bi-directional Edges")                                    \
                                                                            \
  develop(bool, VerifyDUIterators, true,                                    \
          "Verify the safety of all iterations of Bi-directional Edges")    \
                                                                            \
  develop(bool, VerifyHashTableKeys, true,                                  \
          "Verify the immutability of keys in the VN hash tables")          \
                                                                            \
  develop(bool, VerifyRegisterAllocator , false,                            \
          "Verify Register Allocator")                                      \
                                                                            \
  develop(intx, FLOATPRESSURE, -1,                                          \
          "Number of float LRG's that constitute high register pressure."   \
          "-1: means the threshold is determined by number of available "   \
          "float register for allocation")                                  \
          range(-1, max_jint)                                               \
                                                                            \
  develop(intx, INTPRESSURE, -1,                                            \
          "Number of integer LRG's that constitute high register pressure." \
          "-1: means the threshold is determined by number of available "   \
          "integer register for allocation")                                \
          range(-1, max_jint)                                               \
                                                                            \
  develop(bool, TraceOptoPipelining, false,                                 \
          "Trace pipelining information")                                   \
                                                                            \
  develop(bool, TraceOptoOutput, false,                                     \
          "Trace pipelining information")                                   \
                                                                            \
  product_pd(bool, OptoScheduling,                                          \
          "Instruction Scheduling after register allocation")               \
                                                                            \
  product_pd(bool, OptoRegScheduling,                                       \
          "Instruction Scheduling before register allocation for pressure") \
                                                                            \
  product(bool, PartialPeelLoop, true,                                      \
          "Partial peel (rotate) loops")                                    \
                                                                            \
  product(intx, PartialPeelNewPhiDelta, 0,                                  \
          "Additional phis that can be created by partial peeling")         \
          range(0, max_jint)                                                \
                                                                            \
  develop(bool, TracePartialPeeling, false,                                 \
          "Trace partial peeling (loop rotation) information")              \
                                                                            \
  product(bool, PartialPeelAtUnsignedTests, true,                           \
          "Partial peel at unsigned tests if no signed test exists")        \
                                                                            \
  product(bool, ReassociateInvariants, true,                                \
          "Enable reassociation of expressions with loop invariants.")      \
                                                                            \
  product(bool, LoopUnswitching, true,                                      \
          "Enable loop unswitching (a form of invariant test hoisting)")    \
                                                                            \
  develop(bool, TraceLoopUnswitching, false,                                \
          "Trace loop unswitching")                                         \
                                                                            \
  product(bool, LoopMultiversioning, true, DIAGNOSTIC,                      \
          "Enable loop multiversioning (for speculative compilation)")      \
                                                                            \
  develop(bool, TraceLoopMultiversioning, false,                            \
          "Trace loop multiversioning")                                     \
                                                                            \
  product(bool, AllowVectorizeOnDemand, true,                               \
          "Globally suppress vectorization set in VectorizeMethod")         \
                                                                            \
  product(bool, UseSuperWord, true,                                         \
          "Transform scalar operations into superword operations")          \
                                                                            \
  product(bool, SuperWordReductions, true,                                  \
          "Enable reductions support in superword.")                        \
                                                                            \
  product_pd(uint, SuperWordStoreToLoadForwardingFailureDetection, DIAGNOSTIC, \
          "if >0, auto-vectorization detects possible store-to-load "       \
          "forwarding failures. The number specifies over how many "        \
          "loop iterations this detection spans.")                          \
          range(0, 4096)                                                    \
                                                                            \
  product(uint, SuperWordAutomaticAlignment, 1, DIAGNOSTIC,                 \
          "0 = Disabled (unless AlignVector is enabled)"                    \
          "Else: align with a load or store of the largest vector width,"   \
          "      and if there are loads and stores of the largest width:"   \
          "1 = Prefer alignment with vector store (default)"                \
          "2 = Prefer alignment with vector load.")                         \
          range(0, 2)                                                       \
                                                                            \
  product(bool, UseCMoveUnconditionally, false,                             \
          "Use CMove (scalar and vector) ignoring profitability test.")     \
                                                                            \
  develop(bool, TraceSuperWord, false,                                      \
          "Trace superword transforms")                                     \
                                                                            \
  develop(bool, TraceNewVectors, false,                                     \
          "Trace creation of Vector nodes")                                 \
                                                                            \
  product(bool, MergeStores, true, DIAGNOSTIC,                              \
          "Optimize stores by combining values into larger store")          \
                                                                            \
  product_pd(bool, OptoBundling,                                            \
          "Generate nops to fill i-cache lines")                            \
                                                                            \
  product_pd(intx, ConditionalMoveLimit,                                    \
          "Limit of ops to make speculative when using CMOVE")              \
          range(0, max_jint)                                                \
                                                                            \
  develop(intx, PrintPhaseLevel, 0,                                         \
          "Level of detail of the phase trace print. "                      \
          "System-wide value, -1=printing is disabled, "                    \
          "0=print nothing except PhasePrintLevel directives, "             \
          "6=all details printed. "                                         \
          "Level of detail of printouts can be set on a per-method level "  \
          "as well by using CompileCommand=PrintPhaseLevel.")                        \
          range(-1, 6)                                                      \
                                                                            \
  develop(bool, PrintIdealGraph, false,                                     \
          "Print ideal graph to XML file / network interface. "             \
          "By default attempts to connect to the visualizer on a socket.")  \
                                                                            \
  develop(intx, PrintIdealGraphLevel, 0,                                    \
          "Level of detail of the ideal graph printout. "                   \
          "System-wide value, -1=printing is disabled, "                    \
          "0=print nothing except IGVPrintLevel directives, "               \
          "6=all details printed. "                                         \
          "Level of detail of printouts can be set on a per-method level "  \
          "as well by using CompileCommand=option.")                        \
          range(-1, 6)                                                      \
                                                                            \
  develop(intx, PrintIdealGraphPort, 4444,                                  \
          "Ideal graph printer to network port")                            \
          range(0, SHRT_MAX)                                                \
                                                                            \
  develop(ccstr, PrintIdealGraphAddress, "127.0.0.1",                       \
          "IP address to connect to visualizer")                            \
                                                                            \
  develop(ccstr, PrintIdealGraphFile, nullptr,                              \
          "File to dump ideal graph to.  If set overrides the "             \
          "use of the network")                                             \
                                                                            \
  product(bool, UseBimorphicInlining, true,                                 \
          "Profiling based inlining for two receivers")                     \
                                                                            \
  product(bool, UseOnlyInlinedBimorphic, true,                              \
          "Don't use BimorphicInlining if can't inline a second method")    \
                                                                            \
  develop(bool, SubsumeLoads, true,                                         \
          "Attempt to compile while subsuming loads into machine "          \
          "instructions.")                                                  \
                                                                            \
  develop(bool, StressRecompilation, false,                                 \
          "Recompile each compiled method without subsuming loads "         \
          "or escape analysis.")                                            \
                                                                            \
  develop(intx, ImplicitNullCheckThreshold, 3,                              \
          "Don't do implicit null checks if NPE's in a method exceeds "     \
          "limit")                                                          \
          range(0, max_jint)                                                \
                                                                            \
  product(intx, LoopOptsCount, 43,                                          \
          "Set level of loop optimization for tier 1 compiles")             \
          range(5, max_jint)                                                \
                                                                            \
  product(bool, OptimizeUnstableIf, true, DIAGNOSTIC,                       \
          "Optimize UnstableIf traps")                                      \
                                                                            \
  /* controls for heat-based inlining */                                    \
                                                                            \
  develop(intx, NodeCountInliningCutoff, 18000,                             \
          "If parser node generation exceeds limit stop inlining")          \
          range(0, max_jint)                                                \
                                                                            \
  product(intx, MaxNodeLimit, 80000,                                        \
          "Maximum number of nodes")                                        \
          range(1000, max_jint / 3)                                         \
                                                                            \
  product(intx, NodeLimitFudgeFactor, 2000,                                 \
          "Fudge Factor for certain optimizations")                         \
          constraint(NodeLimitFudgeFactorConstraintFunc, AfterErgo)         \
                                                                            \
  product(bool, UseJumpTables, true,                                        \
          "Use JumpTables instead of a binary search tree for switches")    \
                                                                            \
  product(bool, UseDivMod, true,                                            \
          "Use combined DivMod instruction if available")                   \
                                                                            \
  product_pd(intx, MinJumpTableSize,                                        \
          "Minimum number of targets in a generated jump table")            \
          range(0, max_intx)                                                \
                                                                            \
  product(intx, MaxJumpTableSize, 65000,                                    \
          "Maximum number of targets in a generated jump table")            \
          range(0, max_intx)                                                \
                                                                            \
  product(intx, MaxJumpTableSparseness, 5,                                  \
          "Maximum sparseness for jumptables")                              \
          range(0, max_intx / 4)                                            \
                                                                            \
  product(bool, EliminateLocks, true,                                       \
          "Coarsen locks when possible")                                    \
                                                                            \
  product(bool, EliminateNestedLocks, true,                                 \
          "Eliminate nested locks of the same object when possible")        \
                                                                            \
  develop(bool, PrintLockStatistics, false,                                 \
          "Print precise statistics on the dynamic lock usage")             \
                                                                            \
  develop(bool, PrintEliminateLocks, false,                                 \
          "Print out when locks are eliminated")                            \
                                                                            \
  product(bool, EliminateAutoBox, true,                                     \
          "Control optimizations for autobox elimination")                  \
                                                                            \
  product(intx, AutoBoxCacheMax, 128,                                       \
          "Sets max value cached by the java.lang.Integer autobox cache")   \
          range(0, max_jint)                                                \
                                                                            \
  product(bool, AggressiveUnboxing, true, DIAGNOSTIC,                       \
          "Control optimizations for aggressive boxing elimination")        \
                                                                            \
  develop(bool, TracePostallocExpand, false, "Trace expanding nodes after"  \
          " register allocation.")                                          \
                                                                            \
  product(bool, ReduceAllocationMerges, true, DIAGNOSTIC,                   \
          "Try to simplify allocation merges before Scalar Replacement")    \
                                                                            \
  develop(bool, TraceReduceAllocationMerges, false,                         \
             "Trace decision for simplifying allocation merges.")           \
                                                                            \
  develop(bool, VerifyReduceAllocationMerges, true,                         \
          "Verify reduce allocation merges in escape analysis")             \
                                                                            \
  product(bool, DoEscapeAnalysis, true,                                     \
          "Perform escape analysis")                                        \
                                                                            \
  product(double, EscapeAnalysisTimeout, 20. DEBUG_ONLY(+40.),              \
          "Abort EA when it reaches time limit (in sec)")                   \
          range(0, DBL_MAX)                                                 \
                                                                            \
  develop(bool, ExitEscapeAnalysisOnTimeout, true,                          \
          "Exit or throw assert in EA when it reaches time limit")          \
                                                                            \
  develop(bool, PrintEscapeAnalysis, false,                                 \
          "Print the results of escape analysis")                           \
                                                                            \
  product(bool, EliminateAllocations, true,                                 \
          "Use escape analysis to eliminate allocations")                   \
                                                                            \
  develop(bool, PrintEliminateAllocations, false,                           \
          "Print out when allocations are eliminated")                      \
                                                                            \
  product(intx, EliminateAllocationArraySizeLimit, 64,                      \
          "Array size (number of elements) limit for scalar replacement")   \
          range(0, max_jint)                                                \
                                                                            \
  product(intx, EliminateAllocationFieldsLimit, 512, DIAGNOSTIC,            \
          "Number of fields in instance limit for scalar replacement")      \
          range(0, max_jint)                                                \
                                                                            \
  product(bool, OptimizePtrCompare, true,                                   \
          "Use escape analysis to optimize pointers compare")               \
                                                                            \
  develop(bool, PrintOptimizePtrCompare, false,                             \
          "Print information about optimized pointers compare")             \
                                                                            \
  develop(bool, VerifyConnectionGraph , true,                               \
          "Verify Connection Graph construction in Escape Analysis")        \
                                                                            \
  product(bool, OptimizeStringConcat, true,                                 \
          "Optimize the construction of Strings by StringBuilder")          \
                                                                            \
  develop(bool, PrintOptimizeStringConcat, false,                           \
          "Print information about transformations performed on Strings")   \
                                                                            \
  product(intx, ValueSearchLimit, 1000,                                     \
          "Recursion limit in PhaseMacroExpand::value_from_mem_phi")        \
          range(0, max_jint)                                                \
                                                                            \
  product(intx, MaxLabelRootDepth, 1100,                                    \
          "Maximum times call Label_Root to prevent stack overflow")        \
          range(100, max_jint)                                              \
                                                                            \
  product(intx, DominatorSearchLimit, 1000, DIAGNOSTIC,                     \
          "Iterations limit in Node::dominates")                            \
          range(0, max_jint)                                                \
                                                                            \
  product(bool, BlockLayoutByFrequency, true,                               \
          "Use edge frequencies to drive block ordering")                   \
                                                                            \
  product(intx, BlockLayoutMinDiamondPercentage, 20,                        \
          "Minimum %% of a successor (predecessor) for which block "        \
          "layout a will allow a fork (join) in a single chain")            \
          range(0, 100)                                                     \
                                                                            \
  product(bool, BlockLayoutRotateLoops, true,                               \
          "Allow back branches to be fall throughs in the block layout")    \
                                                                            \
  product(bool, InlineReflectionGetCallerClass, true, DIAGNOSTIC,           \
          "inline sun.reflect.Reflection.getCallerClass(), known to be "    \
          "part of base library DLL")                                       \
                                                                            \
  product(bool, InlineObjectCopy, true, DIAGNOSTIC,                         \
          "inline Object.clone and Arrays.copyOf[Range] intrinsics")        \
                                                                            \
  product(bool, SpecialStringCompareTo, true, DIAGNOSTIC,                   \
          "special version of string compareTo")                            \
                                                                            \
  product(bool, SpecialStringIndexOf, true, DIAGNOSTIC,                     \
          "special version of string indexOf")                              \
                                                                            \
  product(bool, SpecialStringEquals, true, DIAGNOSTIC,                      \
          "special version of string equals")                               \
                                                                            \
  product(bool, SpecialArraysEquals, true, DIAGNOSTIC,                      \
          "special version of Arrays.equals(char[],char[])")                \
                                                                            \
  product(bool, SpecialEncodeISOArray, true, DIAGNOSTIC,                    \
          "special version of ISO_8859_1$Encoder.encodeISOArray")           \
                                                                            \
  develop(bool, BailoutToInterpreterForThrows, false,                       \
          "Compiled methods which throws/catches exceptions will be "       \
          "deopt and intp.")                                                \
                                                                            \
  develop(bool, ConvertCmpD2CmpF, true,                                     \
          "Convert cmpD to cmpF when one input is constant in float range") \
                                                                            \
  develop(bool, ConvertFloat2IntClipping, true,                             \
          "Convert float2int clipping idiom to integer clipping")           \
                                                                            \
  develop(bool, MonomorphicArrayCheck, true,                                \
          "Uncommon-trap array store checks that require full type check")  \
                                                                            \
  develop(bool, TracePhaseCCP, false,                                       \
          "Print progress during Conditional Constant Propagation")         \
                                                                            \
  develop(bool, PrintDominators, false,                                     \
          "Print out dominator trees for GVN")                              \
                                                                            \
  product(bool, TraceSpilling, false, DIAGNOSTIC,                           \
          "Trace spilling")                                                 \
                                                                            \
  product(bool, TraceTypeProfile, false, DIAGNOSTIC,                        \
          "Trace type profile")                                             \
                                                                            \
  develop(bool, PoisonOSREntry, true,                                       \
           "Detect abnormal calls to OSR code")                             \
                                                                            \
  develop(bool, SoftMatchFailure, trueInProduct,                            \
          "If the DFA fails to match a node, print a message and bail out") \
                                                                            \
  develop(bool, InlineAccessors, true,                                      \
          "inline accessor methods (get/set)")                              \
                                                                            \
  product(intx, TypeProfileMajorReceiverPercent, 90,                        \
          "% of major receiver type to all profiled receivers")             \
          range(0, 100)                                                     \
                                                                            \
  product(bool, PrintIntrinsics, false, DIAGNOSTIC,                         \
          "prints attempted and successful inlining of intrinsics")         \
                                                                            \
  develop(bool, StressReflectiveCode, false,                                \
          "Use inexact types at allocations, etc., to test reflection")     \
                                                                            \
  product(bool, DebugInlinedCalls, true, DIAGNOSTIC,                        \
         "If false, restricts profiled locations to the root method only")  \
                                                                            \
  develop(bool, VerifyLoopOptimizations, false,                             \
          "verify major loop optimizations")                                \
                                                                            \
  develop(bool, VerifyNoNewIrreducibleLoops, false,                         \
          "Verify that no new irreducible loops are created after parsing") \
                                                                            \
  product(bool, ProfileDynamicTypes, true, DIAGNOSTIC,                      \
          "do extra type profiling and use it more aggressively")           \
                                                                            \
  develop(bool, TraceIterativeGVN, false,                                   \
          "Print progress during Iterative Global Value Numbering")         \
                                                                            \
  develop(uint, VerifyIterativeGVN, 0,                                      \
          "Verify Iterative Global Value Numbering"                         \
          "=XY, with Y: verify Def-Use modifications during IGVN"           \
          "          X: verify that type(n) == n->Value() after IGVN"       \
          "X and Y in 0=off; 1=on")                                         \
          constraint(VerifyIterativeGVNConstraintFunc, AtParse)             \
                                                                            \
  develop(bool, TraceCISCSpill, false,                                      \
          "Trace allocators use of cisc spillable instructions")            \
                                                                            \
  product(bool, SplitIfBlocks, true,                                        \
          "Clone compares and control flow through merge points to fold "   \
          "some branches")                                                  \
                                                                            \
  develop(intx, FreqCountInvocations,  1,                                   \
          "Scaling factor for branch frequencies (deprecated)")             \
          range(1, max_intx)                                                \
                                                                            \
  develop(bool, VerifyAliases, false,                                       \
          "perform extra checks on the results of alias analysis")          \
                                                                            \
  product(uint, VerifyConstraintCasts, 0, DIAGNOSTIC,                       \
          "Perform runtime checks to verify the value of a "                \
          "ConstraintCast lies inside its type"                             \
          "0 = does not perform any verification, "                         \
          "1 = perform verification on ConstraintCastNodes that are "       \
              "present during code emission, "                              \
          "2 = Do not do widening of ConstraintCastNodes so that we can "   \
              "have more verification coverage")                            \
          range(0, 2)                                                       \
                                                                            \
  product(intx, MaxInlineLevel, 15,                                         \
          "maximum number of nested calls that are inlined by high tier "   \
          "compiler")                                                       \
          range(0, max_jint)                                                \
                                                                            \
  product(intx, MaxRecursiveInlineLevel, 1,                                 \
          "maximum number of nested recursive calls that are inlined by "   \
          "high tier compiler")                                             \
          range(0, max_jint)                                                \
                                                                            \
  product_pd(intx, InlineSmallCode,                                         \
          "Only inline already compiled methods if their code size is "     \
          "less than this")                                                 \
          range(0, max_jint)                                                \
                                                                            \
  product(intx, MaxInlineSize, 35,                                          \
          "The maximum bytecode size of a method to be inlined by high "    \
          "tier compiler")                                                  \
          range(0, max_jint)                                                \
                                                                            \
  product_pd(intx, FreqInlineSize,                                          \
          "The maximum bytecode size of a frequent method to be inlined")   \
          range(0, max_jint)                                                \
                                                                            \
  product(intx, MaxTrivialSize, 6,                                          \
          "The maximum bytecode size of a trivial method to be inlined by " \
          "high tier compiler")                                             \
          range(0, max_jint)                                                \
                                                                            \
  product(bool, IncrementalInline, true,                                    \
          "do post parse inlining")                                         \
                                                                            \
  product(bool, IncrementalInlineMH, true, DIAGNOSTIC,                      \
          "do post parse inlining of method handle calls")                  \
                                                                            \
  product(bool, IncrementalInlineVirtual, true, DIAGNOSTIC,                 \
          "do post parse inlining of virtual calls")                        \
                                                                            \
  develop(bool, AlwaysIncrementalInline, false,                             \
          "do all inlining incrementally")                                  \
                                                                            \
  product(bool, IncrementalInlineForceCleanup, false, DIAGNOSTIC,           \
          "do cleanup after every iteration of incremental inlining")       \
                                                                            \
  product(intx, LiveNodeCountInliningCutoff, 40000,                         \
          "max number of live nodes in a method")                           \
          range(0, max_juint / 8)                                           \
                                                                            \
  product(bool, OptimizeExpensiveOps, true, DIAGNOSTIC,                     \
          "Find best control for expensive operations")                     \
                                                                            \
  product(bool, UseMathExactIntrinsics, true, DIAGNOSTIC,                   \
          "Enables intrinsification of various java.lang.Math functions")   \
                                                                            \
  product(bool, UseCharacterCompareIntrinsics, false, DIAGNOSTIC,           \
          "Enables intrinsification of java.lang.Character functions")      \
                                                                            \
  product(bool, UseMultiplyToLenIntrinsic, false, DIAGNOSTIC,               \
          "Enables intrinsification of BigInteger.multiplyToLen()")         \
                                                                            \
  product(bool, UseSquareToLenIntrinsic, false, DIAGNOSTIC,                 \
          "Enables intrinsification of BigInteger.squareToLen()")           \
                                                                            \
  product(bool, UseMulAddIntrinsic, false, DIAGNOSTIC,                      \
          "Enables intrinsification of BigInteger.mulAdd()")                \
                                                                            \
  product(bool, UseMontgomeryMultiplyIntrinsic, false, DIAGNOSTIC,          \
          "Enables intrinsification of BigInteger.montgomeryMultiply()")    \
                                                                            \
  product(bool, UseMontgomerySquareIntrinsic, false, DIAGNOSTIC,            \
          "Enables intrinsification of BigInteger.montgomerySquare()")      \
                                                                            \
  product(bool, EnableVectorSupport, false, EXPERIMENTAL,                   \
          "Enables VectorSupport intrinsics")                               \
                                                                            \
  product(bool, EnableVectorReboxing, false, EXPERIMENTAL,                  \
          "Enables reboxing of vectors")                                    \
                                                                            \
  product(bool, EnableVectorAggressiveReboxing, false, EXPERIMENTAL,        \
          "Enables aggressive reboxing of vectors")                         \
                                                                            \
  product(bool, UseTypeSpeculation, true,                                   \
          "Speculatively propagate types from profiles")                    \
                                                                            \
  product(bool, UseInlineDepthForSpeculativeTypes, true, DIAGNOSTIC,        \
          "Carry inline depth of profile point with speculative type "      \
          "and give priority to profiling from lower inline depth")         \
                                                                            \
  product_pd(bool, TrapBasedRangeChecks,                                    \
          "Generate code for range checks that uses a cmp and trap "        \
          "instruction raising SIGTRAP. Used on PPC64.")                    \
                                                                            \
  product(intx, ArrayCopyLoadStoreMaxElem, 8,                               \
          "Maximum number of arraycopy elements inlined as a sequence of"   \
          "loads/stores")                                                   \
          range(0, max_intx)                                                \
                                                                            \
  develop(bool, StressArrayCopyMacroNode, false,                            \
          "Perform ArrayCopy load/store replacement during IGVN only")      \
                                                                            \
  develop(bool, RenumberLiveNodes, true,                                    \
          "Renumber live nodes")                                            \
                                                                            \
  product(uintx, LoopStripMiningIter, 0,                                    \
          "Number of iterations in strip mined loop")                       \
          range(0, max_juint)                                               \
          constraint(LoopStripMiningIterConstraintFunc, AfterErgo)          \
                                                                            \
  product(uintx, LoopStripMiningIterShortLoop, 0,                           \
          "Loop with fewer iterations are not strip mined")                 \
          range(0, max_juint)                                               \
                                                                            \
  product(bool, UseProfiledLoopPredicate, true,                             \
          "Move checks with an uncommon trap out of loops based on "        \
          "profiling data. "                                                \
          "Requires UseLoopPredicate to be turned on (default).")           \
                                                                            \
  product(bool, UseArrayLoadStoreProfile, true,                             \
          "Take advantage of profiling at array load/store")                \
                                                                            \
  product(bool, UseACmpProfile, true,                                       \
          "Take advantage of profiling at acmp")                            \
                                                                            \
  develop(uintx, StressLongCountedLoop, 0,                                  \
          "if > 0, convert int counted loops to long counted loops"         \
          "to stress handling of long counted loops: run inner loop"        \
          "for at most jint_max / StressLongCountedLoop")                   \
          range(0, max_juint)                                               \
                                                                            \
  product(bool, DuplicateBackedge, true, DIAGNOSTIC,                        \
          "Transform loop with a merge point into 2 loops if inner loop is" \
          "expected to optimize better")                                    \
                                                                            \
  develop(bool, StressDuplicateBackedge, false,                             \
          "Run DuplicateBackedge whenever possible ignoring benefit"        \
          "analysis")                                                       \
                                                                            \
  product(bool, VerifyReceiverTypes, trueInDebug, DIAGNOSTIC,               \
          "Verify receiver types at runtime")                               \
                                                                            \
  product(intx, TypeProfileSubTypeCheckCommonThreshold, 50,                 \
          "Use profile data at type check if profiled types account for"    \
          "more than this threshold")                                       \
          range(0, 100)                                                     \
                                                                            \
  develop(bool, StressPrunedExceptionHandlers, false,                       \
          "Always prune exception handlers")                                \
                                                                            \
  product(bool, InlineSecondarySupersTest, true, DIAGNOSTIC,                \
          "Inline the secondary supers hash lookup.")                       \
                                                                            \
  product(bool, UseStoreStoreForCtor, true, DIAGNOSTIC,                     \
          "Use StoreStore barrier instead of Release barrier at the end "   \
          "of constructors")                                                \
                                                                            \
  develop(bool, KillPathsReachableByDeadTypeNode, true,                     \
          "When a Type node becomes top, make paths where the node is "     \
          "used dead by replacing them with a Halt node. Turning this off " \
          "could corrupt the graph in rare cases and should be used with "  \
          "care.")                                                          \
<<<<<<< HEAD
  develop(ccstrlist, PrintInlineKlassFields, "",                            \
          "Print fields collected by InlineKlass::collect_fields")          \
=======
                                                                            \
  develop(bool, StressLoopPeeling, false,                                   \
          "Randomize loop peeling decision")                                \
>>>>>>> b685ea54

// end of C2_FLAGS

DECLARE_FLAGS(C2_FLAGS)

#endif // SHARE_OPTO_C2_GLOBALS_HPP<|MERGE_RESOLUTION|>--- conflicted
+++ resolved
@@ -856,14 +856,11 @@
           "used dead by replacing them with a Halt node. Turning this off " \
           "could corrupt the graph in rare cases and should be used with "  \
           "care.")                                                          \
-<<<<<<< HEAD
   develop(ccstrlist, PrintInlineKlassFields, "",                            \
           "Print fields collected by InlineKlass::collect_fields")          \
-=======
                                                                             \
   develop(bool, StressLoopPeeling, false,                                   \
           "Randomize loop peeling decision")                                \
->>>>>>> b685ea54
 
 // end of C2_FLAGS
 
