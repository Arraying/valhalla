--- conflicted
+++ resolved
@@ -143,17 +143,6 @@
   ciType* field_klass = field->type();
   field_klass = improve_abstract_inline_type_klass(field_klass);
   int offset = field->offset_in_bytes();
-<<<<<<< HEAD
-=======
-  const TypePtr* adr_type = C->alias_type(field)->adr_type();
-  Node *adr = basic_plus_adr(obj, obj, offset);
-  assert(C->get_alias_index(adr_type) == C->get_alias_index(_gvn.type(adr)->isa_ptr()),
-    "slice of address and input slice don't match");
-
-  // Build the resultant type of the load
-  const Type *type;
-
->>>>>>> 95a00f8a
   bool must_assert_null = false;
 
   Node* ld = nullptr;
@@ -257,13 +246,6 @@
 void Parse::do_put_xxx(Node* obj, ciField* field, bool is_field) {
   bool is_vol = field->is_volatile();
   int offset = field->offset_in_bytes();
-<<<<<<< HEAD
-=======
-  const TypePtr* adr_type = C->alias_type(field)->adr_type();
-  Node* adr = basic_plus_adr(obj, obj, offset);
-  assert(C->get_alias_index(adr_type) == C->get_alias_index(_gvn.type(adr)->isa_ptr()),
-    "slice of address and input slice don't match");
->>>>>>> 95a00f8a
   BasicType bt = field->layout_type();
   Node* val = type2size[bt] == 1 ? pop() : pop_pair();
 
