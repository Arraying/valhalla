/*
 * Copyright (c) 1997, 2024, Oracle and/or its affiliates. All rights reserved.
 * DO NOT ALTER OR REMOVE COPYRIGHT NOTICES OR THIS FILE HEADER.
 *
 * This code is free software; you can redistribute it and/or modify it
 * under the terms of the GNU General Public License version 2 only, as
 * published by the Free Software Foundation.
 *
 * This code is distributed in the hope that it will be useful, but WITHOUT
 * ANY WARRANTY; without even the implied warranty of MERCHANTABILITY or
 * FITNESS FOR A PARTICULAR PURPOSE.  See the GNU General Public License
 * version 2 for more details (a copy is included in the LICENSE file that
 * accompanied this code).
 *
 * You should have received a copy of the GNU General Public License version
 * 2 along with this work; if not, write to the Free Software Foundation,
 * Inc., 51 Franklin St, Fifth Floor, Boston, MA 02110-1301 USA.
 *
 * Please contact Oracle, 500 Oracle Parkway, Redwood Shores, CA 94065 USA
 * or visit www.oracle.com if you need additional information or have any
 * questions.
 *
 */

#include "precompiled.hpp"
#include "asm/macroAssembler.hpp"
#include "asm/macroAssembler.inline.hpp"
#include "ci/ciReplay.hpp"
#include "classfile/javaClasses.hpp"
#include "code/exceptionHandlerTable.hpp"
#include "code/nmethod.hpp"
#include "compiler/compilationFailureInfo.hpp"
#include "compiler/compilationMemoryStatistic.hpp"
#include "compiler/compileBroker.hpp"
#include "compiler/compileLog.hpp"
#include "compiler/compilerOracle.hpp"
#include "compiler/compiler_globals.hpp"
#include "compiler/disassembler.hpp"
#include "compiler/oopMap.hpp"
#include "gc/shared/barrierSet.hpp"
#include "gc/shared/c2/barrierSetC2.hpp"
#include "jfr/jfrEvents.hpp"
#include "jvm_io.h"
#include "memory/allocation.hpp"
#include "memory/resourceArea.hpp"
#include "opto/addnode.hpp"
#include "opto/block.hpp"
#include "opto/c2compiler.hpp"
#include "opto/callGenerator.hpp"
#include "opto/callnode.hpp"
#include "opto/castnode.hpp"
#include "opto/cfgnode.hpp"
#include "opto/chaitin.hpp"
#include "opto/compile.hpp"
#include "opto/connode.hpp"
#include "opto/convertnode.hpp"
#include "opto/divnode.hpp"
#include "opto/escape.hpp"
#include "opto/idealGraphPrinter.hpp"
#include "opto/inlinetypenode.hpp"
#include "opto/locknode.hpp"
#include "opto/loopnode.hpp"
#include "opto/machnode.hpp"
#include "opto/macro.hpp"
#include "opto/matcher.hpp"
#include "opto/mathexactnode.hpp"
#include "opto/memnode.hpp"
#include "opto/mulnode.hpp"
#include "opto/narrowptrnode.hpp"
#include "opto/node.hpp"
#include "opto/opcodes.hpp"
#include "opto/output.hpp"
#include "opto/parse.hpp"
#include "opto/phaseX.hpp"
#include "opto/rootnode.hpp"
#include "opto/runtime.hpp"
#include "opto/stringopts.hpp"
#include "opto/type.hpp"
#include "opto/vector.hpp"
#include "opto/vectornode.hpp"
#include "runtime/globals_extension.hpp"
#include "runtime/sharedRuntime.hpp"
#include "runtime/signature.hpp"
#include "runtime/stubRoutines.hpp"
#include "runtime/timer.hpp"
#include "utilities/align.hpp"
#include "utilities/copy.hpp"
#include "utilities/macros.hpp"
#include "utilities/resourceHash.hpp"

// -------------------- Compile::mach_constant_base_node -----------------------
// Constant table base node singleton.
MachConstantBaseNode* Compile::mach_constant_base_node() {
  if (_mach_constant_base_node == nullptr) {
    _mach_constant_base_node = new MachConstantBaseNode();
    _mach_constant_base_node->add_req(C->root());
  }
  return _mach_constant_base_node;
}


/// Support for intrinsics.

// Return the index at which m must be inserted (or already exists).
// The sort order is by the address of the ciMethod, with is_virtual as minor key.
class IntrinsicDescPair {
 private:
  ciMethod* _m;
  bool _is_virtual;
 public:
  IntrinsicDescPair(ciMethod* m, bool is_virtual) : _m(m), _is_virtual(is_virtual) {}
  static int compare(IntrinsicDescPair* const& key, CallGenerator* const& elt) {
    ciMethod* m= elt->method();
    ciMethod* key_m = key->_m;
    if (key_m < m)      return -1;
    else if (key_m > m) return 1;
    else {
      bool is_virtual = elt->is_virtual();
      bool key_virtual = key->_is_virtual;
      if (key_virtual < is_virtual)      return -1;
      else if (key_virtual > is_virtual) return 1;
      else                               return 0;
    }
  }
};
int Compile::intrinsic_insertion_index(ciMethod* m, bool is_virtual, bool& found) {
#ifdef ASSERT
  for (int i = 1; i < _intrinsics.length(); i++) {
    CallGenerator* cg1 = _intrinsics.at(i-1);
    CallGenerator* cg2 = _intrinsics.at(i);
    assert(cg1->method() != cg2->method()
           ? cg1->method()     < cg2->method()
           : cg1->is_virtual() < cg2->is_virtual(),
           "compiler intrinsics list must stay sorted");
  }
#endif
  IntrinsicDescPair pair(m, is_virtual);
  return _intrinsics.find_sorted<IntrinsicDescPair*, IntrinsicDescPair::compare>(&pair, found);
}

void Compile::register_intrinsic(CallGenerator* cg) {
  bool found = false;
  int index = intrinsic_insertion_index(cg->method(), cg->is_virtual(), found);
  assert(!found, "registering twice");
  _intrinsics.insert_before(index, cg);
  assert(find_intrinsic(cg->method(), cg->is_virtual()) == cg, "registration worked");
}

CallGenerator* Compile::find_intrinsic(ciMethod* m, bool is_virtual) {
  assert(m->is_loaded(), "don't try this on unloaded methods");
  if (_intrinsics.length() > 0) {
    bool found = false;
    int index = intrinsic_insertion_index(m, is_virtual, found);
     if (found) {
      return _intrinsics.at(index);
    }
  }
  // Lazily create intrinsics for intrinsic IDs well-known in the runtime.
  if (m->intrinsic_id() != vmIntrinsics::_none &&
      m->intrinsic_id() <= vmIntrinsics::LAST_COMPILER_INLINE) {
    CallGenerator* cg = make_vm_intrinsic(m, is_virtual);
    if (cg != nullptr) {
      // Save it for next time:
      register_intrinsic(cg);
      return cg;
    } else {
      gather_intrinsic_statistics(m->intrinsic_id(), is_virtual, _intrinsic_disabled);
    }
  }
  return nullptr;
}

// Compile::make_vm_intrinsic is defined in library_call.cpp.

#ifndef PRODUCT
// statistics gathering...

juint  Compile::_intrinsic_hist_count[vmIntrinsics::number_of_intrinsics()] = {0};
jubyte Compile::_intrinsic_hist_flags[vmIntrinsics::number_of_intrinsics()] = {0};

inline int as_int(vmIntrinsics::ID id) {
  return vmIntrinsics::as_int(id);
}

bool Compile::gather_intrinsic_statistics(vmIntrinsics::ID id, bool is_virtual, int flags) {
  assert(id > vmIntrinsics::_none && id < vmIntrinsics::ID_LIMIT, "oob");
  int oflags = _intrinsic_hist_flags[as_int(id)];
  assert(flags != 0, "what happened?");
  if (is_virtual) {
    flags |= _intrinsic_virtual;
  }
  bool changed = (flags != oflags);
  if ((flags & _intrinsic_worked) != 0) {
    juint count = (_intrinsic_hist_count[as_int(id)] += 1);
    if (count == 1) {
      changed = true;           // first time
    }
    // increment the overall count also:
    _intrinsic_hist_count[as_int(vmIntrinsics::_none)] += 1;
  }
  if (changed) {
    if (((oflags ^ flags) & _intrinsic_virtual) != 0) {
      // Something changed about the intrinsic's virtuality.
      if ((flags & _intrinsic_virtual) != 0) {
        // This is the first use of this intrinsic as a virtual call.
        if (oflags != 0) {
          // We already saw it as a non-virtual, so note both cases.
          flags |= _intrinsic_both;
        }
      } else if ((oflags & _intrinsic_both) == 0) {
        // This is the first use of this intrinsic as a non-virtual
        flags |= _intrinsic_both;
      }
    }
    _intrinsic_hist_flags[as_int(id)] = (jubyte) (oflags | flags);
  }
  // update the overall flags also:
  _intrinsic_hist_flags[as_int(vmIntrinsics::_none)] |= (jubyte) flags;
  return changed;
}

static char* format_flags(int flags, char* buf) {
  buf[0] = 0;
  if ((flags & Compile::_intrinsic_worked) != 0)    strcat(buf, ",worked");
  if ((flags & Compile::_intrinsic_failed) != 0)    strcat(buf, ",failed");
  if ((flags & Compile::_intrinsic_disabled) != 0)  strcat(buf, ",disabled");
  if ((flags & Compile::_intrinsic_virtual) != 0)   strcat(buf, ",virtual");
  if ((flags & Compile::_intrinsic_both) != 0)      strcat(buf, ",nonvirtual");
  if (buf[0] == 0)  strcat(buf, ",");
  assert(buf[0] == ',', "must be");
  return &buf[1];
}

void Compile::print_intrinsic_statistics() {
  char flagsbuf[100];
  ttyLocker ttyl;
  if (xtty != nullptr)  xtty->head("statistics type='intrinsic'");
  tty->print_cr("Compiler intrinsic usage:");
  juint total = _intrinsic_hist_count[as_int(vmIntrinsics::_none)];
  if (total == 0)  total = 1;  // avoid div0 in case of no successes
  #define PRINT_STAT_LINE(name, c, f) \
    tty->print_cr("  %4d (%4.1f%%) %s (%s)", (int)(c), ((c) * 100.0) / total, name, f);
  for (auto id : EnumRange<vmIntrinsicID>{}) {
    int   flags = _intrinsic_hist_flags[as_int(id)];
    juint count = _intrinsic_hist_count[as_int(id)];
    if ((flags | count) != 0) {
      PRINT_STAT_LINE(vmIntrinsics::name_at(id), count, format_flags(flags, flagsbuf));
    }
  }
  PRINT_STAT_LINE("total", total, format_flags(_intrinsic_hist_flags[as_int(vmIntrinsics::_none)], flagsbuf));
  if (xtty != nullptr)  xtty->tail("statistics");
}

void Compile::print_statistics() {
  { ttyLocker ttyl;
    if (xtty != nullptr)  xtty->head("statistics type='opto'");
    Parse::print_statistics();
    PhaseStringOpts::print_statistics();
    PhaseCCP::print_statistics();
    PhaseRegAlloc::print_statistics();
    PhaseOutput::print_statistics();
    PhasePeephole::print_statistics();
    PhaseIdealLoop::print_statistics();
    ConnectionGraph::print_statistics();
    PhaseMacroExpand::print_statistics();
    if (xtty != nullptr)  xtty->tail("statistics");
  }
  if (_intrinsic_hist_flags[as_int(vmIntrinsics::_none)] != 0) {
    // put this under its own <statistics> element.
    print_intrinsic_statistics();
  }
}
#endif //PRODUCT

void Compile::gvn_replace_by(Node* n, Node* nn) {
  for (DUIterator_Last imin, i = n->last_outs(imin); i >= imin; ) {
    Node* use = n->last_out(i);
    bool is_in_table = initial_gvn()->hash_delete(use);
    uint uses_found = 0;
    for (uint j = 0; j < use->len(); j++) {
      if (use->in(j) == n) {
        if (j < use->req())
          use->set_req(j, nn);
        else
          use->set_prec(j, nn);
        uses_found++;
      }
    }
    if (is_in_table) {
      // reinsert into table
      initial_gvn()->hash_find_insert(use);
    }
    record_for_igvn(use);
    PhaseIterGVN::add_users_of_use_to_worklist(nn, use, *_igvn_worklist);
    i -= uses_found;    // we deleted 1 or more copies of this edge
  }
}


// Identify all nodes that are reachable from below, useful.
// Use breadth-first pass that records state in a Unique_Node_List,
// recursive traversal is slower.
void Compile::identify_useful_nodes(Unique_Node_List &useful) {
  int estimated_worklist_size = live_nodes();
  useful.map( estimated_worklist_size, nullptr );  // preallocate space

  // Initialize worklist
  if (root() != nullptr)  { useful.push(root()); }
  // If 'top' is cached, declare it useful to preserve cached node
  if (cached_top_node())  { useful.push(cached_top_node()); }

  // Push all useful nodes onto the list, breadthfirst
  for( uint next = 0; next < useful.size(); ++next ) {
    assert( next < unique(), "Unique useful nodes < total nodes");
    Node *n  = useful.at(next);
    uint max = n->len();
    for( uint i = 0; i < max; ++i ) {
      Node *m = n->in(i);
      if (not_a_node(m))  continue;
      useful.push(m);
    }
  }
}

// Update dead_node_list with any missing dead nodes using useful
// list. Consider all non-useful nodes to be useless i.e., dead nodes.
void Compile::update_dead_node_list(Unique_Node_List &useful) {
  uint max_idx = unique();
  VectorSet& useful_node_set = useful.member_set();

  for (uint node_idx = 0; node_idx < max_idx; node_idx++) {
    // If node with index node_idx is not in useful set,
    // mark it as dead in dead node list.
    if (!useful_node_set.test(node_idx)) {
      record_dead_node(node_idx);
    }
  }
}

void Compile::remove_useless_late_inlines(GrowableArray<CallGenerator*>* inlines, Unique_Node_List &useful) {
  int shift = 0;
  for (int i = 0; i < inlines->length(); i++) {
    CallGenerator* cg = inlines->at(i);
    if (useful.member(cg->call_node())) {
      if (shift > 0) {
        inlines->at_put(i - shift, cg);
      }
    } else {
      shift++; // skip over the dead element
    }
  }
  if (shift > 0) {
    inlines->trunc_to(inlines->length() - shift); // remove last elements from compacted array
  }
}

void Compile::remove_useless_late_inlines(GrowableArray<CallGenerator*>* inlines, Node* dead) {
  assert(dead != nullptr && dead->is_Call(), "sanity");
  int found = 0;
  for (int i = 0; i < inlines->length(); i++) {
    if (inlines->at(i)->call_node() == dead) {
      inlines->remove_at(i);
      found++;
      NOT_DEBUG( break; ) // elements are unique, so exit early
    }
  }
  assert(found <= 1, "not unique");
}

template<typename N, ENABLE_IF_SDEFN(std::is_base_of<Node, N>::value)>
void Compile::remove_useless_nodes(GrowableArray<N*>& node_list, Unique_Node_List& useful) {
  for (int i = node_list.length() - 1; i >= 0; i--) {
    N* node = node_list.at(i);
    if (!useful.member(node)) {
      node_list.delete_at(i); // replaces i-th with last element which is known to be useful (already processed)
    }
  }
}

void Compile::remove_useless_node(Node* dead) {
  remove_modified_node(dead);

  // Constant node that has no out-edges and has only one in-edge from
  // root is usually dead. However, sometimes reshaping walk makes
  // it reachable by adding use edges. So, we will NOT count Con nodes
  // as dead to be conservative about the dead node count at any
  // given time.
  if (!dead->is_Con()) {
    record_dead_node(dead->_idx);
  }
  if (dead->is_macro()) {
    remove_macro_node(dead);
  }
  if (dead->is_expensive()) {
    remove_expensive_node(dead);
  }
  if (dead->Opcode() == Op_Opaque4) {
    remove_template_assertion_predicate_opaq(dead);
  }
  if (dead->is_ParsePredicate()) {
    remove_parse_predicate(dead->as_ParsePredicate());
  }
  if (dead->for_post_loop_opts_igvn()) {
    remove_from_post_loop_opts_igvn(dead);
  }
  if (dead->is_InlineType()) {
    remove_inline_type(dead);
  }
  if (dead->is_Call()) {
    remove_useless_late_inlines(                &_late_inlines, dead);
    remove_useless_late_inlines(         &_string_late_inlines, dead);
    remove_useless_late_inlines(         &_boxing_late_inlines, dead);
    remove_useless_late_inlines(&_vector_reboxing_late_inlines, dead);

    if (dead->is_CallStaticJava()) {
      remove_unstable_if_trap(dead->as_CallStaticJava(), false);
    }
  }
  BarrierSetC2* bs = BarrierSet::barrier_set()->barrier_set_c2();
  bs->unregister_potential_barrier_node(dead);
}

// Disconnect all useless nodes by disconnecting those at the boundary.
void Compile::disconnect_useless_nodes(Unique_Node_List& useful, Unique_Node_List& worklist) {
  uint next = 0;
  while (next < useful.size()) {
    Node *n = useful.at(next++);
    if (n->is_SafePoint()) {
      // We're done with a parsing phase. Replaced nodes are not valid
      // beyond that point.
      n->as_SafePoint()->delete_replaced_nodes();
    }
    // Use raw traversal of out edges since this code removes out edges
    int max = n->outcnt();
    for (int j = 0; j < max; ++j) {
      Node* child = n->raw_out(j);
      if (!useful.member(child)) {
        assert(!child->is_top() || child != top(),
               "If top is cached in Compile object it is in useful list");
        // Only need to remove this out-edge to the useless node
        n->raw_del_out(j);
        --j;
        --max;
      }
    }
    if (n->outcnt() == 1 && n->has_special_unique_user()) {
      assert(useful.member(n->unique_out()), "do not push a useless node");
      worklist.push(n->unique_out());
    }
    if (n->outcnt() == 0) {
      worklist.push(n);
    }
  }

  remove_useless_nodes(_macro_nodes,        useful); // remove useless macro nodes
  remove_useless_nodes(_parse_predicates,   useful); // remove useless Parse Predicate nodes
  remove_useless_nodes(_template_assertion_predicate_opaqs, useful); // remove useless Assertion Predicate opaque nodes
  remove_useless_nodes(_expensive_nodes,    useful); // remove useless expensive nodes
  remove_useless_nodes(_for_post_loop_igvn, useful); // remove useless node recorded for post loop opts IGVN pass
  remove_useless_nodes(_inline_type_nodes,  useful); // remove useless inline type nodes
#ifdef ASSERT
  if (_modified_nodes != nullptr) {
    _modified_nodes->remove_useless_nodes(useful.member_set());
  }
#endif
  remove_useless_unstable_if_traps(useful);          // remove useless unstable_if traps
  remove_useless_coarsened_locks(useful);            // remove useless coarsened locks nodes
#ifdef ASSERT
  if (_modified_nodes != nullptr) {
    _modified_nodes->remove_useless_nodes(useful.member_set());
  }
#endif

  BarrierSetC2* bs = BarrierSet::barrier_set()->barrier_set_c2();
  bs->eliminate_useless_gc_barriers(useful, this);
  // clean up the late inline lists
  remove_useless_late_inlines(                &_late_inlines, useful);
  remove_useless_late_inlines(         &_string_late_inlines, useful);
  remove_useless_late_inlines(         &_boxing_late_inlines, useful);
  remove_useless_late_inlines(&_vector_reboxing_late_inlines, useful);
  debug_only(verify_graph_edges(true/*check for no_dead_code*/);)
}

// ============================================================================
//------------------------------CompileWrapper---------------------------------
class CompileWrapper : public StackObj {
  Compile *const _compile;
 public:
  CompileWrapper(Compile* compile);

  ~CompileWrapper();
};

CompileWrapper::CompileWrapper(Compile* compile) : _compile(compile) {
  // the Compile* pointer is stored in the current ciEnv:
  ciEnv* env = compile->env();
  assert(env == ciEnv::current(), "must already be a ciEnv active");
  assert(env->compiler_data() == nullptr, "compile already active?");
  env->set_compiler_data(compile);
  assert(compile == Compile::current(), "sanity");

  compile->set_type_dict(nullptr);
  compile->set_clone_map(new Dict(cmpkey, hashkey, _compile->comp_arena()));
  compile->clone_map().set_clone_idx(0);
  compile->set_type_last_size(0);
  compile->set_last_tf(nullptr, nullptr);
  compile->set_indexSet_arena(nullptr);
  compile->set_indexSet_free_block_list(nullptr);
  compile->init_type_arena();
  Type::Initialize(compile);
  _compile->begin_method();
  _compile->clone_map().set_debug(_compile->has_method() && _compile->directive()->CloneMapDebugOption);
}
CompileWrapper::~CompileWrapper() {
  // simulate crash during compilation
  assert(CICrashAt < 0 || _compile->compile_id() != CICrashAt, "just as planned");

  _compile->end_method();
  _compile->env()->set_compiler_data(nullptr);
}


//----------------------------print_compile_messages---------------------------
void Compile::print_compile_messages() {
#ifndef PRODUCT
  // Check if recompiling
  if (!subsume_loads() && PrintOpto) {
    // Recompiling without allowing machine instructions to subsume loads
    tty->print_cr("*********************************************************");
    tty->print_cr("** Bailout: Recompile without subsuming loads          **");
    tty->print_cr("*********************************************************");
  }
  if ((do_escape_analysis() != DoEscapeAnalysis) && PrintOpto) {
    // Recompiling without escape analysis
    tty->print_cr("*********************************************************");
    tty->print_cr("** Bailout: Recompile without escape analysis          **");
    tty->print_cr("*********************************************************");
  }
  if (do_iterative_escape_analysis() != DoEscapeAnalysis && PrintOpto) {
    // Recompiling without iterative escape analysis
    tty->print_cr("*********************************************************");
    tty->print_cr("** Bailout: Recompile without iterative escape analysis**");
    tty->print_cr("*********************************************************");
  }
  if (do_reduce_allocation_merges() != ReduceAllocationMerges && PrintOpto) {
    // Recompiling without reducing allocation merges
    tty->print_cr("*********************************************************");
    tty->print_cr("** Bailout: Recompile without reduce allocation merges **");
    tty->print_cr("*********************************************************");
  }
  if ((eliminate_boxing() != EliminateAutoBox) && PrintOpto) {
    // Recompiling without boxing elimination
    tty->print_cr("*********************************************************");
    tty->print_cr("** Bailout: Recompile without boxing elimination       **");
    tty->print_cr("*********************************************************");
  }
  if ((do_locks_coarsening() != EliminateLocks) && PrintOpto) {
    // Recompiling without locks coarsening
    tty->print_cr("*********************************************************");
    tty->print_cr("** Bailout: Recompile without locks coarsening         **");
    tty->print_cr("*********************************************************");
  }
  if (env()->break_at_compile()) {
    // Open the debugger when compiling this method.
    tty->print("### Breaking when compiling: ");
    method()->print_short_name();
    tty->cr();
    BREAKPOINT;
  }

  if( PrintOpto ) {
    if (is_osr_compilation()) {
      tty->print("[OSR]%3d", _compile_id);
    } else {
      tty->print("%3d", _compile_id);
    }
  }
#endif
}

#ifndef PRODUCT
void Compile::print_ideal_ir(const char* phase_name) {
  // keep the following output all in one block
  // This output goes directly to the tty, not the compiler log.
  // To enable tools to match it up with the compilation activity,
  // be sure to tag this tty output with the compile ID.

  // Node dumping can cause a safepoint, which can break the tty lock.
  // Buffer all node dumps, so that all safepoints happen before we lock.
  ResourceMark rm;
  stringStream ss;

  if (_output == nullptr) {
    ss.print_cr("AFTER: %s", phase_name);
    // Print out all nodes in ascending order of index.
    root()->dump_bfs(MaxNodeLimit, nullptr, "+S$", &ss);
  } else {
    // Dump the node blockwise if we have a scheduling
    _output->print_scheduling(&ss);
  }

  // Check that the lock is not broken by a safepoint.
  NoSafepointVerifier nsv;
  ttyLocker ttyl;
  if (xtty != nullptr) {
    xtty->head("ideal compile_id='%d'%s compile_phase='%s'",
               compile_id(),
               is_osr_compilation() ? " compile_kind='osr'" : "",
               phase_name);
  }

  tty->print("%s", ss.as_string());

  if (xtty != nullptr) {
    xtty->tail("ideal");
  }
}
#endif

// ============================================================================
//------------------------------Compile standard-------------------------------

// Compile a method.  entry_bci is -1 for normal compilations and indicates
// the continuation bci for on stack replacement.


Compile::Compile( ciEnv* ci_env, ciMethod* target, int osr_bci,
                  Options options, DirectiveSet* directive)
                : Phase(Compiler),
                  _compile_id(ci_env->compile_id()),
                  _options(options),
                  _method(target),
                  _entry_bci(osr_bci),
                  _ilt(nullptr),
                  _stub_function(nullptr),
                  _stub_name(nullptr),
                  _stub_entry_point(nullptr),
                  _max_node_limit(MaxNodeLimit),
                  _post_loop_opts_phase(false),
                  _allow_macro_nodes(true),
                  _inlining_progress(false),
                  _inlining_incrementally(false),
                  _do_cleanup(false),
                  _has_reserved_stack_access(target->has_reserved_stack_access()),
                  _has_circular_inline_type(false),
#ifndef PRODUCT
                  _igv_idx(0),
                  _trace_opto_output(directive->TraceOptoOutputOption),
#endif
                  _has_method_handle_invokes(false),
                  _clinit_barrier_on_entry(false),
                  _stress_seed(0),
                  _comp_arena(mtCompiler),
                  _barrier_set_state(BarrierSet::barrier_set()->barrier_set_c2()->create_barrier_state(comp_arena())),
                  _env(ci_env),
                  _directive(directive),
                  _log(ci_env->log()),
                  _first_failure_details(nullptr),
                  _intrinsics        (comp_arena(), 0, 0, nullptr),
                  _macro_nodes       (comp_arena(), 8, 0, nullptr),
                  _parse_predicates  (comp_arena(), 8, 0, nullptr),
                  _template_assertion_predicate_opaqs (comp_arena(), 8, 0, nullptr),
                  _expensive_nodes   (comp_arena(), 8, 0, nullptr),
                  _for_post_loop_igvn(comp_arena(), 8, 0, nullptr),
                  _inline_type_nodes (comp_arena(), 8, 0, nullptr),
                  _unstable_if_traps (comp_arena(), 8, 0, nullptr),
                  _coarsened_locks   (comp_arena(), 8, 0, nullptr),
                  _congraph(nullptr),
                  NOT_PRODUCT(_igv_printer(nullptr) COMMA)
                  _unique(0),
                  _dead_node_count(0),
                  _dead_node_list(comp_arena()),
                  _node_arena_one(mtCompiler, Arena::Tag::tag_node),
                  _node_arena_two(mtCompiler, Arena::Tag::tag_node),
                  _node_arena(&_node_arena_one),
                  _mach_constant_base_node(nullptr),
                  _Compile_types(mtCompiler),
                  _initial_gvn(nullptr),
                  _igvn_worklist(nullptr),
                  _types(nullptr),
                  _node_hash(nullptr),
                  _late_inlines(comp_arena(), 2, 0, nullptr),
                  _string_late_inlines(comp_arena(), 2, 0, nullptr),
                  _boxing_late_inlines(comp_arena(), 2, 0, nullptr),
                  _vector_reboxing_late_inlines(comp_arena(), 2, 0, nullptr),
                  _late_inlines_pos(0),
                  _number_of_mh_late_inlines(0),
                  _oom(false),
                  _print_inlining_stream(new (mtCompiler) stringStream()),
                  _print_inlining_list(nullptr),
                  _print_inlining_idx(0),
                  _print_inlining_output(nullptr),
                  _replay_inline_data(nullptr),
                  _java_calls(0),
                  _inner_loops(0),
                  _interpreter_frame_size(0),
                  _output(nullptr)
#ifndef PRODUCT
                  , _in_dump_cnt(0)
#endif
{
  C = this;
  CompileWrapper cw(this);

  TraceTime t1("Total compilation time", &_t_totalCompilation, CITime, CITimeVerbose);
  TraceTime t2(nullptr, &_t_methodCompilation, CITime, false);

#if defined(SUPPORT_ASSEMBLY) || defined(SUPPORT_ABSTRACT_ASSEMBLY)
  bool print_opto_assembly = directive->PrintOptoAssemblyOption;
  // We can always print a disassembly, either abstract (hex dump) or
  // with the help of a suitable hsdis library. Thus, we should not
  // couple print_assembly and print_opto_assembly controls.
  // But: always print opto and regular assembly on compile command 'print'.
  bool print_assembly = directive->PrintAssemblyOption;
  set_print_assembly(print_opto_assembly || print_assembly);
#else
  set_print_assembly(false); // must initialize.
#endif

#ifndef PRODUCT
  set_parsed_irreducible_loop(false);
#endif

  if (directive->ReplayInlineOption) {
    _replay_inline_data = ciReplay::load_inline_data(method(), entry_bci(), ci_env->comp_level());
  }
  set_print_inlining(directive->PrintInliningOption || PrintOptoInlining);
  set_print_intrinsics(directive->PrintIntrinsicsOption);
  set_has_irreducible_loop(true); // conservative until build_loop_tree() reset it

  if (ProfileTraps) {
    // Make sure the method being compiled gets its own MDO,
    // so we can at least track the decompile_count().
    method()->ensure_method_data();
  }

  if (StressLCM || StressGCM || StressIGVN || StressCCP ||
      StressIncrementalInlining || StressMacroExpansion || StressUnstableIfTraps || StressBailout) {
    initialize_stress_seed(directive);
  }

  Init(/*do_aliasing=*/ true);

  print_compile_messages();

  _ilt = InlineTree::build_inline_tree_root();

  // Even if NO memory addresses are used, MergeMem nodes must have at least 1 slice
  assert(num_alias_types() >= AliasIdxRaw, "");

#define MINIMUM_NODE_HASH  1023

  // GVN that will be run immediately on new nodes
  uint estimated_size = method()->code_size()*4+64;
  estimated_size = (estimated_size < MINIMUM_NODE_HASH ? MINIMUM_NODE_HASH : estimated_size);
  _igvn_worklist = new (comp_arena()) Unique_Node_List(comp_arena());
  _types = new (comp_arena()) Type_Array(comp_arena());
  _node_hash = new (comp_arena()) NodeHash(comp_arena(), estimated_size);
  PhaseGVN gvn;
  set_initial_gvn(&gvn);

  print_inlining_init();
  { // Scope for timing the parser
    TracePhase tp("parse", &timers[_t_parser]);

    // Put top into the hash table ASAP.
    initial_gvn()->transform(top());

    // Set up tf(), start(), and find a CallGenerator.
    CallGenerator* cg = nullptr;
    if (is_osr_compilation()) {
      init_tf(TypeFunc::make(method(), /* is_osr_compilation = */ true));
      StartNode* s = new StartOSRNode(root(), tf()->domain_sig());
      initial_gvn()->set_type_bottom(s);
      verify_start(s);
      cg = CallGenerator::for_osr(method(), entry_bci());
    } else {
      // Normal case.
      init_tf(TypeFunc::make(method()));
      StartNode* s = new StartNode(root(), tf()->domain_cc());
      initial_gvn()->set_type_bottom(s);
      verify_start(s);
      if (method()->intrinsic_id() == vmIntrinsics::_Reference_get) {
        // With java.lang.ref.reference.get() we must go through the
        // intrinsic - even when get() is the root
        // method of the compile - so that, if necessary, the value in
        // the referent field of the reference object gets recorded by
        // the pre-barrier code.
        cg = find_intrinsic(method(), false);
      }
      if (cg == nullptr) {
        float past_uses = method()->interpreter_invocation_count();
        float expected_uses = past_uses;
        cg = CallGenerator::for_inline(method(), expected_uses);
      }
    }
    if (failing())  return;
    if (cg == nullptr) {
      const char* reason = InlineTree::check_can_parse(method());
      assert(reason != nullptr, "expect reason for parse failure");
      stringStream ss;
      ss.print("cannot parse method: %s", reason);
      record_method_not_compilable(ss.as_string());
      return;
    }

    gvn.set_type(root(), root()->bottom_type());

    JVMState* jvms = build_start_state(start(), tf());
    if ((jvms = cg->generate(jvms)) == nullptr) {
      assert(failure_reason() != nullptr, "expect reason for parse failure");
      stringStream ss;
      ss.print("method parse failed: %s", failure_reason());
      record_method_not_compilable(ss.as_string() DEBUG_ONLY(COMMA true));
      return;
    }
    GraphKit kit(jvms);

    if (!kit.stopped()) {
      // Accept return values, and transfer control we know not where.
      // This is done by a special, unique ReturnNode bound to root.
      return_values(kit.jvms());
    }

    if (kit.has_exceptions()) {
      // Any exceptions that escape from this call must be rethrown
      // to whatever caller is dynamically above us on the stack.
      // This is done by a special, unique RethrowNode bound to root.
      rethrow_exceptions(kit.transfer_exceptions_into_jvms());
    }

    assert(IncrementalInline || (_late_inlines.length() == 0 && !has_mh_late_inlines()), "incremental inlining is off");

    if (_late_inlines.length() == 0 && !has_mh_late_inlines() && !failing() && has_stringbuilder()) {
      inline_string_calls(true);
    }

    if (failing())  return;

    // Remove clutter produced by parsing.
    if (!failing()) {
      ResourceMark rm;
      PhaseRemoveUseless pru(initial_gvn(), *igvn_worklist());
    }
  }

  // Note:  Large methods are capped off in do_one_bytecode().
  if (failing())  return;

  // After parsing, node notes are no longer automagic.
  // They must be propagated by register_new_node_with_optimizer(),
  // clone(), or the like.
  set_default_node_notes(nullptr);

#ifndef PRODUCT
  if (should_print_igv(1)) {
    _igv_printer->print_inlining();
  }
#endif

  if (failing())  return;
  NOT_PRODUCT( verify_graph_edges(); )

  // Now optimize
  Optimize();
  if (failing())  return;
  NOT_PRODUCT( verify_graph_edges(); )

#ifndef PRODUCT
  if (should_print_ideal()) {
    print_ideal_ir("print_ideal");
  }
#endif

#ifdef ASSERT
  BarrierSetC2* bs = BarrierSet::barrier_set()->barrier_set_c2();
  bs->verify_gc_barriers(this, BarrierSetC2::BeforeCodeGen);
#endif

  // Dump compilation data to replay it.
  if (directive->DumpReplayOption) {
    env()->dump_replay_data(_compile_id);
  }
  if (directive->DumpInlineOption && (ilt() != nullptr)) {
    env()->dump_inline_data(_compile_id);
  }

  // Now that we know the size of all the monitors we can add a fixed slot
  // for the original deopt pc.
  int next_slot = fixed_slots() + (sizeof(address) / VMRegImpl::stack_slot_size);
  if (needs_stack_repair()) {
    // One extra slot for the special stack increment value
    next_slot += 2;
  }
  // TODO 8284443 Only reserve extra slot if needed
  if (InlineTypeReturnedAsFields) {
    // One extra slot to hold the IsInit information for a nullable
    // inline type return if we run out of registers.
    next_slot += 2;
  }
  set_fixed_slots(next_slot);

  // Compute when to use implicit null checks. Used by matching trap based
  // nodes and NullCheck optimization.
  set_allowed_deopt_reasons();

  // Now generate code
  Code_Gen();
}

//------------------------------Compile----------------------------------------
// Compile a runtime stub
Compile::Compile( ciEnv* ci_env,
                  TypeFunc_generator generator,
                  address stub_function,
                  const char *stub_name,
                  int is_fancy_jump,
                  bool pass_tls,
                  bool return_pc,
                  DirectiveSet* directive)
  : Phase(Compiler),
    _compile_id(0),
    _options(Options::for_runtime_stub()),
    _method(nullptr),
    _entry_bci(InvocationEntryBci),
    _stub_function(stub_function),
    _stub_name(stub_name),
    _stub_entry_point(nullptr),
    _max_node_limit(MaxNodeLimit),
    _post_loop_opts_phase(false),
    _allow_macro_nodes(true),
    _inlining_progress(false),
    _inlining_incrementally(false),
    _has_reserved_stack_access(false),
    _has_circular_inline_type(false),
#ifndef PRODUCT
    _igv_idx(0),
    _trace_opto_output(directive->TraceOptoOutputOption),
#endif
    _has_method_handle_invokes(false),
    _clinit_barrier_on_entry(false),
    _stress_seed(0),
    _comp_arena(mtCompiler),
    _barrier_set_state(BarrierSet::barrier_set()->barrier_set_c2()->create_barrier_state(comp_arena())),
    _env(ci_env),
    _directive(directive),
    _log(ci_env->log()),
    _first_failure_details(nullptr),
    _for_post_loop_igvn(comp_arena(), 8, 0, nullptr),
    _congraph(nullptr),
    NOT_PRODUCT(_igv_printer(nullptr) COMMA)
    _unique(0),
    _dead_node_count(0),
    _dead_node_list(comp_arena()),
    _node_arena_one(mtCompiler),
    _node_arena_two(mtCompiler),
    _node_arena(&_node_arena_one),
    _mach_constant_base_node(nullptr),
    _Compile_types(mtCompiler),
    _initial_gvn(nullptr),
    _igvn_worklist(nullptr),
    _types(nullptr),
    _node_hash(nullptr),
    _number_of_mh_late_inlines(0),
    _oom(false),
    _print_inlining_stream(new (mtCompiler) stringStream()),
    _print_inlining_list(nullptr),
    _print_inlining_idx(0),
    _print_inlining_output(nullptr),
    _replay_inline_data(nullptr),
    _java_calls(0),
    _inner_loops(0),
    _interpreter_frame_size(0),
    _output(nullptr),
#ifndef PRODUCT
    _in_dump_cnt(0),
#endif
    _allowed_reasons(0) {
  C = this;

  TraceTime t1(nullptr, &_t_totalCompilation, CITime, false);
  TraceTime t2(nullptr, &_t_stubCompilation, CITime, false);

#ifndef PRODUCT
  set_print_assembly(PrintFrameConverterAssembly);
  set_parsed_irreducible_loop(false);
#else
  set_print_assembly(false); // Must initialize.
#endif
  set_has_irreducible_loop(false); // no loops

  CompileWrapper cw(this);
  Init(/*do_aliasing=*/ false);
  init_tf((*generator)());

  _igvn_worklist = new (comp_arena()) Unique_Node_List(comp_arena());
  _types = new (comp_arena()) Type_Array(comp_arena());
  _node_hash = new (comp_arena()) NodeHash(comp_arena(), 255);

  if (StressLCM || StressGCM || StressBailout) {
    initialize_stress_seed(directive);
  }

  {
    PhaseGVN gvn;
    set_initial_gvn(&gvn);    // not significant, but GraphKit guys use it pervasively
    gvn.transform(top());

    GraphKit kit;
    kit.gen_stub(stub_function, stub_name, is_fancy_jump, pass_tls, return_pc);
  }

  NOT_PRODUCT( verify_graph_edges(); )

  Code_Gen();
}

Compile::~Compile() {
  delete _print_inlining_stream;
  delete _first_failure_details;
};

//------------------------------Init-------------------------------------------
// Prepare for a single compilation
void Compile::Init(bool aliasing) {
  _do_aliasing = aliasing;
  _unique  = 0;
  _regalloc = nullptr;

  _tf      = nullptr;  // filled in later
  _top     = nullptr;  // cached later
  _matcher = nullptr;  // filled in later
  _cfg     = nullptr;  // filled in later

  IA32_ONLY( set_24_bit_selection_and_mode(true, false); )

  _node_note_array = nullptr;
  _default_node_notes = nullptr;
  DEBUG_ONLY( _modified_nodes = nullptr; ) // Used in Optimize()

  _immutable_memory = nullptr; // filled in at first inquiry

#ifdef ASSERT
  _phase_optimize_finished = false;
  _phase_verify_ideal_loop = false;
  _exception_backedge = false;
  _type_verify = nullptr;
#endif

  // Globally visible Nodes
  // First set TOP to null to give safe behavior during creation of RootNode
  set_cached_top_node(nullptr);
  set_root(new RootNode());
  // Now that you have a Root to point to, create the real TOP
  set_cached_top_node( new ConNode(Type::TOP) );
  set_recent_alloc(nullptr, nullptr);

  // Create Debug Information Recorder to record scopes, oopmaps, etc.
  env()->set_oop_recorder(new OopRecorder(env()->arena()));
  env()->set_debug_info(new DebugInformationRecorder(env()->oop_recorder()));
  env()->set_dependencies(new Dependencies(env()));

  _fixed_slots = 0;
  set_has_split_ifs(false);
  set_has_loops(false); // first approximation
  set_has_stringbuilder(false);
  set_has_boxed_value(false);
  _trap_can_recompile = false;  // no traps emitted yet
  _major_progress = true; // start out assuming good things will happen
  set_has_unsafe_access(false);
  set_max_vector_size(0);
  set_clear_upper_avx(false);  //false as default for clear upper bits of ymm registers
  Copy::zero_to_bytes(_trap_hist, sizeof(_trap_hist));
  set_decompile_count(0);

#ifndef PRODUCT
  Copy::zero_to_bytes(_igv_phase_iter, sizeof(_igv_phase_iter));
#endif

  set_do_freq_based_layout(_directive->BlockLayoutByFrequencyOption);
  _loop_opts_cnt = LoopOptsCount;
  _has_flat_accesses = false;
  _flat_accesses_share_alias = true;
  _scalarize_in_safepoints = false;

  set_do_inlining(Inline);
  set_max_inline_size(MaxInlineSize);
  set_freq_inline_size(FreqInlineSize);
  set_do_scheduling(OptoScheduling);

  set_do_vector_loop(false);
  set_has_monitors(false);
  set_has_scoped_access(false);

  if (AllowVectorizeOnDemand) {
    if (has_method() && _directive->VectorizeOption) {
      set_do_vector_loop(true);
      NOT_PRODUCT(if (do_vector_loop() && Verbose) {tty->print("Compile::Init: do vectorized loops (SIMD like) for method %s\n",  method()->name()->as_quoted_ascii());})
    } else if (has_method() && method()->name() != nullptr &&
               method()->intrinsic_id() == vmIntrinsics::_forEachRemaining) {
      set_do_vector_loop(true);
    }
  }
  set_use_cmove(UseCMoveUnconditionally /* || do_vector_loop()*/); //TODO: consider do_vector_loop() mandate use_cmove unconditionally
  NOT_PRODUCT(if (use_cmove() && Verbose && has_method()) {tty->print("Compile::Init: use CMove without profitability tests for method %s\n",  method()->name()->as_quoted_ascii());})

  _max_node_limit = _directive->MaxNodeLimitOption;

  if (VM_Version::supports_fast_class_init_checks() && has_method() && !is_osr_compilation() && method()->needs_clinit_barrier()) {
    set_clinit_barrier_on_entry(true);
  }
  if (debug_info()->recording_non_safepoints()) {
    set_node_note_array(new(comp_arena()) GrowableArray<Node_Notes*>
                        (comp_arena(), 8, 0, nullptr));
    set_default_node_notes(Node_Notes::make(this));
  }

  const int grow_ats = 16;
  _max_alias_types = grow_ats;
  _alias_types   = NEW_ARENA_ARRAY(comp_arena(), AliasType*, grow_ats);
  AliasType* ats = NEW_ARENA_ARRAY(comp_arena(), AliasType,  grow_ats);
  Copy::zero_to_bytes(ats, sizeof(AliasType)*grow_ats);
  {
    for (int i = 0; i < grow_ats; i++)  _alias_types[i] = &ats[i];
  }
  // Initialize the first few types.
  _alias_types[AliasIdxTop]->Init(AliasIdxTop, nullptr);
  _alias_types[AliasIdxBot]->Init(AliasIdxBot, TypePtr::BOTTOM);
  _alias_types[AliasIdxRaw]->Init(AliasIdxRaw, TypeRawPtr::BOTTOM);
  _num_alias_types = AliasIdxRaw+1;
  // Zero out the alias type cache.
  Copy::zero_to_bytes(_alias_cache, sizeof(_alias_cache));
  // A null adr_type hits in the cache right away.  Preload the right answer.
  probe_alias_cache(nullptr)->_index = AliasIdxTop;
}

#ifdef ASSERT
// Verify that the current StartNode is valid.
void Compile::verify_start(StartNode* s) const {
  assert(failing_internal() || s == start(), "should be StartNode");
}
#endif

/**
 * Return the 'StartNode'. We must not have a pending failure, since the ideal graph
 * can be in an inconsistent state, i.e., we can get segmentation faults when traversing
 * the ideal graph.
 */
StartNode* Compile::start() const {
  assert (!failing_internal() || C->failure_is_artificial(), "Must not have pending failure. Reason is: %s", failure_reason());
  for (DUIterator_Fast imax, i = root()->fast_outs(imax); i < imax; i++) {
    Node* start = root()->fast_out(i);
    if (start->is_Start()) {
      return start->as_Start();
    }
  }
  fatal("Did not find Start node!");
  return nullptr;
}

//-------------------------------immutable_memory-------------------------------------
// Access immutable memory
Node* Compile::immutable_memory() {
  if (_immutable_memory != nullptr) {
    return _immutable_memory;
  }
  StartNode* s = start();
  for (DUIterator_Fast imax, i = s->fast_outs(imax); true; i++) {
    Node *p = s->fast_out(i);
    if (p != s && p->as_Proj()->_con == TypeFunc::Memory) {
      _immutable_memory = p;
      return _immutable_memory;
    }
  }
  ShouldNotReachHere();
  return nullptr;
}

//----------------------set_cached_top_node------------------------------------
// Install the cached top node, and make sure Node::is_top works correctly.
void Compile::set_cached_top_node(Node* tn) {
  if (tn != nullptr)  verify_top(tn);
  Node* old_top = _top;
  _top = tn;
  // Calling Node::setup_is_top allows the nodes the chance to adjust
  // their _out arrays.
  if (_top != nullptr)     _top->setup_is_top();
  if (old_top != nullptr)  old_top->setup_is_top();
  assert(_top == nullptr || top()->is_top(), "");
}

#ifdef ASSERT
uint Compile::count_live_nodes_by_graph_walk() {
  Unique_Node_List useful(comp_arena());
  // Get useful node list by walking the graph.
  identify_useful_nodes(useful);
  return useful.size();
}

void Compile::print_missing_nodes() {

  // Return if CompileLog is null and PrintIdealNodeCount is false.
  if ((_log == nullptr) && (! PrintIdealNodeCount)) {
    return;
  }

  // This is an expensive function. It is executed only when the user
  // specifies VerifyIdealNodeCount option or otherwise knows the
  // additional work that needs to be done to identify reachable nodes
  // by walking the flow graph and find the missing ones using
  // _dead_node_list.

  Unique_Node_List useful(comp_arena());
  // Get useful node list by walking the graph.
  identify_useful_nodes(useful);

  uint l_nodes = C->live_nodes();
  uint l_nodes_by_walk = useful.size();

  if (l_nodes != l_nodes_by_walk) {
    if (_log != nullptr) {
      _log->begin_head("mismatched_nodes count='%d'", abs((int) (l_nodes - l_nodes_by_walk)));
      _log->stamp();
      _log->end_head();
    }
    VectorSet& useful_member_set = useful.member_set();
    int last_idx = l_nodes_by_walk;
    for (int i = 0; i < last_idx; i++) {
      if (useful_member_set.test(i)) {
        if (_dead_node_list.test(i)) {
          if (_log != nullptr) {
            _log->elem("mismatched_node_info node_idx='%d' type='both live and dead'", i);
          }
          if (PrintIdealNodeCount) {
            // Print the log message to tty
              tty->print_cr("mismatched_node idx='%d' both live and dead'", i);
              useful.at(i)->dump();
          }
        }
      }
      else if (! _dead_node_list.test(i)) {
        if (_log != nullptr) {
          _log->elem("mismatched_node_info node_idx='%d' type='neither live nor dead'", i);
        }
        if (PrintIdealNodeCount) {
          // Print the log message to tty
          tty->print_cr("mismatched_node idx='%d' type='neither live nor dead'", i);
        }
      }
    }
    if (_log != nullptr) {
      _log->tail("mismatched_nodes");
    }
  }
}
void Compile::record_modified_node(Node* n) {
  if (_modified_nodes != nullptr && !_inlining_incrementally && !n->is_Con()) {
    _modified_nodes->push(n);
  }
}

void Compile::remove_modified_node(Node* n) {
  if (_modified_nodes != nullptr) {
    _modified_nodes->remove(n);
  }
}
#endif

#ifndef PRODUCT
void Compile::verify_top(Node* tn) const {
  if (tn != nullptr) {
    assert(tn->is_Con(), "top node must be a constant");
    assert(((ConNode*)tn)->type() == Type::TOP, "top node must have correct type");
    assert(tn->in(0) != nullptr, "must have live top node");
  }
}
#endif


///-------------------Managing Per-Node Debug & Profile Info-------------------

void Compile::grow_node_notes(GrowableArray<Node_Notes*>* arr, int grow_by) {
  guarantee(arr != nullptr, "");
  int num_blocks = arr->length();
  if (grow_by < num_blocks)  grow_by = num_blocks;
  int num_notes = grow_by * _node_notes_block_size;
  Node_Notes* notes = NEW_ARENA_ARRAY(node_arena(), Node_Notes, num_notes);
  Copy::zero_to_bytes(notes, num_notes * sizeof(Node_Notes));
  while (num_notes > 0) {
    arr->append(notes);
    notes     += _node_notes_block_size;
    num_notes -= _node_notes_block_size;
  }
  assert(num_notes == 0, "exact multiple, please");
}

bool Compile::copy_node_notes_to(Node* dest, Node* source) {
  if (source == nullptr || dest == nullptr)  return false;

  if (dest->is_Con())
    return false;               // Do not push debug info onto constants.

#ifdef ASSERT
  // Leave a bread crumb trail pointing to the original node:
  if (dest != nullptr && dest != source && dest->debug_orig() == nullptr) {
    dest->set_debug_orig(source);
  }
#endif

  if (node_note_array() == nullptr)
    return false;               // Not collecting any notes now.

  // This is a copy onto a pre-existing node, which may already have notes.
  // If both nodes have notes, do not overwrite any pre-existing notes.
  Node_Notes* source_notes = node_notes_at(source->_idx);
  if (source_notes == nullptr || source_notes->is_clear())  return false;
  Node_Notes* dest_notes   = node_notes_at(dest->_idx);
  if (dest_notes == nullptr || dest_notes->is_clear()) {
    return set_node_notes_at(dest->_idx, source_notes);
  }

  Node_Notes merged_notes = (*source_notes);
  // The order of operations here ensures that dest notes will win...
  merged_notes.update_from(dest_notes);
  return set_node_notes_at(dest->_idx, &merged_notes);
}


//--------------------------allow_range_check_smearing-------------------------
// Gating condition for coalescing similar range checks.
// Sometimes we try 'speculatively' replacing a series of a range checks by a
// single covering check that is at least as strong as any of them.
// If the optimization succeeds, the simplified (strengthened) range check
// will always succeed.  If it fails, we will deopt, and then give up
// on the optimization.
bool Compile::allow_range_check_smearing() const {
  // If this method has already thrown a range-check,
  // assume it was because we already tried range smearing
  // and it failed.
  uint already_trapped = trap_count(Deoptimization::Reason_range_check);
  return !already_trapped;
}


//------------------------------flatten_alias_type-----------------------------
const TypePtr *Compile::flatten_alias_type( const TypePtr *tj ) const {
  assert(do_aliasing(), "Aliasing should be enabled");
  int offset = tj->offset();
  TypePtr::PTR ptr = tj->ptr();

  // Known instance (scalarizable allocation) alias only with itself.
  bool is_known_inst = tj->isa_oopptr() != nullptr &&
                       tj->is_oopptr()->is_known_instance();

  // Process weird unsafe references.
  if (offset == Type::OffsetBot && (tj->isa_instptr() /*|| tj->isa_klassptr()*/)) {
    bool default_value_load = EnableValhalla && tj->is_instptr()->instance_klass() == ciEnv::current()->Class_klass();
    assert(InlineUnsafeOps || StressReflectiveCode || default_value_load, "indeterminate pointers come only from unsafe ops");
    assert(!is_known_inst, "scalarizable allocation should not have unsafe references");
    tj = TypeOopPtr::BOTTOM;
    ptr = tj->ptr();
    offset = tj->offset();
  }

  // Array pointers need some flattening
  const TypeAryPtr* ta = tj->isa_aryptr();
  if (ta && ta->is_stable()) {
    // Erase stability property for alias analysis.
    tj = ta = ta->cast_to_stable(false);
  }
  if (ta && ta->is_not_flat()) {
    // Erase not flat property for alias analysis.
    tj = ta = ta->cast_to_not_flat(false);
  }
  if (ta && ta->is_not_null_free()) {
    // Erase not null free property for alias analysis.
    tj = ta = ta->cast_to_not_null_free(false);
  }

  if( ta && is_known_inst ) {
    if ( offset != Type::OffsetBot &&
         offset > arrayOopDesc::length_offset_in_bytes() ) {
      offset = Type::OffsetBot; // Flatten constant access into array body only
      tj = ta = ta->
              remove_speculative()->
              cast_to_ptr_type(ptr)->
              with_offset(offset);
    }
  } else if (ta) {
    // For arrays indexed by constant indices, we flatten the alias
    // space to include all of the array body.  Only the header, klass
    // and array length can be accessed un-aliased.
    // For flat inline type array, each field has its own slice so
    // we must include the field offset.
    if( offset != Type::OffsetBot ) {
      if( ta->const_oop() ) { // MethodData* or Method*
        offset = Type::OffsetBot;   // Flatten constant access into array body
        tj = ta = ta->
                remove_speculative()->
                cast_to_ptr_type(ptr)->
                cast_to_exactness(false)->
                with_offset(offset);
      } else if( offset == arrayOopDesc::length_offset_in_bytes() ) {
        // range is OK as-is.
        tj = ta = TypeAryPtr::RANGE;
      } else if( offset == oopDesc::klass_offset_in_bytes() ) {
        tj = TypeInstPtr::KLASS; // all klass loads look alike
        ta = TypeAryPtr::RANGE; // generic ignored junk
        ptr = TypePtr::BotPTR;
      } else if( offset == oopDesc::mark_offset_in_bytes() ) {
        tj = TypeInstPtr::MARK;
        ta = TypeAryPtr::RANGE; // generic ignored junk
        ptr = TypePtr::BotPTR;
      } else {                  // Random constant offset into array body
        offset = Type::OffsetBot;   // Flatten constant access into array body
        tj = ta = ta->
                remove_speculative()->
                cast_to_ptr_type(ptr)->
                cast_to_exactness(false)->
                with_offset(offset);
      }
    }
    // Arrays of fixed size alias with arrays of unknown size.
    if (ta->size() != TypeInt::POS) {
      const TypeAry *tary = TypeAry::make(ta->elem(), TypeInt::POS);
      tj = ta = ta->
              remove_speculative()->
              cast_to_ptr_type(ptr)->
              with_ary(tary)->
              cast_to_exactness(false);
    }
    // Arrays of known objects become arrays of unknown objects.
    if (ta->elem()->isa_narrowoop() && ta->elem() != TypeNarrowOop::BOTTOM) {
      const TypeAry *tary = TypeAry::make(TypeNarrowOop::BOTTOM, ta->size());
      tj = ta = TypeAryPtr::make(ptr,ta->const_oop(),tary,nullptr,false,Type::Offset(offset), ta->field_offset());
    }
    if (ta->elem()->isa_oopptr() && ta->elem() != TypeInstPtr::BOTTOM) {
      const TypeAry *tary = TypeAry::make(TypeInstPtr::BOTTOM, ta->size());
      tj = ta = TypeAryPtr::make(ptr,ta->const_oop(),tary,nullptr,false,Type::Offset(offset), ta->field_offset());
    }
    // Initially all flattened array accesses share a single slice
    if (ta->is_flat() && ta->elem() != TypeInstPtr::BOTTOM && _flat_accesses_share_alias) {
      const TypeAry* tary = TypeAry::make(TypeInstPtr::BOTTOM, ta->size(), /* stable= */ false, /* flat= */ true);
      tj = ta = TypeAryPtr::make(ptr,ta->const_oop(),tary,nullptr,false,Type::Offset(offset), Type::Offset(Type::OffsetBot));
    }
    // Arrays of bytes and of booleans both use 'bastore' and 'baload' so
    // cannot be distinguished by bytecode alone.
    if (ta->elem() == TypeInt::BOOL) {
      const TypeAry *tary = TypeAry::make(TypeInt::BYTE, ta->size());
      ciKlass* aklass = ciTypeArrayKlass::make(T_BYTE);
      tj = ta = TypeAryPtr::make(ptr,ta->const_oop(),tary,aklass,false,Type::Offset(offset), ta->field_offset());
    }
    // During the 2nd round of IterGVN, NotNull castings are removed.
    // Make sure the Bottom and NotNull variants alias the same.
    // Also, make sure exact and non-exact variants alias the same.
    if (ptr == TypePtr::NotNull || ta->klass_is_exact() || ta->speculative() != nullptr) {
      tj = ta = ta->
              remove_speculative()->
              cast_to_ptr_type(TypePtr::BotPTR)->
              cast_to_exactness(false)->
              with_offset(offset);
    }
  }

  // Oop pointers need some flattening
  const TypeInstPtr *to = tj->isa_instptr();
  if (to && to != TypeOopPtr::BOTTOM) {
    ciInstanceKlass* ik = to->instance_klass();
    if( ptr == TypePtr::Constant ) {
      if (ik != ciEnv::current()->Class_klass() ||
          offset < ik->layout_helper_size_in_bytes()) {
        // No constant oop pointers (such as Strings); they alias with
        // unknown strings.
        assert(!is_known_inst, "not scalarizable allocation");
        tj = to = to->
                cast_to_instance_id(TypeOopPtr::InstanceBot)->
                remove_speculative()->
                cast_to_ptr_type(TypePtr::BotPTR)->
                cast_to_exactness(false);
      }
    } else if( is_known_inst ) {
      tj = to; // Keep NotNull and klass_is_exact for instance type
    } else if( ptr == TypePtr::NotNull || to->klass_is_exact() ) {
      // During the 2nd round of IterGVN, NotNull castings are removed.
      // Make sure the Bottom and NotNull variants alias the same.
      // Also, make sure exact and non-exact variants alias the same.
      tj = to = to->
              remove_speculative()->
              cast_to_instance_id(TypeOopPtr::InstanceBot)->
              cast_to_ptr_type(TypePtr::BotPTR)->
              cast_to_exactness(false);
    }
    if (to->speculative() != nullptr) {
      tj = to = to->remove_speculative();
    }
    // Canonicalize the holder of this field
    if (offset >= 0 && offset < instanceOopDesc::base_offset_in_bytes()) {
      // First handle header references such as a LoadKlassNode, even if the
      // object's klass is unloaded at compile time (4965979).
      if (!is_known_inst) { // Do it only for non-instance types
        tj = to = TypeInstPtr::make(TypePtr::BotPTR, env()->Object_klass(), false, nullptr, Type::Offset(offset));
      }
    } else if (offset < 0 || offset >= ik->layout_helper_size_in_bytes()) {
      // Static fields are in the space above the normal instance
      // fields in the java.lang.Class instance.
      if (ik != ciEnv::current()->Class_klass()) {
        to = nullptr;
        tj = TypeOopPtr::BOTTOM;
        offset = tj->offset();
      }
    } else {
      ciInstanceKlass *canonical_holder = ik->get_canonical_holder(offset);
      assert(offset < canonical_holder->layout_helper_size_in_bytes(), "");
      assert(tj->offset() == offset, "no change to offset expected");
      bool xk = to->klass_is_exact();
      int instance_id = to->instance_id();

      // If the input type's class is the holder: if exact, the type only includes interfaces implemented by the holder
      // but if not exact, it may include extra interfaces: build new type from the holder class to make sure only
      // its interfaces are included.
      if (xk && ik->equals(canonical_holder)) {
        assert(tj == TypeInstPtr::make(to->ptr(), canonical_holder, is_known_inst, nullptr, Type::Offset(offset), instance_id), "exact type should be canonical type");
      } else {
        assert(xk || !is_known_inst, "Known instance should be exact type");
        tj = to = TypeInstPtr::make(to->ptr(), canonical_holder, is_known_inst, nullptr, Type::Offset(offset), instance_id);
      }
    }
  }

  // Klass pointers to object array klasses need some flattening
  const TypeKlassPtr *tk = tj->isa_klassptr();
  if( tk ) {
    // If we are referencing a field within a Klass, we need
    // to assume the worst case of an Object.  Both exact and
    // inexact types must flatten to the same alias class so
    // use NotNull as the PTR.
    if ( offset == Type::OffsetBot || (offset >= 0 && (size_t)offset < sizeof(Klass)) ) {
      tj = tk = TypeInstKlassPtr::make(TypePtr::NotNull,
                                       env()->Object_klass(),
                                       Type::Offset(offset));
    }

    if (tk->isa_aryklassptr() && tk->is_aryklassptr()->elem()->isa_klassptr()) {
      ciKlass* k = ciObjArrayKlass::make(env()->Object_klass());
      if (!k || !k->is_loaded()) {                  // Only fails for some -Xcomp runs
        tj = tk = TypeInstKlassPtr::make(TypePtr::NotNull, env()->Object_klass(), Type::Offset(offset));
      } else {
        tj = tk = TypeAryKlassPtr::make(TypePtr::NotNull, tk->is_aryklassptr()->elem(), k, Type::Offset(offset), tk->is_not_flat(), tk->is_not_null_free(), tk->is_null_free());
      }
    }
    // Check for precise loads from the primary supertype array and force them
    // to the supertype cache alias index.  Check for generic array loads from
    // the primary supertype array and also force them to the supertype cache
    // alias index.  Since the same load can reach both, we need to merge
    // these 2 disparate memories into the same alias class.  Since the
    // primary supertype array is read-only, there's no chance of confusion
    // where we bypass an array load and an array store.
    int primary_supers_offset = in_bytes(Klass::primary_supers_offset());
    if (offset == Type::OffsetBot ||
        (offset >= primary_supers_offset &&
         offset < (int)(primary_supers_offset + Klass::primary_super_limit() * wordSize)) ||
        offset == (int)in_bytes(Klass::secondary_super_cache_offset())) {
      offset = in_bytes(Klass::secondary_super_cache_offset());
      tj = tk = tk->with_offset(offset);
    }
  }

  // Flatten all Raw pointers together.
  if (tj->base() == Type::RawPtr)
    tj = TypeRawPtr::BOTTOM;

  if (tj->base() == Type::AnyPtr)
    tj = TypePtr::BOTTOM;      // An error, which the caller must check for.

  offset = tj->offset();
  assert( offset != Type::OffsetTop, "Offset has fallen from constant" );

  assert( (offset != Type::OffsetBot && tj->base() != Type::AryPtr) ||
          (offset == Type::OffsetBot && tj->base() == Type::AryPtr) ||
          (offset == Type::OffsetBot && tj == TypeOopPtr::BOTTOM) ||
          (offset == Type::OffsetBot && tj == TypePtr::BOTTOM) ||
          (offset == oopDesc::mark_offset_in_bytes() && tj->base() == Type::AryPtr) ||
          (offset == oopDesc::klass_offset_in_bytes() && tj->base() == Type::AryPtr) ||
          (offset == arrayOopDesc::length_offset_in_bytes() && tj->base() == Type::AryPtr),
          "For oops, klasses, raw offset must be constant; for arrays the offset is never known" );
  assert( tj->ptr() != TypePtr::TopPTR &&
          tj->ptr() != TypePtr::AnyNull &&
          tj->ptr() != TypePtr::Null, "No imprecise addresses" );
//    assert( tj->ptr() != TypePtr::Constant ||
//            tj->base() == Type::RawPtr ||
//            tj->base() == Type::KlassPtr, "No constant oop addresses" );

  return tj;
}

void Compile::AliasType::Init(int i, const TypePtr* at) {
  assert(AliasIdxTop <= i && i < Compile::current()->_max_alias_types, "Invalid alias index");
  _index = i;
  _adr_type = at;
  _field = nullptr;
  _element = nullptr;
  _is_rewritable = true; // default
  const TypeOopPtr *atoop = (at != nullptr) ? at->isa_oopptr() : nullptr;
  if (atoop != nullptr && atoop->is_known_instance()) {
    const TypeOopPtr *gt = atoop->cast_to_instance_id(TypeOopPtr::InstanceBot);
    _general_index = Compile::current()->get_alias_index(gt);
  } else {
    _general_index = 0;
  }
}

BasicType Compile::AliasType::basic_type() const {
  if (element() != nullptr) {
    const Type* element = adr_type()->is_aryptr()->elem();
    return element->isa_narrowoop() ? T_OBJECT : element->array_element_basic_type();
  } if (field() != nullptr) {
    return field()->layout_type();
  } else {
    return T_ILLEGAL; // unknown
  }
}

//---------------------------------print_on------------------------------------
#ifndef PRODUCT
void Compile::AliasType::print_on(outputStream* st) {
  if (index() < 10)
        st->print("@ <%d> ", index());
  else  st->print("@ <%d>",  index());
  st->print(is_rewritable() ? "   " : " RO");
  int offset = adr_type()->offset();
  if (offset == Type::OffsetBot)
        st->print(" +any");
  else  st->print(" +%-3d", offset);
  st->print(" in ");
  adr_type()->dump_on(st);
  const TypeOopPtr* tjp = adr_type()->isa_oopptr();
  if (field() != nullptr && tjp) {
    if (tjp->is_instptr()->instance_klass()  != field()->holder() ||
        tjp->offset() != field()->offset_in_bytes()) {
      st->print(" != ");
      field()->print();
      st->print(" ***");
    }
  }
}

void print_alias_types() {
  Compile* C = Compile::current();
  tty->print_cr("--- Alias types, AliasIdxBot .. %d", C->num_alias_types()-1);
  for (int idx = Compile::AliasIdxBot; idx < C->num_alias_types(); idx++) {
    C->alias_type(idx)->print_on(tty);
    tty->cr();
  }
}
#endif


//----------------------------probe_alias_cache--------------------------------
Compile::AliasCacheEntry* Compile::probe_alias_cache(const TypePtr* adr_type) {
  intptr_t key = (intptr_t) adr_type;
  key ^= key >> logAliasCacheSize;
  return &_alias_cache[key & right_n_bits(logAliasCacheSize)];
}


//-----------------------------grow_alias_types--------------------------------
void Compile::grow_alias_types() {
  const int old_ats  = _max_alias_types; // how many before?
  const int new_ats  = old_ats;          // how many more?
  const int grow_ats = old_ats+new_ats;  // how many now?
  _max_alias_types = grow_ats;
  _alias_types =  REALLOC_ARENA_ARRAY(comp_arena(), AliasType*, _alias_types, old_ats, grow_ats);
  AliasType* ats =    NEW_ARENA_ARRAY(comp_arena(), AliasType, new_ats);
  Copy::zero_to_bytes(ats, sizeof(AliasType)*new_ats);
  for (int i = 0; i < new_ats; i++)  _alias_types[old_ats+i] = &ats[i];
}


//--------------------------------find_alias_type------------------------------
Compile::AliasType* Compile::find_alias_type(const TypePtr* adr_type, bool no_create, ciField* original_field, bool uncached) {
  if (!do_aliasing()) {
    return alias_type(AliasIdxBot);
  }

  AliasCacheEntry* ace = nullptr;
  if (!uncached) {
    ace = probe_alias_cache(adr_type);
    if (ace->_adr_type == adr_type) {
      return alias_type(ace->_index);
    }
  }

  // Handle special cases.
  if (adr_type == nullptr)          return alias_type(AliasIdxTop);
  if (adr_type == TypePtr::BOTTOM)  return alias_type(AliasIdxBot);

  // Do it the slow way.
  const TypePtr* flat = flatten_alias_type(adr_type);

#ifdef ASSERT
  {
    ResourceMark rm;
    assert(flat == flatten_alias_type(flat), "not idempotent: adr_type = %s; flat = %s => %s",
           Type::str(adr_type), Type::str(flat), Type::str(flatten_alias_type(flat)));
    assert(flat != TypePtr::BOTTOM, "cannot alias-analyze an untyped ptr: adr_type = %s",
           Type::str(adr_type));
    if (flat->isa_oopptr() && !flat->isa_klassptr()) {
      const TypeOopPtr* foop = flat->is_oopptr();
      // Scalarizable allocations have exact klass always.
      bool exact = !foop->klass_is_exact() || foop->is_known_instance();
      const TypePtr* xoop = foop->cast_to_exactness(exact)->is_ptr();
      assert(foop == flatten_alias_type(xoop), "exactness must not affect alias type: foop = %s; xoop = %s",
             Type::str(foop), Type::str(xoop));
    }
  }
#endif

  int idx = AliasIdxTop;
  for (int i = 0; i < num_alias_types(); i++) {
    if (alias_type(i)->adr_type() == flat) {
      idx = i;
      break;
    }
  }

  if (idx == AliasIdxTop) {
    if (no_create)  return nullptr;
    // Grow the array if necessary.
    if (_num_alias_types == _max_alias_types)  grow_alias_types();
    // Add a new alias type.
    idx = _num_alias_types++;
    _alias_types[idx]->Init(idx, flat);
    if (flat == TypeInstPtr::KLASS)  alias_type(idx)->set_rewritable(false);
    if (flat == TypeAryPtr::RANGE)   alias_type(idx)->set_rewritable(false);
    if (flat->isa_instptr()) {
      if (flat->offset() == java_lang_Class::klass_offset()
          && flat->is_instptr()->instance_klass() == env()->Class_klass())
        alias_type(idx)->set_rewritable(false);
    }
    ciField* field = nullptr;
    if (flat->isa_aryptr()) {
#ifdef ASSERT
      const int header_size_min  = arrayOopDesc::base_offset_in_bytes(T_BYTE);
      // (T_BYTE has the weakest alignment and size restrictions...)
      assert(flat->offset() < header_size_min, "array body reference must be OffsetBot");
#endif
      const Type* elemtype = flat->is_aryptr()->elem();
      if (flat->offset() == TypePtr::OffsetBot) {
        alias_type(idx)->set_element(elemtype);
      }
      int field_offset = flat->is_aryptr()->field_offset().get();
      if (flat->is_flat() &&
          field_offset != Type::OffsetBot) {
        ciInlineKlass* vk = elemtype->inline_klass();
        field_offset += vk->first_field_offset();
        field = vk->get_field_by_offset(field_offset, false);
      }
    }
    if (flat->isa_klassptr()) {
      if (flat->offset() == in_bytes(Klass::super_check_offset_offset()))
        alias_type(idx)->set_rewritable(false);
      if (flat->offset() == in_bytes(Klass::modifier_flags_offset()))
        alias_type(idx)->set_rewritable(false);
      if (flat->offset() == in_bytes(Klass::access_flags_offset()))
        alias_type(idx)->set_rewritable(false);
      if (flat->offset() == in_bytes(Klass::misc_flags_offset()))
        alias_type(idx)->set_rewritable(false);
      if (flat->offset() == in_bytes(Klass::java_mirror_offset()))
        alias_type(idx)->set_rewritable(false);
      if (flat->offset() == in_bytes(Klass::layout_helper_offset()))
        alias_type(idx)->set_rewritable(false);
      if (flat->offset() == in_bytes(Klass::secondary_super_cache_offset()))
        alias_type(idx)->set_rewritable(false);
    }
    // %%% (We would like to finalize JavaThread::threadObj_offset(),
    // but the base pointer type is not distinctive enough to identify
    // references into JavaThread.)

    // Check for final fields.
    const TypeInstPtr* tinst = flat->isa_instptr();
    if (tinst && tinst->offset() >= instanceOopDesc::base_offset_in_bytes()) {
      if (tinst->const_oop() != nullptr &&
          tinst->instance_klass() == ciEnv::current()->Class_klass() &&
          tinst->offset() >= (tinst->instance_klass()->layout_helper_size_in_bytes())) {
        // static field
        ciInstanceKlass* k = tinst->const_oop()->as_instance()->java_lang_Class_klass()->as_instance_klass();
        field = k->get_field_by_offset(tinst->offset(), true);
      } else if (tinst->is_inlinetypeptr()) {
        // Inline type field
        ciInlineKlass* vk = tinst->inline_klass();
        field = vk->get_field_by_offset(tinst->offset(), false);
      } else {
        ciInstanceKlass *k = tinst->instance_klass();
        field = k->get_field_by_offset(tinst->offset(), false);
      }
    }
    assert(field == nullptr ||
           original_field == nullptr ||
           (field->holder() == original_field->holder() &&
            field->offset_in_bytes() == original_field->offset_in_bytes() &&
            field->is_static() == original_field->is_static()), "wrong field?");
    // Set field() and is_rewritable() attributes.
    if (field != nullptr) {
      alias_type(idx)->set_field(field);
      if (flat->isa_aryptr()) {
        // Fields of flat arrays are rewritable although they are declared final
        assert(flat->is_flat(), "must be a flat array");
        alias_type(idx)->set_rewritable(true);
      }
    }
  }

  // Fill the cache for next time.
  if (!uncached) {
    ace->_adr_type = adr_type;
    ace->_index    = idx;
    assert(alias_type(adr_type) == alias_type(idx),  "type must be installed");

    // Might as well try to fill the cache for the flattened version, too.
    AliasCacheEntry* face = probe_alias_cache(flat);
    if (face->_adr_type == nullptr) {
      face->_adr_type = flat;
      face->_index    = idx;
      assert(alias_type(flat) == alias_type(idx), "flat type must work too");
    }
  }

  return alias_type(idx);
}


Compile::AliasType* Compile::alias_type(ciField* field) {
  const TypeOopPtr* t;
  if (field->is_static())
    t = TypeInstPtr::make(field->holder()->java_mirror());
  else
    t = TypeOopPtr::make_from_klass_raw(field->holder());
  AliasType* atp = alias_type(t->add_offset(field->offset_in_bytes()), field);
  assert((field->is_final() || field->is_stable()) == !atp->is_rewritable(), "must get the rewritable bits correct");
  return atp;
}


//------------------------------have_alias_type--------------------------------
bool Compile::have_alias_type(const TypePtr* adr_type) {
  AliasCacheEntry* ace = probe_alias_cache(adr_type);
  if (ace->_adr_type == adr_type) {
    return true;
  }

  // Handle special cases.
  if (adr_type == nullptr)             return true;
  if (adr_type == TypePtr::BOTTOM)  return true;

  return find_alias_type(adr_type, true, nullptr) != nullptr;
}

//-----------------------------must_alias--------------------------------------
// True if all values of the given address type are in the given alias category.
bool Compile::must_alias(const TypePtr* adr_type, int alias_idx) {
  if (alias_idx == AliasIdxBot)         return true;  // the universal category
  if (adr_type == nullptr)              return true;  // null serves as TypePtr::TOP
  if (alias_idx == AliasIdxTop)         return false; // the empty category
  if (adr_type->base() == Type::AnyPtr) return false; // TypePtr::BOTTOM or its twins

  // the only remaining possible overlap is identity
  int adr_idx = get_alias_index(adr_type);
  assert(adr_idx != AliasIdxBot && adr_idx != AliasIdxTop, "");
  assert(adr_idx == alias_idx ||
         (alias_type(alias_idx)->adr_type() != TypeOopPtr::BOTTOM
          && adr_type                       != TypeOopPtr::BOTTOM),
         "should not be testing for overlap with an unsafe pointer");
  return adr_idx == alias_idx;
}

//------------------------------can_alias--------------------------------------
// True if any values of the given address type are in the given alias category.
bool Compile::can_alias(const TypePtr* adr_type, int alias_idx) {
  if (alias_idx == AliasIdxTop)         return false; // the empty category
  if (adr_type == nullptr)              return false; // null serves as TypePtr::TOP
  // Known instance doesn't alias with bottom memory
  if (alias_idx == AliasIdxBot)         return !adr_type->is_known_instance();                   // the universal category
  if (adr_type->base() == Type::AnyPtr) return !C->get_adr_type(alias_idx)->is_known_instance(); // TypePtr::BOTTOM or its twins

  // the only remaining possible overlap is identity
  int adr_idx = get_alias_index(adr_type);
  assert(adr_idx != AliasIdxBot && adr_idx != AliasIdxTop, "");
  return adr_idx == alias_idx;
}

// Mark all ParsePredicateNodes as useless. They will later be removed from the graph in IGVN together with their
// uncommon traps if no Runtime Predicates were created from the Parse Predicates.
void Compile::mark_parse_predicate_nodes_useless(PhaseIterGVN& igvn) {
  if (parse_predicate_count() == 0) {
    return;
  }
  for (int i = 0; i < parse_predicate_count(); i++) {
    ParsePredicateNode* parse_predicate = _parse_predicates.at(i);
    parse_predicate->mark_useless();
    igvn._worklist.push(parse_predicate);
  }
  _parse_predicates.clear();
}

void Compile::record_for_post_loop_opts_igvn(Node* n) {
  if (!n->for_post_loop_opts_igvn()) {
    assert(!_for_post_loop_igvn.contains(n), "duplicate");
    n->add_flag(Node::NodeFlags::Flag_for_post_loop_opts_igvn);
    _for_post_loop_igvn.append(n);
  }
}

void Compile::remove_from_post_loop_opts_igvn(Node* n) {
  n->remove_flag(Node::NodeFlags::Flag_for_post_loop_opts_igvn);
  _for_post_loop_igvn.remove(n);
}

void Compile::process_for_post_loop_opts_igvn(PhaseIterGVN& igvn) {
  // Verify that all previous optimizations produced a valid graph
  // at least to this point, even if no loop optimizations were done.
  PhaseIdealLoop::verify(igvn);

  C->set_post_loop_opts_phase(); // no more loop opts allowed

  assert(!C->major_progress(), "not cleared");

  if (_for_post_loop_igvn.length() > 0) {
    while (_for_post_loop_igvn.length() > 0) {
      Node* n = _for_post_loop_igvn.pop();
      n->remove_flag(Node::NodeFlags::Flag_for_post_loop_opts_igvn);
      igvn._worklist.push(n);
    }
    igvn.optimize();
    if (failing()) return;
    assert(_for_post_loop_igvn.length() == 0, "no more delayed nodes allowed");
    assert(C->parse_predicate_count() == 0, "all parse predicates should have been removed now");

    // Sometimes IGVN sets major progress (e.g., when processing loop nodes).
    if (C->major_progress()) {
      C->clear_major_progress(); // ensure that major progress is now clear
    }
  }
}

void Compile::add_inline_type(Node* n) {
  assert(n->is_InlineType(), "unexpected node");
  _inline_type_nodes.push(n);
}

void Compile::remove_inline_type(Node* n) {
  assert(n->is_InlineType(), "unexpected node");
  if (_inline_type_nodes.contains(n)) {
    _inline_type_nodes.remove(n);
  }
}

// Does the return value keep otherwise useless inline type allocations alive?
static bool return_val_keeps_allocations_alive(Node* ret_val) {
  ResourceMark rm;
  Unique_Node_List wq;
  wq.push(ret_val);
  bool some_allocations = false;
  for (uint i = 0; i < wq.size(); i++) {
    Node* n = wq.at(i);
    if (n->outcnt() > 1) {
      // Some other use for the allocation
      return false;
    } else if (n->is_InlineType()) {
      wq.push(n->in(1));
    } else if (n->is_Phi()) {
      for (uint j = 1; j < n->req(); j++) {
        wq.push(n->in(j));
      }
    } else if (n->is_CheckCastPP() &&
               n->in(1)->is_Proj() &&
               n->in(1)->in(0)->is_Allocate()) {
      some_allocations = true;
    } else if (n->is_CheckCastPP()) {
      wq.push(n->in(1));
    }
  }
  return some_allocations;
}

void Compile::process_inline_types(PhaseIterGVN &igvn, bool remove) {
  // Make sure that the return value does not keep an otherwise unused allocation alive
  if (tf()->returns_inline_type_as_fields()) {
    Node* ret = nullptr;
    for (uint i = 1; i < root()->req(); i++) {
      Node* in = root()->in(i);
      if (in->Opcode() == Op_Return) {
        assert(ret == nullptr, "only one return");
        ret = in;
      }
    }
    if (ret != nullptr) {
      Node* ret_val = ret->in(TypeFunc::Parms);
      if (igvn.type(ret_val)->isa_oopptr() &&
          return_val_keeps_allocations_alive(ret_val)) {
        igvn.replace_input_of(ret, TypeFunc::Parms, InlineTypeNode::tagged_klass(igvn.type(ret_val)->inline_klass(), igvn));
        assert(ret_val->outcnt() == 0, "should be dead now");
        igvn.remove_dead_node(ret_val);
      }
    }
  }
  if (_inline_type_nodes.length() == 0) {
    return;
  }
  // Scalarize inline types in safepoint debug info.
  // Delay this until all inlining is over to avoid getting inconsistent debug info.
  set_scalarize_in_safepoints(true);
  for (int i = _inline_type_nodes.length()-1; i >= 0; i--) {
    InlineTypeNode* vt = _inline_type_nodes.at(i)->as_InlineType();
    vt->make_scalar_in_safepoints(&igvn);
    igvn.record_for_igvn(vt);
  }
  if (remove) {
    // Remove inline type nodes by replacing them with their oop input
    while (_inline_type_nodes.length() > 0) {
      InlineTypeNode* vt = _inline_type_nodes.pop()->as_InlineType();
      if (vt->outcnt() == 0) {
        igvn.remove_dead_node(vt);
        continue;
      }
      for (DUIterator i = vt->outs(); vt->has_out(i); i++) {
        DEBUG_ONLY(bool must_be_buffered = false);
        Node* u = vt->out(i);
        // Check if any users are blackholes. If so, rewrite them to use either the
        // allocated buffer, or individual components, instead of the inline type node
        // that goes away.
        if (u->is_Blackhole()) {
          BlackholeNode* bh = u->as_Blackhole();

          // Unlink the old input
          int idx = bh->find_edge(vt);
          assert(idx != -1, "The edge should be there");
          bh->del_req(idx);
          --i;

          if (vt->is_allocated(&igvn)) {
            // Already has the allocated instance, blackhole that
            bh->add_req(vt->get_oop());
          } else {
            // Not allocated yet, blackhole the components
            for (uint c = 0; c < vt->field_count(); c++) {
              bh->add_req(vt->field_value(c));
            }
          }

          // Node modified, record for IGVN
          igvn.record_for_igvn(bh);
        }
#ifdef ASSERT
        // Verify that inline type is buffered when replacing by oop
        else if (u->is_InlineType()) {
          // InlineType uses don't need buffering because they are about to be replaced as well
        } else if (u->is_Phi()) {
          // TODO 8302217 Remove this once InlineTypeNodes are reliably pushed through
        } else {
          must_be_buffered = true;
        }
        if (must_be_buffered && !vt->is_allocated(&igvn)) {
          vt->dump(0);
          u->dump(0);
          assert(false, "Should have been buffered");
        }
#endif
      }
      igvn.replace_node(vt, vt->get_oop());
    }
  }
  igvn.optimize();
}

void Compile::adjust_flat_array_access_aliases(PhaseIterGVN& igvn) {
  if (!_has_flat_accesses) {
    return;
  }
  // Initially, all flat array accesses share the same slice to
  // keep dependencies with Object[] array accesses (that could be
  // to a flat array) correct. We're done with parsing so we
  // now know all flat array accesses in this compile
  // unit. Let's move flat array accesses to their own slice,
  // one per element field. This should help memory access
  // optimizations.
  ResourceMark rm;
  Unique_Node_List wq;
  wq.push(root());

  Node_List mergememnodes;
  Node_List memnodes;

  // Alias index currently shared by all flat memory accesses
  int index = get_alias_index(TypeAryPtr::INLINES);

  // Find MergeMem nodes and flat array accesses
  for (uint i = 0; i < wq.size(); i++) {
    Node* n = wq.at(i);
    if (n->is_Mem()) {
      const TypePtr* adr_type = nullptr;
      if (n->Opcode() == Op_StoreCM) {
        adr_type = get_adr_type(get_alias_index(n->in(MemNode::OopStore)->adr_type()));
      } else {
        adr_type = get_adr_type(get_alias_index(n->adr_type()));
      }
      if (adr_type == TypeAryPtr::INLINES) {
        memnodes.push(n);
      }
    } else if (n->is_MergeMem()) {
      MergeMemNode* mm = n->as_MergeMem();
      if (mm->memory_at(index) != mm->base_memory()) {
        mergememnodes.push(n);
      }
    }
    for (uint j = 0; j < n->req(); j++) {
      Node* m = n->in(j);
      if (m != nullptr) {
        wq.push(m);
      }
    }
  }

  if (memnodes.size() > 0) {
    _flat_accesses_share_alias = false;

    // We are going to change the slice for the flat array
    // accesses so we need to clear the cache entries that refer to
    // them.
    for (uint i = 0; i < AliasCacheSize; i++) {
      AliasCacheEntry* ace = &_alias_cache[i];
      if (ace->_adr_type != nullptr &&
          ace->_adr_type->is_flat()) {
        ace->_adr_type = nullptr;
        ace->_index = (i != 0) ? 0 : AliasIdxTop; // Make sure the nullptr adr_type resolves to AliasIdxTop
      }
    }

    // Find what aliases we are going to add
    int start_alias = num_alias_types()-1;
    int stop_alias = 0;

    for (uint i = 0; i < memnodes.size(); i++) {
      Node* m = memnodes.at(i);
      const TypePtr* adr_type = nullptr;
      if (m->Opcode() == Op_StoreCM) {
        adr_type = m->in(MemNode::OopStore)->adr_type();
        if (adr_type != TypeAryPtr::INLINES) {
          // store was optimized out and we lost track of the adr_type
          Node* clone = new StoreCMNode(m->in(MemNode::Control), m->in(MemNode::Memory), m->in(MemNode::Address),
                                        m->adr_type(), m->in(MemNode::ValueIn), m->in(MemNode::OopStore),
                                        get_alias_index(adr_type));
          igvn.register_new_node_with_optimizer(clone);
          igvn.replace_node(m, clone);
        }
      } else {
        adr_type = m->adr_type();
#ifdef ASSERT
        m->as_Mem()->set_adr_type(adr_type);
#endif
      }
      int idx = get_alias_index(adr_type);
      start_alias = MIN2(start_alias, idx);
      stop_alias = MAX2(stop_alias, idx);
    }

    assert(stop_alias >= start_alias, "should have expanded aliases");

    Node_Stack stack(0);
#ifdef ASSERT
    VectorSet seen(Thread::current()->resource_area());
#endif
    // Now let's fix the memory graph so each flat array access
    // is moved to the right slice. Start from the MergeMem nodes.
    uint last = unique();
    for (uint i = 0; i < mergememnodes.size(); i++) {
      MergeMemNode* current = mergememnodes.at(i)->as_MergeMem();
      Node* n = current->memory_at(index);
      MergeMemNode* mm = nullptr;
      do {
        // Follow memory edges through memory accesses, phis and
        // narrow membars and push nodes on the stack. Once we hit
        // bottom memory, we pop element off the stack one at a
        // time, in reverse order, and move them to the right slice
        // by changing their memory edges.
        if ((n->is_Phi() && n->adr_type() != TypePtr::BOTTOM) || n->is_Mem() || n->adr_type() == TypeAryPtr::INLINES) {
          assert(!seen.test_set(n->_idx), "");
          // Uses (a load for instance) will need to be moved to the
          // right slice as well and will get a new memory state
          // that we don't know yet. The use could also be the
          // backedge of a loop. We put a place holder node between
          // the memory node and its uses. We replace that place
          // holder with the correct memory state once we know it,
          // i.e. when nodes are popped off the stack. Using the
          // place holder make the logic work in the presence of
          // loops.
          if (n->outcnt() > 1) {
            Node* place_holder = nullptr;
            assert(!n->has_out_with(Op_Node), "");
            for (DUIterator k = n->outs(); n->has_out(k); k++) {
              Node* u = n->out(k);
              if (u != current && u->_idx < last) {
                bool success = false;
                for (uint l = 0; l < u->req(); l++) {
                  if (!stack.is_empty() && u == stack.node() && l == stack.index()) {
                    continue;
                  }
                  Node* in = u->in(l);
                  if (in == n) {
                    if (place_holder == nullptr) {
                      place_holder = new Node(1);
                      place_holder->init_req(0, n);
                    }
                    igvn.replace_input_of(u, l, place_holder);
                    success = true;
                  }
                }
                if (success) {
                  --k;
                }
              }
            }
          }
          if (n->is_Phi()) {
            stack.push(n, 1);
            n = n->in(1);
          } else if (n->is_Mem()) {
            stack.push(n, n->req());
            n = n->in(MemNode::Memory);
          } else {
            assert(n->is_Proj() && n->in(0)->Opcode() == Op_MemBarCPUOrder, "");
            stack.push(n, n->req());
            n = n->in(0)->in(TypeFunc::Memory);
          }
        } else {
          assert(n->adr_type() == TypePtr::BOTTOM || (n->Opcode() == Op_Node && n->_idx >= last) || (n->is_Proj() && n->in(0)->is_Initialize()), "");
          // Build a new MergeMem node to carry the new memory state
          // as we build it. IGVN should fold extraneous MergeMem
          // nodes.
          mm = MergeMemNode::make(n);
          igvn.register_new_node_with_optimizer(mm);
          while (stack.size() > 0) {
            Node* m = stack.node();
            uint idx = stack.index();
            if (m->is_Mem()) {
              // Move memory node to its new slice
              const TypePtr* adr_type = m->adr_type();
              int alias = get_alias_index(adr_type);
              Node* prev = mm->memory_at(alias);
              igvn.replace_input_of(m, MemNode::Memory, prev);
              mm->set_memory_at(alias, m);
            } else if (m->is_Phi()) {
              // We need as many new phis as there are new aliases
              igvn.replace_input_of(m, idx, mm);
              if (idx == m->req()-1) {
                Node* r = m->in(0);
                for (uint j = (uint)start_alias; j <= (uint)stop_alias; j++) {
                  const TypePtr* adr_type = get_adr_type(j);
                  if (!adr_type->isa_aryptr() || !adr_type->is_flat() || j == (uint)index) {
                    continue;
                  }
                  Node* phi = new PhiNode(r, Type::MEMORY, get_adr_type(j));
                  igvn.register_new_node_with_optimizer(phi);
                  for (uint k = 1; k < m->req(); k++) {
                    phi->init_req(k, m->in(k)->as_MergeMem()->memory_at(j));
                  }
                  mm->set_memory_at(j, phi);
                }
                Node* base_phi = new PhiNode(r, Type::MEMORY, TypePtr::BOTTOM);
                igvn.register_new_node_with_optimizer(base_phi);
                for (uint k = 1; k < m->req(); k++) {
                  base_phi->init_req(k, m->in(k)->as_MergeMem()->base_memory());
                }
                mm->set_base_memory(base_phi);
              }
            } else {
              // This is a MemBarCPUOrder node from
              // Parse::array_load()/Parse::array_store(), in the
              // branch that handles flat arrays hidden under
              // an Object[] array. We also need one new membar per
              // new alias to keep the unknown access that the
              // membars protect properly ordered with accesses to
              // known flat array.
              assert(m->is_Proj(), "projection expected");
              Node* ctrl = m->in(0)->in(TypeFunc::Control);
              igvn.replace_input_of(m->in(0), TypeFunc::Control, top());
              for (uint j = (uint)start_alias; j <= (uint)stop_alias; j++) {
                const TypePtr* adr_type = get_adr_type(j);
                if (!adr_type->isa_aryptr() || !adr_type->is_flat() || j == (uint)index) {
                  continue;
                }
                MemBarNode* mb = new MemBarCPUOrderNode(this, j, nullptr);
                igvn.register_new_node_with_optimizer(mb);
                Node* mem = mm->memory_at(j);
                mb->init_req(TypeFunc::Control, ctrl);
                mb->init_req(TypeFunc::Memory, mem);
                ctrl = new ProjNode(mb, TypeFunc::Control);
                igvn.register_new_node_with_optimizer(ctrl);
                mem = new ProjNode(mb, TypeFunc::Memory);
                igvn.register_new_node_with_optimizer(mem);
                mm->set_memory_at(j, mem);
              }
              igvn.replace_node(m->in(0)->as_Multi()->proj_out(TypeFunc::Control), ctrl);
            }
            if (idx < m->req()-1) {
              idx += 1;
              stack.set_index(idx);
              n = m->in(idx);
              break;
            }
            // Take care of place holder nodes
            if (m->has_out_with(Op_Node)) {
              Node* place_holder = m->find_out_with(Op_Node);
              if (place_holder != nullptr) {
                Node* mm_clone = mm->clone();
                igvn.register_new_node_with_optimizer(mm_clone);
                Node* hook = new Node(1);
                hook->init_req(0, mm);
                igvn.replace_node(place_holder, mm_clone);
                hook->destruct(&igvn);
              }
              assert(!m->has_out_with(Op_Node), "place holder should be gone now");
            }
            stack.pop();
          }
        }
      } while(stack.size() > 0);
      // Fix the memory state at the MergeMem we started from
      igvn.rehash_node_delayed(current);
      for (uint j = (uint)start_alias; j <= (uint)stop_alias; j++) {
        const TypePtr* adr_type = get_adr_type(j);
        if (!adr_type->isa_aryptr() || !adr_type->is_flat()) {
          continue;
        }
        current->set_memory_at(j, mm);
      }
      current->set_memory_at(index, current->base_memory());
    }
    igvn.optimize();
  }
  print_method(PHASE_SPLIT_INLINES_ARRAY, 2);
#ifdef ASSERT
  if (!_flat_accesses_share_alias) {
    wq.clear();
    wq.push(root());
    for (uint i = 0; i < wq.size(); i++) {
      Node* n = wq.at(i);
      assert(n->adr_type() != TypeAryPtr::INLINES, "should have been removed from the graph");
      for (uint j = 0; j < n->req(); j++) {
        Node* m = n->in(j);
        if (m != nullptr) {
          wq.push(m);
        }
      }
    }
  }
#endif
}

void Compile::record_unstable_if_trap(UnstableIfTrap* trap) {
  if (OptimizeUnstableIf) {
    _unstable_if_traps.append(trap);
  }
}

void Compile::remove_useless_unstable_if_traps(Unique_Node_List& useful) {
  for (int i = _unstable_if_traps.length() - 1; i >= 0; i--) {
    UnstableIfTrap* trap = _unstable_if_traps.at(i);
    Node* n = trap->uncommon_trap();
    if (!useful.member(n)) {
      _unstable_if_traps.delete_at(i); // replaces i-th with last element which is known to be useful (already processed)
    }
  }
}

// Remove the unstable if trap associated with 'unc' from candidates. It is either dead
// or fold-compares case. Return true if succeed or not found.
//
// In rare cases, the found trap has been processed. It is too late to delete it. Return
// false and ask fold-compares to yield.
//
// 'fold-compares' may use the uncommon_trap of the dominating IfNode to cover the fused
// IfNode. This breaks the unstable_if trap invariant: control takes the unstable path
// when deoptimization does happen.
bool Compile::remove_unstable_if_trap(CallStaticJavaNode* unc, bool yield) {
  for (int i = 0; i < _unstable_if_traps.length(); ++i) {
    UnstableIfTrap* trap = _unstable_if_traps.at(i);
    if (trap->uncommon_trap() == unc) {
      if (yield && trap->modified()) {
        return false;
      }
      _unstable_if_traps.delete_at(i);
      break;
    }
  }
  return true;
}

// Re-calculate unstable_if traps with the liveness of next_bci, which points to the unlikely path.
// It needs to be done after igvn because fold-compares may fuse uncommon_traps and before renumbering.
void Compile::process_for_unstable_if_traps(PhaseIterGVN& igvn) {
  for (int i = _unstable_if_traps.length() - 1; i >= 0; --i) {
    UnstableIfTrap* trap = _unstable_if_traps.at(i);
    CallStaticJavaNode* unc = trap->uncommon_trap();
    int next_bci = trap->next_bci();
    bool modified = trap->modified();

    if (next_bci != -1 && !modified) {
      assert(!_dead_node_list.test(unc->_idx), "changing a dead node!");
      JVMState* jvms = unc->jvms();
      ciMethod* method = jvms->method();
      ciBytecodeStream iter(method);

      iter.force_bci(jvms->bci());
      assert(next_bci == iter.next_bci() || next_bci == iter.get_dest(), "wrong next_bci at unstable_if");
      Bytecodes::Code c = iter.cur_bc();
      Node* lhs = nullptr;
      Node* rhs = nullptr;
      if (c == Bytecodes::_if_acmpeq || c == Bytecodes::_if_acmpne) {
        lhs = unc->peek_operand(0);
        rhs = unc->peek_operand(1);
      } else if (c == Bytecodes::_ifnull || c == Bytecodes::_ifnonnull) {
        lhs = unc->peek_operand(0);
      }

      ResourceMark rm;
      const MethodLivenessResult& live_locals = method->liveness_at_bci(next_bci);
      assert(live_locals.is_valid(), "broken liveness info");
      int len = (int)live_locals.size();

      for (int i = 0; i < len; i++) {
        Node* local = unc->local(jvms, i);
        // kill local using the liveness of next_bci.
        // give up when the local looks like an operand to secure reexecution.
        if (!live_locals.at(i) && !local->is_top() && local != lhs && local != rhs) {
          uint idx = jvms->locoff() + i;
#ifdef ASSERT
          if (PrintOpto && Verbose) {
            tty->print("[unstable_if] kill local#%d: ", idx);
            local->dump();
            tty->cr();
          }
#endif
          igvn.replace_input_of(unc, idx, top());
          modified = true;
        }
      }
    }

    // keep the modified trap for late query
    if (modified) {
      trap->set_modified();
    } else {
      _unstable_if_traps.delete_at(i);
    }
  }
  igvn.optimize();
}

// StringOpts and late inlining of string methods
void Compile::inline_string_calls(bool parse_time) {
  {
    // remove useless nodes to make the usage analysis simpler
    ResourceMark rm;
    PhaseRemoveUseless pru(initial_gvn(), *igvn_worklist());
  }

  {
    ResourceMark rm;
    print_method(PHASE_BEFORE_STRINGOPTS, 3);
    PhaseStringOpts pso(initial_gvn());
    print_method(PHASE_AFTER_STRINGOPTS, 3);
  }

  // now inline anything that we skipped the first time around
  if (!parse_time) {
    _late_inlines_pos = _late_inlines.length();
  }

  while (_string_late_inlines.length() > 0) {
    CallGenerator* cg = _string_late_inlines.pop();
    cg->do_late_inline();
    if (failing())  return;
  }
  _string_late_inlines.trunc_to(0);
}

// Late inlining of boxing methods
void Compile::inline_boxing_calls(PhaseIterGVN& igvn) {
  if (_boxing_late_inlines.length() > 0) {
    assert(has_boxed_value(), "inconsistent");

    set_inlining_incrementally(true);

    igvn_worklist()->ensure_empty(); // should be done with igvn

    _late_inlines_pos = _late_inlines.length();

    while (_boxing_late_inlines.length() > 0) {
      CallGenerator* cg = _boxing_late_inlines.pop();
      cg->do_late_inline();
      if (failing())  return;
    }
    _boxing_late_inlines.trunc_to(0);

    inline_incrementally_cleanup(igvn);

    set_inlining_incrementally(false);
  }
}

bool Compile::inline_incrementally_one() {
  assert(IncrementalInline, "incremental inlining should be on");

  TracePhase tp("incrementalInline_inline", &timers[_t_incrInline_inline]);

  set_inlining_progress(false);
  set_do_cleanup(false);

  for (int i = 0; i < _late_inlines.length(); i++) {
    _late_inlines_pos = i+1;
    CallGenerator* cg = _late_inlines.at(i);
    bool does_dispatch = cg->is_virtual_late_inline() || cg->is_mh_late_inline();
    if (inlining_incrementally() || does_dispatch) { // a call can be either inlined or strength-reduced to a direct call
      cg->do_late_inline();
      assert(_late_inlines.at(i) == cg, "no insertions before current position allowed");
      if (failing()) {
        return false;
      } else if (inlining_progress()) {
        _late_inlines_pos = i+1; // restore the position in case new elements were inserted
        print_method(PHASE_INCREMENTAL_INLINE_STEP, 3, cg->call_node());
        break; // process one call site at a time
      }
    } else {
      // Ignore late inline direct calls when inlining is not allowed.
      // They are left in the late inline list when node budget is exhausted until the list is fully drained.
    }
  }
  // Remove processed elements.
  _late_inlines.remove_till(_late_inlines_pos);
  _late_inlines_pos = 0;

  assert(inlining_progress() || _late_inlines.length() == 0, "no progress");

  bool needs_cleanup = do_cleanup() || over_inlining_cutoff();

  set_inlining_progress(false);
  set_do_cleanup(false);

  bool force_cleanup = directive()->IncrementalInlineForceCleanupOption;
  return (_late_inlines.length() > 0) && !needs_cleanup && !force_cleanup;
}

void Compile::inline_incrementally_cleanup(PhaseIterGVN& igvn) {
  {
    TracePhase tp("incrementalInline_pru", &timers[_t_incrInline_pru]);
    ResourceMark rm;
    PhaseRemoveUseless pru(initial_gvn(), *igvn_worklist());
  }
  {
    TracePhase tp("incrementalInline_igvn", &timers[_t_incrInline_igvn]);
    igvn.reset_from_gvn(initial_gvn());
    igvn.optimize();
    if (failing()) return;
  }
  print_method(PHASE_INCREMENTAL_INLINE_CLEANUP, 3);
}

// Perform incremental inlining until bound on number of live nodes is reached
void Compile::inline_incrementally(PhaseIterGVN& igvn) {
  TracePhase tp("incrementalInline", &timers[_t_incrInline]);

  set_inlining_incrementally(true);
  uint low_live_nodes = 0;

  while (_late_inlines.length() > 0) {
    if (live_nodes() > (uint)LiveNodeCountInliningCutoff) {
      if (low_live_nodes < (uint)LiveNodeCountInliningCutoff * 8 / 10) {
        TracePhase tp("incrementalInline_ideal", &timers[_t_incrInline_ideal]);
        // PhaseIdealLoop is expensive so we only try it once we are
        // out of live nodes and we only try it again if the previous
        // helped got the number of nodes down significantly
        PhaseIdealLoop::optimize(igvn, LoopOptsNone);
        if (failing())  return;
        low_live_nodes = live_nodes();
        _major_progress = true;
      }

      if (live_nodes() > (uint)LiveNodeCountInliningCutoff) {
        bool do_print_inlining = print_inlining() || print_intrinsics();
        if (do_print_inlining || log() != nullptr) {
          // Print inlining message for candidates that we couldn't inline for lack of space.
          for (int i = 0; i < _late_inlines.length(); i++) {
            CallGenerator* cg = _late_inlines.at(i);
            const char* msg = "live nodes > LiveNodeCountInliningCutoff";
            if (do_print_inlining) {
              cg->print_inlining_late(InliningResult::FAILURE, msg);
            }
            log_late_inline_failure(cg, msg);
          }
        }
        break; // finish
      }
    }

    igvn_worklist()->ensure_empty(); // should be done with igvn

    while (inline_incrementally_one()) {
      assert(!failing_internal() || failure_is_artificial(), "inconsistent");
    }
    if (failing())  return;

    inline_incrementally_cleanup(igvn);

    print_method(PHASE_INCREMENTAL_INLINE_STEP, 3);

    if (failing())  return;

    if (_late_inlines.length() == 0) {
      break; // no more progress
    }
  }

  igvn_worklist()->ensure_empty(); // should be done with igvn

  if (_string_late_inlines.length() > 0) {
    assert(has_stringbuilder(), "inconsistent");

    inline_string_calls(false);

    if (failing())  return;

    inline_incrementally_cleanup(igvn);
  }

  set_inlining_incrementally(false);
}

void Compile::process_late_inline_calls_no_inline(PhaseIterGVN& igvn) {
  // "inlining_incrementally() == false" is used to signal that no inlining is allowed
  // (see LateInlineVirtualCallGenerator::do_late_inline_check() for details).
  // Tracking and verification of modified nodes is disabled by setting "_modified_nodes == nullptr"
  // as if "inlining_incrementally() == true" were set.
  assert(inlining_incrementally() == false, "not allowed");
#ifdef ASSERT
  Unique_Node_List* modified_nodes = _modified_nodes;
  _modified_nodes = nullptr;
#endif
  assert(_late_inlines.length() > 0, "sanity");

  while (_late_inlines.length() > 0) {
    igvn_worklist()->ensure_empty(); // should be done with igvn

    while (inline_incrementally_one()) {
      assert(!failing_internal() || failure_is_artificial(), "inconsistent");
    }
    if (failing())  return;

    inline_incrementally_cleanup(igvn);
  }
  DEBUG_ONLY( _modified_nodes = modified_nodes; )
}

bool Compile::optimize_loops(PhaseIterGVN& igvn, LoopOptsMode mode) {
  if (_loop_opts_cnt > 0) {
    while (major_progress() && (_loop_opts_cnt > 0)) {
      TracePhase tp("idealLoop", &timers[_t_idealLoop]);
      PhaseIdealLoop::optimize(igvn, mode);
      _loop_opts_cnt--;
      if (failing())  return false;
      if (major_progress()) print_method(PHASE_PHASEIDEALLOOP_ITERATIONS, 2);
    }
  }
  return true;
}

// Remove edges from "root" to each SafePoint at a backward branch.
// They were inserted during parsing (see add_safepoint()) to make
// infinite loops without calls or exceptions visible to root, i.e.,
// useful.
void Compile::remove_root_to_sfpts_edges(PhaseIterGVN& igvn) {
  Node *r = root();
  if (r != nullptr) {
    for (uint i = r->req(); i < r->len(); ++i) {
      Node *n = r->in(i);
      if (n != nullptr && n->is_SafePoint()) {
        r->rm_prec(i);
        if (n->outcnt() == 0) {
          igvn.remove_dead_node(n);
        }
        --i;
      }
    }
    // Parsing may have added top inputs to the root node (Path
    // leading to the Halt node proven dead). Make sure we get a
    // chance to clean them up.
    igvn._worklist.push(r);
    igvn.optimize();
  }
}

//------------------------------Optimize---------------------------------------
// Given a graph, optimize it.
void Compile::Optimize() {
  TracePhase tp("optimizer", &timers[_t_optimizer]);

#ifndef PRODUCT
  if (env()->break_at_compile()) {
    BREAKPOINT;
  }

#endif

  BarrierSetC2* bs = BarrierSet::barrier_set()->barrier_set_c2();
#ifdef ASSERT
  bs->verify_gc_barriers(this, BarrierSetC2::BeforeOptimize);
#endif

  ResourceMark rm;

  print_inlining_reinit();

  NOT_PRODUCT( verify_graph_edges(); )

  print_method(PHASE_AFTER_PARSING, 1);

 {
  // Iterative Global Value Numbering, including ideal transforms
  // Initialize IterGVN with types and values from parse-time GVN
  PhaseIterGVN igvn(initial_gvn());
#ifdef ASSERT
  _modified_nodes = new (comp_arena()) Unique_Node_List(comp_arena());
#endif
  {
    TracePhase tp("iterGVN", &timers[_t_iterGVN]);
    igvn.optimize();
  }

  if (failing())  return;

  print_method(PHASE_ITER_GVN1, 2);

  process_for_unstable_if_traps(igvn);

  if (failing())  return;

  inline_incrementally(igvn);

  print_method(PHASE_INCREMENTAL_INLINE, 2);

  if (failing())  return;

  if (eliminate_boxing()) {
    // Inline valueOf() methods now.
    inline_boxing_calls(igvn);

    if (failing())  return;

    if (AlwaysIncrementalInline || StressIncrementalInlining) {
      inline_incrementally(igvn);
    }

    print_method(PHASE_INCREMENTAL_BOXING_INLINE, 2);

    if (failing())  return;
  }

  // Remove the speculative part of types and clean up the graph from
  // the extra CastPP nodes whose only purpose is to carry them. Do
  // that early so that optimizations are not disrupted by the extra
  // CastPP nodes.
  remove_speculative_types(igvn);

  if (failing())  return;

  // No more new expensive nodes will be added to the list from here
  // so keep only the actual candidates for optimizations.
  cleanup_expensive_nodes(igvn);

  if (failing())  return;

  assert(EnableVectorSupport || !has_vbox_nodes(), "sanity");
  if (EnableVectorSupport && has_vbox_nodes()) {
    TracePhase tp("", &timers[_t_vector]);
    PhaseVector pv(igvn);
    pv.optimize_vector_boxes();
    if (failing())  return;
    print_method(PHASE_ITER_GVN_AFTER_VECTOR, 2);
  }
  assert(!has_vbox_nodes(), "sanity");

  if (!failing() && RenumberLiveNodes && live_nodes() + NodeLimitFudgeFactor < unique()) {
    Compile::TracePhase tp("", &timers[_t_renumberLive]);
    igvn_worklist()->ensure_empty(); // should be done with igvn
    {
      ResourceMark rm;
      PhaseRenumberLive prl(initial_gvn(), *igvn_worklist());
    }
    igvn.reset_from_gvn(initial_gvn());
    igvn.optimize();
    if (failing()) return;
  }

  // Now that all inlining is over and no PhaseRemoveUseless will run, cut edge from root to loop
  // safepoints
  remove_root_to_sfpts_edges(igvn);

  // Process inline type nodes now that all inlining is over
  process_inline_types(igvn);

  adjust_flat_array_access_aliases(igvn);

  if (failing())  return;

  // Perform escape analysis
  if (do_escape_analysis() && ConnectionGraph::has_candidates(this)) {
    if (has_loops()) {
      // Cleanup graph (remove dead nodes).
      TracePhase tp("idealLoop", &timers[_t_idealLoop]);
      PhaseIdealLoop::optimize(igvn, LoopOptsMaxUnroll);
      if (failing())  return;
    }
    bool progress;
    print_method(PHASE_PHASEIDEAL_BEFORE_EA, 2);
    do {
      ConnectionGraph::do_analysis(this, &igvn);

      if (failing())  return;

      int mcount = macro_count(); // Record number of allocations and locks before IGVN

      // Optimize out fields loads from scalar replaceable allocations.
      igvn.optimize();
      print_method(PHASE_ITER_GVN_AFTER_EA, 2);

      if (failing()) return;

      if (congraph() != nullptr && macro_count() > 0) {
        TracePhase tp("macroEliminate", &timers[_t_macroEliminate]);
        PhaseMacroExpand mexp(igvn);
        mexp.eliminate_macro_nodes();
        if (failing()) return;

        igvn.set_delay_transform(false);
        igvn.optimize();
        if (failing()) return;

        print_method(PHASE_ITER_GVN_AFTER_ELIMINATION, 2);
      }

      ConnectionGraph::verify_ram_nodes(this, root());
      if (failing())  return;

      progress = do_iterative_escape_analysis() &&
                 (macro_count() < mcount) &&
                 ConnectionGraph::has_candidates(this);
      // Try again if candidates exist and made progress
      // by removing some allocations and/or locks.
    } while (progress);
  }

  // Loop transforms on the ideal graph.  Range Check Elimination,
  // peeling, unrolling, etc.

  // Set loop opts counter
  if((_loop_opts_cnt > 0) && (has_loops() || has_split_ifs())) {
    {
      TracePhase tp("idealLoop", &timers[_t_idealLoop]);
      PhaseIdealLoop::optimize(igvn, LoopOptsDefault);
      _loop_opts_cnt--;
      if (major_progress()) print_method(PHASE_PHASEIDEALLOOP1, 2);
      if (failing())  return;
    }
    // Loop opts pass if partial peeling occurred in previous pass
    if(PartialPeelLoop && major_progress() && (_loop_opts_cnt > 0)) {
      TracePhase tp("idealLoop", &timers[_t_idealLoop]);
      PhaseIdealLoop::optimize(igvn, LoopOptsSkipSplitIf);
      _loop_opts_cnt--;
      if (major_progress()) print_method(PHASE_PHASEIDEALLOOP2, 2);
      if (failing())  return;
    }
    // Loop opts pass for loop-unrolling before CCP
    if(major_progress() && (_loop_opts_cnt > 0)) {
      TracePhase tp("idealLoop", &timers[_t_idealLoop]);
      PhaseIdealLoop::optimize(igvn, LoopOptsSkipSplitIf);
      _loop_opts_cnt--;
      if (major_progress()) print_method(PHASE_PHASEIDEALLOOP3, 2);
    }
    if (!failing()) {
      // Verify that last round of loop opts produced a valid graph
      PhaseIdealLoop::verify(igvn);
    }
  }
  if (failing())  return;

  // Conditional Constant Propagation;
  print_method(PHASE_BEFORE_CCP1, 2);
  PhaseCCP ccp( &igvn );
  assert( true, "Break here to ccp.dump_nodes_and_types(_root,999,1)");
  {
    TracePhase tp("ccp", &timers[_t_ccp]);
    ccp.do_transform();
  }
  print_method(PHASE_CCP1, 2);

  assert( true, "Break here to ccp.dump_old2new_map()");

  // Iterative Global Value Numbering, including ideal transforms
  {
    TracePhase tp("iterGVN2", &timers[_t_iterGVN2]);
    igvn.reset_from_igvn(&ccp);
    igvn.optimize();
  }
  print_method(PHASE_ITER_GVN2, 2);

  if (failing())  return;

  // Loop transforms on the ideal graph.  Range Check Elimination,
  // peeling, unrolling, etc.
  if (!optimize_loops(igvn, LoopOptsDefault)) {
    return;
  }

  if (failing())  return;

  C->clear_major_progress(); // ensure that major progress is now clear

  process_for_post_loop_opts_igvn(igvn);

  if (failing())  return;

#ifdef ASSERT
  bs->verify_gc_barriers(this, BarrierSetC2::BeforeMacroExpand);
#endif

  assert(_late_inlines.length() == 0 || IncrementalInlineMH || IncrementalInlineVirtual, "not empty");

  if (_late_inlines.length() > 0) {
    // More opportunities to optimize virtual and MH calls.
    // Though it's maybe too late to perform inlining, strength-reducing them to direct calls is still an option.
    process_late_inline_calls_no_inline(igvn);
  }

  {
    TracePhase tp("macroExpand", &timers[_t_macroExpand]);
    print_method(PHASE_BEFORE_MACRO_EXPANSION, 3);
    PhaseMacroExpand  mex(igvn);
    if (mex.expand_macro_nodes()) {
      assert(failing(), "must bail out w/ explicit message");
      return;
    }
    print_method(PHASE_AFTER_MACRO_EXPANSION, 2);
  }

  // Process inline type nodes again and remove them. From here
  // on we don't need to keep track of field values anymore.
  process_inline_types(igvn, /* remove= */ true);

  {
    TracePhase tp("barrierExpand", &timers[_t_barrierExpand]);
    if (bs->expand_barriers(this, igvn)) {
      assert(failing(), "must bail out w/ explicit message");
      return;
    }
    print_method(PHASE_BARRIER_EXPANSION, 2);
  }

  if (C->max_vector_size() > 0) {
    C->optimize_logic_cones(igvn);
    igvn.optimize();
    if (failing()) return;
  }

  DEBUG_ONLY( _modified_nodes = nullptr; )
  DEBUG_ONLY( _late_inlines.clear(); )

  assert(igvn._worklist.size() == 0, "not empty");
 } // (End scope of igvn; run destructor if necessary for asserts.)

 check_no_dead_use();

 process_print_inlining();

 // We will never use the NodeHash table any more. Clear it so that final_graph_reshaping does not have
 // to remove hashes to unlock nodes for modifications.
 C->node_hash()->clear();

 // A method with only infinite loops has no edges entering loops from root
 {
   TracePhase tp("graphReshape", &timers[_t_graphReshaping]);
   if (final_graph_reshaping()) {
     assert(failing(), "must bail out w/ explicit message");
     return;
   }
 }

 print_method(PHASE_OPTIMIZE_FINISHED, 2);
 DEBUG_ONLY(set_phase_optimize_finished();)
}

#ifdef ASSERT
void Compile::check_no_dead_use() const {
  ResourceMark rm;
  Unique_Node_List wq;
  wq.push(root());
  for (uint i = 0; i < wq.size(); ++i) {
    Node* n = wq.at(i);
    for (DUIterator_Fast jmax, j = n->fast_outs(jmax); j < jmax; j++) {
      Node* u = n->fast_out(j);
      if (u->outcnt() == 0 && !u->is_Con()) {
        u->dump();
        fatal("no reachable node should have no use");
      }
      wq.push(u);
    }
  }
}
#endif

void Compile::inline_vector_reboxing_calls() {
  if (C->_vector_reboxing_late_inlines.length() > 0) {
    _late_inlines_pos = C->_late_inlines.length();
    while (_vector_reboxing_late_inlines.length() > 0) {
      CallGenerator* cg = _vector_reboxing_late_inlines.pop();
      cg->do_late_inline();
      if (failing())  return;
      print_method(PHASE_INLINE_VECTOR_REBOX, 3, cg->call_node());
    }
    _vector_reboxing_late_inlines.trunc_to(0);
  }
}

bool Compile::has_vbox_nodes() {
  if (C->_vector_reboxing_late_inlines.length() > 0) {
    return true;
  }
  for (int macro_idx = C->macro_count() - 1; macro_idx >= 0; macro_idx--) {
    Node * n = C->macro_node(macro_idx);
    assert(n->is_macro(), "only macro nodes expected here");
    if (n->Opcode() == Op_VectorUnbox || n->Opcode() == Op_VectorBox || n->Opcode() == Op_VectorBoxAllocate) {
      return true;
    }
  }
  return false;
}

//---------------------------- Bitwise operation packing optimization ---------------------------

static bool is_vector_unary_bitwise_op(Node* n) {
  return n->Opcode() == Op_XorV &&
         VectorNode::is_vector_bitwise_not_pattern(n);
}

static bool is_vector_binary_bitwise_op(Node* n) {
  switch (n->Opcode()) {
    case Op_AndV:
    case Op_OrV:
      return true;

    case Op_XorV:
      return !is_vector_unary_bitwise_op(n);

    default:
      return false;
  }
}

static bool is_vector_ternary_bitwise_op(Node* n) {
  return n->Opcode() == Op_MacroLogicV;
}

static bool is_vector_bitwise_op(Node* n) {
  return is_vector_unary_bitwise_op(n)  ||
         is_vector_binary_bitwise_op(n) ||
         is_vector_ternary_bitwise_op(n);
}

static bool is_vector_bitwise_cone_root(Node* n) {
  if (n->bottom_type()->isa_vectmask() || !is_vector_bitwise_op(n)) {
    return false;
  }
  for (DUIterator_Fast imax, i = n->fast_outs(imax); i < imax; i++) {
    if (is_vector_bitwise_op(n->fast_out(i))) {
      return false;
    }
  }
  return true;
}

static uint collect_unique_inputs(Node* n, Unique_Node_List& inputs) {
  uint cnt = 0;
  if (is_vector_bitwise_op(n)) {
    uint inp_cnt = n->is_predicated_vector() ? n->req()-1 : n->req();
    if (VectorNode::is_vector_bitwise_not_pattern(n)) {
      for (uint i = 1; i < inp_cnt; i++) {
        Node* in = n->in(i);
        bool skip = VectorNode::is_all_ones_vector(in);
        if (!skip && !inputs.member(in)) {
          inputs.push(in);
          cnt++;
        }
      }
      assert(cnt <= 1, "not unary");
    } else {
      uint last_req = inp_cnt;
      if (is_vector_ternary_bitwise_op(n)) {
        last_req = inp_cnt - 1; // skip last input
      }
      for (uint i = 1; i < last_req; i++) {
        Node* def = n->in(i);
        if (!inputs.member(def)) {
          inputs.push(def);
          cnt++;
        }
      }
    }
  } else { // not a bitwise operations
    if (!inputs.member(n)) {
      inputs.push(n);
      cnt++;
    }
  }
  return cnt;
}

void Compile::collect_logic_cone_roots(Unique_Node_List& list) {
  Unique_Node_List useful_nodes;
  C->identify_useful_nodes(useful_nodes);

  for (uint i = 0; i < useful_nodes.size(); i++) {
    Node* n = useful_nodes.at(i);
    if (is_vector_bitwise_cone_root(n)) {
      list.push(n);
    }
  }
}

Node* Compile::xform_to_MacroLogicV(PhaseIterGVN& igvn,
                                    const TypeVect* vt,
                                    Unique_Node_List& partition,
                                    Unique_Node_List& inputs) {
  assert(partition.size() == 2 || partition.size() == 3, "not supported");
  assert(inputs.size()    == 2 || inputs.size()    == 3, "not supported");
  assert(Matcher::match_rule_supported_vector(Op_MacroLogicV, vt->length(), vt->element_basic_type()), "not supported");

  Node* in1 = inputs.at(0);
  Node* in2 = inputs.at(1);
  Node* in3 = (inputs.size() == 3 ? inputs.at(2) : in2);

  uint func = compute_truth_table(partition, inputs);

  Node* pn = partition.at(partition.size() - 1);
  Node* mask = pn->is_predicated_vector() ? pn->in(pn->req()-1) : nullptr;
  return igvn.transform(MacroLogicVNode::make(igvn, in1, in2, in3, mask, func, vt));
}

static uint extract_bit(uint func, uint pos) {
  return (func & (1 << pos)) >> pos;
}

//
//  A macro logic node represents a truth table. It has 4 inputs,
//  First three inputs corresponds to 3 columns of a truth table
//  and fourth input captures the logic function.
//
//  eg.  fn = (in1 AND in2) OR in3;
//
//      MacroNode(in1,in2,in3,fn)
//
//  -----------------
//  in1 in2 in3  fn
//  -----------------
//  0    0   0    0
//  0    0   1    1
//  0    1   0    0
//  0    1   1    1
//  1    0   0    0
//  1    0   1    1
//  1    1   0    1
//  1    1   1    1
//

uint Compile::eval_macro_logic_op(uint func, uint in1 , uint in2, uint in3) {
  int res = 0;
  for (int i = 0; i < 8; i++) {
    int bit1 = extract_bit(in1, i);
    int bit2 = extract_bit(in2, i);
    int bit3 = extract_bit(in3, i);

    int func_bit_pos = (bit1 << 2 | bit2 << 1 | bit3);
    int func_bit = extract_bit(func, func_bit_pos);

    res |= func_bit << i;
  }
  return res;
}

static uint eval_operand(Node* n, ResourceHashtable<Node*,uint>& eval_map) {
  assert(n != nullptr, "");
  assert(eval_map.contains(n), "absent");
  return *(eval_map.get(n));
}

static void eval_operands(Node* n,
                          uint& func1, uint& func2, uint& func3,
                          ResourceHashtable<Node*,uint>& eval_map) {
  assert(is_vector_bitwise_op(n), "");

  if (is_vector_unary_bitwise_op(n)) {
    Node* opnd = n->in(1);
    if (VectorNode::is_vector_bitwise_not_pattern(n) && VectorNode::is_all_ones_vector(opnd)) {
      opnd = n->in(2);
    }
    func1 = eval_operand(opnd, eval_map);
  } else if (is_vector_binary_bitwise_op(n)) {
    func1 = eval_operand(n->in(1), eval_map);
    func2 = eval_operand(n->in(2), eval_map);
  } else {
    assert(is_vector_ternary_bitwise_op(n), "unknown operation");
    func1 = eval_operand(n->in(1), eval_map);
    func2 = eval_operand(n->in(2), eval_map);
    func3 = eval_operand(n->in(3), eval_map);
  }
}

uint Compile::compute_truth_table(Unique_Node_List& partition, Unique_Node_List& inputs) {
  assert(inputs.size() <= 3, "sanity");
  ResourceMark rm;
  uint res = 0;
  ResourceHashtable<Node*,uint> eval_map;

  // Populate precomputed functions for inputs.
  // Each input corresponds to one column of 3 input truth-table.
  uint input_funcs[] = { 0xAA,   // (_, _, c) -> c
                         0xCC,   // (_, b, _) -> b
                         0xF0 }; // (a, _, _) -> a
  for (uint i = 0; i < inputs.size(); i++) {
    eval_map.put(inputs.at(i), input_funcs[2-i]);
  }

  for (uint i = 0; i < partition.size(); i++) {
    Node* n = partition.at(i);

    uint func1 = 0, func2 = 0, func3 = 0;
    eval_operands(n, func1, func2, func3, eval_map);

    switch (n->Opcode()) {
      case Op_OrV:
        assert(func3 == 0, "not binary");
        res = func1 | func2;
        break;
      case Op_AndV:
        assert(func3 == 0, "not binary");
        res = func1 & func2;
        break;
      case Op_XorV:
        if (VectorNode::is_vector_bitwise_not_pattern(n)) {
          assert(func2 == 0 && func3 == 0, "not unary");
          res = (~func1) & 0xFF;
        } else {
          assert(func3 == 0, "not binary");
          res = func1 ^ func2;
        }
        break;
      case Op_MacroLogicV:
        // Ordering of inputs may change during evaluation of sub-tree
        // containing MacroLogic node as a child node, thus a re-evaluation
        // makes sure that function is evaluated in context of current
        // inputs.
        res = eval_macro_logic_op(n->in(4)->get_int(), func1, func2, func3);
        break;

      default: assert(false, "not supported: %s", n->Name());
    }
    assert(res <= 0xFF, "invalid");
    eval_map.put(n, res);
  }
  return res;
}

// Criteria under which nodes gets packed into a macro logic node:-
//  1) Parent and both child nodes are all unmasked or masked with
//     same predicates.
//  2) Masked parent can be packed with left child if it is predicated
//     and both have same predicates.
//  3) Masked parent can be packed with right child if its un-predicated
//     or has matching predication condition.
//  4) An unmasked parent can be packed with an unmasked child.
bool Compile::compute_logic_cone(Node* n, Unique_Node_List& partition, Unique_Node_List& inputs) {
  assert(partition.size() == 0, "not empty");
  assert(inputs.size() == 0, "not empty");
  if (is_vector_ternary_bitwise_op(n)) {
    return false;
  }

  bool is_unary_op = is_vector_unary_bitwise_op(n);
  if (is_unary_op) {
    assert(collect_unique_inputs(n, inputs) == 1, "not unary");
    return false; // too few inputs
  }

  bool pack_left_child = true;
  bool pack_right_child = true;

  bool left_child_LOP = is_vector_bitwise_op(n->in(1));
  bool right_child_LOP = is_vector_bitwise_op(n->in(2));

  int left_child_input_cnt = 0;
  int right_child_input_cnt = 0;

  bool parent_is_predicated = n->is_predicated_vector();
  bool left_child_predicated = n->in(1)->is_predicated_vector();
  bool right_child_predicated = n->in(2)->is_predicated_vector();

  Node* parent_pred = parent_is_predicated ? n->in(n->req()-1) : nullptr;
  Node* left_child_pred = left_child_predicated ? n->in(1)->in(n->in(1)->req()-1) : nullptr;
  Node* right_child_pred = right_child_predicated ? n->in(1)->in(n->in(1)->req()-1) : nullptr;

  do {
    if (pack_left_child && left_child_LOP &&
        ((!parent_is_predicated && !left_child_predicated) ||
        ((parent_is_predicated && left_child_predicated &&
          parent_pred == left_child_pred)))) {
       partition.push(n->in(1));
       left_child_input_cnt = collect_unique_inputs(n->in(1), inputs);
    } else {
       inputs.push(n->in(1));
       left_child_input_cnt = 1;
    }

    if (pack_right_child && right_child_LOP &&
        (!right_child_predicated ||
         (right_child_predicated && parent_is_predicated &&
          parent_pred == right_child_pred))) {
       partition.push(n->in(2));
       right_child_input_cnt = collect_unique_inputs(n->in(2), inputs);
    } else {
       inputs.push(n->in(2));
       right_child_input_cnt = 1;
    }

    if (inputs.size() > 3) {
      assert(partition.size() > 0, "");
      inputs.clear();
      partition.clear();
      if (left_child_input_cnt > right_child_input_cnt) {
        pack_left_child = false;
      } else {
        pack_right_child = false;
      }
    } else {
      break;
    }
  } while(true);

  if(partition.size()) {
    partition.push(n);
  }

  return (partition.size() == 2 || partition.size() == 3) &&
         (inputs.size()    == 2 || inputs.size()    == 3);
}

void Compile::process_logic_cone_root(PhaseIterGVN &igvn, Node *n, VectorSet &visited) {
  assert(is_vector_bitwise_op(n), "not a root");

  visited.set(n->_idx);

  // 1) Do a DFS walk over the logic cone.
  for (uint i = 1; i < n->req(); i++) {
    Node* in = n->in(i);
    if (!visited.test(in->_idx) && is_vector_bitwise_op(in)) {
      process_logic_cone_root(igvn, in, visited);
    }
  }

  // 2) Bottom up traversal: Merge node[s] with
  // the parent to form macro logic node.
  Unique_Node_List partition;
  Unique_Node_List inputs;
  if (compute_logic_cone(n, partition, inputs)) {
    const TypeVect* vt = n->bottom_type()->is_vect();
    Node* pn = partition.at(partition.size() - 1);
    Node* mask = pn->is_predicated_vector() ? pn->in(pn->req()-1) : nullptr;
    if (mask == nullptr ||
        Matcher::match_rule_supported_vector_masked(Op_MacroLogicV, vt->length(), vt->element_basic_type())) {
      Node* macro_logic = xform_to_MacroLogicV(igvn, vt, partition, inputs);
      VectorNode::trace_new_vector(macro_logic, "MacroLogic");
      igvn.replace_node(n, macro_logic);
    }
  }
}

void Compile::optimize_logic_cones(PhaseIterGVN &igvn) {
  ResourceMark rm;
  if (Matcher::match_rule_supported(Op_MacroLogicV)) {
    Unique_Node_List list;
    collect_logic_cone_roots(list);

    while (list.size() > 0) {
      Node* n = list.pop();
      const TypeVect* vt = n->bottom_type()->is_vect();
      bool supported = Matcher::match_rule_supported_vector(Op_MacroLogicV, vt->length(), vt->element_basic_type());
      if (supported) {
        VectorSet visited(comp_arena());
        process_logic_cone_root(igvn, n, visited);
      }
    }
  }
}

//------------------------------Code_Gen---------------------------------------
// Given a graph, generate code for it
void Compile::Code_Gen() {
  if (failing()) {
    return;
  }

  // Perform instruction selection.  You might think we could reclaim Matcher
  // memory PDQ, but actually the Matcher is used in generating spill code.
  // Internals of the Matcher (including some VectorSets) must remain live
  // for awhile - thus I cannot reclaim Matcher memory lest a VectorSet usage
  // set a bit in reclaimed memory.

  // In debug mode can dump m._nodes.dump() for mapping of ideal to machine
  // nodes.  Mapping is only valid at the root of each matched subtree.
  NOT_PRODUCT( verify_graph_edges(); )

  Matcher matcher;
  _matcher = &matcher;
  {
    TracePhase tp("matcher", &timers[_t_matcher]);
    matcher.match();
    if (failing()) {
      return;
    }
  }
  // In debug mode can dump m._nodes.dump() for mapping of ideal to machine
  // nodes.  Mapping is only valid at the root of each matched subtree.
  NOT_PRODUCT( verify_graph_edges(); )

  // If you have too many nodes, or if matching has failed, bail out
  check_node_count(0, "out of nodes matching instructions");
  if (failing()) {
    return;
  }

  print_method(PHASE_MATCHING, 2);

  // Build a proper-looking CFG
  PhaseCFG cfg(node_arena(), root(), matcher);
  if (failing()) {
    return;
  }
  _cfg = &cfg;
  {
    TracePhase tp("scheduler", &timers[_t_scheduler]);
    bool success = cfg.do_global_code_motion();
    if (!success) {
      return;
    }

    print_method(PHASE_GLOBAL_CODE_MOTION, 2);
    NOT_PRODUCT( verify_graph_edges(); )
    cfg.verify();
  }

  PhaseChaitin regalloc(unique(), cfg, matcher, false);
  _regalloc = &regalloc;
  {
    TracePhase tp("regalloc", &timers[_t_registerAllocation]);
    // Perform register allocation.  After Chaitin, use-def chains are
    // no longer accurate (at spill code) and so must be ignored.
    // Node->LRG->reg mappings are still accurate.
    _regalloc->Register_Allocate();

    // Bail out if the allocator builds too many nodes
    if (failing()) {
      return;
    }

    print_method(PHASE_REGISTER_ALLOCATION, 2);
  }

  // Prior to register allocation we kept empty basic blocks in case the
  // the allocator needed a place to spill.  After register allocation we
  // are not adding any new instructions.  If any basic block is empty, we
  // can now safely remove it.
  {
    TracePhase tp("blockOrdering", &timers[_t_blockOrdering]);
    cfg.remove_empty_blocks();
    if (do_freq_based_layout()) {
      PhaseBlockLayout layout(cfg);
    } else {
      cfg.set_loop_alignment();
    }
    cfg.fixup_flow();
    cfg.remove_unreachable_blocks();
    cfg.verify_dominator_tree();
    print_method(PHASE_BLOCK_ORDERING, 3);
  }

  // Apply peephole optimizations
  if( OptoPeephole ) {
    TracePhase tp("peephole", &timers[_t_peephole]);
    PhasePeephole peep( _regalloc, cfg);
    peep.do_transform();
    print_method(PHASE_PEEPHOLE, 3);
  }

  // Do late expand if CPU requires this.
  if (Matcher::require_postalloc_expand) {
    TracePhase tp("postalloc_expand", &timers[_t_postalloc_expand]);
    cfg.postalloc_expand(_regalloc);
    print_method(PHASE_POSTALLOC_EXPAND, 3);
  }

  // Convert Nodes to instruction bits in a buffer
  {
    TracePhase tp("output", &timers[_t_output]);
    PhaseOutput output;
    output.Output();
    if (failing())  return;
    output.install();
    print_method(PHASE_FINAL_CODE, 1); // Compile::_output is not null here
  }

  // He's dead, Jim.
  _cfg     = (PhaseCFG*)((intptr_t)0xdeadbeef);
  _regalloc = (PhaseChaitin*)((intptr_t)0xdeadbeef);
}

//------------------------------Final_Reshape_Counts---------------------------
// This class defines counters to help identify when a method
// may/must be executed using hardware with only 24-bit precision.
struct Final_Reshape_Counts : public StackObj {
  int  _call_count;             // count non-inlined 'common' calls
  int  _float_count;            // count float ops requiring 24-bit precision
  int  _double_count;           // count double ops requiring more precision
  int  _java_call_count;        // count non-inlined 'java' calls
  int  _inner_loop_count;       // count loops which need alignment
  VectorSet _visited;           // Visitation flags
  Node_List _tests;             // Set of IfNodes & PCTableNodes

  Final_Reshape_Counts() :
    _call_count(0), _float_count(0), _double_count(0),
    _java_call_count(0), _inner_loop_count(0) { }

  void inc_call_count  () { _call_count  ++; }
  void inc_float_count () { _float_count ++; }
  void inc_double_count() { _double_count++; }
  void inc_java_call_count() { _java_call_count++; }
  void inc_inner_loop_count() { _inner_loop_count++; }

  int  get_call_count  () const { return _call_count  ; }
  int  get_float_count () const { return _float_count ; }
  int  get_double_count() const { return _double_count; }
  int  get_java_call_count() const { return _java_call_count; }
  int  get_inner_loop_count() const { return _inner_loop_count; }
};

<<<<<<< HEAD
// Eliminate trivially redundant StoreCMs and accumulate their
// precedence edges.
void Compile::eliminate_redundant_card_marks(Node* n) {
  assert(n->Opcode() == Op_StoreCM, "expected StoreCM");
  if (n->in(MemNode::Address)->outcnt() > 1) {
    // There are multiple users of the same address so it might be
    // possible to eliminate some of the StoreCMs
    Node* mem = n->in(MemNode::Memory);
    Node* adr = n->in(MemNode::Address);
    Node* val = n->in(MemNode::ValueIn);
    Node* prev = n;
    bool done = false;
    // Walk the chain of StoreCMs eliminating ones that match.  As
    // long as it's a chain of single users then the optimization is
    // safe.  Eliminating partially redundant StoreCMs would require
    // cloning copies down the other paths.
    while (mem->Opcode() == Op_StoreCM && mem->outcnt() == 1 && !done) {
      if (adr == mem->in(MemNode::Address) &&
          val == mem->in(MemNode::ValueIn)) {
        // redundant StoreCM
        if (mem->req() > MemNode::OopStore) {
          // Hasn't been processed by this code yet.
          n->add_prec(mem->in(MemNode::OopStore));
        } else {
          // Already converted to precedence edge
          for (uint i = mem->req(); i < mem->len(); i++) {
            // Accumulate any precedence edges
            if (mem->in(i) != nullptr) {
              n->add_prec(mem->in(i));
            }
          }
          // Everything above this point has been processed.
          done = true;
        }
        // Eliminate the previous StoreCM
        prev->set_req(MemNode::Memory, mem->in(MemNode::Memory));
        assert(mem->outcnt() == 0, "should be dead");
        mem->disconnect_inputs(this);
      } else {
        prev = mem;
      }
      mem = prev->in(MemNode::Memory);
    }
  }
}


=======
>>>>>>> 7a64fbbb
//------------------------------final_graph_reshaping_impl----------------------
// Implement items 1-5 from final_graph_reshaping below.
void Compile::final_graph_reshaping_impl(Node *n, Final_Reshape_Counts& frc, Unique_Node_List& dead_nodes) {

  if ( n->outcnt() == 0 ) return; // dead node
  uint nop = n->Opcode();

  // Check for 2-input instruction with "last use" on right input.
  // Swap to left input.  Implements item (2).
  if( n->req() == 3 &&          // two-input instruction
      n->in(1)->outcnt() > 1 && // left use is NOT a last use
      (!n->in(1)->is_Phi() || n->in(1)->in(2) != n) && // it is not data loop
      n->in(2)->outcnt() == 1 &&// right use IS a last use
      !n->in(2)->is_Con() ) {   // right use is not a constant
    // Check for commutative opcode
    switch( nop ) {
    case Op_AddI:  case Op_AddF:  case Op_AddD:  case Op_AddL:
    case Op_MaxI:  case Op_MaxL:  case Op_MaxF:  case Op_MaxD:
    case Op_MinI:  case Op_MinL:  case Op_MinF:  case Op_MinD:
    case Op_MulI:  case Op_MulF:  case Op_MulD:  case Op_MulL:
    case Op_AndL:  case Op_XorL:  case Op_OrL:
    case Op_AndI:  case Op_XorI:  case Op_OrI: {
      // Move "last use" input to left by swapping inputs
      n->swap_edges(1, 2);
      break;
    }
    default:
      break;
    }
  }

#ifdef ASSERT
  if( n->is_Mem() ) {
    int alias_idx = get_alias_index(n->as_Mem()->adr_type());
    assert( n->in(0) != nullptr || alias_idx != Compile::AliasIdxRaw ||
            // oop will be recorded in oop map if load crosses safepoint
            (n->is_Load() && (n->as_Load()->bottom_type()->isa_oopptr() ||
                              LoadNode::is_immutable_value(n->in(MemNode::Address)))),
            "raw memory operations should have control edge");
  }
  if (n->is_MemBar()) {
    MemBarNode* mb = n->as_MemBar();
    if (mb->trailing_store() || mb->trailing_load_store()) {
      assert(mb->leading_membar()->trailing_membar() == mb, "bad membar pair");
      Node* mem = BarrierSet::barrier_set()->barrier_set_c2()->step_over_gc_barrier(mb->in(MemBarNode::Precedent));
      assert((mb->trailing_store() && mem->is_Store() && mem->as_Store()->is_release()) ||
             (mb->trailing_load_store() && mem->is_LoadStore()), "missing mem op");
    } else if (mb->leading()) {
      assert(mb->trailing_membar()->leading_membar() == mb, "bad membar pair");
    }
  }
#endif
  // Count FPU ops and common calls, implements item (3)
  bool gc_handled = BarrierSet::barrier_set()->barrier_set_c2()->final_graph_reshaping(this, n, nop, dead_nodes);
  if (!gc_handled) {
    final_graph_reshaping_main_switch(n, frc, nop, dead_nodes);
  }

  // Collect CFG split points
  if (n->is_MultiBranch() && !n->is_RangeCheck()) {
    frc._tests.push(n);
  }
}

void Compile::handle_div_mod_op(Node* n, BasicType bt, bool is_unsigned) {
  if (!UseDivMod) {
    return;
  }

  // Check if "a % b" and "a / b" both exist
  Node* d = n->find_similar(Op_DivIL(bt, is_unsigned));
  if (d == nullptr) {
    return;
  }

  // Replace them with a fused divmod if supported
  if (Matcher::has_match_rule(Op_DivModIL(bt, is_unsigned))) {
    DivModNode* divmod = DivModNode::make(n, bt, is_unsigned);
    d->subsume_by(divmod->div_proj(), this);
    n->subsume_by(divmod->mod_proj(), this);
  } else {
    // Replace "a % b" with "a - ((a / b) * b)"
    Node* mult = MulNode::make(d, d->in(2), bt);
    Node* sub = SubNode::make(d->in(1), mult, bt);
    n->subsume_by(sub, this);
  }
}

void Compile::final_graph_reshaping_main_switch(Node* n, Final_Reshape_Counts& frc, uint nop, Unique_Node_List& dead_nodes) {
  switch( nop ) {
  // Count all float operations that may use FPU
  case Op_AddF:
  case Op_SubF:
  case Op_MulF:
  case Op_DivF:
  case Op_NegF:
  case Op_ModF:
  case Op_ConvI2F:
  case Op_ConF:
  case Op_CmpF:
  case Op_CmpF3:
  case Op_StoreF:
  case Op_LoadF:
  // case Op_ConvL2F: // longs are split into 32-bit halves
    frc.inc_float_count();
    break;

  case Op_ConvF2D:
  case Op_ConvD2F:
    frc.inc_float_count();
    frc.inc_double_count();
    break;

  // Count all double operations that may use FPU
  case Op_AddD:
  case Op_SubD:
  case Op_MulD:
  case Op_DivD:
  case Op_NegD:
  case Op_ModD:
  case Op_ConvI2D:
  case Op_ConvD2I:
  // case Op_ConvL2D: // handled by leaf call
  // case Op_ConvD2L: // handled by leaf call
  case Op_ConD:
  case Op_CmpD:
  case Op_CmpD3:
  case Op_StoreD:
  case Op_LoadD:
  case Op_LoadD_unaligned:
    frc.inc_double_count();
    break;
  case Op_Opaque1:              // Remove Opaque Nodes before matching
    n->subsume_by(n->in(1), this);
    break;
  case Op_CallStaticJava:
  case Op_CallJava:
  case Op_CallDynamicJava:
    frc.inc_java_call_count(); // Count java call site;
  case Op_CallRuntime:
  case Op_CallLeaf:
  case Op_CallLeafVector:
  case Op_CallLeafNoFP: {
    assert (n->is_Call(), "");
    CallNode *call = n->as_Call();
    // Count call sites where the FP mode bit would have to be flipped.
    // Do not count uncommon runtime calls:
    // uncommon_trap, _complete_monitor_locking, _complete_monitor_unlocking,
    // _new_Java, _new_typeArray, _new_objArray, _rethrow_Java, ...
    if (!call->is_CallStaticJava() || !call->as_CallStaticJava()->_name) {
      frc.inc_call_count();   // Count the call site
    } else {                  // See if uncommon argument is shared
      Node *n = call->in(TypeFunc::Parms);
      int nop = n->Opcode();
      // Clone shared simple arguments to uncommon calls, item (1).
      if (n->outcnt() > 1 &&
          !n->is_Proj() &&
          nop != Op_CreateEx &&
          nop != Op_CheckCastPP &&
          nop != Op_DecodeN &&
          nop != Op_DecodeNKlass &&
          !n->is_Mem() &&
          !n->is_Phi()) {
        Node *x = n->clone();
        call->set_req(TypeFunc::Parms, x);
      }
    }
    break;
  }
<<<<<<< HEAD

  case Op_StoreCM:
    {
      // Convert OopStore dependence into precedence edge
      Node* prec = n->in(MemNode::OopStore);
      n->del_req(MemNode::OopStore);
      if (prec->is_MergeMem()) {
        MergeMemNode* mm = prec->as_MergeMem();
        Node* base = mm->base_memory();
        for (int i = AliasIdxRaw + 1; i < num_alias_types(); i++) {
          const TypePtr* adr_type = get_adr_type(i);
          if (adr_type->is_flat()) {
            Node* m = mm->memory_at(i);
            n->add_prec(m);
          }
        }
        if (mm->outcnt() == 0) {
          mm->disconnect_inputs(this);
        }
      } else {
        n->add_prec(prec);
      }
      eliminate_redundant_card_marks(n);
    }

    // fall through

=======
>>>>>>> 7a64fbbb
  case Op_StoreB:
  case Op_StoreC:
  case Op_StoreI:
  case Op_StoreL:
  case Op_CompareAndSwapB:
  case Op_CompareAndSwapS:
  case Op_CompareAndSwapI:
  case Op_CompareAndSwapL:
  case Op_CompareAndSwapP:
  case Op_CompareAndSwapN:
  case Op_WeakCompareAndSwapB:
  case Op_WeakCompareAndSwapS:
  case Op_WeakCompareAndSwapI:
  case Op_WeakCompareAndSwapL:
  case Op_WeakCompareAndSwapP:
  case Op_WeakCompareAndSwapN:
  case Op_CompareAndExchangeB:
  case Op_CompareAndExchangeS:
  case Op_CompareAndExchangeI:
  case Op_CompareAndExchangeL:
  case Op_CompareAndExchangeP:
  case Op_CompareAndExchangeN:
  case Op_GetAndAddS:
  case Op_GetAndAddB:
  case Op_GetAndAddI:
  case Op_GetAndAddL:
  case Op_GetAndSetS:
  case Op_GetAndSetB:
  case Op_GetAndSetI:
  case Op_GetAndSetL:
  case Op_GetAndSetP:
  case Op_GetAndSetN:
  case Op_StoreP:
  case Op_StoreN:
  case Op_StoreNKlass:
  case Op_LoadB:
  case Op_LoadUB:
  case Op_LoadUS:
  case Op_LoadI:
  case Op_LoadKlass:
  case Op_LoadNKlass:
  case Op_LoadL:
  case Op_LoadL_unaligned:
  case Op_LoadP:
  case Op_LoadN:
  case Op_LoadRange:
  case Op_LoadS:
    break;

  case Op_AddP: {               // Assert sane base pointers
    Node *addp = n->in(AddPNode::Address);
    assert( !addp->is_AddP() ||
            addp->in(AddPNode::Base)->is_top() || // Top OK for allocation
            addp->in(AddPNode::Base) == n->in(AddPNode::Base),
            "Base pointers must match (addp %u)", addp->_idx );
#ifdef _LP64
    if ((UseCompressedOops || UseCompressedClassPointers) &&
        addp->Opcode() == Op_ConP &&
        addp == n->in(AddPNode::Base) &&
        n->in(AddPNode::Offset)->is_Con()) {
      // If the transformation of ConP to ConN+DecodeN is beneficial depends
      // on the platform and on the compressed oops mode.
      // Use addressing with narrow klass to load with offset on x86.
      // Some platforms can use the constant pool to load ConP.
      // Do this transformation here since IGVN will convert ConN back to ConP.
      const Type* t = addp->bottom_type();
      bool is_oop   = t->isa_oopptr() != nullptr;
      bool is_klass = t->isa_klassptr() != nullptr;

      if ((is_oop   && UseCompressedOops          && Matcher::const_oop_prefer_decode()  ) ||
          (is_klass && UseCompressedClassPointers && Matcher::const_klass_prefer_decode() &&
           t->isa_klassptr()->exact_klass()->is_in_encoding_range())) {
        Node* nn = nullptr;

        int op = is_oop ? Op_ConN : Op_ConNKlass;

        // Look for existing ConN node of the same exact type.
        Node* r  = root();
        uint cnt = r->outcnt();
        for (uint i = 0; i < cnt; i++) {
          Node* m = r->raw_out(i);
          if (m!= nullptr && m->Opcode() == op &&
              m->bottom_type()->make_ptr() == t) {
            nn = m;
            break;
          }
        }
        if (nn != nullptr) {
          // Decode a narrow oop to match address
          // [R12 + narrow_oop_reg<<3 + offset]
          if (is_oop) {
            nn = new DecodeNNode(nn, t);
          } else {
            nn = new DecodeNKlassNode(nn, t);
          }
          // Check for succeeding AddP which uses the same Base.
          // Otherwise we will run into the assertion above when visiting that guy.
          for (uint i = 0; i < n->outcnt(); ++i) {
            Node *out_i = n->raw_out(i);
            if (out_i && out_i->is_AddP() && out_i->in(AddPNode::Base) == addp) {
              out_i->set_req(AddPNode::Base, nn);
#ifdef ASSERT
              for (uint j = 0; j < out_i->outcnt(); ++j) {
                Node *out_j = out_i->raw_out(j);
                assert(out_j == nullptr || !out_j->is_AddP() || out_j->in(AddPNode::Base) != addp,
                       "more than 2 AddP nodes in a chain (out_j %u)", out_j->_idx);
              }
#endif
            }
          }
          n->set_req(AddPNode::Base, nn);
          n->set_req(AddPNode::Address, nn);
          if (addp->outcnt() == 0) {
            addp->disconnect_inputs(this);
          }
        }
      }
    }
#endif
    break;
  }

  case Op_CastPP: {
    // Remove CastPP nodes to gain more freedom during scheduling but
    // keep the dependency they encode as control or precedence edges
    // (if control is set already) on memory operations. Some CastPP
    // nodes don't have a control (don't carry a dependency): skip
    // those.
    if (n->in(0) != nullptr) {
      ResourceMark rm;
      Unique_Node_List wq;
      wq.push(n);
      for (uint next = 0; next < wq.size(); ++next) {
        Node *m = wq.at(next);
        for (DUIterator_Fast imax, i = m->fast_outs(imax); i < imax; i++) {
          Node* use = m->fast_out(i);
          if (use->is_Mem() || use->is_EncodeNarrowPtr()) {
            use->ensure_control_or_add_prec(n->in(0));
          } else {
            switch(use->Opcode()) {
            case Op_AddP:
            case Op_DecodeN:
            case Op_DecodeNKlass:
            case Op_CheckCastPP:
            case Op_CastPP:
              wq.push(use);
              break;
            }
          }
        }
      }
    }
    const bool is_LP64 = LP64_ONLY(true) NOT_LP64(false);
    if (is_LP64 && n->in(1)->is_DecodeN() && Matcher::gen_narrow_oop_implicit_null_checks()) {
      Node* in1 = n->in(1);
      const Type* t = n->bottom_type();
      Node* new_in1 = in1->clone();
      new_in1->as_DecodeN()->set_type(t);

      if (!Matcher::narrow_oop_use_complex_address()) {
        //
        // x86, ARM and friends can handle 2 adds in addressing mode
        // and Matcher can fold a DecodeN node into address by using
        // a narrow oop directly and do implicit null check in address:
        //
        // [R12 + narrow_oop_reg<<3 + offset]
        // NullCheck narrow_oop_reg
        //
        // On other platforms (Sparc) we have to keep new DecodeN node and
        // use it to do implicit null check in address:
        //
        // decode_not_null narrow_oop_reg, base_reg
        // [base_reg + offset]
        // NullCheck base_reg
        //
        // Pin the new DecodeN node to non-null path on these platform (Sparc)
        // to keep the information to which null check the new DecodeN node
        // corresponds to use it as value in implicit_null_check().
        //
        new_in1->set_req(0, n->in(0));
      }

      n->subsume_by(new_in1, this);
      if (in1->outcnt() == 0) {
        in1->disconnect_inputs(this);
      }
    } else {
      n->subsume_by(n->in(1), this);
      if (n->outcnt() == 0) {
        n->disconnect_inputs(this);
      }
    }
    break;
  }
#ifdef _LP64
  case Op_CmpP:
    // Do this transformation here to preserve CmpPNode::sub() and
    // other TypePtr related Ideal optimizations (for example, ptr nullness).
    if (n->in(1)->is_DecodeNarrowPtr() || n->in(2)->is_DecodeNarrowPtr()) {
      Node* in1 = n->in(1);
      Node* in2 = n->in(2);
      if (!in1->is_DecodeNarrowPtr()) {
        in2 = in1;
        in1 = n->in(2);
      }
      assert(in1->is_DecodeNarrowPtr(), "sanity");

      Node* new_in2 = nullptr;
      if (in2->is_DecodeNarrowPtr()) {
        assert(in2->Opcode() == in1->Opcode(), "must be same node type");
        new_in2 = in2->in(1);
      } else if (in2->Opcode() == Op_ConP) {
        const Type* t = in2->bottom_type();
        if (t == TypePtr::NULL_PTR) {
          assert(in1->is_DecodeN(), "compare klass to null?");
          // Don't convert CmpP null check into CmpN if compressed
          // oops implicit null check is not generated.
          // This will allow to generate normal oop implicit null check.
          if (Matcher::gen_narrow_oop_implicit_null_checks())
            new_in2 = ConNode::make(TypeNarrowOop::NULL_PTR);
          //
          // This transformation together with CastPP transformation above
          // will generated code for implicit null checks for compressed oops.
          //
          // The original code after Optimize()
          //
          //    LoadN memory, narrow_oop_reg
          //    decode narrow_oop_reg, base_reg
          //    CmpP base_reg, nullptr
          //    CastPP base_reg // NotNull
          //    Load [base_reg + offset], val_reg
          //
          // after these transformations will be
          //
          //    LoadN memory, narrow_oop_reg
          //    CmpN narrow_oop_reg, nullptr
          //    decode_not_null narrow_oop_reg, base_reg
          //    Load [base_reg + offset], val_reg
          //
          // and the uncommon path (== nullptr) will use narrow_oop_reg directly
          // since narrow oops can be used in debug info now (see the code in
          // final_graph_reshaping_walk()).
          //
          // At the end the code will be matched to
          // on x86:
          //
          //    Load_narrow_oop memory, narrow_oop_reg
          //    Load [R12 + narrow_oop_reg<<3 + offset], val_reg
          //    NullCheck narrow_oop_reg
          //
          // and on sparc:
          //
          //    Load_narrow_oop memory, narrow_oop_reg
          //    decode_not_null narrow_oop_reg, base_reg
          //    Load [base_reg + offset], val_reg
          //    NullCheck base_reg
          //
        } else if (t->isa_oopptr()) {
          new_in2 = ConNode::make(t->make_narrowoop());
        } else if (t->isa_klassptr()) {
          new_in2 = ConNode::make(t->make_narrowklass());
        }
      }
      if (new_in2 != nullptr) {
        Node* cmpN = new CmpNNode(in1->in(1), new_in2);
        n->subsume_by(cmpN, this);
        if (in1->outcnt() == 0) {
          in1->disconnect_inputs(this);
        }
        if (in2->outcnt() == 0) {
          in2->disconnect_inputs(this);
        }
      }
    }
    break;

  case Op_DecodeN:
  case Op_DecodeNKlass:
    assert(!n->in(1)->is_EncodeNarrowPtr(), "should be optimized out");
    // DecodeN could be pinned when it can't be fold into
    // an address expression, see the code for Op_CastPP above.
    assert(n->in(0) == nullptr || (UseCompressedOops && !Matcher::narrow_oop_use_complex_address()), "no control");
    break;

  case Op_EncodeP:
  case Op_EncodePKlass: {
    Node* in1 = n->in(1);
    if (in1->is_DecodeNarrowPtr()) {
      n->subsume_by(in1->in(1), this);
    } else if (in1->Opcode() == Op_ConP) {
      const Type* t = in1->bottom_type();
      if (t == TypePtr::NULL_PTR) {
        assert(t->isa_oopptr(), "null klass?");
        n->subsume_by(ConNode::make(TypeNarrowOop::NULL_PTR), this);
      } else if (t->isa_oopptr()) {
        n->subsume_by(ConNode::make(t->make_narrowoop()), this);
      } else if (t->isa_klassptr()) {
        n->subsume_by(ConNode::make(t->make_narrowklass()), this);
      }
    }
    if (in1->outcnt() == 0) {
      in1->disconnect_inputs(this);
    }
    break;
  }

  case Op_Proj: {
    if (OptimizeStringConcat || IncrementalInline) {
      ProjNode* proj = n->as_Proj();
      if (proj->_is_io_use) {
        assert(proj->_con == TypeFunc::I_O || proj->_con == TypeFunc::Memory, "");
        // Separate projections were used for the exception path which
        // are normally removed by a late inline.  If it wasn't inlined
        // then they will hang around and should just be replaced with
        // the original one. Merge them.
        Node* non_io_proj = proj->in(0)->as_Multi()->proj_out_or_null(proj->_con, false /*is_io_use*/);
        if (non_io_proj  != nullptr) {
          proj->subsume_by(non_io_proj , this);
        }
      }
    }
    break;
  }

  case Op_Phi:
    if (n->as_Phi()->bottom_type()->isa_narrowoop() || n->as_Phi()->bottom_type()->isa_narrowklass()) {
      // The EncodeP optimization may create Phi with the same edges
      // for all paths. It is not handled well by Register Allocator.
      Node* unique_in = n->in(1);
      assert(unique_in != nullptr, "");
      uint cnt = n->req();
      for (uint i = 2; i < cnt; i++) {
        Node* m = n->in(i);
        assert(m != nullptr, "");
        if (unique_in != m)
          unique_in = nullptr;
      }
      if (unique_in != nullptr) {
        n->subsume_by(unique_in, this);
      }
    }
    break;

#endif

#ifdef ASSERT
  case Op_CastII:
    // Verify that all range check dependent CastII nodes were removed.
    if (n->isa_CastII()->has_range_check()) {
      n->dump(3);
      assert(false, "Range check dependent CastII node was not removed");
    }
    break;
#endif

  case Op_ModI:
    handle_div_mod_op(n, T_INT, false);
    break;

  case Op_ModL:
    handle_div_mod_op(n, T_LONG, false);
    break;

  case Op_UModI:
    handle_div_mod_op(n, T_INT, true);
    break;

  case Op_UModL:
    handle_div_mod_op(n, T_LONG, true);
    break;

  case Op_LoadVector:
  case Op_StoreVector:
#ifdef ASSERT
    // Add VerifyVectorAlignment node between adr and load / store.
    if (VerifyAlignVector && Matcher::has_match_rule(Op_VerifyVectorAlignment)) {
      bool must_verify_alignment = n->is_LoadVector() ? n->as_LoadVector()->must_verify_alignment() :
                                                        n->as_StoreVector()->must_verify_alignment();
      if (must_verify_alignment) {
        jlong vector_width = n->is_LoadVector() ? n->as_LoadVector()->memory_size() :
                                                  n->as_StoreVector()->memory_size();
        // The memory access should be aligned to the vector width in bytes.
        // However, the underlying array is possibly less well aligned, but at least
        // to ObjectAlignmentInBytes. Hence, even if multiple arrays are accessed in
        // a loop we can expect at least the following alignment:
        jlong guaranteed_alignment = MIN2(vector_width, (jlong)ObjectAlignmentInBytes);
        assert(2 <= guaranteed_alignment && guaranteed_alignment <= 64, "alignment must be in range");
        assert(is_power_of_2(guaranteed_alignment), "alignment must be power of 2");
        // Create mask from alignment. e.g. 0b1000 -> 0b0111
        jlong mask = guaranteed_alignment - 1;
        Node* mask_con = ConLNode::make(mask);
        VerifyVectorAlignmentNode* va = new VerifyVectorAlignmentNode(n->in(MemNode::Address), mask_con);
        n->set_req(MemNode::Address, va);
      }
    }
#endif
    break;

  case Op_LoadVectorGather:
  case Op_StoreVectorScatter:
  case Op_LoadVectorGatherMasked:
  case Op_StoreVectorScatterMasked:
  case Op_VectorCmpMasked:
  case Op_VectorMaskGen:
  case Op_LoadVectorMasked:
  case Op_StoreVectorMasked:
    break;

  case Op_AddReductionVI:
  case Op_AddReductionVL:
  case Op_AddReductionVF:
  case Op_AddReductionVD:
  case Op_MulReductionVI:
  case Op_MulReductionVL:
  case Op_MulReductionVF:
  case Op_MulReductionVD:
  case Op_MinReductionV:
  case Op_MaxReductionV:
  case Op_AndReductionV:
  case Op_OrReductionV:
  case Op_XorReductionV:
    break;

  case Op_PackB:
  case Op_PackS:
  case Op_PackI:
  case Op_PackF:
  case Op_PackL:
  case Op_PackD:
    if (n->req()-1 > 2) {
      // Replace many operand PackNodes with a binary tree for matching
      PackNode* p = (PackNode*) n;
      Node* btp = p->binary_tree_pack(1, n->req());
      n->subsume_by(btp, this);
    }
    break;
  case Op_Loop:
    assert(!n->as_Loop()->is_loop_nest_inner_loop() || _loop_opts_cnt == 0, "should have been turned into a counted loop");
  case Op_CountedLoop:
  case Op_LongCountedLoop:
  case Op_OuterStripMinedLoop:
    if (n->as_Loop()->is_inner_loop()) {
      frc.inc_inner_loop_count();
    }
    n->as_Loop()->verify_strip_mined(0);
    break;
  case Op_LShiftI:
  case Op_RShiftI:
  case Op_URShiftI:
  case Op_LShiftL:
  case Op_RShiftL:
  case Op_URShiftL:
    if (Matcher::need_masked_shift_count) {
      // The cpu's shift instructions don't restrict the count to the
      // lower 5/6 bits. We need to do the masking ourselves.
      Node* in2 = n->in(2);
      juint mask = (n->bottom_type() == TypeInt::INT) ? (BitsPerInt - 1) : (BitsPerLong - 1);
      const TypeInt* t = in2->find_int_type();
      if (t != nullptr && t->is_con()) {
        juint shift = t->get_con();
        if (shift > mask) { // Unsigned cmp
          n->set_req(2, ConNode::make(TypeInt::make(shift & mask)));
        }
      } else {
        if (t == nullptr || t->_lo < 0 || t->_hi > (int)mask) {
          Node* shift = new AndINode(in2, ConNode::make(TypeInt::make(mask)));
          n->set_req(2, shift);
        }
      }
      if (in2->outcnt() == 0) { // Remove dead node
        in2->disconnect_inputs(this);
      }
    }
    break;
  case Op_MemBarStoreStore:
  case Op_MemBarRelease:
    // Break the link with AllocateNode: it is no longer useful and
    // confuses register allocation.
    if (n->req() > MemBarNode::Precedent) {
      n->set_req(MemBarNode::Precedent, top());
    }
    break;
  case Op_MemBarAcquire: {
    if (n->as_MemBar()->trailing_load() && n->req() > MemBarNode::Precedent) {
      // At parse time, the trailing MemBarAcquire for a volatile load
      // is created with an edge to the load. After optimizations,
      // that input may be a chain of Phis. If those phis have no
      // other use, then the MemBarAcquire keeps them alive and
      // register allocation can be confused.
      dead_nodes.push(n->in(MemBarNode::Precedent));
      n->set_req(MemBarNode::Precedent, top());
    }
    break;
  }
  case Op_Blackhole:
    break;
  case Op_RangeCheck: {
    RangeCheckNode* rc = n->as_RangeCheck();
    Node* iff = new IfNode(rc->in(0), rc->in(1), rc->_prob, rc->_fcnt);
    n->subsume_by(iff, this);
    frc._tests.push(iff);
    break;
  }
  case Op_ConvI2L: {
    if (!Matcher::convi2l_type_required) {
      // Code generation on some platforms doesn't need accurate
      // ConvI2L types. Widening the type can help remove redundant
      // address computations.
      n->as_Type()->set_type(TypeLong::INT);
      ResourceMark rm;
      Unique_Node_List wq;
      wq.push(n);
      for (uint next = 0; next < wq.size(); next++) {
        Node *m = wq.at(next);

        for(;;) {
          // Loop over all nodes with identical inputs edges as m
          Node* k = m->find_similar(m->Opcode());
          if (k == nullptr) {
            break;
          }
          // Push their uses so we get a chance to remove node made
          // redundant
          for (DUIterator_Fast imax, i = k->fast_outs(imax); i < imax; i++) {
            Node* u = k->fast_out(i);
            if (u->Opcode() == Op_LShiftL ||
                u->Opcode() == Op_AddL ||
                u->Opcode() == Op_SubL ||
                u->Opcode() == Op_AddP) {
              wq.push(u);
            }
          }
          // Replace all nodes with identical edges as m with m
          k->subsume_by(m, this);
        }
      }
    }
    break;
  }
  case Op_CmpUL: {
    if (!Matcher::has_match_rule(Op_CmpUL)) {
      // No support for unsigned long comparisons
      ConINode* sign_pos = new ConINode(TypeInt::make(BitsPerLong - 1));
      Node* sign_bit_mask = new RShiftLNode(n->in(1), sign_pos);
      Node* orl = new OrLNode(n->in(1), sign_bit_mask);
      ConLNode* remove_sign_mask = new ConLNode(TypeLong::make(max_jlong));
      Node* andl = new AndLNode(orl, remove_sign_mask);
      Node* cmp = new CmpLNode(andl, n->in(2));
      n->subsume_by(cmp, this);
    }
    break;
  }
#ifdef ASSERT
  case Op_InlineType: {
    n->dump(-1);
    assert(false, "inline type node was not removed");
    break;
  }
#endif
  default:
    assert(!n->is_Call(), "");
    assert(!n->is_Mem(), "");
    assert(nop != Op_ProfileBoolean, "should be eliminated during IGVN");
    break;
  }
}

//------------------------------final_graph_reshaping_walk---------------------
// Replacing Opaque nodes with their input in final_graph_reshaping_impl(),
// requires that the walk visits a node's inputs before visiting the node.
void Compile::final_graph_reshaping_walk(Node_Stack& nstack, Node* root, Final_Reshape_Counts& frc, Unique_Node_List& dead_nodes) {
  Unique_Node_List sfpt;

  frc._visited.set(root->_idx); // first, mark node as visited
  uint cnt = root->req();
  Node *n = root;
  uint  i = 0;
  while (true) {
    if (i < cnt) {
      // Place all non-visited non-null inputs onto stack
      Node* m = n->in(i);
      ++i;
      if (m != nullptr && !frc._visited.test_set(m->_idx)) {
        if (m->is_SafePoint() && m->as_SafePoint()->jvms() != nullptr) {
          // compute worst case interpreter size in case of a deoptimization
          update_interpreter_frame_size(m->as_SafePoint()->jvms()->interpreter_frame_size());

          sfpt.push(m);
        }
        cnt = m->req();
        nstack.push(n, i); // put on stack parent and next input's index
        n = m;
        i = 0;
      }
    } else {
      // Now do post-visit work
      final_graph_reshaping_impl(n, frc, dead_nodes);
      if (nstack.is_empty())
        break;             // finished
      n = nstack.node();   // Get node from stack
      cnt = n->req();
      i = nstack.index();
      nstack.pop();        // Shift to the next node on stack
    }
  }

  // Skip next transformation if compressed oops are not used.
  if ((UseCompressedOops && !Matcher::gen_narrow_oop_implicit_null_checks()) ||
      (!UseCompressedOops && !UseCompressedClassPointers))
    return;

  // Go over safepoints nodes to skip DecodeN/DecodeNKlass nodes for debug edges.
  // It could be done for an uncommon traps or any safepoints/calls
  // if the DecodeN/DecodeNKlass node is referenced only in a debug info.
  while (sfpt.size() > 0) {
    n = sfpt.pop();
    JVMState *jvms = n->as_SafePoint()->jvms();
    assert(jvms != nullptr, "sanity");
    int start = jvms->debug_start();
    int end   = n->req();
    bool is_uncommon = (n->is_CallStaticJava() &&
                        n->as_CallStaticJava()->uncommon_trap_request() != 0);
    for (int j = start; j < end; j++) {
      Node* in = n->in(j);
      if (in->is_DecodeNarrowPtr()) {
        bool safe_to_skip = true;
        if (!is_uncommon ) {
          // Is it safe to skip?
          for (uint i = 0; i < in->outcnt(); i++) {
            Node* u = in->raw_out(i);
            if (!u->is_SafePoint() ||
                (u->is_Call() && u->as_Call()->has_non_debug_use(n))) {
              safe_to_skip = false;
            }
          }
        }
        if (safe_to_skip) {
          n->set_req(j, in->in(1));
        }
        if (in->outcnt() == 0) {
          in->disconnect_inputs(this);
        }
      }
    }
  }
}

//------------------------------final_graph_reshaping--------------------------
// Final Graph Reshaping.
//
// (1) Clone simple inputs to uncommon calls, so they can be scheduled late
//     and not commoned up and forced early.  Must come after regular
//     optimizations to avoid GVN undoing the cloning.  Clone constant
//     inputs to Loop Phis; these will be split by the allocator anyways.
//     Remove Opaque nodes.
// (2) Move last-uses by commutative operations to the left input to encourage
//     Intel update-in-place two-address operations and better register usage
//     on RISCs.  Must come after regular optimizations to avoid GVN Ideal
//     calls canonicalizing them back.
// (3) Count the number of double-precision FP ops, single-precision FP ops
//     and call sites.  On Intel, we can get correct rounding either by
//     forcing singles to memory (requires extra stores and loads after each
//     FP bytecode) or we can set a rounding mode bit (requires setting and
//     clearing the mode bit around call sites).  The mode bit is only used
//     if the relative frequency of single FP ops to calls is low enough.
//     This is a key transform for SPEC mpeg_audio.
// (4) Detect infinite loops; blobs of code reachable from above but not
//     below.  Several of the Code_Gen algorithms fail on such code shapes,
//     so we simply bail out.  Happens a lot in ZKM.jar, but also happens
//     from time to time in other codes (such as -Xcomp finalizer loops, etc).
//     Detection is by looking for IfNodes where only 1 projection is
//     reachable from below or CatchNodes missing some targets.
// (5) Assert for insane oop offsets in debug mode.

bool Compile::final_graph_reshaping() {
  // an infinite loop may have been eliminated by the optimizer,
  // in which case the graph will be empty.
  if (root()->req() == 1) {
    // Do not compile method that is only a trivial infinite loop,
    // since the content of the loop may have been eliminated.
    record_method_not_compilable("trivial infinite loop");
    return true;
  }

  // Expensive nodes have their control input set to prevent the GVN
  // from freely commoning them. There's no GVN beyond this point so
  // no need to keep the control input. We want the expensive nodes to
  // be freely moved to the least frequent code path by gcm.
  assert(OptimizeExpensiveOps || expensive_count() == 0, "optimization off but list non empty?");
  for (int i = 0; i < expensive_count(); i++) {
    _expensive_nodes.at(i)->set_req(0, nullptr);
  }

  Final_Reshape_Counts frc;

  // Visit everybody reachable!
  // Allocate stack of size C->live_nodes()/2 to avoid frequent realloc
  Node_Stack nstack(live_nodes() >> 1);
  Unique_Node_List dead_nodes;
  final_graph_reshaping_walk(nstack, root(), frc, dead_nodes);

  // Check for unreachable (from below) code (i.e., infinite loops).
  for( uint i = 0; i < frc._tests.size(); i++ ) {
    MultiBranchNode *n = frc._tests[i]->as_MultiBranch();
    // Get number of CFG targets.
    // Note that PCTables include exception targets after calls.
    uint required_outcnt = n->required_outcnt();
    if (n->outcnt() != required_outcnt) {
      // Check for a few special cases.  Rethrow Nodes never take the
      // 'fall-thru' path, so expected kids is 1 less.
      if (n->is_PCTable() && n->in(0) && n->in(0)->in(0)) {
        if (n->in(0)->in(0)->is_Call()) {
          CallNode* call = n->in(0)->in(0)->as_Call();
          if (call->entry_point() == OptoRuntime::rethrow_stub()) {
            required_outcnt--;      // Rethrow always has 1 less kid
          } else if (call->req() > TypeFunc::Parms &&
                     call->is_CallDynamicJava()) {
            // Check for null receiver. In such case, the optimizer has
            // detected that the virtual call will always result in a null
            // pointer exception. The fall-through projection of this CatchNode
            // will not be populated.
            Node* arg0 = call->in(TypeFunc::Parms);
            if (arg0->is_Type() &&
                arg0->as_Type()->type()->higher_equal(TypePtr::NULL_PTR)) {
              required_outcnt--;
            }
          } else if (call->entry_point() == OptoRuntime::new_array_Java() ||
                     call->entry_point() == OptoRuntime::new_array_nozero_Java()) {
            // Check for illegal array length. In such case, the optimizer has
            // detected that the allocation attempt will always result in an
            // exception. There is no fall-through projection of this CatchNode .
            assert(call->is_CallStaticJava(), "static call expected");
            assert(call->req() == call->jvms()->endoff() + 1, "missing extra input");
            uint valid_length_test_input = call->req() - 1;
            Node* valid_length_test = call->in(valid_length_test_input);
            call->del_req(valid_length_test_input);
            if (valid_length_test->find_int_con(1) == 0) {
              required_outcnt--;
            }
            dead_nodes.push(valid_length_test);
            assert(n->outcnt() == required_outcnt, "malformed control flow");
            continue;
          }
        }
      }

      // Recheck with a better notion of 'required_outcnt'
      if (n->outcnt() != required_outcnt) {
        record_method_not_compilable("malformed control flow");
        return true;            // Not all targets reachable!
      }
    } else if (n->is_PCTable() && n->in(0) && n->in(0)->in(0) && n->in(0)->in(0)->is_Call()) {
      CallNode* call = n->in(0)->in(0)->as_Call();
      if (call->entry_point() == OptoRuntime::new_array_Java() ||
          call->entry_point() == OptoRuntime::new_array_nozero_Java()) {
        assert(call->is_CallStaticJava(), "static call expected");
        assert(call->req() == call->jvms()->endoff() + 1, "missing extra input");
        uint valid_length_test_input = call->req() - 1;
        dead_nodes.push(call->in(valid_length_test_input));
        call->del_req(valid_length_test_input); // valid length test useless now
      }
    }
    // Check that I actually visited all kids.  Unreached kids
    // must be infinite loops.
    for (DUIterator_Fast jmax, j = n->fast_outs(jmax); j < jmax; j++)
      if (!frc._visited.test(n->fast_out(j)->_idx)) {
        record_method_not_compilable("infinite loop");
        return true;            // Found unvisited kid; must be unreach
      }

    // Here so verification code in final_graph_reshaping_walk()
    // always see an OuterStripMinedLoopEnd
    if (n->is_OuterStripMinedLoopEnd() || n->is_LongCountedLoopEnd()) {
      IfNode* init_iff = n->as_If();
      Node* iff = new IfNode(init_iff->in(0), init_iff->in(1), init_iff->_prob, init_iff->_fcnt);
      n->subsume_by(iff, this);
    }
  }

  while (dead_nodes.size() > 0) {
    Node* m = dead_nodes.pop();
    if (m->outcnt() == 0 && m != top()) {
      for (uint j = 0; j < m->req(); j++) {
        Node* in = m->in(j);
        if (in != nullptr) {
          dead_nodes.push(in);
        }
      }
      m->disconnect_inputs(this);
    }
  }

#ifdef IA32
  // If original bytecodes contained a mixture of floats and doubles
  // check if the optimizer has made it homogeneous, item (3).
  if (UseSSE == 0 &&
      frc.get_float_count() > 32 &&
      frc.get_double_count() == 0 &&
      (10 * frc.get_call_count() < frc.get_float_count()) ) {
    set_24_bit_selection_and_mode(false, true);
  }
#endif // IA32

  set_java_calls(frc.get_java_call_count());
  set_inner_loops(frc.get_inner_loop_count());

  // No infinite loops, no reason to bail out.
  return false;
}

//-----------------------------too_many_traps----------------------------------
// Report if there are too many traps at the current method and bci.
// Return true if there was a trap, and/or PerMethodTrapLimit is exceeded.
bool Compile::too_many_traps(ciMethod* method,
                             int bci,
                             Deoptimization::DeoptReason reason) {
  ciMethodData* md = method->method_data();
  if (md->is_empty()) {
    // Assume the trap has not occurred, or that it occurred only
    // because of a transient condition during start-up in the interpreter.
    return false;
  }
  ciMethod* m = Deoptimization::reason_is_speculate(reason) ? this->method() : nullptr;
  if (md->has_trap_at(bci, m, reason) != 0) {
    // Assume PerBytecodeTrapLimit==0, for a more conservative heuristic.
    // Also, if there are multiple reasons, or if there is no per-BCI record,
    // assume the worst.
    if (log())
      log()->elem("observe trap='%s' count='%d'",
                  Deoptimization::trap_reason_name(reason),
                  md->trap_count(reason));
    return true;
  } else {
    // Ignore method/bci and see if there have been too many globally.
    return too_many_traps(reason, md);
  }
}

// Less-accurate variant which does not require a method and bci.
bool Compile::too_many_traps(Deoptimization::DeoptReason reason,
                             ciMethodData* logmd) {
  if (trap_count(reason) >= Deoptimization::per_method_trap_limit(reason)) {
    // Too many traps globally.
    // Note that we use cumulative trap_count, not just md->trap_count.
    if (log()) {
      int mcount = (logmd == nullptr)? -1: (int)logmd->trap_count(reason);
      log()->elem("observe trap='%s' count='0' mcount='%d' ccount='%d'",
                  Deoptimization::trap_reason_name(reason),
                  mcount, trap_count(reason));
    }
    return true;
  } else {
    // The coast is clear.
    return false;
  }
}

//--------------------------too_many_recompiles--------------------------------
// Report if there are too many recompiles at the current method and bci.
// Consults PerBytecodeRecompilationCutoff and PerMethodRecompilationCutoff.
// Is not eager to return true, since this will cause the compiler to use
// Action_none for a trap point, to avoid too many recompilations.
bool Compile::too_many_recompiles(ciMethod* method,
                                  int bci,
                                  Deoptimization::DeoptReason reason) {
  ciMethodData* md = method->method_data();
  if (md->is_empty()) {
    // Assume the trap has not occurred, or that it occurred only
    // because of a transient condition during start-up in the interpreter.
    return false;
  }
  // Pick a cutoff point well within PerBytecodeRecompilationCutoff.
  uint bc_cutoff = (uint) PerBytecodeRecompilationCutoff / 8;
  uint m_cutoff  = (uint) PerMethodRecompilationCutoff / 2 + 1;  // not zero
  Deoptimization::DeoptReason per_bc_reason
    = Deoptimization::reason_recorded_per_bytecode_if_any(reason);
  ciMethod* m = Deoptimization::reason_is_speculate(reason) ? this->method() : nullptr;
  if ((per_bc_reason == Deoptimization::Reason_none
       || md->has_trap_at(bci, m, reason) != 0)
      // The trap frequency measure we care about is the recompile count:
      && md->trap_recompiled_at(bci, m)
      && md->overflow_recompile_count() >= bc_cutoff) {
    // Do not emit a trap here if it has already caused recompilations.
    // Also, if there are multiple reasons, or if there is no per-BCI record,
    // assume the worst.
    if (log())
      log()->elem("observe trap='%s recompiled' count='%d' recompiles2='%d'",
                  Deoptimization::trap_reason_name(reason),
                  md->trap_count(reason),
                  md->overflow_recompile_count());
    return true;
  } else if (trap_count(reason) != 0
             && decompile_count() >= m_cutoff) {
    // Too many recompiles globally, and we have seen this sort of trap.
    // Use cumulative decompile_count, not just md->decompile_count.
    if (log())
      log()->elem("observe trap='%s' count='%d' mcount='%d' decompiles='%d' mdecompiles='%d'",
                  Deoptimization::trap_reason_name(reason),
                  md->trap_count(reason), trap_count(reason),
                  md->decompile_count(), decompile_count());
    return true;
  } else {
    // The coast is clear.
    return false;
  }
}

// Compute when not to trap. Used by matching trap based nodes and
// NullCheck optimization.
void Compile::set_allowed_deopt_reasons() {
  _allowed_reasons = 0;
  if (is_method_compilation()) {
    for (int rs = (int)Deoptimization::Reason_none+1; rs < Compile::trapHistLength; rs++) {
      assert(rs < BitsPerInt, "recode bit map");
      if (!too_many_traps((Deoptimization::DeoptReason) rs)) {
        _allowed_reasons |= nth_bit(rs);
      }
    }
  }
}

bool Compile::needs_clinit_barrier(ciMethod* method, ciMethod* accessing_method) {
  return method->is_static() && needs_clinit_barrier(method->holder(), accessing_method);
}

bool Compile::needs_clinit_barrier(ciField* field, ciMethod* accessing_method) {
  return field->is_static() && needs_clinit_barrier(field->holder(), accessing_method);
}

bool Compile::needs_clinit_barrier(ciInstanceKlass* holder, ciMethod* accessing_method) {
  if (holder->is_initialized()) {
    return false;
  }
  if (holder->is_being_initialized()) {
    if (accessing_method->holder() == holder) {
      // Access inside a class. The barrier can be elided when access happens in <clinit>,
      // <init>, or a static method. In all those cases, there was an initialization
      // barrier on the holder klass passed.
      if (accessing_method->is_class_initializer() ||
          accessing_method->is_object_constructor() ||
          accessing_method->is_static()) {
        return false;
      }
    } else if (accessing_method->holder()->is_subclass_of(holder)) {
      // Access from a subclass. The barrier can be elided only when access happens in <clinit>.
      // In case of <init> or a static method, the barrier is on the subclass is not enough:
      // child class can become fully initialized while its parent class is still being initialized.
      if (accessing_method->is_class_initializer()) {
        return false;
      }
    }
    ciMethod* root = method(); // the root method of compilation
    if (root != accessing_method) {
      return needs_clinit_barrier(holder, root); // check access in the context of compilation root
    }
  }
  return true;
}

#ifndef PRODUCT
//------------------------------verify_bidirectional_edges---------------------
// For each input edge to a node (ie - for each Use-Def edge), verify that
// there is a corresponding Def-Use edge.
void Compile::verify_bidirectional_edges(Unique_Node_List &visited) {
  // Allocate stack of size C->live_nodes()/16 to avoid frequent realloc
  uint stack_size = live_nodes() >> 4;
  Node_List nstack(MAX2(stack_size, (uint)OptoNodeListSize));
  nstack.push(_root);

  while (nstack.size() > 0) {
    Node* n = nstack.pop();
    if (visited.member(n)) {
      continue;
    }
    visited.push(n);

    // Walk over all input edges, checking for correspondence
    uint length = n->len();
    for (uint i = 0; i < length; i++) {
      Node* in = n->in(i);
      if (in != nullptr && !visited.member(in)) {
        nstack.push(in); // Put it on stack
      }
      if (in != nullptr && !in->is_top()) {
        // Count instances of `next`
        int cnt = 0;
        for (uint idx = 0; idx < in->_outcnt; idx++) {
          if (in->_out[idx] == n) {
            cnt++;
          }
        }
        assert(cnt > 0, "Failed to find Def-Use edge.");
        // Check for duplicate edges
        // walk the input array downcounting the input edges to n
        for (uint j = 0; j < length; j++) {
          if (n->in(j) == in) {
            cnt--;
          }
        }
        assert(cnt == 0, "Mismatched edge count.");
      } else if (in == nullptr) {
        assert(i == 0 || i >= n->req() ||
               n->is_Region() || n->is_Phi() || n->is_ArrayCopy() ||
               (n->is_Allocate() && i >= AllocateNode::InlineType) ||
               (n->is_Unlock() && i == (n->req() - 1)) ||
               (n->is_MemBar() && i == 5), // the precedence edge to a membar can be removed during macro node expansion
              "only region, phi, arraycopy, allocate, unlock or membar nodes have null data edges");
      } else {
        assert(in->is_top(), "sanity");
        // Nothing to check.
      }
    }
  }
}

//------------------------------verify_graph_edges---------------------------
// Walk the Graph and verify that there is a one-to-one correspondence
// between Use-Def edges and Def-Use edges in the graph.
void Compile::verify_graph_edges(bool no_dead_code) {
  if (VerifyGraphEdges) {
    Unique_Node_List visited;

    // Call graph walk to check edges
    verify_bidirectional_edges(visited);
    if (no_dead_code) {
      // Now make sure that no visited node is used by an unvisited node.
      bool dead_nodes = false;
      Unique_Node_List checked;
      while (visited.size() > 0) {
        Node* n = visited.pop();
        checked.push(n);
        for (uint i = 0; i < n->outcnt(); i++) {
          Node* use = n->raw_out(i);
          if (checked.member(use))  continue;  // already checked
          if (visited.member(use))  continue;  // already in the graph
          if (use->is_Con())        continue;  // a dead ConNode is OK
          // At this point, we have found a dead node which is DU-reachable.
          if (!dead_nodes) {
            tty->print_cr("*** Dead nodes reachable via DU edges:");
            dead_nodes = true;
          }
          use->dump(2);
          tty->print_cr("---");
          checked.push(use);  // No repeats; pretend it is now checked.
        }
      }
      assert(!dead_nodes, "using nodes must be reachable from root");
    }
  }
}
#endif

// The Compile object keeps track of failure reasons separately from the ciEnv.
// This is required because there is not quite a 1-1 relation between the
// ciEnv and its compilation task and the Compile object.  Note that one
// ciEnv might use two Compile objects, if C2Compiler::compile_method decides
// to backtrack and retry without subsuming loads.  Other than this backtracking
// behavior, the Compile's failure reason is quietly copied up to the ciEnv
// by the logic in C2Compiler.
void Compile::record_failure(const char* reason DEBUG_ONLY(COMMA bool allow_multiple_failures)) {
  if (log() != nullptr) {
    log()->elem("failure reason='%s' phase='compile'", reason);
  }
  if (_failure_reason.get() == nullptr) {
    // Record the first failure reason.
    _failure_reason.set(reason);
    if (CaptureBailoutInformation) {
      _first_failure_details = new CompilationFailureInfo(reason);
    }
  } else {
    assert(!StressBailout || allow_multiple_failures, "should have handled previous failure.");
  }

  if (!C->failure_reason_is(C2Compiler::retry_no_subsuming_loads())) {
    C->print_method(PHASE_FAILURE, 1);
  }
  _root = nullptr;  // flush the graph, too
}

Compile::TracePhase::TracePhase(const char* name, elapsedTimer* accumulator)
  : TraceTime(name, accumulator, CITime, CITimeVerbose),
    _compile(Compile::current()),
    _log(nullptr),
    _phase_name(name),
    _dolog(CITimeVerbose)
{
  assert(_compile != nullptr, "sanity check");
  if (_dolog) {
    _log = _compile->log();
  }
  if (_log != nullptr) {
    _log->begin_head("phase name='%s' nodes='%d' live='%d'", _phase_name, _compile->unique(), _compile->live_nodes());
    _log->stamp();
    _log->end_head();
  }
}

Compile::TracePhase::~TracePhase() {
  if (_compile->failing_internal()) {
    return; // timing code, not stressing bailouts.
  }
#ifdef ASSERT
  if (PrintIdealNodeCount) {
    tty->print_cr("phase name='%s' nodes='%d' live='%d' live_graph_walk='%d'",
                  _phase_name, _compile->unique(), _compile->live_nodes(), _compile->count_live_nodes_by_graph_walk());
  }

  if (VerifyIdealNodeCount) {
    _compile->print_missing_nodes();
  }
#endif

  if (_log != nullptr) {
    _log->done("phase name='%s' nodes='%d' live='%d'", _phase_name, _compile->unique(), _compile->live_nodes());
  }
}

//----------------------------static_subtype_check-----------------------------
// Shortcut important common cases when superklass is exact:
// (0) superklass is java.lang.Object (can occur in reflective code)
// (1) subklass is already limited to a subtype of superklass => always ok
// (2) subklass does not overlap with superklass => always fail
// (3) superklass has NO subtypes and we can check with a simple compare.
Compile::SubTypeCheckResult Compile::static_subtype_check(const TypeKlassPtr* superk, const TypeKlassPtr* subk, bool skip) {
  if (skip) {
    return SSC_full_test;       // Let caller generate the general case.
  }

  if (subk->is_java_subtype_of(superk)) {
    return SSC_always_true; // (0) and (1)  this test cannot fail
  }

  if (!subk->maybe_java_subtype_of(superk)) {
    return SSC_always_false; // (2) true path dead; no dynamic test needed
  }

  const Type* superelem = superk;
  if (superk->isa_aryklassptr()) {
    int ignored;
    superelem = superk->is_aryklassptr()->base_element_type(ignored);

    // Do not fold the subtype check to an array klass pointer comparison for null-able inline type arrays
    // because null-free [LMyValue <: null-able [LMyValue but the klasses are different. Perform a full test.
    if (!superk->is_aryklassptr()->is_null_free() && superk->is_aryklassptr()->elem()->isa_instklassptr() &&
        superk->is_aryklassptr()->elem()->is_instklassptr()->instance_klass()->is_inlinetype()) {
      return SSC_full_test;
    }
  }

  if (superelem->isa_instklassptr()) {
    ciInstanceKlass* ik = superelem->is_instklassptr()->instance_klass();
    if (!ik->has_subklass()) {
      if (!ik->is_final()) {
        // Add a dependency if there is a chance of a later subclass.
        dependencies()->assert_leaf_type(ik);
      }
      if (!superk->maybe_java_subtype_of(subk)) {
        return SSC_always_false;
      }
      return SSC_easy_test;     // (3) caller can do a simple ptr comparison
    }
  } else {
    // A primitive array type has no subtypes.
    return SSC_easy_test;       // (3) caller can do a simple ptr comparison
  }

  return SSC_full_test;
}

Node* Compile::conv_I2X_index(PhaseGVN* phase, Node* idx, const TypeInt* sizetype, Node* ctrl) {
#ifdef _LP64
  // The scaled index operand to AddP must be a clean 64-bit value.
  // Java allows a 32-bit int to be incremented to a negative
  // value, which appears in a 64-bit register as a large
  // positive number.  Using that large positive number as an
  // operand in pointer arithmetic has bad consequences.
  // On the other hand, 32-bit overflow is rare, and the possibility
  // can often be excluded, if we annotate the ConvI2L node with
  // a type assertion that its value is known to be a small positive
  // number.  (The prior range check has ensured this.)
  // This assertion is used by ConvI2LNode::Ideal.
  int index_max = max_jint - 1;  // array size is max_jint, index is one less
  if (sizetype != nullptr) index_max = sizetype->_hi - 1;
  const TypeInt* iidxtype = TypeInt::make(0, index_max, Type::WidenMax);
  idx = constrained_convI2L(phase, idx, iidxtype, ctrl);
#endif
  return idx;
}

// Convert integer value to a narrowed long type dependent on ctrl (for example, a range check)
Node* Compile::constrained_convI2L(PhaseGVN* phase, Node* value, const TypeInt* itype, Node* ctrl, bool carry_dependency) {
  if (ctrl != nullptr) {
    // Express control dependency by a CastII node with a narrow type.
    // Make the CastII node dependent on the control input to prevent the narrowed ConvI2L
    // node from floating above the range check during loop optimizations. Otherwise, the
    // ConvI2L node may be eliminated independently of the range check, causing the data path
    // to become TOP while the control path is still there (although it's unreachable).
    value = new CastIINode(ctrl, value, itype, carry_dependency ? ConstraintCastNode::StrongDependency : ConstraintCastNode::RegularDependency, true /* range check dependency */);
    value = phase->transform(value);
  }
  const TypeLong* ltype = TypeLong::make(itype->_lo, itype->_hi, itype->_widen);
  return phase->transform(new ConvI2LNode(value, ltype));
}

// The message about the current inlining is accumulated in
// _print_inlining_stream and transferred into the _print_inlining_list
// once we know whether inlining succeeds or not. For regular
// inlining, messages are appended to the buffer pointed by
// _print_inlining_idx in the _print_inlining_list. For late inlining,
// a new buffer is added after _print_inlining_idx in the list. This
// way we can update the inlining message for late inlining call site
// when the inlining is attempted again.
void Compile::print_inlining_init() {
  if (print_inlining() || print_intrinsics()) {
    // print_inlining_init is actually called several times.
    print_inlining_reset();
    _print_inlining_list = new (comp_arena())GrowableArray<PrintInliningBuffer*>(comp_arena(), 1, 1, new PrintInliningBuffer());
  }
}

void Compile::print_inlining_reinit() {
  if (print_inlining() || print_intrinsics()) {
    print_inlining_reset();
  }
}

void Compile::print_inlining_reset() {
  _print_inlining_stream->reset();
}

void Compile::print_inlining_commit() {
  assert(print_inlining() || print_intrinsics(), "PrintInlining off?");
  // Transfer the message from _print_inlining_stream to the current
  // _print_inlining_list buffer and clear _print_inlining_stream.
  _print_inlining_list->at(_print_inlining_idx)->ss()->write(_print_inlining_stream->base(), _print_inlining_stream->size());
  print_inlining_reset();
}

void Compile::print_inlining_push() {
  // Add new buffer to the _print_inlining_list at current position
  _print_inlining_idx++;
  _print_inlining_list->insert_before(_print_inlining_idx, new PrintInliningBuffer());
}

Compile::PrintInliningBuffer* Compile::print_inlining_current() {
  return _print_inlining_list->at(_print_inlining_idx);
}

void Compile::print_inlining_update(CallGenerator* cg) {
  if (print_inlining() || print_intrinsics()) {
    if (cg->is_late_inline()) {
      if (print_inlining_current()->cg() != cg &&
          (print_inlining_current()->cg() != nullptr ||
           print_inlining_current()->ss()->size() != 0)) {
        print_inlining_push();
      }
      print_inlining_commit();
      print_inlining_current()->set_cg(cg);
    } else {
      if (print_inlining_current()->cg() != nullptr) {
        print_inlining_push();
      }
      print_inlining_commit();
    }
  }
}

void Compile::print_inlining_move_to(CallGenerator* cg) {
  // We resume inlining at a late inlining call site. Locate the
  // corresponding inlining buffer so that we can update it.
  if (print_inlining() || print_intrinsics()) {
    for (int i = 0; i < _print_inlining_list->length(); i++) {
      if (_print_inlining_list->at(i)->cg() == cg) {
        _print_inlining_idx = i;
        return;
      }
    }
    ShouldNotReachHere();
  }
}

void Compile::print_inlining_update_delayed(CallGenerator* cg) {
  if (print_inlining() || print_intrinsics()) {
    assert(_print_inlining_stream->size() > 0, "missing inlining msg");
    assert(print_inlining_current()->cg() == cg, "wrong entry");
    // replace message with new message
    _print_inlining_list->at_put(_print_inlining_idx, new PrintInliningBuffer());
    print_inlining_commit();
    print_inlining_current()->set_cg(cg);
  }
}

void Compile::print_inlining_assert_ready() {
  assert(!_print_inlining || _print_inlining_stream->size() == 0, "losing data");
}

void Compile::process_print_inlining() {
  assert(_late_inlines.length() == 0, "not drained yet");
  if (print_inlining() || print_intrinsics()) {
    ResourceMark rm;
    stringStream ss;
    assert(_print_inlining_list != nullptr, "process_print_inlining should be called only once.");
    for (int i = 0; i < _print_inlining_list->length(); i++) {
      PrintInliningBuffer* pib = _print_inlining_list->at(i);
      ss.print("%s", pib->ss()->freeze());
      delete pib;
      DEBUG_ONLY(_print_inlining_list->at_put(i, nullptr));
    }
    // Reset _print_inlining_list, it only contains destructed objects.
    // It is on the arena, so it will be freed when the arena is reset.
    _print_inlining_list = nullptr;
    // _print_inlining_stream won't be used anymore, either.
    print_inlining_reset();
    size_t end = ss.size();
    _print_inlining_output = NEW_ARENA_ARRAY(comp_arena(), char, end+1);
    strncpy(_print_inlining_output, ss.freeze(), end+1);
    _print_inlining_output[end] = 0;
  }
}

void Compile::dump_print_inlining() {
  if (_print_inlining_output != nullptr) {
    tty->print_raw(_print_inlining_output);
  }
}

void Compile::log_late_inline(CallGenerator* cg) {
  if (log() != nullptr) {
    log()->head("late_inline method='%d'  inline_id='" JLONG_FORMAT "'", log()->identify(cg->method()),
                cg->unique_id());
    JVMState* p = cg->call_node()->jvms();
    while (p != nullptr) {
      log()->elem("jvms bci='%d' method='%d'", p->bci(), log()->identify(p->method()));
      p = p->caller();
    }
    log()->tail("late_inline");
  }
}

void Compile::log_late_inline_failure(CallGenerator* cg, const char* msg) {
  log_late_inline(cg);
  if (log() != nullptr) {
    log()->inline_fail(msg);
  }
}

void Compile::log_inline_id(CallGenerator* cg) {
  if (log() != nullptr) {
    // The LogCompilation tool needs a unique way to identify late
    // inline call sites. This id must be unique for this call site in
    // this compilation. Try to have it unique across compilations as
    // well because it can be convenient when grepping through the log
    // file.
    // Distinguish OSR compilations from others in case CICountOSR is
    // on.
    jlong id = ((jlong)unique()) + (((jlong)compile_id()) << 33) + (CICountOSR && is_osr_compilation() ? ((jlong)1) << 32 : 0);
    cg->set_unique_id(id);
    log()->elem("inline_id id='" JLONG_FORMAT "'", id);
  }
}

void Compile::log_inline_failure(const char* msg) {
  if (C->log() != nullptr) {
    C->log()->inline_fail(msg);
  }
}


// Dump inlining replay data to the stream.
// Don't change thread state and acquire any locks.
void Compile::dump_inline_data(outputStream* out) {
  InlineTree* inl_tree = ilt();
  if (inl_tree != nullptr) {
    out->print(" inline %d", inl_tree->count());
    inl_tree->dump_replay_data(out);
  }
}

void Compile::dump_inline_data_reduced(outputStream* out) {
  assert(ReplayReduce, "");

  InlineTree* inl_tree = ilt();
  if (inl_tree == nullptr) {
    return;
  }
  // Enable iterative replay file reduction
  // Output "compile" lines for depth 1 subtrees,
  // simulating that those trees were compiled
  // instead of inlined.
  for (int i = 0; i < inl_tree->subtrees().length(); ++i) {
    InlineTree* sub = inl_tree->subtrees().at(i);
    if (sub->inline_level() != 1) {
      continue;
    }

    ciMethod* method = sub->method();
    int entry_bci = -1;
    int comp_level = env()->task()->comp_level();
    out->print("compile ");
    method->dump_name_as_ascii(out);
    out->print(" %d %d", entry_bci, comp_level);
    out->print(" inline %d", sub->count());
    sub->dump_replay_data(out, -1);
    out->cr();
  }
}

int Compile::cmp_expensive_nodes(Node* n1, Node* n2) {
  if (n1->Opcode() < n2->Opcode())      return -1;
  else if (n1->Opcode() > n2->Opcode()) return 1;

  assert(n1->req() == n2->req(), "can't compare %s nodes: n1->req() = %d, n2->req() = %d", NodeClassNames[n1->Opcode()], n1->req(), n2->req());
  for (uint i = 1; i < n1->req(); i++) {
    if (n1->in(i) < n2->in(i))      return -1;
    else if (n1->in(i) > n2->in(i)) return 1;
  }

  return 0;
}

int Compile::cmp_expensive_nodes(Node** n1p, Node** n2p) {
  Node* n1 = *n1p;
  Node* n2 = *n2p;

  return cmp_expensive_nodes(n1, n2);
}

void Compile::sort_expensive_nodes() {
  if (!expensive_nodes_sorted()) {
    _expensive_nodes.sort(cmp_expensive_nodes);
  }
}

bool Compile::expensive_nodes_sorted() const {
  for (int i = 1; i < _expensive_nodes.length(); i++) {
    if (cmp_expensive_nodes(_expensive_nodes.adr_at(i), _expensive_nodes.adr_at(i-1)) < 0) {
      return false;
    }
  }
  return true;
}

bool Compile::should_optimize_expensive_nodes(PhaseIterGVN &igvn) {
  if (_expensive_nodes.length() == 0) {
    return false;
  }

  assert(OptimizeExpensiveOps, "optimization off?");

  // Take this opportunity to remove dead nodes from the list
  int j = 0;
  for (int i = 0; i < _expensive_nodes.length(); i++) {
    Node* n = _expensive_nodes.at(i);
    if (!n->is_unreachable(igvn)) {
      assert(n->is_expensive(), "should be expensive");
      _expensive_nodes.at_put(j, n);
      j++;
    }
  }
  _expensive_nodes.trunc_to(j);

  // Then sort the list so that similar nodes are next to each other
  // and check for at least two nodes of identical kind with same data
  // inputs.
  sort_expensive_nodes();

  for (int i = 0; i < _expensive_nodes.length()-1; i++) {
    if (cmp_expensive_nodes(_expensive_nodes.adr_at(i), _expensive_nodes.adr_at(i+1)) == 0) {
      return true;
    }
  }

  return false;
}

void Compile::cleanup_expensive_nodes(PhaseIterGVN &igvn) {
  if (_expensive_nodes.length() == 0) {
    return;
  }

  assert(OptimizeExpensiveOps, "optimization off?");

  // Sort to bring similar nodes next to each other and clear the
  // control input of nodes for which there's only a single copy.
  sort_expensive_nodes();

  int j = 0;
  int identical = 0;
  int i = 0;
  bool modified = false;
  for (; i < _expensive_nodes.length()-1; i++) {
    assert(j <= i, "can't write beyond current index");
    if (_expensive_nodes.at(i)->Opcode() == _expensive_nodes.at(i+1)->Opcode()) {
      identical++;
      _expensive_nodes.at_put(j++, _expensive_nodes.at(i));
      continue;
    }
    if (identical > 0) {
      _expensive_nodes.at_put(j++, _expensive_nodes.at(i));
      identical = 0;
    } else {
      Node* n = _expensive_nodes.at(i);
      igvn.replace_input_of(n, 0, nullptr);
      igvn.hash_insert(n);
      modified = true;
    }
  }
  if (identical > 0) {
    _expensive_nodes.at_put(j++, _expensive_nodes.at(i));
  } else if (_expensive_nodes.length() >= 1) {
    Node* n = _expensive_nodes.at(i);
    igvn.replace_input_of(n, 0, nullptr);
    igvn.hash_insert(n);
    modified = true;
  }
  _expensive_nodes.trunc_to(j);
  if (modified) {
    igvn.optimize();
  }
}

void Compile::add_expensive_node(Node * n) {
  assert(!_expensive_nodes.contains(n), "duplicate entry in expensive list");
  assert(n->is_expensive(), "expensive nodes with non-null control here only");
  assert(!n->is_CFG() && !n->is_Mem(), "no cfg or memory nodes here");
  if (OptimizeExpensiveOps) {
    _expensive_nodes.append(n);
  } else {
    // Clear control input and let IGVN optimize expensive nodes if
    // OptimizeExpensiveOps is off.
    n->set_req(0, nullptr);
  }
}

/**
 * Track coarsened Lock and Unlock nodes.
 */

class Lock_List : public Node_List {
  uint _origin_cnt;
public:
  Lock_List(Arena *a, uint cnt) : Node_List(a), _origin_cnt(cnt) {}
  uint origin_cnt() const { return _origin_cnt; }
};

void Compile::add_coarsened_locks(GrowableArray<AbstractLockNode*>& locks) {
  int length = locks.length();
  if (length > 0) {
    // Have to keep this list until locks elimination during Macro nodes elimination.
    Lock_List* locks_list = new (comp_arena()) Lock_List(comp_arena(), length);
    AbstractLockNode* alock = locks.at(0);
    BoxLockNode* box = alock->box_node()->as_BoxLock();
    for (int i = 0; i < length; i++) {
      AbstractLockNode* lock = locks.at(i);
      assert(lock->is_coarsened(), "expecting only coarsened AbstractLock nodes, but got '%s'[%d] node", lock->Name(), lock->_idx);
      locks_list->push(lock);
      BoxLockNode* this_box = lock->box_node()->as_BoxLock();
      if (this_box != box) {
        // Locking regions (BoxLock) could be Unbalanced here:
        //  - its coarsened locks were eliminated in earlier
        //    macro nodes elimination followed by loop unroll
        //  - it is OSR locking region (no Lock node)
        // Preserve Unbalanced status in such cases.
        if (!this_box->is_unbalanced()) {
          this_box->set_coarsened();
        }
        if (!box->is_unbalanced()) {
          box->set_coarsened();
        }
      }
    }
    _coarsened_locks.append(locks_list);
  }
}

void Compile::remove_useless_coarsened_locks(Unique_Node_List& useful) {
  int count = coarsened_count();
  for (int i = 0; i < count; i++) {
    Node_List* locks_list = _coarsened_locks.at(i);
    for (uint j = 0; j < locks_list->size(); j++) {
      Node* lock = locks_list->at(j);
      assert(lock->is_AbstractLock(), "sanity");
      if (!useful.member(lock)) {
        locks_list->yank(lock);
      }
    }
  }
}

void Compile::remove_coarsened_lock(Node* n) {
  if (n->is_AbstractLock()) {
    int count = coarsened_count();
    for (int i = 0; i < count; i++) {
      Node_List* locks_list = _coarsened_locks.at(i);
      locks_list->yank(n);
    }
  }
}

bool Compile::coarsened_locks_consistent() {
  int count = coarsened_count();
  for (int i = 0; i < count; i++) {
    bool unbalanced = false;
    bool modified = false; // track locks kind modifications
    Lock_List* locks_list = (Lock_List*)_coarsened_locks.at(i);
    uint size = locks_list->size();
    if (size == 0) {
      unbalanced = false; // All locks were eliminated - good
    } else if (size != locks_list->origin_cnt()) {
      unbalanced = true; // Some locks were removed from list
    } else {
      for (uint j = 0; j < size; j++) {
        Node* lock = locks_list->at(j);
        // All nodes in group should have the same state (modified or not)
        if (!lock->as_AbstractLock()->is_coarsened()) {
          if (j == 0) {
            // first on list was modified, the rest should be too for consistency
            modified = true;
          } else if (!modified) {
            // this lock was modified but previous locks on the list were not
            unbalanced = true;
            break;
          }
        } else if (modified) {
          // previous locks on list were modified but not this lock
          unbalanced = true;
          break;
        }
      }
    }
    if (unbalanced) {
      // unbalanced monitor enter/exit - only some [un]lock nodes were removed or modified
#ifdef ASSERT
      if (PrintEliminateLocks) {
        tty->print_cr("=== unbalanced coarsened locks ===");
        for (uint l = 0; l < size; l++) {
          locks_list->at(l)->dump();
        }
      }
#endif
      record_failure(C2Compiler::retry_no_locks_coarsening());
      return false;
    }
  }
  return true;
}

// Mark locking regions (identified by BoxLockNode) as unbalanced if
// locks coarsening optimization removed Lock/Unlock nodes from them.
// Such regions become unbalanced because coarsening only removes part
// of Lock/Unlock nodes in region. As result we can't execute other
// locks elimination optimizations which assume all code paths have
// corresponding pair of Lock/Unlock nodes - they are balanced.
void Compile::mark_unbalanced_boxes() const {
  int count = coarsened_count();
  for (int i = 0; i < count; i++) {
    Node_List* locks_list = _coarsened_locks.at(i);
    uint size = locks_list->size();
    if (size > 0) {
      AbstractLockNode* alock = locks_list->at(0)->as_AbstractLock();
      BoxLockNode* box = alock->box_node()->as_BoxLock();
      if (alock->is_coarsened()) {
        // coarsened_locks_consistent(), which is called before this method, verifies
        // that the rest of Lock/Unlock nodes on locks_list are also coarsened.
        assert(!box->is_eliminated(), "regions with coarsened locks should not be marked as eliminated");
        for (uint j = 1; j < size; j++) {
          assert(locks_list->at(j)->as_AbstractLock()->is_coarsened(), "only coarsened locks are expected here");
          BoxLockNode* this_box = locks_list->at(j)->as_AbstractLock()->box_node()->as_BoxLock();
          if (box != this_box) {
            assert(!this_box->is_eliminated(), "regions with coarsened locks should not be marked as eliminated");
            box->set_unbalanced();
            this_box->set_unbalanced();
          }
        }
      }
    }
  }
}

/**
 * Remove the speculative part of types and clean up the graph
 */
void Compile::remove_speculative_types(PhaseIterGVN &igvn) {
  if (UseTypeSpeculation) {
    Unique_Node_List worklist;
    worklist.push(root());
    int modified = 0;
    // Go over all type nodes that carry a speculative type, drop the
    // speculative part of the type and enqueue the node for an igvn
    // which may optimize it out.
    for (uint next = 0; next < worklist.size(); ++next) {
      Node *n  = worklist.at(next);
      if (n->is_Type()) {
        TypeNode* tn = n->as_Type();
        const Type* t = tn->type();
        const Type* t_no_spec = t->remove_speculative();
        if (t_no_spec != t) {
          bool in_hash = igvn.hash_delete(n);
          assert(in_hash || n->hash() == Node::NO_HASH, "node should be in igvn hash table");
          tn->set_type(t_no_spec);
          igvn.hash_insert(n);
          igvn._worklist.push(n); // give it a chance to go away
          modified++;
        }
      }
      // Iterate over outs - endless loops is unreachable from below
      for (DUIterator_Fast imax, i = n->fast_outs(imax); i < imax; i++) {
        Node *m = n->fast_out(i);
        if (not_a_node(m)) {
          continue;
        }
        worklist.push(m);
      }
    }
    // Drop the speculative part of all types in the igvn's type table
    igvn.remove_speculative_types();
    if (modified > 0) {
      igvn.optimize();
      if (failing())  return;
    }
#ifdef ASSERT
    // Verify that after the IGVN is over no speculative type has resurfaced
    worklist.clear();
    worklist.push(root());
    for (uint next = 0; next < worklist.size(); ++next) {
      Node *n  = worklist.at(next);
      const Type* t = igvn.type_or_null(n);
      assert((t == nullptr) || (t == t->remove_speculative()), "no more speculative types");
      if (n->is_Type()) {
        t = n->as_Type()->type();
        assert(t == t->remove_speculative(), "no more speculative types");
      }
      // Iterate over outs - endless loops is unreachable from below
      for (DUIterator_Fast imax, i = n->fast_outs(imax); i < imax; i++) {
        Node *m = n->fast_out(i);
        if (not_a_node(m)) {
          continue;
        }
        worklist.push(m);
      }
    }
    igvn.check_no_speculative_types();
#endif
  }
}

Node* Compile::optimize_acmp(PhaseGVN* phase, Node* a, Node* b) {
  const TypeInstPtr* ta = phase->type(a)->isa_instptr();
  const TypeInstPtr* tb = phase->type(b)->isa_instptr();
  if (!EnableValhalla || ta == nullptr || tb == nullptr ||
      ta->is_zero_type() || tb->is_zero_type() ||
      !ta->can_be_inline_type() || !tb->can_be_inline_type()) {
    // Use old acmp if one operand is null or not an inline type
    return new CmpPNode(a, b);
  } else if (ta->is_inlinetypeptr() || tb->is_inlinetypeptr()) {
    // We know that one operand is an inline type. Therefore,
    // new acmp will only return true if both operands are nullptr.
    // Check if both operands are null by or'ing the oops.
    a = phase->transform(new CastP2XNode(nullptr, a));
    b = phase->transform(new CastP2XNode(nullptr, b));
    a = phase->transform(new OrXNode(a, b));
    return new CmpXNode(a, phase->MakeConX(0));
  }
  // Use new acmp
  return nullptr;
}

// Auxiliary methods to support randomized stressing/fuzzing.

void Compile::initialize_stress_seed(const DirectiveSet* directive) {
  if (FLAG_IS_DEFAULT(StressSeed) || (FLAG_IS_ERGO(StressSeed) && directive->RepeatCompilationOption)) {
    _stress_seed = static_cast<uint>(Ticks::now().nanoseconds());
    FLAG_SET_ERGO(StressSeed, _stress_seed);
  } else {
    _stress_seed = StressSeed;
  }
  if (_log != nullptr) {
    _log->elem("stress_test seed='%u'", _stress_seed);
  }
}

int Compile::random() {
  _stress_seed = os::next_random(_stress_seed);
  return static_cast<int>(_stress_seed);
}

// This method can be called the arbitrary number of times, with current count
// as the argument. The logic allows selecting a single candidate from the
// running list of candidates as follows:
//    int count = 0;
//    Cand* selected = null;
//    while(cand = cand->next()) {
//      if (randomized_select(++count)) {
//        selected = cand;
//      }
//    }
//
// Including count equalizes the chances any candidate is "selected".
// This is useful when we don't have the complete list of candidates to choose
// from uniformly. In this case, we need to adjust the randomicity of the
// selection, or else we will end up biasing the selection towards the latter
// candidates.
//
// Quick back-envelope calculation shows that for the list of n candidates
// the equal probability for the candidate to persist as "best" can be
// achieved by replacing it with "next" k-th candidate with the probability
// of 1/k. It can be easily shown that by the end of the run, the
// probability for any candidate is converged to 1/n, thus giving the
// uniform distribution among all the candidates.
//
// We don't care about the domain size as long as (RANDOMIZED_DOMAIN / count) is large.
#define RANDOMIZED_DOMAIN_POW 29
#define RANDOMIZED_DOMAIN (1 << RANDOMIZED_DOMAIN_POW)
#define RANDOMIZED_DOMAIN_MASK ((1 << (RANDOMIZED_DOMAIN_POW + 1)) - 1)
bool Compile::randomized_select(int count) {
  assert(count > 0, "only positive");
  return (random() & RANDOMIZED_DOMAIN_MASK) < (RANDOMIZED_DOMAIN / count);
}

#ifdef ASSERT
// Failures are geometrically distributed with probability 1/StressBailoutMean.
bool Compile::fail_randomly() {
  if ((random() % StressBailoutMean) != 0) {
    return false;
  }
  record_failure("StressBailout");
  return true;
}

bool Compile::failure_is_artificial() {
  assert(failing_internal(), "should be failing");
  return C->failure_reason_is("StressBailout");
}
#endif

CloneMap&     Compile::clone_map()                 { return _clone_map; }
void          Compile::set_clone_map(Dict* d)      { _clone_map._dict = d; }

void NodeCloneInfo::dump_on(outputStream* st) const {
  st->print(" {%d:%d} ", idx(), gen());
}

void CloneMap::clone(Node* old, Node* nnn, int gen) {
  uint64_t val = value(old->_idx);
  NodeCloneInfo cio(val);
  assert(val != 0, "old node should be in the map");
  NodeCloneInfo cin(cio.idx(), gen + cio.gen());
  insert(nnn->_idx, cin.get());
#ifndef PRODUCT
  if (is_debug()) {
    tty->print_cr("CloneMap::clone inserted node %d info {%d:%d} into CloneMap", nnn->_idx, cin.idx(), cin.gen());
  }
#endif
}

void CloneMap::verify_insert_and_clone(Node* old, Node* nnn, int gen) {
  NodeCloneInfo cio(value(old->_idx));
  if (cio.get() == 0) {
    cio.set(old->_idx, 0);
    insert(old->_idx, cio.get());
#ifndef PRODUCT
    if (is_debug()) {
      tty->print_cr("CloneMap::verify_insert_and_clone inserted node %d info {%d:%d} into CloneMap", old->_idx, cio.idx(), cio.gen());
    }
#endif
  }
  clone(old, nnn, gen);
}

int CloneMap::max_gen() const {
  int g = 0;
  DictI di(_dict);
  for(; di.test(); ++di) {
    int t = gen(di._key);
    if (g < t) {
      g = t;
#ifndef PRODUCT
      if (is_debug()) {
        tty->print_cr("CloneMap::max_gen() update max=%d from %d", g, _2_node_idx_t(di._key));
      }
#endif
    }
  }
  return g;
}

void CloneMap::dump(node_idx_t key, outputStream* st) const {
  uint64_t val = value(key);
  if (val != 0) {
    NodeCloneInfo ni(val);
    ni.dump_on(st);
  }
}

void Compile::shuffle_macro_nodes() {
  if (_macro_nodes.length() < 2) {
    return;
  }
  for (uint i = _macro_nodes.length() - 1; i >= 1; i--) {
    uint j = C->random() % (i + 1);
    swap(_macro_nodes.at(i), _macro_nodes.at(j));
  }
}

// Move Allocate nodes to the start of the list
void Compile::sort_macro_nodes() {
  int count = macro_count();
  int allocates = 0;
  for (int i = 0; i < count; i++) {
    Node* n = macro_node(i);
    if (n->is_Allocate()) {
      if (i != allocates) {
        Node* tmp = macro_node(allocates);
        _macro_nodes.at_put(allocates, n);
        _macro_nodes.at_put(i, tmp);
      }
      allocates++;
    }
  }
}

void Compile::print_method(CompilerPhaseType cpt, int level, Node* n) {
  if (failing_internal()) { return; } // failing_internal to not stress bailouts from printing code.
  EventCompilerPhase event(UNTIMED);
  if (event.should_commit()) {
    CompilerEvent::PhaseEvent::post(event, C->_latest_stage_start_counter, cpt, C->_compile_id, level);
  }
#ifndef PRODUCT
  ResourceMark rm;
  stringStream ss;
  ss.print_raw(CompilerPhaseTypeHelper::to_description(cpt));
  int iter = ++_igv_phase_iter[cpt];
  if (iter > 1) {
    ss.print(" %d", iter);
  }
  if (n != nullptr) {
    ss.print(": %d %s", n->_idx, NodeClassNames[n->Opcode()]);
    if (n->is_Call()) {
      CallNode* call = n->as_Call();
      if (call->_name != nullptr) {
        // E.g. uncommon traps etc.
        ss.print(" - %s", call->_name);
      } else if (call->is_CallJava()) {
        CallJavaNode* call_java = call->as_CallJava();
        if (call_java->method() != nullptr) {
          ss.print(" -");
          call_java->method()->print_short_name(&ss);
        }
      }
    }
  }

  const char* name = ss.as_string();
  if (should_print_igv(level)) {
    _igv_printer->print_method(name, level);
  }
  if (should_print_phase(cpt)) {
    print_ideal_ir(CompilerPhaseTypeHelper::to_name(cpt));
  }
#endif
  C->_latest_stage_start_counter.stamp();
}

// Only used from CompileWrapper
void Compile::begin_method() {
#ifndef PRODUCT
  if (_method != nullptr && should_print_igv(1)) {
    _igv_printer->begin_method();
  }
#endif
  C->_latest_stage_start_counter.stamp();
}

// Only used from CompileWrapper
void Compile::end_method() {
  EventCompilerPhase event(UNTIMED);
  if (event.should_commit()) {
    CompilerEvent::PhaseEvent::post(event, C->_latest_stage_start_counter, PHASE_END, C->_compile_id, 1);
  }

#ifndef PRODUCT
  if (_method != nullptr && should_print_igv(1)) {
    _igv_printer->end_method();
  }
#endif
}

bool Compile::should_print_phase(CompilerPhaseType cpt) {
#ifndef PRODUCT
  if (_directive->should_print_phase(cpt)) {
    return true;
  }
#endif
  return false;
}

bool Compile::should_print_igv(const int level) {
#ifndef PRODUCT
  if (PrintIdealGraphLevel < 0) { // disabled by the user
    return false;
  }

  bool need = directive()->IGVPrintLevelOption >= level;
  if (need && !_igv_printer) {
    _igv_printer = IdealGraphPrinter::printer();
    _igv_printer->set_compile(this);
  }
  return need;
#else
  return false;
#endif
}

#ifndef PRODUCT
IdealGraphPrinter* Compile::_debug_file_printer = nullptr;
IdealGraphPrinter* Compile::_debug_network_printer = nullptr;

// Called from debugger. Prints method to the default file with the default phase name.
// This works regardless of any Ideal Graph Visualizer flags set or not.
void igv_print() {
  Compile::current()->igv_print_method_to_file();
}

// Same as igv_print() above but with a specified phase name.
void igv_print(const char* phase_name) {
  Compile::current()->igv_print_method_to_file(phase_name);
}

// Called from debugger. Prints method with the default phase name to the default network or the one specified with
// the network flags for the Ideal Graph Visualizer, or to the default file depending on the 'network' argument.
// This works regardless of any Ideal Graph Visualizer flags set or not.
void igv_print(bool network) {
  if (network) {
    Compile::current()->igv_print_method_to_network();
  } else {
    Compile::current()->igv_print_method_to_file();
  }
}

// Same as igv_print(bool network) above but with a specified phase name.
void igv_print(bool network, const char* phase_name) {
  if (network) {
    Compile::current()->igv_print_method_to_network(phase_name);
  } else {
    Compile::current()->igv_print_method_to_file(phase_name);
  }
}

// Called from debugger. Normal write to the default _printer. Only works if Ideal Graph Visualizer printing flags are set.
void igv_print_default() {
  Compile::current()->print_method(PHASE_DEBUG, 0);
}

// Called from debugger, especially when replaying a trace in which the program state cannot be altered like with rr replay.
// A method is appended to an existing default file with the default phase name. This means that igv_append() must follow
// an earlier igv_print(*) call which sets up the file. This works regardless of any Ideal Graph Visualizer flags set or not.
void igv_append() {
  Compile::current()->igv_print_method_to_file("Debug", true);
}

// Same as igv_append() above but with a specified phase name.
void igv_append(const char* phase_name) {
  Compile::current()->igv_print_method_to_file(phase_name, true);
}

void Compile::igv_print_method_to_file(const char* phase_name, bool append) {
  const char* file_name = "custom_debug.xml";
  if (_debug_file_printer == nullptr) {
    _debug_file_printer = new IdealGraphPrinter(C, file_name, append);
  } else {
    _debug_file_printer->update_compiled_method(C->method());
  }
  tty->print_cr("Method %s to %s", append ? "appended" : "printed", file_name);
  _debug_file_printer->print(phase_name, (Node*)C->root());
}

void Compile::igv_print_method_to_network(const char* phase_name) {
  if (_debug_network_printer == nullptr) {
    _debug_network_printer = new IdealGraphPrinter(C);
  } else {
    _debug_network_printer->update_compiled_method(C->method());
  }
  tty->print_cr("Method printed over network stream to IGV");
  _debug_network_printer->print(phase_name, (Node*)C->root());
}
#endif

Node* Compile::narrow_value(BasicType bt, Node* value, const Type* type, PhaseGVN* phase, bool transform_res) {
  if (type != nullptr && phase->type(value)->higher_equal(type)) {
    return value;
  }
  Node* result = nullptr;
  if (bt == T_BYTE) {
    result = phase->transform(new LShiftINode(value, phase->intcon(24)));
    result = new RShiftINode(result, phase->intcon(24));
  } else if (bt == T_BOOLEAN) {
    result = new AndINode(value, phase->intcon(0xFF));
  } else if (bt == T_CHAR) {
    result = new AndINode(value,phase->intcon(0xFFFF));
  } else {
    assert(bt == T_SHORT, "unexpected narrow type");
    result = phase->transform(new LShiftINode(value, phase->intcon(16)));
    result = new RShiftINode(result, phase->intcon(16));
  }
  if (transform_res) {
    result = phase->transform(result);
  }
  return result;
}

void Compile::record_method_not_compilable_oom() {
  record_method_not_compilable(CompilationMemoryStatistic::failure_reason_memlimit());
}<|MERGE_RESOLUTION|>--- conflicted
+++ resolved
@@ -2098,11 +2098,7 @@
     Node* n = wq.at(i);
     if (n->is_Mem()) {
       const TypePtr* adr_type = nullptr;
-      if (n->Opcode() == Op_StoreCM) {
-        adr_type = get_adr_type(get_alias_index(n->in(MemNode::OopStore)->adr_type()));
-      } else {
-        adr_type = get_adr_type(get_alias_index(n->adr_type()));
-      }
+      adr_type = get_adr_type(get_alias_index(n->adr_type()));
       if (adr_type == TypeAryPtr::INLINES) {
         memnodes.push(n);
       }
@@ -2142,22 +2138,10 @@
     for (uint i = 0; i < memnodes.size(); i++) {
       Node* m = memnodes.at(i);
       const TypePtr* adr_type = nullptr;
-      if (m->Opcode() == Op_StoreCM) {
-        adr_type = m->in(MemNode::OopStore)->adr_type();
-        if (adr_type != TypeAryPtr::INLINES) {
-          // store was optimized out and we lost track of the adr_type
-          Node* clone = new StoreCMNode(m->in(MemNode::Control), m->in(MemNode::Memory), m->in(MemNode::Address),
-                                        m->adr_type(), m->in(MemNode::ValueIn), m->in(MemNode::OopStore),
-                                        get_alias_index(adr_type));
-          igvn.register_new_node_with_optimizer(clone);
-          igvn.replace_node(m, clone);
-        }
-      } else {
-        adr_type = m->adr_type();
+      adr_type = m->adr_type();
 #ifdef ASSERT
-        m->as_Mem()->set_adr_type(adr_type);
+      m->as_Mem()->set_adr_type(adr_type);
 #endif
-      }
       int idx = get_alias_index(adr_type);
       start_alias = MIN2(start_alias, idx);
       stop_alias = MAX2(stop_alias, idx);
@@ -3558,56 +3542,6 @@
   int  get_inner_loop_count() const { return _inner_loop_count; }
 };
 
-<<<<<<< HEAD
-// Eliminate trivially redundant StoreCMs and accumulate their
-// precedence edges.
-void Compile::eliminate_redundant_card_marks(Node* n) {
-  assert(n->Opcode() == Op_StoreCM, "expected StoreCM");
-  if (n->in(MemNode::Address)->outcnt() > 1) {
-    // There are multiple users of the same address so it might be
-    // possible to eliminate some of the StoreCMs
-    Node* mem = n->in(MemNode::Memory);
-    Node* adr = n->in(MemNode::Address);
-    Node* val = n->in(MemNode::ValueIn);
-    Node* prev = n;
-    bool done = false;
-    // Walk the chain of StoreCMs eliminating ones that match.  As
-    // long as it's a chain of single users then the optimization is
-    // safe.  Eliminating partially redundant StoreCMs would require
-    // cloning copies down the other paths.
-    while (mem->Opcode() == Op_StoreCM && mem->outcnt() == 1 && !done) {
-      if (adr == mem->in(MemNode::Address) &&
-          val == mem->in(MemNode::ValueIn)) {
-        // redundant StoreCM
-        if (mem->req() > MemNode::OopStore) {
-          // Hasn't been processed by this code yet.
-          n->add_prec(mem->in(MemNode::OopStore));
-        } else {
-          // Already converted to precedence edge
-          for (uint i = mem->req(); i < mem->len(); i++) {
-            // Accumulate any precedence edges
-            if (mem->in(i) != nullptr) {
-              n->add_prec(mem->in(i));
-            }
-          }
-          // Everything above this point has been processed.
-          done = true;
-        }
-        // Eliminate the previous StoreCM
-        prev->set_req(MemNode::Memory, mem->in(MemNode::Memory));
-        assert(mem->outcnt() == 0, "should be dead");
-        mem->disconnect_inputs(this);
-      } else {
-        prev = mem;
-      }
-      mem = prev->in(MemNode::Memory);
-    }
-  }
-}
-
-
-=======
->>>>>>> 7a64fbbb
 //------------------------------final_graph_reshaping_impl----------------------
 // Implement items 1-5 from final_graph_reshaping below.
 void Compile::final_graph_reshaping_impl(Node *n, Final_Reshape_Counts& frc, Unique_Node_List& dead_nodes) {
@@ -3777,36 +3711,6 @@
     }
     break;
   }
-<<<<<<< HEAD
-
-  case Op_StoreCM:
-    {
-      // Convert OopStore dependence into precedence edge
-      Node* prec = n->in(MemNode::OopStore);
-      n->del_req(MemNode::OopStore);
-      if (prec->is_MergeMem()) {
-        MergeMemNode* mm = prec->as_MergeMem();
-        Node* base = mm->base_memory();
-        for (int i = AliasIdxRaw + 1; i < num_alias_types(); i++) {
-          const TypePtr* adr_type = get_adr_type(i);
-          if (adr_type->is_flat()) {
-            Node* m = mm->memory_at(i);
-            n->add_prec(m);
-          }
-        }
-        if (mm->outcnt() == 0) {
-          mm->disconnect_inputs(this);
-        }
-      } else {
-        n->add_prec(prec);
-      }
-      eliminate_redundant_card_marks(n);
-    }
-
-    // fall through
-
-=======
->>>>>>> 7a64fbbb
   case Op_StoreB:
   case Op_StoreC:
   case Op_StoreI:
