--- conflicted
+++ resolved
@@ -2922,15 +2922,11 @@
         TracePhase tp(_t_macroEliminate);
         PhaseMacroExpand mexp(igvn);
         mexp.eliminate_macro_nodes();
-<<<<<<< HEAD
         if (failing()) {
           return;
         }
-=======
-        if (failing()) return;
         print_method(PHASE_AFTER_MACRO_ELIMINATION, 2);
 
->>>>>>> 5e40fb6b
         igvn.set_delay_transform(false);
         print_method(PHASE_ITER_GVN_AFTER_ELIMINATION, 2);
       }
@@ -3040,9 +3036,6 @@
     }
 
     print_method(PHASE_BEFORE_MACRO_EXPANSION, 3);
-<<<<<<< HEAD
-=======
-    PhaseMacroExpand  mex(igvn);
     // Do not allow new macro nodes once we start to eliminate and expand
     C->reset_allow_macro_nodes();
     // Last attempt to eliminate macro nodes before expand
@@ -3055,7 +3048,6 @@
       return;
     }
     print_method(PHASE_AFTER_MACRO_ELIMINATION, 2);
->>>>>>> 5e40fb6b
     if (mex.expand_macro_nodes()) {
       assert(failing(), "must bail out w/ explicit message");
       return;
