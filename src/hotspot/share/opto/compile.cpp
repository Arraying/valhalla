/*
 * Copyright (c) 1997, 2021, Oracle and/or its affiliates. All rights reserved.
 * DO NOT ALTER OR REMOVE COPYRIGHT NOTICES OR THIS FILE HEADER.
 *
 * This code is free software; you can redistribute it and/or modify it
 * under the terms of the GNU General Public License version 2 only, as
 * published by the Free Software Foundation.
 *
 * This code is distributed in the hope that it will be useful, but WITHOUT
 * ANY WARRANTY; without even the implied warranty of MERCHANTABILITY or
 * FITNESS FOR A PARTICULAR PURPOSE.  See the GNU General Public License
 * version 2 for more details (a copy is included in the LICENSE file that
 * accompanied this code).
 *
 * You should have received a copy of the GNU General Public License version
 * 2 along with this work; if not, write to the Free Software Foundation,
 * Inc., 51 Franklin St, Fifth Floor, Boston, MA 02110-1301 USA.
 *
 * Please contact Oracle, 500 Oracle Parkway, Redwood Shores, CA 94065 USA
 * or visit www.oracle.com if you need additional information or have any
 * questions.
 *
 */

#include "precompiled.hpp"
#include "jvm_io.h"
#include "asm/macroAssembler.hpp"
#include "asm/macroAssembler.inline.hpp"
#include "ci/ciReplay.hpp"
#include "classfile/javaClasses.hpp"
#include "code/exceptionHandlerTable.hpp"
#include "code/nmethod.hpp"
#include "compiler/compileBroker.hpp"
#include "compiler/compileLog.hpp"
#include "compiler/disassembler.hpp"
#include "compiler/oopMap.hpp"
#include "gc/shared/barrierSet.hpp"
#include "gc/shared/c2/barrierSetC2.hpp"
#include "jfr/jfrEvents.hpp"
#include "memory/resourceArea.hpp"
#include "opto/addnode.hpp"
#include "opto/block.hpp"
#include "opto/c2compiler.hpp"
#include "opto/callGenerator.hpp"
#include "opto/callnode.hpp"
#include "opto/castnode.hpp"
#include "opto/cfgnode.hpp"
#include "opto/chaitin.hpp"
#include "opto/compile.hpp"
#include "opto/connode.hpp"
#include "opto/convertnode.hpp"
#include "opto/divnode.hpp"
#include "opto/escape.hpp"
#include "opto/idealGraphPrinter.hpp"
#include "opto/inlinetypenode.hpp"
#include "opto/loopnode.hpp"
#include "opto/machnode.hpp"
#include "opto/macro.hpp"
#include "opto/matcher.hpp"
#include "opto/mathexactnode.hpp"
#include "opto/memnode.hpp"
#include "opto/mulnode.hpp"
#include "opto/narrowptrnode.hpp"
#include "opto/node.hpp"
#include "opto/opcodes.hpp"
#include "opto/output.hpp"
#include "opto/parse.hpp"
#include "opto/phaseX.hpp"
#include "opto/rootnode.hpp"
#include "opto/runtime.hpp"
#include "opto/stringopts.hpp"
#include "opto/type.hpp"
#include "opto/vector.hpp"
#include "opto/vectornode.hpp"
#include "runtime/globals_extension.hpp"
#include "runtime/sharedRuntime.hpp"
#include "runtime/signature.hpp"
#include "runtime/stubRoutines.hpp"
#include "runtime/timer.hpp"
#include "utilities/align.hpp"
#include "utilities/copy.hpp"
#include "utilities/macros.hpp"
#include "utilities/resourceHash.hpp"


// -------------------- Compile::mach_constant_base_node -----------------------
// Constant table base node singleton.
MachConstantBaseNode* Compile::mach_constant_base_node() {
  if (_mach_constant_base_node == NULL) {
    _mach_constant_base_node = new MachConstantBaseNode();
    _mach_constant_base_node->add_req(C->root());
  }
  return _mach_constant_base_node;
}


/// Support for intrinsics.

// Return the index at which m must be inserted (or already exists).
// The sort order is by the address of the ciMethod, with is_virtual as minor key.
class IntrinsicDescPair {
 private:
  ciMethod* _m;
  bool _is_virtual;
 public:
  IntrinsicDescPair(ciMethod* m, bool is_virtual) : _m(m), _is_virtual(is_virtual) {}
  static int compare(IntrinsicDescPair* const& key, CallGenerator* const& elt) {
    ciMethod* m= elt->method();
    ciMethod* key_m = key->_m;
    if (key_m < m)      return -1;
    else if (key_m > m) return 1;
    else {
      bool is_virtual = elt->is_virtual();
      bool key_virtual = key->_is_virtual;
      if (key_virtual < is_virtual)      return -1;
      else if (key_virtual > is_virtual) return 1;
      else                               return 0;
    }
  }
};
int Compile::intrinsic_insertion_index(ciMethod* m, bool is_virtual, bool& found) {
#ifdef ASSERT
  for (int i = 1; i < _intrinsics.length(); i++) {
    CallGenerator* cg1 = _intrinsics.at(i-1);
    CallGenerator* cg2 = _intrinsics.at(i);
    assert(cg1->method() != cg2->method()
           ? cg1->method()     < cg2->method()
           : cg1->is_virtual() < cg2->is_virtual(),
           "compiler intrinsics list must stay sorted");
  }
#endif
  IntrinsicDescPair pair(m, is_virtual);
  return _intrinsics.find_sorted<IntrinsicDescPair*, IntrinsicDescPair::compare>(&pair, found);
}

void Compile::register_intrinsic(CallGenerator* cg) {
  bool found = false;
  int index = intrinsic_insertion_index(cg->method(), cg->is_virtual(), found);
  assert(!found, "registering twice");
  _intrinsics.insert_before(index, cg);
  assert(find_intrinsic(cg->method(), cg->is_virtual()) == cg, "registration worked");
}

CallGenerator* Compile::find_intrinsic(ciMethod* m, bool is_virtual) {
  assert(m->is_loaded(), "don't try this on unloaded methods");
  if (_intrinsics.length() > 0) {
    bool found = false;
    int index = intrinsic_insertion_index(m, is_virtual, found);
     if (found) {
      return _intrinsics.at(index);
    }
  }
  // Lazily create intrinsics for intrinsic IDs well-known in the runtime.
  if (m->intrinsic_id() != vmIntrinsics::_none &&
      m->intrinsic_id() <= vmIntrinsics::LAST_COMPILER_INLINE) {
    CallGenerator* cg = make_vm_intrinsic(m, is_virtual);
    if (cg != NULL) {
      // Save it for next time:
      register_intrinsic(cg);
      return cg;
    } else {
      gather_intrinsic_statistics(m->intrinsic_id(), is_virtual, _intrinsic_disabled);
    }
  }
  return NULL;
}

// Compile::make_vm_intrinsic is defined in library_call.cpp.

#ifndef PRODUCT
// statistics gathering...

juint  Compile::_intrinsic_hist_count[vmIntrinsics::number_of_intrinsics()] = {0};
jubyte Compile::_intrinsic_hist_flags[vmIntrinsics::number_of_intrinsics()] = {0};

inline int as_int(vmIntrinsics::ID id) {
  return vmIntrinsics::as_int(id);
}

bool Compile::gather_intrinsic_statistics(vmIntrinsics::ID id, bool is_virtual, int flags) {
  assert(id > vmIntrinsics::_none && id < vmIntrinsics::ID_LIMIT, "oob");
  int oflags = _intrinsic_hist_flags[as_int(id)];
  assert(flags != 0, "what happened?");
  if (is_virtual) {
    flags |= _intrinsic_virtual;
  }
  bool changed = (flags != oflags);
  if ((flags & _intrinsic_worked) != 0) {
    juint count = (_intrinsic_hist_count[as_int(id)] += 1);
    if (count == 1) {
      changed = true;           // first time
    }
    // increment the overall count also:
    _intrinsic_hist_count[as_int(vmIntrinsics::_none)] += 1;
  }
  if (changed) {
    if (((oflags ^ flags) & _intrinsic_virtual) != 0) {
      // Something changed about the intrinsic's virtuality.
      if ((flags & _intrinsic_virtual) != 0) {
        // This is the first use of this intrinsic as a virtual call.
        if (oflags != 0) {
          // We already saw it as a non-virtual, so note both cases.
          flags |= _intrinsic_both;
        }
      } else if ((oflags & _intrinsic_both) == 0) {
        // This is the first use of this intrinsic as a non-virtual
        flags |= _intrinsic_both;
      }
    }
    _intrinsic_hist_flags[as_int(id)] = (jubyte) (oflags | flags);
  }
  // update the overall flags also:
  _intrinsic_hist_flags[as_int(vmIntrinsics::_none)] |= (jubyte) flags;
  return changed;
}

static char* format_flags(int flags, char* buf) {
  buf[0] = 0;
  if ((flags & Compile::_intrinsic_worked) != 0)    strcat(buf, ",worked");
  if ((flags & Compile::_intrinsic_failed) != 0)    strcat(buf, ",failed");
  if ((flags & Compile::_intrinsic_disabled) != 0)  strcat(buf, ",disabled");
  if ((flags & Compile::_intrinsic_virtual) != 0)   strcat(buf, ",virtual");
  if ((flags & Compile::_intrinsic_both) != 0)      strcat(buf, ",nonvirtual");
  if (buf[0] == 0)  strcat(buf, ",");
  assert(buf[0] == ',', "must be");
  return &buf[1];
}

void Compile::print_intrinsic_statistics() {
  char flagsbuf[100];
  ttyLocker ttyl;
  if (xtty != NULL)  xtty->head("statistics type='intrinsic'");
  tty->print_cr("Compiler intrinsic usage:");
  juint total = _intrinsic_hist_count[as_int(vmIntrinsics::_none)];
  if (total == 0)  total = 1;  // avoid div0 in case of no successes
  #define PRINT_STAT_LINE(name, c, f) \
    tty->print_cr("  %4d (%4.1f%%) %s (%s)", (int)(c), ((c) * 100.0) / total, name, f);
  for (auto id : EnumRange<vmIntrinsicID>{}) {
    int   flags = _intrinsic_hist_flags[as_int(id)];
    juint count = _intrinsic_hist_count[as_int(id)];
    if ((flags | count) != 0) {
      PRINT_STAT_LINE(vmIntrinsics::name_at(id), count, format_flags(flags, flagsbuf));
    }
  }
  PRINT_STAT_LINE("total", total, format_flags(_intrinsic_hist_flags[as_int(vmIntrinsics::_none)], flagsbuf));
  if (xtty != NULL)  xtty->tail("statistics");
}

void Compile::print_statistics() {
  { ttyLocker ttyl;
    if (xtty != NULL)  xtty->head("statistics type='opto'");
    Parse::print_statistics();
    PhaseCCP::print_statistics();
    PhaseRegAlloc::print_statistics();
    PhaseOutput::print_statistics();
    PhasePeephole::print_statistics();
    PhaseIdealLoop::print_statistics();
    if (xtty != NULL)  xtty->tail("statistics");
  }
  if (_intrinsic_hist_flags[as_int(vmIntrinsics::_none)] != 0) {
    // put this under its own <statistics> element.
    print_intrinsic_statistics();
  }
}
#endif //PRODUCT

void Compile::gvn_replace_by(Node* n, Node* nn) {
  for (DUIterator_Last imin, i = n->last_outs(imin); i >= imin; ) {
    Node* use = n->last_out(i);
    bool is_in_table = initial_gvn()->hash_delete(use);
    uint uses_found = 0;
    for (uint j = 0; j < use->len(); j++) {
      if (use->in(j) == n) {
        if (j < use->req())
          use->set_req(j, nn);
        else
          use->set_prec(j, nn);
        uses_found++;
      }
    }
    if (is_in_table) {
      // reinsert into table
      initial_gvn()->hash_find_insert(use);
    }
    record_for_igvn(use);
    i -= uses_found;    // we deleted 1 or more copies of this edge
  }
}


// Identify all nodes that are reachable from below, useful.
// Use breadth-first pass that records state in a Unique_Node_List,
// recursive traversal is slower.
void Compile::identify_useful_nodes(Unique_Node_List &useful) {
  int estimated_worklist_size = live_nodes();
  useful.map( estimated_worklist_size, NULL );  // preallocate space

  // Initialize worklist
  if (root() != NULL)     { useful.push(root()); }
  // If 'top' is cached, declare it useful to preserve cached node
  if( cached_top_node() ) { useful.push(cached_top_node()); }

  // Push all useful nodes onto the list, breadthfirst
  for( uint next = 0; next < useful.size(); ++next ) {
    assert( next < unique(), "Unique useful nodes < total nodes");
    Node *n  = useful.at(next);
    uint max = n->len();
    for( uint i = 0; i < max; ++i ) {
      Node *m = n->in(i);
      if (not_a_node(m))  continue;
      useful.push(m);
    }
  }
}

// Update dead_node_list with any missing dead nodes using useful
// list. Consider all non-useful nodes to be useless i.e., dead nodes.
void Compile::update_dead_node_list(Unique_Node_List &useful) {
  uint max_idx = unique();
  VectorSet& useful_node_set = useful.member_set();

  for (uint node_idx = 0; node_idx < max_idx; node_idx++) {
    // If node with index node_idx is not in useful set,
    // mark it as dead in dead node list.
    if (!useful_node_set.test(node_idx)) {
      record_dead_node(node_idx);
    }
  }
}

void Compile::remove_useless_late_inlines(GrowableArray<CallGenerator*>* inlines, Unique_Node_List &useful) {
  int shift = 0;
  for (int i = 0; i < inlines->length(); i++) {
    CallGenerator* cg = inlines->at(i);
    if (useful.member(cg->call_node())) {
      if (shift > 0) {
        inlines->at_put(i - shift, cg);
      }
    } else {
      shift++; // skip over the dead element
    }
  }
  if (shift > 0) {
    inlines->trunc_to(inlines->length() - shift); // remove last elements from compacted array
  }
}

void Compile::remove_useless_late_inlines(GrowableArray<CallGenerator*>* inlines, Node* dead) {
  assert(dead != NULL && dead->is_Call(), "sanity");
  int found = 0;
  for (int i = 0; i < inlines->length(); i++) {
    if (inlines->at(i)->call_node() == dead) {
      inlines->remove_at(i);
      found++;
      NOT_DEBUG( break; ) // elements are unique, so exit early
    }
  }
  assert(found <= 1, "not unique");
}

void Compile::remove_useless_nodes(GrowableArray<Node*>& node_list, Unique_Node_List& useful) {
  for (int i = node_list.length() - 1; i >= 0; i--) {
    Node* n = node_list.at(i);
    if (!useful.member(n)) {
      node_list.delete_at(i); // replaces i-th with last element which is known to be useful (already processed)
    }
  }
}

void Compile::remove_useless_node(Node* dead) {
  remove_modified_node(dead);

  // Constant node that has no out-edges and has only one in-edge from
  // root is usually dead. However, sometimes reshaping walk makes
  // it reachable by adding use edges. So, we will NOT count Con nodes
  // as dead to be conservative about the dead node count at any
  // given time.
  if (!dead->is_Con()) {
    record_dead_node(dead->_idx);
  }
  if (dead->is_macro()) {
    remove_macro_node(dead);
  }
  if (dead->is_expensive()) {
    remove_expensive_node(dead);
  }
  if (dead->Opcode() == Op_Opaque4) {
    remove_skeleton_predicate_opaq(dead);
  }
  if (dead->for_post_loop_opts_igvn()) {
    remove_from_post_loop_opts_igvn(dead);
  }
  if (dead->is_InlineTypeBase()) {
    remove_inline_type(dead);
  }
  if (dead->is_Call()) {
    remove_useless_late_inlines(                &_late_inlines, dead);
    remove_useless_late_inlines(         &_string_late_inlines, dead);
    remove_useless_late_inlines(         &_boxing_late_inlines, dead);
    remove_useless_late_inlines(&_vector_reboxing_late_inlines, dead);
  }
  BarrierSetC2* bs = BarrierSet::barrier_set()->barrier_set_c2();
  bs->unregister_potential_barrier_node(dead);
}

// Disconnect all useless nodes by disconnecting those at the boundary.
void Compile::disconnect_useless_nodes(Unique_Node_List &useful, Unique_Node_List* worklist) {
  uint next = 0;
  while (next < useful.size()) {
    Node *n = useful.at(next++);
    if (n->is_SafePoint()) {
      // We're done with a parsing phase. Replaced nodes are not valid
      // beyond that point.
      n->as_SafePoint()->delete_replaced_nodes();
    }
    // Use raw traversal of out edges since this code removes out edges
    int max = n->outcnt();
    for (int j = 0; j < max; ++j) {
      Node* child = n->raw_out(j);
      if (!useful.member(child)) {
        assert(!child->is_top() || child != top(),
               "If top is cached in Compile object it is in useful list");
        // Only need to remove this out-edge to the useless node
        n->raw_del_out(j);
        --j;
        --max;
      }
    }
    if (n->outcnt() == 1 && n->has_special_unique_user()) {
      worklist->push(n->unique_out());
    }
  }

  remove_useless_nodes(_macro_nodes,        useful); // remove useless macro nodes
  remove_useless_nodes(_predicate_opaqs,    useful); // remove useless predicate opaque nodes
  remove_useless_nodes(_skeleton_predicate_opaqs, useful);
  remove_useless_nodes(_expensive_nodes,    useful); // remove useless expensive nodes
  remove_useless_nodes(_for_post_loop_igvn, useful); // remove useless node recorded for post loop opts IGVN pass
  remove_useless_nodes(_inline_type_nodes,  useful); // remove useless inline type nodes
#ifdef ASSERT
  if (_modified_nodes != NULL) {
    _modified_nodes->remove_useless_nodes(useful.member_set());
  }
#endif

  BarrierSetC2* bs = BarrierSet::barrier_set()->barrier_set_c2();
  bs->eliminate_useless_gc_barriers(useful, this);
  // clean up the late inline lists
  remove_useless_late_inlines(                &_late_inlines, useful);
  remove_useless_late_inlines(         &_string_late_inlines, useful);
  remove_useless_late_inlines(         &_boxing_late_inlines, useful);
  remove_useless_late_inlines(&_vector_reboxing_late_inlines, useful);
  debug_only(verify_graph_edges(true/*check for no_dead_code*/);)
}

// ============================================================================
//------------------------------CompileWrapper---------------------------------
class CompileWrapper : public StackObj {
  Compile *const _compile;
 public:
  CompileWrapper(Compile* compile);

  ~CompileWrapper();
};

CompileWrapper::CompileWrapper(Compile* compile) : _compile(compile) {
  // the Compile* pointer is stored in the current ciEnv:
  ciEnv* env = compile->env();
  assert(env == ciEnv::current(), "must already be a ciEnv active");
  assert(env->compiler_data() == NULL, "compile already active?");
  env->set_compiler_data(compile);
  assert(compile == Compile::current(), "sanity");

  compile->set_type_dict(NULL);
  compile->set_clone_map(new Dict(cmpkey, hashkey, _compile->comp_arena()));
  compile->clone_map().set_clone_idx(0);
  compile->set_type_last_size(0);
  compile->set_last_tf(NULL, NULL);
  compile->set_indexSet_arena(NULL);
  compile->set_indexSet_free_block_list(NULL);
  compile->init_type_arena();
  Type::Initialize(compile);
  _compile->begin_method();
  _compile->clone_map().set_debug(_compile->has_method() && _compile->directive()->CloneMapDebugOption);
}
CompileWrapper::~CompileWrapper() {
  _compile->end_method();
  _compile->env()->set_compiler_data(NULL);
}


//----------------------------print_compile_messages---------------------------
void Compile::print_compile_messages() {
#ifndef PRODUCT
  // Check if recompiling
  if (_subsume_loads == false && PrintOpto) {
    // Recompiling without allowing machine instructions to subsume loads
    tty->print_cr("*********************************************************");
    tty->print_cr("** Bailout: Recompile without subsuming loads          **");
    tty->print_cr("*********************************************************");
  }
  if (_do_escape_analysis != DoEscapeAnalysis && PrintOpto) {
    // Recompiling without escape analysis
    tty->print_cr("*********************************************************");
    tty->print_cr("** Bailout: Recompile without escape analysis          **");
    tty->print_cr("*********************************************************");
  }
  if (_eliminate_boxing != EliminateAutoBox && PrintOpto) {
    // Recompiling without boxing elimination
    tty->print_cr("*********************************************************");
    tty->print_cr("** Bailout: Recompile without boxing elimination       **");
    tty->print_cr("*********************************************************");
  }
  if (env()->break_at_compile()) {
    // Open the debugger when compiling this method.
    tty->print("### Breaking when compiling: ");
    method()->print_short_name();
    tty->cr();
    BREAKPOINT;
  }

  if( PrintOpto ) {
    if (is_osr_compilation()) {
      tty->print("[OSR]%3d", _compile_id);
    } else {
      tty->print("%3d", _compile_id);
    }
  }
#endif
}

// ============================================================================
//------------------------------Compile standard-------------------------------
debug_only( int Compile::_debug_idx = 100000; )

// Compile a method.  entry_bci is -1 for normal compilations and indicates
// the continuation bci for on stack replacement.


Compile::Compile( ciEnv* ci_env, ciMethod* target, int osr_bci,
                  bool subsume_loads, bool do_escape_analysis, bool eliminate_boxing, bool install_code, DirectiveSet* directive)
                : Phase(Compiler),
                  _compile_id(ci_env->compile_id()),
                  _subsume_loads(subsume_loads),
                  _do_escape_analysis(do_escape_analysis),
                  _install_code(install_code),
                  _eliminate_boxing(eliminate_boxing),
                  _method(target),
                  _entry_bci(osr_bci),
                  _stub_function(NULL),
                  _stub_name(NULL),
                  _stub_entry_point(NULL),
                  _max_node_limit(MaxNodeLimit),
                  _post_loop_opts_phase(false),
                  _inlining_progress(false),
                  _inlining_incrementally(false),
                  _do_cleanup(false),
                  _has_reserved_stack_access(target->has_reserved_stack_access()),
#ifndef PRODUCT
                  _igv_idx(0),
                  _trace_opto_output(directive->TraceOptoOutputOption),
                  _print_ideal(directive->PrintIdealOption),
#endif
                  _has_method_handle_invokes(false),
                  _clinit_barrier_on_entry(false),
                  _stress_seed(0),
                  _comp_arena(mtCompiler),
                  _barrier_set_state(BarrierSet::barrier_set()->barrier_set_c2()->create_barrier_state(comp_arena())),
                  _env(ci_env),
                  _directive(directive),
                  _log(ci_env->log()),
                  _failure_reason(NULL),
                  _intrinsics        (comp_arena(), 0, 0, NULL),
                  _macro_nodes       (comp_arena(), 8, 0, NULL),
                  _predicate_opaqs   (comp_arena(), 8, 0, NULL),
                  _skeleton_predicate_opaqs (comp_arena(), 8, 0, NULL),
                  _expensive_nodes   (comp_arena(), 8, 0, NULL),
                  _for_post_loop_igvn(comp_arena(), 8, 0, NULL),
                  _inline_type_nodes (comp_arena(), 8, 0, NULL),
                  _congraph(NULL),
                  NOT_PRODUCT(_printer(NULL) COMMA)
                  _dead_node_list(comp_arena()),
                  _dead_node_count(0),
                  _node_arena(mtCompiler),
                  _old_arena(mtCompiler),
                  _mach_constant_base_node(NULL),
                  _Compile_types(mtCompiler),
                  _initial_gvn(NULL),
                  _for_igvn(NULL),
                  _late_inlines(comp_arena(), 2, 0, NULL),
                  _string_late_inlines(comp_arena(), 2, 0, NULL),
                  _boxing_late_inlines(comp_arena(), 2, 0, NULL),
                  _vector_reboxing_late_inlines(comp_arena(), 2, 0, NULL),
                  _late_inlines_pos(0),
                  _number_of_mh_late_inlines(0),
                  _native_invokers(comp_arena(), 1, 0, NULL),
                  _print_inlining_stream(NULL),
                  _print_inlining_list(NULL),
                  _print_inlining_idx(0),
                  _print_inlining_output(NULL),
                  _replay_inline_data(NULL),
                  _java_calls(0),
                  _inner_loops(0),
                  _interpreter_frame_size(0)
#ifndef PRODUCT
                  , _in_dump_cnt(0)
#endif
{
  C = this;
  CompileWrapper cw(this);

  if (CITimeVerbose) {
    tty->print(" ");
    target->holder()->name()->print();
    tty->print(".");
    target->print_short_name();
    tty->print("  ");
  }
  TraceTime t1("Total compilation time", &_t_totalCompilation, CITime, CITimeVerbose);
  TraceTime t2(NULL, &_t_methodCompilation, CITime, false);

#if defined(SUPPORT_ASSEMBLY) || defined(SUPPORT_ABSTRACT_ASSEMBLY)
  bool print_opto_assembly = directive->PrintOptoAssemblyOption;
  // We can always print a disassembly, either abstract (hex dump) or
  // with the help of a suitable hsdis library. Thus, we should not
  // couple print_assembly and print_opto_assembly controls.
  // But: always print opto and regular assembly on compile command 'print'.
  bool print_assembly = directive->PrintAssemblyOption;
  set_print_assembly(print_opto_assembly || print_assembly);
#else
  set_print_assembly(false); // must initialize.
#endif

#ifndef PRODUCT
  set_parsed_irreducible_loop(false);

  if (directive->ReplayInlineOption) {
    _replay_inline_data = ciReplay::load_inline_data(method(), entry_bci(), ci_env->comp_level());
  }
#endif
  set_print_inlining(directive->PrintInliningOption || PrintOptoInlining);
  set_print_intrinsics(directive->PrintIntrinsicsOption);
  set_has_irreducible_loop(true); // conservative until build_loop_tree() reset it

  if (ProfileTraps RTM_OPT_ONLY( || UseRTMLocking )) {
    // Make sure the method being compiled gets its own MDO,
    // so we can at least track the decompile_count().
    // Need MDO to record RTM code generation state.
    method()->ensure_method_data();
  }

  Init(::AliasLevel);


  print_compile_messages();

  _ilt = InlineTree::build_inline_tree_root();

  // Even if NO memory addresses are used, MergeMem nodes must have at least 1 slice
  assert(num_alias_types() >= AliasIdxRaw, "");

#define MINIMUM_NODE_HASH  1023
  // Node list that Iterative GVN will start with
  Unique_Node_List for_igvn(comp_arena());
  set_for_igvn(&for_igvn);

  // GVN that will be run immediately on new nodes
  uint estimated_size = method()->code_size()*4+64;
  estimated_size = (estimated_size < MINIMUM_NODE_HASH ? MINIMUM_NODE_HASH : estimated_size);
  PhaseGVN gvn(node_arena(), estimated_size);
  set_initial_gvn(&gvn);

  print_inlining_init();
  { // Scope for timing the parser
    TracePhase tp("parse", &timers[_t_parser]);

    // Put top into the hash table ASAP.
    initial_gvn()->transform_no_reclaim(top());

    // Set up tf(), start(), and find a CallGenerator.
    CallGenerator* cg = NULL;
    if (is_osr_compilation()) {
      init_tf(TypeFunc::make(method(), /* is_osr_compilation = */ true));
      StartNode* s = new StartOSRNode(root(), tf()->domain_sig());
      initial_gvn()->set_type_bottom(s);
      init_start(s);
      cg = CallGenerator::for_osr(method(), entry_bci());
    } else {
      // Normal case.
      init_tf(TypeFunc::make(method()));
      StartNode* s = new StartNode(root(), tf()->domain_cc());
      initial_gvn()->set_type_bottom(s);
      init_start(s);
      if (method()->intrinsic_id() == vmIntrinsics::_Reference_get) {
        // With java.lang.ref.reference.get() we must go through the
        // intrinsic - even when get() is the root
        // method of the compile - so that, if necessary, the value in
        // the referent field of the reference object gets recorded by
        // the pre-barrier code.
        cg = find_intrinsic(method(), false);
      }
      if (cg == NULL) {
        float past_uses = method()->interpreter_invocation_count();
        float expected_uses = past_uses;
        cg = CallGenerator::for_inline(method(), expected_uses);
      }
    }
    if (failing())  return;
    if (cg == NULL) {
      record_method_not_compilable("cannot parse method");
      return;
    }
    JVMState* jvms = build_start_state(start(), tf());
    if ((jvms = cg->generate(jvms)) == NULL) {
      if (!failure_reason_is(C2Compiler::retry_class_loading_during_parsing())) {
        record_method_not_compilable("method parse failed");
      }
      return;
    }
    GraphKit kit(jvms);

    if (!kit.stopped()) {
      // Accept return values, and transfer control we know not where.
      // This is done by a special, unique ReturnNode bound to root.
      return_values(kit.jvms());
    }

    if (kit.has_exceptions()) {
      // Any exceptions that escape from this call must be rethrown
      // to whatever caller is dynamically above us on the stack.
      // This is done by a special, unique RethrowNode bound to root.
      rethrow_exceptions(kit.transfer_exceptions_into_jvms());
    }

    assert(IncrementalInline || (_late_inlines.length() == 0 && !has_mh_late_inlines()), "incremental inlining is off");

    if (_late_inlines.length() == 0 && !has_mh_late_inlines() && !failing() && has_stringbuilder()) {
      inline_string_calls(true);
    }

    if (failing())  return;

    print_method(PHASE_BEFORE_REMOVEUSELESS, 3);

    // Remove clutter produced by parsing.
    if (!failing()) {
      ResourceMark rm;
      PhaseRemoveUseless pru(initial_gvn(), &for_igvn);
    }
  }

  // Note:  Large methods are capped off in do_one_bytecode().
  if (failing())  return;

  // After parsing, node notes are no longer automagic.
  // They must be propagated by register_new_node_with_optimizer(),
  // clone(), or the like.
  set_default_node_notes(NULL);

#ifndef PRODUCT
  if (should_print(1)) {
    _printer->print_inlining();
  }
#endif

  if (failing())  return;
  NOT_PRODUCT( verify_graph_edges(); )

  // If any phase is randomized for stress testing, seed random number
  // generation and log the seed for repeatability.
  if (StressLCM || StressGCM || StressIGVN || StressCCP) {
    _stress_seed = FLAG_IS_DEFAULT(StressSeed) ?
      static_cast<uint>(Ticks::now().nanoseconds()) : StressSeed;
    if (_log != NULL) {
      _log->elem("stress_test seed='%u'", _stress_seed);
    }
  }

  // Now optimize
  Optimize();
  if (failing())  return;
  NOT_PRODUCT( verify_graph_edges(); )

#ifndef PRODUCT
  if (print_ideal()) {
    ttyLocker ttyl;  // keep the following output all in one block
    // This output goes directly to the tty, not the compiler log.
    // To enable tools to match it up with the compilation activity,
    // be sure to tag this tty output with the compile ID.
    if (xtty != NULL) {
      xtty->head("ideal compile_id='%d'%s", compile_id(),
                 is_osr_compilation()    ? " compile_kind='osr'" :
                 "");
    }
    root()->dump(9999);
    if (xtty != NULL) {
      xtty->tail("ideal");
    }
  }
#endif

#ifdef ASSERT
  BarrierSetC2* bs = BarrierSet::barrier_set()->barrier_set_c2();
  bs->verify_gc_barriers(this, BarrierSetC2::BeforeCodeGen);
#endif

  // Dump compilation data to replay it.
  if (directive->DumpReplayOption) {
    env()->dump_replay_data(_compile_id);
  }
  if (directive->DumpInlineOption && (ilt() != NULL)) {
    env()->dump_inline_data(_compile_id);
  }

  // Now that we know the size of all the monitors we can add a fixed slot
  // for the original deopt pc.
  int next_slot = fixed_slots() + (sizeof(address) / VMRegImpl::stack_slot_size);
  if (needs_stack_repair()) {
    // One extra slot for the special stack increment value
    next_slot += 2;
  }
  set_fixed_slots(next_slot);

  // Compute when to use implicit null checks. Used by matching trap based
  // nodes and NullCheck optimization.
  set_allowed_deopt_reasons();

  // Now generate code
  Code_Gen();
}

//------------------------------Compile----------------------------------------
// Compile a runtime stub
Compile::Compile( ciEnv* ci_env,
                  TypeFunc_generator generator,
                  address stub_function,
                  const char *stub_name,
                  int is_fancy_jump,
                  bool pass_tls,
                  bool return_pc,
                  DirectiveSet* directive)
  : Phase(Compiler),
    _compile_id(0),
    _subsume_loads(true),
    _do_escape_analysis(false),
    _install_code(true),
    _eliminate_boxing(false),
    _method(NULL),
    _entry_bci(InvocationEntryBci),
    _stub_function(stub_function),
    _stub_name(stub_name),
    _stub_entry_point(NULL),
    _max_node_limit(MaxNodeLimit),
    _post_loop_opts_phase(false),
    _inlining_progress(false),
    _inlining_incrementally(false),
    _has_reserved_stack_access(false),
#ifndef PRODUCT
    _igv_idx(0),
    _trace_opto_output(directive->TraceOptoOutputOption),
    _print_ideal(directive->PrintIdealOption),
#endif
    _has_method_handle_invokes(false),
    _clinit_barrier_on_entry(false),
    _stress_seed(0),
    _comp_arena(mtCompiler),
    _barrier_set_state(BarrierSet::barrier_set()->barrier_set_c2()->create_barrier_state(comp_arena())),
    _env(ci_env),
    _directive(directive),
    _log(ci_env->log()),
    _failure_reason(NULL),
    _congraph(NULL),
    NOT_PRODUCT(_printer(NULL) COMMA)
    _dead_node_list(comp_arena()),
    _dead_node_count(0),
    _node_arena(mtCompiler),
    _old_arena(mtCompiler),
    _mach_constant_base_node(NULL),
    _Compile_types(mtCompiler),
    _initial_gvn(NULL),
    _for_igvn(NULL),
    _number_of_mh_late_inlines(0),
    _native_invokers(),
    _print_inlining_stream(NULL),
    _print_inlining_list(NULL),
    _print_inlining_idx(0),
    _print_inlining_output(NULL),
    _replay_inline_data(NULL),
    _java_calls(0),
    _inner_loops(0),
    _interpreter_frame_size(0),
#ifndef PRODUCT
    _in_dump_cnt(0),
#endif
    _allowed_reasons(0) {
  C = this;

  TraceTime t1(NULL, &_t_totalCompilation, CITime, false);
  TraceTime t2(NULL, &_t_stubCompilation, CITime, false);

#ifndef PRODUCT
  set_print_assembly(PrintFrameConverterAssembly);
  set_parsed_irreducible_loop(false);
#else
  set_print_assembly(false); // Must initialize.
#endif
  set_has_irreducible_loop(false); // no loops

  CompileWrapper cw(this);
  Init(/*AliasLevel=*/ 0);
  init_tf((*generator)());

  {
    // The following is a dummy for the sake of GraphKit::gen_stub
    Unique_Node_List for_igvn(comp_arena());
    set_for_igvn(&for_igvn);  // not used, but some GraphKit guys push on this
    PhaseGVN gvn(Thread::current()->resource_area(),255);
    set_initial_gvn(&gvn);    // not significant, but GraphKit guys use it pervasively
    gvn.transform_no_reclaim(top());

    GraphKit kit;
    kit.gen_stub(stub_function, stub_name, is_fancy_jump, pass_tls, return_pc);
  }

  NOT_PRODUCT( verify_graph_edges(); )

  Code_Gen();
}

//------------------------------Init-------------------------------------------
// Prepare for a single compilation
void Compile::Init(int aliaslevel) {
  _unique  = 0;
  _regalloc = NULL;

  _tf      = NULL;  // filled in later
  _top     = NULL;  // cached later
  _matcher = NULL;  // filled in later
  _cfg     = NULL;  // filled in later

  IA32_ONLY( set_24_bit_selection_and_mode(true, false); )

  _node_note_array = NULL;
  _default_node_notes = NULL;
  DEBUG_ONLY( _modified_nodes = NULL; ) // Used in Optimize()

  _immutable_memory = NULL; // filled in at first inquiry

  // Globally visible Nodes
  // First set TOP to NULL to give safe behavior during creation of RootNode
  set_cached_top_node(NULL);
  set_root(new RootNode());
  // Now that you have a Root to point to, create the real TOP
  set_cached_top_node( new ConNode(Type::TOP) );
  set_recent_alloc(NULL, NULL);

  // Create Debug Information Recorder to record scopes, oopmaps, etc.
  env()->set_oop_recorder(new OopRecorder(env()->arena()));
  env()->set_debug_info(new DebugInformationRecorder(env()->oop_recorder()));
  env()->set_dependencies(new Dependencies(env()));

  _fixed_slots = 0;
  set_has_split_ifs(false);
  set_has_loops(false); // first approximation
  set_has_stringbuilder(false);
  set_has_boxed_value(false);
  _trap_can_recompile = false;  // no traps emitted yet
  _major_progress = true; // start out assuming good things will happen
  set_has_unsafe_access(false);
  set_max_vector_size(0);
  set_clear_upper_avx(false);  //false as default for clear upper bits of ymm registers
  Copy::zero_to_bytes(_trap_hist, sizeof(_trap_hist));
  set_decompile_count(0);

  set_do_freq_based_layout(_directive->BlockLayoutByFrequencyOption);
  _loop_opts_cnt = LoopOptsCount;
  _has_flattened_accesses = false;
  _flattened_accesses_share_alias = true;
  _scalarize_in_safepoints = false;

  set_do_inlining(Inline);
  set_max_inline_size(MaxInlineSize);
  set_freq_inline_size(FreqInlineSize);
  set_do_scheduling(OptoScheduling);

  set_do_vector_loop(false);

  if (AllowVectorizeOnDemand) {
    if (has_method() && (_directive->VectorizeOption || _directive->VectorizeDebugOption)) {
      set_do_vector_loop(true);
      NOT_PRODUCT(if (do_vector_loop() && Verbose) {tty->print("Compile::Init: do vectorized loops (SIMD like) for method %s\n",  method()->name()->as_quoted_ascii());})
    } else if (has_method() && method()->name() != 0 &&
               method()->intrinsic_id() == vmIntrinsics::_forEachRemaining) {
      set_do_vector_loop(true);
    }
  }
  set_use_cmove(UseCMoveUnconditionally /* || do_vector_loop()*/); //TODO: consider do_vector_loop() mandate use_cmove unconditionally
  NOT_PRODUCT(if (use_cmove() && Verbose && has_method()) {tty->print("Compile::Init: use CMove without profitability tests for method %s\n",  method()->name()->as_quoted_ascii());})

  set_age_code(has_method() && method()->profile_aging());
  set_rtm_state(NoRTM); // No RTM lock eliding by default
  _max_node_limit = _directive->MaxNodeLimitOption;

#if INCLUDE_RTM_OPT
  if (UseRTMLocking && has_method() && (method()->method_data_or_null() != NULL)) {
    int rtm_state = method()->method_data()->rtm_state();
    if (method_has_option(CompileCommand::NoRTMLockEliding) || ((rtm_state & NoRTM) != 0)) {
      // Don't generate RTM lock eliding code.
      set_rtm_state(NoRTM);
    } else if (method_has_option(CompileCommand::UseRTMLockEliding) || ((rtm_state & UseRTM) != 0) || !UseRTMDeopt) {
      // Generate RTM lock eliding code without abort ratio calculation code.
      set_rtm_state(UseRTM);
    } else if (UseRTMDeopt) {
      // Generate RTM lock eliding code and include abort ratio calculation
      // code if UseRTMDeopt is on.
      set_rtm_state(ProfileRTM);
    }
  }
#endif
  if (VM_Version::supports_fast_class_init_checks() && has_method() && !is_osr_compilation() && method()->needs_clinit_barrier()) {
    set_clinit_barrier_on_entry(true);
  }
  if (debug_info()->recording_non_safepoints()) {
    set_node_note_array(new(comp_arena()) GrowableArray<Node_Notes*>
                        (comp_arena(), 8, 0, NULL));
    set_default_node_notes(Node_Notes::make(this));
  }

  // // -- Initialize types before each compile --
  // // Update cached type information
  // if( _method && _method->constants() )
  //   Type::update_loaded_types(_method, _method->constants());

  // Init alias_type map.
  if (!_do_escape_analysis && aliaslevel == 3)
    aliaslevel = 2;  // No unique types without escape analysis
  _AliasLevel = aliaslevel;
  const int grow_ats = 16;
  _max_alias_types = grow_ats;
  _alias_types   = NEW_ARENA_ARRAY(comp_arena(), AliasType*, grow_ats);
  AliasType* ats = NEW_ARENA_ARRAY(comp_arena(), AliasType,  grow_ats);
  Copy::zero_to_bytes(ats, sizeof(AliasType)*grow_ats);
  {
    for (int i = 0; i < grow_ats; i++)  _alias_types[i] = &ats[i];
  }
  // Initialize the first few types.
  _alias_types[AliasIdxTop]->Init(AliasIdxTop, NULL);
  _alias_types[AliasIdxBot]->Init(AliasIdxBot, TypePtr::BOTTOM);
  _alias_types[AliasIdxRaw]->Init(AliasIdxRaw, TypeRawPtr::BOTTOM);
  _num_alias_types = AliasIdxRaw+1;
  // Zero out the alias type cache.
  Copy::zero_to_bytes(_alias_cache, sizeof(_alias_cache));
  // A NULL adr_type hits in the cache right away.  Preload the right answer.
  probe_alias_cache(NULL)->_index = AliasIdxTop;

#ifdef ASSERT
  _type_verify_symmetry = true;
  _phase_optimize_finished = false;
  _exception_backedge = false;
#endif
}

//---------------------------init_start----------------------------------------
// Install the StartNode on this compile object.
void Compile::init_start(StartNode* s) {
  if (failing())
    return; // already failing
  assert(s == start(), "");
}

/**
 * Return the 'StartNode'. We must not have a pending failure, since the ideal graph
 * can be in an inconsistent state, i.e., we can get segmentation faults when traversing
 * the ideal graph.
 */
StartNode* Compile::start() const {
  assert (!failing(), "Must not have pending failure. Reason is: %s", failure_reason());
  for (DUIterator_Fast imax, i = root()->fast_outs(imax); i < imax; i++) {
    Node* start = root()->fast_out(i);
    if (start->is_Start()) {
      return start->as_Start();
    }
  }
  fatal("Did not find Start node!");
  return NULL;
}

//-------------------------------immutable_memory-------------------------------------
// Access immutable memory
Node* Compile::immutable_memory() {
  if (_immutable_memory != NULL) {
    return _immutable_memory;
  }
  StartNode* s = start();
  for (DUIterator_Fast imax, i = s->fast_outs(imax); true; i++) {
    Node *p = s->fast_out(i);
    if (p != s && p->as_Proj()->_con == TypeFunc::Memory) {
      _immutable_memory = p;
      return _immutable_memory;
    }
  }
  ShouldNotReachHere();
  return NULL;
}

//----------------------set_cached_top_node------------------------------------
// Install the cached top node, and make sure Node::is_top works correctly.
void Compile::set_cached_top_node(Node* tn) {
  if (tn != NULL)  verify_top(tn);
  Node* old_top = _top;
  _top = tn;
  // Calling Node::setup_is_top allows the nodes the chance to adjust
  // their _out arrays.
  if (_top != NULL)     _top->setup_is_top();
  if (old_top != NULL)  old_top->setup_is_top();
  assert(_top == NULL || top()->is_top(), "");
}

#ifdef ASSERT
uint Compile::count_live_nodes_by_graph_walk() {
  Unique_Node_List useful(comp_arena());
  // Get useful node list by walking the graph.
  identify_useful_nodes(useful);
  return useful.size();
}

void Compile::print_missing_nodes() {

  // Return if CompileLog is NULL and PrintIdealNodeCount is false.
  if ((_log == NULL) && (! PrintIdealNodeCount)) {
    return;
  }

  // This is an expensive function. It is executed only when the user
  // specifies VerifyIdealNodeCount option or otherwise knows the
  // additional work that needs to be done to identify reachable nodes
  // by walking the flow graph and find the missing ones using
  // _dead_node_list.

  Unique_Node_List useful(comp_arena());
  // Get useful node list by walking the graph.
  identify_useful_nodes(useful);

  uint l_nodes = C->live_nodes();
  uint l_nodes_by_walk = useful.size();

  if (l_nodes != l_nodes_by_walk) {
    if (_log != NULL) {
      _log->begin_head("mismatched_nodes count='%d'", abs((int) (l_nodes - l_nodes_by_walk)));
      _log->stamp();
      _log->end_head();
    }
    VectorSet& useful_member_set = useful.member_set();
    int last_idx = l_nodes_by_walk;
    for (int i = 0; i < last_idx; i++) {
      if (useful_member_set.test(i)) {
        if (_dead_node_list.test(i)) {
          if (_log != NULL) {
            _log->elem("mismatched_node_info node_idx='%d' type='both live and dead'", i);
          }
          if (PrintIdealNodeCount) {
            // Print the log message to tty
              tty->print_cr("mismatched_node idx='%d' both live and dead'", i);
              useful.at(i)->dump();
          }
        }
      }
      else if (! _dead_node_list.test(i)) {
        if (_log != NULL) {
          _log->elem("mismatched_node_info node_idx='%d' type='neither live nor dead'", i);
        }
        if (PrintIdealNodeCount) {
          // Print the log message to tty
          tty->print_cr("mismatched_node idx='%d' type='neither live nor dead'", i);
        }
      }
    }
    if (_log != NULL) {
      _log->tail("mismatched_nodes");
    }
  }
}
void Compile::record_modified_node(Node* n) {
  if (_modified_nodes != NULL && !_inlining_incrementally && !n->is_Con()) {
    _modified_nodes->push(n);
  }
}

void Compile::remove_modified_node(Node* n) {
  if (_modified_nodes != NULL) {
    _modified_nodes->remove(n);
  }
}
#endif

#ifndef PRODUCT
void Compile::verify_top(Node* tn) const {
  if (tn != NULL) {
    assert(tn->is_Con(), "top node must be a constant");
    assert(((ConNode*)tn)->type() == Type::TOP, "top node must have correct type");
    assert(tn->in(0) != NULL, "must have live top node");
  }
}
#endif


///-------------------Managing Per-Node Debug & Profile Info-------------------

void Compile::grow_node_notes(GrowableArray<Node_Notes*>* arr, int grow_by) {
  guarantee(arr != NULL, "");
  int num_blocks = arr->length();
  if (grow_by < num_blocks)  grow_by = num_blocks;
  int num_notes = grow_by * _node_notes_block_size;
  Node_Notes* notes = NEW_ARENA_ARRAY(node_arena(), Node_Notes, num_notes);
  Copy::zero_to_bytes(notes, num_notes * sizeof(Node_Notes));
  while (num_notes > 0) {
    arr->append(notes);
    notes     += _node_notes_block_size;
    num_notes -= _node_notes_block_size;
  }
  assert(num_notes == 0, "exact multiple, please");
}

bool Compile::copy_node_notes_to(Node* dest, Node* source) {
  if (source == NULL || dest == NULL)  return false;

  if (dest->is_Con())
    return false;               // Do not push debug info onto constants.

#ifdef ASSERT
  // Leave a bread crumb trail pointing to the original node:
  if (dest != NULL && dest != source && dest->debug_orig() == NULL) {
    dest->set_debug_orig(source);
  }
#endif

  if (node_note_array() == NULL)
    return false;               // Not collecting any notes now.

  // This is a copy onto a pre-existing node, which may already have notes.
  // If both nodes have notes, do not overwrite any pre-existing notes.
  Node_Notes* source_notes = node_notes_at(source->_idx);
  if (source_notes == NULL || source_notes->is_clear())  return false;
  Node_Notes* dest_notes   = node_notes_at(dest->_idx);
  if (dest_notes == NULL || dest_notes->is_clear()) {
    return set_node_notes_at(dest->_idx, source_notes);
  }

  Node_Notes merged_notes = (*source_notes);
  // The order of operations here ensures that dest notes will win...
  merged_notes.update_from(dest_notes);
  return set_node_notes_at(dest->_idx, &merged_notes);
}


//--------------------------allow_range_check_smearing-------------------------
// Gating condition for coalescing similar range checks.
// Sometimes we try 'speculatively' replacing a series of a range checks by a
// single covering check that is at least as strong as any of them.
// If the optimization succeeds, the simplified (strengthened) range check
// will always succeed.  If it fails, we will deopt, and then give up
// on the optimization.
bool Compile::allow_range_check_smearing() const {
  // If this method has already thrown a range-check,
  // assume it was because we already tried range smearing
  // and it failed.
  uint already_trapped = trap_count(Deoptimization::Reason_range_check);
  return !already_trapped;
}


//------------------------------flatten_alias_type-----------------------------
const TypePtr *Compile::flatten_alias_type( const TypePtr *tj ) const {
  int offset = tj->offset();
  TypePtr::PTR ptr = tj->ptr();

  // Known instance (scalarizable allocation) alias only with itself.
  bool is_known_inst = tj->isa_oopptr() != NULL &&
                       tj->is_oopptr()->is_known_instance();

  // Process weird unsafe references.
  if (offset == Type::OffsetBot && (tj->isa_instptr() /*|| tj->isa_klassptr()*/)) {
    bool default_value_load = EnableValhalla && tj->is_instptr()->klass() == ciEnv::current()->Class_klass();
    assert(InlineUnsafeOps || default_value_load, "indeterminate pointers come only from unsafe ops");
    assert(!is_known_inst, "scalarizable allocation should not have unsafe references");
    tj = TypeOopPtr::BOTTOM;
    ptr = tj->ptr();
    offset = tj->offset();
  }

  // Array pointers need some flattening
  const TypeAryPtr *ta = tj->isa_aryptr();
  if (ta && ta->is_stable()) {
    // Erase stability property for alias analysis.
    tj = ta = ta->cast_to_stable(false);
  }
  if (ta && ta->is_not_flat()) {
    // Erase not flat property for alias analysis.
    tj = ta = ta->cast_to_not_flat(false);
  }
  if (ta && ta->is_not_null_free()) {
    // Erase not null free property for alias analysis.
    tj = ta = ta->cast_to_not_null_free(false);
  }

  if( ta && is_known_inst ) {
    if ( offset != Type::OffsetBot &&
         offset > arrayOopDesc::length_offset_in_bytes() ) {
      offset = Type::OffsetBot; // Flatten constant access into array body only
      tj = ta = TypeAryPtr::make(ptr, ta->ary(), ta->klass(), true, Type::Offset(offset), ta->field_offset(), ta->instance_id());
    }
  } else if( ta && _AliasLevel >= 2 ) {
    // For arrays indexed by constant indices, we flatten the alias
    // space to include all of the array body.  Only the header, klass
    // and array length can be accessed un-aliased.
    // For flattened inline type array, each field has its own slice so
    // we must include the field offset.
    if( offset != Type::OffsetBot ) {
      if( ta->const_oop() ) { // MethodData* or Method*
        offset = Type::OffsetBot;   // Flatten constant access into array body
        tj = ta = TypeAryPtr::make(ptr,ta->const_oop(),ta->ary(),ta->klass(),false,Type::Offset(offset), ta->field_offset());
      } else if( offset == arrayOopDesc::length_offset_in_bytes() ) {
        // range is OK as-is.
        tj = ta = TypeAryPtr::RANGE;
      } else if( offset == oopDesc::klass_offset_in_bytes() ) {
        tj = TypeInstPtr::KLASS; // all klass loads look alike
        ta = TypeAryPtr::RANGE; // generic ignored junk
        ptr = TypePtr::BotPTR;
      } else if( offset == oopDesc::mark_offset_in_bytes() ) {
        tj = TypeInstPtr::MARK;
        ta = TypeAryPtr::RANGE; // generic ignored junk
        ptr = TypePtr::BotPTR;
      } else {                  // Random constant offset into array body
        offset = Type::OffsetBot;   // Flatten constant access into array body
        tj = ta = TypeAryPtr::make(ptr,ta->ary(),ta->klass(),false,Type::Offset(offset), ta->field_offset());
      }
    }
    // Arrays of fixed size alias with arrays of unknown size.
    if (ta->size() != TypeInt::POS) {
      const TypeAry *tary = TypeAry::make(ta->elem(), TypeInt::POS);
      tj = ta = TypeAryPtr::make(ptr,ta->const_oop(),tary,ta->klass(),false,Type::Offset(offset), ta->field_offset());
    }
    // Arrays of known objects become arrays of unknown objects.
    if (ta->elem()->isa_narrowoop() && ta->elem() != TypeNarrowOop::BOTTOM) {
      const TypeAry *tary = TypeAry::make(TypeNarrowOop::BOTTOM, ta->size());
      tj = ta = TypeAryPtr::make(ptr,ta->const_oop(),tary,NULL,false,Type::Offset(offset), ta->field_offset());
    }
    if (ta->elem()->isa_oopptr() && ta->elem() != TypeInstPtr::BOTTOM) {
      const TypeAry *tary = TypeAry::make(TypeInstPtr::BOTTOM, ta->size());
      tj = ta = TypeAryPtr::make(ptr,ta->const_oop(),tary,NULL,false,Type::Offset(offset), ta->field_offset());
    }
    // Initially all flattened array accesses share a single slice
    if (ta->is_flat() && ta->elem() != TypeInlineType::BOTTOM && _flattened_accesses_share_alias) {
      const TypeAry *tary = TypeAry::make(TypeInlineType::BOTTOM, ta->size());
      tj = ta = TypeAryPtr::make(ptr,ta->const_oop(),tary,NULL,false,Type::Offset(offset), Type::Offset(Type::OffsetBot));
    }
    // Arrays of bytes and of booleans both use 'bastore' and 'baload' so
    // cannot be distinguished by bytecode alone.
    if (ta->elem() == TypeInt::BOOL) {
      const TypeAry *tary = TypeAry::make(TypeInt::BYTE, ta->size());
      ciKlass* aklass = ciTypeArrayKlass::make(T_BYTE);
      tj = ta = TypeAryPtr::make(ptr,ta->const_oop(),tary,aklass,false,Type::Offset(offset), ta->field_offset());
    }
    // During the 2nd round of IterGVN, NotNull castings are removed.
    // Make sure the Bottom and NotNull variants alias the same.
    // Also, make sure exact and non-exact variants alias the same.
    if (ptr == TypePtr::NotNull || ta->klass_is_exact() || ta->speculative() != NULL) {
      tj = ta = TypeAryPtr::make(TypePtr::BotPTR,ta->ary(),ta->klass(),false,Type::Offset(offset), ta->field_offset());
    }
  }

  // Oop pointers need some flattening
  const TypeInstPtr *to = tj->isa_instptr();
  if( to && _AliasLevel >= 2 && to != TypeOopPtr::BOTTOM ) {
    ciInstanceKlass *k = to->klass()->as_instance_klass();
    if( ptr == TypePtr::Constant ) {
      if (to->klass() != ciEnv::current()->Class_klass() ||
          offset < k->size_helper() * wordSize) {
        // No constant oop pointers (such as Strings); they alias with
        // unknown strings.
        assert(!is_known_inst, "not scalarizable allocation");
        tj = to = TypeInstPtr::make(TypePtr::BotPTR,to->klass(),false,0,Type::Offset(offset));
      }
    } else if( is_known_inst ) {
      tj = to; // Keep NotNull and klass_is_exact for instance type
    } else if( ptr == TypePtr::NotNull || to->klass_is_exact() ) {
      // During the 2nd round of IterGVN, NotNull castings are removed.
      // Make sure the Bottom and NotNull variants alias the same.
      // Also, make sure exact and non-exact variants alias the same.
      tj = to = TypeInstPtr::make(TypePtr::BotPTR,to->klass(),false,0,Type::Offset(offset));
    }
    if (to->speculative() != NULL) {
      tj = to = TypeInstPtr::make(to->ptr(),to->klass(),to->klass_is_exact(),to->const_oop(),Type::Offset(to->offset()), to->klass()->flatten_array(), to->instance_id());
    }
    // Canonicalize the holder of this field
    if (offset >= 0 && offset < instanceOopDesc::base_offset_in_bytes()) {
      // First handle header references such as a LoadKlassNode, even if the
      // object's klass is unloaded at compile time (4965979).
      if (!is_known_inst) { // Do it only for non-instance types
        tj = to = TypeInstPtr::make(TypePtr::BotPTR, env()->Object_klass(), false, NULL, Type::Offset(offset));
      }
    } else if (offset < 0 || offset >= k->size_helper() * wordSize) {
      // Static fields are in the space above the normal instance
      // fields in the java.lang.Class instance.
      if (to->klass() != ciEnv::current()->Class_klass()) {
        to = NULL;
        tj = TypeOopPtr::BOTTOM;
        offset = tj->offset();
      }
    } else {
      ciInstanceKlass *canonical_holder = k->get_canonical_holder(offset);
      if (!k->equals(canonical_holder) || tj->offset() != offset) {
        if( is_known_inst ) {
          tj = to = TypeInstPtr::make(to->ptr(), canonical_holder, true, NULL, Type::Offset(offset), canonical_holder->flatten_array(), to->instance_id());
        } else {
          tj = to = TypeInstPtr::make(to->ptr(), canonical_holder, false, NULL, Type::Offset(offset));
        }
      }
    }
  }

  // Klass pointers to object array klasses need some flattening
  const TypeKlassPtr *tk = tj->isa_klassptr();
  if( tk ) {
    // If we are referencing a field within a Klass, we need
    // to assume the worst case of an Object.  Both exact and
    // inexact types must flatten to the same alias class so
    // use NotNull as the PTR.
    if ( offset == Type::OffsetBot || (offset >= 0 && (size_t)offset < sizeof(Klass)) ) {

      tj = tk = TypeKlassPtr::make(TypePtr::NotNull,
                                   TypeKlassPtr::OBJECT->klass(),
                                   Type::Offset(offset));
    }

    ciKlass* klass = tk->klass();
    if (klass != NULL && klass->is_obj_array_klass()) {
      ciKlass* k = TypeAryPtr::OOPS->klass();
      if( !k || !k->is_loaded() )                  // Only fails for some -Xcomp runs
        k = TypeInstPtr::BOTTOM->klass();
      tj = tk = TypeKlassPtr::make(TypePtr::NotNull, k, Type::Offset(offset));
    }

    // Check for precise loads from the primary supertype array and force them
    // to the supertype cache alias index.  Check for generic array loads from
    // the primary supertype array and also force them to the supertype cache
    // alias index.  Since the same load can reach both, we need to merge
    // these 2 disparate memories into the same alias class.  Since the
    // primary supertype array is read-only, there's no chance of confusion
    // where we bypass an array load and an array store.
    int primary_supers_offset = in_bytes(Klass::primary_supers_offset());
    if (offset == Type::OffsetBot ||
        (offset >= primary_supers_offset &&
         offset < (int)(primary_supers_offset + Klass::primary_super_limit() * wordSize)) ||
        offset == (int)in_bytes(Klass::secondary_super_cache_offset())) {
      offset = in_bytes(Klass::secondary_super_cache_offset());
      tj = tk = TypeKlassPtr::make(TypePtr::NotNull, tk->klass(), Type::Offset(offset));
    }
  }

  // Flatten all Raw pointers together.
  if (tj->base() == Type::RawPtr)
    tj = TypeRawPtr::BOTTOM;

  if (tj->base() == Type::AnyPtr)
    tj = TypePtr::BOTTOM;      // An error, which the caller must check for.

  // Flatten all to bottom for now
  switch( _AliasLevel ) {
  case 0:
    tj = TypePtr::BOTTOM;
    break;
  case 1:                       // Flatten to: oop, static, field or array
    switch (tj->base()) {
    //case Type::AryPtr: tj = TypeAryPtr::RANGE;    break;
    case Type::RawPtr:   tj = TypeRawPtr::BOTTOM;   break;
    case Type::AryPtr:   // do not distinguish arrays at all
    case Type::InstPtr:  tj = TypeInstPtr::BOTTOM;  break;
    case Type::KlassPtr: tj = TypeKlassPtr::OBJECT; break;
    case Type::AnyPtr:   tj = TypePtr::BOTTOM;      break;  // caller checks it
    default: ShouldNotReachHere();
    }
    break;
  case 2:                       // No collapsing at level 2; keep all splits
  case 3:                       // No collapsing at level 3; keep all splits
    break;
  default:
    Unimplemented();
  }

  offset = tj->offset();
  assert( offset != Type::OffsetTop, "Offset has fallen from constant" );

  assert( (offset != Type::OffsetBot && tj->base() != Type::AryPtr) ||
          (offset == Type::OffsetBot && tj->base() == Type::AryPtr) ||
          (offset == Type::OffsetBot && tj == TypeOopPtr::BOTTOM) ||
          (offset == Type::OffsetBot && tj == TypePtr::BOTTOM) ||
          (offset == oopDesc::mark_offset_in_bytes() && tj->base() == Type::AryPtr) ||
          (offset == oopDesc::klass_offset_in_bytes() && tj->base() == Type::AryPtr) ||
          (offset == arrayOopDesc::length_offset_in_bytes() && tj->base() == Type::AryPtr),
          "For oops, klasses, raw offset must be constant; for arrays the offset is never known" );
  assert( tj->ptr() != TypePtr::TopPTR &&
          tj->ptr() != TypePtr::AnyNull &&
          tj->ptr() != TypePtr::Null, "No imprecise addresses" );
//    assert( tj->ptr() != TypePtr::Constant ||
//            tj->base() == Type::RawPtr ||
//            tj->base() == Type::KlassPtr, "No constant oop addresses" );

  return tj;
}

void Compile::AliasType::Init(int i, const TypePtr* at) {
  assert(AliasIdxTop <= i && i < Compile::current()->_max_alias_types, "Invalid alias index");
  _index = i;
  _adr_type = at;
  _field = NULL;
  _element = NULL;
  _is_rewritable = true; // default
  const TypeOopPtr *atoop = (at != NULL) ? at->isa_oopptr() : NULL;
  if (atoop != NULL && atoop->is_known_instance()) {
    const TypeOopPtr *gt = atoop->cast_to_instance_id(TypeOopPtr::InstanceBot);
    _general_index = Compile::current()->get_alias_index(gt);
  } else {
    _general_index = 0;
  }
}

BasicType Compile::AliasType::basic_type() const {
  if (element() != NULL) {
    const Type* element = adr_type()->is_aryptr()->elem();
    return element->isa_narrowoop() ? T_OBJECT : element->array_element_basic_type();
  } if (field() != NULL) {
    return field()->layout_type();
  } else {
    return T_ILLEGAL; // unknown
  }
}

//---------------------------------print_on------------------------------------
#ifndef PRODUCT
void Compile::AliasType::print_on(outputStream* st) {
  if (index() < 10)
        st->print("@ <%d> ", index());
  else  st->print("@ <%d>",  index());
  st->print(is_rewritable() ? "   " : " RO");
  int offset = adr_type()->offset();
  if (offset == Type::OffsetBot)
        st->print(" +any");
  else  st->print(" +%-3d", offset);
  st->print(" in ");
  adr_type()->dump_on(st);
  const TypeOopPtr* tjp = adr_type()->isa_oopptr();
  if (field() != NULL && tjp) {
    if (tjp->klass()  != field()->holder() ||
        tjp->offset() != field()->offset_in_bytes()) {
      st->print(" != ");
      field()->print();
      st->print(" ***");
    }
  }
}

void print_alias_types() {
  Compile* C = Compile::current();
  tty->print_cr("--- Alias types, AliasIdxBot .. %d", C->num_alias_types()-1);
  for (int idx = Compile::AliasIdxBot; idx < C->num_alias_types(); idx++) {
    C->alias_type(idx)->print_on(tty);
    tty->cr();
  }
}
#endif


//----------------------------probe_alias_cache--------------------------------
Compile::AliasCacheEntry* Compile::probe_alias_cache(const TypePtr* adr_type) {
  intptr_t key = (intptr_t) adr_type;
  key ^= key >> logAliasCacheSize;
  return &_alias_cache[key & right_n_bits(logAliasCacheSize)];
}


//-----------------------------grow_alias_types--------------------------------
void Compile::grow_alias_types() {
  const int old_ats  = _max_alias_types; // how many before?
  const int new_ats  = old_ats;          // how many more?
  const int grow_ats = old_ats+new_ats;  // how many now?
  _max_alias_types = grow_ats;
  _alias_types =  REALLOC_ARENA_ARRAY(comp_arena(), AliasType*, _alias_types, old_ats, grow_ats);
  AliasType* ats =    NEW_ARENA_ARRAY(comp_arena(), AliasType, new_ats);
  Copy::zero_to_bytes(ats, sizeof(AliasType)*new_ats);
  for (int i = 0; i < new_ats; i++)  _alias_types[old_ats+i] = &ats[i];
}


//--------------------------------find_alias_type------------------------------
Compile::AliasType* Compile::find_alias_type(const TypePtr* adr_type, bool no_create, ciField* original_field, bool uncached) {
  if (_AliasLevel == 0)
    return alias_type(AliasIdxBot);

  AliasCacheEntry* ace = NULL;
  if (!uncached) {
    ace = probe_alias_cache(adr_type);
    if (ace->_adr_type == adr_type) {
      return alias_type(ace->_index);
    }
  }

  // Handle special cases.
  if (adr_type == NULL)             return alias_type(AliasIdxTop);
  if (adr_type == TypePtr::BOTTOM)  return alias_type(AliasIdxBot);

  // Do it the slow way.
  const TypePtr* flat = flatten_alias_type(adr_type);

#ifdef ASSERT
  {
    ResourceMark rm;
    assert(flat == flatten_alias_type(flat), "not idempotent: adr_type = %s; flat = %s => %s",
           Type::str(adr_type), Type::str(flat), Type::str(flatten_alias_type(flat)));
    assert(flat != TypePtr::BOTTOM, "cannot alias-analyze an untyped ptr: adr_type = %s",
           Type::str(adr_type));
    if (flat->isa_oopptr() && !flat->isa_klassptr()) {
      const TypeOopPtr* foop = flat->is_oopptr();
      // Scalarizable allocations have exact klass always.
      bool exact = !foop->klass_is_exact() || foop->is_known_instance();
      const TypePtr* xoop = foop->cast_to_exactness(exact)->is_ptr();
      assert(foop == flatten_alias_type(xoop), "exactness must not affect alias type: foop = %s; xoop = %s",
             Type::str(foop), Type::str(xoop));
    }
  }
#endif

  int idx = AliasIdxTop;
  for (int i = 0; i < num_alias_types(); i++) {
    if (alias_type(i)->adr_type() == flat) {
      idx = i;
      break;
    }
  }

  if (idx == AliasIdxTop) {
    if (no_create)  return NULL;
    // Grow the array if necessary.
    if (_num_alias_types == _max_alias_types)  grow_alias_types();
    // Add a new alias type.
    idx = _num_alias_types++;
    _alias_types[idx]->Init(idx, flat);
    if (flat == TypeInstPtr::KLASS)  alias_type(idx)->set_rewritable(false);
    if (flat == TypeAryPtr::RANGE)   alias_type(idx)->set_rewritable(false);
    if (flat->isa_instptr()) {
      if (flat->offset() == java_lang_Class::klass_offset()
          && flat->is_instptr()->klass() == env()->Class_klass())
        alias_type(idx)->set_rewritable(false);
    }
    ciField* field = NULL;
    if (flat->isa_aryptr()) {
#ifdef ASSERT
      const int header_size_min  = arrayOopDesc::base_offset_in_bytes(T_BYTE);
      // (T_BYTE has the weakest alignment and size restrictions...)
      assert(flat->offset() < header_size_min, "array body reference must be OffsetBot");
#endif
      const Type* elemtype = flat->is_aryptr()->elem();
      if (flat->offset() == TypePtr::OffsetBot) {
        alias_type(idx)->set_element(elemtype);
      }
      int field_offset = flat->is_aryptr()->field_offset().get();
      if (elemtype->isa_inlinetype() &&
          field_offset != Type::OffsetBot) {
        ciInlineKlass* vk = elemtype->inline_klass();
        field_offset += vk->first_field_offset();
        field = vk->get_field_by_offset(field_offset, false);
      }
    }
    if (flat->isa_klassptr()) {
      if (flat->offset() == in_bytes(Klass::super_check_offset_offset()))
        alias_type(idx)->set_rewritable(false);
      if (flat->offset() == in_bytes(Klass::modifier_flags_offset()))
        alias_type(idx)->set_rewritable(false);
      if (flat->offset() == in_bytes(Klass::access_flags_offset()))
        alias_type(idx)->set_rewritable(false);
      if (flat->offset() == in_bytes(Klass::java_mirror_offset()))
        alias_type(idx)->set_rewritable(false);
      if (flat->offset() == in_bytes(Klass::layout_helper_offset()))
        alias_type(idx)->set_rewritable(false);
      if (flat->offset() == in_bytes(Klass::secondary_super_cache_offset()))
        alias_type(idx)->set_rewritable(false);
    }
    // %%% (We would like to finalize JavaThread::threadObj_offset(),
    // but the base pointer type is not distinctive enough to identify
    // references into JavaThread.)

    // Check for final fields.
    const TypeInstPtr* tinst = flat->isa_instptr();
    if (tinst && tinst->offset() >= instanceOopDesc::base_offset_in_bytes()) {
      if (tinst->const_oop() != NULL &&
          tinst->klass() == ciEnv::current()->Class_klass() &&
          tinst->offset() >= (tinst->klass()->as_instance_klass()->size_helper() * wordSize)) {
        // static field
        ciInstanceKlass* k = tinst->const_oop()->as_instance()->java_lang_Class_klass()->as_instance_klass();
        field = k->get_field_by_offset(tinst->offset(), true);
      } else if (tinst->klass()->is_inlinetype()) {
        // Inline type field
        ciInlineKlass* vk = tinst->inline_klass();
        field = vk->get_field_by_offset(tinst->offset(), false);
      } else {
        ciInstanceKlass* k = tinst->klass()->as_instance_klass();
        field = k->get_field_by_offset(tinst->offset(), false);
      }
    }
    assert(field == NULL ||
           original_field == NULL ||
           (field->holder() == original_field->holder() &&
            field->offset() == original_field->offset() &&
            field->is_static() == original_field->is_static()), "wrong field?");
    // Set field() and is_rewritable() attributes.
    if (field != NULL) {
      alias_type(idx)->set_field(field);
      if (flat->isa_aryptr()) {
        // Fields of flat arrays are rewritable although they are declared final
        assert(flat->is_aryptr()->is_flat(), "must be a flat array");
        alias_type(idx)->set_rewritable(true);
      }
    }
  }

  // Fill the cache for next time.
  if (!uncached) {
    ace->_adr_type = adr_type;
    ace->_index    = idx;
    assert(alias_type(adr_type) == alias_type(idx),  "type must be installed");

    // Might as well try to fill the cache for the flattened version, too.
    AliasCacheEntry* face = probe_alias_cache(flat);
    if (face->_adr_type == NULL) {
      face->_adr_type = flat;
      face->_index    = idx;
      assert(alias_type(flat) == alias_type(idx), "flat type must work too");
    }
  }

  return alias_type(idx);
}


Compile::AliasType* Compile::alias_type(ciField* field) {
  const TypeOopPtr* t;
  if (field->is_static())
    t = TypeInstPtr::make(field->holder()->java_mirror());
  else
    t = TypeOopPtr::make_from_klass_raw(field->holder());
  AliasType* atp = alias_type(t->add_offset(field->offset_in_bytes()), field);
  assert((field->is_final() || field->is_stable()) == !atp->is_rewritable(), "must get the rewritable bits correct");
  return atp;
}


//------------------------------have_alias_type--------------------------------
bool Compile::have_alias_type(const TypePtr* adr_type) {
  AliasCacheEntry* ace = probe_alias_cache(adr_type);
  if (ace->_adr_type == adr_type) {
    return true;
  }

  // Handle special cases.
  if (adr_type == NULL)             return true;
  if (adr_type == TypePtr::BOTTOM)  return true;

  return find_alias_type(adr_type, true, NULL) != NULL;
}

//-----------------------------must_alias--------------------------------------
// True if all values of the given address type are in the given alias category.
bool Compile::must_alias(const TypePtr* adr_type, int alias_idx) {
  if (alias_idx == AliasIdxBot)         return true;  // the universal category
  if (adr_type == NULL)                 return true;  // NULL serves as TypePtr::TOP
  if (alias_idx == AliasIdxTop)         return false; // the empty category
  if (adr_type->base() == Type::AnyPtr) return false; // TypePtr::BOTTOM or its twins

  // the only remaining possible overlap is identity
  int adr_idx = get_alias_index(adr_type);
  assert(adr_idx != AliasIdxBot && adr_idx != AliasIdxTop, "");
  assert(adr_idx == alias_idx ||
         (alias_type(alias_idx)->adr_type() != TypeOopPtr::BOTTOM
          && adr_type                       != TypeOopPtr::BOTTOM),
         "should not be testing for overlap with an unsafe pointer");
  return adr_idx == alias_idx;
}

//------------------------------can_alias--------------------------------------
// True if any values of the given address type are in the given alias category.
bool Compile::can_alias(const TypePtr* adr_type, int alias_idx) {
  if (alias_idx == AliasIdxTop)         return false; // the empty category
  if (adr_type == NULL)                 return false; // NULL serves as TypePtr::TOP
  // Known instance doesn't alias with bottom memory
  if (alias_idx == AliasIdxBot)         return !adr_type->is_known_instance();                   // the universal category
  if (adr_type->base() == Type::AnyPtr) return !C->get_adr_type(alias_idx)->is_known_instance(); // TypePtr::BOTTOM or its twins

  // the only remaining possible overlap is identity
  int adr_idx = get_alias_index(adr_type);
  assert(adr_idx != AliasIdxBot && adr_idx != AliasIdxTop, "");
  return adr_idx == alias_idx;
}

//---------------------cleanup_loop_predicates-----------------------
// Remove the opaque nodes that protect the predicates so that all unused
// checks and uncommon_traps will be eliminated from the ideal graph
void Compile::cleanup_loop_predicates(PhaseIterGVN &igvn) {
  if (predicate_count()==0) return;
  for (int i = predicate_count(); i > 0; i--) {
    Node * n = predicate_opaque1_node(i-1);
    assert(n->Opcode() == Op_Opaque1, "must be");
    igvn.replace_node(n, n->in(1));
  }
  assert(predicate_count()==0, "should be clean!");
}

void Compile::record_for_post_loop_opts_igvn(Node* n) {
  if (!n->for_post_loop_opts_igvn()) {
    assert(!_for_post_loop_igvn.contains(n), "duplicate");
    n->add_flag(Node::NodeFlags::Flag_for_post_loop_opts_igvn);
    _for_post_loop_igvn.append(n);
  }
}

void Compile::remove_from_post_loop_opts_igvn(Node* n) {
  n->remove_flag(Node::NodeFlags::Flag_for_post_loop_opts_igvn);
  _for_post_loop_igvn.remove(n);
}

void Compile::process_for_post_loop_opts_igvn(PhaseIterGVN& igvn) {
  // Verify that all previous optimizations produced a valid graph
  // at least to this point, even if no loop optimizations were done.
  PhaseIdealLoop::verify(igvn);

  C->set_post_loop_opts_phase(); // no more loop opts allowed

  assert(!C->major_progress(), "not cleared");

  if (_for_post_loop_igvn.length() > 0) {
    while (_for_post_loop_igvn.length() > 0) {
      Node* n = _for_post_loop_igvn.pop();
      n->remove_flag(Node::NodeFlags::Flag_for_post_loop_opts_igvn);
      igvn._worklist.push(n);
    }
    igvn.optimize();
    assert(_for_post_loop_igvn.length() == 0, "no more delayed nodes allowed");

    // Sometimes IGVN sets major progress (e.g., when processing loop nodes).
    if (C->major_progress()) {
      C->clear_major_progress(); // ensure that major progress is now clear
    }
  }
}

void Compile::add_inline_type(Node* n) {
  assert(n->is_InlineTypeBase(), "unexpected node");
  _inline_type_nodes.push(n);
}

void Compile::remove_inline_type(Node* n) {
  assert(n->is_InlineTypeBase(), "unexpected node");
  if (_inline_type_nodes.contains(n)) {
    _inline_type_nodes.remove(n);
  }
}

// Does the return value keep otherwise useless inline type allocations alive?
static bool return_val_keeps_allocations_alive(Node* ret_val) {
  ResourceMark rm;
  Unique_Node_List wq;
  wq.push(ret_val);
  bool some_allocations = false;
  for (uint i = 0; i < wq.size(); i++) {
    Node* n = wq.at(i);
    assert(!n->is_InlineType(), "chain of inline type nodes");
    if (n->outcnt() > 1) {
      // Some other use for the allocation
      return false;
    } else if (n->is_InlineTypePtr()) {
      wq.push(n->in(1));
    } else if (n->is_Phi()) {
      for (uint j = 1; j < n->req(); j++) {
        wq.push(n->in(j));
      }
    } else if (n->is_CheckCastPP() &&
               n->in(1)->is_Proj() &&
               n->in(1)->in(0)->is_Allocate()) {
      some_allocations = true;
    }
  }
  return some_allocations;
}

void Compile::process_inline_types(PhaseIterGVN &igvn, bool remove) {
  // Make sure that the return value does not keep an otherwise unused allocation alive
  if (tf()->returns_inline_type_as_fields()) {
    Node* ret = NULL;
    for (uint i = 1; i < root()->req(); i++){
      Node* in = root()->in(i);
      if (in->Opcode() == Op_Return) {
        assert(ret == NULL, "only one return");
        ret = in;
      }
    }
    if (ret != NULL) {
      Node* ret_val = ret->in(TypeFunc::Parms);
      if (igvn.type(ret_val)->isa_oopptr() &&
          return_val_keeps_allocations_alive(ret_val)) {
        igvn.replace_input_of(ret, TypeFunc::Parms, InlineTypeNode::tagged_klass(igvn.type(ret_val)->inline_klass(), igvn));
        assert(ret_val->outcnt() == 0, "should be dead now");
        igvn.remove_dead_node(ret_val);
      }
    }
  }
  if (_inline_type_nodes.length() == 0) {
    return;
  }
  if (remove) {
    // Remove inline type nodes
    while (_inline_type_nodes.length() > 0) {
      InlineTypeBaseNode* vt = _inline_type_nodes.pop()->as_InlineTypeBase();
      if (vt->outcnt() == 0) {
        igvn.remove_dead_node(vt);
      } else if (vt->is_InlineTypePtr()) {
        igvn.replace_node(vt, vt->get_oop());
      } else {
        // Check if any users are blackholes. If so, rewrite them to use either the
        // allocated buffer, or individual components, instead of the inline type node
        // that goes away.
        for (DUIterator i = vt->outs(); vt->has_out(i); i++) {
          if (vt->out(i)->is_Blackhole()) {
            BlackholeNode* bh = vt->out(i)->as_Blackhole();

            // Unlink the old input
            int idx = bh->find_edge(vt);
            assert(idx != -1, "The edge should be there");
            bh->del_req(idx);
            --i;

            if (vt->is_allocated(&igvn)) {
              // Already has the allocated instance, blackhole that
              bh->add_req(vt->get_oop());
            } else {
              // Not allocated yet, blackhole the components
              for (uint c = 0; c < vt->field_count(); c++) {
                bh->add_req(vt->field_value(c));
              }
            }

            // Node modified, record for IGVN
            igvn.record_for_igvn(bh);
          }
        }

#ifdef ASSERT
        for (DUIterator_Fast imax, i = vt->fast_outs(imax); i < imax; i++) {
          assert(vt->fast_out(i)->is_InlineTypeBase(), "Unexpected inline type user");
        }
#endif
        igvn.replace_node(vt, igvn.C->top());
      }
    }
  } else {
    // Give inline types a chance to be scalarized in safepoints
    // Delay this until all inlining is over to avoid getting inconsistent debug info
    set_scalarize_in_safepoints(true);
    for (int i = _inline_type_nodes.length()-1; i >= 0; i--) {
      igvn._worklist.push(_inline_type_nodes.at(i));
    }
  }
  igvn.optimize();
}

void Compile::adjust_flattened_array_access_aliases(PhaseIterGVN& igvn) {
  if (!_has_flattened_accesses) {
    return;
  }
  // Initially, all flattened array accesses share the same slice to
  // keep dependencies with Object[] array accesses (that could be
  // to a flattened array) correct. We're done with parsing so we
  // now know all flattened array accesses in this compile
  // unit. Let's move flattened array accesses to their own slice,
  // one per element field. This should help memory access
  // optimizations.
  ResourceMark rm;
  Unique_Node_List wq;
  wq.push(root());

  Node_List mergememnodes;
  Node_List memnodes;

  // Alias index currently shared by all flattened memory accesses
  int index = get_alias_index(TypeAryPtr::INLINES);

  // Find MergeMem nodes and flattened array accesses
  for (uint i = 0; i < wq.size(); i++) {
    Node* n = wq.at(i);
    if (n->is_Mem()) {
      const TypePtr* adr_type = NULL;
      if (n->Opcode() == Op_StoreCM) {
        adr_type = get_adr_type(get_alias_index(n->in(MemNode::OopStore)->adr_type()));
      } else {
        adr_type = get_adr_type(get_alias_index(n->adr_type()));
      }
      if (adr_type == TypeAryPtr::INLINES) {
        memnodes.push(n);
      }
    } else if (n->is_MergeMem()) {
      MergeMemNode* mm = n->as_MergeMem();
      if (mm->memory_at(index) != mm->base_memory()) {
        mergememnodes.push(n);
      }
    }
    for (uint j = 0; j < n->req(); j++) {
      Node* m = n->in(j);
      if (m != NULL) {
        wq.push(m);
      }
    }
  }

  if (memnodes.size() > 0) {
    _flattened_accesses_share_alias = false;

    // We are going to change the slice for the flattened array
    // accesses so we need to clear the cache entries that refer to
    // them.
    for (uint i = 0; i < AliasCacheSize; i++) {
      AliasCacheEntry* ace = &_alias_cache[i];
      if (ace->_adr_type != NULL &&
          ace->_adr_type->isa_aryptr() &&
          ace->_adr_type->is_aryptr()->is_flat()) {
        ace->_adr_type = NULL;
        ace->_index = (i != 0) ? 0 : AliasIdxTop; // Make sure the NULL adr_type resolves to AliasIdxTop
      }
    }

    // Find what aliases we are going to add
    int start_alias = num_alias_types()-1;
    int stop_alias = 0;

    for (uint i = 0; i < memnodes.size(); i++) {
      Node* m = memnodes.at(i);
      const TypePtr* adr_type = NULL;
      if (m->Opcode() == Op_StoreCM) {
        adr_type = m->in(MemNode::OopStore)->adr_type();
        if (adr_type != TypeAryPtr::INLINES) {
          // store was optimized out and we lost track of the adr_type
          Node* clone = new StoreCMNode(m->in(MemNode::Control), m->in(MemNode::Memory), m->in(MemNode::Address),
                                        m->adr_type(), m->in(MemNode::ValueIn), m->in(MemNode::OopStore),
                                        get_alias_index(adr_type));
          igvn.register_new_node_with_optimizer(clone);
          igvn.replace_node(m, clone);
        }
      } else {
        adr_type = m->adr_type();
#ifdef ASSERT
        m->as_Mem()->set_adr_type(adr_type);
#endif
      }
      int idx = get_alias_index(adr_type);
      start_alias = MIN2(start_alias, idx);
      stop_alias = MAX2(stop_alias, idx);
    }

    assert(stop_alias >= start_alias, "should have expanded aliases");

    Node_Stack stack(0);
#ifdef ASSERT
    VectorSet seen(Thread::current()->resource_area());
#endif
    // Now let's fix the memory graph so each flattened array access
    // is moved to the right slice. Start from the MergeMem nodes.
    uint last = unique();
    for (uint i = 0; i < mergememnodes.size(); i++) {
      MergeMemNode* current = mergememnodes.at(i)->as_MergeMem();
      Node* n = current->memory_at(index);
      MergeMemNode* mm = NULL;
      do {
        // Follow memory edges through memory accesses, phis and
        // narrow membars and push nodes on the stack. Once we hit
        // bottom memory, we pop element off the stack one at a
        // time, in reverse order, and move them to the right slice
        // by changing their memory edges.
        if ((n->is_Phi() && n->adr_type() != TypePtr::BOTTOM) || n->is_Mem() || n->adr_type() == TypeAryPtr::INLINES) {
          assert(!seen.test_set(n->_idx), "");
          // Uses (a load for instance) will need to be moved to the
          // right slice as well and will get a new memory state
          // that we don't know yet. The use could also be the
          // backedge of a loop. We put a place holder node between
          // the memory node and its uses. We replace that place
          // holder with the correct memory state once we know it,
          // i.e. when nodes are popped off the stack. Using the
          // place holder make the logic work in the presence of
          // loops.
          if (n->outcnt() > 1) {
            Node* place_holder = NULL;
            assert(!n->has_out_with(Op_Node), "");
            for (DUIterator k = n->outs(); n->has_out(k); k++) {
              Node* u = n->out(k);
              if (u != current && u->_idx < last) {
                bool success = false;
                for (uint l = 0; l < u->req(); l++) {
                  if (!stack.is_empty() && u == stack.node() && l == stack.index()) {
                    continue;
                  }
                  Node* in = u->in(l);
                  if (in == n) {
                    if (place_holder == NULL) {
                      place_holder = new Node(1);
                      place_holder->init_req(0, n);
                    }
                    igvn.replace_input_of(u, l, place_holder);
                    success = true;
                  }
                }
                if (success) {
                  --k;
                }
              }
            }
          }
          if (n->is_Phi()) {
            stack.push(n, 1);
            n = n->in(1);
          } else if (n->is_Mem()) {
            stack.push(n, n->req());
            n = n->in(MemNode::Memory);
          } else {
            assert(n->is_Proj() && n->in(0)->Opcode() == Op_MemBarCPUOrder, "");
            stack.push(n, n->req());
            n = n->in(0)->in(TypeFunc::Memory);
          }
        } else {
          assert(n->adr_type() == TypePtr::BOTTOM || (n->Opcode() == Op_Node && n->_idx >= last) || (n->is_Proj() && n->in(0)->is_Initialize()), "");
          // Build a new MergeMem node to carry the new memory state
          // as we build it. IGVN should fold extraneous MergeMem
          // nodes.
          mm = MergeMemNode::make(n);
          igvn.register_new_node_with_optimizer(mm);
          while (stack.size() > 0) {
            Node* m = stack.node();
            uint idx = stack.index();
            if (m->is_Mem()) {
              // Move memory node to its new slice
              const TypePtr* adr_type = m->adr_type();
              int alias = get_alias_index(adr_type);
              Node* prev = mm->memory_at(alias);
              igvn.replace_input_of(m, MemNode::Memory, prev);
              mm->set_memory_at(alias, m);
            } else if (m->is_Phi()) {
              // We need as many new phis as there are new aliases
              igvn.replace_input_of(m, idx, mm);
              if (idx == m->req()-1) {
                Node* r = m->in(0);
                for (uint j = (uint)start_alias; j <= (uint)stop_alias; j++) {
                  const Type* adr_type = get_adr_type(j);
                  if (!adr_type->isa_aryptr() || !adr_type->is_aryptr()->is_flat() || j == (uint)index) {
                    continue;
                  }
                  Node* phi = new PhiNode(r, Type::MEMORY, get_adr_type(j));
                  igvn.register_new_node_with_optimizer(phi);
                  for (uint k = 1; k < m->req(); k++) {
                    phi->init_req(k, m->in(k)->as_MergeMem()->memory_at(j));
                  }
                  mm->set_memory_at(j, phi);
                }
                Node* base_phi = new PhiNode(r, Type::MEMORY, TypePtr::BOTTOM);
                igvn.register_new_node_with_optimizer(base_phi);
                for (uint k = 1; k < m->req(); k++) {
                  base_phi->init_req(k, m->in(k)->as_MergeMem()->base_memory());
                }
                mm->set_base_memory(base_phi);
              }
            } else {
              // This is a MemBarCPUOrder node from
              // Parse::array_load()/Parse::array_store(), in the
              // branch that handles flattened arrays hidden under
              // an Object[] array. We also need one new membar per
              // new alias to keep the unknown access that the
              // membars protect properly ordered with accesses to
              // known flattened array.
              assert(m->is_Proj(), "projection expected");
              Node* ctrl = m->in(0)->in(TypeFunc::Control);
              igvn.replace_input_of(m->in(0), TypeFunc::Control, top());
              for (uint j = (uint)start_alias; j <= (uint)stop_alias; j++) {
                const Type* adr_type = get_adr_type(j);
                if (!adr_type->isa_aryptr() || !adr_type->is_aryptr()->is_flat() || j == (uint)index) {
                  continue;
                }
                MemBarNode* mb = new MemBarCPUOrderNode(this, j, NULL);
                igvn.register_new_node_with_optimizer(mb);
                Node* mem = mm->memory_at(j);
                mb->init_req(TypeFunc::Control, ctrl);
                mb->init_req(TypeFunc::Memory, mem);
                ctrl = new ProjNode(mb, TypeFunc::Control);
                igvn.register_new_node_with_optimizer(ctrl);
                mem = new ProjNode(mb, TypeFunc::Memory);
                igvn.register_new_node_with_optimizer(mem);
                mm->set_memory_at(j, mem);
              }
              igvn.replace_node(m->in(0)->as_Multi()->proj_out(TypeFunc::Control), ctrl);
            }
            if (idx < m->req()-1) {
              idx += 1;
              stack.set_index(idx);
              n = m->in(idx);
              break;
            }
            // Take care of place holder nodes
            if (m->has_out_with(Op_Node)) {
              Node* place_holder = m->find_out_with(Op_Node);
              if (place_holder != NULL) {
                Node* mm_clone = mm->clone();
                igvn.register_new_node_with_optimizer(mm_clone);
                Node* hook = new Node(1);
                hook->init_req(0, mm);
                igvn.replace_node(place_holder, mm_clone);
                hook->destruct(&igvn);
              }
              assert(!m->has_out_with(Op_Node), "place holder should be gone now");
            }
            stack.pop();
          }
        }
      } while(stack.size() > 0);
      // Fix the memory state at the MergeMem we started from
      igvn.rehash_node_delayed(current);
      for (uint j = (uint)start_alias; j <= (uint)stop_alias; j++) {
        const Type* adr_type = get_adr_type(j);
        if (!adr_type->isa_aryptr() || !adr_type->is_aryptr()->is_flat()) {
          continue;
        }
        current->set_memory_at(j, mm);
      }
      current->set_memory_at(index, current->base_memory());
    }
    igvn.optimize();
  }
  print_method(PHASE_SPLIT_INLINES_ARRAY, 2);
#ifdef ASSERT
  if (!_flattened_accesses_share_alias) {
    wq.clear();
    wq.push(root());
    for (uint i = 0; i < wq.size(); i++) {
      Node* n = wq.at(i);
      assert(n->adr_type() != TypeAryPtr::INLINES, "should have been removed from the graph");
      for (uint j = 0; j < n->req(); j++) {
        Node* m = n->in(j);
        if (m != NULL) {
          wq.push(m);
        }
      }
    }
  }
#endif
}


// StringOpts and late inlining of string methods
void Compile::inline_string_calls(bool parse_time) {
  {
    // remove useless nodes to make the usage analysis simpler
    ResourceMark rm;
    PhaseRemoveUseless pru(initial_gvn(), for_igvn());
  }

  {
    ResourceMark rm;
    print_method(PHASE_BEFORE_STRINGOPTS, 3);
    PhaseStringOpts pso(initial_gvn(), for_igvn());
    print_method(PHASE_AFTER_STRINGOPTS, 3);
  }

  // now inline anything that we skipped the first time around
  if (!parse_time) {
    _late_inlines_pos = _late_inlines.length();
  }

  while (_string_late_inlines.length() > 0) {
    CallGenerator* cg = _string_late_inlines.pop();
    cg->do_late_inline();
    if (failing())  return;
  }
  _string_late_inlines.trunc_to(0);
}

// Late inlining of boxing methods
void Compile::inline_boxing_calls(PhaseIterGVN& igvn) {
  if (_boxing_late_inlines.length() > 0) {
    assert(has_boxed_value(), "inconsistent");

    PhaseGVN* gvn = initial_gvn();
    set_inlining_incrementally(true);

    assert( igvn._worklist.size() == 0, "should be done with igvn" );
    for_igvn()->clear();
    gvn->replace_with(&igvn);

    _late_inlines_pos = _late_inlines.length();

    while (_boxing_late_inlines.length() > 0) {
      CallGenerator* cg = _boxing_late_inlines.pop();
      cg->do_late_inline();
      if (failing())  return;
    }
    _boxing_late_inlines.trunc_to(0);

    inline_incrementally_cleanup(igvn);

    set_inlining_incrementally(false);
  }
}

bool Compile::inline_incrementally_one() {
  assert(IncrementalInline, "incremental inlining should be on");

  TracePhase tp("incrementalInline_inline", &timers[_t_incrInline_inline]);

  set_inlining_progress(false);
  set_do_cleanup(false);

  for (int i = 0; i < _late_inlines.length(); i++) {
    _late_inlines_pos = i+1;
    CallGenerator* cg = _late_inlines.at(i);
    bool does_dispatch = cg->is_virtual_late_inline() || cg->is_mh_late_inline();
    if (inlining_incrementally() || does_dispatch) { // a call can be either inlined or strength-reduced to a direct call
      cg->do_late_inline();
      assert(_late_inlines.at(i) == cg, "no insertions before current position allowed");
      if (failing()) {
        return false;
      } else if (inlining_progress()) {
        _late_inlines_pos = i+1; // restore the position in case new elements were inserted
        print_method(PHASE_INCREMENTAL_INLINE_STEP, cg->call_node(), 3);
        break; // process one call site at a time
      }
    } else {
      // Ignore late inline direct calls when inlining is not allowed.
      // They are left in the late inline list when node budget is exhausted until the list is fully drained.
    }
  }
  // Remove processed elements.
  _late_inlines.remove_till(_late_inlines_pos);
  _late_inlines_pos = 0;

  assert(inlining_progress() || _late_inlines.length() == 0, "no progress");

  bool needs_cleanup = do_cleanup() || over_inlining_cutoff();

  set_inlining_progress(false);
  set_do_cleanup(false);

  bool force_cleanup = directive()->IncrementalInlineForceCleanupOption;
  return (_late_inlines.length() > 0) && !needs_cleanup && !force_cleanup;
}

void Compile::inline_incrementally_cleanup(PhaseIterGVN& igvn) {
  {
    TracePhase tp("incrementalInline_pru", &timers[_t_incrInline_pru]);
    ResourceMark rm;
    PhaseRemoveUseless pru(initial_gvn(), for_igvn());
  }
  {
    TracePhase tp("incrementalInline_igvn", &timers[_t_incrInline_igvn]);
    igvn = PhaseIterGVN(initial_gvn());
    igvn.optimize();
  }
  print_method(PHASE_INCREMENTAL_INLINE_CLEANUP, 3);
}

// Perform incremental inlining until bound on number of live nodes is reached
void Compile::inline_incrementally(PhaseIterGVN& igvn) {
  TracePhase tp("incrementalInline", &timers[_t_incrInline]);

  set_inlining_incrementally(true);
  uint low_live_nodes = 0;

  while (_late_inlines.length() > 0) {
    if (live_nodes() > (uint)LiveNodeCountInliningCutoff) {
      if (low_live_nodes < (uint)LiveNodeCountInliningCutoff * 8 / 10) {
        TracePhase tp("incrementalInline_ideal", &timers[_t_incrInline_ideal]);
        // PhaseIdealLoop is expensive so we only try it once we are
        // out of live nodes and we only try it again if the previous
        // helped got the number of nodes down significantly
        PhaseIdealLoop::optimize(igvn, LoopOptsNone);
        if (failing())  return;
        low_live_nodes = live_nodes();
        _major_progress = true;
      }

      if (live_nodes() > (uint)LiveNodeCountInliningCutoff) {
        bool do_print_inlining = print_inlining() || print_intrinsics();
        if (do_print_inlining || log() != NULL) {
          // Print inlining message for candidates that we couldn't inline for lack of space.
          for (int i = 0; i < _late_inlines.length(); i++) {
            CallGenerator* cg = _late_inlines.at(i);
            const char* msg = "live nodes > LiveNodeCountInliningCutoff";
            if (do_print_inlining) {
              cg->print_inlining_late(msg);
            }
            log_late_inline_failure(cg, msg);
          }
        }
        break; // finish
      }
    }

    for_igvn()->clear();
    initial_gvn()->replace_with(&igvn);

    while (inline_incrementally_one()) {
      assert(!failing(), "inconsistent");
    }
    if (failing())  return;

    inline_incrementally_cleanup(igvn);

    print_method(PHASE_INCREMENTAL_INLINE_STEP, 3);

    if (failing())  return;

    if (_late_inlines.length() == 0) {
      break; // no more progress
    }
  }
  assert( igvn._worklist.size() == 0, "should be done with igvn" );

  if (_string_late_inlines.length() > 0) {
    assert(has_stringbuilder(), "inconsistent");
    for_igvn()->clear();
    initial_gvn()->replace_with(&igvn);

    inline_string_calls(false);

    if (failing())  return;

    inline_incrementally_cleanup(igvn);
  }

  set_inlining_incrementally(false);
}

void Compile::process_late_inline_calls_no_inline(PhaseIterGVN& igvn) {
  // "inlining_incrementally() == false" is used to signal that no inlining is allowed
  // (see LateInlineVirtualCallGenerator::do_late_inline_check() for details).
  // Tracking and verification of modified nodes is disabled by setting "_modified_nodes == NULL"
  // as if "inlining_incrementally() == true" were set.
  assert(inlining_incrementally() == false, "not allowed");
  assert(_modified_nodes == NULL, "not allowed");
  assert(_late_inlines.length() > 0, "sanity");

  while (_late_inlines.length() > 0) {
    for_igvn()->clear();
    initial_gvn()->replace_with(&igvn);

    while (inline_incrementally_one()) {
      assert(!failing(), "inconsistent");
    }
    if (failing())  return;

    inline_incrementally_cleanup(igvn);
  }
}

bool Compile::optimize_loops(PhaseIterGVN& igvn, LoopOptsMode mode) {
  if (_loop_opts_cnt > 0) {
    debug_only( int cnt = 0; );
    while (major_progress() && (_loop_opts_cnt > 0)) {
      TracePhase tp("idealLoop", &timers[_t_idealLoop]);
      assert( cnt++ < 40, "infinite cycle in loop optimization" );
      PhaseIdealLoop::optimize(igvn, mode);
      _loop_opts_cnt--;
      if (failing())  return false;
      if (major_progress()) print_method(PHASE_PHASEIDEALLOOP_ITERATIONS, 2);
    }
  }
  return true;
}

// Remove edges from "root" to each SafePoint at a backward branch.
// They were inserted during parsing (see add_safepoint()) to make
// infinite loops without calls or exceptions visible to root, i.e.,
// useful.
void Compile::remove_root_to_sfpts_edges(PhaseIterGVN& igvn) {
  Node *r = root();
  if (r != NULL) {
    for (uint i = r->req(); i < r->len(); ++i) {
      Node *n = r->in(i);
      if (n != NULL && n->is_SafePoint()) {
        r->rm_prec(i);
        if (n->outcnt() == 0) {
          igvn.remove_dead_node(n);
        }
        --i;
      }
    }
    // Parsing may have added top inputs to the root node (Path
    // leading to the Halt node proven dead). Make sure we get a
    // chance to clean them up.
    igvn._worklist.push(r);
    igvn.optimize();
  }
}

//------------------------------Optimize---------------------------------------
// Given a graph, optimize it.
void Compile::Optimize() {
  TracePhase tp("optimizer", &timers[_t_optimizer]);

#ifndef PRODUCT
  if (env()->break_at_compile()) {
    BREAKPOINT;
  }

#endif

  BarrierSetC2* bs = BarrierSet::barrier_set()->barrier_set_c2();
#ifdef ASSERT
  bs->verify_gc_barriers(this, BarrierSetC2::BeforeOptimize);
#endif

  ResourceMark rm;

  print_inlining_reinit();

  NOT_PRODUCT( verify_graph_edges(); )

  print_method(PHASE_AFTER_PARSING);

 {
  // Iterative Global Value Numbering, including ideal transforms
  // Initialize IterGVN with types and values from parse-time GVN
  PhaseIterGVN igvn(initial_gvn());
#ifdef ASSERT
  _modified_nodes = new (comp_arena()) Unique_Node_List(comp_arena());
#endif
  {
    TracePhase tp("iterGVN", &timers[_t_iterGVN]);
    igvn.optimize();
  }

  if (failing())  return;

  print_method(PHASE_ITER_GVN1, 2);

  inline_incrementally(igvn);

  print_method(PHASE_INCREMENTAL_INLINE, 2);

  if (failing())  return;

  if (eliminate_boxing()) {
    // Inline valueOf() methods now.
    inline_boxing_calls(igvn);

    if (AlwaysIncrementalInline) {
      inline_incrementally(igvn);
    }

    print_method(PHASE_INCREMENTAL_BOXING_INLINE, 2);

    if (failing())  return;
  }

  // Now that all inlining is over, cut edge from root to loop
  // safepoints
  remove_root_to_sfpts_edges(igvn);

  // Remove the speculative part of types and clean up the graph from
  // the extra CastPP nodes whose only purpose is to carry them. Do
  // that early so that optimizations are not disrupted by the extra
  // CastPP nodes.
  remove_speculative_types(igvn);

  // No more new expensive nodes will be added to the list from here
  // so keep only the actual candidates for optimizations.
  cleanup_expensive_nodes(igvn);

  assert(EnableVectorSupport || !has_vbox_nodes(), "sanity");
  if (EnableVectorSupport && has_vbox_nodes()) {
    TracePhase tp("", &timers[_t_vector]);
    PhaseVector pv(igvn);
    pv.optimize_vector_boxes();

    print_method(PHASE_ITER_GVN_AFTER_VECTOR, 2);
  }
  assert(!has_vbox_nodes(), "sanity");

  if (!failing() && RenumberLiveNodes && live_nodes() + NodeLimitFudgeFactor < unique()) {
    Compile::TracePhase tp("", &timers[_t_renumberLive]);
    initial_gvn()->replace_with(&igvn);
    for_igvn()->clear();
    Unique_Node_List new_worklist(C->comp_arena());
    {
      ResourceMark rm;
      PhaseRenumberLive prl = PhaseRenumberLive(initial_gvn(), for_igvn(), &new_worklist);
    }
    Unique_Node_List* save_for_igvn = for_igvn();
    set_for_igvn(&new_worklist);
    igvn = PhaseIterGVN(initial_gvn());
    igvn.optimize();
    set_for_igvn(save_for_igvn);
  }

  // Process inline type nodes now that all inlining is over
  process_inline_types(igvn);

  adjust_flattened_array_access_aliases(igvn);

  // Perform escape analysis
  if (_do_escape_analysis && ConnectionGraph::has_candidates(this)) {
    if (has_loops()) {
      // Cleanup graph (remove dead nodes).
      TracePhase tp("idealLoop", &timers[_t_idealLoop]);
      PhaseIdealLoop::optimize(igvn, LoopOptsMaxUnroll);
      if (major_progress()) print_method(PHASE_PHASEIDEAL_BEFORE_EA, 2);
      if (failing())  return;
    }
    ConnectionGraph::do_analysis(this, &igvn);

    if (failing())  return;

    // Optimize out fields loads from scalar replaceable allocations.
    igvn.optimize();
    print_method(PHASE_ITER_GVN_AFTER_EA, 2);

    if (failing())  return;

    if (congraph() != NULL && macro_count() > 0) {
      TracePhase tp("macroEliminate", &timers[_t_macroEliminate]);
      PhaseMacroExpand mexp(igvn);
      mexp.eliminate_macro_nodes();
      igvn.set_delay_transform(false);

      igvn.optimize();
      print_method(PHASE_ITER_GVN_AFTER_ELIMINATION, 2);

      if (failing())  return;
    }
  }

  // Loop transforms on the ideal graph.  Range Check Elimination,
  // peeling, unrolling, etc.

  // Set loop opts counter
  if((_loop_opts_cnt > 0) && (has_loops() || has_split_ifs())) {
    {
      TracePhase tp("idealLoop", &timers[_t_idealLoop]);
      PhaseIdealLoop::optimize(igvn, LoopOptsDefault);
      _loop_opts_cnt--;
      if (major_progress()) print_method(PHASE_PHASEIDEALLOOP1, 2);
      if (failing())  return;
    }
    // Loop opts pass if partial peeling occurred in previous pass
    if(PartialPeelLoop && major_progress() && (_loop_opts_cnt > 0)) {
      TracePhase tp("idealLoop", &timers[_t_idealLoop]);
      PhaseIdealLoop::optimize(igvn, LoopOptsSkipSplitIf);
      _loop_opts_cnt--;
      if (major_progress()) print_method(PHASE_PHASEIDEALLOOP2, 2);
      if (failing())  return;
    }
    // Loop opts pass for loop-unrolling before CCP
    if(major_progress() && (_loop_opts_cnt > 0)) {
      TracePhase tp("idealLoop", &timers[_t_idealLoop]);
      PhaseIdealLoop::optimize(igvn, LoopOptsSkipSplitIf);
      _loop_opts_cnt--;
      if (major_progress()) print_method(PHASE_PHASEIDEALLOOP3, 2);
    }
    if (!failing()) {
      // Verify that last round of loop opts produced a valid graph
      PhaseIdealLoop::verify(igvn);
    }
  }
  if (failing())  return;

  // Conditional Constant Propagation;
  PhaseCCP ccp( &igvn );
  assert( true, "Break here to ccp.dump_nodes_and_types(_root,999,1)");
  {
    TracePhase tp("ccp", &timers[_t_ccp]);
    ccp.do_transform();
  }
  print_method(PHASE_CPP1, 2);

  assert( true, "Break here to ccp.dump_old2new_map()");

  // Iterative Global Value Numbering, including ideal transforms
  {
    TracePhase tp("iterGVN2", &timers[_t_iterGVN2]);
    igvn = ccp;
    igvn.optimize();
  }
  print_method(PHASE_ITER_GVN2, 2);

  if (failing())  return;

  // Loop transforms on the ideal graph.  Range Check Elimination,
  // peeling, unrolling, etc.
  if (!optimize_loops(igvn, LoopOptsDefault)) {
    return;
  }

  if (failing())  return;

  C->clear_major_progress(); // ensure that major progress is now clear

  process_for_post_loop_opts_igvn(igvn);

#ifdef ASSERT
  bs->verify_gc_barriers(this, BarrierSetC2::BeforeMacroExpand);
#endif

  // Process inline type nodes again after loop opts
  process_inline_types(igvn);

  {
    TracePhase tp("macroExpand", &timers[_t_macroExpand]);
    PhaseMacroExpand  mex(igvn);
    if (mex.expand_macro_nodes()) {
      assert(failing(), "must bail out w/ explicit message");
      return;
    }
    print_method(PHASE_MACRO_EXPANSION, 2);
  }

  // Process inline type nodes again and remove them. From here
  // on we don't need to keep track of field values anymore.
  process_inline_types(igvn, /* remove= */ true);

  {
    TracePhase tp("barrierExpand", &timers[_t_barrierExpand]);
    if (bs->expand_barriers(this, igvn)) {
      assert(failing(), "must bail out w/ explicit message");
      return;
    }
    print_method(PHASE_BARRIER_EXPANSION, 2);
  }

  if (C->max_vector_size() > 0) {
    C->optimize_logic_cones(igvn);
    igvn.optimize();
  }

  DEBUG_ONLY( _modified_nodes = NULL; )

  assert(igvn._worklist.size() == 0, "not empty");

  assert(_late_inlines.length() == 0 || IncrementalInlineMH || IncrementalInlineVirtual, "not empty");

  if (_late_inlines.length() > 0) {
    // More opportunities to optimize virtual and MH calls.
    // Though it's maybe too late to perform inlining, strength-reducing them to direct calls is still an option.
    process_late_inline_calls_no_inline(igvn);
  }
 } // (End scope of igvn; run destructor if necessary for asserts.)

 check_no_dead_use();

 process_print_inlining();

 // A method with only infinite loops has no edges entering loops from root
 {
   TracePhase tp("graphReshape", &timers[_t_graphReshaping]);
   if (final_graph_reshaping()) {
     assert(failing(), "must bail out w/ explicit message");
     return;
   }
 }

 print_method(PHASE_OPTIMIZE_FINISHED, 2);
 DEBUG_ONLY(set_phase_optimize_finished();)
}

#ifdef ASSERT
void Compile::check_no_dead_use() const {
  ResourceMark rm;
  Unique_Node_List wq;
  wq.push(root());
  for (uint i = 0; i < wq.size(); ++i) {
    Node* n = wq.at(i);
    for (DUIterator_Fast jmax, j = n->fast_outs(jmax); j < jmax; j++) {
      Node* u = n->fast_out(j);
      if (u->outcnt() == 0 && !u->is_Con()) {
        u->dump();
        fatal("no reachable node should have no use");
      }
      wq.push(u);
    }
  }
}
#endif

void Compile::inline_vector_reboxing_calls() {
  if (C->_vector_reboxing_late_inlines.length() > 0) {
    _late_inlines_pos = C->_late_inlines.length();
    while (_vector_reboxing_late_inlines.length() > 0) {
      CallGenerator* cg = _vector_reboxing_late_inlines.pop();
      cg->do_late_inline();
      if (failing())  return;
      print_method(PHASE_INLINE_VECTOR_REBOX, cg->call_node());
    }
    _vector_reboxing_late_inlines.trunc_to(0);
  }
}

bool Compile::has_vbox_nodes() {
  if (C->_vector_reboxing_late_inlines.length() > 0) {
    return true;
  }
  for (int macro_idx = C->macro_count() - 1; macro_idx >= 0; macro_idx--) {
    Node * n = C->macro_node(macro_idx);
    assert(n->is_macro(), "only macro nodes expected here");
    if (n->Opcode() == Op_VectorUnbox || n->Opcode() == Op_VectorBox || n->Opcode() == Op_VectorBoxAllocate) {
      return true;
    }
  }
  return false;
}

//---------------------------- Bitwise operation packing optimization ---------------------------

static bool is_vector_unary_bitwise_op(Node* n) {
  return n->Opcode() == Op_XorV &&
         VectorNode::is_vector_bitwise_not_pattern(n);
}

static bool is_vector_binary_bitwise_op(Node* n) {
  switch (n->Opcode()) {
    case Op_AndV:
    case Op_OrV:
      return true;

    case Op_XorV:
      return !is_vector_unary_bitwise_op(n);

    default:
      return false;
  }
}

static bool is_vector_ternary_bitwise_op(Node* n) {
  return n->Opcode() == Op_MacroLogicV;
}

static bool is_vector_bitwise_op(Node* n) {
  return is_vector_unary_bitwise_op(n)  ||
         is_vector_binary_bitwise_op(n) ||
         is_vector_ternary_bitwise_op(n);
}

static bool is_vector_bitwise_cone_root(Node* n) {
  if (n->bottom_type()->isa_vectmask() || !is_vector_bitwise_op(n)) {
    return false;
  }
  for (DUIterator_Fast imax, i = n->fast_outs(imax); i < imax; i++) {
    if (is_vector_bitwise_op(n->fast_out(i))) {
      return false;
    }
  }
  return true;
}

static uint collect_unique_inputs(Node* n, Unique_Node_List& partition, Unique_Node_List& inputs) {
  uint cnt = 0;
  if (is_vector_bitwise_op(n)) {
    if (VectorNode::is_vector_bitwise_not_pattern(n)) {
      for (uint i = 1; i < n->req(); i++) {
        Node* in = n->in(i);
        bool skip = VectorNode::is_all_ones_vector(in);
        if (!skip && !inputs.member(in)) {
          inputs.push(in);
          cnt++;
        }
      }
      assert(cnt <= 1, "not unary");
    } else {
      uint last_req = n->req();
      if (is_vector_ternary_bitwise_op(n)) {
        last_req = n->req() - 1; // skip last input
      }
      for (uint i = 1; i < last_req; i++) {
        Node* def = n->in(i);
        if (!inputs.member(def)) {
          inputs.push(def);
          cnt++;
        }
      }
    }
    partition.push(n);
  } else { // not a bitwise operations
    if (!inputs.member(n)) {
      inputs.push(n);
      cnt++;
    }
  }
  return cnt;
}

void Compile::collect_logic_cone_roots(Unique_Node_List& list) {
  Unique_Node_List useful_nodes;
  C->identify_useful_nodes(useful_nodes);

  for (uint i = 0; i < useful_nodes.size(); i++) {
    Node* n = useful_nodes.at(i);
    if (is_vector_bitwise_cone_root(n)) {
      list.push(n);
    }
  }
}

Node* Compile::xform_to_MacroLogicV(PhaseIterGVN& igvn,
                                    const TypeVect* vt,
                                    Unique_Node_List& partition,
                                    Unique_Node_List& inputs) {
  assert(partition.size() == 2 || partition.size() == 3, "not supported");
  assert(inputs.size()    == 2 || inputs.size()    == 3, "not supported");
  assert(Matcher::match_rule_supported_vector(Op_MacroLogicV, vt->length(), vt->element_basic_type()), "not supported");

  Node* in1 = inputs.at(0);
  Node* in2 = inputs.at(1);
  Node* in3 = (inputs.size() == 3 ? inputs.at(2) : in2);

  uint func = compute_truth_table(partition, inputs);
  return igvn.transform(MacroLogicVNode::make(igvn, in3, in2, in1, func, vt));
}

static uint extract_bit(uint func, uint pos) {
  return (func & (1 << pos)) >> pos;
}

//
//  A macro logic node represents a truth table. It has 4 inputs,
//  First three inputs corresponds to 3 columns of a truth table
//  and fourth input captures the logic function.
//
//  eg.  fn = (in1 AND in2) OR in3;
//
//      MacroNode(in1,in2,in3,fn)
//
//  -----------------
//  in1 in2 in3  fn
//  -----------------
//  0    0   0    0
//  0    0   1    1
//  0    1   0    0
//  0    1   1    1
//  1    0   0    0
//  1    0   1    1
//  1    1   0    1
//  1    1   1    1
//

uint Compile::eval_macro_logic_op(uint func, uint in1 , uint in2, uint in3) {
  int res = 0;
  for (int i = 0; i < 8; i++) {
    int bit1 = extract_bit(in1, i);
    int bit2 = extract_bit(in2, i);
    int bit3 = extract_bit(in3, i);

    int func_bit_pos = (bit1 << 2 | bit2 << 1 | bit3);
    int func_bit = extract_bit(func, func_bit_pos);

    res |= func_bit << i;
  }
  return res;
}

static uint eval_operand(Node* n, ResourceHashtable<Node*,uint>& eval_map) {
  assert(n != NULL, "");
  assert(eval_map.contains(n), "absent");
  return *(eval_map.get(n));
}

static void eval_operands(Node* n,
                          uint& func1, uint& func2, uint& func3,
                          ResourceHashtable<Node*,uint>& eval_map) {
  assert(is_vector_bitwise_op(n), "");

  if (is_vector_unary_bitwise_op(n)) {
    Node* opnd = n->in(1);
    if (VectorNode::is_vector_bitwise_not_pattern(n) && VectorNode::is_all_ones_vector(opnd)) {
      opnd = n->in(2);
    }
    func1 = eval_operand(opnd, eval_map);
  } else if (is_vector_binary_bitwise_op(n)) {
    func1 = eval_operand(n->in(1), eval_map);
    func2 = eval_operand(n->in(2), eval_map);
  } else {
    assert(is_vector_ternary_bitwise_op(n), "unknown operation");
    func1 = eval_operand(n->in(1), eval_map);
    func2 = eval_operand(n->in(2), eval_map);
    func3 = eval_operand(n->in(3), eval_map);
  }
}

uint Compile::compute_truth_table(Unique_Node_List& partition, Unique_Node_List& inputs) {
  assert(inputs.size() <= 3, "sanity");
  ResourceMark rm;
  uint res = 0;
  ResourceHashtable<Node*,uint> eval_map;

  // Populate precomputed functions for inputs.
  // Each input corresponds to one column of 3 input truth-table.
  uint input_funcs[] = { 0xAA,   // (_, _, a) -> a
                         0xCC,   // (_, b, _) -> b
                         0xF0 }; // (c, _, _) -> c
  for (uint i = 0; i < inputs.size(); i++) {
    eval_map.put(inputs.at(i), input_funcs[i]);
  }

  for (uint i = 0; i < partition.size(); i++) {
    Node* n = partition.at(i);

    uint func1 = 0, func2 = 0, func3 = 0;
    eval_operands(n, func1, func2, func3, eval_map);

    switch (n->Opcode()) {
      case Op_OrV:
        assert(func3 == 0, "not binary");
        res = func1 | func2;
        break;
      case Op_AndV:
        assert(func3 == 0, "not binary");
        res = func1 & func2;
        break;
      case Op_XorV:
        if (VectorNode::is_vector_bitwise_not_pattern(n)) {
          assert(func2 == 0 && func3 == 0, "not unary");
          res = (~func1) & 0xFF;
        } else {
          assert(func3 == 0, "not binary");
          res = func1 ^ func2;
        }
        break;
      case Op_MacroLogicV:
        // Ordering of inputs may change during evaluation of sub-tree
        // containing MacroLogic node as a child node, thus a re-evaluation
        // makes sure that function is evaluated in context of current
        // inputs.
        res = eval_macro_logic_op(n->in(4)->get_int(), func1, func2, func3);
        break;

      default: assert(false, "not supported: %s", n->Name());
    }
    assert(res <= 0xFF, "invalid");
    eval_map.put(n, res);
  }
  return res;
}

bool Compile::compute_logic_cone(Node* n, Unique_Node_List& partition, Unique_Node_List& inputs) {
  assert(partition.size() == 0, "not empty");
  assert(inputs.size() == 0, "not empty");
  if (is_vector_ternary_bitwise_op(n)) {
    return false;
  }

  bool is_unary_op = is_vector_unary_bitwise_op(n);
  if (is_unary_op) {
    assert(collect_unique_inputs(n, partition, inputs) == 1, "not unary");
    return false; // too few inputs
  }

  assert(is_vector_binary_bitwise_op(n), "not binary");
  Node* in1 = n->in(1);
  Node* in2 = n->in(2);

  int in1_unique_inputs_cnt = collect_unique_inputs(in1, partition, inputs);
  int in2_unique_inputs_cnt = collect_unique_inputs(in2, partition, inputs);
  partition.push(n);

  // Too many inputs?
  if (inputs.size() > 3) {
    partition.clear();
    inputs.clear();
    { // Recompute in2 inputs
      Unique_Node_List not_used;
      in2_unique_inputs_cnt = collect_unique_inputs(in2, not_used, not_used);
    }
    // Pick the node with minimum number of inputs.
    if (in1_unique_inputs_cnt >= 3 && in2_unique_inputs_cnt >= 3) {
      return false; // still too many inputs
    }
    // Recompute partition & inputs.
    Node* child       = (in1_unique_inputs_cnt < in2_unique_inputs_cnt ? in1 : in2);
    collect_unique_inputs(child, partition, inputs);

    Node* other_input = (in1_unique_inputs_cnt < in2_unique_inputs_cnt ? in2 : in1);
    inputs.push(other_input);

    partition.push(n);
  }

  return (partition.size() == 2 || partition.size() == 3) &&
         (inputs.size()    == 2 || inputs.size()    == 3);
}


void Compile::process_logic_cone_root(PhaseIterGVN &igvn, Node *n, VectorSet &visited) {
  assert(is_vector_bitwise_op(n), "not a root");

  visited.set(n->_idx);

  // 1) Do a DFS walk over the logic cone.
  for (uint i = 1; i < n->req(); i++) {
    Node* in = n->in(i);
    if (!visited.test(in->_idx) && is_vector_bitwise_op(in)) {
      process_logic_cone_root(igvn, in, visited);
    }
  }

  // 2) Bottom up traversal: Merge node[s] with
  // the parent to form macro logic node.
  Unique_Node_List partition;
  Unique_Node_List inputs;
  if (compute_logic_cone(n, partition, inputs)) {
    const TypeVect* vt = n->bottom_type()->is_vect();
    Node* macro_logic = xform_to_MacroLogicV(igvn, vt, partition, inputs);
    igvn.replace_node(n, macro_logic);
  }
}

void Compile::optimize_logic_cones(PhaseIterGVN &igvn) {
  ResourceMark rm;
  if (Matcher::match_rule_supported(Op_MacroLogicV)) {
    Unique_Node_List list;
    collect_logic_cone_roots(list);

    while (list.size() > 0) {
      Node* n = list.pop();
      const TypeVect* vt = n->bottom_type()->is_vect();
      bool supported = Matcher::match_rule_supported_vector(Op_MacroLogicV, vt->length(), vt->element_basic_type());
      if (supported) {
        VectorSet visited(comp_arena());
        process_logic_cone_root(igvn, n, visited);
      }
    }
  }
}

//------------------------------Code_Gen---------------------------------------
// Given a graph, generate code for it
void Compile::Code_Gen() {
  if (failing()) {
    return;
  }

  // Perform instruction selection.  You might think we could reclaim Matcher
  // memory PDQ, but actually the Matcher is used in generating spill code.
  // Internals of the Matcher (including some VectorSets) must remain live
  // for awhile - thus I cannot reclaim Matcher memory lest a VectorSet usage
  // set a bit in reclaimed memory.

  // In debug mode can dump m._nodes.dump() for mapping of ideal to machine
  // nodes.  Mapping is only valid at the root of each matched subtree.
  NOT_PRODUCT( verify_graph_edges(); )

  Matcher matcher;
  _matcher = &matcher;
  {
    TracePhase tp("matcher", &timers[_t_matcher]);
    matcher.match();
    if (failing()) {
      return;
    }
  }
  // In debug mode can dump m._nodes.dump() for mapping of ideal to machine
  // nodes.  Mapping is only valid at the root of each matched subtree.
  NOT_PRODUCT( verify_graph_edges(); )

  // If you have too many nodes, or if matching has failed, bail out
  check_node_count(0, "out of nodes matching instructions");
  if (failing()) {
    return;
  }

  print_method(PHASE_MATCHING, 2);

  // Build a proper-looking CFG
  PhaseCFG cfg(node_arena(), root(), matcher);
  _cfg = &cfg;
  {
    TracePhase tp("scheduler", &timers[_t_scheduler]);
    bool success = cfg.do_global_code_motion();
    if (!success) {
      return;
    }

    print_method(PHASE_GLOBAL_CODE_MOTION, 2);
    NOT_PRODUCT( verify_graph_edges(); )
    cfg.verify();
  }

  PhaseChaitin regalloc(unique(), cfg, matcher, false);
  _regalloc = &regalloc;
  {
    TracePhase tp("regalloc", &timers[_t_registerAllocation]);
    // Perform register allocation.  After Chaitin, use-def chains are
    // no longer accurate (at spill code) and so must be ignored.
    // Node->LRG->reg mappings are still accurate.
    _regalloc->Register_Allocate();

    // Bail out if the allocator builds too many nodes
    if (failing()) {
      return;
    }
  }

  // Prior to register allocation we kept empty basic blocks in case the
  // the allocator needed a place to spill.  After register allocation we
  // are not adding any new instructions.  If any basic block is empty, we
  // can now safely remove it.
  {
    TracePhase tp("blockOrdering", &timers[_t_blockOrdering]);
    cfg.remove_empty_blocks();
    if (do_freq_based_layout()) {
      PhaseBlockLayout layout(cfg);
    } else {
      cfg.set_loop_alignment();
    }
    cfg.fixup_flow();
  }

  // Apply peephole optimizations
  if( OptoPeephole ) {
    TracePhase tp("peephole", &timers[_t_peephole]);
    PhasePeephole peep( _regalloc, cfg);
    peep.do_transform();
  }

  // Do late expand if CPU requires this.
  if (Matcher::require_postalloc_expand) {
    TracePhase tp("postalloc_expand", &timers[_t_postalloc_expand]);
    cfg.postalloc_expand(_regalloc);
  }

  // Convert Nodes to instruction bits in a buffer
  {
    TracePhase tp("output", &timers[_t_output]);
    PhaseOutput output;
    output.Output();
    if (failing())  return;
    output.install();
  }

  print_method(PHASE_FINAL_CODE);

  // He's dead, Jim.
  _cfg     = (PhaseCFG*)((intptr_t)0xdeadbeef);
  _regalloc = (PhaseChaitin*)((intptr_t)0xdeadbeef);
}

//------------------------------Final_Reshape_Counts---------------------------
// This class defines counters to help identify when a method
// may/must be executed using hardware with only 24-bit precision.
struct Final_Reshape_Counts : public StackObj {
  int  _call_count;             // count non-inlined 'common' calls
  int  _float_count;            // count float ops requiring 24-bit precision
  int  _double_count;           // count double ops requiring more precision
  int  _java_call_count;        // count non-inlined 'java' calls
  int  _inner_loop_count;       // count loops which need alignment
  VectorSet _visited;           // Visitation flags
  Node_List _tests;             // Set of IfNodes & PCTableNodes

  Final_Reshape_Counts() :
    _call_count(0), _float_count(0), _double_count(0),
    _java_call_count(0), _inner_loop_count(0) { }

  void inc_call_count  () { _call_count  ++; }
  void inc_float_count () { _float_count ++; }
  void inc_double_count() { _double_count++; }
  void inc_java_call_count() { _java_call_count++; }
  void inc_inner_loop_count() { _inner_loop_count++; }

  int  get_call_count  () const { return _call_count  ; }
  int  get_float_count () const { return _float_count ; }
  int  get_double_count() const { return _double_count; }
  int  get_java_call_count() const { return _java_call_count; }
  int  get_inner_loop_count() const { return _inner_loop_count; }
};

// Eliminate trivially redundant StoreCMs and accumulate their
// precedence edges.
void Compile::eliminate_redundant_card_marks(Node* n) {
  assert(n->Opcode() == Op_StoreCM, "expected StoreCM");
  if (n->in(MemNode::Address)->outcnt() > 1) {
    // There are multiple users of the same address so it might be
    // possible to eliminate some of the StoreCMs
    Node* mem = n->in(MemNode::Memory);
    Node* adr = n->in(MemNode::Address);
    Node* val = n->in(MemNode::ValueIn);
    Node* prev = n;
    bool done = false;
    // Walk the chain of StoreCMs eliminating ones that match.  As
    // long as it's a chain of single users then the optimization is
    // safe.  Eliminating partially redundant StoreCMs would require
    // cloning copies down the other paths.
    while (mem->Opcode() == Op_StoreCM && mem->outcnt() == 1 && !done) {
      if (adr == mem->in(MemNode::Address) &&
          val == mem->in(MemNode::ValueIn)) {
        // redundant StoreCM
        if (mem->req() > MemNode::OopStore) {
          // Hasn't been processed by this code yet.
          n->add_prec(mem->in(MemNode::OopStore));
        } else {
          // Already converted to precedence edge
          for (uint i = mem->req(); i < mem->len(); i++) {
            // Accumulate any precedence edges
            if (mem->in(i) != NULL) {
              n->add_prec(mem->in(i));
            }
          }
          // Everything above this point has been processed.
          done = true;
        }
        // Eliminate the previous StoreCM
        prev->set_req(MemNode::Memory, mem->in(MemNode::Memory));
        assert(mem->outcnt() == 0, "should be dead");
        mem->disconnect_inputs(this);
      } else {
        prev = mem;
      }
      mem = prev->in(MemNode::Memory);
    }
  }
}


//------------------------------final_graph_reshaping_impl----------------------
// Implement items 1-5 from final_graph_reshaping below.
void Compile::final_graph_reshaping_impl( Node *n, Final_Reshape_Counts &frc) {

  if ( n->outcnt() == 0 ) return; // dead node
  uint nop = n->Opcode();

  // Check for 2-input instruction with "last use" on right input.
  // Swap to left input.  Implements item (2).
  if( n->req() == 3 &&          // two-input instruction
      n->in(1)->outcnt() > 1 && // left use is NOT a last use
      (!n->in(1)->is_Phi() || n->in(1)->in(2) != n) && // it is not data loop
      n->in(2)->outcnt() == 1 &&// right use IS a last use
      !n->in(2)->is_Con() ) {   // right use is not a constant
    // Check for commutative opcode
    switch( nop ) {
    case Op_AddI:  case Op_AddF:  case Op_AddD:  case Op_AddL:
    case Op_MaxI:  case Op_MaxL:  case Op_MaxF:  case Op_MaxD:
    case Op_MinI:  case Op_MinL:  case Op_MinF:  case Op_MinD:
    case Op_MulI:  case Op_MulF:  case Op_MulD:  case Op_MulL:
    case Op_AndL:  case Op_XorL:  case Op_OrL:
    case Op_AndI:  case Op_XorI:  case Op_OrI: {
      // Move "last use" input to left by swapping inputs
      n->swap_edges(1, 2);
      break;
    }
    default:
      break;
    }
  }

#ifdef ASSERT
  if( n->is_Mem() ) {
    int alias_idx = get_alias_index(n->as_Mem()->adr_type());
    assert( n->in(0) != NULL || alias_idx != Compile::AliasIdxRaw ||
            // oop will be recorded in oop map if load crosses safepoint
            n->is_Load() && (n->as_Load()->bottom_type()->isa_oopptr() ||
                             LoadNode::is_immutable_value(n->in(MemNode::Address))),
            "raw memory operations should have control edge");
  }
  if (n->is_MemBar()) {
    MemBarNode* mb = n->as_MemBar();
    if (mb->trailing_store() || mb->trailing_load_store()) {
      assert(mb->leading_membar()->trailing_membar() == mb, "bad membar pair");
      Node* mem = BarrierSet::barrier_set()->barrier_set_c2()->step_over_gc_barrier(mb->in(MemBarNode::Precedent));
      assert((mb->trailing_store() && mem->is_Store() && mem->as_Store()->is_release()) ||
             (mb->trailing_load_store() && mem->is_LoadStore()), "missing mem op");
    } else if (mb->leading()) {
      assert(mb->trailing_membar()->leading_membar() == mb, "bad membar pair");
    }
  }
#endif
  // Count FPU ops and common calls, implements item (3)
  bool gc_handled = BarrierSet::barrier_set()->barrier_set_c2()->final_graph_reshaping(this, n, nop);
  if (!gc_handled) {
    final_graph_reshaping_main_switch(n, frc, nop);
  }

  // Collect CFG split points
  if (n->is_MultiBranch() && !n->is_RangeCheck()) {
    frc._tests.push(n);
  }
}

void Compile::final_graph_reshaping_main_switch(Node* n, Final_Reshape_Counts& frc, uint nop) {
  switch( nop ) {
  // Count all float operations that may use FPU
  case Op_AddF:
  case Op_SubF:
  case Op_MulF:
  case Op_DivF:
  case Op_NegF:
  case Op_ModF:
  case Op_ConvI2F:
  case Op_ConF:
  case Op_CmpF:
  case Op_CmpF3:
  case Op_StoreF:
  case Op_LoadF:
  // case Op_ConvL2F: // longs are split into 32-bit halves
    frc.inc_float_count();
    break;

  case Op_ConvF2D:
  case Op_ConvD2F:
    frc.inc_float_count();
    frc.inc_double_count();
    break;

  // Count all double operations that may use FPU
  case Op_AddD:
  case Op_SubD:
  case Op_MulD:
  case Op_DivD:
  case Op_NegD:
  case Op_ModD:
  case Op_ConvI2D:
  case Op_ConvD2I:
  // case Op_ConvL2D: // handled by leaf call
  // case Op_ConvD2L: // handled by leaf call
  case Op_ConD:
  case Op_CmpD:
  case Op_CmpD3:
  case Op_StoreD:
  case Op_LoadD:
  case Op_LoadD_unaligned:
    frc.inc_double_count();
    break;
  case Op_Opaque1:              // Remove Opaque Nodes before matching
  case Op_Opaque2:              // Remove Opaque Nodes before matching
  case Op_Opaque3:
    n->subsume_by(n->in(1), this);
    break;
  case Op_CallStaticJava:
  case Op_CallJava:
  case Op_CallDynamicJava:
    frc.inc_java_call_count(); // Count java call site;
  case Op_CallRuntime:
  case Op_CallLeaf:
  case Op_CallLeafVector:
  case Op_CallNative:
  case Op_CallLeafNoFP: {
    assert (n->is_Call(), "");
    CallNode *call = n->as_Call();
    // Count call sites where the FP mode bit would have to be flipped.
    // Do not count uncommon runtime calls:
    // uncommon_trap, _complete_monitor_locking, _complete_monitor_unlocking,
    // _new_Java, _new_typeArray, _new_objArray, _rethrow_Java, ...
    if (!call->is_CallStaticJava() || !call->as_CallStaticJava()->_name) {
      frc.inc_call_count();   // Count the call site
    } else {                  // See if uncommon argument is shared
      Node *n = call->in(TypeFunc::Parms);
      int nop = n->Opcode();
      // Clone shared simple arguments to uncommon calls, item (1).
      if (n->outcnt() > 1 &&
          !n->is_Proj() &&
          nop != Op_CreateEx &&
          nop != Op_CheckCastPP &&
          nop != Op_DecodeN &&
          nop != Op_DecodeNKlass &&
          !n->is_Mem() &&
          !n->is_Phi()) {
        Node *x = n->clone();
        call->set_req(TypeFunc::Parms, x);
      }
    }
    break;
  }

  case Op_StoreCM:
    {
      // Convert OopStore dependence into precedence edge
      Node* prec = n->in(MemNode::OopStore);
      n->del_req(MemNode::OopStore);
      if (prec->is_MergeMem()) {
        MergeMemNode* mm = prec->as_MergeMem();
        Node* base = mm->base_memory();
        for (int i = AliasIdxRaw + 1; i < num_alias_types(); i++) {
          const Type* adr_type = get_adr_type(i);
          if (adr_type->isa_aryptr() && adr_type->is_aryptr()->is_flat()) {
            Node* m = mm->memory_at(i);
            n->add_prec(m);
          }
        }
        if (mm->outcnt() == 0) {
          mm->disconnect_inputs(this);
        }
      } else {
        n->add_prec(prec);
      }
      eliminate_redundant_card_marks(n);
    }

    // fall through

  case Op_StoreB:
  case Op_StoreC:
  case Op_StorePConditional:
  case Op_StoreI:
  case Op_StoreL:
  case Op_StoreIConditional:
  case Op_StoreLConditional:
  case Op_CompareAndSwapB:
  case Op_CompareAndSwapS:
  case Op_CompareAndSwapI:
  case Op_CompareAndSwapL:
  case Op_CompareAndSwapP:
  case Op_CompareAndSwapN:
  case Op_WeakCompareAndSwapB:
  case Op_WeakCompareAndSwapS:
  case Op_WeakCompareAndSwapI:
  case Op_WeakCompareAndSwapL:
  case Op_WeakCompareAndSwapP:
  case Op_WeakCompareAndSwapN:
  case Op_CompareAndExchangeB:
  case Op_CompareAndExchangeS:
  case Op_CompareAndExchangeI:
  case Op_CompareAndExchangeL:
  case Op_CompareAndExchangeP:
  case Op_CompareAndExchangeN:
  case Op_GetAndAddS:
  case Op_GetAndAddB:
  case Op_GetAndAddI:
  case Op_GetAndAddL:
  case Op_GetAndSetS:
  case Op_GetAndSetB:
  case Op_GetAndSetI:
  case Op_GetAndSetL:
  case Op_GetAndSetP:
  case Op_GetAndSetN:
  case Op_StoreP:
  case Op_StoreN:
  case Op_StoreNKlass:
  case Op_LoadB:
  case Op_LoadUB:
  case Op_LoadUS:
  case Op_LoadI:
  case Op_LoadKlass:
  case Op_LoadNKlass:
  case Op_LoadL:
  case Op_LoadL_unaligned:
  case Op_LoadPLocked:
  case Op_LoadP:
  case Op_LoadN:
  case Op_LoadRange:
  case Op_LoadS:
    break;

  case Op_AddP: {               // Assert sane base pointers
    Node *addp = n->in(AddPNode::Address);
    assert( !addp->is_AddP() ||
            addp->in(AddPNode::Base)->is_top() || // Top OK for allocation
            addp->in(AddPNode::Base) == n->in(AddPNode::Base),
            "Base pointers must match (addp %u)", addp->_idx );
#ifdef _LP64
    if ((UseCompressedOops || UseCompressedClassPointers) &&
        addp->Opcode() == Op_ConP &&
        addp == n->in(AddPNode::Base) &&
        n->in(AddPNode::Offset)->is_Con()) {
      // If the transformation of ConP to ConN+DecodeN is beneficial depends
      // on the platform and on the compressed oops mode.
      // Use addressing with narrow klass to load with offset on x86.
      // Some platforms can use the constant pool to load ConP.
      // Do this transformation here since IGVN will convert ConN back to ConP.
      const Type* t = addp->bottom_type();
      bool is_oop   = t->isa_oopptr() != NULL;
      bool is_klass = t->isa_klassptr() != NULL;

      if ((is_oop   && Matcher::const_oop_prefer_decode()  ) ||
          (is_klass && Matcher::const_klass_prefer_decode())) {
        Node* nn = NULL;

        int op = is_oop ? Op_ConN : Op_ConNKlass;

        // Look for existing ConN node of the same exact type.
        Node* r  = root();
        uint cnt = r->outcnt();
        for (uint i = 0; i < cnt; i++) {
          Node* m = r->raw_out(i);
          if (m!= NULL && m->Opcode() == op &&
              m->bottom_type()->make_ptr() == t) {
            nn = m;
            break;
          }
        }
        if (nn != NULL) {
          // Decode a narrow oop to match address
          // [R12 + narrow_oop_reg<<3 + offset]
          if (is_oop) {
            nn = new DecodeNNode(nn, t);
          } else {
            nn = new DecodeNKlassNode(nn, t);
          }
          // Check for succeeding AddP which uses the same Base.
          // Otherwise we will run into the assertion above when visiting that guy.
          for (uint i = 0; i < n->outcnt(); ++i) {
            Node *out_i = n->raw_out(i);
            if (out_i && out_i->is_AddP() && out_i->in(AddPNode::Base) == addp) {
              out_i->set_req(AddPNode::Base, nn);
#ifdef ASSERT
              for (uint j = 0; j < out_i->outcnt(); ++j) {
                Node *out_j = out_i->raw_out(j);
                assert(out_j == NULL || !out_j->is_AddP() || out_j->in(AddPNode::Base) != addp,
                       "more than 2 AddP nodes in a chain (out_j %u)", out_j->_idx);
              }
#endif
            }
          }
          n->set_req(AddPNode::Base, nn);
          n->set_req(AddPNode::Address, nn);
          if (addp->outcnt() == 0) {
            addp->disconnect_inputs(this);
          }
        }
      }
    }
#endif
    break;
  }

  case Op_CastPP: {
    // Remove CastPP nodes to gain more freedom during scheduling but
    // keep the dependency they encode as control or precedence edges
    // (if control is set already) on memory operations. Some CastPP
    // nodes don't have a control (don't carry a dependency): skip
    // those.
    if (n->in(0) != NULL) {
      ResourceMark rm;
      Unique_Node_List wq;
      wq.push(n);
      for (uint next = 0; next < wq.size(); ++next) {
        Node *m = wq.at(next);
        for (DUIterator_Fast imax, i = m->fast_outs(imax); i < imax; i++) {
          Node* use = m->fast_out(i);
          if (use->is_Mem() || use->is_EncodeNarrowPtr()) {
            use->ensure_control_or_add_prec(n->in(0));
          } else {
            switch(use->Opcode()) {
            case Op_AddP:
            case Op_DecodeN:
            case Op_DecodeNKlass:
            case Op_CheckCastPP:
            case Op_CastPP:
              wq.push(use);
              break;
            }
          }
        }
      }
    }
    const bool is_LP64 = LP64_ONLY(true) NOT_LP64(false);
    if (is_LP64 && n->in(1)->is_DecodeN() && Matcher::gen_narrow_oop_implicit_null_checks()) {
      Node* in1 = n->in(1);
      const Type* t = n->bottom_type();
      Node* new_in1 = in1->clone();
      new_in1->as_DecodeN()->set_type(t);

      if (!Matcher::narrow_oop_use_complex_address()) {
        //
        // x86, ARM and friends can handle 2 adds in addressing mode
        // and Matcher can fold a DecodeN node into address by using
        // a narrow oop directly and do implicit NULL check in address:
        //
        // [R12 + narrow_oop_reg<<3 + offset]
        // NullCheck narrow_oop_reg
        //
        // On other platforms (Sparc) we have to keep new DecodeN node and
        // use it to do implicit NULL check in address:
        //
        // decode_not_null narrow_oop_reg, base_reg
        // [base_reg + offset]
        // NullCheck base_reg
        //
        // Pin the new DecodeN node to non-null path on these platform (Sparc)
        // to keep the information to which NULL check the new DecodeN node
        // corresponds to use it as value in implicit_null_check().
        //
        new_in1->set_req(0, n->in(0));
      }

      n->subsume_by(new_in1, this);
      if (in1->outcnt() == 0) {
        in1->disconnect_inputs(this);
      }
    } else {
      n->subsume_by(n->in(1), this);
      if (n->outcnt() == 0) {
        n->disconnect_inputs(this);
      }
    }
    break;
  }
#ifdef _LP64
  case Op_CmpP:
    // Do this transformation here to preserve CmpPNode::sub() and
    // other TypePtr related Ideal optimizations (for example, ptr nullness).
    if (n->in(1)->is_DecodeNarrowPtr() || n->in(2)->is_DecodeNarrowPtr()) {
      Node* in1 = n->in(1);
      Node* in2 = n->in(2);
      if (!in1->is_DecodeNarrowPtr()) {
        in2 = in1;
        in1 = n->in(2);
      }
      assert(in1->is_DecodeNarrowPtr(), "sanity");

      Node* new_in2 = NULL;
      if (in2->is_DecodeNarrowPtr()) {
        assert(in2->Opcode() == in1->Opcode(), "must be same node type");
        new_in2 = in2->in(1);
      } else if (in2->Opcode() == Op_ConP) {
        const Type* t = in2->bottom_type();
        if (t == TypePtr::NULL_PTR) {
          assert(in1->is_DecodeN(), "compare klass to null?");
          // Don't convert CmpP null check into CmpN if compressed
          // oops implicit null check is not generated.
          // This will allow to generate normal oop implicit null check.
          if (Matcher::gen_narrow_oop_implicit_null_checks())
            new_in2 = ConNode::make(TypeNarrowOop::NULL_PTR);
          //
          // This transformation together with CastPP transformation above
          // will generated code for implicit NULL checks for compressed oops.
          //
          // The original code after Optimize()
          //
          //    LoadN memory, narrow_oop_reg
          //    decode narrow_oop_reg, base_reg
          //    CmpP base_reg, NULL
          //    CastPP base_reg // NotNull
          //    Load [base_reg + offset], val_reg
          //
          // after these transformations will be
          //
          //    LoadN memory, narrow_oop_reg
          //    CmpN narrow_oop_reg, NULL
          //    decode_not_null narrow_oop_reg, base_reg
          //    Load [base_reg + offset], val_reg
          //
          // and the uncommon path (== NULL) will use narrow_oop_reg directly
          // since narrow oops can be used in debug info now (see the code in
          // final_graph_reshaping_walk()).
          //
          // At the end the code will be matched to
          // on x86:
          //
          //    Load_narrow_oop memory, narrow_oop_reg
          //    Load [R12 + narrow_oop_reg<<3 + offset], val_reg
          //    NullCheck narrow_oop_reg
          //
          // and on sparc:
          //
          //    Load_narrow_oop memory, narrow_oop_reg
          //    decode_not_null narrow_oop_reg, base_reg
          //    Load [base_reg + offset], val_reg
          //    NullCheck base_reg
          //
        } else if (t->isa_oopptr()) {
          new_in2 = ConNode::make(t->make_narrowoop());
        } else if (t->isa_klassptr()) {
          new_in2 = ConNode::make(t->make_narrowklass());
        }
      }
      if (new_in2 != NULL) {
        Node* cmpN = new CmpNNode(in1->in(1), new_in2);
        n->subsume_by(cmpN, this);
        if (in1->outcnt() == 0) {
          in1->disconnect_inputs(this);
        }
        if (in2->outcnt() == 0) {
          in2->disconnect_inputs(this);
        }
      }
    }
    break;

  case Op_DecodeN:
  case Op_DecodeNKlass:
    assert(!n->in(1)->is_EncodeNarrowPtr(), "should be optimized out");
    // DecodeN could be pinned when it can't be fold into
    // an address expression, see the code for Op_CastPP above.
    assert(n->in(0) == NULL || (UseCompressedOops && !Matcher::narrow_oop_use_complex_address()), "no control");
    break;

  case Op_EncodeP:
  case Op_EncodePKlass: {
    Node* in1 = n->in(1);
    if (in1->is_DecodeNarrowPtr()) {
      n->subsume_by(in1->in(1), this);
    } else if (in1->Opcode() == Op_ConP) {
      const Type* t = in1->bottom_type();
      if (t == TypePtr::NULL_PTR) {
        assert(t->isa_oopptr(), "null klass?");
        n->subsume_by(ConNode::make(TypeNarrowOop::NULL_PTR), this);
      } else if (t->isa_oopptr()) {
        n->subsume_by(ConNode::make(t->make_narrowoop()), this);
      } else if (t->isa_klassptr()) {
        n->subsume_by(ConNode::make(t->make_narrowklass()), this);
      }
    }
    if (in1->outcnt() == 0) {
      in1->disconnect_inputs(this);
    }
    break;
  }

  case Op_Proj: {
    if (OptimizeStringConcat || IncrementalInline) {
      ProjNode* proj = n->as_Proj();
      if (proj->_is_io_use) {
        assert(proj->_con == TypeFunc::I_O || proj->_con == TypeFunc::Memory, "");
        // Separate projections were used for the exception path which
        // are normally removed by a late inline.  If it wasn't inlined
        // then they will hang around and should just be replaced with
        // the original one. Merge them.
        Node* non_io_proj = proj->in(0)->as_Multi()->proj_out_or_null(proj->_con, false /*is_io_use*/);
        if (non_io_proj  != NULL) {
          proj->subsume_by(non_io_proj , this);
        }
      }
    }
    break;
  }

  case Op_Phi:
    if (n->as_Phi()->bottom_type()->isa_narrowoop() || n->as_Phi()->bottom_type()->isa_narrowklass()) {
      // The EncodeP optimization may create Phi with the same edges
      // for all paths. It is not handled well by Register Allocator.
      Node* unique_in = n->in(1);
      assert(unique_in != NULL, "");
      uint cnt = n->req();
      for (uint i = 2; i < cnt; i++) {
        Node* m = n->in(i);
        assert(m != NULL, "");
        if (unique_in != m)
          unique_in = NULL;
      }
      if (unique_in != NULL) {
        n->subsume_by(unique_in, this);
      }
    }
    break;

#endif

#ifdef ASSERT
  case Op_CastII:
    // Verify that all range check dependent CastII nodes were removed.
    if (n->isa_CastII()->has_range_check()) {
      n->dump(3);
      assert(false, "Range check dependent CastII node was not removed");
    }
    break;
#endif

  case Op_ModI:
    if (UseDivMod) {
      // Check if a%b and a/b both exist
      Node* d = n->find_similar(Op_DivI);
      if (d) {
        // Replace them with a fused divmod if supported
        if (Matcher::has_match_rule(Op_DivModI)) {
          DivModINode* divmod = DivModINode::make(n);
          d->subsume_by(divmod->div_proj(), this);
          n->subsume_by(divmod->mod_proj(), this);
        } else {
          // replace a%b with a-((a/b)*b)
          Node* mult = new MulINode(d, d->in(2));
          Node* sub  = new SubINode(d->in(1), mult);
          n->subsume_by(sub, this);
        }
      }
    }
    break;

  case Op_ModL:
    if (UseDivMod) {
      // Check if a%b and a/b both exist
      Node* d = n->find_similar(Op_DivL);
      if (d) {
        // Replace them with a fused divmod if supported
        if (Matcher::has_match_rule(Op_DivModL)) {
          DivModLNode* divmod = DivModLNode::make(n);
          d->subsume_by(divmod->div_proj(), this);
          n->subsume_by(divmod->mod_proj(), this);
        } else {
          // replace a%b with a-((a/b)*b)
          Node* mult = new MulLNode(d, d->in(2));
          Node* sub  = new SubLNode(d->in(1), mult);
          n->subsume_by(sub, this);
        }
      }
    }
    break;

  case Op_LoadVector:
  case Op_StoreVector:
  case Op_LoadVectorGather:
  case Op_StoreVectorScatter:
  case Op_VectorCmpMasked:
  case Op_VectorMaskGen:
  case Op_LoadVectorMasked:
  case Op_StoreVectorMasked:
    break;

  case Op_AddReductionVI:
  case Op_AddReductionVL:
  case Op_AddReductionVF:
  case Op_AddReductionVD:
  case Op_MulReductionVI:
  case Op_MulReductionVL:
  case Op_MulReductionVF:
  case Op_MulReductionVD:
  case Op_MinReductionV:
  case Op_MaxReductionV:
  case Op_AndReductionV:
  case Op_OrReductionV:
  case Op_XorReductionV:
    break;

  case Op_PackB:
  case Op_PackS:
  case Op_PackI:
  case Op_PackF:
  case Op_PackL:
  case Op_PackD:
    if (n->req()-1 > 2) {
      // Replace many operand PackNodes with a binary tree for matching
      PackNode* p = (PackNode*) n;
      Node* btp = p->binary_tree_pack(1, n->req());
      n->subsume_by(btp, this);
    }
    break;
  case Op_Loop:
    assert(!n->as_Loop()->is_transformed_long_inner_loop() || _loop_opts_cnt == 0, "should have been turned into a counted loop");
  case Op_CountedLoop:
  case Op_LongCountedLoop:
  case Op_OuterStripMinedLoop:
    if (n->as_Loop()->is_inner_loop()) {
      frc.inc_inner_loop_count();
    }
    n->as_Loop()->verify_strip_mined(0);
    break;
  case Op_LShiftI:
  case Op_RShiftI:
  case Op_URShiftI:
  case Op_LShiftL:
  case Op_RShiftL:
  case Op_URShiftL:
    if (Matcher::need_masked_shift_count) {
      // The cpu's shift instructions don't restrict the count to the
      // lower 5/6 bits. We need to do the masking ourselves.
      Node* in2 = n->in(2);
      juint mask = (n->bottom_type() == TypeInt::INT) ? (BitsPerInt - 1) : (BitsPerLong - 1);
      const TypeInt* t = in2->find_int_type();
      if (t != NULL && t->is_con()) {
        juint shift = t->get_con();
        if (shift > mask) { // Unsigned cmp
          n->set_req(2, ConNode::make(TypeInt::make(shift & mask)));
        }
      } else {
        if (t == NULL || t->_lo < 0 || t->_hi > (int)mask) {
          Node* shift = new AndINode(in2, ConNode::make(TypeInt::make(mask)));
          n->set_req(2, shift);
        }
      }
      if (in2->outcnt() == 0) { // Remove dead node
        in2->disconnect_inputs(this);
      }
    }
    break;
  case Op_MemBarStoreStore:
  case Op_MemBarRelease:
    // Break the link with AllocateNode: it is no longer useful and
    // confuses register allocation.
    if (n->req() > MemBarNode::Precedent) {
      n->set_req(MemBarNode::Precedent, top());
    }
    break;
  case Op_MemBarAcquire: {
    if (n->as_MemBar()->trailing_load() && n->req() > MemBarNode::Precedent) {
      // At parse time, the trailing MemBarAcquire for a volatile load
      // is created with an edge to the load. After optimizations,
      // that input may be a chain of Phis. If those phis have no
      // other use, then the MemBarAcquire keeps them alive and
      // register allocation can be confused.
      ResourceMark rm;
      Unique_Node_List wq;
      wq.push(n->in(MemBarNode::Precedent));
      n->set_req(MemBarNode::Precedent, top());
      while (wq.size() > 0) {
        Node* m = wq.pop();
        if (m->outcnt() == 0) {
          for (uint j = 0; j < m->req(); j++) {
            Node* in = m->in(j);
            if (in != NULL) {
              wq.push(in);
            }
          }
          m->disconnect_inputs(this);
        }
      }
    }
    break;
  }
  case Op_Blackhole:
    break;
  case Op_RangeCheck: {
    RangeCheckNode* rc = n->as_RangeCheck();
    Node* iff = new IfNode(rc->in(0), rc->in(1), rc->_prob, rc->_fcnt);
    n->subsume_by(iff, this);
    frc._tests.push(iff);
    break;
  }
  case Op_ConvI2L: {
    if (!Matcher::convi2l_type_required) {
      // Code generation on some platforms doesn't need accurate
      // ConvI2L types. Widening the type can help remove redundant
      // address computations.
      n->as_Type()->set_type(TypeLong::INT);
      ResourceMark rm;
      Unique_Node_List wq;
      wq.push(n);
      for (uint next = 0; next < wq.size(); next++) {
        Node *m = wq.at(next);

        for(;;) {
          // Loop over all nodes with identical inputs edges as m
          Node* k = m->find_similar(m->Opcode());
          if (k == NULL) {
            break;
          }
          // Push their uses so we get a chance to remove node made
          // redundant
          for (DUIterator_Fast imax, i = k->fast_outs(imax); i < imax; i++) {
            Node* u = k->fast_out(i);
            if (u->Opcode() == Op_LShiftL ||
                u->Opcode() == Op_AddL ||
                u->Opcode() == Op_SubL ||
                u->Opcode() == Op_AddP) {
              wq.push(u);
            }
          }
          // Replace all nodes with identical edges as m with m
          k->subsume_by(m, this);
        }
      }
    }
    break;
  }
  case Op_CmpUL: {
    if (!Matcher::has_match_rule(Op_CmpUL)) {
      // No support for unsigned long comparisons
      ConINode* sign_pos = new ConINode(TypeInt::make(BitsPerLong - 1));
      Node* sign_bit_mask = new RShiftLNode(n->in(1), sign_pos);
      Node* orl = new OrLNode(n->in(1), sign_bit_mask);
      ConLNode* remove_sign_mask = new ConLNode(TypeLong::make(max_jlong));
      Node* andl = new AndLNode(orl, remove_sign_mask);
      Node* cmp = new CmpLNode(andl, n->in(2));
      n->subsume_by(cmp, this);
    }
    break;
  }
#ifdef ASSERT
  case Op_InlineTypePtr:
  case Op_InlineType: {
    n->dump(-1);
    assert(false, "inline type node was not removed");
    break;
  }
#endif
  default:
    assert(!n->is_Call(), "");
    assert(!n->is_Mem(), "");
    assert(nop != Op_ProfileBoolean, "should be eliminated during IGVN");
    break;
  }
}

//------------------------------final_graph_reshaping_walk---------------------
// Replacing Opaque nodes with their input in final_graph_reshaping_impl(),
// requires that the walk visits a node's inputs before visiting the node.
void Compile::final_graph_reshaping_walk( Node_Stack &nstack, Node *root, Final_Reshape_Counts &frc ) {
  Unique_Node_List sfpt;

  frc._visited.set(root->_idx); // first, mark node as visited
  uint cnt = root->req();
  Node *n = root;
  uint  i = 0;
  while (true) {
    if (i < cnt) {
      // Place all non-visited non-null inputs onto stack
      Node* m = n->in(i);
      ++i;
      if (m != NULL && !frc._visited.test_set(m->_idx)) {
        if (m->is_SafePoint() && m->as_SafePoint()->jvms() != NULL) {
          // compute worst case interpreter size in case of a deoptimization
          update_interpreter_frame_size(m->as_SafePoint()->jvms()->interpreter_frame_size());

          sfpt.push(m);
        }
        cnt = m->req();
        nstack.push(n, i); // put on stack parent and next input's index
        n = m;
        i = 0;
      }
    } else {
      // Now do post-visit work
      final_graph_reshaping_impl( n, frc );
      if (nstack.is_empty())
        break;             // finished
      n = nstack.node();   // Get node from stack
      cnt = n->req();
      i = nstack.index();
      nstack.pop();        // Shift to the next node on stack
    }
  }

  // Skip next transformation if compressed oops are not used.
  if ((UseCompressedOops && !Matcher::gen_narrow_oop_implicit_null_checks()) ||
      (!UseCompressedOops && !UseCompressedClassPointers))
    return;

  // Go over safepoints nodes to skip DecodeN/DecodeNKlass nodes for debug edges.
  // It could be done for an uncommon traps or any safepoints/calls
  // if the DecodeN/DecodeNKlass node is referenced only in a debug info.
  while (sfpt.size() > 0) {
    n = sfpt.pop();
    JVMState *jvms = n->as_SafePoint()->jvms();
    assert(jvms != NULL, "sanity");
    int start = jvms->debug_start();
    int end   = n->req();
    bool is_uncommon = (n->is_CallStaticJava() &&
                        n->as_CallStaticJava()->uncommon_trap_request() != 0);
    for (int j = start; j < end; j++) {
      Node* in = n->in(j);
      if (in->is_DecodeNarrowPtr()) {
        bool safe_to_skip = true;
        if (!is_uncommon ) {
          // Is it safe to skip?
          for (uint i = 0; i < in->outcnt(); i++) {
            Node* u = in->raw_out(i);
            if (!u->is_SafePoint() ||
                (u->is_Call() && u->as_Call()->has_non_debug_use(n))) {
              safe_to_skip = false;
            }
          }
        }
        if (safe_to_skip) {
          n->set_req(j, in->in(1));
        }
        if (in->outcnt() == 0) {
          in->disconnect_inputs(this);
        }
      }
    }
  }
}

//------------------------------final_graph_reshaping--------------------------
// Final Graph Reshaping.
//
// (1) Clone simple inputs to uncommon calls, so they can be scheduled late
//     and not commoned up and forced early.  Must come after regular
//     optimizations to avoid GVN undoing the cloning.  Clone constant
//     inputs to Loop Phis; these will be split by the allocator anyways.
//     Remove Opaque nodes.
// (2) Move last-uses by commutative operations to the left input to encourage
//     Intel update-in-place two-address operations and better register usage
//     on RISCs.  Must come after regular optimizations to avoid GVN Ideal
//     calls canonicalizing them back.
// (3) Count the number of double-precision FP ops, single-precision FP ops
//     and call sites.  On Intel, we can get correct rounding either by
//     forcing singles to memory (requires extra stores and loads after each
//     FP bytecode) or we can set a rounding mode bit (requires setting and
//     clearing the mode bit around call sites).  The mode bit is only used
//     if the relative frequency of single FP ops to calls is low enough.
//     This is a key transform for SPEC mpeg_audio.
// (4) Detect infinite loops; blobs of code reachable from above but not
//     below.  Several of the Code_Gen algorithms fail on such code shapes,
//     so we simply bail out.  Happens a lot in ZKM.jar, but also happens
//     from time to time in other codes (such as -Xcomp finalizer loops, etc).
//     Detection is by looking for IfNodes where only 1 projection is
//     reachable from below or CatchNodes missing some targets.
// (5) Assert for insane oop offsets in debug mode.

bool Compile::final_graph_reshaping() {
  // an infinite loop may have been eliminated by the optimizer,
  // in which case the graph will be empty.
  if (root()->req() == 1) {
    record_method_not_compilable("trivial infinite loop");
    return true;
  }

  // Expensive nodes have their control input set to prevent the GVN
  // from freely commoning them. There's no GVN beyond this point so
  // no need to keep the control input. We want the expensive nodes to
  // be freely moved to the least frequent code path by gcm.
  assert(OptimizeExpensiveOps || expensive_count() == 0, "optimization off but list non empty?");
  for (int i = 0; i < expensive_count(); i++) {
    _expensive_nodes.at(i)->set_req(0, NULL);
  }

  Final_Reshape_Counts frc;

  // Visit everybody reachable!
  // Allocate stack of size C->live_nodes()/2 to avoid frequent realloc
  Node_Stack nstack(live_nodes() >> 1);
  final_graph_reshaping_walk(nstack, root(), frc);

  // Check for unreachable (from below) code (i.e., infinite loops).
  for( uint i = 0; i < frc._tests.size(); i++ ) {
    MultiBranchNode *n = frc._tests[i]->as_MultiBranch();
    // Get number of CFG targets.
    // Note that PCTables include exception targets after calls.
    uint required_outcnt = n->required_outcnt();
    if (n->outcnt() != required_outcnt) {
      // Check for a few special cases.  Rethrow Nodes never take the
      // 'fall-thru' path, so expected kids is 1 less.
      if (n->is_PCTable() && n->in(0) && n->in(0)->in(0)) {
        if (n->in(0)->in(0)->is_Call()) {
          CallNode *call = n->in(0)->in(0)->as_Call();
          if (call->entry_point() == OptoRuntime::rethrow_stub()) {
            required_outcnt--;      // Rethrow always has 1 less kid
          } else if (call->req() > TypeFunc::Parms &&
                     call->is_CallDynamicJava()) {
            // Check for null receiver. In such case, the optimizer has
            // detected that the virtual call will always result in a null
            // pointer exception. The fall-through projection of this CatchNode
            // will not be populated.
            Node *arg0 = call->in(TypeFunc::Parms);
            if (arg0->is_Type() &&
                arg0->as_Type()->type()->higher_equal(TypePtr::NULL_PTR)) {
              required_outcnt--;
            }
          } else if (call->entry_point() == OptoRuntime::new_array_Java() &&
                     call->req() > TypeFunc::Parms+1 &&
                     call->is_CallStaticJava()) {
            // Check for negative array length. In such case, the optimizer has
            // detected that the allocation attempt will always result in an
            // exception. There is no fall-through projection of this CatchNode .
            Node *arg1 = call->in(TypeFunc::Parms+1);
            if (arg1->is_Type() &&
                arg1->as_Type()->type()->join(TypeInt::POS)->empty()) {
              required_outcnt--;
            }
          }
        }
      }
      // Recheck with a better notion of 'required_outcnt'
      if (n->outcnt() != required_outcnt) {
        record_method_not_compilable("malformed control flow");
        return true;            // Not all targets reachable!
      }
    }
    // Check that I actually visited all kids.  Unreached kids
    // must be infinite loops.
    for (DUIterator_Fast jmax, j = n->fast_outs(jmax); j < jmax; j++)
      if (!frc._visited.test(n->fast_out(j)->_idx)) {
        record_method_not_compilable("infinite loop");
        return true;            // Found unvisited kid; must be unreach
      }

    // Here so verification code in final_graph_reshaping_walk()
    // always see an OuterStripMinedLoopEnd
    if (n->is_OuterStripMinedLoopEnd() || n->is_LongCountedLoopEnd()) {
      IfNode* init_iff = n->as_If();
      Node* iff = new IfNode(init_iff->in(0), init_iff->in(1), init_iff->_prob, init_iff->_fcnt);
      n->subsume_by(iff, this);
    }
  }

#ifdef IA32
  // If original bytecodes contained a mixture of floats and doubles
  // check if the optimizer has made it homogenous, item (3).
  if (UseSSE == 0 &&
      frc.get_float_count() > 32 &&
      frc.get_double_count() == 0 &&
      (10 * frc.get_call_count() < frc.get_float_count()) ) {
    set_24_bit_selection_and_mode(false, true);
  }
#endif // IA32

  set_java_calls(frc.get_java_call_count());
  set_inner_loops(frc.get_inner_loop_count());

  // No infinite loops, no reason to bail out.
  return false;
}

//-----------------------------too_many_traps----------------------------------
// Report if there are too many traps at the current method and bci.
// Return true if there was a trap, and/or PerMethodTrapLimit is exceeded.
bool Compile::too_many_traps(ciMethod* method,
                             int bci,
                             Deoptimization::DeoptReason reason) {
  ciMethodData* md = method->method_data();
  if (md->is_empty()) {
    // Assume the trap has not occurred, or that it occurred only
    // because of a transient condition during start-up in the interpreter.
    return false;
  }
  ciMethod* m = Deoptimization::reason_is_speculate(reason) ? this->method() : NULL;
  if (md->has_trap_at(bci, m, reason) != 0) {
    // Assume PerBytecodeTrapLimit==0, for a more conservative heuristic.
    // Also, if there are multiple reasons, or if there is no per-BCI record,
    // assume the worst.
    if (log())
      log()->elem("observe trap='%s' count='%d'",
                  Deoptimization::trap_reason_name(reason),
                  md->trap_count(reason));
    return true;
  } else {
    // Ignore method/bci and see if there have been too many globally.
    return too_many_traps(reason, md);
  }
}

// Less-accurate variant which does not require a method and bci.
bool Compile::too_many_traps(Deoptimization::DeoptReason reason,
                             ciMethodData* logmd) {
  if (trap_count(reason) >= Deoptimization::per_method_trap_limit(reason)) {
    // Too many traps globally.
    // Note that we use cumulative trap_count, not just md->trap_count.
    if (log()) {
      int mcount = (logmd == NULL)? -1: (int)logmd->trap_count(reason);
      log()->elem("observe trap='%s' count='0' mcount='%d' ccount='%d'",
                  Deoptimization::trap_reason_name(reason),
                  mcount, trap_count(reason));
    }
    return true;
  } else {
    // The coast is clear.
    return false;
  }
}

//--------------------------too_many_recompiles--------------------------------
// Report if there are too many recompiles at the current method and bci.
// Consults PerBytecodeRecompilationCutoff and PerMethodRecompilationCutoff.
// Is not eager to return true, since this will cause the compiler to use
// Action_none for a trap point, to avoid too many recompilations.
bool Compile::too_many_recompiles(ciMethod* method,
                                  int bci,
                                  Deoptimization::DeoptReason reason) {
  ciMethodData* md = method->method_data();
  if (md->is_empty()) {
    // Assume the trap has not occurred, or that it occurred only
    // because of a transient condition during start-up in the interpreter.
    return false;
  }
  // Pick a cutoff point well within PerBytecodeRecompilationCutoff.
  uint bc_cutoff = (uint) PerBytecodeRecompilationCutoff / 8;
  uint m_cutoff  = (uint) PerMethodRecompilationCutoff / 2 + 1;  // not zero
  Deoptimization::DeoptReason per_bc_reason
    = Deoptimization::reason_recorded_per_bytecode_if_any(reason);
  ciMethod* m = Deoptimization::reason_is_speculate(reason) ? this->method() : NULL;
  if ((per_bc_reason == Deoptimization::Reason_none
       || md->has_trap_at(bci, m, reason) != 0)
      // The trap frequency measure we care about is the recompile count:
      && md->trap_recompiled_at(bci, m)
      && md->overflow_recompile_count() >= bc_cutoff) {
    // Do not emit a trap here if it has already caused recompilations.
    // Also, if there are multiple reasons, or if there is no per-BCI record,
    // assume the worst.
    if (log())
      log()->elem("observe trap='%s recompiled' count='%d' recompiles2='%d'",
                  Deoptimization::trap_reason_name(reason),
                  md->trap_count(reason),
                  md->overflow_recompile_count());
    return true;
  } else if (trap_count(reason) != 0
             && decompile_count() >= m_cutoff) {
    // Too many recompiles globally, and we have seen this sort of trap.
    // Use cumulative decompile_count, not just md->decompile_count.
    if (log())
      log()->elem("observe trap='%s' count='%d' mcount='%d' decompiles='%d' mdecompiles='%d'",
                  Deoptimization::trap_reason_name(reason),
                  md->trap_count(reason), trap_count(reason),
                  md->decompile_count(), decompile_count());
    return true;
  } else {
    // The coast is clear.
    return false;
  }
}

// Compute when not to trap. Used by matching trap based nodes and
// NullCheck optimization.
void Compile::set_allowed_deopt_reasons() {
  _allowed_reasons = 0;
  if (is_method_compilation()) {
    for (int rs = (int)Deoptimization::Reason_none+1; rs < Compile::trapHistLength; rs++) {
      assert(rs < BitsPerInt, "recode bit map");
      if (!too_many_traps((Deoptimization::DeoptReason) rs)) {
        _allowed_reasons |= nth_bit(rs);
      }
    }
  }
}

bool Compile::needs_clinit_barrier(ciMethod* method, ciMethod* accessing_method) {
  return method->is_static() && needs_clinit_barrier(method->holder(), accessing_method);
}

bool Compile::needs_clinit_barrier(ciField* field, ciMethod* accessing_method) {
  return field->is_static() && needs_clinit_barrier(field->holder(), accessing_method);
}

bool Compile::needs_clinit_barrier(ciInstanceKlass* holder, ciMethod* accessing_method) {
  if (holder->is_initialized()) {
    return false;
  }
  if (holder->is_being_initialized()) {
    if (accessing_method->holder() == holder) {
      // Access inside a class. The barrier can be elided when access happens in <clinit>,
      // <init>, or a static method. In all those cases, there was an initialization
      // barrier on the holder klass passed.
      if (accessing_method->is_class_initializer() ||
          accessing_method->is_object_constructor() ||
          accessing_method->is_static()) {
        return false;
      }
    } else if (accessing_method->holder()->is_subclass_of(holder)) {
      // Access from a subclass. The barrier can be elided only when access happens in <clinit>.
      // In case of <init> or a static method, the barrier is on the subclass is not enough:
      // child class can become fully initialized while its parent class is still being initialized.
      if (accessing_method->is_class_initializer()) {
        return false;
      }
    }
    ciMethod* root = method(); // the root method of compilation
    if (root != accessing_method) {
      return needs_clinit_barrier(holder, root); // check access in the context of compilation root
    }
  }
  return true;
}

#ifndef PRODUCT
//------------------------------verify_graph_edges---------------------------
// Walk the Graph and verify that there is a one-to-one correspondence
// between Use-Def edges and Def-Use edges in the graph.
void Compile::verify_graph_edges(bool no_dead_code) {
  if (VerifyGraphEdges) {
    Unique_Node_List visited;
    // Call recursive graph walk to check edges
    _root->verify_edges(visited);
    if (no_dead_code) {
      // Now make sure that no visited node is used by an unvisited node.
      bool dead_nodes = false;
      Unique_Node_List checked;
      while (visited.size() > 0) {
        Node* n = visited.pop();
        checked.push(n);
        for (uint i = 0; i < n->outcnt(); i++) {
          Node* use = n->raw_out(i);
          if (checked.member(use))  continue;  // already checked
          if (visited.member(use))  continue;  // already in the graph
          if (use->is_Con())        continue;  // a dead ConNode is OK
          // At this point, we have found a dead node which is DU-reachable.
          if (!dead_nodes) {
            tty->print_cr("*** Dead nodes reachable via DU edges:");
            dead_nodes = true;
          }
          use->dump(2);
          tty->print_cr("---");
          checked.push(use);  // No repeats; pretend it is now checked.
        }
      }
      assert(!dead_nodes, "using nodes must be reachable from root");
    }
  }
}
#endif

// The Compile object keeps track of failure reasons separately from the ciEnv.
// This is required because there is not quite a 1-1 relation between the
// ciEnv and its compilation task and the Compile object.  Note that one
// ciEnv might use two Compile objects, if C2Compiler::compile_method decides
// to backtrack and retry without subsuming loads.  Other than this backtracking
// behavior, the Compile's failure reason is quietly copied up to the ciEnv
// by the logic in C2Compiler.
void Compile::record_failure(const char* reason) {
  if (log() != NULL) {
    log()->elem("failure reason='%s' phase='compile'", reason);
  }
  if (_failure_reason == NULL) {
    // Record the first failure reason.
    _failure_reason = reason;
  }

  if (!C->failure_reason_is(C2Compiler::retry_no_subsuming_loads())) {
    C->print_method(PHASE_FAILURE);
  }
  _root = NULL;  // flush the graph, too
}

Compile::TracePhase::TracePhase(const char* name, elapsedTimer* accumulator)
  : TraceTime(name, accumulator, CITime, CITimeVerbose),
    _phase_name(name), _dolog(CITimeVerbose)
{
  if (_dolog) {
    C = Compile::current();
    _log = C->log();
  } else {
    C = NULL;
    _log = NULL;
  }
  if (_log != NULL) {
    _log->begin_head("phase name='%s' nodes='%d' live='%d'", _phase_name, C->unique(), C->live_nodes());
    _log->stamp();
    _log->end_head();
  }
}

Compile::TracePhase::~TracePhase() {

  C = Compile::current();
  if (_dolog) {
    _log = C->log();
  } else {
    _log = NULL;
  }

#ifdef ASSERT
  if (PrintIdealNodeCount) {
    tty->print_cr("phase name='%s' nodes='%d' live='%d' live_graph_walk='%d'",
                  _phase_name, C->unique(), C->live_nodes(), C->count_live_nodes_by_graph_walk());
  }

  if (VerifyIdealNodeCount) {
    Compile::current()->print_missing_nodes();
  }
#endif

  if (_log != NULL) {
    _log->done("phase name='%s' nodes='%d' live='%d'", _phase_name, C->unique(), C->live_nodes());
  }
}

//----------------------------static_subtype_check-----------------------------
// Shortcut important common cases when superklass is exact:
// (0) superklass is java.lang.Object (can occur in reflective code)
// (1) subklass is already limited to a subtype of superklass => always ok
// (2) subklass does not overlap with superklass => always fail
// (3) superklass has NO subtypes and we can check with a simple compare.
int Compile::static_subtype_check(ciKlass* superk, ciKlass* subk) {
  if (StressReflectiveCode || superk == NULL || subk == NULL) {
    return SSC_full_test;       // Let caller generate the general case.
  }

  if (superk == env()->Object_klass()) {
    return SSC_always_true;     // (0) this test cannot fail
  }

  ciType* superelem = superk;
<<<<<<< HEAD
  if (superelem->is_array_klass()) {
    ciArrayKlass* ak = superelem->as_array_klass();
    superelem = superelem->as_array_klass()->base_element_type();
  }
=======
  ciType* subelem = subk;
  if (superelem->is_array_klass()) {
    superelem = superelem->as_array_klass()->base_element_type();
  }
  if (subelem->is_array_klass()) {
    subelem = subelem->as_array_klass()->base_element_type();
  }
>>>>>>> df65237b

  if (!subk->is_interface()) {  // cannot trust static interface types yet
    if (subk->is_subtype_of(superk)) {
      return SSC_always_true;   // (1) false path dead; no dynamic test needed
    }
    if (!(superelem->is_klass() && superelem->as_klass()->is_interface()) &&
        !(subelem->is_klass() && subelem->as_klass()->is_interface()) &&
        !superk->is_subtype_of(subk)) {
      return SSC_always_false;  // (2) true path dead; no dynamic test needed
    }
  }

  // If casting to an instance klass, it must have no subtypes
  if (superk->is_interface()) {
    // Cannot trust interfaces yet.
    // %%% S.B. superk->nof_implementors() == 1
  } else if (superelem->is_instance_klass()) {
    ciInstanceKlass* ik = superelem->as_instance_klass();
    if (!ik->has_subklass() && !ik->is_interface()) {
      if (!ik->is_final()) {
        // Add a dependency if there is a chance of a later subclass.
        dependencies()->assert_leaf_type(ik);
      }
      return SSC_easy_test;     // (3) caller can do a simple ptr comparison
    }
  } else {
    // A primitive array type has no subtypes.
    return SSC_easy_test;       // (3) caller can do a simple ptr comparison
  }

  return SSC_full_test;
}

Node* Compile::conv_I2X_index(PhaseGVN* phase, Node* idx, const TypeInt* sizetype, Node* ctrl) {
#ifdef _LP64
  // The scaled index operand to AddP must be a clean 64-bit value.
  // Java allows a 32-bit int to be incremented to a negative
  // value, which appears in a 64-bit register as a large
  // positive number.  Using that large positive number as an
  // operand in pointer arithmetic has bad consequences.
  // On the other hand, 32-bit overflow is rare, and the possibility
  // can often be excluded, if we annotate the ConvI2L node with
  // a type assertion that its value is known to be a small positive
  // number.  (The prior range check has ensured this.)
  // This assertion is used by ConvI2LNode::Ideal.
  int index_max = max_jint - 1;  // array size is max_jint, index is one less
  if (sizetype != NULL) index_max = sizetype->_hi - 1;
  const TypeInt* iidxtype = TypeInt::make(0, index_max, Type::WidenMax);
  idx = constrained_convI2L(phase, idx, iidxtype, ctrl);
#endif
  return idx;
}

// Convert integer value to a narrowed long type dependent on ctrl (for example, a range check)
Node* Compile::constrained_convI2L(PhaseGVN* phase, Node* value, const TypeInt* itype, Node* ctrl, bool carry_dependency) {
  if (ctrl != NULL) {
    // Express control dependency by a CastII node with a narrow type.
    value = new CastIINode(value, itype, carry_dependency, true /* range check dependency */);
    // Make the CastII node dependent on the control input to prevent the narrowed ConvI2L
    // node from floating above the range check during loop optimizations. Otherwise, the
    // ConvI2L node may be eliminated independently of the range check, causing the data path
    // to become TOP while the control path is still there (although it's unreachable).
    value->set_req(0, ctrl);
    value = phase->transform(value);
  }
  const TypeLong* ltype = TypeLong::make(itype->_lo, itype->_hi, itype->_widen);
  return phase->transform(new ConvI2LNode(value, ltype));
}

void Compile::print_inlining_stream_free() {
  if (_print_inlining_stream != NULL) {
    _print_inlining_stream->~stringStream();
    _print_inlining_stream = NULL;
  }
}

// The message about the current inlining is accumulated in
// _print_inlining_stream and transfered into the _print_inlining_list
// once we know whether inlining succeeds or not. For regular
// inlining, messages are appended to the buffer pointed by
// _print_inlining_idx in the _print_inlining_list. For late inlining,
// a new buffer is added after _print_inlining_idx in the list. This
// way we can update the inlining message for late inlining call site
// when the inlining is attempted again.
void Compile::print_inlining_init() {
  if (print_inlining() || print_intrinsics()) {
    // print_inlining_init is actually called several times.
    print_inlining_stream_free();
    _print_inlining_stream = new stringStream();
    _print_inlining_list = new (comp_arena())GrowableArray<PrintInliningBuffer*>(comp_arena(), 1, 1, new PrintInliningBuffer());
  }
}

void Compile::print_inlining_reinit() {
  if (print_inlining() || print_intrinsics()) {
    print_inlining_stream_free();
    // Re allocate buffer when we change ResourceMark
    _print_inlining_stream = new stringStream();
  }
}

void Compile::print_inlining_reset() {
  _print_inlining_stream->reset();
}

void Compile::print_inlining_commit() {
  assert(print_inlining() || print_intrinsics(), "PrintInlining off?");
  // Transfer the message from _print_inlining_stream to the current
  // _print_inlining_list buffer and clear _print_inlining_stream.
  _print_inlining_list->at(_print_inlining_idx)->ss()->write(_print_inlining_stream->base(), _print_inlining_stream->size());
  print_inlining_reset();
}

void Compile::print_inlining_push() {
  // Add new buffer to the _print_inlining_list at current position
  _print_inlining_idx++;
  _print_inlining_list->insert_before(_print_inlining_idx, new PrintInliningBuffer());
}

Compile::PrintInliningBuffer* Compile::print_inlining_current() {
  return _print_inlining_list->at(_print_inlining_idx);
}

void Compile::print_inlining_update(CallGenerator* cg) {
  if (print_inlining() || print_intrinsics()) {
    if (cg->is_late_inline()) {
      if (print_inlining_current()->cg() != cg &&
          (print_inlining_current()->cg() != NULL ||
           print_inlining_current()->ss()->size() != 0)) {
        print_inlining_push();
      }
      print_inlining_commit();
      print_inlining_current()->set_cg(cg);
    } else {
      if (print_inlining_current()->cg() != NULL) {
        print_inlining_push();
      }
      print_inlining_commit();
    }
  }
}

void Compile::print_inlining_move_to(CallGenerator* cg) {
  // We resume inlining at a late inlining call site. Locate the
  // corresponding inlining buffer so that we can update it.
  if (print_inlining() || print_intrinsics()) {
    for (int i = 0; i < _print_inlining_list->length(); i++) {
      if (_print_inlining_list->at(i)->cg() == cg) {
        _print_inlining_idx = i;
        return;
      }
    }
    ShouldNotReachHere();
  }
}

void Compile::print_inlining_update_delayed(CallGenerator* cg) {
  if (print_inlining() || print_intrinsics()) {
    assert(_print_inlining_stream->size() > 0, "missing inlining msg");
    assert(print_inlining_current()->cg() == cg, "wrong entry");
    // replace message with new message
    _print_inlining_list->at_put(_print_inlining_idx, new PrintInliningBuffer());
    print_inlining_commit();
    print_inlining_current()->set_cg(cg);
  }
}

void Compile::print_inlining_assert_ready() {
  assert(!_print_inlining || _print_inlining_stream->size() == 0, "loosing data");
}

void Compile::process_print_inlining() {
  assert(_late_inlines.length() == 0, "not drained yet");
  if (print_inlining() || print_intrinsics()) {
    ResourceMark rm;
    stringStream ss;
    assert(_print_inlining_list != NULL, "process_print_inlining should be called only once.");
    for (int i = 0; i < _print_inlining_list->length(); i++) {
      PrintInliningBuffer* pib = _print_inlining_list->at(i);
      ss.print("%s", pib->ss()->as_string());
      delete pib;
      DEBUG_ONLY(_print_inlining_list->at_put(i, NULL));
    }
    // Reset _print_inlining_list, it only contains destructed objects.
    // It is on the arena, so it will be freed when the arena is reset.
    _print_inlining_list = NULL;
    // _print_inlining_stream won't be used anymore, either.
    print_inlining_stream_free();
    size_t end = ss.size();
    _print_inlining_output = NEW_ARENA_ARRAY(comp_arena(), char, end+1);
    strncpy(_print_inlining_output, ss.base(), end+1);
    _print_inlining_output[end] = 0;
  }
}

void Compile::dump_print_inlining() {
  if (_print_inlining_output != NULL) {
    tty->print_raw(_print_inlining_output);
  }
}

void Compile::log_late_inline(CallGenerator* cg) {
  if (log() != NULL) {
    log()->head("late_inline method='%d'  inline_id='" JLONG_FORMAT "'", log()->identify(cg->method()),
                cg->unique_id());
    JVMState* p = cg->call_node()->jvms();
    while (p != NULL) {
      log()->elem("jvms bci='%d' method='%d'", p->bci(), log()->identify(p->method()));
      p = p->caller();
    }
    log()->tail("late_inline");
  }
}

void Compile::log_late_inline_failure(CallGenerator* cg, const char* msg) {
  log_late_inline(cg);
  if (log() != NULL) {
    log()->inline_fail(msg);
  }
}

void Compile::log_inline_id(CallGenerator* cg) {
  if (log() != NULL) {
    // The LogCompilation tool needs a unique way to identify late
    // inline call sites. This id must be unique for this call site in
    // this compilation. Try to have it unique across compilations as
    // well because it can be convenient when grepping through the log
    // file.
    // Distinguish OSR compilations from others in case CICountOSR is
    // on.
    jlong id = ((jlong)unique()) + (((jlong)compile_id()) << 33) + (CICountOSR && is_osr_compilation() ? ((jlong)1) << 32 : 0);
    cg->set_unique_id(id);
    log()->elem("inline_id id='" JLONG_FORMAT "'", id);
  }
}

void Compile::log_inline_failure(const char* msg) {
  if (C->log() != NULL) {
    C->log()->inline_fail(msg);
  }
}


// Dump inlining replay data to the stream.
// Don't change thread state and acquire any locks.
void Compile::dump_inline_data(outputStream* out) {
  InlineTree* inl_tree = ilt();
  if (inl_tree != NULL) {
    out->print(" inline %d", inl_tree->count());
    inl_tree->dump_replay_data(out);
  }
}

int Compile::cmp_expensive_nodes(Node* n1, Node* n2) {
  if (n1->Opcode() < n2->Opcode())      return -1;
  else if (n1->Opcode() > n2->Opcode()) return 1;

  assert(n1->req() == n2->req(), "can't compare %s nodes: n1->req() = %d, n2->req() = %d", NodeClassNames[n1->Opcode()], n1->req(), n2->req());
  for (uint i = 1; i < n1->req(); i++) {
    if (n1->in(i) < n2->in(i))      return -1;
    else if (n1->in(i) > n2->in(i)) return 1;
  }

  return 0;
}

int Compile::cmp_expensive_nodes(Node** n1p, Node** n2p) {
  Node* n1 = *n1p;
  Node* n2 = *n2p;

  return cmp_expensive_nodes(n1, n2);
}

void Compile::sort_expensive_nodes() {
  if (!expensive_nodes_sorted()) {
    _expensive_nodes.sort(cmp_expensive_nodes);
  }
}

bool Compile::expensive_nodes_sorted() const {
  for (int i = 1; i < _expensive_nodes.length(); i++) {
    if (cmp_expensive_nodes(_expensive_nodes.adr_at(i), _expensive_nodes.adr_at(i-1)) < 0) {
      return false;
    }
  }
  return true;
}

bool Compile::should_optimize_expensive_nodes(PhaseIterGVN &igvn) {
  if (_expensive_nodes.length() == 0) {
    return false;
  }

  assert(OptimizeExpensiveOps, "optimization off?");

  // Take this opportunity to remove dead nodes from the list
  int j = 0;
  for (int i = 0; i < _expensive_nodes.length(); i++) {
    Node* n = _expensive_nodes.at(i);
    if (!n->is_unreachable(igvn)) {
      assert(n->is_expensive(), "should be expensive");
      _expensive_nodes.at_put(j, n);
      j++;
    }
  }
  _expensive_nodes.trunc_to(j);

  // Then sort the list so that similar nodes are next to each other
  // and check for at least two nodes of identical kind with same data
  // inputs.
  sort_expensive_nodes();

  for (int i = 0; i < _expensive_nodes.length()-1; i++) {
    if (cmp_expensive_nodes(_expensive_nodes.adr_at(i), _expensive_nodes.adr_at(i+1)) == 0) {
      return true;
    }
  }

  return false;
}

void Compile::cleanup_expensive_nodes(PhaseIterGVN &igvn) {
  if (_expensive_nodes.length() == 0) {
    return;
  }

  assert(OptimizeExpensiveOps, "optimization off?");

  // Sort to bring similar nodes next to each other and clear the
  // control input of nodes for which there's only a single copy.
  sort_expensive_nodes();

  int j = 0;
  int identical = 0;
  int i = 0;
  bool modified = false;
  for (; i < _expensive_nodes.length()-1; i++) {
    assert(j <= i, "can't write beyond current index");
    if (_expensive_nodes.at(i)->Opcode() == _expensive_nodes.at(i+1)->Opcode()) {
      identical++;
      _expensive_nodes.at_put(j++, _expensive_nodes.at(i));
      continue;
    }
    if (identical > 0) {
      _expensive_nodes.at_put(j++, _expensive_nodes.at(i));
      identical = 0;
    } else {
      Node* n = _expensive_nodes.at(i);
      igvn.replace_input_of(n, 0, NULL);
      igvn.hash_insert(n);
      modified = true;
    }
  }
  if (identical > 0) {
    _expensive_nodes.at_put(j++, _expensive_nodes.at(i));
  } else if (_expensive_nodes.length() >= 1) {
    Node* n = _expensive_nodes.at(i);
    igvn.replace_input_of(n, 0, NULL);
    igvn.hash_insert(n);
    modified = true;
  }
  _expensive_nodes.trunc_to(j);
  if (modified) {
    igvn.optimize();
  }
}

void Compile::add_expensive_node(Node * n) {
  assert(!_expensive_nodes.contains(n), "duplicate entry in expensive list");
  assert(n->is_expensive(), "expensive nodes with non-null control here only");
  assert(!n->is_CFG() && !n->is_Mem(), "no cfg or memory nodes here");
  if (OptimizeExpensiveOps) {
    _expensive_nodes.append(n);
  } else {
    // Clear control input and let IGVN optimize expensive nodes if
    // OptimizeExpensiveOps is off.
    n->set_req(0, NULL);
  }
}

/**
 * Remove the speculative part of types and clean up the graph
 */
void Compile::remove_speculative_types(PhaseIterGVN &igvn) {
  if (UseTypeSpeculation) {
    Unique_Node_List worklist;
    worklist.push(root());
    int modified = 0;
    // Go over all type nodes that carry a speculative type, drop the
    // speculative part of the type and enqueue the node for an igvn
    // which may optimize it out.
    for (uint next = 0; next < worklist.size(); ++next) {
      Node *n  = worklist.at(next);
      if (n->is_Type()) {
        TypeNode* tn = n->as_Type();
        const Type* t = tn->type();
        const Type* t_no_spec = t->remove_speculative();
        if (t_no_spec != t) {
          bool in_hash = igvn.hash_delete(n);
          assert(in_hash, "node should be in igvn hash table");
          tn->set_type(t_no_spec);
          igvn.hash_insert(n);
          igvn._worklist.push(n); // give it a chance to go away
          modified++;
        }
      }
      uint max = n->len();
      for( uint i = 0; i < max; ++i ) {
        Node *m = n->in(i);
        if (not_a_node(m))  continue;
        worklist.push(m);
      }
    }
    // Drop the speculative part of all types in the igvn's type table
    igvn.remove_speculative_types();
    if (modified > 0) {
      igvn.optimize();
    }
#ifdef ASSERT
    // Verify that after the IGVN is over no speculative type has resurfaced
    worklist.clear();
    worklist.push(root());
    for (uint next = 0; next < worklist.size(); ++next) {
      Node *n  = worklist.at(next);
      const Type* t = igvn.type_or_null(n);
      assert((t == NULL) || (t == t->remove_speculative()), "no more speculative types");
      if (n->is_Type()) {
        t = n->as_Type()->type();
        assert(t == t->remove_speculative(), "no more speculative types");
      }
      uint max = n->len();
      for( uint i = 0; i < max; ++i ) {
        Node *m = n->in(i);
        if (not_a_node(m))  continue;
        worklist.push(m);
      }
    }
    igvn.check_no_speculative_types();
#endif
  }
}

Node* Compile::optimize_acmp(PhaseGVN* phase, Node* a, Node* b) {
  const TypeInstPtr* ta = phase->type(a)->isa_instptr();
  const TypeInstPtr* tb = phase->type(b)->isa_instptr();
  if (!EnableValhalla || ta == NULL || tb == NULL ||
      ta->is_zero_type() || tb->is_zero_type() ||
      !ta->can_be_inline_type() || !tb->can_be_inline_type()) {
    // Use old acmp if one operand is null or not an inline type
    return new CmpPNode(a, b);
  } else if (ta->is_inlinetypeptr() || tb->is_inlinetypeptr()) {
    // We know that one operand is an inline type. Therefore,
    // new acmp will only return true if both operands are NULL.
    // Check if both operands are null by or'ing the oops.
    a = phase->transform(new CastP2XNode(NULL, a));
    b = phase->transform(new CastP2XNode(NULL, b));
    a = phase->transform(new OrXNode(a, b));
    return new CmpXNode(a, phase->MakeConX(0));
  }
  // Use new acmp
  return NULL;
}

// Auxiliary methods to support randomized stressing/fuzzing.

int Compile::random() {
  _stress_seed = os::next_random(_stress_seed);
  return static_cast<int>(_stress_seed);
}

// This method can be called the arbitrary number of times, with current count
// as the argument. The logic allows selecting a single candidate from the
// running list of candidates as follows:
//    int count = 0;
//    Cand* selected = null;
//    while(cand = cand->next()) {
//      if (randomized_select(++count)) {
//        selected = cand;
//      }
//    }
//
// Including count equalizes the chances any candidate is "selected".
// This is useful when we don't have the complete list of candidates to choose
// from uniformly. In this case, we need to adjust the randomicity of the
// selection, or else we will end up biasing the selection towards the latter
// candidates.
//
// Quick back-envelope calculation shows that for the list of n candidates
// the equal probability for the candidate to persist as "best" can be
// achieved by replacing it with "next" k-th candidate with the probability
// of 1/k. It can be easily shown that by the end of the run, the
// probability for any candidate is converged to 1/n, thus giving the
// uniform distribution among all the candidates.
//
// We don't care about the domain size as long as (RANDOMIZED_DOMAIN / count) is large.
#define RANDOMIZED_DOMAIN_POW 29
#define RANDOMIZED_DOMAIN (1 << RANDOMIZED_DOMAIN_POW)
#define RANDOMIZED_DOMAIN_MASK ((1 << (RANDOMIZED_DOMAIN_POW + 1)) - 1)
bool Compile::randomized_select(int count) {
  assert(count > 0, "only positive");
  return (random() & RANDOMIZED_DOMAIN_MASK) < (RANDOMIZED_DOMAIN / count);
}

CloneMap&     Compile::clone_map()                 { return _clone_map; }
void          Compile::set_clone_map(Dict* d)      { _clone_map._dict = d; }

void NodeCloneInfo::dump() const {
  tty->print(" {%d:%d} ", idx(), gen());
}

void CloneMap::clone(Node* old, Node* nnn, int gen) {
  uint64_t val = value(old->_idx);
  NodeCloneInfo cio(val);
  assert(val != 0, "old node should be in the map");
  NodeCloneInfo cin(cio.idx(), gen + cio.gen());
  insert(nnn->_idx, cin.get());
#ifndef PRODUCT
  if (is_debug()) {
    tty->print_cr("CloneMap::clone inserted node %d info {%d:%d} into CloneMap", nnn->_idx, cin.idx(), cin.gen());
  }
#endif
}

void CloneMap::verify_insert_and_clone(Node* old, Node* nnn, int gen) {
  NodeCloneInfo cio(value(old->_idx));
  if (cio.get() == 0) {
    cio.set(old->_idx, 0);
    insert(old->_idx, cio.get());
#ifndef PRODUCT
    if (is_debug()) {
      tty->print_cr("CloneMap::verify_insert_and_clone inserted node %d info {%d:%d} into CloneMap", old->_idx, cio.idx(), cio.gen());
    }
#endif
  }
  clone(old, nnn, gen);
}

int CloneMap::max_gen() const {
  int g = 0;
  DictI di(_dict);
  for(; di.test(); ++di) {
    int t = gen(di._key);
    if (g < t) {
      g = t;
#ifndef PRODUCT
      if (is_debug()) {
        tty->print_cr("CloneMap::max_gen() update max=%d from %d", g, _2_node_idx_t(di._key));
      }
#endif
    }
  }
  return g;
}

void CloneMap::dump(node_idx_t key) const {
  uint64_t val = value(key);
  if (val != 0) {
    NodeCloneInfo ni(val);
    ni.dump();
  }
}

// Move Allocate nodes to the start of the list
void Compile::sort_macro_nodes() {
  int count = macro_count();
  int allocates = 0;
  for (int i = 0; i < count; i++) {
    Node* n = macro_node(i);
    if (n->is_Allocate()) {
      if (i != allocates) {
        Node* tmp = macro_node(allocates);
        _macro_nodes.at_put(allocates, n);
        _macro_nodes.at_put(i, tmp);
      }
      allocates++;
    }
  }
}

void Compile::print_method(CompilerPhaseType cpt, const char *name, int level) {
  EventCompilerPhase event;
  if (event.should_commit()) {
    CompilerEvent::PhaseEvent::post(event, C->_latest_stage_start_counter, cpt, C->_compile_id, level);
  }
#ifndef PRODUCT
  if (should_print(level)) {
    _printer->print_method(name, level);
  }
#endif
  C->_latest_stage_start_counter.stamp();
}

void Compile::print_method(CompilerPhaseType cpt, int level, int idx) {
  char output[1024];
#ifndef PRODUCT
  if (idx != 0) {
    jio_snprintf(output, sizeof(output), "%s:%d", CompilerPhaseTypeHelper::to_string(cpt), idx);
  } else {
    jio_snprintf(output, sizeof(output), "%s", CompilerPhaseTypeHelper::to_string(cpt));
  }
#endif
  print_method(cpt, output, level);
}

void Compile::print_method(CompilerPhaseType cpt, Node* n, int level) {
  ResourceMark rm;
  stringStream ss;
  ss.print_raw(CompilerPhaseTypeHelper::to_string(cpt));
  if (n != NULL) {
    ss.print(": %d %s ", n->_idx, NodeClassNames[n->Opcode()]);
  } else {
    ss.print_raw(": NULL");
  }
  C->print_method(cpt, ss.as_string(), level);
}

void Compile::end_method(int level) {
  EventCompilerPhase event;
  if (event.should_commit()) {
    CompilerEvent::PhaseEvent::post(event, C->_latest_stage_start_counter, PHASE_END, C->_compile_id, level);
  }

#ifndef PRODUCT
  if (_method != NULL && should_print(level)) {
    _printer->end_method();
  }
#endif
}


#ifndef PRODUCT
IdealGraphPrinter* Compile::_debug_file_printer = NULL;
IdealGraphPrinter* Compile::_debug_network_printer = NULL;

// Called from debugger. Prints method to the default file with the default phase name.
// This works regardless of any Ideal Graph Visualizer flags set or not.
void igv_print() {
  Compile::current()->igv_print_method_to_file();
}

// Same as igv_print() above but with a specified phase name.
void igv_print(const char* phase_name) {
  Compile::current()->igv_print_method_to_file(phase_name);
}

// Called from debugger. Prints method with the default phase name to the default network or the one specified with
// the network flags for the Ideal Graph Visualizer, or to the default file depending on the 'network' argument.
// This works regardless of any Ideal Graph Visualizer flags set or not.
void igv_print(bool network) {
  if (network) {
    Compile::current()->igv_print_method_to_network();
  } else {
    Compile::current()->igv_print_method_to_file();
  }
}

// Same as igv_print(bool network) above but with a specified phase name.
void igv_print(bool network, const char* phase_name) {
  if (network) {
    Compile::current()->igv_print_method_to_network(phase_name);
  } else {
    Compile::current()->igv_print_method_to_file(phase_name);
  }
}

// Called from debugger. Normal write to the default _printer. Only works if Ideal Graph Visualizer printing flags are set.
void igv_print_default() {
  Compile::current()->print_method(PHASE_DEBUG, 0);
}

// Called from debugger, especially when replaying a trace in which the program state cannot be altered like with rr replay.
// A method is appended to an existing default file with the default phase name. This means that igv_append() must follow
// an earlier igv_print(*) call which sets up the file. This works regardless of any Ideal Graph Visualizer flags set or not.
void igv_append() {
  Compile::current()->igv_print_method_to_file("Debug", true);
}

// Same as igv_append() above but with a specified phase name.
void igv_append(const char* phase_name) {
  Compile::current()->igv_print_method_to_file(phase_name, true);
}

void Compile::igv_print_method_to_file(const char* phase_name, bool append) {
  const char* file_name = "custom_debug.xml";
  if (_debug_file_printer == NULL) {
    _debug_file_printer = new IdealGraphPrinter(C, file_name, append);
  } else {
    _debug_file_printer->update_compiled_method(C->method());
  }
  tty->print_cr("Method %s to %s", append ? "appended" : "printed", file_name);
  _debug_file_printer->print(phase_name, (Node*)C->root());
}

void Compile::igv_print_method_to_network(const char* phase_name) {
  if (_debug_network_printer == NULL) {
    _debug_network_printer = new IdealGraphPrinter(C);
  } else {
    _debug_network_printer->update_compiled_method(C->method());
  }
  tty->print_cr("Method printed over network stream to IGV");
  _debug_network_printer->print(phase_name, (Node*)C->root());
}
#endif

void Compile::add_native_invoker(RuntimeStub* stub) {
  _native_invokers.append(stub);
}

Node* Compile::narrow_value(BasicType bt, Node* value, const Type* type, PhaseGVN* phase, bool transform_res) {
  if (type != NULL && phase->type(value)->higher_equal(type)) {
    return value;
  }
  Node* result = NULL;
  if (bt == T_BYTE) {
    result = phase->transform(new LShiftINode(value, phase->intcon(24)));
    result = new RShiftINode(result, phase->intcon(24));
  } else if (bt == T_BOOLEAN) {
    result = new AndINode(value, phase->intcon(0xFF));
  } else if (bt == T_CHAR) {
    result = new AndINode(value,phase->intcon(0xFFFF));
  } else {
    assert(bt == T_SHORT, "unexpected narrow type");
    result = phase->transform(new LShiftINode(value, phase->intcon(16)));
    result = new RShiftINode(result, phase->intcon(16));
  }
  if (transform_res) {
    result = phase->transform(result);
  }
  return result;
}
<|MERGE_RESOLUTION|>--- conflicted
+++ resolved
@@ -4561,12 +4561,6 @@
   }
 
   ciType* superelem = superk;
-<<<<<<< HEAD
-  if (superelem->is_array_klass()) {
-    ciArrayKlass* ak = superelem->as_array_klass();
-    superelem = superelem->as_array_klass()->base_element_type();
-  }
-=======
   ciType* subelem = subk;
   if (superelem->is_array_klass()) {
     superelem = superelem->as_array_klass()->base_element_type();
@@ -4574,7 +4568,6 @@
   if (subelem->is_array_klass()) {
     subelem = subelem->as_array_klass()->base_element_type();
   }
->>>>>>> df65237b
 
   if (!subk->is_interface()) {  // cannot trust static interface types yet
     if (subk->is_subtype_of(superk)) {
