--- conflicted
+++ resolved
@@ -353,28 +353,19 @@
       assert(_the_array_interfaces_array->at(0) ==
              vmClasses::Cloneable_klass(), "u3");
       assert(_the_array_interfaces_array->at(1) ==
-<<<<<<< HEAD
-             SystemDictionary::Serializable_klass(), "u3");
+             vmClasses::Serializable_klass(), "u3");
       assert(_the_array_interfaces_array->at(2) ==
-                   SystemDictionary::IdentityObject_klass(), "u3");
+                   vmClasses::IdentityObject_klass(), "u3");
 
       assert(_the_single_IdentityObject_klass_array->at(0) ==
-          SystemDictionary::IdentityObject_klass(), "u3");
-=======
-             vmClasses::Serializable_klass(), "u3");
->>>>>>> f025bc1d
+          vmClasses::IdentityObject_klass(), "u3");
     } else
 #endif
     {
       // Set up shared interfaces array.  (Do this before supers are set up.)
-<<<<<<< HEAD
-      _the_array_interfaces_array->at_put(0, SystemDictionary::Cloneable_klass());
-      _the_array_interfaces_array->at_put(1, SystemDictionary::Serializable_klass());
-      _the_array_interfaces_array->at_put(2, SystemDictionary::IdentityObject_klass());
-=======
       _the_array_interfaces_array->at_put(0, vmClasses::Cloneable_klass());
       _the_array_interfaces_array->at_put(1, vmClasses::Serializable_klass());
->>>>>>> f025bc1d
+      _the_array_interfaces_array->at_put(2, vmClasses::IdentityObject_klass());
     }
 
     initialize_basic_type_klass(boolArrayKlassObj(), CHECK);
@@ -961,11 +952,11 @@
   // Set up substitutability testing
   ResourceMark rm;
   initialize_known_method(_is_substitutable_cache,
-                          SystemDictionary::ValueBootstrapMethods_klass(),
+                          vmClasses::ValueBootstrapMethods_klass(),
                           vmSymbols::isSubstitutable_name()->as_C_string(),
                           vmSymbols::object_object_boolean_signature(), true, CHECK);
   initialize_known_method(_inline_type_hash_code_cache,
-                          SystemDictionary::ValueBootstrapMethods_klass(),
+                          vmClasses::ValueBootstrapMethods_klass(),
                           vmSymbols::inlineObjectHashCode_name()->as_C_string(),
                           vmSymbols::object_int_signature(), true, CHECK);
 }
