--- conflicted
+++ resolved
@@ -220,11 +220,7 @@
   set_size_in_bytes(init_size);
 }
 
-<<<<<<< HEAD
-Arena::Arena(MEMFLAGS flag) : _flags(flag), _size_in_bytes(0) {
-=======
 Arena::Arena(MEMFLAGS flag, Tag tag) : _flags(flag), _tag(tag), _size_in_bytes(0) {
->>>>>>> 16fa7709
   _chunk = ChunkPool::allocate_chunk(Chunk::init_size, AllocFailStrategy::EXIT_OOM);
   _first = _chunk;
   _hwm = _chunk->bottom();      // Save the cached hwm, max
