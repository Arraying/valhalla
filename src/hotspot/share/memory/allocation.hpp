/*
 * Copyright (c) 1997, 2025, Oracle and/or its affiliates. All rights reserved.
 * DO NOT ALTER OR REMOVE COPYRIGHT NOTICES OR THIS FILE HEADER.
 *
 * This code is free software; you can redistribute it and/or modify it
 * under the terms of the GNU General Public License version 2 only, as
 * published by the Free Software Foundation.
 *
 * This code is distributed in the hope that it will be useful, but WITHOUT
 * ANY WARRANTY; without even the implied warranty of MERCHANTABILITY or
 * FITNESS FOR A PARTICULAR PURPOSE.  See the GNU General Public License
 * version 2 for more details (a copy is included in the LICENSE file that
 * accompanied this code).
 *
 * You should have received a copy of the GNU General Public License version
 * 2 along with this work; if not, write to the Free Software Foundation,
 * Inc., 51 Franklin St, Fifth Floor, Boston, MA 02110-1301 USA.
 *
 * Please contact Oracle, 500 Oracle Parkway, Redwood Shores, CA 94065 USA
 * or visit www.oracle.com if you need additional information or have any
 * questions.
 *
 */

#ifndef SHARE_MEMORY_ALLOCATION_HPP
#define SHARE_MEMORY_ALLOCATION_HPP

#include "memory/allStatic.hpp"
#include "nmt/memTag.hpp"
#include "utilities/debug.hpp"
#include "utilities/globalDefinitions.hpp"
#include "utilities/macros.hpp"

#include <new>

class outputStream;
class Thread;
class JavaThread;

class AllocFailStrategy {
public:
  enum AllocFailEnum { EXIT_OOM, RETURN_NULL };
};
typedef AllocFailStrategy::AllocFailEnum AllocFailType;

// The virtual machine must never call one of the implicitly declared
// global allocation or deletion functions.  (Such calls may result in
// link-time or run-time errors.)  For convenience and documentation of
// intended use, classes in the virtual machine may be derived from one
// of the following allocation classes, some of which define allocation
// and deletion functions.
// Note: std::malloc and std::free should never called directly.

//
// For objects allocated in the resource area (see resourceArea.hpp).
// - ResourceObj
//
// For objects allocated in the C-heap (managed by: free & malloc and tracked with NMT)
// - CHeapObj
//
// For objects allocated on the stack.
// - StackObj
//
// For classes used as name spaces.
// - AllStatic
//
// For classes in Metaspace (class data)
// - MetaspaceObj
//
// The printable subclasses are used for debugging and define virtual
// member functions for printing. Classes that avoid allocating the
// vtbl entries in the objects should therefore not be the printable
// subclasses.
//
// The following macros and function should be used to allocate memory
// directly in the resource area or in the C-heap, The _OBJ variants
// of the NEW/FREE_C_HEAP macros are used for alloc/dealloc simple
// objects which are not inherited from CHeapObj, note constructor and
// destructor are not called. The preferable way to allocate objects
// is using the new operator.
//
// WARNING: The array variant must only be used for a homogeneous array
// where all objects are of the exact type specified. If subtypes are
// stored in the array then must pay attention to calling destructors
// at needed.
//
// NEW_RESOURCE_ARRAY*
// REALLOC_RESOURCE_ARRAY*
// FREE_RESOURCE_ARRAY*
// NEW_RESOURCE_OBJ*
// NEW_C_HEAP_ARRAY*
// REALLOC_C_HEAP_ARRAY*
// FREE_C_HEAP_ARRAY*
// NEW_C_HEAP_OBJ*
// FREE_C_HEAP_OBJ
//
// char* AllocateHeap(size_t size, MemTag mem_tag, const NativeCallStack& stack, AllocFailType alloc_failmode = AllocFailStrategy::EXIT_OOM);
// char* AllocateHeap(size_t size, MemTag mem_tag, AllocFailType alloc_failmode = AllocFailStrategy::EXIT_OOM);
// char* ReallocateHeap(char *old, size_t size, MemTag mem_tag, AllocFailType alloc_failmode = AllocFailStrategy::EXIT_OOM);
// void FreeHeap(void* p);
//

extern bool NMT_track_callsite;

class NativeCallStack;


char* AllocateHeap(size_t size,
                   MemTag mem_tag,
                   const NativeCallStack& stack,
                   AllocFailType alloc_failmode = AllocFailStrategy::EXIT_OOM);
char* AllocateHeap(size_t size,
                   MemTag mem_tag,
                   AllocFailType alloc_failmode = AllocFailStrategy::EXIT_OOM);

char* ReallocateHeap(char *old,
                     size_t size,
                     MemTag mem_tag,
                     AllocFailType alloc_failmode = AllocFailStrategy::EXIT_OOM);

// handles null pointers
void FreeHeap(void* p);

class CHeapObjBase {
 public:
  ALWAYSINLINE void* operator new(size_t size, MemTag mem_tag) {
    return AllocateHeap(size, mem_tag);
  }

  ALWAYSINLINE void* operator new(size_t size,
                                  MemTag mem_tag,
                                  const NativeCallStack& stack) {
    return AllocateHeap(size, mem_tag, stack);
  }

  ALWAYSINLINE void* operator new(size_t size,
                                  MemTag mem_tag,
                                  const std::nothrow_t&,
                                  const NativeCallStack& stack) throw() {
    return AllocateHeap(size, mem_tag, stack, AllocFailStrategy::RETURN_NULL);
  }

  ALWAYSINLINE void* operator new(size_t size,
                                  MemTag mem_tag,
                                  const std::nothrow_t&) throw() {
    return AllocateHeap(size, mem_tag, AllocFailStrategy::RETURN_NULL);
  }

  ALWAYSINLINE void* operator new[](size_t size, MemTag mem_tag) {
    return AllocateHeap(size, mem_tag);
  }

  ALWAYSINLINE void* operator new[](size_t size,
                                    MemTag mem_tag,
                                    const NativeCallStack& stack) {
    return AllocateHeap(size, mem_tag, stack);
  }

  ALWAYSINLINE void* operator new[](size_t size,
                                    MemTag mem_tag,
                                    const std::nothrow_t&,
                                    const NativeCallStack& stack) throw() {
    return AllocateHeap(size, mem_tag, stack, AllocFailStrategy::RETURN_NULL);
  }

  ALWAYSINLINE void* operator new[](size_t size,
                                    MemTag mem_tag,
                                    const std::nothrow_t&) throw() {
    return AllocateHeap(size, mem_tag, AllocFailStrategy::RETURN_NULL);
  }

  void operator delete(void* p)     { FreeHeap(p); }
  void operator delete [] (void* p) { FreeHeap(p); }
};

// Uses the implicitly static new and delete operators of CHeapObjBase
template<MemTag MT>
class CHeapObj {
 public:
  ALWAYSINLINE void* operator new(size_t size) {
    return CHeapObjBase::operator new(size, MT);
  }

  ALWAYSINLINE void* operator new(size_t size,
                                  const NativeCallStack& stack) {
    return CHeapObjBase::operator new(size, MT, stack);
  }

  ALWAYSINLINE void* operator new(size_t size, const std::nothrow_t& nt,
                                  const NativeCallStack& stack) throw() {
    return CHeapObjBase::operator new(size, MT, nt, stack);
  }

  ALWAYSINLINE void* operator new(size_t size, const std::nothrow_t& nt) throw() {
    return CHeapObjBase::operator new(size, MT, nt);
  }

  ALWAYSINLINE void* operator new[](size_t size) {
    return CHeapObjBase::operator new[](size, MT);
  }

  ALWAYSINLINE void* operator new[](size_t size,
                                    const NativeCallStack& stack) {
    return CHeapObjBase::operator new[](size, MT, stack);
  }

  ALWAYSINLINE void* operator new[](size_t size, const std::nothrow_t& nt,
                                    const NativeCallStack& stack) throw() {
    return CHeapObjBase::operator new[](size, MT, nt, stack);
  }

  ALWAYSINLINE void* operator new[](size_t size, const std::nothrow_t& nt) throw() {
    return CHeapObjBase::operator new[](size, MT, nt);
  }

  void operator delete(void* p)     {
    CHeapObjBase::operator delete(p);
  }

  void operator delete [] (void* p) {
    CHeapObjBase::operator delete[](p);
  }
};

// Base class for objects allocated on the stack only.
// Calling new or delete will result in fatal error.

class StackObj {
 public:
  void* operator new(size_t size) = delete;
  void* operator new [](size_t size) = delete;
  void  operator delete(void* p) = delete;
  void  operator delete [](void* p) = delete;
};

// Base class for objects stored in Metaspace.
// Calling delete will result in fatal error.
//
// Do not inherit from something with a vptr because this class does
// not introduce one.  This class is used to allocate both shared read-only
// and shared read-write classes.
//

class ClassLoaderData;
class MetaspaceClosure;

class MetaspaceObj {
  // There are functions that all subtypes of MetaspaceObj are expected
  // to implement, so that templates which are defined for this class hierarchy
  // can work uniformly. Within the sub-hierarchy of Metadata, these are virtuals.
  // Elsewhere in the hierarchy of MetaspaceObj, type(), size(), and/or on_stack()
  // can be static if constant.
  //
  // The following functions are required by MetaspaceClosure:
  //   void metaspace_pointers_do(MetaspaceClosure* it) { <walk my refs> }
  //   int size() const { return align_up(sizeof(<This>), wordSize) / wordSize; }
  //   MetaspaceObj::Type type() const { return <This>Type; }
  //
  // The following functions are required by MetadataFactory::free_metadata():
  //   bool on_stack() { return false; }
  //   void deallocate_contents(ClassLoaderData* loader_data);

  friend class VMStructs;
  // When CDS is enabled, all shared metaspace objects are mapped
  // into a single contiguous memory block, so we can use these
  // two pointers to quickly determine if something is in the
  // shared metaspace.
  // When CDS is not enabled, both pointers are set to null.
  static void* _shared_metaspace_base;  // (inclusive) low address
  static void* _shared_metaspace_top;   // (exclusive) high address

 public:

  // Returns true if the pointer points to a valid MetaspaceObj. A valid
  // MetaspaceObj is MetaWord-aligned and contained within either
  // non-shared or shared metaspace.
  static bool is_valid(const MetaspaceObj* p);

#if INCLUDE_CDS
  static bool is_shared(const MetaspaceObj* p) {
    // If no shared metaspace regions are mapped, _shared_metaspace_{base,top} will
    // both be null and all values of p will be rejected quickly.
    return (((void*)p) < _shared_metaspace_top &&
            ((void*)p) >= _shared_metaspace_base);
  }
  bool is_shared() const { return MetaspaceObj::is_shared(this); }
#else
  static bool is_shared(const MetaspaceObj* p) { return false; }
  bool is_shared() const { return false; }
#endif

  void print_address_on(outputStream* st) const;  // nonvirtual address printing

  static void set_shared_metaspace_range(void* base, void* top) {
    _shared_metaspace_base = base;
    _shared_metaspace_top = top;
  }

  static void* shared_metaspace_base() { return _shared_metaspace_base; }
  static void* shared_metaspace_top()  { return _shared_metaspace_top;  }

#define METASPACE_OBJ_TYPES_DO(f) \
  f(Class) \
  f(Symbol) \
  f(TypeArrayU1) \
  f(TypeArrayU2) \
  f(TypeArrayU4) \
  f(TypeArrayU8) \
  f(TypeArrayOther) \
  f(Method) \
  f(ConstMethod) \
  f(MethodData) \
  f(ConstantPool) \
  f(ConstantPoolCache) \
  f(Annotations) \
  f(MethodCounters) \
<<<<<<< HEAD
  f(InlineLayoutInfo) \
  f(RecordComponent)
=======
  f(RecordComponent) \
  f(AdapterHandlerEntry) \
  f(AdapterFingerPrint)
>>>>>>> 52a5583d

#define METASPACE_OBJ_TYPE_DECLARE(name) name ## Type,
#define METASPACE_OBJ_TYPE_NAME_CASE(name) case name ## Type: return #name;

  enum Type {
    // Types are MetaspaceObj::ClassType, MetaspaceObj::SymbolType, etc
    METASPACE_OBJ_TYPES_DO(METASPACE_OBJ_TYPE_DECLARE)
    _number_of_types
  };

  static const char * type_name(Type type) {
    switch(type) {
    METASPACE_OBJ_TYPES_DO(METASPACE_OBJ_TYPE_NAME_CASE)
    default:
      ShouldNotReachHere();
      return nullptr;
    }
  }

  static MetaspaceObj::Type array_type(size_t elem_size) {
    switch (elem_size) {
    case 1: return TypeArrayU1Type;
    case 2: return TypeArrayU2Type;
    case 4: return TypeArrayU4Type;
    case 8: return TypeArrayU8Type;
    default:
      return TypeArrayOtherType;
    }
  }

  void* operator new(size_t size, ClassLoaderData* loader_data,
                     size_t word_size,
                     Type type, JavaThread* thread) throw();
                     // can't use TRAPS from this header file.
  void* operator new(size_t size, ClassLoaderData* loader_data,
                     size_t word_size,
                     Type type) throw();
  void operator delete(void* p) = delete;

  // Declare a *static* method with the same signature in any subclass of MetaspaceObj
  // that should be read-only by default. See symbol.hpp for an example. This function
  // is used by the templates in metaspaceClosure.hpp
  static bool is_read_only_by_default() { return false; }
};

// Base class for classes that constitute name spaces.

class Arena;

extern char* resource_allocate_bytes(size_t size,
    AllocFailType alloc_failmode = AllocFailStrategy::EXIT_OOM);
extern char* resource_allocate_bytes(Thread* thread, size_t size,
    AllocFailType alloc_failmode = AllocFailStrategy::EXIT_OOM);
extern char* resource_reallocate_bytes( char *old, size_t old_size, size_t new_size,
    AllocFailType alloc_failmode = AllocFailStrategy::EXIT_OOM);
extern void resource_free_bytes( Thread* thread, char *old, size_t size );

//----------------------------------------------------------------------
// Base class for objects allocated in the resource area.
class ResourceObj {
 public:
  void* operator new(size_t size) {
    return resource_allocate_bytes(size);
  }

  void* operator new(size_t size, const std::nothrow_t& nothrow_constant) throw() {
    return resource_allocate_bytes(size, AllocFailStrategy::RETURN_NULL);
  }

  void* operator new [](size_t size) throw() = delete;
  void* operator new [](size_t size, const std::nothrow_t& nothrow_constant) throw() = delete;

  void  operator delete(void* p) = delete;
  void  operator delete [](void* p) = delete;
};

class ArenaObj {
 public:
  void* operator new(size_t size, Arena *arena) throw();
  void* operator new [](size_t size, Arena *arena) throw() = delete;

  void* operator new [](size_t size) throw() = delete;
  void* operator new [](size_t size, const std::nothrow_t& nothrow_constant) throw() = delete;

  void  operator delete(void* p) = delete;
  void  operator delete [](void* p) = delete;
};

//----------------------------------------------------------------------
// Base class for objects allocated in the resource area per default.
// Optionally, objects may be allocated on the C heap with
// new (AnyObj::C_HEAP) Foo(...) or in an Arena with new (&arena).
// AnyObj's can be allocated within other objects, but don't use
// new or delete (allocation_type is unknown).  If new is used to allocate,
// use delete to deallocate.
class AnyObj {
 public:
  enum allocation_type { STACK_OR_EMBEDDED = 0, RESOURCE_AREA, C_HEAP, ARENA, allocation_mask = 0x3 };
  static void set_allocation_type(address res, allocation_type type) NOT_DEBUG_RETURN;
#ifdef ASSERT
 private:
  // When this object is allocated on stack the new() operator is not
  // called but garbage on stack may look like a valid allocation_type.
  // Store negated 'this' pointer when new() is called to distinguish cases.
  // Use second array's element for verification value to distinguish garbage.
  uintptr_t _allocation_t[2];
  bool is_type_set() const;
  void initialize_allocation_info();
 public:
  allocation_type get_allocation_type() const;
  bool allocated_on_stack_or_embedded() const { return get_allocation_type() == STACK_OR_EMBEDDED; }
  bool allocated_on_res_area() const { return get_allocation_type() == RESOURCE_AREA; }
  bool allocated_on_C_heap()   const { return get_allocation_type() == C_HEAP; }
  bool allocated_on_arena()    const { return get_allocation_type() == ARENA; }
protected:
  AnyObj(); // default constructor
  AnyObj(const AnyObj& r); // default copy constructor
  AnyObj& operator=(const AnyObj& r); // default copy assignment
  ~AnyObj();
#endif // ASSERT

 public:
  // CHeap allocations
  void* operator new(size_t size, MemTag mem_tag) throw();
  void* operator new [](size_t size, MemTag mem_tag) throw() = delete;
  void* operator new(size_t size, const std::nothrow_t&  nothrow_constant, MemTag mem_tag) throw();
  void* operator new [](size_t size, const std::nothrow_t&  nothrow_constant, MemTag mem_tag) throw() = delete;

  // Arena allocations
  void* operator new(size_t size, Arena *arena);
  void* operator new [](size_t size, Arena *arena) = delete;

  // Resource allocations
  void* operator new(size_t size) {
    address res = (address)resource_allocate_bytes(size);
    DEBUG_ONLY(set_allocation_type(res, RESOURCE_AREA);)
    return res;
  }
  void* operator new(size_t size, const std::nothrow_t& nothrow_constant) throw() {
    address res = (address)resource_allocate_bytes(size, AllocFailStrategy::RETURN_NULL);
    DEBUG_ONLY(if (res != nullptr) set_allocation_type(res, RESOURCE_AREA);)
    return res;
  }

  void* operator new [](size_t size) = delete;
  void* operator new [](size_t size, const std::nothrow_t& nothrow_constant) = delete;
  void  operator delete(void* p);
  void  operator delete [](void* p) = delete;

#ifndef PRODUCT
  // Printing support
  void print() const;
  virtual void print_on(outputStream* st) const;
#endif // PRODUCT
};

// One of the following macros must be used when allocating an array
// or object to determine whether it should reside in the C heap on in
// the resource area.

#define NEW_RESOURCE_ARRAY(type, size)\
  (type*) resource_allocate_bytes((size) * sizeof(type))

#define NEW_RESOURCE_ARRAY_RETURN_NULL(type, size)\
  (type*) resource_allocate_bytes((size) * sizeof(type), AllocFailStrategy::RETURN_NULL)

#define NEW_RESOURCE_ARRAY_IN_THREAD(thread, type, size)\
  (type*) resource_allocate_bytes(thread, (size) * sizeof(type))

#define NEW_RESOURCE_ARRAY_IN_THREAD_RETURN_NULL(thread, type, size)\
  (type*) resource_allocate_bytes(thread, (size) * sizeof(type), AllocFailStrategy::RETURN_NULL)

#define REALLOC_RESOURCE_ARRAY(type, old, old_size, new_size)\
  (type*) resource_reallocate_bytes((char*)(old), (old_size) * sizeof(type), (new_size) * sizeof(type))

#define REALLOC_RESOURCE_ARRAY_RETURN_NULL(type, old, old_size, new_size)\
  (type*) resource_reallocate_bytes((char*)(old), (old_size) * sizeof(type),\
                                    (new_size) * sizeof(type), AllocFailStrategy::RETURN_NULL)

#define FREE_RESOURCE_ARRAY(type, old, size)\
  resource_free_bytes(Thread::current(), (char*)(old), (size) * sizeof(type))

#define FREE_RESOURCE_ARRAY_IN_THREAD(thread, type, old, size)\
  resource_free_bytes(thread, (char*)(old), (size) * sizeof(type))

#define FREE_FAST(old)\
    /* nop */

#define NEW_RESOURCE_OBJ(type)\
  NEW_RESOURCE_ARRAY(type, 1)

#define NEW_RESOURCE_OBJ_RETURN_NULL(type)\
  NEW_RESOURCE_ARRAY_RETURN_NULL(type, 1)

#define NEW_C_HEAP_ARRAY3(type, size, mem_tag, pc, allocfail)\
  (type*) AllocateHeap((size) * sizeof(type), mem_tag, pc, allocfail)

#define NEW_C_HEAP_ARRAY2(type, size, mem_tag, pc)\
  (type*) (AllocateHeap((size) * sizeof(type), mem_tag, pc))

#define NEW_C_HEAP_ARRAY(type, size, mem_tag)\
  (type*) (AllocateHeap((size) * sizeof(type), mem_tag))

#define NEW_C_HEAP_ARRAY2_RETURN_NULL(type, size, mem_tag, pc)\
  NEW_C_HEAP_ARRAY3(type, (size), mem_tag, pc, AllocFailStrategy::RETURN_NULL)

#define NEW_C_HEAP_ARRAY_RETURN_NULL(type, size, mem_tag)\
  NEW_C_HEAP_ARRAY2(type, (size), mem_tag, AllocFailStrategy::RETURN_NULL)

#define REALLOC_C_HEAP_ARRAY(type, old, size, mem_tag)\
  (type*) (ReallocateHeap((char*)(old), (size) * sizeof(type), mem_tag))

#define REALLOC_C_HEAP_ARRAY_RETURN_NULL(type, old, size, mem_tag)\
  (type*) (ReallocateHeap((char*)(old), (size) * sizeof(type), mem_tag, AllocFailStrategy::RETURN_NULL))

#define FREE_C_HEAP_ARRAY(type, old) \
  FreeHeap((char*)(old))

// allocate type in heap without calling ctor
#define NEW_C_HEAP_OBJ(type, mem_tag)\
  NEW_C_HEAP_ARRAY(type, 1, mem_tag)

#define NEW_C_HEAP_OBJ_RETURN_NULL(type, mem_tag)\
  NEW_C_HEAP_ARRAY_RETURN_NULL(type, 1, mem_tag)

// deallocate obj of type in heap without calling dtor
#define FREE_C_HEAP_OBJ(objname)\
  FreeHeap((char*)objname);


//------------------------------ReallocMark---------------------------------
// Code which uses REALLOC_RESOURCE_ARRAY should check an associated
// ReallocMark, which is declared in the same scope as the reallocated
// pointer.  Any operation that could __potentially__ cause a reallocation
// should check the ReallocMark.
class ReallocMark: public StackObj {
protected:
  NOT_PRODUCT(int _nesting;)

public:
  ReallocMark() PRODUCT_RETURN;
  void check(Arena* arena = nullptr) PRODUCT_RETURN;
};

// Uses mmapped memory for all allocations. All allocations are initially
// zero-filled. No pre-touching.
template <class E>
class MmapArrayAllocator : public AllStatic {
 private:
  static size_t size_for(size_t length);

 public:
  static E* allocate_or_null(size_t length, MemTag mem_tag);
  static E* allocate(size_t length, MemTag mem_tag);
  static void free(E* addr, size_t length);
};

// Uses malloc:ed memory for all allocations.
template <class E>
class MallocArrayAllocator : public AllStatic {
 public:
  static size_t size_for(size_t length);

  static E* allocate(size_t length, MemTag mem_tag);
  static E* reallocate(E* addr, size_t new_length, MemTag mem_tag);
  static void free(E* addr);
};

#endif // SHARE_MEMORY_ALLOCATION_HPP<|MERGE_RESOLUTION|>--- conflicted
+++ resolved
@@ -314,14 +314,10 @@
   f(ConstantPoolCache) \
   f(Annotations) \
   f(MethodCounters) \
-<<<<<<< HEAD
   f(InlineLayoutInfo) \
-  f(RecordComponent)
-=======
   f(RecordComponent) \
   f(AdapterHandlerEntry) \
   f(AdapterFingerPrint)
->>>>>>> 52a5583d
 
 #define METASPACE_OBJ_TYPE_DECLARE(name) name ## Type,
 #define METASPACE_OBJ_TYPE_NAME_CASE(name) case name ## Type: return #name;
