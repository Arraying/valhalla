--- conflicted
+++ resolved
@@ -140,34 +140,8 @@
  * Memory types
  */
 enum MemoryType {
-<<<<<<< HEAD
-  // Memory type by sub systems. It occupies lower byte.
-  mtJavaHeap,          // Java heap
-  mtClass,             // memory class for Java classes
-  mtThread,            // memory for thread objects
-  mtThreadStack,
-  mtCode,              // memory for generated code
-  mtGC,                // memory for GC
-  mtCompiler,          // memory for compiler
-  mtInternal,          // memory used by VM, but does not belong to
-                       // any of above categories, and not used for
-                       // native memory tracking
-  mtOther,             // memory not used by VM
-  mtSymbol,            // symbol
-  mtNMT,               // memory used by native memory tracking
-  mtClassShared,       // class data sharing
-  mtChunk,             // chunk that holds content of arenas
-  mtTest,              // Test type for verifying NMT
-  mtTracing,           // memory used for Tracing
-  mtLogging,           // memory for logging
-  mtArguments,         // memory for argument processing
-  mtModule,            // memory for module processing
-  mtSafepoint,         // memory for safepoint support
+  MEMORY_TYPES_DO(MEMORY_TYPE_DECLARE_ENUM)
   mtValueTypes,        // memory for buffered value types
-  mtNone,              // undefined
-=======
-  MEMORY_TYPES_DO(MEMORY_TYPE_DECLARE_ENUM)
->>>>>>> 0d9f615e
   mt_number_of_types   // number of memory types (mtDontTrack
                        // is not included as validate type)
 };
