--- conflicted
+++ resolved
@@ -90,11 +90,7 @@
   bool                  _need_method_info;
 
 public:
-<<<<<<< HEAD
-  JavaFrameStream(JavaThread* thread, jlong mode, Handle cont_scope, Handle cont);
-=======
   JavaFrameStream(JavaThread* thread, jint mode, Handle cont_scope, Handle cont);
->>>>>>> 16fa7709
 
   const RegisterMap* reg_map() override { return _vfst.reg_map(); };
 
@@ -151,34 +147,16 @@
                             objArrayHandle frames_array,
                             int& end_index, TRAPS);
 
-<<<<<<< HEAD
-  static inline bool get_caller_class(jlong mode) {
-    return (mode & JVM_STACKWALK_GET_CALLER_CLASS) != 0;
-  }
-  static inline bool skip_hidden_frames(jlong mode) {
-    return (mode & JVM_STACKWALK_SHOW_HIDDEN_FRAMES) == 0;
-  }
-  static inline bool live_frame_info(jlong mode) {
-=======
   static inline bool skip_hidden_frames(jint mode) {
     return (mode & JVM_STACKWALK_SHOW_HIDDEN_FRAMES) == 0;
   }
   static inline bool live_frame_info(jint mode) {
->>>>>>> 16fa7709
     return (mode & JVM_STACKWALK_FILL_LIVE_STACK_FRAMES) != 0;
   }
 
 public:
-<<<<<<< HEAD
-  static inline bool need_method_info(jlong mode) {
-    return (mode & JVM_STACKWALK_FILL_CLASS_REFS_ONLY) == 0;
-  }
-  static inline bool use_frames_array(jlong mode) {
-    return (mode & JVM_STACKWALK_FILL_CLASS_REFS_ONLY) == 0;
-=======
   static inline bool need_method_info(jint mode) {
     return (mode & JVM_STACKWALK_CLASS_INFO_ONLY) == 0;
->>>>>>> 16fa7709
   }
 
   static oop walk(Handle stackStream, jint mode, int skip_frames, Handle cont_scope, Handle cont,
