--- conflicted
+++ resolved
@@ -136,12 +136,7 @@
   static int vop2ideal(jint vop, BasicType bt);
 
   static bool is_vector(Klass* klass);
-<<<<<<< HEAD
   static bool is_vector_payload_mf(Klass* klass);
   static bool skip_value_scalarization(Klass* klass);
-=======
-  static bool is_vector_mask(Klass* klass);
-  static bool is_vector_shuffle(Klass* klass);
->>>>>>> ffb28305
 };
 #endif // SHARE_PRIMS_VECTORSUPPORT_HPP