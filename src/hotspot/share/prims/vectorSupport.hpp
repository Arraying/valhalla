--- conflicted
+++ resolved
@@ -38,7 +38,7 @@
 
 class VectorSupport : AllStatic {
  private:
-  static Handle allocate_vector_payload_helper(InstanceKlass* ik, int num_elem, BasicType elem_bt, frame* fr, RegisterMap* reg_map, Location location, int larval, TRAPS);
+  static Handle allocate_vector_payload_helper(InstanceKlass* ik, int num_elem, BasicType elem_bt, int larval, TRAPS);
   static Handle allocate_vector_payload(InstanceKlass* ik, int num_elem, BasicType elem_bt, frame* fr, RegisterMap* reg_map, ObjectValue* ov, TRAPS);
 
   static void init_payload_element(typeArrayOop arr, BasicType elem_bt, int index, address addr);
@@ -152,10 +152,7 @@
   static bool is_vector(Klass* klass);
   static bool is_vector_payload_mf(Klass* klass);
   static bool is_vector_mask(Klass* klass);
-<<<<<<< HEAD
   static bool is_vector_shuffle(Klass* klass);
   static bool skip_value_scalarization(Klass* klass);
-=======
->>>>>>> 94636f4c
 };
 #endif // SHARE_PRIMS_VECTORSUPPORT_HPP