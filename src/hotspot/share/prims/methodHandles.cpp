/*
 * Copyright (c) 2008, 2023, Oracle and/or its affiliates. All rights reserved.
 * DO NOT ALTER OR REMOVE COPYRIGHT NOTICES OR THIS FILE HEADER.
 *
 * This code is free software; you can redistribute it and/or modify it
 * under the terms of the GNU General Public License version 2 only, as
 * published by the Free Software Foundation.
 *
 * This code is distributed in the hope that it will be useful, but WITHOUT
 * ANY WARRANTY; without even the implied warranty of MERCHANTABILITY or
 * FITNESS FOR A PARTICULAR PURPOSE.  See the GNU General Public License
 * version 2 for more details (a copy is included in the LICENSE file that
 * accompanied this code).
 *
 * You should have received a copy of the GNU General Public License version
 * 2 along with this work; if not, write to the Free Software Foundation,
 * Inc., 51 Franklin St, Fifth Floor, Boston, MA 02110-1301 USA.
 *
 * Please contact Oracle, 500 Oracle Parkway, Redwood Shores, CA 94065 USA
 * or visit www.oracle.com if you need additional information or have any
 * questions.
 *
 */

#include "precompiled.hpp"
#include "classfile/javaClasses.inline.hpp"
#include "classfile/stringTable.hpp"
#include "classfile/symbolTable.hpp"
#include "classfile/systemDictionary.hpp"
#include "classfile/vmClasses.hpp"
#include "code/codeCache.hpp"
#include "code/dependencyContext.hpp"
#include "compiler/compileBroker.hpp"
#include "interpreter/interpreter.hpp"
#include "interpreter/oopMapCache.hpp"
#include "interpreter/linkResolver.hpp"
#include "jvm_io.h"
#include "logging/log.hpp"
#include "logging/logStream.hpp"
#include "memory/allocation.inline.hpp"
#include "memory/oopFactory.hpp"
#include "memory/resourceArea.hpp"
#include "memory/universe.hpp"
#include "oops/klass.inline.hpp"
#include "oops/objArrayKlass.hpp"
#include "oops/objArrayOop.inline.hpp"
#include "oops/oop.inline.hpp"
#include "oops/typeArrayOop.inline.hpp"
#include "prims/methodHandles.hpp"
#include "runtime/deoptimization.hpp"
#include "runtime/fieldDescriptor.inline.hpp"
#include "runtime/handles.inline.hpp"
#include "runtime/interfaceSupport.inline.hpp"
#include "runtime/javaCalls.hpp"
#include "runtime/jniHandles.inline.hpp"
#include "runtime/timerTrace.hpp"
#include "runtime/reflection.hpp"
#include "runtime/reflectionUtils.hpp"
#include "runtime/safepointVerifiers.hpp"
#include "runtime/signature.hpp"
#include "runtime/stubRoutines.hpp"
#include "sanitizers/leak.hpp"
#include "utilities/exceptions.hpp"


/*
 * JSR 292 reference implementation: method handles
 * The JDK 7 reference implementation represented method handle
 * combinations as chains.  Each link in the chain had a "vmentry"
 * field which pointed at a bit of assembly code which performed
 * one transformation before dispatching to the next link in the chain.
 *
 * The current reference implementation pushes almost all code generation
 * responsibility to (trusted) Java code.  A method handle contains a
 * pointer to its "LambdaForm", which embodies all details of the method
 * handle's behavior.  The LambdaForm is a normal Java object, managed
 * by a runtime coded in Java.
 */

bool MethodHandles::_enabled = false; // set true after successful native linkage
MethodHandlesAdapterBlob* MethodHandles::_adapter_code = nullptr;

/**
 * Generates method handle adapters. Returns 'false' if memory allocation
 * failed and true otherwise.
 */
void MethodHandles::generate_adapters() {
  assert(vmClasses::MethodHandle_klass() != nullptr, "should be present");
  assert(_adapter_code == nullptr, "generate only once");

  ResourceMark rm;
  TraceTime timer("MethodHandles adapters generation", TRACETIME_LOG(Info, startuptime));
  // The adapter entry is required to be aligned to CodeEntryAlignment.
  // So we need additional bytes due to alignment.
  int adapter_num = (int)Interpreter::method_handle_invoke_LAST - (int)Interpreter::method_handle_invoke_FIRST + 1;
  int max_aligned_bytes = adapter_num * CodeEntryAlignment;
  _adapter_code = MethodHandlesAdapterBlob::create(adapter_code_size + max_aligned_bytes);
  CodeBuffer code(_adapter_code);
  MethodHandlesAdapterGenerator g(&code);
  g.generate();
  code.log_section_sizes("MethodHandlesAdapterBlob");
}

//------------------------------------------------------------------------------
// MethodHandlesAdapterGenerator::generate
//
void MethodHandlesAdapterGenerator::generate() {
  // Generate generic method handle adapters.
  // Generate interpreter entries
  for (Interpreter::MethodKind mk = Interpreter::method_handle_invoke_FIRST;
       mk <= Interpreter::method_handle_invoke_LAST;
       mk = Interpreter::MethodKind(1 + (int)mk)) {
    vmIntrinsics::ID iid = Interpreter::method_handle_intrinsic(mk);
    StubCodeMark mark(this, "MethodHandle::interpreter_entry", vmIntrinsics::name_at(iid));
    address entry = MethodHandles::generate_method_handle_interpreter_entry(_masm, iid);
    if (entry != nullptr) {
      Interpreter::set_entry_for_kind(mk, entry);
    }
    // If the entry is not set, it will throw AbstractMethodError.
  }
}

void MethodHandles::set_enabled(bool z) {
  if (_enabled != z) {
    guarantee(z, "can only enable once");
    _enabled = z;
  }
}

// MemberName support

// import java_lang_invoke_MemberName.*
enum {
<<<<<<< HEAD
  IS_METHOD             = java_lang_invoke_MemberName::MN_IS_METHOD,
  IS_OBJECT_CONSTRUCTOR = java_lang_invoke_MemberName::MN_IS_OBJECT_CONSTRUCTOR,
  IS_FIELD              = java_lang_invoke_MemberName::MN_IS_FIELD,
  IS_TYPE               = java_lang_invoke_MemberName::MN_IS_TYPE,
  CALLER_SENSITIVE      = java_lang_invoke_MemberName::MN_CALLER_SENSITIVE,
  TRUSTED_FINAL         = java_lang_invoke_MemberName::MN_TRUSTED_FINAL,
  FLATTENED             = java_lang_invoke_MemberName::MN_FLATTENED,
  REFERENCE_KIND_SHIFT  = java_lang_invoke_MemberName::MN_REFERENCE_KIND_SHIFT,
  REFERENCE_KIND_MASK   = java_lang_invoke_MemberName::MN_REFERENCE_KIND_MASK,
  SEARCH_SUPERCLASSES   = java_lang_invoke_MemberName::MN_SEARCH_SUPERCLASSES,
  SEARCH_INTERFACES     = java_lang_invoke_MemberName::MN_SEARCH_INTERFACES,
  LM_UNCONDITIONAL      = java_lang_invoke_MemberName::MN_UNCONDITIONAL_MODE,
  LM_MODULE             = java_lang_invoke_MemberName::MN_MODULE_MODE,
  LM_TRUSTED            = java_lang_invoke_MemberName::MN_TRUSTED_MODE,
  ALL_KINDS      = IS_METHOD | IS_OBJECT_CONSTRUCTOR | IS_FIELD | IS_TYPE
=======
  IS_METHOD            = java_lang_invoke_MemberName::MN_IS_METHOD,
  IS_CONSTRUCTOR       = java_lang_invoke_MemberName::MN_IS_CONSTRUCTOR,
  IS_FIELD             = java_lang_invoke_MemberName::MN_IS_FIELD,
  IS_TYPE              = java_lang_invoke_MemberName::MN_IS_TYPE,
  CALLER_SENSITIVE     = java_lang_invoke_MemberName::MN_CALLER_SENSITIVE,
  TRUSTED_FINAL        = java_lang_invoke_MemberName::MN_TRUSTED_FINAL,
  REFERENCE_KIND_SHIFT = java_lang_invoke_MemberName::MN_REFERENCE_KIND_SHIFT,
  REFERENCE_KIND_MASK  = java_lang_invoke_MemberName::MN_REFERENCE_KIND_MASK,
  LM_UNCONDITIONAL     = java_lang_invoke_MemberName::MN_UNCONDITIONAL_MODE,
  LM_MODULE            = java_lang_invoke_MemberName::MN_MODULE_MODE,
  LM_TRUSTED           = java_lang_invoke_MemberName::MN_TRUSTED_MODE,
  ALL_KINDS      = IS_METHOD | IS_CONSTRUCTOR | IS_FIELD | IS_TYPE
>>>>>>> 861e3020
};

int MethodHandles::ref_kind_to_flags(int ref_kind) {
  assert(ref_kind_is_valid(ref_kind), "%d", ref_kind);
  int flags = (ref_kind << REFERENCE_KIND_SHIFT);
  if (ref_kind_is_field(ref_kind)) {
    flags |= IS_FIELD;
  } else if (ref_kind_is_method(ref_kind)) {
    flags |= IS_METHOD;
  } else if (ref_kind == JVM_REF_newInvokeSpecial) {
    flags |= IS_OBJECT_CONSTRUCTOR;
  }
  return flags;
}

Handle MethodHandles::resolve_MemberName_type(Handle mname, Klass* caller, TRAPS) {
  Handle empty;
  Handle type(THREAD, java_lang_invoke_MemberName::type(mname()));
  if (!java_lang_String::is_instance(type())) {
    return type; // already resolved
  }
  Symbol* signature = java_lang_String::as_symbol_or_null(type());
  if (signature == nullptr) {
    return empty;  // no such signature exists in the VM
  }
  Handle resolved;
  int flags = java_lang_invoke_MemberName::flags(mname());
  switch (flags & ALL_KINDS) {
    case IS_METHOD:
    case IS_OBJECT_CONSTRUCTOR:
      resolved = SystemDictionary::find_method_handle_type(signature, caller, CHECK_(empty));
      break;
    case IS_FIELD:
      resolved = SystemDictionary::find_field_handle_type(signature, caller, CHECK_(empty));
      break;
    default:
      THROW_MSG_(vmSymbols::java_lang_InternalError(), "unrecognized MemberName format", empty);
  }
  if (resolved.is_null()) {
    THROW_MSG_(vmSymbols::java_lang_InternalError(), "bad MemberName type", empty);
  }
  return resolved;
}

oop MethodHandles::init_MemberName(Handle mname, Handle target, TRAPS) {
  // This method is used from java.lang.invoke.MemberName constructors.
  // It fills in the new MemberName from a java.lang.reflect.Member.
  oop target_oop = target();
  Klass* target_klass = target_oop->klass();
  if (target_klass == vmClasses::reflect_Field_klass()) {
    oop clazz = java_lang_reflect_Field::clazz(target_oop); // fd.field_holder()
    int slot  = java_lang_reflect_Field::slot(target_oop);  // fd.index()
    Klass* k = java_lang_Class::as_Klass(clazz);
    if (k != nullptr && k->is_instance_klass()) {
      fieldDescriptor fd(InstanceKlass::cast(k), slot);
      oop mname2 = init_field_MemberName(mname, fd);
      if (mname2 != nullptr) {
        // Since we have the reified name and type handy, add them to the result.
        if (java_lang_invoke_MemberName::name(mname2) == nullptr)
          java_lang_invoke_MemberName::set_name(mname2, java_lang_reflect_Field::name(target_oop));
        if (java_lang_invoke_MemberName::type(mname2) == nullptr)
          java_lang_invoke_MemberName::set_type(mname2, java_lang_reflect_Field::type(target_oop));
      }
      return mname2;
    }
  } else if (target_klass == vmClasses::reflect_Method_klass()) {
    oop clazz  = java_lang_reflect_Method::clazz(target_oop);
    int slot   = java_lang_reflect_Method::slot(target_oop);
    Klass* k = java_lang_Class::as_Klass(clazz);
    if (k != nullptr && k->is_instance_klass()) {
      Method* m = InstanceKlass::cast(k)->method_with_idnum(slot);
      if (m == nullptr || is_signature_polymorphic(m->intrinsic_id()))
        return nullptr;            // do not resolve unless there is a concrete signature
      CallInfo info(m, k, CHECK_NULL);
      return init_method_MemberName(mname, info);
    }
  } else if (target_klass == vmClasses::reflect_Constructor_klass()) {
    oop clazz  = java_lang_reflect_Constructor::clazz(target_oop);
    int slot   = java_lang_reflect_Constructor::slot(target_oop);
    Klass* k = java_lang_Class::as_Klass(clazz);
    if (k != nullptr && k->is_instance_klass()) {
      Method* m = InstanceKlass::cast(k)->method_with_idnum(slot);
      if (m == nullptr)  return nullptr;
      CallInfo info(m, k, CHECK_NULL);
      return init_method_MemberName(mname, info);
    }
  }
  return nullptr;
}

oop MethodHandles::init_method_MemberName(Handle mname, CallInfo& info) {
  assert(info.resolved_appendix().is_null(), "only normal methods here");
  methodHandle m(Thread::current(), info.resolved_method());
  assert(m.not_null(), "null method handle");
  InstanceKlass* m_klass = m->method_holder();
  assert(m_klass != nullptr, "null holder for method handle");
  int flags = (jushort)( m->access_flags().as_short() & JVM_RECOGNIZED_METHOD_MODIFIERS );
  int vmindex = Method::invalid_vtable_index;
  LogTarget(Debug, methodhandles, indy) lt_indy;

  switch (info.call_kind()) {
  case CallInfo::itable_call:
    vmindex = info.itable_index();
    // More importantly, the itable index only works with the method holder.
    assert(m_klass->verify_itable_index(vmindex), "");
    flags |= IS_METHOD | (JVM_REF_invokeInterface << REFERENCE_KIND_SHIFT);
    if (lt_indy.is_enabled()) {
      ResourceMark rm;
      LogStream ls(lt_indy);
      ls.print_cr("memberName: invokeinterface method_holder::method: %s, itableindex: %d, access_flags:",
                  Method::name_and_sig_as_C_string(m->method_holder(), m->name(), m->signature()),
                  vmindex);
       m->access_flags().print_on(&ls);
       if (!m->is_abstract()) {
         if (!m->is_private()) {
           ls.print("default");
         }
         else {
           ls.print("private-intf");
         }
       }
       ls.cr();
    }
    break;

  case CallInfo::vtable_call:
    vmindex = info.vtable_index();
    flags |= IS_METHOD | (JVM_REF_invokeVirtual << REFERENCE_KIND_SHIFT);
    assert(info.resolved_klass()->is_subtype_of(m_klass), "virtual call must be type-safe");
    if (m_klass->is_interface()) {
      // This is a vtable call to an interface method (abstract "miranda method" or default method).
      // The vtable index is meaningless without a class (not interface) receiver type, so get one.
      // (LinkResolver should help us figure this out.)
      assert(info.resolved_klass()->is_instance_klass(), "subtype of interface must be an instance klass");
      InstanceKlass* m_klass_non_interface = InstanceKlass::cast(info.resolved_klass());
      if (m_klass_non_interface->is_interface()) {
        m_klass_non_interface = vmClasses::Object_klass();
#ifdef ASSERT
        { ResourceMark rm;
          Method* m2 = m_klass_non_interface->vtable().method_at(vmindex);
          assert(m->name() == m2->name() && m->signature() == m2->signature(),
                 "at %d, %s != %s", vmindex,
                 m->name_and_sig_as_C_string(), m2->name_and_sig_as_C_string());
        }
#endif //ASSERT
      }
      if (!m->is_public()) {
        assert(m->is_public(), "virtual call must be to public interface method");
        return nullptr;  // elicit an error later in product build
      }
      assert(info.resolved_klass()->is_subtype_of(m_klass_non_interface), "virtual call must be type-safe");
      m_klass = m_klass_non_interface;
    }
    if (lt_indy.is_enabled()) {
      ResourceMark rm;
      LogStream ls(lt_indy);
      ls.print_cr("memberName: invokevirtual method_holder::method: %s, receiver: %s, vtableindex: %d, access_flags:",
                  Method::name_and_sig_as_C_string(m->method_holder(), m->name(), m->signature()),
                  m_klass->internal_name(), vmindex);
       m->access_flags().print_on(&ls);
       if (m->is_default_method()) {
         ls.print("default");
       }
       ls.cr();
    }
    break;

  case CallInfo::direct_call:
    vmindex = Method::nonvirtual_vtable_index;
    if (m->is_static()) {
      flags |= IS_METHOD      | (JVM_REF_invokeStatic  << REFERENCE_KIND_SHIFT);
    } else if (m->is_object_constructor()) {
      flags |= IS_OBJECT_CONSTRUCTOR | (JVM_REF_invokeSpecial << REFERENCE_KIND_SHIFT);
    } else {
      // "special" reflects that this is a direct call, not that it
      // necessarily originates from an invokespecial. We can also do
      // direct calls for private and/or final non-static methods.
      flags |= IS_METHOD      | (JVM_REF_invokeSpecial << REFERENCE_KIND_SHIFT);
    }
    break;

  default:  assert(false, "bad CallInfo");  return nullptr;
  }

  // @CallerSensitive annotation detected
  if (m->caller_sensitive()) {
    flags |= CALLER_SENSITIVE;
  }

  Handle resolved_method = info.resolved_method_name();
  assert(java_lang_invoke_ResolvedMethodName::vmtarget(resolved_method()) == m() || m->is_old(),
         "Should not change after link resolution");

  oop mname_oop = mname();
  java_lang_invoke_MemberName::set_flags  (mname_oop, flags);
  java_lang_invoke_MemberName::set_method (mname_oop, resolved_method());
  java_lang_invoke_MemberName::set_vmindex(mname_oop, vmindex);   // vtable/itable index
  java_lang_invoke_MemberName::set_clazz  (mname_oop, m_klass->java_mirror());
  // Note:  name and type can be lazily computed by resolve_MemberName,
  // if Java code needs them as resolved String and MethodType objects.
  // If relevant, the vtable or itable value is stored as vmindex.
  // This is done eagerly, since it is readily available without
  // constructing any new objects.
  return mname();
}

oop MethodHandles::init_field_MemberName(Handle mname, fieldDescriptor& fd, bool is_setter) {
  InstanceKlass* ik = fd.field_holder();
  int flags = (jushort)( fd.access_flags().as_short() & JVM_RECOGNIZED_FIELD_MODIFIERS );
  flags |= IS_FIELD | ((fd.is_static() ? JVM_REF_getStatic : JVM_REF_getField) << REFERENCE_KIND_SHIFT);
  if (fd.is_trusted_final()) flags |= TRUSTED_FINAL;
  if (fd.is_inlined()) flags |= FLATTENED;;
  if (is_setter)  flags += ((JVM_REF_putField - JVM_REF_getField) << REFERENCE_KIND_SHIFT);
  int vmindex        = fd.offset();  // determines the field uniquely when combined with static bit

  oop mname_oop = mname();
  java_lang_invoke_MemberName::set_flags  (mname_oop, flags);
  java_lang_invoke_MemberName::set_method (mname_oop, nullptr);
  java_lang_invoke_MemberName::set_vmindex(mname_oop, vmindex);
  java_lang_invoke_MemberName::set_clazz  (mname_oop, ik->java_mirror());

  oop type = field_signature_type_or_null(fd.signature());
  oop name = field_name_or_null(fd.name());
  if (name != nullptr)
    java_lang_invoke_MemberName::set_name(mname_oop,   name);
  if (type != nullptr)
    java_lang_invoke_MemberName::set_type(mname_oop,   type);
  // Note:  name and type can be lazily computed by resolve_MemberName,
  // if Java code needs them as resolved String and Class objects.
  // Note that the incoming type oop might be pre-resolved (non-null).
  // The base clazz and field offset (vmindex) must be eagerly stored,
  // because they unambiguously identify the field.
  // Although the fieldDescriptor::_index would also identify the field,
  // we do not use it, because it is harder to decode.
  // TO DO: maybe intern mname_oop
  return mname();
}

// JVM 2.9 Special Methods:
// A method is signature polymorphic if and only if all of the following conditions hold :
// * It is declared in the java.lang.invoke.MethodHandle/VarHandle classes.
// * It has a single formal parameter of type Object[].
// * It has a return type of Object for a polymorphic return type, otherwise a fixed return type.
// * It has the ACC_VARARGS and ACC_NATIVE flags set.
bool MethodHandles::is_method_handle_invoke_name(Klass* klass, Symbol* name) {
  if (klass == nullptr)
    return false;
  // The following test will fail spuriously during bootstrap of MethodHandle itself:
  //    if (klass != vmClasses::MethodHandle_klass())
  // Test the name instead:
  if (klass->name() != vmSymbols::java_lang_invoke_MethodHandle() &&
      klass->name() != vmSymbols::java_lang_invoke_VarHandle()) {
    return false;
  }

  // Look up signature polymorphic method with polymorphic return type
  Symbol* poly_sig = vmSymbols::object_array_object_signature();
  InstanceKlass* iklass = InstanceKlass::cast(klass);
  Method* m = iklass->find_method(name, poly_sig);
  if (m != nullptr) {
    int required = JVM_ACC_NATIVE | JVM_ACC_VARARGS;
    int flags = m->access_flags().as_int();
    if ((flags & required) == required) {
      return true;
    }
  }

  // Look up signature polymorphic method with non-polymorphic (non Object) return type
  int me;
  int ms = iklass->find_method_by_name(name, &me);
  if (ms == -1) return false;
  for (; ms < me; ms++) {
    Method* m = iklass->methods()->at(ms);
    int required = JVM_ACC_NATIVE | JVM_ACC_VARARGS;
    int flags = m->access_flags().as_int();
    if ((flags & required) == required && ArgumentCount(m->signature()).size() == 1) {
      return true;
    }
  }
  return false;
}


Symbol* MethodHandles::signature_polymorphic_intrinsic_name(vmIntrinsics::ID iid) {
  assert(is_signature_polymorphic_intrinsic(iid), "%d %s", vmIntrinsics::as_int(iid), vmIntrinsics::name_at(iid));
  switch (iid) {
  case vmIntrinsics::_invokeBasic:      return vmSymbols::invokeBasic_name();
  case vmIntrinsics::_linkToVirtual:    return vmSymbols::linkToVirtual_name();
  case vmIntrinsics::_linkToStatic:     return vmSymbols::linkToStatic_name();
  case vmIntrinsics::_linkToSpecial:    return vmSymbols::linkToSpecial_name();
  case vmIntrinsics::_linkToInterface:  return vmSymbols::linkToInterface_name();
  case vmIntrinsics::_linkToNative:     return vmSymbols::linkToNative_name();
  default:
    fatal("unexpected intrinsic id: %d %s", vmIntrinsics::as_int(iid), vmIntrinsics::name_at(iid));
    return 0;
  }
}

Bytecodes::Code MethodHandles::signature_polymorphic_intrinsic_bytecode(vmIntrinsics::ID id) {
  switch(id) {
    case vmIntrinsics::_linkToVirtual:   return Bytecodes::_invokevirtual;
    case vmIntrinsics::_linkToInterface: return Bytecodes::_invokeinterface;
    case vmIntrinsics::_linkToStatic:    return Bytecodes::_invokestatic;
    case vmIntrinsics::_linkToSpecial:   return Bytecodes::_invokespecial;
    case vmIntrinsics::_invokeBasic:     return Bytecodes::_invokehandle;
    default:
      fatal("unexpected id: (%d) %s", (uint)id, vmIntrinsics::name_at(id));
      return Bytecodes::_illegal;
  }
}

int MethodHandles::signature_polymorphic_intrinsic_ref_kind(vmIntrinsics::ID iid) {
  switch (iid) {
  case vmIntrinsics::_invokeBasic:      return 0;
  case vmIntrinsics::_linkToNative:     return 0;
  case vmIntrinsics::_linkToVirtual:    return JVM_REF_invokeVirtual;
  case vmIntrinsics::_linkToStatic:     return JVM_REF_invokeStatic;
  case vmIntrinsics::_linkToSpecial:    return JVM_REF_invokeSpecial;
  case vmIntrinsics::_linkToInterface:  return JVM_REF_invokeInterface;
  default:
    fatal("unexpected intrinsic id: %d %s", vmIntrinsics::as_int(iid), vmIntrinsics::name_at(iid));
    return 0;
  }
}

vmIntrinsics::ID MethodHandles::signature_polymorphic_name_id(Symbol* name) {
  vmSymbolID name_id = vmSymbols::find_sid(name);
  switch (name_id) {
  // The ID _invokeGeneric stands for all non-static signature-polymorphic methods, except built-ins.
  case VM_SYMBOL_ENUM_NAME(invoke_name):           return vmIntrinsics::_invokeGeneric;
  // The only built-in non-static signature-polymorphic method is MethodHandle.invokeBasic:
  case VM_SYMBOL_ENUM_NAME(invokeBasic_name):      return vmIntrinsics::_invokeBasic;

  // There is one static signature-polymorphic method for each JVM invocation mode.
  case VM_SYMBOL_ENUM_NAME(linkToVirtual_name):    return vmIntrinsics::_linkToVirtual;
  case VM_SYMBOL_ENUM_NAME(linkToStatic_name):     return vmIntrinsics::_linkToStatic;
  case VM_SYMBOL_ENUM_NAME(linkToSpecial_name):    return vmIntrinsics::_linkToSpecial;
  case VM_SYMBOL_ENUM_NAME(linkToInterface_name):  return vmIntrinsics::_linkToInterface;
  case VM_SYMBOL_ENUM_NAME(linkToNative_name):     return vmIntrinsics::_linkToNative;
  default:                                                    break;
  }

  // Cover the case of invokeExact and any future variants of invokeFoo.
  Klass* mh_klass = vmClasses::klass_at(VM_CLASS_ID(MethodHandle_klass));
  if (mh_klass != nullptr && is_method_handle_invoke_name(mh_klass, name)) {
    return vmIntrinsics::_invokeGeneric;
  }

  // Cover the case of methods on VarHandle.
  Klass* vh_klass = vmClasses::klass_at(VM_CLASS_ID(VarHandle_klass));
  if (vh_klass != nullptr && is_method_handle_invoke_name(vh_klass, name)) {
    return vmIntrinsics::_invokeGeneric;
  }

  // Note: The pseudo-intrinsic _compiledLambdaForm is never linked against.
  // Instead it is used to mark lambda forms bound to invokehandle or invokedynamic.
  return vmIntrinsics::_none;
}

vmIntrinsics::ID MethodHandles::signature_polymorphic_name_id(Klass* klass, Symbol* name) {
  if (klass != nullptr &&
      (klass->name() == vmSymbols::java_lang_invoke_MethodHandle() ||
       klass->name() == vmSymbols::java_lang_invoke_VarHandle())) {
    vmIntrinsics::ID iid = signature_polymorphic_name_id(name);
    if (iid != vmIntrinsics::_none)
      return iid;
    if (is_method_handle_invoke_name(klass, name))
      return vmIntrinsics::_invokeGeneric;
  }
  return vmIntrinsics::_none;
}

// Returns true if method is signature polymorphic and public
bool MethodHandles::is_signature_polymorphic_public_name(Klass* klass, Symbol* name) {
  if (is_signature_polymorphic_name(klass, name)) {
    InstanceKlass* iklass = InstanceKlass::cast(klass);
    int me;
    int ms = iklass->find_method_by_name(name, &me);
    assert(ms != -1, "");
    for (; ms < me; ms++) {
      Method* m = iklass->methods()->at(ms);
      int required = JVM_ACC_NATIVE | JVM_ACC_VARARGS | JVM_ACC_PUBLIC;
      int flags = m->access_flags().as_int();
      if ((flags & required) == required && ArgumentCount(m->signature()).size() == 1) {
        return true;
      }
    }
  }
  return false;
}

// convert the external string or reflective type to an internal signature
Symbol* MethodHandles::lookup_signature(oop type_str, bool intern_if_not_found, TRAPS) {
  if (java_lang_invoke_MethodType::is_instance(type_str)) {
    return java_lang_invoke_MethodType::as_signature(type_str, intern_if_not_found);
  } else if (java_lang_Class::is_instance(type_str)) {
    return java_lang_Class::as_signature(type_str, false);
  } else if (java_lang_String::is_instance(type_str)) {
    if (intern_if_not_found) {
      return java_lang_String::as_symbol(type_str);
    } else {
      return java_lang_String::as_symbol_or_null(type_str);
    }
  } else {
    THROW_MSG_(vmSymbols::java_lang_InternalError(), "unrecognized type", nullptr);
  }
}

static const char OBJ_SIG[] = "Ljava/lang/Object;";
enum { OBJ_SIG_LEN = 18 };

bool MethodHandles::is_basic_type_signature(Symbol* sig) {
  assert(vmSymbols::object_signature()->utf8_length() == (int)OBJ_SIG_LEN, "");
  assert(vmSymbols::object_signature()->equals(OBJ_SIG), "");
  for (SignatureStream ss(sig, sig->starts_with(JVM_SIGNATURE_FUNC)); !ss.is_done(); ss.next()) {
    switch (ss.type()) {
    case T_OBJECT:
      // only java/lang/Object is valid here
      if (strncmp((char*) ss.raw_bytes(), OBJ_SIG, OBJ_SIG_LEN) != 0)
        return false;
      break;
    case T_VOID:
    case T_INT:
    case T_LONG:
    case T_FLOAT:
    case T_DOUBLE:
      break;
    default:
      // subword types (T_BYTE etc.), Q-descriptors, arrays
      return false;
    }
  }
  return true;
}

Symbol* MethodHandles::lookup_basic_type_signature(Symbol* sig, bool keep_last_arg) {
  Symbol* bsig = nullptr;
  if (sig == nullptr) {
    return sig;
  } else if (is_basic_type_signature(sig)) {
    sig->increment_refcount();
    return sig;  // that was easy
  } else if (!sig->starts_with(JVM_SIGNATURE_FUNC)) {
    BasicType bt = Signature::basic_type(sig);
    if (is_subword_type(bt)) {
      bsig = vmSymbols::int_signature();
    } else {
      assert(is_reference_type(bt), "is_basic_type_signature was false");
      bsig = vmSymbols::object_signature();
    }
  } else {
    ResourceMark rm;
    stringStream buffer(128);
    buffer.put(JVM_SIGNATURE_FUNC);
    int arg_pos = 0, keep_arg_pos = -1;
    if (keep_last_arg)
      keep_arg_pos = ArgumentCount(sig).size() - 1;
    for (SignatureStream ss(sig); !ss.is_done(); ss.next()) {
      BasicType bt = ss.type();
      size_t this_arg_pos = buffer.size();
      if (ss.at_return_type()) {
        buffer.put(JVM_SIGNATURE_ENDFUNC);
      }
      if (arg_pos == keep_arg_pos) {
        buffer.write((char*) ss.raw_bytes(),
                     (int)   ss.raw_length());
      } else if (is_reference_type(bt)) {
        buffer.write(OBJ_SIG, OBJ_SIG_LEN);
      } else {
        if (is_subword_type(bt))
          bt = T_INT;
        buffer.put(type2char(bt));
      }
      arg_pos++;
    }
    const char* sigstr =       buffer.base();
    int         siglen = (int) buffer.size();
    bsig = SymbolTable::new_symbol(sigstr, siglen);
  }
  assert(is_basic_type_signature(bsig) ||
         // detune assert in case the injected argument is not a basic type:
         keep_last_arg, "");
  return bsig;
}

void MethodHandles::print_as_basic_type_signature_on(outputStream* st,
                                                     Symbol* sig) {
  st = st ? st : tty;
  bool prev_type = false;
  bool is_method = (sig->char_at(0) == JVM_SIGNATURE_FUNC);
  if (is_method)  st->put(JVM_SIGNATURE_FUNC);
  for (SignatureStream ss(sig, is_method); !ss.is_done(); ss.next()) {
    if (ss.at_return_type())
      st->put(JVM_SIGNATURE_ENDFUNC);
    else if (prev_type)
      st->put(',');
    const char* cp = (const char*) ss.raw_bytes();
    if (ss.is_array()) {
      st->put(JVM_SIGNATURE_ARRAY);
      if (ss.array_prefix_length() == 1)
        st->put(cp[1]);
      else
        st->put(JVM_SIGNATURE_CLASS);
    } else {
      st->put(cp[0]);
    }
  }
}



static oop object_java_mirror() {
  return vmClasses::Object_klass()->java_mirror();
}

oop MethodHandles::field_name_or_null(Symbol* s) {
  if (s == nullptr)  return nullptr;
  return StringTable::lookup(s);
}

oop MethodHandles::field_signature_type_or_null(Symbol* s) {
  if (s == nullptr)  return nullptr;
  BasicType bt = Signature::basic_type(s);
  if (is_java_primitive(bt)) {
    assert(s->utf8_length() == 1, "");
    return java_lang_Class::primitive_mirror(bt);
  }
  // Here are some more short cuts for common types.
  // They are optional, since reference types can be resolved lazily.
  if (bt == T_OBJECT) {
    if (s == vmSymbols::object_signature()) {
      return object_java_mirror();
    } else if (s == vmSymbols::class_signature()) {
      return vmClasses::Class_klass()->java_mirror();
    } else if (s == vmSymbols::string_signature()) {
      return vmClasses::String_klass()->java_mirror();
    }
  }
  return nullptr;
}

// An unresolved member name is a mere symbolic reference.
// Resolving it plants a vmtarget/vmindex in it,
// which refers directly to JVM internals.
Handle MethodHandles::resolve_MemberName(Handle mname, Klass* caller, int lookup_mode,
                                         bool speculative_resolve, TRAPS) {
  Handle empty;
  assert(java_lang_invoke_MemberName::is_instance(mname()), "");

  if (java_lang_invoke_MemberName::vmtarget(mname()) != nullptr) {
    // Already resolved.
    DEBUG_ONLY(int vmindex = java_lang_invoke_MemberName::vmindex(mname()));
    assert(vmindex >= Method::nonvirtual_vtable_index, "");
    return mname;
  }

  Handle defc_oop(THREAD, java_lang_invoke_MemberName::clazz(mname()));
  Handle name_str(THREAD, java_lang_invoke_MemberName::name( mname()));
  Handle type_str(THREAD, java_lang_invoke_MemberName::type( mname()));
  int    flags    =       java_lang_invoke_MemberName::flags(mname());
  int    ref_kind =       (flags >> REFERENCE_KIND_SHIFT) & REFERENCE_KIND_MASK;
  if (!ref_kind_is_valid(ref_kind)) {
    THROW_MSG_(vmSymbols::java_lang_InternalError(), "obsolete MemberName format", empty);
  }

  DEBUG_ONLY(int old_vmindex);
  assert((old_vmindex = java_lang_invoke_MemberName::vmindex(mname())) == 0, "clean input");

  if (defc_oop.is_null() || name_str.is_null() || type_str.is_null()) {
    THROW_MSG_(vmSymbols::java_lang_IllegalArgumentException(), "nothing to resolve", empty);
  }

  InstanceKlass* defc = nullptr;
  {
    Klass* defc_klass = java_lang_Class::as_Klass(defc_oop());
    if (defc_klass == nullptr)  return empty;  // a primitive; no resolution possible
    if (!defc_klass->is_instance_klass()) {
      if (!defc_klass->is_array_klass())  return empty;
      defc_klass = vmClasses::Object_klass();
    }
    defc = InstanceKlass::cast(defc_klass);
  }
  if (defc == nullptr) {
    THROW_MSG_(vmSymbols::java_lang_InternalError(), "primitive class", empty);
  }
  defc->link_class(CHECK_(empty));  // possible safepoint

  // convert the external string name to an internal symbol
  TempNewSymbol name = java_lang_String::as_symbol_or_null(name_str());
  if (name == nullptr)  return empty;  // no such name
  if (name == vmSymbols::class_initializer_name())
    return empty; // illegal name

  vmIntrinsics::ID mh_invoke_id = vmIntrinsics::_none;
  if ((flags & ALL_KINDS) == IS_METHOD &&
      (defc == vmClasses::MethodHandle_klass() || defc == vmClasses::VarHandle_klass()) &&
      (ref_kind == JVM_REF_invokeVirtual ||
       ref_kind == JVM_REF_invokeSpecial ||
       // static invocation mode is required for _linkToVirtual, etc.:
       ref_kind == JVM_REF_invokeStatic)) {
    vmIntrinsics::ID iid = signature_polymorphic_name_id(name);
    if (iid != vmIntrinsics::_none &&
        ((ref_kind == JVM_REF_invokeStatic) == is_signature_polymorphic_static(iid))) {
      // Virtual methods invoke and invokeExact, plus internal invokers like _invokeBasic.
      // For a static reference it could an internal linkage routine like _linkToVirtual, etc.
      mh_invoke_id = iid;
    }
  }

  // convert the external string or reflective type to an internal signature
  TempNewSymbol type = lookup_signature(type_str(), (mh_invoke_id != vmIntrinsics::_none), CHECK_(empty));
  if (type == nullptr)  return empty;  // no such signature exists in the VM

  // skip access check if it's trusted lookup
  LinkInfo::AccessCheck access_check = caller != nullptr ?
                                              LinkInfo::AccessCheck::required :
                                              LinkInfo::AccessCheck::skip;
  // skip loader constraints if it's trusted lookup or a public lookup
  LinkInfo::LoaderConstraintCheck loader_constraint_check = (caller != nullptr && (lookup_mode & LM_UNCONDITIONAL) == 0) ?
                                              LinkInfo::LoaderConstraintCheck::required :
                                              LinkInfo::LoaderConstraintCheck::skip;

  // Time to do the lookup.
  switch (flags & ALL_KINDS) {
  case IS_METHOD:
    {
      CallInfo result;
      LinkInfo link_info(defc, name, type, caller, access_check, loader_constraint_check);
      {
        assert(!HAS_PENDING_EXCEPTION, "");
        if (ref_kind == JVM_REF_invokeStatic) {
          LinkResolver::resolve_static_call(result,
                        link_info, false, THREAD);
        } else if (ref_kind == JVM_REF_invokeInterface) {
          LinkResolver::resolve_interface_call(result, Handle(), defc,
                        link_info, false, THREAD);
        } else if (mh_invoke_id != vmIntrinsics::_none) {
          assert(!is_signature_polymorphic_static(mh_invoke_id), "");
          LinkResolver::resolve_handle_call(result, link_info, THREAD);
        } else if (ref_kind == JVM_REF_invokeSpecial) {
          LinkResolver::resolve_special_call(result, Handle(),
                        link_info, THREAD);
        } else if (ref_kind == JVM_REF_invokeVirtual) {
          LinkResolver::resolve_virtual_call(result, Handle(), defc,
                        link_info, false, THREAD);
        } else {
          assert(false, "ref_kind=%d", ref_kind);
        }
        if (HAS_PENDING_EXCEPTION) {
          if (speculative_resolve) {
            CLEAR_PENDING_EXCEPTION;
          }
          return empty;
        }
      }
      if (result.resolved_appendix().not_null()) {
        // The resolved MemberName must not be accompanied by an appendix argument,
        // since there is no way to bind this value into the MemberName.
        // Caller is responsible to prevent this from happening.
        THROW_MSG_(vmSymbols::java_lang_InternalError(), "appendix", empty);
      }
      result.set_resolved_method_name(CHECK_(empty));
      oop mname2 = init_method_MemberName(mname, result);
      return Handle(THREAD, mname2);
    }
  case IS_OBJECT_CONSTRUCTOR:
    {
      CallInfo result;
      LinkInfo link_info(defc, name, type, caller, access_check, loader_constraint_check);
      {
        assert(!HAS_PENDING_EXCEPTION, "");
        if (name == vmSymbols::object_initializer_name() && type->is_void_method_signature()) {
          LinkResolver::resolve_special_call(result, Handle(), link_info, THREAD);
        } else if (name == vmSymbols::inline_factory_name()) {
          LinkResolver::resolve_static_call(result, link_info, false, THREAD);
        } else {
          break;                // will throw after end of switch
        }
        if (HAS_PENDING_EXCEPTION) {
          if (speculative_resolve) {
            CLEAR_PENDING_EXCEPTION;
          }
          return empty;
        }
      }
      assert(result.is_statically_bound(), "");
      result.set_resolved_method_name(CHECK_(empty));
      oop mname2 = init_method_MemberName(mname, result);
      return Handle(THREAD, mname2);
    }
  case IS_FIELD:
    {
      fieldDescriptor result; // find_field initializes fd if found
      {
        assert(!HAS_PENDING_EXCEPTION, "");
        LinkInfo link_info(defc, name, type, caller, LinkInfo::AccessCheck::skip, loader_constraint_check);
        LinkResolver::resolve_field(result, link_info, Bytecodes::_nop, false, THREAD);
        if (HAS_PENDING_EXCEPTION) {
          if (speculative_resolve) {
            CLEAR_PENDING_EXCEPTION;
          }
          return empty;
        }
      }
      oop mname2 = init_field_MemberName(mname, result, ref_kind_is_setter(ref_kind));
      return Handle(THREAD, mname2);
    }
  default:
    THROW_MSG_(vmSymbols::java_lang_InternalError(), "unrecognized MemberName format", empty);
  }

  return empty;
}

// Conversely, a member name which is only initialized from JVM internals
// may have null defc, name, and type fields.
// Resolving it plants a vmtarget/vmindex in it,
// which refers directly to JVM internals.
void MethodHandles::expand_MemberName(Handle mname, int suppress, TRAPS) {
  assert(java_lang_invoke_MemberName::is_instance(mname()), "");

  bool have_defc = (java_lang_invoke_MemberName::clazz(mname()) != nullptr);
  bool have_name = (java_lang_invoke_MemberName::name(mname()) != nullptr);
  bool have_type = (java_lang_invoke_MemberName::type(mname()) != nullptr);
  int flags      = java_lang_invoke_MemberName::flags(mname());

  if (suppress != 0) {
    if (suppress & _suppress_defc)  have_defc = true;
    if (suppress & _suppress_name)  have_name = true;
    if (suppress & _suppress_type)  have_type = true;
  }

  if (have_defc && have_name && have_type)  return;  // nothing needed

  switch (flags & ALL_KINDS) {
  case IS_METHOD:
  case IS_OBJECT_CONSTRUCTOR:
    {
      Method* vmtarget = java_lang_invoke_MemberName::vmtarget(mname());
      if (vmtarget == nullptr) {
        THROW_MSG(vmSymbols::java_lang_IllegalArgumentException(), "nothing to expand");
      }
      methodHandle m(THREAD, vmtarget);
      DEBUG_ONLY(vmtarget = nullptr);  // safety
      if (!have_defc) {
        InstanceKlass* defc = m->method_holder();
        java_lang_invoke_MemberName::set_clazz(mname(), defc->java_mirror());
      }
      if (!have_name) {
        //not java_lang_String::create_from_symbol; let's intern member names
        oop name = StringTable::intern(m->name(), CHECK);
        java_lang_invoke_MemberName::set_name(mname(), name);
      }
      if (!have_type) {
        Handle type = java_lang_String::create_from_symbol(m->signature(), CHECK);
        java_lang_invoke_MemberName::set_type(mname(), type());
      }
      return;
    }
  case IS_FIELD:
    {
      oop clazz = java_lang_invoke_MemberName::clazz(mname());
      if (clazz == nullptr) {
        THROW_MSG(vmSymbols::java_lang_IllegalArgumentException(), "nothing to expand (as field)");
      }
      InstanceKlass* defc = InstanceKlass::cast(java_lang_Class::as_Klass(clazz));
      DEBUG_ONLY(clazz = nullptr);  // safety
      int vmindex  = java_lang_invoke_MemberName::vmindex(mname());
      bool is_static = ((flags & JVM_ACC_STATIC) != 0);
      fieldDescriptor fd; // find_field initializes fd if found
      if (!defc->find_field_from_offset(vmindex, is_static, &fd))
        break;                  // cannot expand
      if (!have_name) {
        //not java_lang_String::create_from_symbol; let's intern member names
        oop name = StringTable::intern(fd.name(), CHECK);
        java_lang_invoke_MemberName::set_name(mname(), name);
      }
      if (!have_type) {
        // If it is a primitive field type, don't mess with short strings like "I".
        Handle type (THREAD, field_signature_type_or_null(fd.signature()));
        if (type.is_null()) {
          type = java_lang_String::create_from_symbol(fd.signature(), CHECK);
        }
        java_lang_invoke_MemberName::set_type(mname(), type());
      }
      return;
    }
  }
  THROW_MSG(vmSymbols::java_lang_InternalError(), "unrecognized MemberName format");
}

<<<<<<< HEAD
int MethodHandles::find_MemberNames(Klass* k,
                                    Symbol* name, Symbol* sig,
                                    int mflags, Klass* caller,
                                    int skip, objArrayHandle results, TRAPS) {
  // %%% take caller into account!

  if (k == NULL || !k->is_instance_klass())  return -1;

  int rfill = 0, rlimit = results->length(), rskip = skip;
  // overflow measurement:
  int overflow = 0, overflow_limit = MAX2(1000, rlimit);

  int match_flags = mflags;
  bool search_superc = ((match_flags & SEARCH_SUPERCLASSES) != 0);
  bool search_intfc  = ((match_flags & SEARCH_INTERFACES)   != 0);
  bool local_only = !(search_superc | search_intfc);

  if (name != NULL) {
    if (name->utf8_length() == 0)  return 0; // a match is not possible
  }
  if (sig != NULL) {
    if (sig->starts_with(JVM_SIGNATURE_FUNC))
      match_flags &= ~(IS_FIELD | IS_TYPE);
    else
      match_flags &= ~(IS_OBJECT_CONSTRUCTOR | IS_METHOD);
  }

  if ((match_flags & IS_TYPE) != 0) {
    // NYI, and Core Reflection works quite well for this query
  }

  if ((match_flags & IS_FIELD) != 0) {
    InstanceKlass* ik = InstanceKlass::cast(k);
    for (FieldStream st(ik, local_only, !search_intfc); !st.eos(); st.next()) {
      if (name != NULL && st.name() != name)
          continue;
      if (sig != NULL && st.signature() != sig)
        continue;
      // passed the filters
      if (rskip > 0) {
        --rskip;
      } else if (rfill < rlimit) {
        Handle result(THREAD, results->obj_at(rfill++));
        if (!java_lang_invoke_MemberName::is_instance(result()))
          return -99;  // caller bug!
        oop saved = MethodHandles::init_field_MemberName(result, st.field_descriptor());
        if (saved != result())
          results->obj_at_put(rfill-1, saved);  // show saved instance to user
      } else if (++overflow >= overflow_limit) {
        match_flags = 0; break; // got tired of looking at overflow
      }
    }
  }

  if ((match_flags & (IS_METHOD | IS_OBJECT_CONSTRUCTOR)) != 0) {
    // watch out for these guys:
    Symbol* init_name   = vmSymbols::object_initializer_name();
    Symbol* clinit_name = vmSymbols::class_initializer_name();
    Symbol* factory_name = vmSymbols::inline_factory_name();
    if (name == clinit_name)  clinit_name = NULL; // hack for exposing <clinit>
    bool ctor_ok = true, sfac_ok = true;
    // fix name so that it captures the intention of IS_OBJECT_CONSTRUCTOR
    if (!(match_flags & IS_METHOD)) {
      // constructors only
      if (name == NULL) {
        name = init_name;
      } else if (name != init_name) {
        return 0;               // no constructors of this method name
      }
      sfac_ok = false;
    } else if (!(match_flags & IS_OBJECT_CONSTRUCTOR)) {
      // methods only
      ctor_ok = false;  // but sfac_ok is true
    } else {
      // caller will accept either sort; no need to adjust name
    }
    InstanceKlass* ik = InstanceKlass::cast(k);
    for (MethodStream st(ik, local_only, !search_intfc); !st.eos(); st.next()) {
      Method* m = st.method();
      Symbol* m_name = m->name();
      if (m_name == clinit_name)
        continue;
      if (name != NULL && m_name != name)
          continue;
      if (sig != NULL && m->signature() != sig)
        continue;
      if (m_name == init_name) {  // might be ctor
        if (m->is_object_constructor()  && !ctor_ok)  continue;
      }
      if (m_name == factory_name) { // might be sfac
        if (m->is_static_vnew_factory() && !sfac_ok) continue;
      }
      // passed the filters
      if (rskip > 0) {
        --rskip;
      } else if (rfill < rlimit) {
        Handle result(THREAD, results->obj_at(rfill++));
        if (!java_lang_invoke_MemberName::is_instance(result()))
          return -99;  // caller bug!
        CallInfo info(m, NULL, CHECK_0);
        oop saved = MethodHandles::init_method_MemberName(result, info);
        if (saved != result())
          results->obj_at_put(rfill-1, saved);  // show saved instance to user
      } else if (++overflow >= overflow_limit) {
        match_flags = 0; break; // got tired of looking at overflow
      }
    }
  }

  // return number of elements we at leasted wanted to initialize
  return rfill + overflow;
}

=======
>>>>>>> 861e3020
void MethodHandles::add_dependent_nmethod(oop call_site, nmethod* nm) {
  assert_locked_or_safepoint(CodeCache_lock);

  oop context = java_lang_invoke_CallSite::context_no_keepalive(call_site);
  DependencyContext deps = java_lang_invoke_MethodHandleNatives_CallSiteContext::vmdependencies(context);
  // Try to purge stale entries on updates.
  // Since GC doesn't clean dependency contexts rooted at CallSiteContext objects,
  // in order to avoid memory leak, stale entries are purged whenever a dependency list
  // is changed (both on addition and removal). Though memory reclamation is delayed,
  // it avoids indefinite memory usage growth.
  deps.add_dependent_nmethod(nm);
}

void MethodHandles::clean_dependency_context(oop call_site) {
  oop context = java_lang_invoke_CallSite::context_no_keepalive(call_site);
  DependencyContext deps = java_lang_invoke_MethodHandleNatives_CallSiteContext::vmdependencies(context);
  deps.clean_unloading_dependents();
}

void MethodHandles::flush_dependent_nmethods(Handle call_site, Handle target) {
  assert_lock_strong(Compile_lock);

  int marked = 0;
  CallSiteDepChange changes(call_site, target);
  {
    NoSafepointVerifier nsv;
    MutexLocker mu2(CodeCache_lock, Mutex::_no_safepoint_check_flag);

    oop context = java_lang_invoke_CallSite::context_no_keepalive(call_site());
    DependencyContext deps = java_lang_invoke_MethodHandleNatives_CallSiteContext::vmdependencies(context);
    marked = deps.mark_dependent_nmethods(changes);
  }
  if (marked > 0) {
    // At least one nmethod has been marked for deoptimization.
    Deoptimization::deoptimize_all_marked();
  }
}

void MethodHandles::trace_method_handle_interpreter_entry(MacroAssembler* _masm, vmIntrinsics::ID iid) {
  if (log_is_enabled(Info, methodhandles)) {
    const char* name = vmIntrinsics::name_at(iid);
    if (*name == '_')  name += 1;
    const size_t len = strlen(name) + 50;
    char* qname = NEW_C_HEAP_ARRAY(char, len, mtInternal);
    const char* suffix = "";
    if (is_signature_polymorphic(iid)) {
      if (is_signature_polymorphic_static(iid))
        suffix = "/static";
      else
        suffix = "/private";
    }
    jio_snprintf(qname, len, "MethodHandle::interpreter_entry::%s%s", name, suffix);
    trace_method_handle(_masm, qname);
    // LSan appears unable to keep track of qname, ignore it.
    LSAN_IGNORE_OBJECT(qname);
    // Note:  Don't free the allocated char array because it's used
    // during runtime.
  }
}

//
// Here are the native methods in java.lang.invoke.MethodHandleNatives
// They are the private interface between this JVM and the HotSpot-specific
// Java code that implements JSR 292 method handles.
//
// Note:  We use a JVM_ENTRY macro to define each of these, for this is the way
// that intrinsic (non-JNI) native methods are defined in HotSpot.
//

#ifndef PRODUCT
#define EACH_NAMED_CON(template, requirement) \
    template(java_lang_invoke_MemberName,MN_IS_METHOD) \
    template(java_lang_invoke_MemberName,MN_IS_OBJECT_CONSTRUCTOR) \
    template(java_lang_invoke_MemberName,MN_IS_FIELD) \
    template(java_lang_invoke_MemberName,MN_IS_TYPE) \
    template(java_lang_invoke_MemberName,MN_CALLER_SENSITIVE) \
    template(java_lang_invoke_MemberName,MN_TRUSTED_FINAL) \
<<<<<<< HEAD
    template(java_lang_invoke_MemberName,MN_FLATTENED) \
    template(java_lang_invoke_MemberName,MN_SEARCH_SUPERCLASSES) \
    template(java_lang_invoke_MemberName,MN_SEARCH_INTERFACES) \
=======
>>>>>>> 861e3020
    template(java_lang_invoke_MemberName,MN_REFERENCE_KIND_SHIFT) \
    template(java_lang_invoke_MemberName,MN_REFERENCE_KIND_MASK) \
    template(java_lang_invoke_MemberName,MN_NESTMATE_CLASS) \
    template(java_lang_invoke_MemberName,MN_HIDDEN_CLASS) \
    template(java_lang_invoke_MemberName,MN_STRONG_LOADER_LINK) \
    template(java_lang_invoke_MemberName,MN_ACCESS_VM_ANNOTATIONS) \
    template(java_lang_invoke_MemberName,MN_MODULE_MODE) \
    template(java_lang_invoke_MemberName,MN_UNCONDITIONAL_MODE) \
    template(java_lang_invoke_MemberName,MN_TRUSTED_MODE) \
    /*end*/

#define IGNORE_REQ(req_expr) /* req_expr */
#define ONE_PLUS(scope,value) 1+
static const int con_value_count = EACH_NAMED_CON(ONE_PLUS, IGNORE_REQ) 0;
#define VALUE_COMMA(scope,value) scope::value,
static const int con_values[con_value_count+1] = { EACH_NAMED_CON(VALUE_COMMA, IGNORE_REQ) 0 };
#define STRING_NULL(scope,value) #value "\0"
static const char con_names[] = { EACH_NAMED_CON(STRING_NULL, IGNORE_REQ) };

static bool advertise_con_value(int which) {
  if (which < 0)  return false;
  bool ok = true;
  int count = 0;
#define INC_COUNT(scope,value) \
  ++count;
#define CHECK_REQ(req_expr) \
  if (which < count)  return ok; \
  ok = (req_expr);
  EACH_NAMED_CON(INC_COUNT, CHECK_REQ);
#undef INC_COUNT
#undef CHECK_REQ
  assert(count == con_value_count, "");
  if (which < count)  return ok;
  return false;
}

#undef ONE_PLUS
#undef VALUE_COMMA
#undef STRING_NULL
#undef EACH_NAMED_CON
#endif // PRODUCT

JVM_ENTRY(jint, MHN_getNamedCon(JNIEnv *env, jobject igcls, jint which, jobjectArray box_jh)) {
#ifndef PRODUCT
  if (advertise_con_value(which)) {
    assert(which >= 0 && which < con_value_count, "");
    int con = con_values[which];
    objArrayHandle box(THREAD, (objArrayOop) JNIHandles::resolve(box_jh));
    if (box.not_null() && box->klass() == Universe::objectArrayKlassObj() && box->length() > 0) {
      const char* str = &con_names[0];
      for (int i = 0; i < which; i++)
        str += strlen(str) + 1;   // skip name and null
      oop name = java_lang_String::create_oop_from_str(str, CHECK_0);  // possible safepoint
      box->obj_at_put(0, name);
    }
    return con;
  }
#endif
  return 0;
}
JVM_END

// void init(MemberName self, AccessibleObject ref)
JVM_ENTRY(void, MHN_init_Mem(JNIEnv *env, jobject igcls, jobject mname_jh, jobject target_jh)) {
  if (mname_jh == nullptr) { THROW_MSG(vmSymbols::java_lang_InternalError(), "mname is null"); }
  if (target_jh == nullptr) { THROW_MSG(vmSymbols::java_lang_InternalError(), "target is null"); }
  Handle mname(THREAD, JNIHandles::resolve_non_null(mname_jh));
  Handle target(THREAD, JNIHandles::resolve_non_null(target_jh));
  MethodHandles::init_MemberName(mname, target, CHECK);
}
JVM_END

// void expand(MemberName self)
JVM_ENTRY(void, MHN_expand_Mem(JNIEnv *env, jobject igcls, jobject mname_jh)) {
  if (mname_jh == nullptr) { THROW_MSG(vmSymbols::java_lang_InternalError(), "mname is null"); }
  Handle mname(THREAD, JNIHandles::resolve_non_null(mname_jh));
  MethodHandles::expand_MemberName(mname, 0, CHECK);
}
JVM_END

// void resolve(MemberName self, Class<?> caller)
JVM_ENTRY(jobject, MHN_resolve_Mem(JNIEnv *env, jobject igcls, jobject mname_jh, jclass caller_jh,
    jint lookup_mode, jboolean speculative_resolve)) {
  if (mname_jh == nullptr) { THROW_MSG_NULL(vmSymbols::java_lang_InternalError(), "mname is null"); }
  Handle mname(THREAD, JNIHandles::resolve_non_null(mname_jh));

  // The trusted Java code that calls this method should already have performed
  // access checks on behalf of the given caller.  But, we can verify this.
  // This only verifies from the context of the lookup class.  It does not
  // verify the lookup context for a Lookup object teleported from one module
  // to another. Such Lookup object can only access the intersection of the set
  // of accessible classes from both lookup class and previous lookup class.
  if (VerifyMethodHandles && (lookup_mode & LM_TRUSTED) == LM_TRUSTED && caller_jh != nullptr &&
      java_lang_invoke_MemberName::clazz(mname()) != nullptr) {
    Klass* reference_klass = java_lang_Class::as_Klass(java_lang_invoke_MemberName::clazz(mname()));
    if (reference_klass != nullptr && reference_klass->is_objArray_klass()) {
      reference_klass = ObjArrayKlass::cast(reference_klass)->bottom_klass();
    }

    // Reflection::verify_class_access can only handle instance classes.
    if (reference_klass != nullptr && reference_klass->is_instance_klass()) {
      // Emulate LinkResolver::check_klass_accessability.
      Klass* caller = java_lang_Class::as_Klass(JNIHandles::resolve_non_null(caller_jh));
      // access check on behalf of the caller if this is not a public lookup
      // i.e. lookup mode is not UNCONDITIONAL
      if ((lookup_mode & LM_UNCONDITIONAL) == 0
          && Reflection::verify_class_access(caller,
                                             InstanceKlass::cast(reference_klass),
                                             true) != Reflection::ACCESS_OK) {
        ResourceMark rm(THREAD);
        stringStream ss;
        ss.print("caller %s tried to access %s", caller->class_in_module_of_loader(),
                 reference_klass->class_in_module_of_loader());
        THROW_MSG_NULL(vmSymbols::java_lang_InternalError(), ss.as_string());
      }
    }
  }

  Klass* caller = caller_jh == nullptr ? nullptr :
                     java_lang_Class::as_Klass(JNIHandles::resolve_non_null(caller_jh));
  Handle resolved = MethodHandles::resolve_MemberName(mname, caller, lookup_mode,
                                                      speculative_resolve == JNI_TRUE,
                                                      CHECK_NULL);

  if (resolved.is_null()) {
    int flags = java_lang_invoke_MemberName::flags(mname());
    int ref_kind = (flags >> REFERENCE_KIND_SHIFT) & REFERENCE_KIND_MASK;
    if (!MethodHandles::ref_kind_is_valid(ref_kind)) {
      THROW_MSG_NULL(vmSymbols::java_lang_InternalError(), "obsolete MemberName format");
    }
    if (speculative_resolve) {
      assert(!HAS_PENDING_EXCEPTION, "No exceptions expected when resolving speculatively");
      return nullptr;
    }
    if ((flags & ALL_KINDS) == IS_FIELD) {
      THROW_MSG_NULL(vmSymbols::java_lang_NoSuchFieldError(), "field resolution failed");
    } else if ((flags & ALL_KINDS) == IS_METHOD ||
               (flags & ALL_KINDS) == IS_OBJECT_CONSTRUCTOR) {
      THROW_MSG_NULL(vmSymbols::java_lang_NoSuchMethodError(), "method resolution failed");
    } else {
      THROW_MSG_NULL(vmSymbols::java_lang_LinkageError(), "resolution failed");
    }
  }

  return JNIHandles::make_local(THREAD, resolved());
}
JVM_END

static jlong find_member_field_offset(oop mname, bool must_be_static, TRAPS) {
  if (mname == nullptr ||
      java_lang_invoke_MemberName::clazz(mname) == nullptr) {
    THROW_MSG_0(vmSymbols::java_lang_InternalError(), "mname not resolved");
  } else {
    int flags = java_lang_invoke_MemberName::flags(mname);
    if ((flags & IS_FIELD) != 0 &&
        (must_be_static
         ? (flags & JVM_ACC_STATIC) != 0
         : (flags & JVM_ACC_STATIC) == 0)) {
      int vmindex = java_lang_invoke_MemberName::vmindex(mname);
      return (jlong) vmindex;
    }
  }
  const char* msg = (must_be_static ? "static field required" : "non-static field required");
  THROW_MSG_0(vmSymbols::java_lang_InternalError(), msg);
  return 0;
}

JVM_ENTRY(jlong, MHN_objectFieldOffset(JNIEnv *env, jobject igcls, jobject mname_jh)) {
  return find_member_field_offset(JNIHandles::resolve(mname_jh), false, THREAD);
}
JVM_END

JVM_ENTRY(jlong, MHN_staticFieldOffset(JNIEnv *env, jobject igcls, jobject mname_jh)) {
  return find_member_field_offset(JNIHandles::resolve(mname_jh), true, THREAD);
}
JVM_END

JVM_ENTRY(jobject, MHN_staticFieldBase(JNIEnv *env, jobject igcls, jobject mname_jh)) {
  // use the other function to perform sanity checks:
  jlong ignore = find_member_field_offset(JNIHandles::resolve(mname_jh), true, CHECK_NULL);
  oop clazz = java_lang_invoke_MemberName::clazz(JNIHandles::resolve_non_null(mname_jh));
  return JNIHandles::make_local(THREAD, clazz);
}
JVM_END

JVM_ENTRY(jobject, MHN_getMemberVMInfo(JNIEnv *env, jobject igcls, jobject mname_jh)) {
  if (mname_jh == nullptr)  return nullptr;
  Handle mname(THREAD, JNIHandles::resolve_non_null(mname_jh));
  intptr_t vmindex  = java_lang_invoke_MemberName::vmindex(mname());
  objArrayHandle result = oopFactory::new_objArray_handle(vmClasses::Object_klass(), 2, CHECK_NULL);
  jvalue vmindex_value; vmindex_value.j = (long)vmindex;
  oop x = java_lang_boxing_object::create(T_LONG, &vmindex_value, CHECK_NULL);
  result->obj_at_put(0, x);

  int flags = java_lang_invoke_MemberName::flags(mname());
  if ((flags & IS_FIELD) != 0) {
    x = java_lang_invoke_MemberName::clazz(mname());
  } else {
    Method* vmtarget = java_lang_invoke_MemberName::vmtarget(mname());
    assert(vmtarget != nullptr && vmtarget->is_method(), "vmtarget is only method");
    x = mname();
  }
  result->obj_at_put(1, x);
  return JNIHandles::make_local(THREAD, result());
}
JVM_END

JVM_ENTRY(void, MHN_setCallSiteTargetNormal(JNIEnv* env, jobject igcls, jobject call_site_jh, jobject target_jh)) {
  Handle call_site(THREAD, JNIHandles::resolve_non_null(call_site_jh));
  Handle target   (THREAD, JNIHandles::resolve_non_null(target_jh));
  {
    // Walk all nmethods depending on this call site.
    MutexLocker mu(thread, Compile_lock);
    MethodHandles::flush_dependent_nmethods(call_site, target);
    java_lang_invoke_CallSite::set_target(call_site(), target());
  }
}
JVM_END

JVM_ENTRY(void, MHN_setCallSiteTargetVolatile(JNIEnv* env, jobject igcls, jobject call_site_jh, jobject target_jh)) {
  Handle call_site(THREAD, JNIHandles::resolve_non_null(call_site_jh));
  Handle target   (THREAD, JNIHandles::resolve_non_null(target_jh));
  {
    // Walk all nmethods depending on this call site.
    MutexLocker mu(thread, Compile_lock);
    MethodHandles::flush_dependent_nmethods(call_site, target);
    java_lang_invoke_CallSite::set_target_volatile(call_site(), target());
  }
}
JVM_END

JVM_ENTRY(void, MHN_copyOutBootstrapArguments(JNIEnv* env, jobject igcls,
                                              jobject caller_jh, jintArray index_info_jh,
                                              jint start, jint end,
                                              jobjectArray buf_jh, jint pos,
                                              jboolean resolve, jobject ifna_jh)) {
  Klass* caller_k = java_lang_Class::as_Klass(JNIHandles::resolve(caller_jh));
  if (caller_k == nullptr || !caller_k->is_instance_klass()) {
      THROW_MSG(vmSymbols::java_lang_InternalError(), "bad caller");
  }
  InstanceKlass* caller = InstanceKlass::cast(caller_k);
  typeArrayOop index_info_oop = (typeArrayOop) JNIHandles::resolve(index_info_jh);
  if (index_info_oop == nullptr ||
      index_info_oop->klass() != Universe::intArrayKlassObj() ||
      typeArrayOop(index_info_oop)->length() < 2) {
      THROW_MSG(vmSymbols::java_lang_InternalError(), "bad index info (0)");
  }
  typeArrayHandle index_info(THREAD, index_info_oop);
  int bss_index_in_pool = index_info->int_at(1);
  // While we are here, take a quick look at the index info:
  if (bss_index_in_pool <= 0 ||
      bss_index_in_pool >= caller->constants()->length() ||
      index_info->int_at(0)
      != caller->constants()->bootstrap_argument_count_at(bss_index_in_pool)) {
      THROW_MSG(vmSymbols::java_lang_InternalError(), "bad index info (1)");
  }
  objArrayHandle buf(THREAD, (objArrayOop) JNIHandles::resolve(buf_jh));
  if (start < 0) {
    for (int pseudo_index = -4; pseudo_index < 0; pseudo_index++) {
      if (start == pseudo_index) {
        if (start >= end || 0 > pos || pos >= buf->length())  break;
        oop pseudo_arg = nullptr;
        switch (pseudo_index) {
        case -4:  // bootstrap method
          {
            int bsm_index = caller->constants()->bootstrap_method_ref_index_at(bss_index_in_pool);
            pseudo_arg = caller->constants()->resolve_possibly_cached_constant_at(bsm_index, CHECK);
            break;
          }
        case -3:  // name
          {
            Symbol* name = caller->constants()->name_ref_at(bss_index_in_pool);
            Handle str = java_lang_String::create_from_symbol(name, CHECK);
            pseudo_arg = str();
            break;
          }
        case -2:  // type
          {
            Symbol* type = caller->constants()->signature_ref_at(bss_index_in_pool);
            Handle th;
            if (type->char_at(0) == JVM_SIGNATURE_FUNC) {
              th = SystemDictionary::find_method_handle_type(type, caller, CHECK);
            } else {
              th = SystemDictionary::find_java_mirror_for_type(type, caller, SignatureStream::NCDFError, CHECK);
            }
            pseudo_arg = th();
            break;
          }
        case -1:  // argument count
          {
            int argc = caller->constants()->bootstrap_argument_count_at(bss_index_in_pool);
            jvalue argc_value; argc_value.i = (jint)argc;
            pseudo_arg = java_lang_boxing_object::create(T_INT, &argc_value, CHECK);
            break;
          }
        }

        // Store the pseudo-argument, and advance the pointers.
        buf->obj_at_put(pos++, pseudo_arg);
        ++start;
      }
    }
    // When we are done with this there may be regular arguments to process too.
  }
  Handle ifna(THREAD, JNIHandles::resolve(ifna_jh));
  caller->constants()->
    copy_bootstrap_arguments_at(bss_index_in_pool,
                                start, end, buf, pos,
                                (resolve == JNI_TRUE), ifna, CHECK);
}
JVM_END

// It is called by a Cleaner object which ensures that dropped CallSites properly
// deallocate their dependency information.
JVM_ENTRY(void, MHN_clearCallSiteContext(JNIEnv* env, jobject igcls, jobject context_jh)) {
  Handle context(THREAD, JNIHandles::resolve_non_null(context_jh));
  {
    // Walk all nmethods depending on this call site.
    MutexLocker mu1(thread, Compile_lock);

    int marked = 0;
    {
      NoSafepointVerifier nsv;
      MutexLocker mu2(THREAD, CodeCache_lock, Mutex::_no_safepoint_check_flag);
      DependencyContext deps = java_lang_invoke_MethodHandleNatives_CallSiteContext::vmdependencies(context());
      marked = deps.remove_and_mark_for_deoptimization_all_dependents();
    }
    if (marked > 0) {
      // At least one nmethod has been marked for deoptimization
      Deoptimization::deoptimize_all_marked();
    }
  }
}
JVM_END

/**
 * Throws a java/lang/UnsupportedOperationException unconditionally.
 * This is required by the specification of MethodHandle.invoke if
 * invoked directly.
 */
JVM_ENTRY(jobject, MH_invoke_UOE(JNIEnv* env, jobject mh, jobjectArray args)) {
  THROW_MSG_NULL(vmSymbols::java_lang_UnsupportedOperationException(), "MethodHandle.invoke cannot be invoked reflectively");
  return nullptr;
}
JVM_END

/**
 * Throws a java/lang/UnsupportedOperationException unconditionally.
 * This is required by the specification of MethodHandle.invokeExact if
 * invoked directly.
 */
JVM_ENTRY(jobject, MH_invokeExact_UOE(JNIEnv* env, jobject mh, jobjectArray args)) {
  THROW_MSG_NULL(vmSymbols::java_lang_UnsupportedOperationException(), "MethodHandle.invokeExact cannot be invoked reflectively");
  return nullptr;
}
JVM_END

/// JVM_RegisterMethodHandleMethods

#define LANG "Ljava/lang/"
#define JLINV "Ljava/lang/invoke/"

#define OBJ   LANG "Object;"
#define CLS   LANG "Class;"
#define STRG  LANG "String;"
#define CS    JLINV "CallSite;"
#define MT    JLINV "MethodType;"
#define MH    JLINV "MethodHandle;"
#define MEM   JLINV "MemberName;"
#define CTX   JLINV "MethodHandleNatives$CallSiteContext;"

#define CC (char*)  /*cast a literal from (const char*)*/
#define FN_PTR(f) CAST_FROM_FN_PTR(void*, &f)

// These are the native methods on java.lang.invoke.MethodHandleNatives.
static JNINativeMethod MHN_methods[] = {
  {CC "init",                      CC "(" MEM "" OBJ ")V",                   FN_PTR(MHN_init_Mem)},
  {CC "expand",                    CC "(" MEM ")V",                          FN_PTR(MHN_expand_Mem)},
  {CC "resolve",                   CC "(" MEM "" CLS "IZ)" MEM,              FN_PTR(MHN_resolve_Mem)},
  //  static native int getNamedCon(int which, Object[] name)
  {CC "getNamedCon",               CC "(I[" OBJ ")I",                        FN_PTR(MHN_getNamedCon)},
  {CC "objectFieldOffset",         CC "(" MEM ")J",                          FN_PTR(MHN_objectFieldOffset)},
  {CC "setCallSiteTargetNormal",   CC "(" CS "" MH ")V",                     FN_PTR(MHN_setCallSiteTargetNormal)},
  {CC "setCallSiteTargetVolatile", CC "(" CS "" MH ")V",                     FN_PTR(MHN_setCallSiteTargetVolatile)},
  {CC "copyOutBootstrapArguments", CC "(" CLS "[III[" OBJ "IZ" OBJ ")V",     FN_PTR(MHN_copyOutBootstrapArguments)},
  {CC "clearCallSiteContext",      CC "(" CTX ")V",                          FN_PTR(MHN_clearCallSiteContext)},
  {CC "staticFieldOffset",         CC "(" MEM ")J",                          FN_PTR(MHN_staticFieldOffset)},
  {CC "staticFieldBase",           CC "(" MEM ")" OBJ,                        FN_PTR(MHN_staticFieldBase)},
  {CC "getMemberVMInfo",           CC "(" MEM ")" OBJ,                       FN_PTR(MHN_getMemberVMInfo)}
};

static JNINativeMethod MH_methods[] = {
  // UnsupportedOperationException throwers
  {CC "invoke",                    CC "([" OBJ ")" OBJ,                       FN_PTR(MH_invoke_UOE)},
  {CC "invokeExact",               CC "([" OBJ ")" OBJ,                       FN_PTR(MH_invokeExact_UOE)}
};

/**
 * This one function is exported, used by NativeLookup.
 */
JVM_ENTRY(void, JVM_RegisterMethodHandleMethods(JNIEnv *env, jclass MHN_class)) {
  assert(!MethodHandles::enabled(), "must not be enabled");
  assert(vmClasses::MethodHandle_klass() != nullptr, "should be present");

  oop mirror = vmClasses::MethodHandle_klass()->java_mirror();
  jclass MH_class = (jclass) JNIHandles::make_local(THREAD, mirror);

  {
    ThreadToNativeFromVM ttnfv(thread);

    int status = env->RegisterNatives(MHN_class, MHN_methods, sizeof(MHN_methods)/sizeof(JNINativeMethod));
    guarantee(status == JNI_OK && !env->ExceptionOccurred(),
              "register java.lang.invoke.MethodHandleNative natives");

    status = env->RegisterNatives(MH_class, MH_methods, sizeof(MH_methods)/sizeof(JNINativeMethod));
    guarantee(status == JNI_OK && !env->ExceptionOccurred(),
              "register java.lang.invoke.MethodHandle natives");
  }

  log_debug(methodhandles, indy)("MethodHandle support loaded (using LambdaForms)");

  MethodHandles::set_enabled(true);
}
JVM_END<|MERGE_RESOLUTION|>--- conflicted
+++ resolved
@@ -131,7 +131,6 @@
 
 // import java_lang_invoke_MemberName.*
 enum {
-<<<<<<< HEAD
   IS_METHOD             = java_lang_invoke_MemberName::MN_IS_METHOD,
   IS_OBJECT_CONSTRUCTOR = java_lang_invoke_MemberName::MN_IS_OBJECT_CONSTRUCTOR,
   IS_FIELD              = java_lang_invoke_MemberName::MN_IS_FIELD,
@@ -141,26 +140,10 @@
   FLATTENED             = java_lang_invoke_MemberName::MN_FLATTENED,
   REFERENCE_KIND_SHIFT  = java_lang_invoke_MemberName::MN_REFERENCE_KIND_SHIFT,
   REFERENCE_KIND_MASK   = java_lang_invoke_MemberName::MN_REFERENCE_KIND_MASK,
-  SEARCH_SUPERCLASSES   = java_lang_invoke_MemberName::MN_SEARCH_SUPERCLASSES,
-  SEARCH_INTERFACES     = java_lang_invoke_MemberName::MN_SEARCH_INTERFACES,
   LM_UNCONDITIONAL      = java_lang_invoke_MemberName::MN_UNCONDITIONAL_MODE,
   LM_MODULE             = java_lang_invoke_MemberName::MN_MODULE_MODE,
   LM_TRUSTED            = java_lang_invoke_MemberName::MN_TRUSTED_MODE,
   ALL_KINDS      = IS_METHOD | IS_OBJECT_CONSTRUCTOR | IS_FIELD | IS_TYPE
-=======
-  IS_METHOD            = java_lang_invoke_MemberName::MN_IS_METHOD,
-  IS_CONSTRUCTOR       = java_lang_invoke_MemberName::MN_IS_CONSTRUCTOR,
-  IS_FIELD             = java_lang_invoke_MemberName::MN_IS_FIELD,
-  IS_TYPE              = java_lang_invoke_MemberName::MN_IS_TYPE,
-  CALLER_SENSITIVE     = java_lang_invoke_MemberName::MN_CALLER_SENSITIVE,
-  TRUSTED_FINAL        = java_lang_invoke_MemberName::MN_TRUSTED_FINAL,
-  REFERENCE_KIND_SHIFT = java_lang_invoke_MemberName::MN_REFERENCE_KIND_SHIFT,
-  REFERENCE_KIND_MASK  = java_lang_invoke_MemberName::MN_REFERENCE_KIND_MASK,
-  LM_UNCONDITIONAL     = java_lang_invoke_MemberName::MN_UNCONDITIONAL_MODE,
-  LM_MODULE            = java_lang_invoke_MemberName::MN_MODULE_MODE,
-  LM_TRUSTED           = java_lang_invoke_MemberName::MN_TRUSTED_MODE,
-  ALL_KINDS      = IS_METHOD | IS_CONSTRUCTOR | IS_FIELD | IS_TYPE
->>>>>>> 861e3020
 };
 
 int MethodHandles::ref_kind_to_flags(int ref_kind) {
@@ -952,122 +935,6 @@
   THROW_MSG(vmSymbols::java_lang_InternalError(), "unrecognized MemberName format");
 }
 
-<<<<<<< HEAD
-int MethodHandles::find_MemberNames(Klass* k,
-                                    Symbol* name, Symbol* sig,
-                                    int mflags, Klass* caller,
-                                    int skip, objArrayHandle results, TRAPS) {
-  // %%% take caller into account!
-
-  if (k == NULL || !k->is_instance_klass())  return -1;
-
-  int rfill = 0, rlimit = results->length(), rskip = skip;
-  // overflow measurement:
-  int overflow = 0, overflow_limit = MAX2(1000, rlimit);
-
-  int match_flags = mflags;
-  bool search_superc = ((match_flags & SEARCH_SUPERCLASSES) != 0);
-  bool search_intfc  = ((match_flags & SEARCH_INTERFACES)   != 0);
-  bool local_only = !(search_superc | search_intfc);
-
-  if (name != NULL) {
-    if (name->utf8_length() == 0)  return 0; // a match is not possible
-  }
-  if (sig != NULL) {
-    if (sig->starts_with(JVM_SIGNATURE_FUNC))
-      match_flags &= ~(IS_FIELD | IS_TYPE);
-    else
-      match_flags &= ~(IS_OBJECT_CONSTRUCTOR | IS_METHOD);
-  }
-
-  if ((match_flags & IS_TYPE) != 0) {
-    // NYI, and Core Reflection works quite well for this query
-  }
-
-  if ((match_flags & IS_FIELD) != 0) {
-    InstanceKlass* ik = InstanceKlass::cast(k);
-    for (FieldStream st(ik, local_only, !search_intfc); !st.eos(); st.next()) {
-      if (name != NULL && st.name() != name)
-          continue;
-      if (sig != NULL && st.signature() != sig)
-        continue;
-      // passed the filters
-      if (rskip > 0) {
-        --rskip;
-      } else if (rfill < rlimit) {
-        Handle result(THREAD, results->obj_at(rfill++));
-        if (!java_lang_invoke_MemberName::is_instance(result()))
-          return -99;  // caller bug!
-        oop saved = MethodHandles::init_field_MemberName(result, st.field_descriptor());
-        if (saved != result())
-          results->obj_at_put(rfill-1, saved);  // show saved instance to user
-      } else if (++overflow >= overflow_limit) {
-        match_flags = 0; break; // got tired of looking at overflow
-      }
-    }
-  }
-
-  if ((match_flags & (IS_METHOD | IS_OBJECT_CONSTRUCTOR)) != 0) {
-    // watch out for these guys:
-    Symbol* init_name   = vmSymbols::object_initializer_name();
-    Symbol* clinit_name = vmSymbols::class_initializer_name();
-    Symbol* factory_name = vmSymbols::inline_factory_name();
-    if (name == clinit_name)  clinit_name = NULL; // hack for exposing <clinit>
-    bool ctor_ok = true, sfac_ok = true;
-    // fix name so that it captures the intention of IS_OBJECT_CONSTRUCTOR
-    if (!(match_flags & IS_METHOD)) {
-      // constructors only
-      if (name == NULL) {
-        name = init_name;
-      } else if (name != init_name) {
-        return 0;               // no constructors of this method name
-      }
-      sfac_ok = false;
-    } else if (!(match_flags & IS_OBJECT_CONSTRUCTOR)) {
-      // methods only
-      ctor_ok = false;  // but sfac_ok is true
-    } else {
-      // caller will accept either sort; no need to adjust name
-    }
-    InstanceKlass* ik = InstanceKlass::cast(k);
-    for (MethodStream st(ik, local_only, !search_intfc); !st.eos(); st.next()) {
-      Method* m = st.method();
-      Symbol* m_name = m->name();
-      if (m_name == clinit_name)
-        continue;
-      if (name != NULL && m_name != name)
-          continue;
-      if (sig != NULL && m->signature() != sig)
-        continue;
-      if (m_name == init_name) {  // might be ctor
-        if (m->is_object_constructor()  && !ctor_ok)  continue;
-      }
-      if (m_name == factory_name) { // might be sfac
-        if (m->is_static_vnew_factory() && !sfac_ok) continue;
-      }
-      // passed the filters
-      if (rskip > 0) {
-        --rskip;
-      } else if (rfill < rlimit) {
-        Handle result(THREAD, results->obj_at(rfill++));
-        if (!java_lang_invoke_MemberName::is_instance(result()))
-          return -99;  // caller bug!
-        CallInfo info(m, NULL, CHECK_0);
-        oop saved = MethodHandles::init_method_MemberName(result, info);
-        if (saved != result())
-          results->obj_at_put(rfill-1, saved);  // show saved instance to user
-      } else if (++overflow >= overflow_limit) {
-        match_flags = 0; break; // got tired of looking at overflow
-      }
-    }
-  }
-
-  // return number of elements we at leasted wanted to initialize
-  return rfill + overflow;
-}
-
-=======
->>>>>>> 861e3020
 void MethodHandles::add_dependent_nmethod(oop call_site, nmethod* nm) {
   assert_locked_or_safepoint(CodeCache_lock);
 
@@ -1145,12 +1012,7 @@
     template(java_lang_invoke_MemberName,MN_IS_TYPE) \
     template(java_lang_invoke_MemberName,MN_CALLER_SENSITIVE) \
     template(java_lang_invoke_MemberName,MN_TRUSTED_FINAL) \
-<<<<<<< HEAD
     template(java_lang_invoke_MemberName,MN_FLATTENED) \
-    template(java_lang_invoke_MemberName,MN_SEARCH_SUPERCLASSES) \
-    template(java_lang_invoke_MemberName,MN_SEARCH_INTERFACES) \
-=======
->>>>>>> 861e3020
     template(java_lang_invoke_MemberName,MN_REFERENCE_KIND_SHIFT) \
     template(java_lang_invoke_MemberName,MN_REFERENCE_KIND_MASK) \
     template(java_lang_invoke_MemberName,MN_NESTMATE_CLASS) \
