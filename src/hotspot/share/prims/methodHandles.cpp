--- conflicted
+++ resolved
@@ -355,11 +355,7 @@
 
 oop MethodHandles::init_field_MemberName(Handle mname, fieldDescriptor& fd, bool is_setter) {
   InstanceKlass* ik = fd.field_holder();
-<<<<<<< HEAD
-  int flags = (jushort)( fd.access_flags().as_short());
-=======
   int flags = fd.access_flags().as_field_flags();
->>>>>>> 2e00816a
   flags |= IS_FIELD | ((fd.is_static() ? JVM_REF_getStatic : JVM_REF_getField) << REFERENCE_KIND_SHIFT);
   if (fd.is_trusted_final()) flags |= TRUSTED_FINAL;
   if (fd.is_flat()) {
