--- conflicted
+++ resolved
@@ -1589,11 +1589,7 @@
     if (!exception_exit) {
       oop oop_result;
       BasicType type = current_frame.interpreter_frame_result(&oop_result, &value);
-<<<<<<< HEAD
-      if (type == T_OBJECT || type == T_ARRAY || type == T_VALUETYPE) {
-=======
       if (is_reference_type(type)) {
->>>>>>> 72c2079f
         result = Handle(thread, oop_result);
       }
     }
