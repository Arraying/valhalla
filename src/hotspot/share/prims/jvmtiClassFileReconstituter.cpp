--- conflicted
+++ resolved
@@ -1026,18 +1026,14 @@
       case Bytecodes::_getstatic       :  // fall through
       case Bytecodes::_putstatic       :  // fall through
       case Bytecodes::_getfield        :  // fall through
-<<<<<<< HEAD
       case Bytecodes::_putfield        :  // fall through
-      case Bytecodes::_withfield       :  // fall through
-=======
-      case Bytecodes::_putfield        :  {
+      case Bytecodes::_withfield       : {// fall through
         int field_index = Bytes::get_native_u2(bcp+1);
         u2 pool_index = mh->constants()->resolved_field_entry_at(field_index)->constant_pool_index();
         assert(pool_index < mh->constants()->length(), "sanity check");
         Bytes::put_Java_u2((address)(p+1), pool_index);     // java byte ordering
         break;
       }
->>>>>>> cff25dd5
       case Bytecodes::_invokevirtual   :  // fall through
       case Bytecodes::_invokespecial   :  // fall through
       case Bytecodes::_invokestatic    :  // fall through
