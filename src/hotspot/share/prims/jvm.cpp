--- conflicted
+++ resolved
@@ -613,9 +613,8 @@
 
 
 JVM_ENTRY(jint, JVM_IHashCode(JNIEnv* env, jobject handle))
-<<<<<<< HEAD
-  // as implemented in the classic virtual machine; return 0 if object is NULL
-  if (handle == NULL) {
+  // as implemented in the classic virtual machine; return 0 if object is nullptr
+  if (handle == nullptr) {
     return 0;
   }
   oop obj = JNIHandles::resolve_non_null(handle);
@@ -637,10 +636,6 @@
   } else {
     return ObjectSynchronizer::FastHashCode(THREAD, obj);
   }
-=======
-  // as implemented in the classic virtual machine; return 0 if object is null
-  return handle == nullptr ? 0 : ObjectSynchronizer::FastHashCode (THREAD, JNIHandles::resolve_non_null(handle)) ;
->>>>>>> 861e3020
 JVM_END
 
 
@@ -2517,7 +2512,7 @@
 JVM_ENTRY(jboolean, JVM_ArrayIsAccessAtomic(JNIEnv *env, jclass unused, jobject array))
   oop o = JNIHandles::resolve(array);
   Klass* k = o->klass();
-  if ((o == NULL) || (!k->is_array_klass())) {
+  if ((o == nullptr) || (!k->is_array_klass())) {
     THROW_0(vmSymbols::java_lang_IllegalArgumentException());
   }
   return ArrayKlass::cast(k)->element_access_is_atomic();
@@ -2526,7 +2521,7 @@
 JVM_ENTRY(jobject, JVM_ArrayEnsureAccessAtomic(JNIEnv *env, jclass unused, jobject array))
   oop o = JNIHandles::resolve(array);
   Klass* k = o->klass();
-  if ((o == NULL) || (!k->is_array_klass())) {
+  if ((o == nullptr) || (!k->is_array_klass())) {
     THROW_0(vmSymbols::java_lang_IllegalArgumentException());
   }
   if (k->is_flatArray_klass()) {
