--- conflicted
+++ resolved
@@ -64,11 +64,8 @@
 #include "oops/objArrayKlass.hpp"
 #include "oops/objArrayOop.inline.hpp"
 #include "oops/oop.inline.hpp"
-<<<<<<< HEAD
+#include "oops/recordComponent.hpp"
 #include "oops/refArrayOop.inline.hpp"
-=======
-#include "oops/recordComponent.hpp"
->>>>>>> ab9f70dd
 #include "prims/foreignGlobals.hpp"
 #include "prims/jvm_misc.hpp"
 #include "prims/jvmtiExport.hpp"
@@ -1356,12 +1353,7 @@
   if (klass->is_instance_klass()) {
     // Regular instance klass, fill in all local interfaces
     for (int index = 0; index < size; index++) {
-<<<<<<< HEAD
-      InstanceKlass* ik = InstanceKlass::cast(klass);
-      Klass* k = ik->local_interfaces()->at(index);
-=======
       InstanceKlass* k = InstanceKlass::cast(klass)->local_interfaces()->at(index);
->>>>>>> ab9f70dd
       result->obj_at_put(index, k->java_mirror());
     }
   } else {
