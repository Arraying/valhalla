--- conflicted
+++ resolved
@@ -734,7 +734,6 @@
       }
     }
     assert(group != nullptr, "invariant");
-<<<<<<< HEAD
     bool has_multifield_annotation = false;
     if (fieldinfo.is_multifield() || fieldinfo.is_multifield_base()) {
       group->add_multifield(_constant_pool, &fieldinfo, _multifield_info);
@@ -753,70 +752,14 @@
         break;
       case T_OBJECT:
       case T_ARRAY:
-      case T_PRIMITIVE_OBJECT:  // T_PRIMITIVE_OBJECT is going to me removed, inline types are detected below
         if (!fieldinfo.field_flags().is_null_free_inline_type()) {
           if (group != _static_fields) _nonstatic_oopmap_count++;
           group->add_oop_field(idx);
         } else {
+          assert(type != T_ARRAY, "null free ptr to array not supported");
           _has_inline_type_fields = true;
           if (group == _static_fields) {
             // static fields are never flat
-=======
-    BasicType type = Signature::basic_type(fieldinfo.signature(_constant_pool));
-    switch(type) {
-    case T_BYTE:
-    case T_CHAR:
-    case T_DOUBLE:
-    case T_FLOAT:
-    case T_INT:
-    case T_LONG:
-    case T_SHORT:
-    case T_BOOLEAN:
-      group->add_primitive_field(idx, type);
-      break;
-    case T_OBJECT:
-    case T_ARRAY:
-      if (!fieldinfo.field_flags().is_null_free_inline_type()) {
-        if (group != _static_fields) _nonstatic_oopmap_count++;
-        group->add_oop_field(idx);
-      } else {
-        assert(type != T_ARRAY, "null free ptr to array not supported");
-        _has_inline_type_fields = true;
-        if (group == _static_fields) {
-          // static fields are never flat
-          group->add_oop_field(idx);
-        } else {
-          // Check below is performed for non-static fields, it should be performed for static fields too but at this stage,
-          // it is not guaranteed that the klass of the static field has been loaded, so the test for static fields is delayed
-          // until the linking phase
-          Klass* klass =  _inline_type_field_klasses->at(idx);
-          assert(klass != nullptr, "Sanity check");
-          InlineKlass* vk = InlineKlass::cast(klass);
-          assert(vk->is_implicitly_constructible(), "must be, should have been checked in post_process_parsed_stream()");
-          _has_flattening_information = true;
-          // Flattening decision to be taken here
-          // This code assumes all verification already have been performed
-          // (field's type has been loaded and it is an inline klass)
-          bool too_big_to_flatten = (InlineFieldMaxFlatSize >= 0 &&
-                                    (vk->size_helper() * HeapWordSize) > InlineFieldMaxFlatSize);
-          bool too_atomic_to_flatten = vk->must_be_atomic() || AlwaysAtomicAccesses;
-          bool too_volatile_to_flatten = fieldinfo.access_flags().is_volatile();
-          if (vk->is_naturally_atomic()) {
-            too_atomic_to_flatten = false;
-            //too_volatile_to_flatten = false; //FIXME
-            // Currently, volatile fields are never flat, this could change in the future
-          }
-          if (!(too_big_to_flatten | too_atomic_to_flatten | too_volatile_to_flatten)) {
-            group->add_flat_field(idx, vk);
-            _nonstatic_oopmap_count += vk->nonstatic_oop_map_count();
-            _field_info->adr_at(idx)->field_flags_addr()->update_flat(true);
-            if (!vk->is_atomic()) {  // flat and non-atomic: take note
-              _has_nonatomic_values = true;
-              _atomic_field_count--;  // every other field is atomic but this one
-            }
-          } else {
-            _nonstatic_oopmap_count++;
->>>>>>> e01ec832
             group->add_oop_field(idx);
           } else {
             // Check below is performed for non-static fields, it should be performed for static fields too but at this stage,
@@ -825,9 +768,7 @@
             Klass* klass =  _inline_type_field_klasses->at(idx);
             assert(klass != nullptr, "Sanity check");
             InlineKlass* vk = InlineKlass::cast(klass);
-            if (!vk->is_implicitly_constructible()) {
-              THROW_MSG(vmSymbols::java_lang_IncompatibleClassChangeError(), "Null restricted fields with a non-implicitly constructible class are not supported");
-            }
+            assert(vk->is_implicitly_constructible(), "must be, should have been checked in post_process_parsed_stream()");
             _has_flattening_information = true;
             // Flattening decision to be taken here
             // This code assumes all verification already have been performed
@@ -895,7 +836,7 @@
       _atomic_field_count++;  // we might decrement this
       group = _root_group;
     }
-<<<<<<< HEAD
+    assert(group != nullptr, "invariant");
     bool has_multifield_annotation = false;
     if (fieldinfo.is_multifield() || fieldinfo.is_multifield_base()) {
       group->add_multifield(_constant_pool, &fieldinfo, _multifield_info);
@@ -910,87 +851,24 @@
       case T_LONG:
       case T_SHORT:
       case T_BOOLEAN:
-=======
-    assert(group != nullptr, "invariant");
-    BasicType type = Signature::basic_type(fieldinfo.signature(_constant_pool));
-    switch(type) {
-    case T_BYTE:
-    case T_CHAR:
-    case T_DOUBLE:
-    case T_FLOAT:
-    case T_INT:
-    case T_LONG:
-    case T_SHORT:
-    case T_BOOLEAN:
-      if (group != _static_fields) {
-        field_alignment = type2aelembytes(type); // alignment == size for primitive types
-      }
-      group->add_primitive_field(fieldinfo.index(), type);
-      break;
-    case T_OBJECT:
-    case T_ARRAY:
-      if (!fieldinfo.field_flags().is_null_free_inline_type()) {
->>>>>>> e01ec832
         if (group != _static_fields) {
           field_alignment = type2aelembytes(type); // alignment == size for primitive types
         }
-<<<<<<< HEAD
         group->add_primitive_field(fieldinfo.index(), type);
         break;
       case T_OBJECT:
       case T_ARRAY:
-      case T_PRIMITIVE_OBJECT: // T_PRIMITIVE_OBJECT is going to be removed, online types are detected below
         if (!fieldinfo.field_flags().is_null_free_inline_type()) {
           if (group != _static_fields) {
             _nonstatic_oopmap_count++;
-            field_alignment = type2aelembytes(type); // alignment == size for oops
+            field_alignment = type2aelembytes(type); // alignment == size for primitive types
           }
           group->add_oop_field(fieldinfo.index());
         } else {
+          assert(type != T_ARRAY, "null free ptr to array not supported");
           _has_inline_type_fields = true;
           if (group == _static_fields) {
             // static fields are never flat
-=======
-        group->add_oop_field(fieldinfo.index());
-      } else {
-        assert(type != T_ARRAY, "null free ptr to array not supported");
-        _has_inline_type_fields = true;
-        if (group == _static_fields) {
-          // static fields are never flat
-          group->add_oop_field(fieldinfo.index());
-        } else {
-          // Check below is performed for non-static fields, it should be performed for static fields too but at this stage,
-          // it is not guaranteed that the klass of the static field has been loaded, so the test for static fields is delayed
-          // until the linking phase
-          Klass* klass =  _inline_type_field_klasses->at(fieldinfo.index());
-          assert(klass != nullptr, "Sanity check");
-          InlineKlass* vk = InlineKlass::cast(klass);
-          assert(vk->is_implicitly_constructible(), "must be, should have been checked in post_process_parsed_stream()");
-          // Flattening decision to be taken here
-          // This code assumes all verifications have already been performed
-          // (field's type has been loaded and it is an inline klass)
-          bool too_big_to_flatten = (InlineFieldMaxFlatSize >= 0 &&
-                                    (vk->size_helper() * HeapWordSize) > InlineFieldMaxFlatSize);
-          bool too_atomic_to_flatten = vk->must_be_atomic() || AlwaysAtomicAccesses;
-          bool too_volatile_to_flatten = fieldinfo.access_flags().is_volatile();
-          if (vk->is_naturally_atomic()) {
-            too_atomic_to_flatten = false;
-            //too_volatile_to_flatten = false; //FIXME
-            // Currently, volatile fields are never flat, this could change in the future
-          }
-          if (!(too_big_to_flatten | too_atomic_to_flatten | too_volatile_to_flatten)) {
-            group->add_flat_field(fieldinfo.index(), vk);
-            _nonstatic_oopmap_count += vk->nonstatic_oop_map_count();
-            field_alignment = vk->get_alignment();
-            _field_info->adr_at(fieldinfo.index())->field_flags_addr()->update_flat(true);
-            if (!vk->is_atomic()) {  // flat and non-atomic: take note
-              _has_nonatomic_values = true;
-              _atomic_field_count--;  // every other field is atomic but this one
-            }
-          } else {
-            _nonstatic_oopmap_count++;
-            field_alignment = type2aelembytes(T_OBJECT);
->>>>>>> e01ec832
             group->add_oop_field(fieldinfo.index());
           } else {
             // Check below is performed for non-static fields, it should be performed for static fields too but at this stage,
@@ -999,9 +877,7 @@
             Klass* klass =  _inline_type_field_klasses->at(fieldinfo.index());
             assert(klass != nullptr, "Sanity check");
             InlineKlass* vk = InlineKlass::cast(klass);
-            if (!vk->is_implicitly_constructible()) {
-              THROW_MSG(vmSymbols::java_lang_IncompatibleClassChangeError(), "Null restricted fields with a non-implicitly constructible class are not supported");
-            }
+            assert(vk->is_implicitly_constructible(), "must be, should have been checked in post_process_parsed_stream()");
             // Flattening decision to be taken here
             // This code assumes all verifications have already been performed
             // (field's type has been loaded and it is an inline klass)
