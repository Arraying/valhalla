--- conflicted
+++ resolved
@@ -757,57 +757,27 @@
           if (group != _static_fields) _nonstatic_oopmap_count++;
           group->add_oop_field(idx);
         } else {
-<<<<<<< HEAD
           _has_inline_type_fields = true;
           if (group == _static_fields) {
             // static fields are never flat
-=======
-          // Check below is performed for non-static fields, it should be performed for static fields too but at this stage,
-          // it is not guaranteed that the klass of the static field has been loaded, so the test for static fields is delayed
-          // until the linking phase
-          Klass* klass =  _inline_type_field_klasses->at(idx);
-          assert(klass != nullptr, "Sanity check");
-          InlineKlass* vk = InlineKlass::cast(klass);
-          if (!vk->is_implicitly_constructible()) {
-            THROW_MSG(vmSymbols::java_lang_IncompatibleClassChangeError(), "Null restricted fields with a non-implicitly constructible class are not supported");
-          }
-          _has_flattening_information = true;
-          // Flattening decision to be taken here
-          // This code assumes all verification already have been performed
-          // (field's type has been loaded and it is an inline klass)
-          bool too_big_to_flatten = (InlineFieldMaxFlatSize >= 0 &&
-                                    (vk->size_helper() * HeapWordSize) > InlineFieldMaxFlatSize);
-          bool too_atomic_to_flatten = vk->must_be_atomic() || AlwaysAtomicAccesses;
-          bool too_volatile_to_flatten = fieldinfo.access_flags().is_volatile();
-          if (vk->is_naturally_atomic()) {
-            too_atomic_to_flatten = false;
-            //too_volatile_to_flatten = false; //FIXME
-            // Currently, volatile fields are never flat, this could change in the future
-          }
-          if (!(too_big_to_flatten | too_atomic_to_flatten | too_volatile_to_flatten)) {
-            group->add_flat_field(idx, vk);
-            _nonstatic_oopmap_count += vk->nonstatic_oop_map_count();
-            _field_info->adr_at(idx)->field_flags_addr()->update_flat(true);
-            if (!vk->is_atomic()) {  // flat and non-atomic: take note
-              _has_nonatomic_values = true;
-              _atomic_field_count--;  // every other field is atomic but this one
-            }
-          } else {
-            _nonstatic_oopmap_count++;
->>>>>>> df2362fc
             group->add_oop_field(idx);
           } else {
+            // Check below is performed for non-static fields, it should be performed for static fields too but at this stage,
+            // it is not guaranteed that the klass of the static field has been loaded, so the test for static fields is delayed
+            // until the linking phase
+            Klass* klass =  _inline_type_field_klasses->at(idx);
+            assert(klass != nullptr, "Sanity check");
+            InlineKlass* vk = InlineKlass::cast(klass);
+            if (!vk->is_implicitly_constructible()) {
+              THROW_MSG(vmSymbols::java_lang_IncompatibleClassChangeError(), "Null restricted fields with a non-implicitly constructible class are not supported");
+            }
             _has_flattening_information = true;
             // Flattening decision to be taken here
             // This code assumes all verification already have been performed
             // (field's type has been loaded and it is an inline klass)
-            JavaThread* THREAD = JavaThread::current();
-            Klass* klass =  _inline_type_field_klasses->at(idx);
-            assert(klass != nullptr, "Sanity check");
-            InlineKlass* vk = InlineKlass::cast(klass);
             bool too_big_to_flatten = (InlineFieldMaxFlatSize >= 0 &&
                                       (vk->size_helper() * HeapWordSize) > InlineFieldMaxFlatSize);
-            bool too_atomic_to_flatten = vk->is_declared_atomic() || AlwaysAtomicAccesses;
+            bool too_atomic_to_flatten = vk->must_be_atomic() || AlwaysAtomicAccesses;
             bool too_volatile_to_flatten = fieldinfo.access_flags().is_volatile();
             if (vk->is_naturally_atomic()) {
               too_atomic_to_flatten = false;
@@ -827,10 +797,10 @@
               group->add_oop_field(idx);
             }
           }
-          break;
-        default:
-          fatal("Something wrong?");
         }
+        break;
+      default:
+        fatal("Something wrong?");
       }
     }
   }
@@ -872,7 +842,6 @@
     if (fieldinfo.is_multifield() || fieldinfo.is_multifield_base()) {
       group->add_multifield(_constant_pool, &fieldinfo, _multifield_info);
     } else {
-      assert(group != nullptr, "invariant");
       BasicType type = Signature::basic_type(fieldinfo.signature(_constant_pool));
       switch(type) {
       case T_BYTE:
@@ -898,57 +867,26 @@
           }
           group->add_oop_field(fieldinfo.index());
         } else {
-<<<<<<< HEAD
           _has_inline_type_fields = true;
           if (group == _static_fields) {
             // static fields are never flat
-=======
-          // Check below is performed for non-static fields, it should be performed for static fields too but at this stage,
-          // it is not guaranteed that the klass of the static field has been loaded, so the test for static fields is delayed
-          // until the linking phase
-          Klass* klass =  _inline_type_field_klasses->at(fieldinfo.index());
-          assert(klass != nullptr, "Sanity check");
-          InlineKlass* vk = InlineKlass::cast(klass);
-          if (!vk->is_implicitly_constructible()) {
-            THROW_MSG(vmSymbols::java_lang_IncompatibleClassChangeError(), "Null restricted fields with a non-implicitly constructible class are not supported");
-          }
-          // Flattening decision to be taken here
-          // This code assumes all verifications have already been performed
-          // (field's type has been loaded and it is an inline klass)
-          bool too_big_to_flatten = (InlineFieldMaxFlatSize >= 0 &&
-                                    (vk->size_helper() * HeapWordSize) > InlineFieldMaxFlatSize);
-          bool too_atomic_to_flatten = vk->must_be_atomic() || AlwaysAtomicAccesses;
-          bool too_volatile_to_flatten = fieldinfo.access_flags().is_volatile();
-          if (vk->is_naturally_atomic()) {
-            too_atomic_to_flatten = false;
-            //too_volatile_to_flatten = false; //FIXME
-            // Currently, volatile fields are never flat, this could change in the future
-          }
-          if (!(too_big_to_flatten | too_atomic_to_flatten | too_volatile_to_flatten)) {
-            group->add_flat_field(fieldinfo.index(), vk);
-            _nonstatic_oopmap_count += vk->nonstatic_oop_map_count();
-            field_alignment = vk->get_alignment();
-            _field_info->adr_at(fieldinfo.index())->field_flags_addr()->update_flat(true);
-            if (!vk->is_atomic()) {  // flat and non-atomic: take note
-              _has_nonatomic_values = true;
-              _atomic_field_count--;  // every other field is atomic but this one
-            }
-          } else {
-            _nonstatic_oopmap_count++;
-            field_alignment = type2aelembytes(T_OBJECT);
->>>>>>> df2362fc
             group->add_oop_field(fieldinfo.index());
           } else {
+            // Check below is performed for non-static fields, it should be performed for static fields too but at this stage,
+            // it is not guaranteed that the klass of the static field has been loaded, so the test for static fields is delayed
+            // until the linking phase
+            Klass* klass =  _inline_type_field_klasses->at(fieldinfo.index());
+            assert(klass != nullptr, "Sanity check");
+            InlineKlass* vk = InlineKlass::cast(klass);
+            if (!vk->is_implicitly_constructible()) {
+              THROW_MSG(vmSymbols::java_lang_IncompatibleClassChangeError(), "Null restricted fields with a non-implicitly constructible class are not supported");
+            }
             // Flattening decision to be taken here
             // This code assumes all verifications have already been performed
             // (field's type has been loaded and it is an inline klass)
-            JavaThread* THREAD = JavaThread::current();
-            Klass* klass =  _inline_type_field_klasses->at(fieldinfo.index());
-            assert(klass != nullptr, "Sanity check");
-            InlineKlass* vk = InlineKlass::cast(klass);
             bool too_big_to_flatten = (InlineFieldMaxFlatSize >= 0 &&
                                       (vk->size_helper() * HeapWordSize) > InlineFieldMaxFlatSize);
-            bool too_atomic_to_flatten = vk->is_declared_atomic() || AlwaysAtomicAccesses;
+            bool too_atomic_to_flatten = vk->must_be_atomic() || AlwaysAtomicAccesses;
             bool too_volatile_to_flatten = fieldinfo.access_flags().is_volatile();
             if (vk->is_naturally_atomic()) {
               too_atomic_to_flatten = false;
