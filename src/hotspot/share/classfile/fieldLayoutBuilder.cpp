/*
 * Copyright (c) 2019, 2020, Oracle and/or its affiliates. All rights reserved.
 * DO NOT ALTER OR REMOVE COPYRIGHT NOTICES OR THIS FILE HEADER.
 *
 * This code is free software; you can redistribute it and/or modify it
 * under the terms of the GNU General Public License version 2 only, as
 * published by the Free Software Foundation.
 *
 * This code is distributed in the hope that it will be useful, but WITHOUT
 * ANY WARRANTY; without even the implied warranty of MERCHANTABILITY or
 * FITNESS FOR A PARTICULAR PURPOSE.  See the GNU General Public License
 * version 2 for more details (a copy is included in the LICENSE file that
 * accompanied this code).
 *
 * You should have received a copy of the GNU General Public License version
 * 2 along with this work; if not, write to the Free Software Foundation,
 * Inc., 51 Franklin St, Fifth Floor, Boston, MA 02110-1301 USA.
 *
 * Please contact Oracle, 500 Oracle Parkway, Redwood Shores, CA 94065 USA
 * or visit www.oracle.com if you need additional information or have any
 * questions.
 *
 */

#include "precompiled.hpp"
#include "classfile/classFileParser.hpp"
#include "classfile/fieldLayoutBuilder.hpp"
<<<<<<< HEAD
#include "classfile/systemDictionary.hpp"
#include "classfile/vmSymbols.hpp"
=======
#include "jvm.h"
>>>>>>> 175e3d3f
#include "memory/resourceArea.hpp"
#include "oops/array.hpp"
#include "oops/fieldStreams.inline.hpp"
#include "oops/instanceMirrorKlass.hpp"
#include "oops/instanceKlass.inline.hpp"
#include "oops/klass.inline.hpp"
#include "oops/inlineKlass.inline.hpp"
#include "runtime/fieldDescriptor.inline.hpp"

LayoutRawBlock::LayoutRawBlock(Kind kind, int size) :
  _next_block(NULL),
  _prev_block(NULL),
  _inline_klass(NULL),
  _kind(kind),
  _offset(-1),
  _alignment(1),
  _size(size),
  _field_index(-1),
  _is_reference(false) {
  assert(kind == EMPTY || kind == RESERVED || kind == PADDING || kind == INHERITED,
         "Otherwise, should use the constructor with a field index argument");
  assert(size > 0, "Sanity check");
}


LayoutRawBlock::LayoutRawBlock(int index, Kind kind, int size, int alignment, bool is_reference) :
 _next_block(NULL),
 _prev_block(NULL),
 _inline_klass(NULL),
 _kind(kind),
 _offset(-1),
 _alignment(alignment),
 _size(size),
 _field_index(index),
 _is_reference(is_reference) {
  assert(kind == REGULAR || kind == INLINED || kind == INHERITED,
         "Other kind do not have a field index");
  assert(size > 0, "Sanity check");
  assert(alignment > 0, "Sanity check");
}

bool LayoutRawBlock::fit(int size, int alignment) {
  int adjustment = 0;
  if ((_offset % alignment) != 0) {
    adjustment = alignment - (_offset % alignment);
  }
  return _size >= size + adjustment;
}

FieldGroup::FieldGroup(int contended_group) :
  _next(NULL),
  _small_primitive_fields(NULL),
  _big_primitive_fields(NULL),
  _oop_fields(NULL),
  _contended_group(contended_group),  // -1 means no contended group, 0 means default contended group
  _oop_count(0) {}

void FieldGroup::add_primitive_field(AllFieldStream fs, BasicType type) {
  int size = type2aelembytes(type);
  LayoutRawBlock* block = new LayoutRawBlock(fs.index(), LayoutRawBlock::REGULAR, size, size /* alignment == size for primitive types */, false);
<<<<<<< HEAD
  if (size >= oopSize) {
    add_to_big_primitive_list(block);
  } else {
    add_to_small_primitive_list(block);
=======
  if (_primitive_fields == NULL) {
    _primitive_fields = new GrowableArray<LayoutRawBlock*>(INITIAL_LIST_SIZE);
>>>>>>> 175e3d3f
  }
}

void FieldGroup::add_oop_field(AllFieldStream fs) {
  int size = type2aelembytes(T_OBJECT);
  LayoutRawBlock* block = new LayoutRawBlock(fs.index(), LayoutRawBlock::REGULAR, size, size /* alignment == size for oops */, true);
  if (_oop_fields == NULL) {
    _oop_fields = new GrowableArray<LayoutRawBlock*>(INITIAL_LIST_SIZE);
  }
  _oop_fields->append(block);
  _oop_count++;
}

void FieldGroup::add_inlined_field(AllFieldStream fs, InlineKlass* vk) {
  LayoutRawBlock* block = new LayoutRawBlock(fs.index(), LayoutRawBlock::INLINED, vk->get_exact_size_in_bytes(), vk->get_alignment(), false);
  block->set_inline_klass(vk);
  if (block->size() >= oopSize) {
    add_to_big_primitive_list(block);
  } else {
    add_to_small_primitive_list(block);
  }
}

void FieldGroup::sort_by_size() {
  if (_small_primitive_fields != NULL) {
    _small_primitive_fields->sort(LayoutRawBlock::compare_size_inverted);
  }
  if (_big_primitive_fields != NULL) {
    _big_primitive_fields->sort(LayoutRawBlock::compare_size_inverted);
  }
}

void FieldGroup::add_to_small_primitive_list(LayoutRawBlock* block) {
  if (_small_primitive_fields == NULL) {
    _small_primitive_fields = new(ResourceObj::RESOURCE_AREA, mtInternal) GrowableArray<LayoutRawBlock*>(INITIAL_LIST_SIZE);
  }
  _small_primitive_fields->append(block);
}

void FieldGroup::add_to_big_primitive_list(LayoutRawBlock* block) {
  if (_big_primitive_fields == NULL) {
    _big_primitive_fields = new(ResourceObj::RESOURCE_AREA, mtInternal) GrowableArray<LayoutRawBlock*>(INITIAL_LIST_SIZE);
  }
  _big_primitive_fields->append(block);
}

FieldLayout::FieldLayout(Array<u2>* fields, ConstantPool* cp) :
  _fields(fields),
  _cp(cp),
  _blocks(NULL),
  _start(_blocks),
  _last(_blocks) {}

void FieldLayout::initialize_static_layout() {
  _blocks = new LayoutRawBlock(LayoutRawBlock::EMPTY, INT_MAX);
  _blocks->set_offset(0);
  _last = _blocks;
  _start = _blocks;
  // Note: at this stage, InstanceMirrorKlass::offset_of_static_fields() could be zero, because
  // during bootstrapping, the size of the java.lang.Class is still not known when layout
  // of static field is computed. Field offsets are fixed later when the size is known
  // (see java_lang_Class::fixup_mirror())
  if (InstanceMirrorKlass::offset_of_static_fields() > 0) {
    insert(first_empty_block(), new LayoutRawBlock(LayoutRawBlock::RESERVED, InstanceMirrorKlass::offset_of_static_fields()));
    _blocks->set_offset(0);
  }
}

void FieldLayout::initialize_instance_layout(const InstanceKlass* super_klass) {
  if (super_klass == NULL) {
    _blocks = new LayoutRawBlock(LayoutRawBlock::EMPTY, INT_MAX);
    _blocks->set_offset(0);
    _last = _blocks;
    _start = _blocks;
    insert(first_empty_block(), new LayoutRawBlock(LayoutRawBlock::RESERVED, instanceOopDesc::base_offset_in_bytes()));
  } else {
    bool has_fields = reconstruct_layout(super_klass);
    fill_holes(super_klass);
    if ((UseEmptySlotsInSupers && !super_klass->has_contended_annotations()) || !has_fields) {
      _start = _blocks; // Setting _start to _blocks instead of _last would allow subclasses
      // to allocate fields in empty slots of their super classes
    } else {
      _start = _last;    // append fields at the end of the reconstructed layout
    }
  }
}

LayoutRawBlock* FieldLayout::first_field_block() {
  LayoutRawBlock* block = _blocks;
  while (block != NULL
         && block->kind() != LayoutRawBlock::INHERITED
         && block->kind() != LayoutRawBlock::REGULAR
         && block->kind() != LayoutRawBlock::INLINED) {
    block = block->next_block();
  }
  return block;
}

// Insert a set of fields into a layout.
// For each field, search for an empty slot able to fit the field
// (satisfying both size and alignment requirements), if none is found,
// add the field at the end of the layout.
// Fields cannot be inserted before the block specified in the "start" argument
void FieldLayout::add(GrowableArray<LayoutRawBlock*>* list, LayoutRawBlock* start) {
  if (list == NULL) return;
  if (start == NULL) start = this->_start;
  bool last_search_success = false;
  int last_size = 0;
  int last_alignment = 0;
  for (int i = 0; i < list->length(); i ++) {
    LayoutRawBlock* b = list->at(i);
    LayoutRawBlock* cursor = NULL;
    LayoutRawBlock* candidate = NULL;
    // if start is the last block, just append the field
    if (start == last_block()) {
      candidate = last_block();
    }
    // Before iterating over the layout to find an empty slot fitting the field's requirements,
    // check if the previous field had the same requirements and if the search for a fitting slot
    // was successful. If the requirements were the same but the search failed, a new search will
    // fail the same way, so just append the field at the of the layout.
    else  if (b->size() == last_size && b->alignment() == last_alignment && !last_search_success) {
      candidate = last_block();
    } else {
      // Iterate over the layout to find an empty slot fitting the field's requirements
      last_size = b->size();
      last_alignment = b->alignment();
      cursor = last_block()->prev_block();
      assert(cursor != NULL, "Sanity check");
      last_search_success = true;

      while (cursor != start) {
        if (cursor->kind() == LayoutRawBlock::EMPTY && cursor->fit(b->size(), b->alignment())) {
          if (candidate == NULL || cursor->size() < candidate->size()) {
            candidate = cursor;
          }
        }
        cursor = cursor->prev_block();
      }
      if (candidate == NULL) {
        candidate = last_block();
        last_search_success = false;
      }
      assert(candidate != NULL, "Candidate must not be null");
      assert(candidate->kind() == LayoutRawBlock::EMPTY, "Candidate must be an empty block");
      assert(candidate->fit(b->size(), b->alignment()), "Candidate must be able to store the block");
    }
    insert_field_block(candidate, b);
  }
}

// Used for classes with hard coded field offsets, insert a field at the specified offset */
void FieldLayout::add_field_at_offset(LayoutRawBlock* block, int offset, LayoutRawBlock* start) {
  assert(block != NULL, "Sanity check");
  block->set_offset(offset);
  if (start == NULL) {
    start = this->_start;
  }
  LayoutRawBlock* slot = start;
  while (slot != NULL) {
    if ((slot->offset() <= block->offset() && (slot->offset() + slot->size()) > block->offset()) ||
        slot == _last){
      assert(slot->kind() == LayoutRawBlock::EMPTY, "Matching slot must be an empty slot");
      assert(slot->size() >= block->offset() + block->size() ,"Matching slot must be big enough");
      if (slot->offset() < block->offset()) {
        int adjustment = block->offset() - slot->offset();
        LayoutRawBlock* adj = new LayoutRawBlock(LayoutRawBlock::EMPTY, adjustment);
        insert(slot, adj);
      }
      insert(slot, block);
      if (slot->size() == 0) {
        remove(slot);
      }
      FieldInfo::from_field_array(_fields, block->field_index())->set_offset(block->offset());
      return;
    }
    slot = slot->next_block();
  }
  fatal("Should have found a matching slot above, corrupted layout or invalid offset");
}

// The allocation logic uses a best fit strategy: the set of fields is allocated
// in the first empty slot big enough to contain the whole set ((including padding
// to fit alignment constraints).
void FieldLayout::add_contiguously(GrowableArray<LayoutRawBlock*>* list, LayoutRawBlock* start) {
  if (list == NULL) return;
  if (start == NULL) {
    start = _start;
  }
  // This code assumes that if the first block is well aligned, the following
  // blocks would naturally be well aligned (no need for adjustment)
  int size = 0;
  for (int i = 0; i < list->length(); i++) {
    size += list->at(i)->size();
  }

  LayoutRawBlock* candidate = NULL;
  if (start == last_block()) {
    candidate = last_block();
  } else {
    LayoutRawBlock* first = list->at(0);
    candidate = last_block()->prev_block();
    while (candidate->kind() != LayoutRawBlock::EMPTY || !candidate->fit(size, first->alignment())) {
      if (candidate == start) {
        candidate = last_block();
        break;
      }
      candidate = candidate->prev_block();
    }
    assert(candidate != NULL, "Candidate must not be null");
    assert(candidate->kind() == LayoutRawBlock::EMPTY, "Candidate must be an empty block");
    assert(candidate->fit(size, first->alignment()), "Candidate must be able to store the whole contiguous block");
  }

  for (int i = 0; i < list->length(); i++) {
    LayoutRawBlock* b = list->at(i);
    insert_field_block(candidate, b);
    assert((candidate->offset() % b->alignment() == 0), "Contiguous blocks must be naturally well aligned");
  }
}

LayoutRawBlock* FieldLayout::insert_field_block(LayoutRawBlock* slot, LayoutRawBlock* block) {
  assert(slot->kind() == LayoutRawBlock::EMPTY, "Blocks can only be inserted in empty blocks");
  if (slot->offset() % block->alignment() != 0) {
    int adjustment = block->alignment() - (slot->offset() % block->alignment());
    LayoutRawBlock* adj = new LayoutRawBlock(LayoutRawBlock::EMPTY, adjustment);
    insert(slot, adj);
  }
  insert(slot, block);
  if (slot->size() == 0) {
    remove(slot);
  }
  FieldInfo::from_field_array(_fields, block->field_index())->set_offset(block->offset());
  return block;
}

bool FieldLayout::reconstruct_layout(const InstanceKlass* ik) {
  bool has_instance_fields = false;
  GrowableArray<LayoutRawBlock*>* all_fields = new GrowableArray<LayoutRawBlock*>(32);
  while (ik != NULL) {
    for (AllFieldStream fs(ik->fields(), ik->constants()); !fs.done(); fs.next()) {
      BasicType type = Signature::basic_type(fs.signature());
      // distinction between static and non-static fields is missing
      if (fs.access_flags().is_static()) continue;
      has_instance_fields = true;
      LayoutRawBlock* block;
      if (type == T_PRIMITIVE_OBJECT) {
        InlineKlass* vk = InlineKlass::cast(ik->get_inline_type_field_klass(fs.index()));
        block = new LayoutRawBlock(fs.index(), LayoutRawBlock::INHERITED, vk->get_exact_size_in_bytes(),
                                   vk->get_alignment(), false);

      } else {
        int size = type2aelembytes(type);
        // INHERITED blocks are marked as non-reference because oop_maps are handled by their holder class
        block = new LayoutRawBlock(fs.index(), LayoutRawBlock::INHERITED, size, size, false);
      }
      block->set_offset(fs.offset());
      all_fields->append(block);
    }
    ik = ik->super() == NULL ? NULL : InstanceKlass::cast(ik->super());
  }
  all_fields->sort(LayoutRawBlock::compare_offset);
  _blocks = new LayoutRawBlock(LayoutRawBlock::RESERVED, instanceOopDesc::base_offset_in_bytes());
  _blocks->set_offset(0);
  _last = _blocks;
  for(int i = 0; i < all_fields->length(); i++) {
    LayoutRawBlock* b = all_fields->at(i);
    _last->set_next_block(b);
    b->set_prev_block(_last);
    _last = b;
  }
  _start = _blocks;
  return has_instance_fields;
}

// Called during the reconstruction of a layout, after fields from super
// classes have been inserted. It fills unused slots between inserted fields
// with EMPTY blocks, so the regular field insertion methods would work.
// This method handles classes with @Contended annotations differently
// by inserting PADDING blocks instead of EMPTY block to prevent subclasses'
// fields to interfere with contended fields/classes.
void FieldLayout::fill_holes(const InstanceKlass* super_klass) {
  assert(_blocks != NULL, "Sanity check");
  assert(_blocks->offset() == 0, "first block must be at offset zero");
  LayoutRawBlock::Kind filling_type = super_klass->has_contended_annotations() ? LayoutRawBlock::PADDING: LayoutRawBlock::EMPTY;
  LayoutRawBlock* b = _blocks;
  while (b->next_block() != NULL) {
    if (b->next_block()->offset() > (b->offset() + b->size())) {
      int size = b->next_block()->offset() - (b->offset() + b->size());
      LayoutRawBlock* empty = new LayoutRawBlock(filling_type, size);
      empty->set_offset(b->offset() + b->size());
      empty->set_next_block(b->next_block());
      b->next_block()->set_prev_block(empty);
      b->set_next_block(empty);
      empty->set_prev_block(b);
    }
    b = b->next_block();
  }
  assert(b->next_block() == NULL, "Invariant at this point");
  assert(b->kind() != LayoutRawBlock::EMPTY, "Sanity check");
  // If the super class has @Contended annotation, a padding block is
  // inserted at the end to ensure that fields from the subclasses won't share
  // the cache line of the last field of the contended class
  if (super_klass->has_contended_annotations() && ContendedPaddingWidth > 0) {
    LayoutRawBlock* p = new LayoutRawBlock(LayoutRawBlock::PADDING, ContendedPaddingWidth);
    p->set_offset(b->offset() + b->size());
    b->set_next_block(p);
    p->set_prev_block(b);
    b = p;
  }
  if (!UseEmptySlotsInSupers) {
    // Add an empty slots to align fields of the subclass on a heapOopSize boundary
    // in order to emulate the behavior of the previous algorithm
    int align = (b->offset() + b->size()) % heapOopSize;
    if (align != 0) {
      int sz = heapOopSize - align;
      LayoutRawBlock* p = new LayoutRawBlock(LayoutRawBlock::EMPTY, sz);
      p->set_offset(b->offset() + b->size());
      b->set_next_block(p);
      p->set_prev_block(b);
      b = p;
    }
  }
  LayoutRawBlock* last = new LayoutRawBlock(LayoutRawBlock::EMPTY, INT_MAX);
  last->set_offset(b->offset() + b->size());
  assert(last->offset() > 0, "Sanity check");
  b->set_next_block(last);
  last->set_prev_block(b);
  _last = last;
}

LayoutRawBlock* FieldLayout::insert(LayoutRawBlock* slot, LayoutRawBlock* block) {
  assert(slot->kind() == LayoutRawBlock::EMPTY, "Blocks can only be inserted in empty blocks");
  assert(slot->offset() % block->alignment() == 0, "Incompatible alignment");
  block->set_offset(slot->offset());
  slot->set_offset(slot->offset() + block->size());
  assert((slot->size() - block->size()) < slot->size(), "underflow checking");
  assert(slot->size() - block->size() >= 0, "no negative size allowed");
  slot->set_size(slot->size() - block->size());
  block->set_prev_block(slot->prev_block());
  block->set_next_block(slot);
  slot->set_prev_block(block);
  if (block->prev_block() != NULL) {
    block->prev_block()->set_next_block(block);
  }
  if (_blocks == slot) {
    _blocks = block;
  }
  return block;
}

void FieldLayout::remove(LayoutRawBlock* block) {
  assert(block != NULL, "Sanity check");
  assert(block != _last, "Sanity check");
  if (_blocks == block) {
    _blocks = block->next_block();
    if (_blocks != NULL) {
      _blocks->set_prev_block(NULL);
    }
  } else {
    assert(block->prev_block() != NULL, "_prev should be set for non-head blocks");
    block->prev_block()->set_next_block(block->next_block());
    block->next_block()->set_prev_block(block->prev_block());
  }
  if (block == _start) {
    _start = block->prev_block();
  }
}

void FieldLayout::print(outputStream* output, bool is_static, const InstanceKlass* super) {
  ResourceMark rm;
  LayoutRawBlock* b = _blocks;
  while(b != _last) {
    switch(b->kind()) {
    case LayoutRawBlock::REGULAR: {
      FieldInfo* fi = FieldInfo::from_field_array(_fields, b->field_index());
      output->print_cr(" @%d \"%s\" %s %d/%d %s",
                       b->offset(),
                       fi->name(_cp)->as_C_string(),
                       fi->signature(_cp)->as_C_string(),
                       b->size(),
                       b->alignment(),
                       "REGULAR");
      break;
    }
    case LayoutRawBlock::INLINED: {
      FieldInfo* fi = FieldInfo::from_field_array(_fields, b->field_index());
      output->print_cr(" @%d \"%s\" %s %d/%d %s",
                       b->offset(),
                       fi->name(_cp)->as_C_string(),
                       fi->signature(_cp)->as_C_string(),
                       b->size(),
                       b->alignment(),
                       "INLINED");
      break;
    }
    case LayoutRawBlock::RESERVED: {
      output->print_cr(" @%d %d/- %s",
                       b->offset(),
                       b->size(),
                       "RESERVED");
      break;
    }
    case LayoutRawBlock::INHERITED: {
      assert(!is_static, "Static fields are not inherited in layouts");
      assert(super != NULL, "super klass must be provided to retrieve inherited fields info");
      bool found = false;
      const InstanceKlass* ik = super;
      while (!found && ik != NULL) {
        for (AllFieldStream fs(ik->fields(), ik->constants()); !fs.done(); fs.next()) {
          if (fs.offset() == b->offset()) {
            output->print_cr(" @%d \"%s\" %s %d/%d %s",
                b->offset(),
                fs.name()->as_C_string(),
                fs.signature()->as_C_string(),
                b->size(),
                b->size(), // so far, alignment constraint == size, will change with Valhalla
                "INHERITED");
            found = true;
            break;
          }
        }
        ik = ik->java_super();
      }
      break;
    }
    case LayoutRawBlock::EMPTY:
      output->print_cr(" @%d %d/1 %s",
                       b->offset(),
                       b->size(),
                       "EMPTY");
      break;
    case LayoutRawBlock::PADDING:
      output->print_cr(" @%d %d/1 %s",
                       b->offset(),
                       b->size(),
                       "PADDING");
      break;
    }
    b = b->next_block();
  }
}

FieldLayoutBuilder::FieldLayoutBuilder(const Symbol* classname, const InstanceKlass* super_klass, ConstantPool* constant_pool,
                                       Array<u2>* fields, bool is_contended, bool is_inline_type,
                                       FieldLayoutInfo* info, Array<InlineKlass*>* inline_type_field_klasses) :
  _classname(classname),
  _super_klass(super_klass),
  _constant_pool(constant_pool),
  _fields(fields),
  _info(info),
  _inline_type_field_klasses(inline_type_field_klasses),
  _root_group(NULL),
  _contended_groups(GrowableArray<FieldGroup*>(8)),
  _static_fields(NULL),
  _layout(NULL),
  _static_layout(NULL),
  _nonstatic_oopmap_count(0),
  _alignment(-1),
  _first_field_offset(-1),
  _exact_size_in_bytes(-1),
  _has_nonstatic_fields(false),
  _has_inline_type_fields(false),
  _is_contended(is_contended),
  _is_inline_type(is_inline_type),
  _has_flattening_information(is_inline_type),
  _has_nonatomic_values(false),
  _atomic_field_count(0)
 {}

FieldGroup* FieldLayoutBuilder::get_or_create_contended_group(int g) {
  assert(g > 0, "must only be called for named contended groups");
  FieldGroup* fg = NULL;
  for (int i = 0; i < _contended_groups.length(); i++) {
    fg = _contended_groups.at(i);
    if (fg->contended_group() == g) return fg;
  }
  fg = new FieldGroup(g);
  _contended_groups.append(fg);
  return fg;
}

void FieldLayoutBuilder::prologue() {
  _layout = new FieldLayout(_fields, _constant_pool);
  const InstanceKlass* super_klass = _super_klass;
  _layout->initialize_instance_layout(super_klass);
  if (super_klass != NULL) {
    _has_nonstatic_fields = super_klass->has_nonstatic_fields();
  }
  _static_layout = new FieldLayout(_fields, _constant_pool);
  _static_layout->initialize_static_layout();
  _static_fields = new FieldGroup();
  _root_group = new FieldGroup();
}

// Field sorting for regular (non-inline) classes:
//   - fields are sorted in static and non-static fields
//   - non-static fields are also sorted according to their contention group
//     (support of the @Contended annotation)
//   - @Contended annotation is ignored for static fields
//   - field flattening decisions are taken in this method
void FieldLayoutBuilder::regular_field_sorting() {
  for (AllFieldStream fs(_fields, _constant_pool); !fs.done(); fs.next()) {
    FieldGroup* group = NULL;
    if (fs.access_flags().is_static()) {
      group = _static_fields;
    } else {
      _has_nonstatic_fields = true;
      _atomic_field_count++;  // we might decrement this
      if (fs.is_contended()) {
        int g = fs.contended_group();
        if (g == 0) {
          group = new FieldGroup(true);
          _contended_groups.append(group);
        } else {
          group = get_or_create_contended_group(g);
        }
      } else {
        group = _root_group;
      }
    }
    assert(group != NULL, "invariant");
    BasicType type = Signature::basic_type(fs.signature());
    switch(type) {
    case T_BYTE:
    case T_CHAR:
    case T_DOUBLE:
    case T_FLOAT:
    case T_INT:
    case T_LONG:
    case T_SHORT:
    case T_BOOLEAN:
      group->add_primitive_field(fs, type);
      break;
    case T_OBJECT:
    case T_ARRAY:
      if (group != _static_fields) _nonstatic_oopmap_count++;
      group->add_oop_field(fs);
      break;
    case T_PRIMITIVE_OBJECT:
      _has_inline_type_fields = true;
      if (group == _static_fields) {
        // static fields are never inlined
        group->add_oop_field(fs);
      } else {
        _has_flattening_information = true;
        // Flattening decision to be taken here
        // This code assumes all verification already have been performed
        // (field's type has been loaded and it is an inline klass)
        JavaThread* THREAD = JavaThread::current();
        Klass* klass =  _inline_type_field_klasses->at(fs.index());
        assert(klass != NULL, "Sanity check");
        InlineKlass* vk = InlineKlass::cast(klass);
        bool too_big_to_flatten = (InlineFieldMaxFlatSize >= 0 &&
                                   (vk->size_helper() * HeapWordSize) > InlineFieldMaxFlatSize);
        bool too_atomic_to_flatten = vk->is_declared_atomic() || AlwaysAtomicAccesses;
        bool too_volatile_to_flatten = fs.access_flags().is_volatile();
        if (vk->is_naturally_atomic()) {
          too_atomic_to_flatten = false;
          //too_volatile_to_flatten = false; //FIXME
          // volatile fields are currently never inlined, this could change in the future
        }
        if (!(too_big_to_flatten | too_atomic_to_flatten | too_volatile_to_flatten) || fs.access_flags().is_final()) {
          group->add_inlined_field(fs, vk);
          _nonstatic_oopmap_count += vk->nonstatic_oop_map_count();
          fs.set_inlined(true);
          if (!vk->is_atomic()) {  // flat and non-atomic: take note
            _has_nonatomic_values = true;
            _atomic_field_count--;  // every other field is atomic but this one
          }
        } else {
          _nonstatic_oopmap_count++;
          group->add_oop_field(fs);
        }
      }
      break;
    default:
      fatal("Something wrong?");
    }
  }
  _root_group->sort_by_size();
  _static_fields->sort_by_size();
  if (!_contended_groups.is_empty()) {
    for (int i = 0; i < _contended_groups.length(); i++) {
      _contended_groups.at(i)->sort_by_size();
    }
  }
}

/* Field sorting for inline classes:
 *   - because inline classes are immutable, the @Contended annotation is ignored
 *     when computing their layout (with only read operation, there's no false
 *     sharing issue)
 *   - this method also records the alignment of the field with the most
 *     constraining alignment, this value is then used as the alignment
 *     constraint when flattening this inline type into another container
 *   - field flattening decisions are taken in this method (those decisions are
 *     currently only based in the size of the fields to be inlined, the size
 *     of the resulting instance is not considered)
 */
void FieldLayoutBuilder::inline_class_field_sorting(TRAPS) {
  assert(_is_inline_type, "Should only be used for inline classes");
  int alignment = 1;
  for (AllFieldStream fs(_fields, _constant_pool); !fs.done(); fs.next()) {
    FieldGroup* group = NULL;
    int field_alignment = 1;
    if (fs.access_flags().is_static()) {
      group = _static_fields;
    } else {
      _has_nonstatic_fields = true;
      _atomic_field_count++;  // we might decrement this
      group = _root_group;
    }
    assert(group != NULL, "invariant");
    BasicType type = Signature::basic_type(fs.signature());
    switch(type) {
    case T_BYTE:
    case T_CHAR:
    case T_DOUBLE:
    case T_FLOAT:
    case T_INT:
    case T_LONG:
    case T_SHORT:
    case T_BOOLEAN:
      if (group != _static_fields) {
        field_alignment = type2aelembytes(type); // alignment == size for primitive types
      }
      group->add_primitive_field(fs, type);
      break;
    case T_OBJECT:
    case T_ARRAY:
      if (group != _static_fields) {
        _nonstatic_oopmap_count++;
        field_alignment = type2aelembytes(type); // alignment == size for oops
      }
      group->add_oop_field(fs);
      break;
    case T_PRIMITIVE_OBJECT: {
//      fs.set_inline(true);
      _has_inline_type_fields = true;
      if (group == _static_fields) {
        // static fields are never inlined
        group->add_oop_field(fs);
      } else {
        // Flattening decision to be taken here
        // This code assumes all verifications have already been performed
        // (field's type has been loaded and it is an inline klass)
        JavaThread* THREAD = JavaThread::current();
        Klass* klass =  _inline_type_field_klasses->at(fs.index());
        assert(klass != NULL, "Sanity check");
        InlineKlass* vk = InlineKlass::cast(klass);
        bool too_big_to_flatten = (InlineFieldMaxFlatSize >= 0 &&
                                   (vk->size_helper() * HeapWordSize) > InlineFieldMaxFlatSize);
        bool too_atomic_to_flatten = vk->is_declared_atomic() || AlwaysAtomicAccesses;
        bool too_volatile_to_flatten = fs.access_flags().is_volatile();
        if (vk->is_naturally_atomic()) {
          too_atomic_to_flatten = false;
          //too_volatile_to_flatten = false; //FIXME
          // volatile fields are currently never inlined, this could change in the future
        }
        if (!(too_big_to_flatten | too_atomic_to_flatten | too_volatile_to_flatten) || fs.access_flags().is_final()) {
          group->add_inlined_field(fs, vk);
          _nonstatic_oopmap_count += vk->nonstatic_oop_map_count();
          field_alignment = vk->get_alignment();
          fs.set_inlined(true);
          if (!vk->is_atomic()) {  // flat and non-atomic: take note
            _has_nonatomic_values = true;
            _atomic_field_count--;  // every other field is atomic but this one
          }
        } else {
          _nonstatic_oopmap_count++;
          field_alignment = type2aelembytes(T_OBJECT);
          group->add_oop_field(fs);
        }
      }
      break;
    }
    default:
      fatal("Unexpected BasicType");
    }
    if (!fs.access_flags().is_static() && field_alignment > alignment) alignment = field_alignment;
  }
  _alignment = alignment;
  if (!_has_nonstatic_fields) {
    // There are a number of fixes required throughout the type system and JIT
    Exceptions::fthrow(THREAD_AND_LOCATION,
                       vmSymbols::java_lang_ClassFormatError(),
                       "Value Types do not support zero instance size yet");
    return;
  }
}

void FieldLayoutBuilder::insert_contended_padding(LayoutRawBlock* slot) {
  if (ContendedPaddingWidth > 0) {
    LayoutRawBlock* padding = new LayoutRawBlock(LayoutRawBlock::PADDING, ContendedPaddingWidth);
    _layout->insert(slot, padding);
  }
}

/* Computation of regular classes layout is an evolution of the previous default layout
 * (FieldAllocationStyle 1):
 *   - primitive fields (both primitive types and flattened inline types) are allocated
 *     first, from the biggest to the smallest
 *   - then oop fields are allocated (to increase chances to have contiguous oops and
 *     a simpler oopmap).
 */
void FieldLayoutBuilder::compute_regular_layout() {
  bool need_tail_padding = false;
  prologue();
  regular_field_sorting();
  if (_is_contended) {
    _layout->set_start(_layout->last_block());
    // insertion is currently easy because the current strategy doesn't try to fill holes
    // in super classes layouts => the _start block is by consequence the _last_block
    insert_contended_padding(_layout->start());
    need_tail_padding = true;
  }
  _layout->add(_root_group->big_primitive_fields());
  _layout->add(_root_group->small_primitive_fields());
  _layout->add(_root_group->oop_fields());

  if (!_contended_groups.is_empty()) {
    for (int i = 0; i < _contended_groups.length(); i++) {
      FieldGroup* cg = _contended_groups.at(i);
      LayoutRawBlock* start = _layout->last_block();
      insert_contended_padding(start);
      _layout->add(cg->big_primitive_fields());
      _layout->add(cg->small_primitive_fields(), start);
      _layout->add(cg->oop_fields(), start);
      need_tail_padding = true;
    }
  }

  if (need_tail_padding) {
    insert_contended_padding(_layout->last_block());
  }
  // Warning: IntanceMirrorKlass expects static oops to be allocated first
  _static_layout->add_contiguously(_static_fields->oop_fields());
  _static_layout->add(_static_fields->big_primitive_fields());
  _static_layout->add(_static_fields->small_primitive_fields());

  epilogue();
}

/* Computation of inline classes has a slightly different strategy than for
 * regular classes. Regular classes have their oop fields allocated at the end
 * of the layout to increase GC performances. Unfortunately, this strategy
 * increases the number of empty slots inside an instance. Because the purpose
 * of inline classes is to be embedded into other containers, it is critical
 * to keep their size as small as possible. For this reason, the allocation
 * strategy is:
 *   - big primitive fields (primitive types and flattened inline type smaller
 *     than an oop) are allocated first (from the biggest to the smallest)
 *   - then oop fields
 *   - then small primitive fields (from the biggest to the smallest)
 */
void FieldLayoutBuilder::compute_inline_class_layout(TRAPS) {
  prologue();
  inline_class_field_sorting(CHECK);
  // Inline types are not polymorphic, so they cannot inherit fields.
  // By consequence, at this stage, the layout must be composed of a RESERVED
  // block, followed by an EMPTY block.
  assert(_layout->start()->kind() == LayoutRawBlock::RESERVED, "Unexpected");
  assert(_layout->start()->next_block()->kind() == LayoutRawBlock::EMPTY, "Unexpected");
  LayoutRawBlock* first_empty = _layout->start()->next_block();
  if (first_empty->offset() % _alignment != 0) {
    LayoutRawBlock* padding = new LayoutRawBlock(LayoutRawBlock::PADDING, _alignment - (first_empty->offset() % _alignment));
    _layout->insert(first_empty, padding);
    _layout->set_start(padding->next_block());
  }

  _layout->add(_root_group->big_primitive_fields());
  _layout->add(_root_group->oop_fields());
  _layout->add(_root_group->small_primitive_fields());

  LayoutRawBlock* first_field = _layout->first_field_block();
   if (first_field != NULL) {
     _first_field_offset = _layout->first_field_block()->offset();
     _exact_size_in_bytes = _layout->last_block()->offset() - _layout->first_field_block()->offset();
   } else {
     // special case for empty value types
     _first_field_offset = _layout->blocks()->size();
     _exact_size_in_bytes = 0;
   }
  _exact_size_in_bytes = _layout->last_block()->offset() - _layout->first_field_block()->offset();

  // Warning:: InstanceMirrorKlass expects static oops to be allocated first
  _static_layout->add_contiguously(_static_fields->oop_fields());
  _static_layout->add(_static_fields->big_primitive_fields());
  _static_layout->add(_static_fields->small_primitive_fields());

  epilogue();
}

void FieldLayoutBuilder::add_inlined_field_oopmap(OopMapBlocksBuilder* nonstatic_oop_maps,
                InlineKlass* vklass, int offset) {
  int diff = offset - vklass->first_field_offset();
  const OopMapBlock* map = vklass->start_of_nonstatic_oop_maps();
  const OopMapBlock* last_map = map + vklass->nonstatic_oop_map_count();
  while (map < last_map) {
    nonstatic_oop_maps->add(map->offset() + diff, map->count());
    map++;
  }
}

void FieldLayoutBuilder::register_embedded_oops_from_list(OopMapBlocksBuilder* nonstatic_oop_maps, GrowableArray<LayoutRawBlock*>* list) {
  if (list != NULL) {
    for (int i = 0; i < list->length(); i++) {
      LayoutRawBlock* f = list->at(i);
      if (f->kind() == LayoutRawBlock::INLINED) {
        InlineKlass* vk = f->inline_klass();
        assert(vk != NULL, "Should have been initialized");
        if (vk->contains_oops()) {
          add_inlined_field_oopmap(nonstatic_oop_maps, vk, f->offset());
        }
      }
    }
  }
}

void FieldLayoutBuilder::register_embedded_oops(OopMapBlocksBuilder* nonstatic_oop_maps, FieldGroup* group) {
  if (group->oop_fields() != NULL) {
    for (int i = 0; i < group->oop_fields()->length(); i++) {
      LayoutRawBlock* b = group->oop_fields()->at(i);
      nonstatic_oop_maps->add(b->offset(), 1);
    }
  }
  register_embedded_oops_from_list(nonstatic_oop_maps, group->big_primitive_fields());
  register_embedded_oops_from_list(nonstatic_oop_maps, group->small_primitive_fields());
}

void FieldLayoutBuilder::epilogue() {
  // Computing oopmaps
  int super_oop_map_count = (_super_klass == NULL) ? 0 :_super_klass->nonstatic_oop_map_count();
  int max_oop_map_count = super_oop_map_count + _nonstatic_oopmap_count;
  OopMapBlocksBuilder* nonstatic_oop_maps =
      new OopMapBlocksBuilder(max_oop_map_count);
  if (super_oop_map_count > 0) {
    nonstatic_oop_maps->initialize_inherited_blocks(_super_klass->start_of_nonstatic_oop_maps(),
    _super_klass->nonstatic_oop_map_count());
  }
  register_embedded_oops(nonstatic_oop_maps, _root_group);
  if (!_contended_groups.is_empty()) {
    for (int i = 0; i < _contended_groups.length(); i++) {
      FieldGroup* cg = _contended_groups.at(i);
      if (cg->oop_count() > 0) {
        assert(cg->oop_fields() != NULL && cg->oop_fields()->at(0) != NULL, "oop_count > 0 but no oop fields found");
        register_embedded_oops(nonstatic_oop_maps, cg);
      }
    }
  }
  nonstatic_oop_maps->compact();

  int instance_end = align_up(_layout->last_block()->offset(), wordSize);
  int static_fields_end = align_up(_static_layout->last_block()->offset(), wordSize);
  int static_fields_size = (static_fields_end -
      InstanceMirrorKlass::offset_of_static_fields()) / wordSize;
  int nonstatic_field_end = align_up(_layout->last_block()->offset(), heapOopSize);

  // Pass back information needed for InstanceKlass creation

  _info->oop_map_blocks = nonstatic_oop_maps;
  _info->_instance_size = align_object_size(instance_end / wordSize);
  _info->_static_field_size = static_fields_size;
  _info->_nonstatic_field_size = (nonstatic_field_end - instanceOopDesc::base_offset_in_bytes()) / heapOopSize;
  _info->_has_nonstatic_fields = _has_nonstatic_fields;
  _info->_has_inline_fields = _has_inline_type_fields;

  // An inline type is naturally atomic if it has just one field, and
  // that field is simple enough.
  _info->_is_naturally_atomic = (_is_inline_type &&
                                 (_atomic_field_count <= 1) &&
                                 !_has_nonatomic_values &&
                                 _contended_groups.is_empty());
  // This may be too restrictive, since if all the fields fit in 64
  // bits we could make the decision to align instances of this class
  // to 64-bit boundaries, and load and store them as single words.
  // And on machines which supported larger atomics we could similarly
  // allow larger values to be atomic, if properly aligned.


  if (PrintFieldLayout || (PrintInlineLayout && _has_flattening_information)) {
    ResourceMark rm;
    tty->print_cr("Layout of class %s", _classname->as_C_string());
    tty->print_cr("Instance fields:");
    _layout->print(tty, false, _super_klass);
    tty->print_cr("Static fields:");
    _static_layout->print(tty, true, NULL);
    tty->print_cr("Instance size = %d bytes", _info->_instance_size * wordSize);
    if (_is_inline_type) {
      tty->print_cr("First field offset = %d", _first_field_offset);
      tty->print_cr("Alignment = %d bytes", _alignment);
      tty->print_cr("Exact size = %d bytes", _exact_size_in_bytes);
    }
    tty->print_cr("---");
  }
}

void FieldLayoutBuilder::build_layout(TRAPS) {
  if (_is_inline_type) {
    compute_inline_class_layout(CHECK);
  } else {
    compute_regular_layout();
  }
}<|MERGE_RESOLUTION|>--- conflicted
+++ resolved
@@ -25,12 +25,9 @@
 #include "precompiled.hpp"
 #include "classfile/classFileParser.hpp"
 #include "classfile/fieldLayoutBuilder.hpp"
-<<<<<<< HEAD
 #include "classfile/systemDictionary.hpp"
 #include "classfile/vmSymbols.hpp"
-=======
 #include "jvm.h"
->>>>>>> 175e3d3f
 #include "memory/resourceArea.hpp"
 #include "oops/array.hpp"
 #include "oops/fieldStreams.inline.hpp"
@@ -91,15 +88,10 @@
 void FieldGroup::add_primitive_field(AllFieldStream fs, BasicType type) {
   int size = type2aelembytes(type);
   LayoutRawBlock* block = new LayoutRawBlock(fs.index(), LayoutRawBlock::REGULAR, size, size /* alignment == size for primitive types */, false);
-<<<<<<< HEAD
   if (size >= oopSize) {
     add_to_big_primitive_list(block);
   } else {
     add_to_small_primitive_list(block);
-=======
-  if (_primitive_fields == NULL) {
-    _primitive_fields = new GrowableArray<LayoutRawBlock*>(INITIAL_LIST_SIZE);
->>>>>>> 175e3d3f
   }
 }
 
@@ -134,14 +126,14 @@
 
 void FieldGroup::add_to_small_primitive_list(LayoutRawBlock* block) {
   if (_small_primitive_fields == NULL) {
-    _small_primitive_fields = new(ResourceObj::RESOURCE_AREA, mtInternal) GrowableArray<LayoutRawBlock*>(INITIAL_LIST_SIZE);
+    _small_primitive_fields = new GrowableArray<LayoutRawBlock*>(INITIAL_LIST_SIZE);
   }
   _small_primitive_fields->append(block);
 }
 
 void FieldGroup::add_to_big_primitive_list(LayoutRawBlock* block) {
   if (_big_primitive_fields == NULL) {
-    _big_primitive_fields = new(ResourceObj::RESOURCE_AREA, mtInternal) GrowableArray<LayoutRawBlock*>(INITIAL_LIST_SIZE);
+    _big_primitive_fields = new GrowableArray<LayoutRawBlock*>(INITIAL_LIST_SIZE);
   }
   _big_primitive_fields->append(block);
 }
