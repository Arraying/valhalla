/*
 * Copyright (c) 2003, 2025, Oracle and/or its affiliates. All rights reserved.
 * DO NOT ALTER OR REMOVE COPYRIGHT NOTICES OR THIS FILE HEADER.
 *
 * This code is free software; you can redistribute it and/or modify it
 * under the terms of the GNU General Public License version 2 only, as
 * published by the Free Software Foundation.
 *
 * This code is distributed in the hope that it will be useful, but WITHOUT
 * ANY WARRANTY; without even the implied warranty of MERCHANTABILITY or
 * FITNESS FOR A PARTICULAR PURPOSE.  See the GNU General Public License
 * version 2 for more details (a copy is included in the LICENSE file that
 * accompanied this code).
 *
 * You should have received a copy of the GNU General Public License version
 * 2 along with this work; if not, write to the Free Software Foundation,
 * Inc., 51 Franklin St, Fifth Floor, Boston, MA 02110-1301 USA.
 *
 * Please contact Oracle, 500 Oracle Parkway, Redwood Shores, CA 94065 USA
 * or visit www.oracle.com if you need additional information or have any
 * questions.
 *
 */

#include "cds/cdsConfig.hpp"
#include "classfile/symbolTable.hpp"
#include "classfile/systemDictionary.hpp"
#include "classfile/systemDictionaryShared.hpp"
#include "classfile/verificationType.hpp"
#include "classfile/verifier.hpp"
#include "classfile/vmClasses.hpp"
#include "classfile/vmSymbols.hpp"
#include "logging/log.hpp"
#include "oops/klass.inline.hpp"
#include "runtime/handles.inline.hpp"

VerificationType VerificationType::from_tag(u1 tag) {
  switch (tag) {
    case ITEM_Top:     return bogus_type();
    case ITEM_Integer: return integer_type();
    case ITEM_Float:   return float_type();
    case ITEM_Double:  return double_type();
    case ITEM_Long:    return long_type();
    case ITEM_Null:    return null_type();
    default:
      ShouldNotReachHere();
      return bogus_type();
  }
}

// Potentially resolve the target class and from class, and check whether the from class is assignable
// to the target class. The current_klass is the class being verified - it could also be the target in some
// cases, and otherwise is needed to obtain the correct classloader for resolving the other classes.
bool VerificationType::resolve_and_check_assignability(InstanceKlass* current_klass, Symbol* target_name, Symbol* from_name,
                                                       bool from_field_is_protected, bool from_is_array,
                                                       bool from_is_object, bool* target_is_interface, TRAPS) {
  HandleMark hm(THREAD);
  Klass* target_klass;
  if (current_klass->is_hidden() && current_klass->name() == target_name) {
    target_klass = current_klass;
  } else {
    target_klass = SystemDictionary::resolve_or_fail(
      target_name, Handle(THREAD, current_klass->class_loader()), true, CHECK_false);
    if (log_is_enabled(Debug, class, resolve)) {
      Verifier::trace_class_resolution(target_klass, current_klass);
    }
  }

<<<<<<< HEAD
  // Need to do this check when called from CDS.
  // if (this_class->access_flags().is_primitive_class()) {
  //   Klass* from_class = SystemDictionary::resolve_or_fail(
  //     from_name, Handle(THREAD, klass->class_loader()),
  //     Handle(THREAD, klass->protection_domain()), true, CHECK_false);
  //   return from_class == this_class;
  // }
  if (this_class->is_interface() && (!from_field_is_protected ||
=======
  bool is_intf = target_klass->is_interface();
  if (target_is_interface != nullptr) {
    *target_is_interface = is_intf;
  }

  if (is_intf && (!from_field_is_protected ||
>>>>>>> c59e44a7
      from_name != vmSymbols::java_lang_Object())) {
    // If we are not trying to access a protected field or method in
    // java.lang.Object then, for arrays, we only allow assignability
    // to interfaces java.lang.Cloneable and java.io.Serializable
    // Otherwise, we treat interfaces as java.lang.Object.
    return !from_is_array ||
      target_klass == vmClasses::Cloneable_klass() ||
      target_klass == vmClasses::Serializable_klass();
  } else if (from_is_object) {
    Klass* from_klass;
    if (current_klass->is_hidden() && current_klass->name() == from_name) {
      from_klass = current_klass;
    } else {
      from_klass = SystemDictionary::resolve_or_fail(
        from_name, Handle(THREAD, current_klass->class_loader()), true, CHECK_false);
      if (log_is_enabled(Debug, class, resolve)) {
        Verifier::trace_class_resolution(from_klass, current_klass);
      }
    }
    return from_klass->is_subclass_of(target_klass);
  }

  return false;
}

bool VerificationType::is_reference_assignable_from(
    const VerificationType& from, ClassVerifier* context,
    bool from_field_is_protected, bool* this_is_interface, TRAPS) const {

  if (from.is_null()) {
    // null is assignable to any reference
    return true;
  } else if (is_null()) {
    return false;
  } else if (name() == from.name()) {
    return true;
  } else if (is_object()) {
    // We need check the class hierarchy to check assignability
    if (name() == vmSymbols::java_lang_Object()) {
      // any object or array is assignable to java.lang.Object
      return true;
    }

#if INCLUDE_CDS
    if (CDSConfig::is_dumping_archive()) {
      bool skip_assignability_check = false;
      SystemDictionaryShared::add_verification_constraint(context->current_class(),
              name(), from.name(), from_field_is_protected, from.is_array(),
              from.is_object(), &skip_assignability_check);
      if (skip_assignability_check) {
        // We are not able to resolve name() or from.name(). The actual assignability check
        // will be delayed until runtime.
        return true;
      }
    }
#endif
    return resolve_and_check_assignability(context->current_class(), name(), from.name(),
                                           from_field_is_protected, from.is_array(),
                                           from.is_object(), this_is_interface, THREAD);
  } else if (is_array() && from.is_array()) {
    VerificationType comp_this = get_component(context);
    VerificationType comp_from = from.get_component(context);

    if (!comp_this.is_bogus() && !comp_from.is_bogus()) {
      return comp_this.is_component_assignable_from(comp_from, context,
                                                    from_field_is_protected, THREAD);
    }
  }
  return false;
}

VerificationType VerificationType::get_component(ClassVerifier *context) const {
  assert(is_array() && name()->utf8_length() >= 2, "Must be a valid array");
  SignatureStream ss(name(), false);
  ss.skip_array_prefix(1);
  switch (ss.type()) {
    case T_BOOLEAN: return VerificationType(Boolean);
    case T_BYTE:    return VerificationType(Byte);
    case T_CHAR:    return VerificationType(Char);
    case T_SHORT:   return VerificationType(Short);
    case T_INT:     return VerificationType(Integer);
    case T_LONG:    return VerificationType(Long);
    case T_FLOAT:   return VerificationType(Float);
    case T_DOUBLE:  return VerificationType(Double);
    case T_ARRAY:
    case T_OBJECT: {
      guarantee(ss.is_reference(), "unchecked verifier input?");
      Symbol* component = ss.as_symbol();
      // Create another symbol to save as signature stream unreferences this symbol.
      Symbol* component_copy = context->create_temporary_symbol(component);
      assert(component_copy == component, "symbols don't match");
      return VerificationType::reference_type(component_copy);
   }
   default:
     // Met an invalid type signature, e.g. [X
     return VerificationType::bogus_type();
  }
}

void VerificationType::print_on(outputStream* st) const {
  switch (_u._data) {
    case Bogus:            st->print("top"); break;
    case Category1:        st->print("category1"); break;
    case Category2:        st->print("category2"); break;
    case Category2_2nd:    st->print("category2_2nd"); break;
    case Boolean:          st->print("boolean"); break;
    case Byte:             st->print("byte"); break;
    case Short:            st->print("short"); break;
    case Char:             st->print("char"); break;
    case Integer:          st->print("integer"); break;
    case Float:            st->print("float"); break;
    case Long:             st->print("long"); break;
    case Double:           st->print("double"); break;
    case Long_2nd:         st->print("long_2nd"); break;
    case Double_2nd:       st->print("double_2nd"); break;
    case Null:             st->print("null"); break;
    case ReferenceQuery:   st->print("reference type"); break;
    case Category1Query:   st->print("category1 type"); break;
    case Category2Query:   st->print("category2 type"); break;
    case Category2_2ndQuery: st->print("category2_2nd type"); break;
    default:
      if (is_uninitialized_this()) {
        st->print("uninitializedThis");
      } else if (is_uninitialized()) {
        st->print("uninitialized %d", bci());
      } else {
        if (name() != nullptr) {
          name()->print_value_on(st);
        } else {
          st->print_cr("null");
        }
      }
  }
}<|MERGE_RESOLUTION|>--- conflicted
+++ resolved
@@ -66,7 +66,6 @@
     }
   }
 
-<<<<<<< HEAD
   // Need to do this check when called from CDS.
   // if (this_class->access_flags().is_primitive_class()) {
   //   Klass* from_class = SystemDictionary::resolve_or_fail(
@@ -74,15 +73,12 @@
   //     Handle(THREAD, klass->protection_domain()), true, CHECK_false);
   //   return from_class == this_class;
   // }
-  if (this_class->is_interface() && (!from_field_is_protected ||
-=======
   bool is_intf = target_klass->is_interface();
   if (target_is_interface != nullptr) {
     *target_is_interface = is_intf;
   }
 
   if (is_intf && (!from_field_is_protected ||
->>>>>>> c59e44a7
       from_name != vmSymbols::java_lang_Object())) {
     // If we are not trying to access a protected field or method in
     // java.lang.Object then, for arrays, we only allow assignability
