/*
 * Copyright (c) 2003, 2021, Oracle and/or its affiliates. All rights reserved.
 * DO NOT ALTER OR REMOVE COPYRIGHT NOTICES OR THIS FILE HEADER.
 *
 * This code is free software; you can redistribute it and/or modify it
 * under the terms of the GNU General Public License version 2 only, as
 * published by the Free Software Foundation.
 *
 * This code is distributed in the hope that it will be useful, but WITHOUT
 * ANY WARRANTY; without even the implied warranty of MERCHANTABILITY or
 * FITNESS FOR A PARTICULAR PURPOSE.  See the GNU General Public License
 * version 2 for more details (a copy is included in the LICENSE file that
 * accompanied this code).
 *
 * You should have received a copy of the GNU General Public License version
 * 2 along with this work; if not, write to the Free Software Foundation,
 * Inc., 51 Franklin St, Fifth Floor, Boston, MA 02110-1301 USA.
 *
 * Please contact Oracle, 500 Oracle Parkway, Redwood Shores, CA 94065 USA
 * or visit www.oracle.com if you need additional information or have any
 * questions.
 *
 */

#include "precompiled.hpp"
#include "classfile/symbolTable.hpp"
#include "classfile/systemDictionary.hpp"
#include "classfile/systemDictionaryShared.hpp"
#include "classfile/verificationType.hpp"
#include "classfile/verifier.hpp"
#include "classfile/vmClasses.hpp"
#include "classfile/vmSymbols.hpp"
#include "logging/log.hpp"
#include "oops/klass.inline.hpp"
#include "runtime/arguments.hpp"
#include "runtime/handles.inline.hpp"

VerificationType VerificationType::from_tag(u1 tag) {
  switch (tag) {
    case ITEM_Top:     return bogus_type();
    case ITEM_Integer: return integer_type();
    case ITEM_Float:   return float_type();
    case ITEM_Double:  return double_type();
    case ITEM_Long:    return long_type();
    case ITEM_Null:    return null_type();
    default:
      ShouldNotReachHere();
      return bogus_type();
  }
}

bool VerificationType::resolve_and_check_assignability(InstanceKlass* klass, Symbol* name,
         Symbol* from_name, bool from_field_is_protected, bool from_is_array, bool from_is_object, TRAPS) {
  HandleMark hm(THREAD);
  Klass* this_class;
  if (klass->is_hidden() && klass->name() == name) {
    this_class = klass;
  } else {
    this_class = SystemDictionary::resolve_or_fail(
      name, Handle(THREAD, klass->class_loader()),
      Handle(THREAD, klass->protection_domain()), true, CHECK_false);
    if (log_is_enabled(Debug, class, resolve)) {
      Verifier::trace_class_resolution(this_class, klass);
    }
  }

  if (this_class->access_flags().is_inline_type()) return false;
  if (this_class->is_interface() && (!from_field_is_protected ||
      from_name != vmSymbols::java_lang_Object())) {
    // If we are not trying to access a protected field or method in
    // java.lang.Object then, for arrays, we only allow assignability
    // to interfaces java.lang.Cloneable, java.io.Serializable,
    // and java.lang.IdentityObject.
    // Otherwise, we treat interfaces as java.lang.Object.
    return !from_is_array ||
      this_class == vmClasses::Cloneable_klass() ||
      this_class == vmClasses::Serializable_klass() ||
      this_class == vmClasses::IdentityObject_klass();
  } else if (from_is_object) {
    Klass* from_class;
    if (klass->is_hidden() && klass->name() == from_name) {
      from_class = klass;
    } else {
      from_class = SystemDictionary::resolve_or_fail(
        from_name, Handle(THREAD, klass->class_loader()),
        Handle(THREAD, klass->protection_domain()), true, CHECK_false);
      if (log_is_enabled(Debug, class, resolve)) {
        Verifier::trace_class_resolution(from_class, klass);
      }
    }
    return from_class->is_subclass_of(this_class);
  }

  return false;
}

bool VerificationType::is_reference_assignable_from(
    const VerificationType& from, ClassVerifier* context,
    bool from_field_is_protected, TRAPS) const {
  InstanceKlass* klass = context->current_class();
  if (from.is_null()) {
    // null is assignable to any reference
    return true;
  } else if (is_null()) {
    return false;
  } else if (name() == from.name()) {
    return true;
  } else if (is_object()) {
    // We need check the class hierarchy to check assignability
    if (name() == vmSymbols::java_lang_Object()) {
      // any object or array is assignable to java.lang.Object
      return true;
    }

    if (Arguments::is_dumping_archive()) {
      if (SystemDictionaryShared::add_verification_constraint(klass,
              name(), from.name(), from_field_is_protected, from.is_array(),
              from.is_object())) {
        // If add_verification_constraint() returns true, the resolution/check should be
        // delayed until runtime.
        return true;
      }
    }

    return resolve_and_check_assignability(klass, name(), from.name(),
          from_field_is_protected, from.is_array(), from.is_object(), THREAD);
  } else if (is_array() && from.is_array()) {
<<<<<<< HEAD
    VerificationType comp_this = get_component(context, CHECK_false);
    VerificationType comp_from = from.get_component(context, CHECK_false);

/*
    // This code implements non-covariance between inline type arrays and both
    // arrays of objects and arrays of interface types.  If covariance is
    // supported for inline type arrays then this code should be removed.
    if (comp_from.is_inline_type() && !comp_this.is_null() && comp_this.is_reference()) {
      // An array of inline types is not assignable to an array of java.lang.Objects.
      if (comp_this.name() == vmSymbols::java_lang_Object()) {
        return false;
      }

      // Need to load 'comp_this' to see if it is an interface.
      InstanceKlass* klass = context->current_class();
      {
        HandleMark hm(THREAD);
        Klass* comp_this_class = SystemDictionary::resolve_or_fail(
            comp_this.name(), Handle(THREAD, klass->class_loader()),
            Handle(THREAD, klass->protection_domain()), true, CHECK_false);
        klass->class_loader_data()->record_dependency(comp_this_class);
        if (log_is_enabled(Debug, class, resolve)) {
          Verifier::trace_class_resolution(comp_this_class, klass);
        }
        // An array of inline types is not assignable to an array of interface types.
        if (comp_this_class->is_interface()) {
          return false;
        }
      }
    }
*/
=======
    VerificationType comp_this = get_component(context);
    VerificationType comp_from = from.get_component(context);
>>>>>>> 7146104f
    if (!comp_this.is_bogus() && !comp_from.is_bogus()) {
      return comp_this.is_component_assignable_from(comp_from, context,
                                                    from_field_is_protected, THREAD);
    }
  }
  return false;
}

<<<<<<< HEAD
bool VerificationType::is_inline_type_assignable_from(const VerificationType& from) const {
  // Check that 'from' is not null, is an inline type, and is the same inline type.
  assert(is_inline_type(), "called with a non-inline type");
  assert(!is_null(), "inline type is not null");
  return (!from.is_null() && from.is_inline_type() && name() == from.name());
}

bool VerificationType::is_ref_assignable_from_inline_type(const VerificationType& from, ClassVerifier* context, TRAPS) const {
  assert(!from.is_null(), "Inline type should not be null");
  if (!is_null() && (name()->is_same_fundamental_type(from.name()) ||
      name() == vmSymbols::java_lang_Object())) {
    return true;
  }

  // Need to load 'this' to see if it is an interface or supertype.
  InstanceKlass* klass = context->current_class();
  {
    HandleMark hm(THREAD);
    Klass* this_class = SystemDictionary::resolve_or_fail(
        name(), Handle(THREAD, klass->class_loader()),
        Handle(THREAD, klass->protection_domain()), true, CHECK_false);
    klass->class_loader_data()->record_dependency(this_class);
    if (log_is_enabled(Debug, class, resolve)) {
      Verifier::trace_class_resolution(this_class, klass);
    }
    if (this_class->is_interface()) {
      return true;
    } else {
      Klass* from_class = SystemDictionary::resolve_or_fail(
        from.name(), Handle(THREAD, klass->class_loader()),
        Handle(THREAD, klass->protection_domain()), true, CHECK_false);
      if (log_is_enabled(Debug, class, resolve)) {
        Verifier::trace_class_resolution(from_class, klass);
      }
      return from_class->is_subclass_of(this_class);
    }
  }
}

VerificationType VerificationType::get_component(ClassVerifier *context, TRAPS) const {
=======
VerificationType VerificationType::get_component(ClassVerifier *context) const {
>>>>>>> 7146104f
  assert(is_array() && name()->utf8_length() >= 2, "Must be a valid array");
  SignatureStream ss(name(), false);
  ss.skip_array_prefix(1);
  switch (ss.type()) {
    case T_BOOLEAN: return VerificationType(Boolean);
    case T_BYTE:    return VerificationType(Byte);
    case T_CHAR:    return VerificationType(Char);
    case T_SHORT:   return VerificationType(Short);
    case T_INT:     return VerificationType(Integer);
    case T_LONG:    return VerificationType(Long);
    case T_FLOAT:   return VerificationType(Float);
    case T_DOUBLE:  return VerificationType(Double);
    case T_ARRAY:
    case T_OBJECT:
    case T_INLINE_TYPE: {
      guarantee(ss.is_reference(), "unchecked verifier input?");
      Symbol* component = ss.as_symbol();
      // Create another symbol to save as signature stream unreferences this symbol.
      Symbol* component_copy = context->create_temporary_symbol(component);
      assert(component_copy == component, "symbols don't match");
      return (ss.type() == T_INLINE_TYPE) ?
        VerificationType::inline_type(component_copy) :
        VerificationType::reference_type(component_copy);
   }
   default:
     // Met an invalid type signature, e.g. [X
     return VerificationType::bogus_type();
  }
}

void VerificationType::print_on(outputStream* st) const {
  switch (_u._data) {
    case Bogus:            st->print("top"); break;
    case Category1:        st->print("category1"); break;
    case Category2:        st->print("category2"); break;
    case Category2_2nd:    st->print("category2_2nd"); break;
    case Boolean:          st->print("boolean"); break;
    case Byte:             st->print("byte"); break;
    case Short:            st->print("short"); break;
    case Char:             st->print("char"); break;
    case Integer:          st->print("integer"); break;
    case Float:            st->print("float"); break;
    case Long:             st->print("long"); break;
    case Double:           st->print("double"); break;
    case Long_2nd:         st->print("long_2nd"); break;
    case Double_2nd:       st->print("double_2nd"); break;
    case Null:             st->print("null"); break;
    case ReferenceQuery:   st->print("reference type"); break;
    case InlineTypeQuery:  st->print("inline type"); break;
    case NonScalarQuery:   st->print("reference or inline type"); break;
    case Category1Query:   st->print("category1 type"); break;
    case Category2Query:   st->print("category2 type"); break;
    case Category2_2ndQuery: st->print("category2_2nd type"); break;
    default:
      if (is_uninitialized_this()) {
        st->print("uninitializedThis");
      } else if (is_uninitialized()) {
        st->print("uninitialized %d", bci());
      } else if (is_inline_type()) {
        name()->print_Qvalue_on(st);
      } else {
        if (name() != NULL) {
          name()->print_value_on(st);
        } else {
          st->print_cr("NULL");
        }
      }
  }
}<|MERGE_RESOLUTION|>--- conflicted
+++ resolved
@@ -125,9 +125,8 @@
     return resolve_and_check_assignability(klass, name(), from.name(),
           from_field_is_protected, from.is_array(), from.is_object(), THREAD);
   } else if (is_array() && from.is_array()) {
-<<<<<<< HEAD
-    VerificationType comp_this = get_component(context, CHECK_false);
-    VerificationType comp_from = from.get_component(context, CHECK_false);
+    VerificationType comp_this = get_component(context);
+    VerificationType comp_from = from.get_component(context);
 
 /*
     // This code implements non-covariance between inline type arrays and both
@@ -157,10 +156,6 @@
       }
     }
 */
-=======
-    VerificationType comp_this = get_component(context);
-    VerificationType comp_from = from.get_component(context);
->>>>>>> 7146104f
     if (!comp_this.is_bogus() && !comp_from.is_bogus()) {
       return comp_this.is_component_assignable_from(comp_from, context,
                                                     from_field_is_protected, THREAD);
@@ -169,7 +164,6 @@
   return false;
 }
 
-<<<<<<< HEAD
 bool VerificationType::is_inline_type_assignable_from(const VerificationType& from) const {
   // Check that 'from' is not null, is an inline type, and is the same inline type.
   assert(is_inline_type(), "called with a non-inline type");
@@ -209,10 +203,7 @@
   }
 }
 
-VerificationType VerificationType::get_component(ClassVerifier *context, TRAPS) const {
-=======
 VerificationType VerificationType::get_component(ClassVerifier *context) const {
->>>>>>> 7146104f
   assert(is_array() && name()->utf8_length() >= 2, "Must be a valid array");
   SignatureStream ss(name(), false);
   ss.skip_array_prefix(1);
