--- conflicted
+++ resolved
@@ -204,11 +204,7 @@
     // Set bad_class_name to true to indicate that the package name
     // could not be obtained due to an error condition.
     // In this situation, is_same_class_package returns false.
-<<<<<<< HEAD
-    if (*class_name_ptr == 'L' || *class_name_ptr == 'Q') {
-=======
-    if (*class_name_ptr == JVM_SIGNATURE_CLASS) {
->>>>>>> d8240afe
+    if (*class_name_ptr == JVM_SIGNATURE_CLASS || *class_name_ptr == JVM_SIGNATURE_VALUETYPE) {
       if (bad_class_name != NULL) {
         *bad_class_name = true;
       }
