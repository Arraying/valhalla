/*
 * Copyright (c) 1997, 2017, Oracle and/or its affiliates. All rights reserved.
 * DO NOT ALTER OR REMOVE COPYRIGHT NOTICES OR THIS FILE HEADER.
 *
 * This code is free software; you can redistribute it and/or modify it
 * under the terms of the GNU General Public License version 2 only, as
 * published by the Free Software Foundation.
 *
 * This code is distributed in the hope that it will be useful, but WITHOUT
 * ANY WARRANTY; without even the implied warranty of MERCHANTABILITY or
 * FITNESS FOR A PARTICULAR PURPOSE.  See the GNU General Public License
 * version 2 for more details (a copy is included in the LICENSE file that
 * accompanied this code).
 *
 * You should have received a copy of the GNU General Public License version
 * 2 along with this work; if not, write to the Free Software Foundation,
 * Inc., 51 Franklin St, Fifth Floor, Boston, MA 02110-1301 USA.
 *
 * Please contact Oracle, 500 Oracle Parkway, Redwood Shores, CA 94065 USA
 * or visit www.oracle.com if you need additional information or have any
 * questions.
 *
 */

#ifndef SHARE_VM_CLASSFILE_VMSYMBOLS_HPP
#define SHARE_VM_CLASSFILE_VMSYMBOLS_HPP

#include "classfile/moduleEntry.hpp"
#include "classfile/vmSymbols_ext.hpp"
#include "oops/symbol.hpp"
#include "memory/iterator.hpp"
#include "trace/traceMacros.hpp"
#include "jvmci/vmSymbols_jvmci.hpp"

// The class vmSymbols is a name space for fast lookup of
// symbols commonly used in the VM.
//
// Sample usage:
//
//   Symbol* obj       = vmSymbols::java_lang_Object();


// Useful sub-macros exported by this header file:

#define VM_SYMBOL_ENUM_NAME(name)    name##_enum
#define VM_INTRINSIC_IGNORE(id, class, name, sig, flags) /*ignored*/
#define VM_SYMBOL_IGNORE(id, name)                       /*ignored*/
#define VM_ALIAS_IGNORE(id, id2)                         /*ignored*/

// Mapping function names to values. New entries should be added below.

#define VM_SYMBOLS_DO(template, do_alias)                                                         \
  /* commonly used class, package, module names */                                                \
  template(java_base,                                 JAVA_BASE_NAME)                             \
  template(java_lang_System,                          "java/lang/System")                         \
  template(java_lang_Object,                          "java/lang/Object")                         \
  template(java_lang_Class,                           "java/lang/Class")                          \
  template(java_lang_Package,                         "java/lang/Package")                        \
  template(java_lang_Module,                          "java/lang/Module")                         \
  template(java_lang_String,                          "java/lang/String")                         \
  template(java_lang_StringLatin1,                    "java/lang/StringLatin1")                   \
  template(java_lang_StringUTF16,                     "java/lang/StringUTF16")                    \
  template(java_lang_Thread,                          "java/lang/Thread")                         \
  template(java_lang_ThreadGroup,                     "java/lang/ThreadGroup")                    \
  template(java_lang_Cloneable,                       "java/lang/Cloneable")                      \
  template(java_lang_Throwable,                       "java/lang/Throwable")                      \
  template(java_lang_ClassLoader,                     "java/lang/ClassLoader")                    \
  template(java_lang_ClassLoader_NativeLibrary,       "java/lang/ClassLoader\x024NativeLibrary")  \
  template(java_lang_ThreadDeath,                     "java/lang/ThreadDeath")                    \
  template(java_lang_Boolean,                         "java/lang/Boolean")                        \
  template(java_lang_Character,                       "java/lang/Character")                      \
  template(java_lang_Character_CharacterCache,        "java/lang/Character$CharacterCache")       \
  template(java_lang_Float,                           "java/lang/Float")                          \
  template(java_lang_Double,                          "java/lang/Double")                         \
  template(java_lang_Byte,                            "java/lang/Byte")                           \
  template(java_lang_Byte_ByteCache,                  "java/lang/Byte$ByteCache")                 \
  template(java_lang_Short,                           "java/lang/Short")                          \
  template(java_lang_Short_ShortCache,                "java/lang/Short$ShortCache")               \
  template(java_lang_Integer,                         "java/lang/Integer")                        \
  template(java_lang_Integer_IntegerCache,            "java/lang/Integer$IntegerCache")           \
  template(java_lang_Long,                            "java/lang/Long")                           \
  template(java_lang_Long_LongCache,                  "java/lang/Long$LongCache")                 \
  template(java_lang_Shutdown,                        "java/lang/Shutdown")                       \
  template(java_lang_ref_Reference,                   "java/lang/ref/Reference")                  \
  template(java_lang_ref_SoftReference,               "java/lang/ref/SoftReference")              \
  template(java_lang_ref_WeakReference,               "java/lang/ref/WeakReference")              \
  template(java_lang_ref_FinalReference,              "java/lang/ref/FinalReference")             \
  template(java_lang_ref_PhantomReference,            "java/lang/ref/PhantomReference")           \
  template(java_lang_ref_Finalizer,                   "java/lang/ref/Finalizer")                  \
  template(java_lang_reflect_AccessibleObject,        "java/lang/reflect/AccessibleObject")       \
  template(java_lang_reflect_Method,                  "java/lang/reflect/Method")                 \
  template(java_lang_reflect_Constructor,             "java/lang/reflect/Constructor")            \
  template(java_lang_reflect_Field,                   "java/lang/reflect/Field")                  \
  template(java_lang_reflect_Parameter,               "java/lang/reflect/Parameter")              \
  template(java_lang_reflect_Array,                   "java/lang/reflect/Array")                  \
  template(java_lang_StringBuffer,                    "java/lang/StringBuffer")                   \
  template(java_lang_StringBuilder,                   "java/lang/StringBuilder")                  \
  template(java_lang_CharSequence,                    "java/lang/CharSequence")                   \
  template(java_lang_SecurityManager,                 "java/lang/SecurityManager")                \
  template(java_security_AccessControlContext,        "java/security/AccessControlContext")       \
  template(java_security_CodeSource,                  "java/security/CodeSource")                 \
  template(java_security_ProtectionDomain,            "java/security/ProtectionDomain")           \
  template(java_security_SecureClassLoader,           "java/security/SecureClassLoader")          \
  template(java_net_URL,                              "java/net/URL")                             \
  template(java_util_jar_Manifest,                    "java/util/jar/Manifest")                   \
  template(java_io_OutputStream,                      "java/io/OutputStream")                     \
  template(java_io_Reader,                            "java/io/Reader")                           \
  template(java_io_BufferedReader,                    "java/io/BufferedReader")                   \
  template(java_io_File,                              "java/io/File")                             \
  template(java_io_FileInputStream,                   "java/io/FileInputStream")                  \
  template(java_io_ByteArrayInputStream,              "java/io/ByteArrayInputStream")             \
  template(java_io_Serializable,                      "java/io/Serializable")                     \
  template(java_util_Arrays,                          "java/util/Arrays")                         \
  template(java_util_Objects,                         "java/util/Objects")                        \
  template(java_util_Properties,                      "java/util/Properties")                     \
  template(java_util_Vector,                          "java/util/Vector")                         \
  template(java_util_AbstractList,                    "java/util/AbstractList")                   \
  template(java_util_Hashtable,                       "java/util/Hashtable")                      \
  template(java_lang_Compiler,                        "java/lang/Compiler")                       \
  template(jdk_internal_misc_Signal,                  "jdk/internal/misc/Signal")                 \
  template(jdk_internal_util_Preconditions,           "jdk/internal/util/Preconditions")          \
  template(java_lang_AssertionStatusDirectives,       "java/lang/AssertionStatusDirectives")      \
  template(getBootClassPathEntryForClass_name,        "getBootClassPathEntryForClass")            \
  template(jdk_internal_vm_PostVMInitHook,            "jdk/internal/vm/PostVMInitHook")           \
  template(sun_net_www_ParseUtil,                     "sun/net/www/ParseUtil")                    \
  template(java_lang____Value,                        "java/lang/__Value")                        \
                                                                                                  \
  template(jdk_internal_loader_ClassLoaders_AppClassLoader,      "jdk/internal/loader/ClassLoaders$AppClassLoader")      \
  template(jdk_internal_loader_ClassLoaders_PlatformClassLoader, "jdk/internal/loader/ClassLoaders$PlatformClassLoader") \
                                                                                                  \
  /* Java runtime version access */                                                               \
  template(java_lang_VersionProps,                    "java/lang/VersionProps")                   \
  template(java_runtime_name_name,                    "java_runtime_name")                        \
  template(java_runtime_version_name,                 "java_runtime_version")                     \
                                                                                                  \
  /* system initialization */                                                                     \
  template(initPhase1_name,                           "initPhase1")                               \
  template(initPhase2_name,                           "initPhase2")                               \
  template(initPhase3_name,                           "initPhase3")                               \
  template(java_lang_module_init_signature,           "(Ljava/lang/ClassLoader;Ljava/lang/String;)V") \
                                                                                                  \
  /* class file format tags */                                                                    \
  template(tag_source_file,                           "SourceFile")                               \
  template(tag_inner_classes,                         "InnerClasses")                             \
  template(tag_constant_value,                        "ConstantValue")                            \
  template(tag_code,                                  "Code")                                     \
  template(tag_exceptions,                            "Exceptions")                               \
  template(tag_line_number_table,                     "LineNumberTable")                          \
  template(tag_local_variable_table,                  "LocalVariableTable")                       \
  template(tag_local_variable_type_table,             "LocalVariableTypeTable")                   \
  template(tag_method_parameters,                     "MethodParameters")                         \
  template(tag_stack_map_table,                       "StackMapTable")                            \
  template(tag_synthetic,                             "Synthetic")                                \
  template(tag_deprecated,                            "Deprecated")                               \
  template(tag_source_debug_extension,                "SourceDebugExtension")                     \
  template(tag_signature,                             "Signature")                                \
  template(tag_runtime_visible_annotations,           "RuntimeVisibleAnnotations")                \
  template(tag_runtime_invisible_annotations,         "RuntimeInvisibleAnnotations")              \
  template(tag_runtime_visible_parameter_annotations, "RuntimeVisibleParameterAnnotations")       \
  template(tag_runtime_invisible_parameter_annotations,"RuntimeInvisibleParameterAnnotations")    \
  template(tag_annotation_default,                    "AnnotationDefault")                        \
  template(tag_runtime_visible_type_annotations,      "RuntimeVisibleTypeAnnotations")            \
  template(tag_runtime_invisible_type_annotations,    "RuntimeInvisibleTypeAnnotations")          \
  template(tag_enclosing_method,                      "EnclosingMethod")                          \
  template(tag_bootstrap_methods,                     "BootstrapMethods")                         \
                                                                                                  \
  /* exception klasses: at least all exceptions thrown by the VM have entries here */             \
  template(java_lang_ArithmeticException,             "java/lang/ArithmeticException")            \
  template(java_lang_ArrayIndexOutOfBoundsException,  "java/lang/ArrayIndexOutOfBoundsException") \
  template(java_lang_ArrayStoreException,             "java/lang/ArrayStoreException")            \
  template(java_lang_ClassCastException,              "java/lang/ClassCastException")             \
  template(java_lang_ClassNotFoundException,          "java/lang/ClassNotFoundException")         \
  template(java_lang_CloneNotSupportedException,      "java/lang/CloneNotSupportedException")     \
  template(java_lang_IllegalAccessException,          "java/lang/IllegalAccessException")         \
  template(java_lang_IllegalArgumentException,        "java/lang/IllegalArgumentException")       \
  template(java_lang_IllegalStateException,           "java/lang/IllegalStateException")          \
  template(java_lang_IllegalMonitorStateException,    "java/lang/IllegalMonitorStateException")   \
  template(java_lang_IllegalThreadStateException,     "java/lang/IllegalThreadStateException")    \
  template(java_lang_IndexOutOfBoundsException,       "java/lang/IndexOutOfBoundsException")      \
  template(java_lang_InstantiationException,          "java/lang/InstantiationException")         \
  template(java_lang_InstantiationError,              "java/lang/InstantiationError")             \
  template(java_lang_InterruptedException,            "java/lang/InterruptedException")           \
  template(java_lang_BootstrapMethodError,            "java/lang/BootstrapMethodError")           \
  template(java_lang_LinkageError,                    "java/lang/LinkageError")                   \
  template(java_lang_NegativeArraySizeException,      "java/lang/NegativeArraySizeException")     \
  template(java_lang_NoSuchFieldException,            "java/lang/NoSuchFieldException")           \
  template(java_lang_NoSuchMethodException,           "java/lang/NoSuchMethodException")          \
  template(java_lang_NullPointerException,            "java/lang/NullPointerException")           \
  template(java_lang_StringIndexOutOfBoundsException, "java/lang/StringIndexOutOfBoundsException")\
  template(java_lang_UnsupportedOperationException,   "java/lang/UnsupportedOperationException")  \
  template(java_lang_InvalidClassException,           "java/lang/InvalidClassException")          \
  template(java_lang_reflect_InvocationTargetException, "java/lang/reflect/InvocationTargetException") \
  template(java_lang_Exception,                       "java/lang/Exception")                      \
  template(java_lang_RuntimeException,                "java/lang/RuntimeException")               \
  template(java_io_IOException,                       "java/io/IOException")                      \
  template(java_security_PrivilegedActionException,   "java/security/PrivilegedActionException")  \
                                                                                                  \
  /* error klasses: at least all errors thrown by the VM have entries here */                     \
  template(java_lang_AbstractMethodError,             "java/lang/AbstractMethodError")            \
  template(java_lang_ClassCircularityError,           "java/lang/ClassCircularityError")          \
  template(java_lang_ClassFormatError,                "java/lang/ClassFormatError")               \
  template(java_lang_UnsupportedClassVersionError,    "java/lang/UnsupportedClassVersionError")   \
  template(java_lang_Error,                           "java/lang/Error")                          \
  template(java_lang_ExceptionInInitializerError,     "java/lang/ExceptionInInitializerError")    \
  template(java_lang_IllegalAccessError,              "java/lang/IllegalAccessError")             \
  template(java_lang_IncompatibleClassChangeError,    "java/lang/IncompatibleClassChangeError")   \
  template(java_lang_InternalError,                   "java/lang/InternalError")                  \
  template(java_lang_NoClassDefFoundError,            "java/lang/NoClassDefFoundError")           \
  template(java_lang_NoSuchFieldError,                "java/lang/NoSuchFieldError")               \
  template(java_lang_NoSuchMethodError,               "java/lang/NoSuchMethodError")              \
  template(java_lang_OutOfMemoryError,                "java/lang/OutOfMemoryError")               \
  template(java_lang_UnsatisfiedLinkError,            "java/lang/UnsatisfiedLinkError")           \
  template(java_lang_VerifyError,                     "java/lang/VerifyError")                    \
  template(java_lang_SecurityException,               "java/lang/SecurityException")              \
  template(java_lang_VirtualMachineError,             "java/lang/VirtualMachineError")            \
  template(java_lang_StackOverflowError,              "java/lang/StackOverflowError")             \
  template(java_lang_StackTraceElement,               "java/lang/StackTraceElement")              \
                                                                                                  \
  /* Concurrency support */                                                                       \
  template(java_util_concurrent_locks_AbstractOwnableSynchronizer,           "java/util/concurrent/locks/AbstractOwnableSynchronizer") \
  template(java_util_concurrent_atomic_AtomicIntegerFieldUpdater_Impl,       "java/util/concurrent/atomic/AtomicIntegerFieldUpdater$AtomicIntegerFieldUpdaterImpl") \
  template(java_util_concurrent_atomic_AtomicLongFieldUpdater_CASUpdater,    "java/util/concurrent/atomic/AtomicLongFieldUpdater$CASUpdater") \
  template(java_util_concurrent_atomic_AtomicLongFieldUpdater_LockedUpdater, "java/util/concurrent/atomic/AtomicLongFieldUpdater$LockedUpdater") \
  template(java_util_concurrent_atomic_AtomicReferenceFieldUpdater_Impl,     "java/util/concurrent/atomic/AtomicReferenceFieldUpdater$AtomicReferenceFieldUpdaterImpl") \
  template(jdk_internal_vm_annotation_Contended_signature,                   "Ljdk/internal/vm/annotation/Contended;")    \
  template(jdk_internal_vm_annotation_ReservedStackAccess_signature,         "Ljdk/internal/vm/annotation/ReservedStackAccess;") \
                                                                                                  \
  /* class symbols needed by intrinsics */                                                        \
  VM_INTRINSICS_DO(VM_INTRINSIC_IGNORE, template, VM_SYMBOL_IGNORE, VM_SYMBOL_IGNORE, VM_ALIAS_IGNORE) \
                                                                                                  \
  /* Support for reflection based on dynamic bytecode generation (JDK 1.4 and above) */           \
                                                                                                  \
  template(jdk_internal_reflect,                      "jdk/internal/reflect")                     \
  template(reflect_MagicAccessorImpl,                 "jdk/internal/reflect/MagicAccessorImpl")       \
  template(reflect_MethodAccessorImpl,                "jdk/internal/reflect/MethodAccessorImpl")      \
  template(reflect_ConstructorAccessorImpl,           "jdk/internal/reflect/ConstructorAccessorImpl") \
  template(reflect_DelegatingClassLoader,             "jdk/internal/reflect/DelegatingClassLoader")   \
  template(reflect_Reflection,                        "jdk/internal/reflect/Reflection")              \
  template(reflect_CallerSensitive,                   "jdk/internal/reflect/CallerSensitive")         \
  template(reflect_CallerSensitive_signature,         "Ljdk/internal/reflect/CallerSensitive;")       \
  template(checkedExceptions_name,                    "checkedExceptions")                        \
  template(clazz_name,                                "clazz")                                    \
  template(exceptionTypes_name,                       "exceptionTypes")                           \
  template(modifiers_name,                            "modifiers")                                \
  template(newConstructor_name,                       "newConstructor")                           \
  template(newField_name,                             "newField")                                 \
  template(newMethod_name,                            "newMethod")                                \
  template(invokeBasic_name,                          "invokeBasic")                              \
  template(linkToVirtual_name,                        "linkToVirtual")                            \
  template(linkToStatic_name,                         "linkToStatic")                             \
  template(linkToSpecial_name,                        "linkToSpecial")                            \
  template(linkToInterface_name,                      "linkToInterface")                          \
  template(compiledLambdaForm_name,                   "<compiledLambdaForm>")  /*fake name*/      \
  template(star_name,                                 "*") /*not really a name*/                  \
  template(invoke_name,                               "invoke")                                   \
  template(override_name,                             "override")                                 \
  template(parameterTypes_name,                       "parameterTypes")                           \
  template(returnType_name,                           "returnType")                               \
  template(signature_name,                            "signature")                                \
  template(slot_name,                                 "slot")                                     \
                                                                                                  \
  /* Support for annotations (JDK 1.5 and above) */                                               \
                                                                                                  \
  template(annotations_name,                          "annotations")                              \
  template(index_name,                                "index")                                    \
  template(executable_name,                           "executable")                               \
  template(parameter_annotations_name,                "parameterAnnotations")                     \
  template(annotation_default_name,                   "annotationDefault")                        \
  template(reflect_ConstantPool,                      "jdk/internal/reflect/ConstantPool")        \
  template(ConstantPool_name,                         "constantPoolOop")                          \
  template(reflect_UnsafeStaticFieldAccessorImpl,     "jdk/internal/reflect/UnsafeStaticFieldAccessorImpl")\
  template(base_name,                                 "base")                                     \
  /* Type Annotations (JDK 8 and above) */                                                        \
  template(type_annotations_name,                     "typeAnnotations")                          \
                                                                                                  \
  /* Intrinsic Annotation (JDK 9 and above) */                                                    \
  template(jdk_internal_HotSpotIntrinsicCandidate_signature, "Ljdk/internal/HotSpotIntrinsicCandidate;") \
  template(jdk_internal_vm_annotation_ForceInline_signature, "Ljdk/internal/vm/annotation/ForceInline;") \
  template(jdk_internal_vm_annotation_DontInline_signature,  "Ljdk/internal/vm/annotation/DontInline;")  \
  template(jdk_internal_vm_annotation_Stable_signature,      "Ljdk/internal/vm/annotation/Stable;")      \
                                                                                                  \
  /* Support for JSR 292 & invokedynamic (JDK 1.7 and above) */                                   \
  template(java_lang_invoke_CallSite,                 "java/lang/invoke/CallSite")                \
  template(java_lang_invoke_ConstantCallSite,         "java/lang/invoke/ConstantCallSite")        \
  template(java_lang_invoke_DirectMethodHandle,       "java/lang/invoke/DirectMethodHandle")      \
  template(java_lang_invoke_MutableCallSite,          "java/lang/invoke/MutableCallSite")         \
  template(java_lang_invoke_VolatileCallSite,         "java/lang/invoke/VolatileCallSite")        \
  template(java_lang_invoke_MethodHandle,             "java/lang/invoke/MethodHandle")            \
  template(java_lang_invoke_VarHandle,                "java/lang/invoke/VarHandle")               \
  template(java_lang_invoke_MethodType,               "java/lang/invoke/MethodType")              \
  template(java_lang_invoke_MethodType_signature,     "Ljava/lang/invoke/MethodType;")            \
  template(java_lang_invoke_ResolvedMethodName_signature, "Ljava/lang/invoke/ResolvedMethodName;")\
  template(java_lang_invoke_MemberName_signature,     "Ljava/lang/invoke/MemberName;")            \
  template(java_lang_invoke_LambdaForm_signature,     "Ljava/lang/invoke/LambdaForm;")            \
  template(java_lang_invoke_MethodHandle_signature,   "Ljava/lang/invoke/MethodHandle;")          \
  /* internal classes known only to the JVM: */                                                   \
  template(java_lang_invoke_MemberName,               "java/lang/invoke/MemberName")              \
  template(java_lang_invoke_ResolvedMethodName,       "java/lang/invoke/ResolvedMethodName")      \
  template(java_lang_invoke_MethodHandleNatives,      "java/lang/invoke/MethodHandleNatives")     \
  template(java_lang_invoke_MethodHandleNatives_CallSiteContext, "java/lang/invoke/MethodHandleNatives$CallSiteContext") \
  template(java_lang_invoke_LambdaForm,               "java/lang/invoke/LambdaForm")              \
  template(java_lang_invoke_InjectedProfile_signature, "Ljava/lang/invoke/InjectedProfile;")      \
  template(java_lang_invoke_LambdaForm_Compiled_signature, "Ljava/lang/invoke/LambdaForm$Compiled;") \
  template(java_lang_invoke_LambdaForm_Hidden_signature, "Ljava/lang/invoke/LambdaForm$Hidden;")  \
  template(java_lang_invoke_MethodHandleNatives_CallSiteContext_signature, "Ljava/lang/invoke/MethodHandleNatives$CallSiteContext;") \
  /* internal up-calls made only by the JVM, via class sun.invoke.MethodHandleNatives: */         \
  template(findMethodHandleType_name,                 "findMethodHandleType")                     \
  template(findMethodHandleType_signature,       "(Ljava/lang/Class;[Ljava/lang/Class;)Ljava/lang/invoke/MethodType;") \
  template(linkMethodHandleConstant_name,             "linkMethodHandleConstant")                 \
  template(linkMethodHandleConstant_signature, "(Ljava/lang/Class;ILjava/lang/Class;Ljava/lang/String;Ljava/lang/Object;)Ljava/lang/invoke/MethodHandle;") \
  template(linkMethod_name,                           "linkMethod")                               \
  template(linkMethod_signature, "(Ljava/lang/Class;ILjava/lang/Class;Ljava/lang/String;Ljava/lang/Object;[Ljava/lang/Object;)Ljava/lang/invoke/MemberName;") \
  template(linkCallSite_name,                         "linkCallSite")                             \
  template(linkCallSite_signature, "(Ljava/lang/Object;Ljava/lang/Object;Ljava/lang/Object;Ljava/lang/Object;Ljava/lang/Object;[Ljava/lang/Object;)Ljava/lang/invoke/MemberName;") \
  template(setTargetNormal_name,                      "setTargetNormal")                          \
  template(setTargetVolatile_name,                    "setTargetVolatile")                        \
  template(setTarget_signature,                       "(Ljava/lang/invoke/MethodHandle;)V")       \
  template(DEFAULT_CONTEXT_name,                      "DEFAULT_CONTEXT")                          \
  NOT_LP64(  do_alias(intptr_signature,               int_signature)  )                           \
  LP64_ONLY( do_alias(intptr_signature,               long_signature) )                           \
                                                                                                  \
 /* support for valhalla "shady" value types */                                                   \
  template(jdk_incubator_mvt_ValueCapableClass,           "jdk/incubator/mvt/ValueCapableClass")    \
  template(jdk_incubator_mvt_ValueCapableClass_signature, "Ljdk/incubator/mvt/ValueCapableClass;")  \
  template(valhalla_shady_MVT1_0,                        "valhalla/shady/MinimalValueTypes_1_0")  \
  template(valhalla_shady_MVT1_0_createDerivedValueType,           "createDerivedValueType")      \
  template(valhalla_shady_MVT1_0_createDerivedValueType_signature, "(Ljava/lang/String;Ljava/lang/ClassLoader;Ljava/security/ProtectionDomain;[Ljava/lang/String;[I)Ljava/lang/String;") \
                                                                                                  \
                                                                                                                                      \
  /* Support for JVMCI */                                                                                                             \
  JVMCI_VM_SYMBOLS_DO(template, do_alias)                                                         \
                                                                                                  \
  template(java_lang_StackWalker,                     "java/lang/StackWalker")                    \
  template(java_lang_StackFrameInfo,                  "java/lang/StackFrameInfo")                 \
  template(java_lang_LiveStackFrameInfo,              "java/lang/LiveStackFrameInfo")             \
  template(java_lang_StackStreamFactory_AbstractStackWalker, "java/lang/StackStreamFactory$AbstractStackWalker") \
  template(doStackWalk_signature,                     "(JIIII)Ljava/lang/Object;")                \
  template(asPrimitive_name,                          "asPrimitive")                              \
  template(asPrimitive_int_signature,                 "(I)Ljava/lang/LiveStackFrame$PrimitiveSlot;") \
  template(asPrimitive_long_signature,                "(J)Ljava/lang/LiveStackFrame$PrimitiveSlot;") \
                                                                                                  \
  /* common method and field names */                                                             \
  template(object_initializer_name,                   "<init>")                                   \
  template(class_initializer_name,                    "<clinit>")                                 \
  template(println_name,                              "println")                                  \
  template(printStackTrace_name,                      "printStackTrace")                          \
  template(main_name,                                 "main")                                     \
  template(name_name,                                 "name")                                     \
  template(priority_name,                             "priority")                                 \
  template(stillborn_name,                            "stillborn")                                \
  template(group_name,                                "group")                                    \
  template(daemon_name,                               "daemon")                                   \
  template(eetop_name,                                "eetop")                                    \
  template(thread_status_name,                        "threadStatus")                             \
  template(run_method_name,                           "run")                                      \
  template(exit_method_name,                          "exit")                                     \
  template(add_method_name,                           "add")                                      \
  template(remove_method_name,                        "remove")                                   \
  template(parent_name,                               "parent")                                   \
  template(threads_name,                              "threads")                                  \
  template(groups_name,                               "groups")                                   \
  template(maxPriority_name,                          "maxPriority")                              \
  template(destroyed_name,                            "destroyed")                                \
  template(nthreads_name,                             "nthreads")                                 \
  template(ngroups_name,                              "ngroups")                                  \
  template(shutdown_method_name,                      "shutdown")                                 \
  template(bootstrapFinished_method_name,             "bootstrapFinished")                        \
  template(finalize_method_name,                      "finalize")                                 \
  template(reference_lock_name,                       "lock")                                     \
  template(reference_discovered_name,                 "discovered")                               \
  template(run_finalization_name,                     "runFinalization")                          \
  template(run_finalizers_on_exit_name,               "runFinalizersOnExit")                      \
  template(dispatchUncaughtException_name,            "dispatchUncaughtException")                \
  template(loadClass_name,                            "loadClass")                                \
  template(loadClassInternal_name,                    "loadClassInternal")                        \
  template(get_name,                                  "get")                                      \
  template(put_name,                                  "put")                                      \
  template(type_name,                                 "type")                                     \
  template(findNative_name,                           "findNative")                               \
  template(deadChild_name,                            "deadChild")                                \
  template(getFromClass_name,                         "getFromClass")                             \
  template(dispatch_name,                             "dispatch")                                 \
  template(getPlatformClassLoader_name,               "getPlatformClassLoader")                   \
  template(getSystemClassLoader_name,                 "getSystemClassLoader")                     \
  template(fillInStackTrace_name,                     "fillInStackTrace")                         \
  template(getCause_name,                             "getCause")                                 \
  template(initCause_name,                            "initCause")                                \
  template(depth_name,                                "depth")                                    \
  template(setProperty_name,                          "setProperty")                              \
  template(getProperty_name,                          "getProperty")                              \
  template(context_name,                              "context")                                  \
  template(privilegedContext_name,                    "privilegedContext")                        \
  template(contextClassLoader_name,                   "contextClassLoader")                       \
  template(inheritedAccessControlContext_name,        "inheritedAccessControlContext")            \
  template(isPrivileged_name,                         "isPrivileged")                             \
  template(isAuthorized_name,                         "isAuthorized")                             \
  template(getClassContext_name,                      "getClassContext")                          \
  template(wait_name,                                 "wait")                                     \
  template(checkPackageAccess_name,                   "checkPackageAccess")                       \
  template(stackSize_name,                            "stackSize")                                \
  template(thread_id_name,                            "tid")                                      \
  template(newInstance0_name,                         "newInstance0")                             \
  template(limit_name,                                "limit")                                    \
  template(member_name,                               "member")                                   \
  template(forName_name,                              "forName")                                  \
  template(forName0_name,                             "forName0")                                 \
  template(isJavaIdentifierStart_name,                "isJavaIdentifierStart")                    \
  template(isJavaIdentifierPart_name,                 "isJavaIdentifierPart")                     \
  template(exclusive_owner_thread_name,               "exclusiveOwnerThread")                     \
  template(park_blocker_name,                         "parkBlocker")                              \
  template(park_event_name,                           "nativeParkEventPointer")                   \
  template(cache_field_name,                          "cache")                                    \
  template(value_name,                                "value")                                    \
  template(hash_name,                                 "hash")                                     \
  template(coder_name,                                "coder")                                    \
  template(compact_strings_name,                      "COMPACT_STRINGS")                          \
  template(numberOfLeadingZeros_name,                 "numberOfLeadingZeros")                     \
  template(numberOfTrailingZeros_name,                "numberOfTrailingZeros")                    \
  template(bitCount_name,                             "bitCount")                                 \
  template(profile_name,                              "profile")                                  \
  template(equals_name,                               "equals")                                   \
  template(length_name,                               "length")                                   \
  template(target_name,                               "target")                                   \
  template(toString_name,                             "toString")                                 \
  template(values_name,                               "values")                                   \
  template(receiver_name,                             "receiver")                                 \
  template(vmtarget_name,                             "vmtarget")                                 \
  template(vmholder_name,                             "vmholder")                                 \
  template(method_name,                               "method")                                   \
  template(vmindex_name,                              "vmindex")                                  \
  template(vmcount_name,                              "vmcount")                                  \
  template(vmentry_name,                              "vmentry")                                  \
  template(flags_name,                                "flags")                                    \
  template(rtype_name,                                "rtype")                                    \
  template(ptypes_name,                               "ptypes")                                   \
  template(form_name,                                 "form")                                     \
  template(basicType_name,                            "basicType")                                \
  template(append_name,                               "append")                                   \
  template(klass_name,                                "klass")                                    \
  template(array_klass_name,                          "array_klass")                              \
  template(declaringClass_name,                       "declaringClass")                           \
  template(memberName_name,                           "memberName")                               \
  template(mid_name,                                  "mid")                                      \
  template(cpref_name,                                "cpref")                                    \
  template(version_name,                              "version")                                  \
  template(bci_name,                                  "bci")                                      \
  template(methodName_name,                           "methodName")                               \
  template(fileName_name,                             "fileName")                                 \
  template(lineNumber_name,                           "lineNumber")                               \
  template(monitors_name,                             "monitors")                                 \
  template(locals_name,                               "locals")                                   \
  template(operands_name,                             "operands")                                 \
  template(mode_name,                                 "mode")                                     \
  template(oop_size_name,                             "oop_size")                                 \
  template(static_oop_field_count_name,               "static_oop_field_count")                   \
  template(protection_domain_name,                    "protection_domain")                        \
  template(signers_name,                              "signers_name")                             \
  template(loader_data_name,                          "loader_data")                              \
  template(vmdependencies_name,                       "vmdependencies")                           \
  template(loader_name,                               "loader")                                   \
  template(module_name,                               "module")                                   \
  template(getModule_name,                            "getModule")                                \
  template(input_stream_void_signature,               "(Ljava/io/InputStream;)V")                 \
  template(definePackage_name,                        "definePackage")                            \
  template(definePackage_signature,                   "(Ljava/lang/String;Ljava/lang/Module;)Ljava/lang/Package;") \
  template(defineOrCheckPackage_name,                 "defineOrCheckPackage")                     \
  template(defineOrCheckPackage_signature,            "(Ljava/lang/String;Ljava/util/jar/Manifest;Ljava/net/URL;)Ljava/lang/Package;") \
  template(fileToEncodedURL_name,                     "fileToEncodedURL")                         \
  template(fileToEncodedURL_signature,                "(Ljava/io/File;)Ljava/net/URL;")           \
  template(getProtectionDomain_name,                  "getProtectionDomain")                      \
  template(getProtectionDomain_signature,             "(Ljava/security/CodeSource;)Ljava/security/ProtectionDomain;") \
  template(url_code_signer_array_void_signature,      "(Ljava/net/URL;[Ljava/security/CodeSigner;)V") \
  template(module_entry_name,                         "module_entry")                             \
<<<<<<< HEAD
  template(default_value_name,                        ".default")                                 \
  template(java_lang___Value_signature,               "Qjava/lang/__Value;")                      \
=======
  template(resolved_references_name,                  "<resolved_references>")                    \
  template(init_lock_name,                            "<init_lock>")                              \
>>>>>>> 5f97b693
                                                                                                  \
  /* name symbols needed by intrinsics */                                                         \
  VM_INTRINSICS_DO(VM_INTRINSIC_IGNORE, VM_SYMBOL_IGNORE, template, VM_SYMBOL_IGNORE, VM_ALIAS_IGNORE) \
                                                                                                  \
  /* common signatures names */                                                                   \
  template(void_method_signature,                     "()V")                                      \
  template(void_boolean_signature,                    "()Z")                                      \
  template(void_byte_signature,                       "()B")                                      \
  template(void_char_signature,                       "()C")                                      \
  template(void_short_signature,                      "()S")                                      \
  template(void_int_signature,                        "()I")                                      \
  template(void_long_signature,                       "()J")                                      \
  template(void_float_signature,                      "()F")                                      \
  template(void_double_signature,                     "()D")                                      \
  template(bool_void_signature,                       "(Z)V")                                     \
  template(int_void_signature,                        "(I)V")                                     \
  template(int_int_signature,                         "(I)I")                                     \
  template(char_char_signature,                       "(C)C")                                     \
  template(short_short_signature,                     "(S)S")                                     \
  template(int_bool_signature,                        "(I)Z")                                     \
  template(float_int_signature,                       "(F)I")                                     \
  template(double_long_signature,                     "(D)J")                                     \
  template(double_double_signature,                   "(D)D")                                     \
  template(int_float_signature,                       "(I)F")                                     \
  template(long_int_signature,                        "(J)I")                                     \
  template(long_long_signature,                       "(J)J")                                     \
  template(long_double_signature,                     "(J)D")                                     \
  template(byte_signature,                            "B")                                        \
  template(char_signature,                            "C")                                        \
  template(double_signature,                          "D")                                        \
  template(float_signature,                           "F")                                        \
  template(int_signature,                             "I")                                        \
  template(long_signature,                            "J")                                        \
  template(short_signature,                           "S")                                        \
  template(bool_signature,                            "Z")                                        \
  template(void_signature,                            "V")                                        \
  template(byte_array_signature,                      "[B")                                       \
  template(char_array_signature,                      "[C")                                       \
  template(int_array_signature,                       "[I")                                       \
  template(object_void_signature,                     "(Ljava/lang/Object;)V")                    \
  template(object_int_signature,                      "(Ljava/lang/Object;)I")                    \
  template(object_boolean_signature,                  "(Ljava/lang/Object;)Z")                    \
  template(object_object_signature,                   "(Ljava/lang/Object;)Ljava/lang/Object;")   \
  template(string_void_signature,                     "(Ljava/lang/String;)V")                    \
  template(string_int_signature,                      "(Ljava/lang/String;)I")                    \
  template(throwable_void_signature,                  "(Ljava/lang/Throwable;)V")                 \
  template(void_throwable_signature,                  "()Ljava/lang/Throwable;")                  \
  template(throwable_throwable_signature,             "(Ljava/lang/Throwable;)Ljava/lang/Throwable;")             \
  template(class_void_signature,                      "(Ljava/lang/Class;)V")                     \
  template(class_int_signature,                       "(Ljava/lang/Class;)I")                     \
  template(class_long_signature,                      "(Ljava/lang/Class;)J")                     \
  template(class_boolean_signature,                   "(Ljava/lang/Class;)Z")                     \
  template(throwable_string_void_signature,           "(Ljava/lang/Throwable;Ljava/lang/String;)V")               \
  template(string_array_void_signature,               "([Ljava/lang/String;)V")                                   \
  template(string_array_string_array_void_signature,  "([Ljava/lang/String;[Ljava/lang/String;)V")                \
  template(thread_throwable_void_signature,           "(Ljava/lang/Thread;Ljava/lang/Throwable;)V")               \
  template(thread_void_signature,                     "(Ljava/lang/Thread;)V")                                    \
  template(threadgroup_runnable_void_signature,       "(Ljava/lang/ThreadGroup;Ljava/lang/Runnable;)V")           \
  template(threadgroup_string_void_signature,         "(Ljava/lang/ThreadGroup;Ljava/lang/String;)V")             \
  template(string_class_signature,                    "(Ljava/lang/String;)Ljava/lang/Class;")                    \
  template(object_object_object_signature,            "(Ljava/lang/Object;Ljava/lang/Object;)Ljava/lang/Object;") \
  template(string_string_string_signature,            "(Ljava/lang/String;Ljava/lang/String;)Ljava/lang/String;") \
  template(string_string_signature,                   "(Ljava/lang/String;)Ljava/lang/String;")                   \
  template(classloader_string_long_signature,         "(Ljava/lang/ClassLoader;Ljava/lang/String;)J")             \
  template(byte_array_void_signature,                 "([B)V")                                                    \
  template(char_array_void_signature,                 "([C)V")                                                    \
  template(int_int_void_signature,                    "(II)V")                                                    \
  template(long_long_void_signature,                  "(JJ)V")                                                    \
  template(void_classloader_signature,                "()Ljava/lang/ClassLoader;")                                \
  template(void_object_signature,                     "()Ljava/lang/Object;")                                     \
  template(void_class_signature,                      "()Ljava/lang/Class;")                                      \
  template(void_class_array_signature,                "()[Ljava/lang/Class;")                                     \
  template(void_string_signature,                     "()Ljava/lang/String;")                                     \
  template(void_module_signature,                     "()Ljava/lang/Module;")                                     \
  template(object_array_object_signature,             "([Ljava/lang/Object;)Ljava/lang/Object;")                  \
  template(object_object_array_object_signature,      "(Ljava/lang/Object;[Ljava/lang/Object;)Ljava/lang/Object;")\
  template(exception_void_signature,                  "(Ljava/lang/Exception;)V")                                 \
  template(protectiondomain_signature,                "[Ljava/security/ProtectionDomain;")                        \
  template(accesscontrolcontext_signature,            "Ljava/security/AccessControlContext;")                     \
  template(class_protectiondomain_signature,          "(Ljava/lang/Class;Ljava/security/ProtectionDomain;)V")     \
  template(thread_signature,                          "Ljava/lang/Thread;")                                       \
  template(thread_array_signature,                    "[Ljava/lang/Thread;")                                      \
  template(threadgroup_signature,                     "Ljava/lang/ThreadGroup;")                                  \
  template(threadgroup_array_signature,               "[Ljava/lang/ThreadGroup;")                                 \
  template(class_array_signature,                     "[Ljava/lang/Class;")                                       \
  template(classloader_signature,                     "Ljava/lang/ClassLoader;")                                  \
  template(object_signature,                          "Ljava/lang/Object;")                                       \
  template(object_array_signature,                    "[Ljava/lang/Object;")                                      \
  template(class_signature,                           "Ljava/lang/Class;")                                        \
  template(string_signature,                          "Ljava/lang/String;")                                       \
  template(reference_signature,                       "Ljava/lang/ref/Reference;")                                \
  template(sun_misc_Cleaner_signature,                "Lsun/misc/Cleaner;")                                       \
  template(executable_signature,                      "Ljava/lang/reflect/Executable;")                           \
  template(module_signature,                          "Ljava/lang/Module;")                                       \
  template(concurrenthashmap_signature,               "Ljava/util/concurrent/ConcurrentHashMap;")                 \
  template(String_StringBuilder_signature,            "(Ljava/lang/String;)Ljava/lang/StringBuilder;")            \
  template(int_StringBuilder_signature,               "(I)Ljava/lang/StringBuilder;")                             \
  template(char_StringBuilder_signature,              "(C)Ljava/lang/StringBuilder;")                             \
  template(String_StringBuffer_signature,             "(Ljava/lang/String;)Ljava/lang/StringBuffer;")             \
  template(int_StringBuffer_signature,                "(I)Ljava/lang/StringBuffer;")                              \
  template(char_StringBuffer_signature,               "(C)Ljava/lang/StringBuffer;")                              \
  template(int_String_signature,                      "(I)Ljava/lang/String;")                                    \
  template(boolean_boolean_int_signature,             "(ZZ)I")                                                    \
  template(codesource_permissioncollection_signature, "(Ljava/security/CodeSource;Ljava/security/PermissionCollection;)V") \
  /* signature symbols needed by intrinsics */                                                                    \
  VM_INTRINSICS_DO(VM_INTRINSIC_IGNORE, VM_SYMBOL_IGNORE, VM_SYMBOL_IGNORE, template, VM_ALIAS_IGNORE)            \
                                                                                                                  \
  /* symbol aliases needed by intrinsics */                                                                       \
  VM_INTRINSICS_DO(VM_INTRINSIC_IGNORE, VM_SYMBOL_IGNORE, VM_SYMBOL_IGNORE, VM_SYMBOL_IGNORE, do_alias)           \
                                                                                                                  \
  /* returned by the C1 compiler in case there's not enough memory to allocate a new symbol*/                     \
  template(dummy_symbol,                              "illegal symbol")                                           \
                                                                                                                  \
  /* used by ClassFormatError when class name is not known yet */                                                 \
  template(unknown_class_name,                        "<Unknown>")                                                \
                                                                                                                  \
  /* used to identify class loaders handling parallel class loading */                                            \
  template(parallelCapable_name,                      "parallelLockMap")                                          \
                                                                                                                  \
  /* used to return a class loader's unnamed module */                                                            \
  template(unnamedModule_name,                        "unnamedModule")                                            \
                                                                                                                  \
  /* JVM monitoring and management support */                                                                     \
  template(java_lang_StackTraceElement_array,          "[Ljava/lang/StackTraceElement;")                          \
  template(java_lang_management_ThreadState,           "java/lang/management/ThreadState")                        \
  template(java_lang_management_MemoryUsage,           "java/lang/management/MemoryUsage")                        \
  template(java_lang_management_ThreadInfo,            "java/lang/management/ThreadInfo")                         \
  template(jdk_internal_agent_Agent,                   "jdk/internal/agent/Agent")                                \
  template(sun_management_Sensor,                      "sun/management/Sensor")                                   \
  template(sun_management_ManagementFactoryHelper,     "sun/management/ManagementFactoryHelper")                  \
  template(com_sun_management_internal_DiagnosticCommandImpl,  "com/sun/management/internal/DiagnosticCommandImpl")     \
  template(com_sun_management_internal_GarbageCollectorExtImpl,"com/sun/management/internal/GarbageCollectorExtImpl")   \
  template(getDiagnosticCommandMBean_name,             "getDiagnosticCommandMBean")                               \
  template(getDiagnosticCommandMBean_signature,        "()Lcom/sun/management/DiagnosticCommandMBean;")           \
  template(getGcInfoBuilder_name,                      "getGcInfoBuilder")                                        \
  template(getGcInfoBuilder_signature,                 "()Lcom/sun/management/internal/GcInfoBuilder;")           \
  template(com_sun_management_GcInfo,                  "com/sun/management/GcInfo")                               \
  template(com_sun_management_GcInfo_constructor_signature, "(Lcom/sun/management/internal/GcInfoBuilder;JJJ[Ljava/lang/management/MemoryUsage;[Ljava/lang/management/MemoryUsage;[Ljava/lang/Object;)V") \
  template(createGCNotification_name,                  "createGCNotification")                                    \
  template(createGCNotification_signature,             "(JLjava/lang/String;Ljava/lang/String;Ljava/lang/String;Lcom/sun/management/GcInfo;)V") \
  template(createDiagnosticFrameworkNotification_name, "createDiagnosticFrameworkNotification")                   \
  template(createMemoryPoolMBean_name,                 "createMemoryPoolMBean")                                   \
  template(createMemoryManagerMBean_name,              "createMemoryManagerMBean")                                \
  template(createGarbageCollectorMBean_name,           "createGarbageCollectorMBean")                             \
  template(createMemoryPoolMBean_signature,            "(Ljava/lang/String;ZJJ)Ljava/lang/management/MemoryPoolMBean;") \
  template(createMemoryManagerMBean_signature,         "(Ljava/lang/String;)Ljava/lang/management/MemoryManagerMBean;") \
  template(createGarbageCollectorMBean_signature,      "(Ljava/lang/String;Ljava/lang/String;)Ljava/lang/management/GarbageCollectorMBean;") \
  template(trigger_name,                               "trigger")                                                 \
  template(clear_name,                                 "clear")                                                   \
  template(trigger_method_signature,                   "(ILjava/lang/management/MemoryUsage;)V")                  \
  template(startAgent_name,                            "startAgent")                                              \
  template(startRemoteAgent_name,                      "startRemoteManagementAgent")                              \
  template(startLocalAgent_name,                       "startLocalManagementAgent")                               \
  template(stopRemoteAgent_name,                       "stopRemoteManagementAgent")                               \
  template(getAgentStatus_name,                        "getManagementAgentStatus")                                \
  template(java_lang_management_ThreadInfo_constructor_signature, "(Ljava/lang/Thread;ILjava/lang/Object;Ljava/lang/Thread;JJJJ[Ljava/lang/StackTraceElement;)V") \
  template(java_lang_management_ThreadInfo_with_locks_constructor_signature, "(Ljava/lang/Thread;ILjava/lang/Object;Ljava/lang/Thread;JJJJ[Ljava/lang/StackTraceElement;[Ljava/lang/Object;[I[Ljava/lang/Object;)V") \
  template(long_long_long_long_void_signature,         "(JJJJ)V")                                                 \
  template(finalizer_histogram_klass,                  "java/lang/ref/FinalizerHistogram")                        \
  template(void_finalizer_histogram_entry_array_signature,  "()[Ljava/lang/ref/FinalizerHistogram$Entry;")                        \
  template(get_finalizer_histogram_name,               "getFinalizerHistogram")                                   \
  template(finalizer_histogram_entry_name_field,       "className")                                               \
  template(finalizer_histogram_entry_count_field,      "instanceCount")                                           \
                                                                                                                  \
  template(java_lang_management_MemoryPoolMXBean,      "java/lang/management/MemoryPoolMXBean")                   \
  template(java_lang_management_MemoryManagerMXBean,   "java/lang/management/MemoryManagerMXBean")                \
  template(java_lang_management_GarbageCollectorMXBean,"java/lang/management/GarbageCollectorMXBean")             \
  template(gcInfoBuilder_name,                         "gcInfoBuilder")                                           \
  template(createMemoryPool_name,                      "createMemoryPool")                                        \
  template(createMemoryManager_name,                   "createMemoryManager")                                     \
  template(createGarbageCollector_name,                "createGarbageCollector")                                  \
  template(createMemoryPool_signature,                 "(Ljava/lang/String;ZJJ)Ljava/lang/management/MemoryPoolMXBean;") \
  template(createMemoryManager_signature,              "(Ljava/lang/String;)Ljava/lang/management/MemoryManagerMXBean;") \
  template(createGarbageCollector_signature,           "(Ljava/lang/String;Ljava/lang/String;)Ljava/lang/management/GarbageCollectorMXBean;") \
  template(addThreadDumpForMonitors_name,              "addThreadDumpForMonitors")                                \
  template(addThreadDumpForSynchronizers_name,         "addThreadDumpForSynchronizers")                           \
  template(addThreadDumpForMonitors_signature,         "(Ljava/lang/management/ThreadInfo;[Ljava/lang/Object;[I)V") \
  template(addThreadDumpForSynchronizers_signature,    "(Ljava/lang/management/ThreadInfo;[Ljava/lang/Object;)V")   \
                                                                                                                  \
  /* JVMTI/java.lang.instrument support and VM Attach mechanism */                                                \
  template(jdk_internal_module_Modules,                "jdk/internal/module/Modules")                             \
  template(jdk_internal_vm_VMSupport,                  "jdk/internal/vm/VMSupport")                               \
  template(addReads_name,                              "addReads")                                                \
  template(addReads_signature,                         "(Ljava/lang/Module;Ljava/lang/Module;)V")                 \
  template(addExports_name,                            "addExports")                                              \
  template(addOpens_name,                              "addOpens")                                                \
  template(addExports_signature,                       "(Ljava/lang/Module;Ljava/lang/String;Ljava/lang/Module;)V") \
  template(addUses_name,                               "addUses")                                                 \
  template(addUses_signature,                          "(Ljava/lang/Module;Ljava/lang/Class;)V")                  \
  template(addProvides_name,                           "addProvides")                                             \
  template(addProvides_signature,                      "(Ljava/lang/Module;Ljava/lang/Class;Ljava/lang/Class;)V") \
  template(loadModule_name,                            "loadModule")                                              \
  template(loadModule_signature,                       "(Ljava/lang/String;)Ljava/lang/Module;")                  \
  template(transformedByAgent_name,                    "transformedByAgent")                                      \
  template(transformedByAgent_signature,               "(Ljava/lang/Module;)V")                                   \
  template(appendToClassPathForInstrumentation_name,   "appendToClassPathForInstrumentation")                     \
  do_alias(appendToClassPathForInstrumentation_signature, string_void_signature)                                  \
  template(serializePropertiesToByteArray_name,        "serializePropertiesToByteArray")                          \
  template(serializePropertiesToByteArray_signature,   "()[B")                                                    \
  template(serializeAgentPropertiesToByteArray_name,   "serializeAgentPropertiesToByteArray")                     \
  template(classRedefinedCount_name,                   "classRedefinedCount")                                     \
  template(classLoader_name,                           "classLoader")                                             \
  template(componentType_name,                         "componentType")                                           \
                                                                                                                  \
  /* forEachRemaining support */                                                                                  \
  template(java_util_stream_StreamsRangeIntSpliterator,          "java/util/stream/Streams$RangeIntSpliterator")  \
                                                                                                                  \
  /* trace signatures */                                                                                          \
  TRACE_TEMPLATES(template)                                                                                       \
                                                                                                                  \
  /* extensions */                                                                                                \
  VM_SYMBOLS_DO_EXT(template, do_alias)                                                                           \
                                                                                                                  \
  /*end*/

// Here are all the intrinsics known to the runtime and the CI.
// Each intrinsic consists of a public enum name (like _hashCode),
// followed by a specification of its klass, name, and signature:
//    template(<id>,  <klass>,  <name>, <sig>, <FCODE>)
//
// If you add an intrinsic here, you must also define its name
// and signature as members of the VM symbols.  The VM symbols for
// the intrinsic name and signature may be defined above.
//
// Because the VM_SYMBOLS_DO macro makes reference to VM_INTRINSICS_DO,
// you can also define an intrinsic's name and/or signature locally to the
// intrinsic, if this makes sense.  (It often does make sense.)
//
// For example:
//    do_intrinsic(_foo,  java_lang_Object,  foo_name, foo_signature, F_xx)
//     do_name(     foo_name, "foo")
//     do_signature(foo_signature, "()F")
// klass      = vmSymbols::java_lang_Object()
// name       = vmSymbols::foo_name()
// signature  = vmSymbols::foo_signature()
//
// The name and/or signature might be a "well known" symbol
// like "equal" or "()I", in which case there will be no local
// re-definition of the symbol.
//
// The do_class, do_name, and do_signature calls are all used for the
// same purpose:  Define yet another VM symbol.  They could all be merged
// into a common 'do_symbol' call, but it seems useful to record our
// intentions here about kinds of symbols (class vs. name vs. signature).
//
// The F_xx is one of the Flags enum; see below.
//
// for Emacs: (let ((c-backslash-column 120) (c-backslash-max-column 120)) (c-backslash-region (point) (point-max) nil t))
//
//
// There are two types of intrinsic methods: (1) Library intrinsics and (2) bytecode intrinsics.
//
// (1) A library intrinsic method may be replaced with hand-crafted assembly code,
// with hand-crafted compiler IR, or with a combination of the two. The semantics
// of the replacement code may differ from the semantics of the replaced code.
//
// (2) Bytecode intrinsic methods are not replaced by special code, but they are
// treated in some other special way by the compiler. For example, the compiler
// may delay inlining for some String-related intrinsic methods (e.g., some methods
// defined in the StringBuilder and StringBuffer classes, see
// Compile::should_delay_string_inlining() for more details).
//
// Due to the difference between the semantics of an intrinsic method as defined
// in the (Java) source code and the semantics of the method as defined
// by the code in the VM, intrinsic methods must be explicitly marked.
//
// Intrinsic methods are marked by the jdk.internal.HotSpotIntrinsicCandidate
// annotation. If CheckIntrinsics is enabled, the VM performs the following
// checks when a class C is loaded: (1) all intrinsics defined by the VM for
// class C are present in the loaded class file and are marked;
// (2) an intrinsic is defined by the VM for all marked methods of class C;
// (3) check for orphan methods in class C (i.e., methods for which the VM
// declares an intrinsic but that are not declared for the loaded class C.
// Check (3) is available only in debug builds.
//
// If a mismatch is detected for a method, the VM behaves differently depending
// on the type of build. A fastdebug build exits and reports an error on a mismatch.
// A product build will not replace an unmarked library intrinsic method with
// hand-crafted code, that is, unmarked library intrinsics are treated as ordinary
// methods in a product build. The special treatment of a bytecode intrinsic method
// persists even if the method not marked.
//
// When adding an intrinsic for a method, please make sure to appropriately
// annotate the method in the source code. The list below contains all
// library intrinsics followed by bytecode intrinsics. Please also make sure to
// add the declaration of the intrinsic to the approriate section of the list.
#define VM_INTRINSICS_DO(do_intrinsic, do_class, do_name, do_signature, do_alias)                                       \
  /* (1) Library intrinsics                                                                        */                   \
  do_intrinsic(_hashCode,                 java_lang_Object,       hashCode_name, void_int_signature,             F_R)   \
   do_name(     hashCode_name,                                   "hashCode")                                            \
  do_intrinsic(_getClass,                 java_lang_Object,       getClass_name, void_class_signature,           F_R)   \
   do_name(     getClass_name,                                   "getClass")                                            \
  do_intrinsic(_clone,                    java_lang_Object,       clone_name, void_object_signature,             F_R)   \
   do_name(     clone_name,                                      "clone")                                               \
  do_intrinsic(_notify,                   java_lang_Object,       notify_name, void_method_signature,            F_R)   \
   do_name(     notify_name,                                     "notify")                                              \
  do_intrinsic(_notifyAll,                java_lang_Object,       notifyAll_name, void_method_signature,         F_R)   \
   do_name(     notifyAll_name,                                  "notifyAll")                                           \
                                                                                                                        \
  /* Math & StrictMath intrinsics are defined in terms of just a few signatures: */                                     \
  do_class(java_lang_Math,                "java/lang/Math")                                                             \
  do_class(java_lang_StrictMath,          "java/lang/StrictMath")                                                       \
  do_signature(double2_double_signature,  "(DD)D")                                                                      \
  do_signature(double3_double_signature,  "(DDD)D")                                                                     \
  do_signature(float3_float_signature,    "(FFF)F")                                                                     \
  do_signature(int2_int_signature,        "(II)I")                                                                      \
  do_signature(long2_long_signature,      "(JJ)J")                                                                      \
                                                                                                                        \
  /* here are the math names, all together: */                                                                          \
  do_name(abs_name,"abs")       do_name(sin_name,"sin")         do_name(cos_name,"cos")                                 \
  do_name(tan_name,"tan")       do_name(atan2_name,"atan2")     do_name(sqrt_name,"sqrt")                               \
  do_name(log_name,"log")       do_name(log10_name,"log10")     do_name(pow_name,"pow")                                 \
  do_name(exp_name,"exp")       do_name(min_name,"min")         do_name(max_name,"max")                                 \
                                                                                                                        \
  do_name(addExact_name,"addExact")                                                                                     \
  do_name(decrementExact_name,"decrementExact")                                                                         \
  do_name(incrementExact_name,"incrementExact")                                                                         \
  do_name(multiplyExact_name,"multiplyExact")                                                                           \
  do_name(multiplyHigh_name,"multiplyHigh")                                                                             \
  do_name(negateExact_name,"negateExact")                                                                               \
  do_name(subtractExact_name,"subtractExact")                                                                           \
  do_name(fma_name, "fma")                                                                                              \
                                                                                                                        \
  do_intrinsic(_dabs,                     java_lang_Math,         abs_name,   double_double_signature,           F_S)   \
  do_intrinsic(_dsin,                     java_lang_Math,         sin_name,   double_double_signature,           F_S)   \
  do_intrinsic(_dcos,                     java_lang_Math,         cos_name,   double_double_signature,           F_S)   \
  do_intrinsic(_dtan,                     java_lang_Math,         tan_name,   double_double_signature,           F_S)   \
  do_intrinsic(_datan2,                   java_lang_Math,         atan2_name, double2_double_signature,          F_S)   \
  do_intrinsic(_dsqrt,                    java_lang_Math,         sqrt_name,  double_double_signature,           F_S)   \
  do_intrinsic(_dlog,                     java_lang_Math,         log_name,   double_double_signature,           F_S)   \
  do_intrinsic(_dlog10,                   java_lang_Math,         log10_name, double_double_signature,           F_S)   \
  do_intrinsic(_dpow,                     java_lang_Math,         pow_name,   double2_double_signature,          F_S)   \
  do_intrinsic(_dexp,                     java_lang_Math,         exp_name,   double_double_signature,           F_S)   \
  do_intrinsic(_min,                      java_lang_Math,         min_name,   int2_int_signature,                F_S)   \
  do_intrinsic(_max,                      java_lang_Math,         max_name,   int2_int_signature,                F_S)   \
  do_intrinsic(_addExactI,                java_lang_Math,         addExact_name, int2_int_signature,             F_S)   \
  do_intrinsic(_addExactL,                java_lang_Math,         addExact_name, long2_long_signature,           F_S)   \
  do_intrinsic(_decrementExactI,          java_lang_Math,         decrementExact_name, int_int_signature,        F_S)   \
  do_intrinsic(_decrementExactL,          java_lang_Math,         decrementExact_name, long_long_signature,      F_S)   \
  do_intrinsic(_incrementExactI,          java_lang_Math,         incrementExact_name, int_int_signature,        F_S)   \
  do_intrinsic(_incrementExactL,          java_lang_Math,         incrementExact_name, long_long_signature,      F_S)   \
  do_intrinsic(_multiplyExactI,           java_lang_Math,         multiplyExact_name, int2_int_signature,        F_S)   \
  do_intrinsic(_multiplyExactL,           java_lang_Math,         multiplyExact_name, long2_long_signature,      F_S)   \
  do_intrinsic(_multiplyHigh,             java_lang_Math,         multiplyHigh_name, long2_long_signature,       F_S)   \
  do_intrinsic(_negateExactI,             java_lang_Math,         negateExact_name, int_int_signature,           F_S)   \
  do_intrinsic(_negateExactL,             java_lang_Math,         negateExact_name, long_long_signature,         F_S)   \
  do_intrinsic(_subtractExactI,           java_lang_Math,         subtractExact_name, int2_int_signature,        F_S)   \
  do_intrinsic(_subtractExactL,           java_lang_Math,         subtractExact_name, long2_long_signature,      F_S)   \
  do_intrinsic(_fmaD,                     java_lang_Math,         fma_name,           double3_double_signature,  F_S)   \
  do_intrinsic(_fmaF,                     java_lang_Math,         fma_name,           float3_float_signature,    F_S)   \
                                                                                                                        \
  do_intrinsic(_floatToRawIntBits,        java_lang_Float,        floatToRawIntBits_name,   float_int_signature, F_S)   \
   do_name(     floatToRawIntBits_name,                          "floatToRawIntBits")                                   \
  do_intrinsic(_floatToIntBits,           java_lang_Float,        floatToIntBits_name,      float_int_signature, F_S)   \
   do_name(     floatToIntBits_name,                             "floatToIntBits")                                      \
  do_intrinsic(_intBitsToFloat,           java_lang_Float,        intBitsToFloat_name,      int_float_signature, F_S)   \
   do_name(     intBitsToFloat_name,                             "intBitsToFloat")                                      \
  do_intrinsic(_doubleToRawLongBits,      java_lang_Double,       doubleToRawLongBits_name, double_long_signature, F_S) \
   do_name(     doubleToRawLongBits_name,                        "doubleToRawLongBits")                                 \
  do_intrinsic(_doubleToLongBits,         java_lang_Double,       doubleToLongBits_name,    double_long_signature, F_S) \
   do_name(     doubleToLongBits_name,                           "doubleToLongBits")                                    \
  do_intrinsic(_longBitsToDouble,         java_lang_Double,       longBitsToDouble_name,    long_double_signature, F_S) \
   do_name(     longBitsToDouble_name,                           "longBitsToDouble")                                    \
                                                                                                                        \
  do_intrinsic(_numberOfLeadingZeros_i,   java_lang_Integer,      numberOfLeadingZeros_name,int_int_signature,   F_S)   \
  do_intrinsic(_numberOfLeadingZeros_l,   java_lang_Long,         numberOfLeadingZeros_name,long_int_signature,  F_S)   \
                                                                                                                        \
  do_intrinsic(_numberOfTrailingZeros_i,  java_lang_Integer,      numberOfTrailingZeros_name,int_int_signature,  F_S)   \
  do_intrinsic(_numberOfTrailingZeros_l,  java_lang_Long,         numberOfTrailingZeros_name,long_int_signature, F_S)   \
                                                                                                                        \
  do_intrinsic(_bitCount_i,               java_lang_Integer,      bitCount_name,            int_int_signature,   F_S)   \
  do_intrinsic(_bitCount_l,               java_lang_Long,         bitCount_name,            long_int_signature,  F_S)   \
                                                                                                                        \
  do_intrinsic(_reverseBytes_i,           java_lang_Integer,      reverseBytes_name,        int_int_signature,   F_S)   \
   do_name(     reverseBytes_name,                               "reverseBytes")                                        \
  do_intrinsic(_reverseBytes_l,           java_lang_Long,         reverseBytes_name,        long_long_signature, F_S)   \
    /*  (symbol reverseBytes_name defined above) */                                                                     \
  do_intrinsic(_reverseBytes_c,           java_lang_Character,    reverseBytes_name,        char_char_signature, F_S)   \
    /*  (symbol reverseBytes_name defined above) */                                                                     \
  do_intrinsic(_reverseBytes_s,           java_lang_Short,        reverseBytes_name,        short_short_signature, F_S) \
    /*  (symbol reverseBytes_name defined above) */                                                                     \
                                                                                                                        \
  do_intrinsic(_identityHashCode,         java_lang_System,       identityHashCode_name, object_int_signature,   F_S)   \
   do_name(     identityHashCode_name,                           "identityHashCode")                                    \
  do_intrinsic(_currentTimeMillis,        java_lang_System,       currentTimeMillis_name, void_long_signature,   F_S)   \
                                                                                                                        \
   do_name(     currentTimeMillis_name,                          "currentTimeMillis")                                   \
  do_intrinsic(_nanoTime,                 java_lang_System,       nanoTime_name,          void_long_signature,   F_S)   \
   do_name(     nanoTime_name,                                   "nanoTime")                                            \
                                                                                                                        \
  TRACE_INTRINSICS(do_intrinsic, do_class, do_name, do_signature, do_alias)                                             \
                                                                                                                        \
  do_intrinsic(_arraycopy,                java_lang_System,       arraycopy_name, arraycopy_signature,           F_S)   \
   do_name(     arraycopy_name,                                  "arraycopy")                                           \
   do_signature(arraycopy_signature,                             "(Ljava/lang/Object;ILjava/lang/Object;II)V")          \
  do_intrinsic(_isInterrupted,            java_lang_Thread,       isInterrupted_name, isInterrupted_signature,   F_R)   \
   do_name(     isInterrupted_name,                              "isInterrupted")                                       \
   do_signature(isInterrupted_signature,                         "(Z)Z")                                                \
  do_intrinsic(_currentThread,            java_lang_Thread,       currentThread_name, currentThread_signature,   F_S)   \
   do_name(     currentThread_name,                              "currentThread")                                       \
   do_signature(currentThread_signature,                         "()Ljava/lang/Thread;")                                \
                                                                                                                        \
  /* reflective intrinsics, for java/lang/Class, etc. */                                                                \
  do_intrinsic(_isAssignableFrom,         java_lang_Class,        isAssignableFrom_name, class_boolean_signature, F_RN) \
   do_name(     isAssignableFrom_name,                           "isAssignableFrom")                                    \
  do_intrinsic(_isInstance,               java_lang_Class,        isInstance_name, object_boolean_signature,     F_RN)  \
   do_name(     isInstance_name,                                 "isInstance")                                          \
  do_intrinsic(_getModifiers,             java_lang_Class,        getModifiers_name, void_int_signature,         F_RN)  \
   do_name(     getModifiers_name,                               "getModifiers")                                        \
  do_intrinsic(_isInterface,              java_lang_Class,        isInterface_name, void_boolean_signature,      F_RN)  \
   do_name(     isInterface_name,                                "isInterface")                                         \
  do_intrinsic(_isArray,                  java_lang_Class,        isArray_name, void_boolean_signature,          F_RN)  \
   do_name(     isArray_name,                                    "isArray")                                             \
  do_intrinsic(_isPrimitive,              java_lang_Class,        isPrimitive_name, void_boolean_signature,      F_RN)  \
   do_name(     isPrimitive_name,                                "isPrimitive")                                         \
  do_intrinsic(_getSuperclass,            java_lang_Class,        getSuperclass_name, void_class_signature,      F_RN)  \
   do_name(     getSuperclass_name,                              "getSuperclass")                                       \
  do_intrinsic(_Class_cast,               java_lang_Class,        Class_cast_name, object_object_signature,      F_R)   \
   do_name(     Class_cast_name,                                 "cast")                                                \
                                                                                                                        \
  do_intrinsic(_getClassAccessFlags,      reflect_Reflection,     getClassAccessFlags_name, class_int_signature, F_SN)  \
   do_name(     getClassAccessFlags_name,                        "getClassAccessFlags")                                 \
  do_intrinsic(_getLength,                java_lang_reflect_Array, getLength_name, object_int_signature,         F_SN)  \
   do_name(     getLength_name,                                   "getLength")                                          \
                                                                                                                        \
  do_intrinsic(_getCallerClass,           reflect_Reflection,     getCallerClass_name, void_class_signature,     F_SN)  \
   do_name(     getCallerClass_name,                             "getCallerClass")                                      \
                                                                                                                        \
  do_intrinsic(_newArray,                 java_lang_reflect_Array, newArray_name, newArray_signature,            F_SN)  \
   do_name(     newArray_name,                                    "newArray")                                           \
   do_signature(newArray_signature,                               "(Ljava/lang/Class;I)Ljava/lang/Object;")             \
                                                                                                                        \
  do_intrinsic(_onSpinWait,               java_lang_Thread,       onSpinWait_name, onSpinWait_signature,         F_S)   \
   do_name(     onSpinWait_name,                                  "onSpinWait")                                         \
   do_alias(    onSpinWait_signature,                             void_method_signature)                                \
                                                                                                                        \
  do_intrinsic(_copyOf,                   java_util_Arrays,       copyOf_name, copyOf_signature,                 F_S)   \
   do_name(     copyOf_name,                                     "copyOf")                                              \
   do_signature(copyOf_signature,             "([Ljava/lang/Object;ILjava/lang/Class;)[Ljava/lang/Object;")             \
                                                                                                                        \
  do_intrinsic(_copyOfRange,              java_util_Arrays,       copyOfRange_name, copyOfRange_signature,       F_S)   \
   do_name(     copyOfRange_name,                                "copyOfRange")                                         \
   do_signature(copyOfRange_signature,        "([Ljava/lang/Object;IILjava/lang/Class;)[Ljava/lang/Object;")            \
                                                                                                                        \
  do_intrinsic(_equalsC,                  java_util_Arrays,       equals_name,    equalsC_signature,             F_S)   \
   do_signature(equalsC_signature,                               "([C[C)Z")                                             \
  do_intrinsic(_equalsB,                  java_util_Arrays,       equals_name,    equalsB_signature,             F_S)   \
   do_signature(equalsB_signature,                               "([B[B)Z")                                             \
                                                                                                                        \
  do_intrinsic(_compressStringC,          java_lang_StringUTF16,  compress_name, encodeISOArray_signature,       F_S)   \
   do_name(     compress_name,                                   "compress")                                            \
  do_intrinsic(_compressStringB,          java_lang_StringUTF16,  compress_name, indexOfI_signature,             F_S)   \
  do_intrinsic(_inflateStringC,           java_lang_StringLatin1, inflate_name, inflateC_signature,              F_S)   \
   do_name(     inflate_name,                                    "inflate")                                             \
   do_signature(inflateC_signature,                              "([BI[CII)V")                                          \
  do_intrinsic(_inflateStringB,           java_lang_StringLatin1, inflate_name, inflateB_signature,              F_S)   \
   do_signature(inflateB_signature,                              "([BI[BII)V")                                          \
  do_intrinsic(_toBytesStringU,           java_lang_StringUTF16, toBytes_name, toBytesU_signature,               F_S)   \
   do_name(     toBytes_name,                                    "toBytes")                                             \
   do_signature(toBytesU_signature,                              "([CII)[B")                                            \
  do_intrinsic(_getCharsStringU,          java_lang_StringUTF16, getCharsU_name, getCharsU_signature,            F_S)   \
   do_name(     getCharsU_name,                                  "getChars")                                            \
   do_signature(getCharsU_signature,                             "([BII[CI)V")                                          \
  do_intrinsic(_getCharStringU,           java_lang_StringUTF16, getChar_name, getCharStringU_signature,         F_S)   \
   do_signature(getCharStringU_signature,                        "([BI)C")                                              \
  do_intrinsic(_putCharStringU,           java_lang_StringUTF16, putChar_name, putCharStringU_signature,         F_S)   \
   do_signature(putCharStringU_signature,                        "([BII)V")                                             \
  do_intrinsic(_compareToL,               java_lang_StringLatin1,compareTo_name, compareTo_indexOf_signature,    F_S)   \
  do_intrinsic(_compareToU,               java_lang_StringUTF16, compareTo_name, compareTo_indexOf_signature,    F_S)   \
  do_intrinsic(_compareToLU,              java_lang_StringLatin1,compareToLU_name, compareTo_indexOf_signature,  F_S)   \
  do_intrinsic(_compareToUL,              java_lang_StringUTF16, compareToUL_name, compareTo_indexOf_signature,  F_S)   \
   do_signature(compareTo_indexOf_signature,                     "([B[B)I")                                             \
   do_name(     compareTo_name,                                  "compareTo")                                           \
   do_name(     compareToLU_name,                                "compareToUTF16")                                      \
   do_name(     compareToUL_name,                                "compareToLatin1")                                     \
  do_intrinsic(_indexOfL,                 java_lang_StringLatin1,indexOf_name, compareTo_indexOf_signature,      F_S)   \
  do_intrinsic(_indexOfU,                 java_lang_StringUTF16, indexOf_name, compareTo_indexOf_signature,      F_S)   \
  do_intrinsic(_indexOfUL,                java_lang_StringUTF16, indexOfUL_name, compareTo_indexOf_signature,    F_S)   \
  do_intrinsic(_indexOfIL,                java_lang_StringLatin1,indexOf_name, indexOfI_signature,               F_S)   \
  do_intrinsic(_indexOfIU,                java_lang_StringUTF16, indexOf_name, indexOfI_signature,               F_S)   \
  do_intrinsic(_indexOfIUL,               java_lang_StringUTF16, indexOfUL_name, indexOfI_signature,             F_S)   \
  do_intrinsic(_indexOfU_char,            java_lang_StringUTF16, indexOfChar_name, indexOfChar_signature,        F_S)   \
   do_name(     indexOf_name,                                    "indexOf")                                             \
   do_name(     indexOfChar_name,                                "indexOfChar")                                         \
   do_name(     indexOfUL_name,                                  "indexOfLatin1")                                       \
   do_signature(indexOfI_signature,                              "([BI[BII)I")                                          \
   do_signature(indexOfChar_signature,                           "([BIII)I")                                            \
  do_intrinsic(_equalsL,                  java_lang_StringLatin1,equals_name, equalsB_signature,                 F_S)   \
  do_intrinsic(_equalsU,                  java_lang_StringUTF16, equals_name, equalsB_signature,                 F_S)   \
                                                                                                                        \
  do_intrinsic(_Preconditions_checkIndex, jdk_internal_util_Preconditions, checkIndex_name, Preconditions_checkIndex_signature, F_S)   \
   do_signature(Preconditions_checkIndex_signature,              "(IILjava/util/function/BiFunction;)I")                \
                                                                                                                        \
  do_class(java_nio_Buffer,               "java/nio/Buffer")                                                            \
  do_intrinsic(_checkIndex,               java_nio_Buffer,        checkIndex_name, int_int_signature,            F_R)   \
   do_name(     checkIndex_name,                                 "checkIndex")                                          \
                                                                                                                        \
  do_class(java_lang_StringCoding,        "java/lang/StringCoding")                                                     \
  do_intrinsic(_hasNegatives,             java_lang_StringCoding, hasNegatives_name, hasNegatives_signature,     F_S)   \
   do_name(     hasNegatives_name,                               "hasNegatives")                                        \
   do_signature(hasNegatives_signature,                          "([BII)Z")                                             \
                                                                                                                        \
  do_class(sun_nio_cs_iso8859_1_Encoder,  "sun/nio/cs/ISO_8859_1$Encoder")                                              \
  do_intrinsic(_encodeISOArray,     sun_nio_cs_iso8859_1_Encoder, encodeISOArray_name, encodeISOArray_signature, F_S)   \
   do_name(     encodeISOArray_name,                             "implEncodeISOArray")                                  \
   do_signature(encodeISOArray_signature,                        "([CI[BII)I")                                          \
                                                                                                                        \
  do_intrinsic(_encodeByteISOArray,     java_lang_StringCoding, encodeISOArray_name, indexOfI_signature,         F_S)   \
                                                                                                                        \
  do_class(java_math_BigInteger,                      "java/math/BigInteger")                                           \
  do_intrinsic(_multiplyToLen,      java_math_BigInteger, multiplyToLen_name, multiplyToLen_signature, F_S)             \
   do_name(     multiplyToLen_name,                             "implMultiplyToLen")                                    \
   do_signature(multiplyToLen_signature,                        "([II[II[I)[I")                                         \
                                                                                                                        \
  do_intrinsic(_squareToLen, java_math_BigInteger, squareToLen_name, squareToLen_signature, F_S)                        \
   do_name(     squareToLen_name,                             "implSquareToLen")                                        \
   do_signature(squareToLen_signature,                        "([II[II)[I")                                             \
                                                                                                                        \
  do_intrinsic(_mulAdd, java_math_BigInteger, mulAdd_name, mulAdd_signature, F_S)                                       \
   do_name(     mulAdd_name,                                  "implMulAdd")                                             \
   do_signature(mulAdd_signature,                             "([I[IIII)I")                                             \
                                                                                                                        \
  do_intrinsic(_montgomeryMultiply,      java_math_BigInteger, montgomeryMultiply_name, montgomeryMultiply_signature, F_S) \
   do_name(     montgomeryMultiply_name,                             "implMontgomeryMultiply")                          \
   do_signature(montgomeryMultiply_signature,                        "([I[I[IIJ[I)[I")                                  \
                                                                                                                        \
  do_intrinsic(_montgomerySquare,      java_math_BigInteger, montgomerySquare_name, montgomerySquare_signature, F_S)    \
   do_name(     montgomerySquare_name,                             "implMontgomerySquare")                              \
   do_signature(montgomerySquare_signature,                        "([I[IIJ[I)[I")                                      \
                                                                                                                        \
  do_class(java_util_ArraysSupport, "java/util/ArraysSupport")                                                          \
  do_intrinsic(_vectorizedMismatch, java_util_ArraysSupport, vectorizedMismatch_name, vectorizedMismatch_signature, F_S)\
   do_name(vectorizedMismatch_name, "vectorizedMismatch")                                                               \
   do_signature(vectorizedMismatch_signature, "(Ljava/lang/Object;JLjava/lang/Object;JII)I")                            \
                                                                                                                        \
  /* java/lang/ref/Reference */                                                                                         \
  do_intrinsic(_Reference_get,            java_lang_ref_Reference, get_name,    void_object_signature, F_R)             \
                                                                                                                        \
  /* support for com.sun.crypto.provider.AESCrypt and some of its callers */                                            \
  do_class(com_sun_crypto_provider_aescrypt,      "com/sun/crypto/provider/AESCrypt")                                   \
  do_intrinsic(_aescrypt_encryptBlock, com_sun_crypto_provider_aescrypt, encryptBlock_name, byteArray_int_byteArray_int_signature, F_R)   \
  do_intrinsic(_aescrypt_decryptBlock, com_sun_crypto_provider_aescrypt, decryptBlock_name, byteArray_int_byteArray_int_signature, F_R)   \
   do_name(     encryptBlock_name,                                 "implEncryptBlock")                                  \
   do_name(     decryptBlock_name,                                 "implDecryptBlock")                                  \
   do_signature(byteArray_int_byteArray_int_signature,             "([BI[BI)V")                                         \
                                                                                                                        \
  do_class(com_sun_crypto_provider_cipherBlockChaining,            "com/sun/crypto/provider/CipherBlockChaining")       \
   do_intrinsic(_cipherBlockChaining_encryptAESCrypt, com_sun_crypto_provider_cipherBlockChaining, encrypt_name, byteArray_int_int_byteArray_int_signature, F_R)   \
   do_intrinsic(_cipherBlockChaining_decryptAESCrypt, com_sun_crypto_provider_cipherBlockChaining, decrypt_name, byteArray_int_int_byteArray_int_signature, F_R)   \
   do_name(     encrypt_name,                                      "implEncrypt")                                       \
   do_name(     decrypt_name,                                      "implDecrypt")                                       \
   do_signature(byteArray_int_int_byteArray_int_signature,         "([BII[BI)I")                                        \
                                                                                                                        \
  do_class(com_sun_crypto_provider_counterMode,      "com/sun/crypto/provider/CounterMode")                             \
   do_intrinsic(_counterMode_AESCrypt, com_sun_crypto_provider_counterMode, crypt_name, byteArray_int_int_byteArray_int_signature, F_R)   \
   do_name(     crypt_name,                                 "implCrypt")                                                    \
                                                                                                                        \
  /* support for sun.security.provider.SHA */                                                                           \
  do_class(sun_security_provider_sha,                              "sun/security/provider/SHA")                         \
  do_intrinsic(_sha_implCompress, sun_security_provider_sha, implCompress_name, implCompress_signature, F_R)            \
   do_name(     implCompress_name,                                 "implCompress0")                                     \
   do_signature(implCompress_signature,                            "([BI)V")                                            \
                                                                                                                        \
  /* support for sun.security.provider.SHA2 */                                                                          \
  do_class(sun_security_provider_sha2,                             "sun/security/provider/SHA2")                        \
  do_intrinsic(_sha2_implCompress, sun_security_provider_sha2, implCompress_name, implCompress_signature, F_R)          \
                                                                                                                        \
  /* support for sun.security.provider.SHA5 */                                                                          \
  do_class(sun_security_provider_sha5,                             "sun/security/provider/SHA5")                        \
  do_intrinsic(_sha5_implCompress, sun_security_provider_sha5, implCompress_name, implCompress_signature, F_R)          \
                                                                                                                        \
  /* support for sun.security.provider.DigestBase */                                                                    \
  do_class(sun_security_provider_digestbase,                       "sun/security/provider/DigestBase")                  \
  do_intrinsic(_digestBase_implCompressMB, sun_security_provider_digestbase, implCompressMB_name, implCompressMB_signature, F_R)   \
   do_name(     implCompressMB_name,                               "implCompressMultiBlock0")                           \
   do_signature(implCompressMB_signature,                          "([BII)I")                                           \
                                                                                                                        \
  /* support for com.sun.crypto.provider.GHASH */                                                                       \
  do_class(com_sun_crypto_provider_ghash, "com/sun/crypto/provider/GHASH")                                              \
  do_intrinsic(_ghash_processBlocks, com_sun_crypto_provider_ghash, processBlocks_name, ghash_processBlocks_signature, F_S) \
   do_name(processBlocks_name, "processBlocks")                                                                         \
   do_signature(ghash_processBlocks_signature, "([BII[J[J)V")                                                           \
                                                                                                                        \
  /* support for java.util.zip */                                                                                       \
  do_class(java_util_zip_CRC32,           "java/util/zip/CRC32")                                                        \
  do_intrinsic(_updateCRC32,               java_util_zip_CRC32,   update_name, int2_int_signature,               F_SN)  \
   do_name(     update_name,                                      "update")                                             \
  do_intrinsic(_updateBytesCRC32,          java_util_zip_CRC32,   updateBytes_name, updateBytes_signature,       F_SN)  \
   do_name(     updateBytes_name,                                "updateBytes0")                                        \
   do_signature(updateBytes_signature,                           "(I[BII)I")                                            \
  do_intrinsic(_updateByteBufferCRC32,     java_util_zip_CRC32,   updateByteBuffer_name, updateByteBuffer_signature, F_SN) \
   do_name(     updateByteBuffer_name,                           "updateByteBuffer0")                                   \
   do_signature(updateByteBuffer_signature,                      "(IJII)I")                                             \
                                                                                                                        \
  /* support for java.util.zip.CRC32C */                                                                                \
  do_class(java_util_zip_CRC32C,          "java/util/zip/CRC32C")                                                       \
  do_intrinsic(_updateBytesCRC32C,         java_util_zip_CRC32C,  updateBytes_C_name, updateBytes_signature,       F_S) \
   do_name(     updateBytes_C_name,                               "updateBytes")                                        \
  do_intrinsic(_updateDirectByteBufferCRC32C, java_util_zip_CRC32C, updateDirectByteBuffer_C_name, updateByteBuffer_signature, F_S) \
   do_name(    updateDirectByteBuffer_C_name,                     "updateDirectByteBuffer")                             \
                                                                                                                        \
   /* support for java.util.zip.Adler32 */                                                                              \
  do_class(java_util_zip_Adler32,        "java/util/zip/Adler32")                                                       \
  do_intrinsic(_updateBytesAdler32,       java_util_zip_Adler32,  updateBytes_C_name,  updateBytes_signature,  F_SN)    \
  do_intrinsic(_updateByteBufferAdler32,  java_util_zip_Adler32,  updateByteBuffer_A_name,  updateByteBuffer_signature,  F_SN) \
   do_name(     updateByteBuffer_A_name,                          "updateByteBuffer")                                   \
                                                                                                                        \
  /* support for Unsafe */                                                                                              \
  do_class(jdk_internal_misc_Unsafe,               "jdk/internal/misc/Unsafe")                                          \
                                                                                                                        \
  do_intrinsic(_allocateInstance,         jdk_internal_misc_Unsafe,     allocateInstance_name, allocateInstance_signature, F_RN) \
   do_name(     allocateInstance_name,                                  "allocateInstance")                                      \
   do_signature(allocateInstance_signature,                             "(Ljava/lang/Class;)Ljava/lang/Object;")                 \
  do_intrinsic(_allocateUninitializedArray, jdk_internal_misc_Unsafe,   allocateUninitializedArray_name, newArray_signature,  F_R) \
   do_name(     allocateUninitializedArray_name,                        "allocateUninitializedArray0")                           \
  do_intrinsic(_copyMemory,               jdk_internal_misc_Unsafe,     copyMemory_name, copyMemory_signature,         F_RN)     \
   do_name(     copyMemory_name,                                        "copyMemory0")                                           \
   do_signature(copyMemory_signature,                                   "(Ljava/lang/Object;JLjava/lang/Object;JJ)V")            \
  do_intrinsic(_loadFence,                jdk_internal_misc_Unsafe,     loadFence_name, loadFence_signature,           F_RN)     \
   do_name(     loadFence_name,                                         "loadFence")                                             \
   do_alias(    loadFence_signature,                                    void_method_signature)                                   \
  do_intrinsic(_storeFence,               jdk_internal_misc_Unsafe,     storeFence_name, storeFence_signature,         F_RN)     \
   do_name(     storeFence_name,                                        "storeFence")                                            \
   do_alias(    storeFence_signature,                                   void_method_signature)                                   \
  do_intrinsic(_fullFence,                jdk_internal_misc_Unsafe,     fullFence_name, fullFence_signature,           F_RN)     \
   do_name(     fullFence_name,                                         "fullFence")                                             \
   do_alias(    fullFence_signature,                                    void_method_signature)                                   \
                                                                                                                        \
  /* Custom branch frequencies profiling support for JSR292 */                                                          \
  do_class(java_lang_invoke_MethodHandleImpl,               "java/lang/invoke/MethodHandleImpl")                        \
  do_intrinsic(_profileBoolean, java_lang_invoke_MethodHandleImpl, profileBoolean_name, profileBoolean_signature, F_S)  \
   do_name(     profileBoolean_name,                             "profileBoolean")                                      \
   do_signature(profileBoolean_signature,                        "(Z[I)Z")                                              \
  do_intrinsic(_isCompileConstant, java_lang_invoke_MethodHandleImpl, isCompileConstant_name, isCompileConstant_signature, F_S) \
   do_name(     isCompileConstant_name,                          "isCompileConstant")                                   \
   do_alias(    isCompileConstant_signature,                      object_boolean_signature)                             \
                                                                                                                        \
  /* unsafe memory references (there are a lot of them...) */                                                           \
  do_signature(getObject_signature,       "(Ljava/lang/Object;J)Ljava/lang/Object;")                                    \
  do_signature(putObject_signature,       "(Ljava/lang/Object;JLjava/lang/Object;)V")                                   \
  do_signature(getBoolean_signature,      "(Ljava/lang/Object;J)Z")                                                     \
  do_signature(putBoolean_signature,      "(Ljava/lang/Object;JZ)V")                                                    \
  do_signature(getByte_signature,         "(Ljava/lang/Object;J)B")                                                     \
  do_signature(putByte_signature,         "(Ljava/lang/Object;JB)V")                                                    \
  do_signature(getShort_signature,        "(Ljava/lang/Object;J)S")                                                     \
  do_signature(putShort_signature,        "(Ljava/lang/Object;JS)V")                                                    \
  do_signature(getChar_signature,         "(Ljava/lang/Object;J)C")                                                     \
  do_signature(putChar_signature,         "(Ljava/lang/Object;JC)V")                                                    \
  do_signature(getInt_signature,          "(Ljava/lang/Object;J)I")                                                     \
  do_signature(putInt_signature,          "(Ljava/lang/Object;JI)V")                                                    \
  do_signature(getLong_signature,         "(Ljava/lang/Object;J)J")                                                     \
  do_signature(putLong_signature,         "(Ljava/lang/Object;JJ)V")                                                    \
  do_signature(getFloat_signature,        "(Ljava/lang/Object;J)F")                                                     \
  do_signature(putFloat_signature,        "(Ljava/lang/Object;JF)V")                                                    \
  do_signature(getDouble_signature,       "(Ljava/lang/Object;J)D")                                                     \
  do_signature(putDouble_signature,       "(Ljava/lang/Object;JD)V")                                                    \
                                                                                                                        \
  do_name(getObject_name,"getObject")           do_name(putObject_name,"putObject")                                     \
  do_name(getBoolean_name,"getBoolean")         do_name(putBoolean_name,"putBoolean")                                   \
  do_name(getByte_name,"getByte")               do_name(putByte_name,"putByte")                                         \
  do_name(getShort_name,"getShort")             do_name(putShort_name,"putShort")                                       \
  do_name(getChar_name,"getChar")               do_name(putChar_name,"putChar")                                         \
  do_name(getInt_name,"getInt")                 do_name(putInt_name,"putInt")                                           \
  do_name(getLong_name,"getLong")               do_name(putLong_name,"putLong")                                         \
  do_name(getFloat_name,"getFloat")             do_name(putFloat_name,"putFloat")                                       \
  do_name(getDouble_name,"getDouble")           do_name(putDouble_name,"putDouble")                                     \
                                                                                                                        \
  do_intrinsic(_getObject,          jdk_internal_misc_Unsafe,     getObject_name, getObject_signature,           F_RN)  \
  do_intrinsic(_getBoolean,         jdk_internal_misc_Unsafe,     getBoolean_name, getBoolean_signature,         F_RN)  \
  do_intrinsic(_getByte,            jdk_internal_misc_Unsafe,     getByte_name, getByte_signature,               F_RN)  \
  do_intrinsic(_getShort,           jdk_internal_misc_Unsafe,     getShort_name, getShort_signature,             F_RN)  \
  do_intrinsic(_getChar,            jdk_internal_misc_Unsafe,     getChar_name, getChar_signature,               F_RN)  \
  do_intrinsic(_getInt,             jdk_internal_misc_Unsafe,     getInt_name, getInt_signature,                 F_RN)  \
  do_intrinsic(_getLong,            jdk_internal_misc_Unsafe,     getLong_name, getLong_signature,               F_RN)  \
  do_intrinsic(_getFloat,           jdk_internal_misc_Unsafe,     getFloat_name, getFloat_signature,             F_RN)  \
  do_intrinsic(_getDouble,          jdk_internal_misc_Unsafe,     getDouble_name, getDouble_signature,           F_RN)  \
  do_intrinsic(_putObject,          jdk_internal_misc_Unsafe,     putObject_name, putObject_signature,           F_RN)  \
  do_intrinsic(_putBoolean,         jdk_internal_misc_Unsafe,     putBoolean_name, putBoolean_signature,         F_RN)  \
  do_intrinsic(_putByte,            jdk_internal_misc_Unsafe,     putByte_name, putByte_signature,               F_RN)  \
  do_intrinsic(_putShort,           jdk_internal_misc_Unsafe,     putShort_name, putShort_signature,             F_RN)  \
  do_intrinsic(_putChar,            jdk_internal_misc_Unsafe,     putChar_name, putChar_signature,               F_RN)  \
  do_intrinsic(_putInt,             jdk_internal_misc_Unsafe,     putInt_name, putInt_signature,                 F_RN)  \
  do_intrinsic(_putLong,            jdk_internal_misc_Unsafe,     putLong_name, putLong_signature,               F_RN)  \
  do_intrinsic(_putFloat,           jdk_internal_misc_Unsafe,     putFloat_name, putFloat_signature,             F_RN)  \
  do_intrinsic(_putDouble,          jdk_internal_misc_Unsafe,     putDouble_name, putDouble_signature,           F_RN)  \
                                                                                                                        \
  do_name(getObjectVolatile_name,"getObjectVolatile")   do_name(putObjectVolatile_name,"putObjectVolatile")             \
  do_name(getBooleanVolatile_name,"getBooleanVolatile") do_name(putBooleanVolatile_name,"putBooleanVolatile")           \
  do_name(getByteVolatile_name,"getByteVolatile")       do_name(putByteVolatile_name,"putByteVolatile")                 \
  do_name(getShortVolatile_name,"getShortVolatile")     do_name(putShortVolatile_name,"putShortVolatile")               \
  do_name(getCharVolatile_name,"getCharVolatile")       do_name(putCharVolatile_name,"putCharVolatile")                 \
  do_name(getIntVolatile_name,"getIntVolatile")         do_name(putIntVolatile_name,"putIntVolatile")                   \
  do_name(getLongVolatile_name,"getLongVolatile")       do_name(putLongVolatile_name,"putLongVolatile")                 \
  do_name(getFloatVolatile_name,"getFloatVolatile")     do_name(putFloatVolatile_name,"putFloatVolatile")               \
  do_name(getDoubleVolatile_name,"getDoubleVolatile")   do_name(putDoubleVolatile_name,"putDoubleVolatile")             \
                                                                                                                        \
  do_intrinsic(_getObjectVolatile,        jdk_internal_misc_Unsafe,     getObjectVolatile_name, getObject_signature,   F_RN)  \
  do_intrinsic(_getBooleanVolatile,       jdk_internal_misc_Unsafe,     getBooleanVolatile_name, getBoolean_signature, F_RN)  \
  do_intrinsic(_getByteVolatile,          jdk_internal_misc_Unsafe,     getByteVolatile_name, getByte_signature,       F_RN)  \
  do_intrinsic(_getShortVolatile,         jdk_internal_misc_Unsafe,     getShortVolatile_name, getShort_signature,     F_RN)  \
  do_intrinsic(_getCharVolatile,          jdk_internal_misc_Unsafe,     getCharVolatile_name, getChar_signature,       F_RN)  \
  do_intrinsic(_getIntVolatile,           jdk_internal_misc_Unsafe,     getIntVolatile_name, getInt_signature,         F_RN)  \
  do_intrinsic(_getLongVolatile,          jdk_internal_misc_Unsafe,     getLongVolatile_name, getLong_signature,       F_RN)  \
  do_intrinsic(_getFloatVolatile,         jdk_internal_misc_Unsafe,     getFloatVolatile_name, getFloat_signature,     F_RN)  \
  do_intrinsic(_getDoubleVolatile,        jdk_internal_misc_Unsafe,     getDoubleVolatile_name, getDouble_signature,   F_RN)  \
  do_intrinsic(_putObjectVolatile,        jdk_internal_misc_Unsafe,     putObjectVolatile_name, putObject_signature,   F_RN)  \
  do_intrinsic(_putBooleanVolatile,       jdk_internal_misc_Unsafe,     putBooleanVolatile_name, putBoolean_signature, F_RN)  \
  do_intrinsic(_putByteVolatile,          jdk_internal_misc_Unsafe,     putByteVolatile_name, putByte_signature,       F_RN)  \
  do_intrinsic(_putShortVolatile,         jdk_internal_misc_Unsafe,     putShortVolatile_name, putShort_signature,     F_RN)  \
  do_intrinsic(_putCharVolatile,          jdk_internal_misc_Unsafe,     putCharVolatile_name, putChar_signature,       F_RN)  \
  do_intrinsic(_putIntVolatile,           jdk_internal_misc_Unsafe,     putIntVolatile_name, putInt_signature,         F_RN)  \
  do_intrinsic(_putLongVolatile,          jdk_internal_misc_Unsafe,     putLongVolatile_name, putLong_signature,       F_RN)  \
  do_intrinsic(_putFloatVolatile,         jdk_internal_misc_Unsafe,     putFloatVolatile_name, putFloat_signature,     F_RN)  \
  do_intrinsic(_putDoubleVolatile,        jdk_internal_misc_Unsafe,     putDoubleVolatile_name, putDouble_signature,   F_RN)  \
                                                                                                                        \
  do_name(getObjectOpaque_name,"getObjectOpaque")     do_name(putObjectOpaque_name,"putObjectOpaque")                   \
  do_name(getBooleanOpaque_name,"getBooleanOpaque")   do_name(putBooleanOpaque_name,"putBooleanOpaque")                 \
  do_name(getByteOpaque_name,"getByteOpaque")         do_name(putByteOpaque_name,"putByteOpaque")                       \
  do_name(getShortOpaque_name,"getShortOpaque")       do_name(putShortOpaque_name,"putShortOpaque")                     \
  do_name(getCharOpaque_name,"getCharOpaque")         do_name(putCharOpaque_name,"putCharOpaque")                       \
  do_name(getIntOpaque_name,"getIntOpaque")           do_name(putIntOpaque_name,"putIntOpaque")                         \
  do_name(getLongOpaque_name,"getLongOpaque")         do_name(putLongOpaque_name,"putLongOpaque")                       \
  do_name(getFloatOpaque_name,"getFloatOpaque")       do_name(putFloatOpaque_name,"putFloatOpaque")                     \
  do_name(getDoubleOpaque_name,"getDoubleOpaque")     do_name(putDoubleOpaque_name,"putDoubleOpaque")                   \
                                                                                                                        \
  do_intrinsic(_getObjectOpaque,          jdk_internal_misc_Unsafe,        getObjectOpaque_name, getObject_signature,   F_R)  \
  do_intrinsic(_getBooleanOpaque,         jdk_internal_misc_Unsafe,        getBooleanOpaque_name, getBoolean_signature, F_R)  \
  do_intrinsic(_getByteOpaque,            jdk_internal_misc_Unsafe,        getByteOpaque_name, getByte_signature,       F_R)  \
  do_intrinsic(_getShortOpaque,           jdk_internal_misc_Unsafe,        getShortOpaque_name, getShort_signature,     F_R)  \
  do_intrinsic(_getCharOpaque,            jdk_internal_misc_Unsafe,        getCharOpaque_name, getChar_signature,       F_R)  \
  do_intrinsic(_getIntOpaque,             jdk_internal_misc_Unsafe,        getIntOpaque_name, getInt_signature,         F_R)  \
  do_intrinsic(_getLongOpaque,            jdk_internal_misc_Unsafe,        getLongOpaque_name, getLong_signature,       F_R)  \
  do_intrinsic(_getFloatOpaque,           jdk_internal_misc_Unsafe,        getFloatOpaque_name, getFloat_signature,     F_R)  \
  do_intrinsic(_getDoubleOpaque,          jdk_internal_misc_Unsafe,        getDoubleOpaque_name, getDouble_signature,   F_R)  \
  do_intrinsic(_putObjectOpaque,          jdk_internal_misc_Unsafe,        putObjectOpaque_name, putObject_signature,   F_R)  \
  do_intrinsic(_putBooleanOpaque,         jdk_internal_misc_Unsafe,        putBooleanOpaque_name, putBoolean_signature, F_R)  \
  do_intrinsic(_putByteOpaque,            jdk_internal_misc_Unsafe,        putByteOpaque_name, putByte_signature,       F_R)  \
  do_intrinsic(_putShortOpaque,           jdk_internal_misc_Unsafe,        putShortOpaque_name, putShort_signature,     F_R)  \
  do_intrinsic(_putCharOpaque,            jdk_internal_misc_Unsafe,        putCharOpaque_name, putChar_signature,       F_R)  \
  do_intrinsic(_putIntOpaque,             jdk_internal_misc_Unsafe,        putIntOpaque_name, putInt_signature,         F_R)  \
  do_intrinsic(_putLongOpaque,            jdk_internal_misc_Unsafe,        putLongOpaque_name, putLong_signature,       F_R)  \
  do_intrinsic(_putFloatOpaque,           jdk_internal_misc_Unsafe,        putFloatOpaque_name, putFloat_signature,     F_R)  \
  do_intrinsic(_putDoubleOpaque,          jdk_internal_misc_Unsafe,        putDoubleOpaque_name, putDouble_signature,   F_R)  \
                                                                                                                        \
  do_name(getObjectAcquire_name,  "getObjectAcquire")    do_name(putObjectRelease_name,  "putObjectRelease")            \
  do_name(getBooleanAcquire_name, "getBooleanAcquire")   do_name(putBooleanRelease_name, "putBooleanRelease")           \
  do_name(getByteAcquire_name,    "getByteAcquire")      do_name(putByteRelease_name,    "putByteRelease")              \
  do_name(getShortAcquire_name,   "getShortAcquire")     do_name(putShortRelease_name,   "putShortRelease")             \
  do_name(getCharAcquire_name,    "getCharAcquire")      do_name(putCharRelease_name,    "putCharRelease")              \
  do_name(getIntAcquire_name,     "getIntAcquire")       do_name(putIntRelease_name,     "putIntRelease")               \
  do_name(getLongAcquire_name,    "getLongAcquire")      do_name(putLongRelease_name,    "putLongRelease")              \
  do_name(getFloatAcquire_name,   "getFloatAcquire")     do_name(putFloatRelease_name,   "putFloatRelease")             \
  do_name(getDoubleAcquire_name,  "getDoubleAcquire")    do_name(putDoubleRelease_name,  "putDoubleRelease")            \
                                                                                                                        \
  do_intrinsic(_getObjectAcquire,        jdk_internal_misc_Unsafe,        getObjectAcquire_name, getObject_signature,   F_R)  \
  do_intrinsic(_getBooleanAcquire,       jdk_internal_misc_Unsafe,        getBooleanAcquire_name, getBoolean_signature, F_R)  \
  do_intrinsic(_getByteAcquire,          jdk_internal_misc_Unsafe,        getByteAcquire_name, getByte_signature,       F_R)  \
  do_intrinsic(_getShortAcquire,         jdk_internal_misc_Unsafe,        getShortAcquire_name, getShort_signature,     F_R)  \
  do_intrinsic(_getCharAcquire,          jdk_internal_misc_Unsafe,        getCharAcquire_name, getChar_signature,       F_R)  \
  do_intrinsic(_getIntAcquire,           jdk_internal_misc_Unsafe,        getIntAcquire_name, getInt_signature,         F_R)  \
  do_intrinsic(_getLongAcquire,          jdk_internal_misc_Unsafe,        getLongAcquire_name, getLong_signature,       F_R)  \
  do_intrinsic(_getFloatAcquire,         jdk_internal_misc_Unsafe,        getFloatAcquire_name, getFloat_signature,     F_R)  \
  do_intrinsic(_getDoubleAcquire,        jdk_internal_misc_Unsafe,        getDoubleAcquire_name, getDouble_signature,   F_R)  \
  do_intrinsic(_putObjectRelease,        jdk_internal_misc_Unsafe,        putObjectRelease_name, putObject_signature,   F_R)  \
  do_intrinsic(_putBooleanRelease,       jdk_internal_misc_Unsafe,        putBooleanRelease_name, putBoolean_signature, F_R)  \
  do_intrinsic(_putByteRelease,          jdk_internal_misc_Unsafe,        putByteRelease_name, putByte_signature,       F_R)  \
  do_intrinsic(_putShortRelease,         jdk_internal_misc_Unsafe,        putShortRelease_name, putShort_signature,     F_R)  \
  do_intrinsic(_putCharRelease,          jdk_internal_misc_Unsafe,        putCharRelease_name, putChar_signature,       F_R)  \
  do_intrinsic(_putIntRelease,           jdk_internal_misc_Unsafe,        putIntRelease_name, putInt_signature,         F_R)  \
  do_intrinsic(_putLongRelease,          jdk_internal_misc_Unsafe,        putLongRelease_name, putLong_signature,       F_R)  \
  do_intrinsic(_putFloatRelease,         jdk_internal_misc_Unsafe,        putFloatRelease_name, putFloat_signature,     F_R)  \
  do_intrinsic(_putDoubleRelease,        jdk_internal_misc_Unsafe,        putDoubleRelease_name, putDouble_signature,   F_R)  \
                                                                                                                        \
  do_name(getShortUnaligned_name,"getShortUnaligned")     do_name(putShortUnaligned_name,"putShortUnaligned")           \
  do_name(getCharUnaligned_name,"getCharUnaligned")       do_name(putCharUnaligned_name,"putCharUnaligned")             \
  do_name(getIntUnaligned_name,"getIntUnaligned")         do_name(putIntUnaligned_name,"putIntUnaligned")               \
  do_name(getLongUnaligned_name,"getLongUnaligned")       do_name(putLongUnaligned_name,"putLongUnaligned")             \
                                                                                                                        \
  do_intrinsic(_getShortUnaligned,         jdk_internal_misc_Unsafe,    getShortUnaligned_name, getShort_signature,     F_R)  \
  do_intrinsic(_getCharUnaligned,          jdk_internal_misc_Unsafe,    getCharUnaligned_name, getChar_signature,       F_R)  \
  do_intrinsic(_getIntUnaligned,           jdk_internal_misc_Unsafe,    getIntUnaligned_name, getInt_signature,         F_R)  \
  do_intrinsic(_getLongUnaligned,          jdk_internal_misc_Unsafe,    getLongUnaligned_name, getLong_signature,       F_R)  \
  do_intrinsic(_putShortUnaligned,         jdk_internal_misc_Unsafe,    putShortUnaligned_name, putShort_signature,     F_R)  \
  do_intrinsic(_putCharUnaligned,          jdk_internal_misc_Unsafe,    putCharUnaligned_name, putChar_signature,       F_R)  \
  do_intrinsic(_putIntUnaligned,           jdk_internal_misc_Unsafe,    putIntUnaligned_name, putInt_signature,         F_R)  \
  do_intrinsic(_putLongUnaligned,          jdk_internal_misc_Unsafe,    putLongUnaligned_name, putLong_signature,       F_R)  \
                                                                                                                        \
  do_signature(compareAndSetObject_signature,      "(Ljava/lang/Object;JLjava/lang/Object;Ljava/lang/Object;)Z")        \
  do_signature(compareAndExchangeObject_signature, "(Ljava/lang/Object;JLjava/lang/Object;Ljava/lang/Object;)Ljava/lang/Object;") \
  do_signature(compareAndSetLong_signature,        "(Ljava/lang/Object;JJJ)Z")                                          \
  do_signature(compareAndExchangeLong_signature,   "(Ljava/lang/Object;JJJ)J")                                          \
  do_signature(compareAndSetInt_signature,         "(Ljava/lang/Object;JII)Z")                                          \
  do_signature(compareAndExchangeInt_signature,    "(Ljava/lang/Object;JII)I")                                          \
  do_signature(compareAndSetByte_signature,        "(Ljava/lang/Object;JBB)Z")                                          \
  do_signature(compareAndExchangeByte_signature,   "(Ljava/lang/Object;JBB)B")                                          \
  do_signature(compareAndSetShort_signature,       "(Ljava/lang/Object;JSS)Z")                                          \
  do_signature(compareAndExchangeShort_signature,  "(Ljava/lang/Object;JSS)S")                                          \
                                                                                                                        \
  do_name(compareAndSetObject_name,              "compareAndSetObject")                                                 \
  do_name(compareAndExchangeObject_name,         "compareAndExchangeObject")                                            \
  do_name(compareAndExchangeObjectAcquire_name,  "compareAndExchangeObjectAcquire")                                     \
  do_name(compareAndExchangeObjectRelease_name,  "compareAndExchangeObjectRelease")                                     \
  do_name(compareAndSetLong_name,                "compareAndSetLong")                                                   \
  do_name(compareAndExchangeLong_name,           "compareAndExchangeLong")                                              \
  do_name(compareAndExchangeLongAcquire_name,    "compareAndExchangeLongAcquire")                                       \
  do_name(compareAndExchangeLongRelease_name,    "compareAndExchangeLongRelease")                                       \
  do_name(compareAndSetInt_name,                 "compareAndSetInt")                                                    \
  do_name(compareAndExchangeInt_name,            "compareAndExchangeInt")                                               \
  do_name(compareAndExchangeIntAcquire_name,     "compareAndExchangeIntAcquire")                                        \
  do_name(compareAndExchangeIntRelease_name,     "compareAndExchangeIntRelease")                                        \
  do_name(compareAndSetByte_name,                "compareAndSetByte")                                                   \
  do_name(compareAndExchangeByte_name,           "compareAndExchangeByte")                                              \
  do_name(compareAndExchangeByteAcquire_name,    "compareAndExchangeByteAcquire")                                       \
  do_name(compareAndExchangeByteRelease_name,    "compareAndExchangeByteRelease")                                       \
  do_name(compareAndSetShort_name,               "compareAndSetShort")                                                  \
  do_name(compareAndExchangeShort_name,          "compareAndExchangeShort")                                             \
  do_name(compareAndExchangeShortAcquire_name,   "compareAndExchangeShortAcquire")                                      \
  do_name(compareAndExchangeShortRelease_name,   "compareAndExchangeShortRelease")                                      \
                                                                                                                        \
  do_name(weakCompareAndSetObjectPlain_name,     "weakCompareAndSetObjectPlain")                                        \
  do_name(weakCompareAndSetObjectAcquire_name,   "weakCompareAndSetObjectAcquire")                                      \
  do_name(weakCompareAndSetObjectRelease_name,   "weakCompareAndSetObjectRelease")                                      \
  do_name(weakCompareAndSetObject_name,          "weakCompareAndSetObject")                                             \
  do_name(weakCompareAndSetLongPlain_name,       "weakCompareAndSetLongPlain")                                          \
  do_name(weakCompareAndSetLongAcquire_name,     "weakCompareAndSetLongAcquire")                                        \
  do_name(weakCompareAndSetLongRelease_name,     "weakCompareAndSetLongRelease")                                        \
  do_name(weakCompareAndSetLong_name,            "weakCompareAndSetLong")                                               \
  do_name(weakCompareAndSetIntPlain_name,        "weakCompareAndSetIntPlain")                                           \
  do_name(weakCompareAndSetIntAcquire_name,      "weakCompareAndSetIntAcquire")                                         \
  do_name(weakCompareAndSetIntRelease_name,      "weakCompareAndSetIntRelease")                                         \
  do_name(weakCompareAndSetInt_name,             "weakCompareAndSetInt")                                                \
  do_name(weakCompareAndSetBytePlain_name,       "weakCompareAndSetBytePlain")                                          \
  do_name(weakCompareAndSetByteAcquire_name,     "weakCompareAndSetByteAcquire")                                        \
  do_name(weakCompareAndSetByteRelease_name,     "weakCompareAndSetByteRelease")                                        \
  do_name(weakCompareAndSetByte_name,            "weakCompareAndSetByte")                                               \
  do_name(weakCompareAndSetShortPlain_name,      "weakCompareAndSetShortPlain")                                         \
  do_name(weakCompareAndSetShortAcquire_name,    "weakCompareAndSetShortAcquire")                                       \
  do_name(weakCompareAndSetShortRelease_name,    "weakCompareAndSetShortRelease")                                       \
  do_name(weakCompareAndSetShort_name,           "weakCompareAndSetShort")                                              \
                                                                                                                        \
  do_intrinsic(_compareAndSetObject,              jdk_internal_misc_Unsafe,  compareAndSetObject_name,              compareAndSetObject_signature,      F_RN) \
  do_intrinsic(_compareAndExchangeObject,         jdk_internal_misc_Unsafe,  compareAndExchangeObject_name,         compareAndExchangeObject_signature, F_RN) \
  do_intrinsic(_compareAndExchangeObjectAcquire,  jdk_internal_misc_Unsafe,  compareAndExchangeObjectAcquire_name,  compareAndExchangeObject_signature, F_R)  \
  do_intrinsic(_compareAndExchangeObjectRelease,  jdk_internal_misc_Unsafe,  compareAndExchangeObjectRelease_name,  compareAndExchangeObject_signature, F_R)  \
  do_intrinsic(_compareAndSetLong,                jdk_internal_misc_Unsafe,  compareAndSetLong_name,                compareAndSetLong_signature,        F_RN) \
  do_intrinsic(_compareAndExchangeLong,           jdk_internal_misc_Unsafe,  compareAndExchangeLong_name,           compareAndExchangeLong_signature,   F_RN) \
  do_intrinsic(_compareAndExchangeLongAcquire,    jdk_internal_misc_Unsafe,  compareAndExchangeLongAcquire_name,    compareAndExchangeLong_signature,   F_R)  \
  do_intrinsic(_compareAndExchangeLongRelease,    jdk_internal_misc_Unsafe,  compareAndExchangeLongRelease_name,    compareAndExchangeLong_signature,   F_R)  \
  do_intrinsic(_compareAndSetInt,                 jdk_internal_misc_Unsafe,  compareAndSetInt_name,                 compareAndSetInt_signature,         F_RN) \
  do_intrinsic(_compareAndExchangeInt,            jdk_internal_misc_Unsafe,  compareAndExchangeInt_name,            compareAndExchangeInt_signature,    F_RN) \
  do_intrinsic(_compareAndExchangeIntAcquire,     jdk_internal_misc_Unsafe,  compareAndExchangeIntAcquire_name,     compareAndExchangeInt_signature,    F_R)  \
  do_intrinsic(_compareAndExchangeIntRelease,     jdk_internal_misc_Unsafe,  compareAndExchangeIntRelease_name,     compareAndExchangeInt_signature,    F_R)  \
  do_intrinsic(_compareAndSetByte,                jdk_internal_misc_Unsafe,  compareAndSetByte_name,                compareAndSetByte_signature,        F_R)  \
  do_intrinsic(_compareAndExchangeByte,           jdk_internal_misc_Unsafe,  compareAndExchangeByte_name,           compareAndExchangeByte_signature,   F_R)  \
  do_intrinsic(_compareAndExchangeByteAcquire,    jdk_internal_misc_Unsafe,  compareAndExchangeByteAcquire_name,    compareAndExchangeByte_signature,   F_R)  \
  do_intrinsic(_compareAndExchangeByteRelease,    jdk_internal_misc_Unsafe,  compareAndExchangeByteRelease_name,    compareAndExchangeByte_signature,   F_R)  \
  do_intrinsic(_compareAndSetShort,               jdk_internal_misc_Unsafe,  compareAndSetShort_name,               compareAndSetShort_signature,       F_R)  \
  do_intrinsic(_compareAndExchangeShort,          jdk_internal_misc_Unsafe,  compareAndExchangeShort_name,          compareAndExchangeShort_signature,  F_R)  \
  do_intrinsic(_compareAndExchangeShortAcquire,   jdk_internal_misc_Unsafe,  compareAndExchangeShortAcquire_name,   compareAndExchangeShort_signature,  F_R)  \
  do_intrinsic(_compareAndExchangeShortRelease,   jdk_internal_misc_Unsafe,  compareAndExchangeShortRelease_name,   compareAndExchangeShort_signature,  F_R)  \
                                                                                                                                                             \
  do_intrinsic(_weakCompareAndSetObjectPlain,     jdk_internal_misc_Unsafe,  weakCompareAndSetObjectPlain_name,     compareAndSetObject_signature,      F_R) \
  do_intrinsic(_weakCompareAndSetObjectAcquire,   jdk_internal_misc_Unsafe,  weakCompareAndSetObjectAcquire_name,   compareAndSetObject_signature,      F_R) \
  do_intrinsic(_weakCompareAndSetObjectRelease,   jdk_internal_misc_Unsafe,  weakCompareAndSetObjectRelease_name,   compareAndSetObject_signature,      F_R) \
  do_intrinsic(_weakCompareAndSetObject,          jdk_internal_misc_Unsafe,  weakCompareAndSetObject_name,          compareAndSetObject_signature,      F_R) \
  do_intrinsic(_weakCompareAndSetLongPlain,       jdk_internal_misc_Unsafe,  weakCompareAndSetLongPlain_name,       compareAndSetLong_signature,        F_R) \
  do_intrinsic(_weakCompareAndSetLongAcquire,     jdk_internal_misc_Unsafe,  weakCompareAndSetLongAcquire_name,     compareAndSetLong_signature,        F_R) \
  do_intrinsic(_weakCompareAndSetLongRelease,     jdk_internal_misc_Unsafe,  weakCompareAndSetLongRelease_name,     compareAndSetLong_signature,        F_R) \
  do_intrinsic(_weakCompareAndSetLong,            jdk_internal_misc_Unsafe,  weakCompareAndSetLong_name,            compareAndSetLong_signature,        F_R) \
  do_intrinsic(_weakCompareAndSetIntPlain,        jdk_internal_misc_Unsafe,  weakCompareAndSetIntPlain_name,        compareAndSetInt_signature,         F_R) \
  do_intrinsic(_weakCompareAndSetIntAcquire,      jdk_internal_misc_Unsafe,  weakCompareAndSetIntAcquire_name,      compareAndSetInt_signature,         F_R) \
  do_intrinsic(_weakCompareAndSetIntRelease,      jdk_internal_misc_Unsafe,  weakCompareAndSetIntRelease_name,      compareAndSetInt_signature,         F_R) \
  do_intrinsic(_weakCompareAndSetInt,             jdk_internal_misc_Unsafe,  weakCompareAndSetInt_name,             compareAndSetInt_signature,         F_R) \
  do_intrinsic(_weakCompareAndSetBytePlain,       jdk_internal_misc_Unsafe,  weakCompareAndSetBytePlain_name,       compareAndSetByte_signature,        F_R) \
  do_intrinsic(_weakCompareAndSetByteAcquire,     jdk_internal_misc_Unsafe,  weakCompareAndSetByteAcquire_name,     compareAndSetByte_signature,        F_R) \
  do_intrinsic(_weakCompareAndSetByteRelease,     jdk_internal_misc_Unsafe,  weakCompareAndSetByteRelease_name,     compareAndSetByte_signature,        F_R) \
  do_intrinsic(_weakCompareAndSetByte,            jdk_internal_misc_Unsafe,  weakCompareAndSetByte_name,            compareAndSetByte_signature,        F_R) \
  do_intrinsic(_weakCompareAndSetShortPlain,      jdk_internal_misc_Unsafe,  weakCompareAndSetShortPlain_name,      compareAndSetShort_signature,       F_R) \
  do_intrinsic(_weakCompareAndSetShortAcquire,    jdk_internal_misc_Unsafe,  weakCompareAndSetShortAcquire_name,    compareAndSetShort_signature,       F_R) \
  do_intrinsic(_weakCompareAndSetShortRelease,    jdk_internal_misc_Unsafe,  weakCompareAndSetShortRelease_name,    compareAndSetShort_signature,       F_R) \
  do_intrinsic(_weakCompareAndSetShort,           jdk_internal_misc_Unsafe,  weakCompareAndSetShort_name,           compareAndSetShort_signature,       F_R) \
                           \
  do_intrinsic(_getAndAddInt,             jdk_internal_misc_Unsafe,     getAndAddInt_name, getAndAddInt_signature, F_R)       \
   do_name(     getAndAddInt_name,                                      "getAndAddInt")                                       \
   do_signature(getAndAddInt_signature,                                 "(Ljava/lang/Object;JI)I" )                           \
  do_intrinsic(_getAndAddLong,            jdk_internal_misc_Unsafe,     getAndAddLong_name, getAndAddLong_signature, F_R)     \
   do_name(     getAndAddLong_name,                                     "getAndAddLong")                                      \
   do_signature(getAndAddLong_signature,                                "(Ljava/lang/Object;JJ)J" )                           \
  do_intrinsic(_getAndAddByte,            jdk_internal_misc_Unsafe,     getAndAddByte_name, getAndAddByte_signature, F_R)     \
   do_name(     getAndAddByte_name,                                     "getAndAddByte")                                      \
   do_signature(getAndAddByte_signature,                                "(Ljava/lang/Object;JB)B" )                           \
  do_intrinsic(_getAndAddShort,           jdk_internal_misc_Unsafe,     getAndAddShort_name, getAndAddShort_signature, F_R)   \
   do_name(     getAndAddShort_name,                                    "getAndAddShort")                                     \
   do_signature(getAndAddShort_signature,                               "(Ljava/lang/Object;JS)S" )                           \
  do_intrinsic(_getAndSetInt,             jdk_internal_misc_Unsafe,     getAndSetInt_name, getAndSetInt_signature, F_R)       \
   do_name(     getAndSetInt_name,                                      "getAndSetInt")                                       \
   do_alias(    getAndSetInt_signature,                                 /*"(Ljava/lang/Object;JI)I"*/ getAndAddInt_signature)   \
  do_intrinsic(_getAndSetLong,            jdk_internal_misc_Unsafe,     getAndSetLong_name, getAndSetLong_signature, F_R)     \
   do_name(     getAndSetLong_name,                                     "getAndSetLong")                                      \
   do_alias(    getAndSetLong_signature,                                /*"(Ljava/lang/Object;JJ)J"*/ getAndAddLong_signature)  \
  do_intrinsic(_getAndSetByte,            jdk_internal_misc_Unsafe,     getAndSetByte_name, getAndSetByte_signature, F_R)     \
   do_name(     getAndSetByte_name,                                     "getAndSetByte")                                      \
   do_alias(    getAndSetByte_signature,                                /*"(Ljava/lang/Object;JB)B"*/ getAndAddByte_signature)  \
  do_intrinsic(_getAndSetShort,           jdk_internal_misc_Unsafe,     getAndSetShort_name, getAndSetShort_signature, F_R)   \
   do_name(     getAndSetShort_name,                                    "getAndSetShort")                                     \
   do_alias(    getAndSetShort_signature,                               /*"(Ljava/lang/Object;JS)S"*/ getAndAddShort_signature) \
  do_intrinsic(_getAndSetObject,          jdk_internal_misc_Unsafe,     getAndSetObject_name, getAndSetObject_signature,  F_R)\
   do_name(     getAndSetObject_name,                                   "getAndSetObject")                                    \
   do_signature(getAndSetObject_signature,                              "(Ljava/lang/Object;JLjava/lang/Object;)Ljava/lang/Object;" ) \
                                                                                                                               \
   /* (2) Bytecode intrinsics                                                                        */                        \
                                                                                                                               \
  do_intrinsic(_park,                     jdk_internal_misc_Unsafe,     park_name, park_signature,                     F_R)    \
   do_name(     park_name,                                              "park")                                                \
   do_signature(park_signature,                                         "(ZJ)V")                                               \
  do_intrinsic(_unpark,                   jdk_internal_misc_Unsafe,     unpark_name, unpark_signature,                 F_R)    \
   do_name(     unpark_name,                                            "unpark")                                              \
   do_alias(    unpark_signature,                                       /*(LObject;)V*/ object_void_signature)                 \
                                                                                                                               \
  do_intrinsic(_StringBuilder_void,   java_lang_StringBuilder, object_initializer_name, void_method_signature,     F_R)   \
  do_intrinsic(_StringBuilder_int,    java_lang_StringBuilder, object_initializer_name, int_void_signature,        F_R)   \
  do_intrinsic(_StringBuilder_String, java_lang_StringBuilder, object_initializer_name, string_void_signature,     F_R)   \
                                                                                                                          \
  do_intrinsic(_StringBuilder_append_char,   java_lang_StringBuilder, append_name, char_StringBuilder_signature,   F_R)   \
  do_intrinsic(_StringBuilder_append_int,    java_lang_StringBuilder, append_name, int_StringBuilder_signature,    F_R)   \
  do_intrinsic(_StringBuilder_append_String, java_lang_StringBuilder, append_name, String_StringBuilder_signature, F_R)   \
                                                                                                                          \
  do_intrinsic(_StringBuilder_toString, java_lang_StringBuilder, toString_name, void_string_signature,             F_R)   \
                                                                                                                          \
  do_intrinsic(_StringBuffer_void,   java_lang_StringBuffer, object_initializer_name, void_method_signature,       F_R)   \
  do_intrinsic(_StringBuffer_int,    java_lang_StringBuffer, object_initializer_name, int_void_signature,          F_R)   \
  do_intrinsic(_StringBuffer_String, java_lang_StringBuffer, object_initializer_name, string_void_signature,       F_R)   \
                                                                                                                          \
  do_intrinsic(_StringBuffer_append_char,   java_lang_StringBuffer, append_name, char_StringBuffer_signature,      F_Y)   \
  do_intrinsic(_StringBuffer_append_int,    java_lang_StringBuffer, append_name, int_StringBuffer_signature,       F_Y)   \
  do_intrinsic(_StringBuffer_append_String, java_lang_StringBuffer, append_name, String_StringBuffer_signature,    F_Y)   \
                                                                                                                          \
  do_intrinsic(_StringBuffer_toString,  java_lang_StringBuffer, toString_name, void_string_signature,              F_Y)   \
                                                                                                                          \
  do_intrinsic(_Integer_toString,      java_lang_Integer, toString_name, int_String_signature,                     F_S)   \
                                                                                                                          \
  do_intrinsic(_String_String, java_lang_String, object_initializer_name, string_void_signature,                   F_R)   \
                                                                                                                          \
  do_intrinsic(_Object_init,              java_lang_Object, object_initializer_name, void_method_signature,        F_R)   \
  /*    (symbol object_initializer_name defined above) */                                                                 \
                                                                                                                          \
  do_intrinsic(_invoke,                   java_lang_reflect_Method, invoke_name, object_object_array_object_signature, F_R) \
  /*   (symbols invoke_name and invoke_signature defined above) */                                                      \
  /* the polymorphic MH intrinsics must be in compact order, with _invokeGeneric first and _linkToInterface last */     \
  do_intrinsic(_invokeGeneric,            java_lang_invoke_MethodHandle, invoke_name,           star_name, F_RN)        \
  do_intrinsic(_invokeBasic,              java_lang_invoke_MethodHandle, invokeBasic_name,      star_name, F_RN)        \
  do_intrinsic(_linkToVirtual,            java_lang_invoke_MethodHandle, linkToVirtual_name,    star_name, F_SN)        \
  do_intrinsic(_linkToStatic,             java_lang_invoke_MethodHandle, linkToStatic_name,     star_name, F_SN)        \
  do_intrinsic(_linkToSpecial,            java_lang_invoke_MethodHandle, linkToSpecial_name,    star_name, F_SN)        \
  do_intrinsic(_linkToInterface,          java_lang_invoke_MethodHandle, linkToInterface_name,  star_name, F_SN)        \
  /* special marker for bytecode generated for the JVM from a LambdaForm: */                                            \
  do_intrinsic(_compiledLambdaForm,       java_lang_invoke_MethodHandle, compiledLambdaForm_name, star_name, F_RN)      \
                                                                                                                        \
  /* unboxing methods: */                                                                                               \
  do_intrinsic(_booleanValue,             java_lang_Boolean,      booleanValue_name, void_boolean_signature, F_R)       \
   do_name(     booleanValue_name,       "booleanValue")                                                                \
  do_intrinsic(_byteValue,                java_lang_Byte,         byteValue_name, void_byte_signature, F_R)             \
   do_name(     byteValue_name,          "byteValue")                                                                   \
  do_intrinsic(_charValue,                java_lang_Character,    charValue_name, void_char_signature, F_R)             \
   do_name(     charValue_name,          "charValue")                                                                   \
  do_intrinsic(_shortValue,               java_lang_Short,        shortValue_name, void_short_signature, F_R)           \
   do_name(     shortValue_name,         "shortValue")                                                                  \
  do_intrinsic(_intValue,                 java_lang_Integer,      intValue_name, void_int_signature, F_R)               \
   do_name(     intValue_name,           "intValue")                                                                    \
  do_intrinsic(_longValue,                java_lang_Long,         longValue_name, void_long_signature, F_R)             \
   do_name(     longValue_name,          "longValue")                                                                   \
  do_intrinsic(_floatValue,               java_lang_Float,        floatValue_name, void_float_signature, F_R)           \
   do_name(     floatValue_name,         "floatValue")                                                                  \
  do_intrinsic(_doubleValue,              java_lang_Double,       doubleValue_name, void_double_signature, F_R)         \
   do_name(     doubleValue_name,        "doubleValue")                                                                 \
                                                                                                                        \
  /* boxing methods: */                                                                                                 \
   do_name(    valueOf_name,              "valueOf")                                                                    \
  do_intrinsic(_Boolean_valueOf,          java_lang_Boolean,      valueOf_name, Boolean_valueOf_signature, F_S)         \
   do_name(     Boolean_valueOf_signature,                       "(Z)Ljava/lang/Boolean;")                              \
  do_intrinsic(_Byte_valueOf,             java_lang_Byte,         valueOf_name, Byte_valueOf_signature, F_S)            \
   do_name(     Byte_valueOf_signature,                          "(B)Ljava/lang/Byte;")                                 \
  do_intrinsic(_Character_valueOf,        java_lang_Character,    valueOf_name, Character_valueOf_signature, F_S)       \
   do_name(     Character_valueOf_signature,                     "(C)Ljava/lang/Character;")                            \
  do_intrinsic(_Short_valueOf,            java_lang_Short,        valueOf_name, Short_valueOf_signature, F_S)           \
   do_name(     Short_valueOf_signature,                         "(S)Ljava/lang/Short;")                                \
  do_intrinsic(_Integer_valueOf,          java_lang_Integer,      valueOf_name, Integer_valueOf_signature, F_S)         \
   do_name(     Integer_valueOf_signature,                       "(I)Ljava/lang/Integer;")                              \
  do_intrinsic(_Long_valueOf,             java_lang_Long,         valueOf_name, Long_valueOf_signature, F_S)            \
   do_name(     Long_valueOf_signature,                          "(J)Ljava/lang/Long;")                                 \
  do_intrinsic(_Float_valueOf,            java_lang_Float,        valueOf_name, Float_valueOf_signature, F_S)           \
   do_name(     Float_valueOf_signature,                         "(F)Ljava/lang/Float;")                                \
  do_intrinsic(_Double_valueOf,           java_lang_Double,       valueOf_name, Double_valueOf_signature, F_S)          \
   do_name(     Double_valueOf_signature,                        "(D)Ljava/lang/Double;")                               \
                                                                                                                        \
  /* forEachRemaining */                                                                             \
  do_intrinsic(_forEachRemaining, java_util_stream_StreamsRangeIntSpliterator, forEachRemaining_name, forEachRemaining_signature, F_R) \
   do_name(     forEachRemaining_name,    "forEachRemaining")                                                           \
   do_name(     forEachRemaining_signature,                      "(Ljava/util/function/IntConsumer;)V")                 \

    /*end*/




// Class vmSymbols

class vmSymbols: AllStatic {
  friend class vmIntrinsics;
  friend class VMStructs;
  friend class JVMCIVMStructs;
 public:
  // enum for figuring positions and size of array holding Symbol*s
  enum SID {
    NO_SID = 0,

    #define VM_SYMBOL_ENUM(name, string) VM_SYMBOL_ENUM_NAME(name),
    VM_SYMBOLS_DO(VM_SYMBOL_ENUM, VM_ALIAS_IGNORE)
    #undef VM_SYMBOL_ENUM

    SID_LIMIT,

    #define VM_ALIAS_ENUM(name, def) VM_SYMBOL_ENUM_NAME(name) = VM_SYMBOL_ENUM_NAME(def),
    VM_SYMBOLS_DO(VM_SYMBOL_IGNORE, VM_ALIAS_ENUM)
    #undef VM_ALIAS_ENUM

    FIRST_SID = NO_SID + 1
  };
  enum {
    log2_SID_LIMIT = 10         // checked by an assert at start-up
  };

 private:
  // The symbol array
  static Symbol* _symbols[];

  // Field signatures indexed by BasicType.
  static Symbol* _type_signatures[T_VOID+1];

 public:
  // Initialization
  static void initialize(TRAPS);
  // Accessing
  #define VM_SYMBOL_DECLARE(name, ignore)                 \
    static Symbol* name() {                               \
      return _symbols[VM_SYMBOL_ENUM_NAME(name)];         \
    }
  VM_SYMBOLS_DO(VM_SYMBOL_DECLARE, VM_SYMBOL_DECLARE)
  #undef VM_SYMBOL_DECLARE

  // Sharing support
  static void symbols_do(SymbolClosure* f);
  static void metaspace_pointers_do(MetaspaceClosure *it);
  static void serialize(SerializeClosure* soc);

  static Symbol* type_signature(BasicType t) {
    assert((uint)t < T_VOID+1, "range check");
    assert(_type_signatures[t] != NULL, "domain check");
    return _type_signatures[t];
  }
  // inverse of type_signature; returns T_OBJECT if s is not recognized
  static BasicType signature_type(const Symbol* s);

  static Symbol* symbol_at(SID id) {
    assert(id >= FIRST_SID && id < SID_LIMIT, "oob");
    assert(_symbols[id] != NULL, "init");
    return _symbols[id];
  }

  // Returns symbol's SID if one is assigned, else NO_SID.
  static SID find_sid(const Symbol* symbol);
  static SID find_sid(const char* symbol_name);

#ifndef PRODUCT
  // No need for this in the product:
  static const char* name_for(SID sid);
#endif //PRODUCT
};

// VM Intrinsic ID's uniquely identify some very special methods
class vmIntrinsics: AllStatic {
  friend class vmSymbols;
  friend class ciObjectFactory;

 public:
  // Accessing
  enum ID {
    _none = 0,                      // not an intrinsic (default answer)

    #define VM_INTRINSIC_ENUM(id, klass, name, sig, flags)  id,
    VM_INTRINSICS_DO(VM_INTRINSIC_ENUM,
                     VM_SYMBOL_IGNORE, VM_SYMBOL_IGNORE, VM_SYMBOL_IGNORE, VM_ALIAS_IGNORE)
    #undef VM_INTRINSIC_ENUM

    ID_LIMIT,
    LAST_COMPILER_INLINE = _getAndSetObject,
    FIRST_MH_SIG_POLY    = _invokeGeneric,
    FIRST_MH_STATIC      = _linkToVirtual,
    LAST_MH_SIG_POLY     = _linkToInterface,

    FIRST_ID = _none + 1
  };

  enum Flags {
    // AccessFlags syndromes relevant to intrinsics.
    F_none = 0,
    F_R,                        // !static ?native !synchronized (R="regular")
    F_S,                        //  static ?native !synchronized
    F_Y,                        // !static ?native  synchronized
    F_RN,                       // !static  native !synchronized
    F_SN,                       //  static  native !synchronized
    F_RNY,                      // !static  native  synchronized

    FLAG_LIMIT
  };
  enum {
    log2_FLAG_LIMIT = 4         // checked by an assert at start-up
  };

public:
  static ID ID_from(int raw_id) {
    assert(raw_id >= (int)_none && raw_id < (int)ID_LIMIT,
           "must be a valid intrinsic ID");
    return (ID)raw_id;
  }

  static const char* name_at(ID id);

private:
  static ID find_id_impl(vmSymbols::SID holder,
                         vmSymbols::SID name,
                         vmSymbols::SID sig,
                         jshort flags);

public:
  // Given a method's class, name, signature, and access flags, report its ID.
  static ID find_id(vmSymbols::SID holder,
                    vmSymbols::SID name,
                    vmSymbols::SID sig,
                    jshort flags) {
    ID id = find_id_impl(holder, name, sig, flags);
#ifdef ASSERT
    // ID _none does not hold the following asserts.
    if (id == _none)  return id;
#endif
    assert(    class_for(id) == holder, "correct id");
    assert(     name_for(id) == name,   "correct id");
    assert(signature_for(id) == sig,    "correct id");
    return id;
  }

  static void verify_method(ID actual_id, Method* m) PRODUCT_RETURN;

  // Find out the symbols behind an intrinsic:
  static vmSymbols::SID     class_for(ID id);
  static vmSymbols::SID      name_for(ID id);
  static vmSymbols::SID signature_for(ID id);
  static Flags              flags_for(ID id);

  static const char* short_name_as_C_string(ID id, char* buf, int size);

  // Wrapper object methods:
  static ID for_boxing(BasicType type);
  static ID for_unboxing(BasicType type);

  // Raw conversion:
  static ID for_raw_conversion(BasicType src, BasicType dest);

  // The methods below provide information related to compiling intrinsics.

  // (1) Information needed by the C1 compiler.

  static bool preserves_state(vmIntrinsics::ID id);
  static bool can_trap(vmIntrinsics::ID id);
  static bool should_be_pinned(vmIntrinsics::ID id);

  // (2) Information needed by the C2 compiler.

  // Returns true if the intrinsic for method 'method' will perform a virtual dispatch.
  static bool does_virtual_dispatch(vmIntrinsics::ID id);
  // A return value larger than 0 indicates that the intrinsic for method
  // 'method' requires predicated logic.
  static int predicates_needed(vmIntrinsics::ID id);

  // Returns true if a compiler intrinsic is disabled by command-line flags
  // and false otherwise.
  static bool is_disabled_by_flags(const methodHandle& method);
  static bool is_disabled_by_flags(vmIntrinsics::ID id);
  static bool is_intrinsic_disabled(vmIntrinsics::ID id);
  static bool is_intrinsic_available(vmIntrinsics::ID id);
};

#endif // SHARE_VM_CLASSFILE_VMSYMBOLS_HPP<|MERGE_RESOLUTION|>--- conflicted
+++ resolved
@@ -471,13 +471,10 @@
   template(getProtectionDomain_signature,             "(Ljava/security/CodeSource;)Ljava/security/ProtectionDomain;") \
   template(url_code_signer_array_void_signature,      "(Ljava/net/URL;[Ljava/security/CodeSigner;)V") \
   template(module_entry_name,                         "module_entry")                             \
-<<<<<<< HEAD
+  template(resolved_references_name,                  "<resolved_references>")                    \
+  template(init_lock_name,                            "<init_lock>")                              \
   template(default_value_name,                        ".default")                                 \
   template(java_lang___Value_signature,               "Qjava/lang/__Value;")                      \
-=======
-  template(resolved_references_name,                  "<resolved_references>")                    \
-  template(init_lock_name,                            "<init_lock>")                              \
->>>>>>> 5f97b693
                                                                                                   \
   /* name symbols needed by intrinsics */                                                         \
   VM_INTRINSICS_DO(VM_INTRINSIC_IGNORE, VM_SYMBOL_IGNORE, template, VM_SYMBOL_IGNORE, VM_ALIAS_IGNORE) \
