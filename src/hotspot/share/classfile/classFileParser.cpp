/*
 * Copyright (c) 1997, 2019, Oracle and/or its affiliates. All rights reserved.
 * DO NOT ALTER OR REMOVE COPYRIGHT NOTICES OR THIS FILE HEADER.
 *
 * This code is free software; you can redistribute it and/or modify it
 * under the terms of the GNU General Public License version 2 only, as
 * published by the Free Software Foundation.
 *
 * This code is distributed in the hope that it will be useful, but WITHOUT
 * ANY WARRANTY; without even the implied warranty of MERCHANTABILITY or
 * FITNESS FOR A PARTICULAR PURPOSE.  See the GNU General Public License
 * version 2 for more details (a copy is included in the LICENSE file that
 * accompanied this code).
 *
 * You should have received a copy of the GNU General Public License version
 * 2 along with this work; if not, write to the Free Software Foundation,
 * Inc., 51 Franklin St, Fifth Floor, Boston, MA 02110-1301 USA.
 *
 * Please contact Oracle, 500 Oracle Parkway, Redwood Shores, CA 94065 USA
 * or visit www.oracle.com if you need additional information or have any
 * questions.
 *
 */
#include "precompiled.hpp"
#include "jvm.h"
#include "aot/aotLoader.hpp"
#include "classfile/classFileParser.hpp"
#include "classfile/classFileStream.hpp"
#include "classfile/classLoader.hpp"
#include "classfile/classLoaderData.inline.hpp"
#include "classfile/defaultMethods.hpp"
#include "classfile/dictionary.hpp"
#include "classfile/javaClasses.inline.hpp"
#include "classfile/moduleEntry.hpp"
#include "classfile/packageEntry.hpp"
#include "classfile/symbolTable.hpp"
#include "classfile/systemDictionary.hpp"
#include "classfile/verificationType.hpp"
#include "classfile/verifier.hpp"
#include "classfile/vmSymbols.hpp"
#include "logging/log.hpp"
#include "logging/logStream.hpp"
#include "memory/allocation.hpp"
#include "memory/metadataFactory.hpp"
#include "memory/oopFactory.hpp"
#include "memory/resourceArea.hpp"
#include "memory/universe.hpp"
#include "oops/annotations.hpp"
#include "oops/constantPool.inline.hpp"
#include "oops/fieldStreams.hpp"
#include "oops/instanceKlass.hpp"
#include "oops/instanceMirrorKlass.hpp"
#include "oops/klass.inline.hpp"
#include "oops/klassVtable.hpp"
#include "oops/metadata.hpp"
#include "oops/method.inline.hpp"
#include "oops/oop.inline.hpp"
#include "oops/symbol.hpp"
#include "prims/jvmtiExport.hpp"
#include "prims/jvmtiThreadState.hpp"
#include "runtime/arguments.hpp"
#include "runtime/handles.inline.hpp"
#include "runtime/javaCalls.hpp"
#include "runtime/os.hpp"
#include "runtime/perfData.hpp"
#include "runtime/reflection.hpp"
#include "runtime/safepointVerifiers.hpp"
#include "runtime/signature.hpp"
#include "runtime/timer.hpp"
#include "services/classLoadingService.hpp"
#include "services/threadService.hpp"
#include "utilities/align.hpp"
#include "utilities/bitMap.inline.hpp"
#include "utilities/copy.hpp"
#include "utilities/exceptions.hpp"
#include "utilities/globalDefinitions.hpp"
#include "utilities/growableArray.hpp"
#include "utilities/macros.hpp"
#include "utilities/ostream.hpp"
#include "utilities/resourceHash.hpp"
#include "utilities/utf8.hpp"

#if INCLUDE_CDS
#include "classfile/systemDictionaryShared.hpp"
#endif
#if INCLUDE_JFR
#include "jfr/support/jfrTraceIdExtension.hpp"
#endif

// We generally try to create the oops directly when parsing, rather than
// allocating temporary data structures and copying the bytes twice. A
// temporary area is only needed when parsing utf8 entries in the constant
// pool and when parsing line number tables.

// We add assert in debug mode when class format is not checked.

#define JAVA_CLASSFILE_MAGIC              0xCAFEBABE
#define JAVA_MIN_SUPPORTED_VERSION        45
#define JAVA_PREVIEW_MINOR_VERSION        65535

// Used for two backward compatibility reasons:
// - to check for new additions to the class file format in JDK1.5
// - to check for bug fixes in the format checker in JDK1.5
#define JAVA_1_5_VERSION                  49

// Used for backward compatibility reasons:
// - to check for javac bug fixes that happened after 1.5
// - also used as the max version when running in jdk6
#define JAVA_6_VERSION                    50

// Used for backward compatibility reasons:
// - to disallow argument and require ACC_STATIC for <clinit> methods
#define JAVA_7_VERSION                    51

// Extension method support.
#define JAVA_8_VERSION                    52

#define JAVA_9_VERSION                    53

#define JAVA_10_VERSION                   54

#define JAVA_11_VERSION                   55

#define JAVA_12_VERSION                   56

#define JAVA_13_VERSION                   57

void ClassFileParser::set_class_bad_constant_seen(short bad_constant) {
  assert((bad_constant == 19 || bad_constant == 20) && _major_version >= JAVA_9_VERSION,
         "Unexpected bad constant pool entry");
  if (_bad_constant_seen == 0) _bad_constant_seen = bad_constant;
}

void ClassFileParser::parse_constant_pool_entries(const ClassFileStream* const stream,
                                                  ConstantPool* cp,
                                                  const int length,
                                                  TRAPS) {
  assert(stream != NULL, "invariant");
  assert(cp != NULL, "invariant");

  // Use a local copy of ClassFileStream. It helps the C++ compiler to optimize
  // this function (_current can be allocated in a register, with scalar
  // replacement of aggregates). The _current pointer is copied back to
  // stream() when this function returns. DON'T call another method within
  // this method that uses stream().
  const ClassFileStream cfs1 = *stream;
  const ClassFileStream* const cfs = &cfs1;

  assert(cfs->allocated_on_stack(), "should be local");
  debug_only(const u1* const old_current = stream->current();)

  // Used for batching symbol allocations.
  const char* names[SymbolTable::symbol_alloc_batch_size];
  int lengths[SymbolTable::symbol_alloc_batch_size];
  int indices[SymbolTable::symbol_alloc_batch_size];
  unsigned int hashValues[SymbolTable::symbol_alloc_batch_size];
  int names_count = 0;

  // parsing  Index 0 is unused
  for (int index = 1; index < length; index++) {
    // Each of the following case guarantees one more byte in the stream
    // for the following tag or the access_flags following constant pool,
    // so we don't need bounds-check for reading tag.
    const u1 tag = cfs->get_u1_fast();
    switch (tag) {
      case JVM_CONSTANT_Class : {
        cfs->guarantee_more(3, CHECK);  // name_index, tag/access_flags
        const u2 name_index = cfs->get_u2_fast();
        cp->klass_index_at_put(index, name_index);
        break;
      }
      case JVM_CONSTANT_Fieldref: {
        cfs->guarantee_more(5, CHECK);  // class_index, name_and_type_index, tag/access_flags
        const u2 class_index = cfs->get_u2_fast();
        const u2 name_and_type_index = cfs->get_u2_fast();
        cp->field_at_put(index, class_index, name_and_type_index);
        break;
      }
      case JVM_CONSTANT_Methodref: {
        cfs->guarantee_more(5, CHECK);  // class_index, name_and_type_index, tag/access_flags
        const u2 class_index = cfs->get_u2_fast();
        const u2 name_and_type_index = cfs->get_u2_fast();
        cp->method_at_put(index, class_index, name_and_type_index);
        break;
      }
      case JVM_CONSTANT_InterfaceMethodref: {
        cfs->guarantee_more(5, CHECK);  // class_index, name_and_type_index, tag/access_flags
        const u2 class_index = cfs->get_u2_fast();
        const u2 name_and_type_index = cfs->get_u2_fast();
        cp->interface_method_at_put(index, class_index, name_and_type_index);
        break;
      }
      case JVM_CONSTANT_String : {
        cfs->guarantee_more(3, CHECK);  // string_index, tag/access_flags
        const u2 string_index = cfs->get_u2_fast();
        cp->string_index_at_put(index, string_index);
        break;
      }
      case JVM_CONSTANT_MethodHandle :
      case JVM_CONSTANT_MethodType: {
        if (_major_version < Verifier::INVOKEDYNAMIC_MAJOR_VERSION) {
          classfile_parse_error(
            "Class file version does not support constant tag %u in class file %s",
            tag, CHECK);
        }
        if (tag == JVM_CONSTANT_MethodHandle) {
          cfs->guarantee_more(4, CHECK);  // ref_kind, method_index, tag/access_flags
          const u1 ref_kind = cfs->get_u1_fast();
          const u2 method_index = cfs->get_u2_fast();
          cp->method_handle_index_at_put(index, ref_kind, method_index);
        }
        else if (tag == JVM_CONSTANT_MethodType) {
          cfs->guarantee_more(3, CHECK);  // signature_index, tag/access_flags
          const u2 signature_index = cfs->get_u2_fast();
          cp->method_type_index_at_put(index, signature_index);
        }
        else {
          ShouldNotReachHere();
        }
        break;
      }
      case JVM_CONSTANT_Dynamic : {
        if (_major_version < Verifier::DYNAMICCONSTANT_MAJOR_VERSION) {
          classfile_parse_error(
              "Class file version does not support constant tag %u in class file %s",
              tag, CHECK);
        }
        cfs->guarantee_more(5, CHECK);  // bsm_index, nt, tag/access_flags
        const u2 bootstrap_specifier_index = cfs->get_u2_fast();
        const u2 name_and_type_index = cfs->get_u2_fast();
        if (_max_bootstrap_specifier_index < (int) bootstrap_specifier_index) {
          _max_bootstrap_specifier_index = (int) bootstrap_specifier_index;  // collect for later
        }
        cp->dynamic_constant_at_put(index, bootstrap_specifier_index, name_and_type_index);
        break;
      }
      case JVM_CONSTANT_InvokeDynamic : {
        if (_major_version < Verifier::INVOKEDYNAMIC_MAJOR_VERSION) {
          classfile_parse_error(
              "Class file version does not support constant tag %u in class file %s",
              tag, CHECK);
        }
        cfs->guarantee_more(5, CHECK);  // bsm_index, nt, tag/access_flags
        const u2 bootstrap_specifier_index = cfs->get_u2_fast();
        const u2 name_and_type_index = cfs->get_u2_fast();
        if (_max_bootstrap_specifier_index < (int) bootstrap_specifier_index) {
          _max_bootstrap_specifier_index = (int) bootstrap_specifier_index;  // collect for later
        }
        cp->invoke_dynamic_at_put(index, bootstrap_specifier_index, name_and_type_index);
        break;
      }
      case JVM_CONSTANT_Integer: {
        cfs->guarantee_more(5, CHECK);  // bytes, tag/access_flags
        const u4 bytes = cfs->get_u4_fast();
        cp->int_at_put(index, (jint)bytes);
        break;
      }
      case JVM_CONSTANT_Float: {
        cfs->guarantee_more(5, CHECK);  // bytes, tag/access_flags
        const u4 bytes = cfs->get_u4_fast();
        cp->float_at_put(index, *(jfloat*)&bytes);
        break;
      }
      case JVM_CONSTANT_Long: {
        // A mangled type might cause you to overrun allocated memory
        guarantee_property(index + 1 < length,
                           "Invalid constant pool entry %u in class file %s",
                           index,
                           CHECK);
        cfs->guarantee_more(9, CHECK);  // bytes, tag/access_flags
        const u8 bytes = cfs->get_u8_fast();
        cp->long_at_put(index, bytes);
        index++;   // Skip entry following eigth-byte constant, see JVM book p. 98
        break;
      }
      case JVM_CONSTANT_Double: {
        // A mangled type might cause you to overrun allocated memory
        guarantee_property(index+1 < length,
                           "Invalid constant pool entry %u in class file %s",
                           index,
                           CHECK);
        cfs->guarantee_more(9, CHECK);  // bytes, tag/access_flags
        const u8 bytes = cfs->get_u8_fast();
        cp->double_at_put(index, *(jdouble*)&bytes);
        index++;   // Skip entry following eigth-byte constant, see JVM book p. 98
        break;
      }
      case JVM_CONSTANT_NameAndType: {
        cfs->guarantee_more(5, CHECK);  // name_index, signature_index, tag/access_flags
        const u2 name_index = cfs->get_u2_fast();
        const u2 signature_index = cfs->get_u2_fast();
        cp->name_and_type_at_put(index, name_index, signature_index);
        break;
      }
      case JVM_CONSTANT_Utf8 : {
        cfs->guarantee_more(2, CHECK);  // utf8_length
        u2  utf8_length = cfs->get_u2_fast();
        const u1* utf8_buffer = cfs->current();
        assert(utf8_buffer != NULL, "null utf8 buffer");
        // Got utf8 string, guarantee utf8_length+1 bytes, set stream position forward.
        cfs->guarantee_more(utf8_length+1, CHECK);  // utf8 string, tag/access_flags
        cfs->skip_u1_fast(utf8_length);

        // Before storing the symbol, make sure it's legal
        if (_need_verify) {
          verify_legal_utf8(utf8_buffer, utf8_length, CHECK);
        }

        if (has_cp_patch_at(index)) {
          Handle patch = clear_cp_patch_at(index);
          guarantee_property(java_lang_String::is_instance(patch()),
                             "Illegal utf8 patch at %d in class file %s",
                             index,
                             CHECK);
          const char* const str = java_lang_String::as_utf8_string(patch());
          // (could use java_lang_String::as_symbol instead, but might as well batch them)
          utf8_buffer = (const u1*) str;
          utf8_length = (u2) strlen(str);
        }

        unsigned int hash;
        Symbol* const result = SymbolTable::lookup_only((const char*)utf8_buffer,
                                                        utf8_length,
                                                        hash);
        if (result == NULL) {
          names[names_count] = (const char*)utf8_buffer;
          lengths[names_count] = utf8_length;
          indices[names_count] = index;
          hashValues[names_count++] = hash;
          if (names_count == SymbolTable::symbol_alloc_batch_size) {
            SymbolTable::new_symbols(_loader_data,
                                     cp,
                                     names_count,
                                     names,
                                     lengths,
                                     indices,
                                     hashValues,
                                     CHECK);
            names_count = 0;
          }
        } else {
          cp->symbol_at_put(index, result);
        }
        break;
      }
      case 19:
      case 20: {
        // Record that an error occurred in these two cases but keep parsing so
        // that ACC_Module can be checked for in the access_flags.  Need to
        // throw NoClassDefFoundError in that case.
        if (_major_version >= JAVA_9_VERSION) {
          cfs->guarantee_more(3, CHECK);
          cfs->get_u2_fast();
          set_class_bad_constant_seen(tag);
          break;
        }
      }
      default: {
        classfile_parse_error("Unknown constant tag %u in class file %s",
                              tag,
                              CHECK);
        break;
      }
    } // end of switch(tag)
  } // end of for

  // Allocate the remaining symbols
  if (names_count > 0) {
    SymbolTable::new_symbols(_loader_data,
                             cp,
                             names_count,
                             names,
                             lengths,
                             indices,
                             hashValues,
                             CHECK);
  }

  // Copy _current pointer of local copy back to stream.
  assert(stream->current() == old_current, "non-exclusive use of stream");
  stream->set_current(cfs1.current());

}

static inline bool valid_cp_range(int index, int length) {
  return (index > 0 && index < length);
}

static inline Symbol* check_symbol_at(const ConstantPool* cp, int index) {
  assert(cp != NULL, "invariant");
  if (valid_cp_range(index, cp->length()) && cp->tag_at(index).is_utf8()) {
    return cp->symbol_at(index);
  }
  return NULL;
}

#ifdef ASSERT
PRAGMA_DIAG_PUSH
PRAGMA_FORMAT_NONLITERAL_IGNORED
void ClassFileParser::report_assert_property_failure(const char* msg, TRAPS) const {
  ResourceMark rm(THREAD);
  fatal(msg, _class_name->as_C_string());
}

void ClassFileParser::report_assert_property_failure(const char* msg,
                                                     int index,
                                                     TRAPS) const {
  ResourceMark rm(THREAD);
  fatal(msg, index, _class_name->as_C_string());
}
PRAGMA_DIAG_POP
#endif

void ClassFileParser::parse_constant_pool(const ClassFileStream* const stream,
                                         ConstantPool* const cp,
                                         const int length,
                                         TRAPS) {
  assert(cp != NULL, "invariant");
  assert(stream != NULL, "invariant");

  // parsing constant pool entries
  parse_constant_pool_entries(stream, cp, length, CHECK);
  if (class_bad_constant_seen() != 0) {
    // a bad CP entry has been detected previously so stop parsing and just return.
    return;
  }

  int index = 1;  // declared outside of loops for portability
  int num_klasses = 0;

  // first verification pass - validate cross references
  // and fixup class and string constants
  for (index = 1; index < length; index++) {          // Index 0 is unused
    const jbyte tag = cp->tag_at(index).value();
    switch (tag) {
      case JVM_CONSTANT_Class: {
        ShouldNotReachHere();     // Only JVM_CONSTANT_ClassIndex should be present
        break;
      }
      case JVM_CONSTANT_Fieldref:
        // fall through
      case JVM_CONSTANT_Methodref:
        // fall through
      case JVM_CONSTANT_InterfaceMethodref: {
        if (!_need_verify) break;
        const int klass_ref_index = cp->klass_ref_index_at(index);
        const int name_and_type_ref_index = cp->name_and_type_ref_index_at(index);
        check_property(valid_klass_reference_at(klass_ref_index),
                       "Invalid constant pool index %u in class file %s",
                       klass_ref_index, CHECK);
        check_property(valid_cp_range(name_and_type_ref_index, length) &&
          cp->tag_at(name_and_type_ref_index).is_name_and_type(),
          "Invalid constant pool index %u in class file %s",
          name_and_type_ref_index, CHECK);
        break;
      }
      case JVM_CONSTANT_String: {
        ShouldNotReachHere();     // Only JVM_CONSTANT_StringIndex should be present
        break;
      }
      case JVM_CONSTANT_Integer:
        break;
      case JVM_CONSTANT_Float:
        break;
      case JVM_CONSTANT_Long:
      case JVM_CONSTANT_Double: {
        index++;
        check_property(
          (index < length && cp->tag_at(index).is_invalid()),
          "Improper constant pool long/double index %u in class file %s",
          index, CHECK);
        break;
      }
      case JVM_CONSTANT_NameAndType: {
        if (!_need_verify) break;
        const int name_ref_index = cp->name_ref_index_at(index);
        const int signature_ref_index = cp->signature_ref_index_at(index);
        check_property(valid_symbol_at(name_ref_index),
          "Invalid constant pool index %u in class file %s",
          name_ref_index, CHECK);
        check_property(valid_symbol_at(signature_ref_index),
          "Invalid constant pool index %u in class file %s",
          signature_ref_index, CHECK);
        break;
      }
      case JVM_CONSTANT_Utf8:
        break;
      case JVM_CONSTANT_UnresolvedClass:         // fall-through
      case JVM_CONSTANT_UnresolvedClassInError: {
        ShouldNotReachHere();     // Only JVM_CONSTANT_ClassIndex should be present
        break;
      }
      case JVM_CONSTANT_ClassIndex: {
        const int class_index = cp->klass_index_at(index);
        check_property(valid_symbol_at(class_index),
          "Invalid constant pool index %u in class file %s",
          class_index, CHECK);
        cp->unresolved_klass_at_put(index, class_index, num_klasses++);
        break;
      }
      case JVM_CONSTANT_StringIndex: {
        const int string_index = cp->string_index_at(index);
        check_property(valid_symbol_at(string_index),
          "Invalid constant pool index %u in class file %s",
          string_index, CHECK);
        Symbol* const sym = cp->symbol_at(string_index);
        cp->unresolved_string_at_put(index, sym);
        break;
      }
      case JVM_CONSTANT_MethodHandle: {
        const int ref_index = cp->method_handle_index_at(index);
        check_property(valid_cp_range(ref_index, length),
          "Invalid constant pool index %u in class file %s",
          ref_index, CHECK);
        const constantTag tag = cp->tag_at(ref_index);
        const int ref_kind = cp->method_handle_ref_kind_at(index);

        switch (ref_kind) {
          case JVM_REF_getField:
          case JVM_REF_getStatic:
          case JVM_REF_putField:
          case JVM_REF_putStatic: {
            check_property(
              tag.is_field(),
              "Invalid constant pool index %u in class file %s (not a field)",
              ref_index, CHECK);
            break;
          }
          case JVM_REF_invokeVirtual:
          case JVM_REF_newInvokeSpecial: {
            check_property(
              tag.is_method(),
              "Invalid constant pool index %u in class file %s (not a method)",
              ref_index, CHECK);
            break;
          }
          case JVM_REF_invokeStatic:
          case JVM_REF_invokeSpecial: {
            check_property(
              tag.is_method() ||
              ((_major_version >= JAVA_8_VERSION) && tag.is_interface_method()),
              "Invalid constant pool index %u in class file %s (not a method)",
              ref_index, CHECK);
            break;
          }
          case JVM_REF_invokeInterface: {
            check_property(
              tag.is_interface_method(),
              "Invalid constant pool index %u in class file %s (not an interface method)",
              ref_index, CHECK);
            break;
          }
          default: {
            classfile_parse_error(
              "Bad method handle kind at constant pool index %u in class file %s",
              index, CHECK);
          }
        } // switch(refkind)
        // Keep the ref_index unchanged.  It will be indirected at link-time.
        break;
      } // case MethodHandle
      case JVM_CONSTANT_MethodType: {
        const int ref_index = cp->method_type_index_at(index);
        check_property(valid_symbol_at(ref_index),
          "Invalid constant pool index %u in class file %s",
          ref_index, CHECK);
        break;
      }
      case JVM_CONSTANT_Dynamic: {
        const int name_and_type_ref_index =
          cp->bootstrap_name_and_type_ref_index_at(index);

        check_property(valid_cp_range(name_and_type_ref_index, length) &&
          cp->tag_at(name_and_type_ref_index).is_name_and_type(),
          "Invalid constant pool index %u in class file %s",
          name_and_type_ref_index, CHECK);
        // bootstrap specifier index must be checked later,
        // when BootstrapMethods attr is available

        // Mark the constant pool as having a CONSTANT_Dynamic_info structure
        cp->set_has_dynamic_constant();
        break;
      }
      case JVM_CONSTANT_InvokeDynamic: {
        const int name_and_type_ref_index =
          cp->bootstrap_name_and_type_ref_index_at(index);

        check_property(valid_cp_range(name_and_type_ref_index, length) &&
          cp->tag_at(name_and_type_ref_index).is_name_and_type(),
          "Invalid constant pool index %u in class file %s",
          name_and_type_ref_index, CHECK);
        // bootstrap specifier index must be checked later,
        // when BootstrapMethods attr is available
        break;
      }
      default: {
        fatal("bad constant pool tag value %u", cp->tag_at(index).value());
        ShouldNotReachHere();
        break;
      }
    } // switch(tag)
  } // end of for

  _first_patched_klass_resolved_index = num_klasses;
  cp->allocate_resolved_klasses(_loader_data, num_klasses + _max_num_patched_klasses, CHECK);

  if (_cp_patches != NULL) {
    // need to treat this_class specially...

    // Add dummy utf8 entries in the space reserved for names of patched classes. We'll use "*"
    // for now. These will be replaced with actual names of the patched classes in patch_class().
    Symbol* s = vmSymbols::star_name();
    for (int n=_orig_cp_size; n<cp->length(); n++) {
      cp->symbol_at_put(n, s);
    }

    int this_class_index;
    {
      stream->guarantee_more(8, CHECK);  // flags, this_class, super_class, infs_len
      const u1* const mark = stream->current();
      stream->skip_u2_fast(1); // skip flags
      this_class_index = stream->get_u2_fast();
      stream->set_current(mark);  // revert to mark
    }

    for (index = 1; index < length; index++) {          // Index 0 is unused
      if (has_cp_patch_at(index)) {
        guarantee_property(index != this_class_index,
          "Illegal constant pool patch to self at %d in class file %s",
          index, CHECK);
        patch_constant_pool(cp, index, cp_patch_at(index), CHECK);
      }
    }
  }

  if (!_need_verify) {
    return;
  }

  // second verification pass - checks the strings are of the right format.
  // but not yet to the other entries
  for (index = 1; index < length; index++) {
    const jbyte tag = cp->tag_at(index).value();
    switch (tag) {
      case JVM_CONSTANT_UnresolvedClass: {
        const Symbol* const class_name = cp->klass_name_at(index);
        // check the name, even if _cp_patches will overwrite it
        verify_legal_class_name(class_name, CHECK);
        break;
      }
      case JVM_CONSTANT_NameAndType: {
        if (_need_verify) {
          const int sig_index = cp->signature_ref_index_at(index);
          const int name_index = cp->name_ref_index_at(index);
          const Symbol* const name = cp->symbol_at(name_index);
          const Symbol* const sig = cp->symbol_at(sig_index);
          guarantee_property(sig->utf8_length() != 0,
            "Illegal zero length constant pool entry at %d in class %s",
            sig_index, CHECK);
          guarantee_property(name->utf8_length() != 0,
            "Illegal zero length constant pool entry at %d in class %s",
            name_index, CHECK);

          if (sig->char_at(0) == JVM_SIGNATURE_FUNC) {
            // Format check method name and signature
            verify_legal_method_name(name, CHECK);
            verify_legal_method_signature(name, sig, CHECK);
          } else {
            // Format check field name and signature
            verify_legal_field_name(name, CHECK);
            verify_legal_field_signature(name, sig, CHECK);
          }
        }
        break;
      }
      case JVM_CONSTANT_Dynamic: {
        const int name_and_type_ref_index =
          cp->name_and_type_ref_index_at(index);
        // already verified to be utf8
        const int name_ref_index =
          cp->name_ref_index_at(name_and_type_ref_index);
        // already verified to be utf8
        const int signature_ref_index =
          cp->signature_ref_index_at(name_and_type_ref_index);
        const Symbol* const name = cp->symbol_at(name_ref_index);
        const Symbol* const signature = cp->symbol_at(signature_ref_index);
        if (_need_verify) {
          // CONSTANT_Dynamic's name and signature are verified above, when iterating NameAndType_info.
          // Need only to be sure signature is non-zero length and the right type.
          if (signature->utf8_length() == 0 ||
              signature->char_at(0) == JVM_SIGNATURE_FUNC) {
            throwIllegalSignature("CONSTANT_Dynamic", name, signature, CHECK);
          }
        }
        break;
      }
      case JVM_CONSTANT_InvokeDynamic:
      case JVM_CONSTANT_Fieldref:
      case JVM_CONSTANT_Methodref:
      case JVM_CONSTANT_InterfaceMethodref: {
        const int name_and_type_ref_index =
          cp->name_and_type_ref_index_at(index);
        // already verified to be utf8
        const int name_ref_index =
          cp->name_ref_index_at(name_and_type_ref_index);
        // already verified to be utf8
        const int signature_ref_index =
          cp->signature_ref_index_at(name_and_type_ref_index);
        const Symbol* const name = cp->symbol_at(name_ref_index);
        const Symbol* const signature = cp->symbol_at(signature_ref_index);
        if (tag == JVM_CONSTANT_Fieldref) {
          if (_need_verify) {
            // Field name and signature are verified above, when iterating NameAndType_info.
            // Need only to be sure signature is non-zero length and the right type.
            if (signature->utf8_length() == 0 ||
                signature->char_at(0) == JVM_SIGNATURE_FUNC) {
              throwIllegalSignature("Field", name, signature, CHECK);
            }
          }
        } else {
          if (_need_verify) {
            // Method name and signature are verified above, when iterating NameAndType_info.
            // Need only to be sure signature is non-zero length and the right type.
            if (signature->utf8_length() == 0 ||
                signature->char_at(0) != JVM_SIGNATURE_FUNC) {
              throwIllegalSignature("Method", name, signature, CHECK);
            }
          }
          // 4509014: If a class method name begins with '<', it must be "<init>"
          const unsigned int name_len = name->utf8_length();
          if (tag == JVM_CONSTANT_Methodref &&
              name_len != 0 &&
              name->char_at(0) == '<' &&
              name != vmSymbols::object_initializer_name()) {
            classfile_parse_error(
              "Bad method name at constant pool index %u in class file %s",
              name_ref_index, CHECK);
          }
        }
        break;
      }
      case JVM_CONSTANT_MethodHandle: {
        const int ref_index = cp->method_handle_index_at(index);
        const int ref_kind = cp->method_handle_ref_kind_at(index);
        switch (ref_kind) {
          case JVM_REF_invokeVirtual:
          case JVM_REF_invokeStatic:
          case JVM_REF_invokeSpecial:
          case JVM_REF_newInvokeSpecial: {
            const int name_and_type_ref_index =
              cp->name_and_type_ref_index_at(ref_index);
            const int name_ref_index =
              cp->name_ref_index_at(name_and_type_ref_index);
            const Symbol* const name = cp->symbol_at(name_ref_index);
            if (ref_kind == JVM_REF_newInvokeSpecial) {
              if (name != vmSymbols::object_initializer_name()) {
                classfile_parse_error(
                  "Bad constructor name at constant pool index %u in class file %s",
                    name_ref_index, CHECK);
              }
            } else {
              if (name == vmSymbols::object_initializer_name()) {
                classfile_parse_error(
                  "Bad method name at constant pool index %u in class file %s",
                  name_ref_index, CHECK);
              }
            }
            break;
          }
          // Other ref_kinds are already fully checked in previous pass.
        } // switch(ref_kind)
        break;
      }
      case JVM_CONSTANT_MethodType: {
        const Symbol* const no_name = vmSymbols::type_name(); // place holder
        const Symbol* const signature = cp->method_type_signature_at(index);
        verify_legal_method_signature(no_name, signature, CHECK);
        break;
      }
      case JVM_CONSTANT_Utf8: {
        assert(cp->symbol_at(index)->refcount() != 0, "count corrupted");
      }
    }  // switch(tag)
  }  // end of for
}

Handle ClassFileParser::clear_cp_patch_at(int index) {
  Handle patch = cp_patch_at(index);
  _cp_patches->at_put(index, Handle());
  assert(!has_cp_patch_at(index), "");
  return patch;
}

void ClassFileParser::patch_class(ConstantPool* cp, int class_index, Klass* k, Symbol* name) {
  int name_index = _orig_cp_size + _num_patched_klasses;
  int resolved_klass_index = _first_patched_klass_resolved_index + _num_patched_klasses;

  cp->klass_at_put(class_index, name_index, resolved_klass_index, k, name);
  _num_patched_klasses ++;
}

void ClassFileParser::patch_constant_pool(ConstantPool* cp,
                                          int index,
                                          Handle patch,
                                          TRAPS) {
  assert(cp != NULL, "invariant");

  BasicType patch_type = T_VOID;

  switch (cp->tag_at(index).value()) {

    case JVM_CONSTANT_UnresolvedClass: {
      // Patching a class means pre-resolving it.
      // The name in the constant pool is ignored.
      if (java_lang_Class::is_instance(patch())) {
        guarantee_property(!java_lang_Class::is_primitive(patch()),
                           "Illegal class patch at %d in class file %s",
                           index, CHECK);
        Klass* k = java_lang_Class::as_Klass(patch());
        patch_class(cp, index, k, k->name());
      } else {
        guarantee_property(java_lang_String::is_instance(patch()),
                           "Illegal class patch at %d in class file %s",
                           index, CHECK);
        Symbol* const name = java_lang_String::as_symbol(patch(), CHECK);
        patch_class(cp, index, NULL, name);
      }
      break;
    }

    case JVM_CONSTANT_String: {
      // skip this patch and don't clear it.  Needs the oop array for resolved
      // references to be created first.
      return;
    }
    case JVM_CONSTANT_Integer: patch_type = T_INT;    goto patch_prim;
    case JVM_CONSTANT_Float:   patch_type = T_FLOAT;  goto patch_prim;
    case JVM_CONSTANT_Long:    patch_type = T_LONG;   goto patch_prim;
    case JVM_CONSTANT_Double:  patch_type = T_DOUBLE; goto patch_prim;
    patch_prim:
    {
      jvalue value;
      BasicType value_type = java_lang_boxing_object::get_value(patch(), &value);
      guarantee_property(value_type == patch_type,
                         "Illegal primitive patch at %d in class file %s",
                         index, CHECK);
      switch (value_type) {
        case T_INT:    cp->int_at_put(index,   value.i); break;
        case T_FLOAT:  cp->float_at_put(index, value.f); break;
        case T_LONG:   cp->long_at_put(index,  value.j); break;
        case T_DOUBLE: cp->double_at_put(index, value.d); break;
        default:       assert(false, "");
      }
    } // end patch_prim label
    break;

    default: {
      // %%% TODO: put method handles into CONSTANT_InterfaceMethodref, etc.
      guarantee_property(!has_cp_patch_at(index),
                         "Illegal unexpected patch at %d in class file %s",
                         index, CHECK);
      return;
    }
  } // end of switch(tag)

  // On fall-through, mark the patch as used.
  clear_cp_patch_at(index);
}
class NameSigHash: public ResourceObj {
 public:
  const Symbol*       _name;       // name
  const Symbol*       _sig;        // signature
  NameSigHash*  _next;             // Next entry in hash table
};

static const int HASH_ROW_SIZE = 256;

static unsigned int hash(const Symbol* name, const Symbol* sig) {
  unsigned int raw_hash = 0;
  raw_hash += ((unsigned int)(uintptr_t)name) >> (LogHeapWordSize + 2);
  raw_hash += ((unsigned int)(uintptr_t)sig) >> LogHeapWordSize;

  return (raw_hash + (unsigned int)(uintptr_t)name) % HASH_ROW_SIZE;
}


static void initialize_hashtable(NameSigHash** table) {
  memset((void*)table, 0, sizeof(NameSigHash*) * HASH_ROW_SIZE);
}
// Return false if the name/sig combination is found in table.
// Return true if no duplicate is found. And name/sig is added as a new entry in table.
// The old format checker uses heap sort to find duplicates.
// NOTE: caller should guarantee that GC doesn't happen during the life cycle
// of table since we don't expect Symbol*'s to move.
static bool put_after_lookup(const Symbol* name, const Symbol* sig, NameSigHash** table) {
  assert(name != NULL, "name in constant pool is NULL");

  // First lookup for duplicates
  int index = hash(name, sig);
  NameSigHash* entry = table[index];
  while (entry != NULL) {
    if (entry->_name == name && entry->_sig == sig) {
      return false;
    }
    entry = entry->_next;
  }

  // No duplicate is found, allocate a new entry and fill it.
  entry = new NameSigHash();
  entry->_name = name;
  entry->_sig = sig;

  // Insert into hash table
  entry->_next = table[index];
  table[index] = entry;

  return true;
}

// Side-effects: populates the _local_interfaces field
void ClassFileParser::parse_interfaces(const ClassFileStream* const stream,
                                       const int itfs_len,
                                       ConstantPool* const cp,
                                       bool* const has_nonstatic_concrete_methods,
                                       TRAPS) {
  assert(stream != NULL, "invariant");
  assert(cp != NULL, "invariant");
  assert(has_nonstatic_concrete_methods != NULL, "invariant");

  if (itfs_len == 0) {
    _local_interfaces = Universe::the_empty_instance_klass_array();
  } else {
    assert(itfs_len > 0, "only called for len>0");
    _local_interfaces = MetadataFactory::new_array<InstanceKlass*>(_loader_data, itfs_len, NULL, CHECK);

    int index;
    for (index = 0; index < itfs_len; index++) {
      const u2 interface_index = stream->get_u2(CHECK);
      Klass* interf;
      check_property(
        valid_klass_reference_at(interface_index),
        "Interface name has bad constant pool index %u in class file %s",
        interface_index, CHECK);
      if (cp->tag_at(interface_index).is_klass()) {
        interf = cp->resolved_klass_at(interface_index);
      } else {
        Symbol* const unresolved_klass  = cp->klass_name_at(interface_index);

        // Don't need to check legal name because it's checked when parsing constant pool.
        // But need to make sure it's not an array type.
        guarantee_property(unresolved_klass->char_at(0) != JVM_SIGNATURE_ARRAY,
                           "Bad interface name in class file %s", CHECK);

        // Call resolve_super so classcircularity is checked
        interf = SystemDictionary::resolve_super_or_fail(
                                                  _class_name,
                                                  unresolved_klass,
                                                  Handle(THREAD, _loader_data->class_loader()),
                                                  _protection_domain,
                                                  false,
                                                  CHECK);
      }

      if (!interf->is_interface()) {
        THROW_MSG(vmSymbols::java_lang_IncompatibleClassChangeError(),
                  err_msg("class %s can not implement %s, because it is not an interface (%s)",
                          _class_name->as_klass_external_name(),
                          interf->external_name(),
                          interf->class_in_module_of_loader()));
      }

      if (InstanceKlass::cast(interf)->has_nonstatic_concrete_methods()) {
        *has_nonstatic_concrete_methods = true;
      }
      _local_interfaces->at_put(index, InstanceKlass::cast(interf));
    }

    if (!_need_verify || itfs_len <= 1) {
      return;
    }

    // Check if there's any duplicates in interfaces
    ResourceMark rm(THREAD);
    NameSigHash** interface_names = NEW_RESOURCE_ARRAY_IN_THREAD(THREAD,
                                                                 NameSigHash*,
                                                                 HASH_ROW_SIZE);
    initialize_hashtable(interface_names);
    bool dup = false;
    const Symbol* name = NULL;
    {
      debug_only(NoSafepointVerifier nsv;)
      for (index = 0; index < itfs_len; index++) {
        const InstanceKlass* const k = _local_interfaces->at(index);
        name = k->name();
        // If no duplicates, add (name, NULL) in hashtable interface_names.
        if (!put_after_lookup(name, NULL, interface_names)) {
          dup = true;
          break;
        }
      }
    }
    if (dup) {
      classfile_parse_error("Duplicate interface name \"%s\" in class file %s",
                             name->as_C_string(), CHECK);
    }
  }
}

void ClassFileParser::verify_constantvalue(const ConstantPool* const cp,
                                           int constantvalue_index,
                                           int signature_index,
                                           TRAPS) const {
  // Make sure the constant pool entry is of a type appropriate to this field
  guarantee_property(
    (constantvalue_index > 0 &&
      constantvalue_index < cp->length()),
    "Bad initial value index %u in ConstantValue attribute in class file %s",
    constantvalue_index, CHECK);

  const constantTag value_type = cp->tag_at(constantvalue_index);
  switch(cp->basic_type_for_signature_at(signature_index)) {
    case T_LONG: {
      guarantee_property(value_type.is_long(),
                         "Inconsistent constant value type in class file %s",
                         CHECK);
      break;
    }
    case T_FLOAT: {
      guarantee_property(value_type.is_float(),
                         "Inconsistent constant value type in class file %s",
                         CHECK);
      break;
    }
    case T_DOUBLE: {
      guarantee_property(value_type.is_double(),
                         "Inconsistent constant value type in class file %s",
                         CHECK);
      break;
    }
    case T_BYTE:
    case T_CHAR:
    case T_SHORT:
    case T_BOOLEAN:
    case T_INT: {
      guarantee_property(value_type.is_int(),
                         "Inconsistent constant value type in class file %s",
                         CHECK);
      break;
    }
    case T_OBJECT: {
      guarantee_property((cp->symbol_at(signature_index)->equals("Ljava/lang/String;")
                         && value_type.is_string()),
                         "Bad string initial value in class file %s",
                         CHECK);
      break;
    }
    default: {
      classfile_parse_error("Unable to set initial value %u in class file %s",
                             constantvalue_index,
                             CHECK);
    }
  }
}

class AnnotationCollector : public ResourceObj{
public:
  enum Location { _in_field, _in_method, _in_class };
  enum ID {
    _unknown = 0,
    _method_CallerSensitive,
    _method_ForceInline,
    _method_DontInline,
    _method_InjectedProfile,
    _method_LambdaForm_Compiled,
    _method_Hidden,
    _method_HotSpotIntrinsicCandidate,
    _jdk_internal_vm_annotation_Contended,
    _field_Stable,
    _jdk_internal_vm_annotation_ReservedStackAccess,
    _annotation_LIMIT
  };
  const Location _location;
  int _annotations_present;
  u2 _contended_group;

  AnnotationCollector(Location location)
    : _location(location), _annotations_present(0)
  {
    assert((int)_annotation_LIMIT <= (int)sizeof(_annotations_present) * BitsPerByte, "");
  }
  // If this annotation name has an ID, report it (or _none).
  ID annotation_index(const ClassLoaderData* loader_data, const Symbol* name, const bool can_access_vm_annotations);
  // Set the annotation name:
  void set_annotation(ID id) {
    assert((int)id >= 0 && (int)id < (int)_annotation_LIMIT, "oob");
    _annotations_present |= nth_bit((int)id);
  }

  void remove_annotation(ID id) {
    assert((int)id >= 0 && (int)id < (int)_annotation_LIMIT, "oob");
    _annotations_present &= ~nth_bit((int)id);
  }

  // Report if the annotation is present.
  bool has_any_annotations() const { return _annotations_present != 0; }
  bool has_annotation(ID id) const { return (nth_bit((int)id) & _annotations_present) != 0; }

  void set_contended_group(u2 group) { _contended_group = group; }
  u2 contended_group() const { return _contended_group; }

  bool is_contended() const { return has_annotation(_jdk_internal_vm_annotation_Contended); }

  void set_stable(bool stable) { set_annotation(_field_Stable); }
  bool is_stable() const { return has_annotation(_field_Stable); }
};

// This class also doubles as a holder for metadata cleanup.
class ClassFileParser::FieldAnnotationCollector : public AnnotationCollector {
private:
  ClassLoaderData* _loader_data;
  AnnotationArray* _field_annotations;
  AnnotationArray* _field_type_annotations;
public:
  FieldAnnotationCollector(ClassLoaderData* loader_data) :
    AnnotationCollector(_in_field),
    _loader_data(loader_data),
    _field_annotations(NULL),
    _field_type_annotations(NULL) {}
  ~FieldAnnotationCollector();
  void apply_to(FieldInfo* f);
  AnnotationArray* field_annotations()      { return _field_annotations; }
  AnnotationArray* field_type_annotations() { return _field_type_annotations; }

  void set_field_annotations(AnnotationArray* a)      { _field_annotations = a; }
  void set_field_type_annotations(AnnotationArray* a) { _field_type_annotations = a; }
};

class MethodAnnotationCollector : public AnnotationCollector{
public:
  MethodAnnotationCollector() : AnnotationCollector(_in_method) { }
  void apply_to(const methodHandle& m);
};

class ClassFileParser::ClassAnnotationCollector : public AnnotationCollector{
public:
  ClassAnnotationCollector() : AnnotationCollector(_in_class) { }
  void apply_to(InstanceKlass* ik);
};


static int skip_annotation_value(const u1*, int, int); // fwd decl

// Safely increment index by val if does not pass limit
#define SAFE_ADD(index, limit, val) \
if (index >= limit - val) return limit; \
index += val;

// Skip an annotation.  Return >=limit if there is any problem.
static int skip_annotation(const u1* buffer, int limit, int index) {
  assert(buffer != NULL, "invariant");
  // annotation := atype:u2 do(nmem:u2) {member:u2 value}
  // value := switch (tag:u1) { ... }
  SAFE_ADD(index, limit, 4); // skip atype and read nmem
  int nmem = Bytes::get_Java_u2((address)buffer + index - 2);
  while (--nmem >= 0 && index < limit) {
    SAFE_ADD(index, limit, 2); // skip member
    index = skip_annotation_value(buffer, limit, index);
  }
  return index;
}

// Skip an annotation value.  Return >=limit if there is any problem.
static int skip_annotation_value(const u1* buffer, int limit, int index) {
  assert(buffer != NULL, "invariant");

  // value := switch (tag:u1) {
  //   case B, C, I, S, Z, D, F, J, c: con:u2;
  //   case e: e_class:u2 e_name:u2;
  //   case s: s_con:u2;
  //   case [: do(nval:u2) {value};
  //   case @: annotation;
  //   case s: s_con:u2;
  // }
  SAFE_ADD(index, limit, 1); // read tag
  const u1 tag = buffer[index - 1];
  switch (tag) {
    case 'B':
    case 'C':
    case 'I':
    case 'S':
    case 'Z':
    case 'D':
    case 'F':
    case 'J':
    case 'c':
    case 's':
      SAFE_ADD(index, limit, 2);  // skip con or s_con
      break;
    case 'e':
      SAFE_ADD(index, limit, 4);  // skip e_class, e_name
      break;
    case '[':
    {
      SAFE_ADD(index, limit, 2); // read nval
      int nval = Bytes::get_Java_u2((address)buffer + index - 2);
      while (--nval >= 0 && index < limit) {
        index = skip_annotation_value(buffer, limit, index);
      }
    }
    break;
    case '@':
      index = skip_annotation(buffer, limit, index);
      break;
    default:
      return limit;  //  bad tag byte
  }
  return index;
}

// Sift through annotations, looking for those significant to the VM:
static void parse_annotations(const ConstantPool* const cp,
                              const u1* buffer, int limit,
                              AnnotationCollector* coll,
                              ClassLoaderData* loader_data,
                              const bool can_access_vm_annotations,
                              TRAPS) {

  assert(cp != NULL, "invariant");
  assert(buffer != NULL, "invariant");
  assert(coll != NULL, "invariant");
  assert(loader_data != NULL, "invariant");

  // annotations := do(nann:u2) {annotation}
  int index = 2; // read nann
  if (index >= limit)  return;
  int nann = Bytes::get_Java_u2((address)buffer + index - 2);
  enum {  // initial annotation layout
    atype_off = 0,      // utf8 such as 'Ljava/lang/annotation/Retention;'
    count_off = 2,      // u2   such as 1 (one value)
    member_off = 4,     // utf8 such as 'value'
    tag_off = 6,        // u1   such as 'c' (type) or 'e' (enum)
    e_tag_val = 'e',
    e_type_off = 7,   // utf8 such as 'Ljava/lang/annotation/RetentionPolicy;'
    e_con_off = 9,    // utf8 payload, such as 'SOURCE', 'CLASS', 'RUNTIME'
    e_size = 11,     // end of 'e' annotation
    c_tag_val = 'c',    // payload is type
    c_con_off = 7,    // utf8 payload, such as 'I'
    c_size = 9,       // end of 'c' annotation
    s_tag_val = 's',    // payload is String
    s_con_off = 7,    // utf8 payload, such as 'Ljava/lang/String;'
    s_size = 9,
    min_size = 6        // smallest possible size (zero members)
  };
  // Cannot add min_size to index in case of overflow MAX_INT
  while ((--nann) >= 0 && (index - 2 <= limit - min_size)) {
    int index0 = index;
    index = skip_annotation(buffer, limit, index);
    const u1* const abase = buffer + index0;
    const int atype = Bytes::get_Java_u2((address)abase + atype_off);
    const int count = Bytes::get_Java_u2((address)abase + count_off);
    const Symbol* const aname = check_symbol_at(cp, atype);
    if (aname == NULL)  break;  // invalid annotation name
    const Symbol* member = NULL;
    if (count >= 1) {
      const int member_index = Bytes::get_Java_u2((address)abase + member_off);
      member = check_symbol_at(cp, member_index);
      if (member == NULL)  break;  // invalid member name
    }

    // Here is where parsing particular annotations will take place.
    AnnotationCollector::ID id = coll->annotation_index(loader_data, aname, can_access_vm_annotations);
    if (AnnotationCollector::_unknown == id)  continue;
    coll->set_annotation(id);

    if (AnnotationCollector::_jdk_internal_vm_annotation_Contended == id) {
      // @Contended can optionally specify the contention group.
      //
      // Contended group defines the equivalence class over the fields:
      // the fields within the same contended group are not treated distinct.
      // The only exception is default group, which does not incur the
      // equivalence. Naturally, contention group for classes is meaningless.
      //
      // While the contention group is specified as String, annotation
      // values are already interned, and we might as well use the constant
      // pool index as the group tag.
      //
      u2 group_index = 0; // default contended group
      if (count == 1
        && s_size == (index - index0)  // match size
        && s_tag_val == *(abase + tag_off)
        && member == vmSymbols::value_name()) {
        group_index = Bytes::get_Java_u2((address)abase + s_con_off);
        if (cp->symbol_at(group_index)->utf8_length() == 0) {
          group_index = 0; // default contended group
        }
      }
      coll->set_contended_group(group_index);
    }
  }
}


// Parse attributes for a field.
void ClassFileParser::parse_field_attributes(const ClassFileStream* const cfs,
                                             u2 attributes_count,
                                             bool is_static, u2 signature_index,
                                             u2* const constantvalue_index_addr,
                                             bool* const is_synthetic_addr,
                                             u2* const generic_signature_index_addr,
                                             ClassFileParser::FieldAnnotationCollector* parsed_annotations,
                                             TRAPS) {
  assert(cfs != NULL, "invariant");
  assert(constantvalue_index_addr != NULL, "invariant");
  assert(is_synthetic_addr != NULL, "invariant");
  assert(generic_signature_index_addr != NULL, "invariant");
  assert(parsed_annotations != NULL, "invariant");
  assert(attributes_count > 0, "attributes_count should be greater than 0");

  u2 constantvalue_index = 0;
  u2 generic_signature_index = 0;
  bool is_synthetic = false;
  const u1* runtime_visible_annotations = NULL;
  int runtime_visible_annotations_length = 0;
  const u1* runtime_invisible_annotations = NULL;
  int runtime_invisible_annotations_length = 0;
  const u1* runtime_visible_type_annotations = NULL;
  int runtime_visible_type_annotations_length = 0;
  const u1* runtime_invisible_type_annotations = NULL;
  int runtime_invisible_type_annotations_length = 0;
  bool runtime_invisible_annotations_exists = false;
  bool runtime_invisible_type_annotations_exists = false;
  const ConstantPool* const cp = _cp;

  while (attributes_count--) {
    cfs->guarantee_more(6, CHECK);  // attribute_name_index, attribute_length
    const u2 attribute_name_index = cfs->get_u2_fast();
    const u4 attribute_length = cfs->get_u4_fast();
    check_property(valid_symbol_at(attribute_name_index),
                   "Invalid field attribute index %u in class file %s",
                   attribute_name_index,
                   CHECK);

    const Symbol* const attribute_name = cp->symbol_at(attribute_name_index);
    if (is_static && attribute_name == vmSymbols::tag_constant_value()) {
      // ignore if non-static
      if (constantvalue_index != 0) {
        classfile_parse_error("Duplicate ConstantValue attribute in class file %s", CHECK);
      }
      check_property(
        attribute_length == 2,
        "Invalid ConstantValue field attribute length %u in class file %s",
        attribute_length, CHECK);

      constantvalue_index = cfs->get_u2(CHECK);
      if (_need_verify) {
        verify_constantvalue(cp, constantvalue_index, signature_index, CHECK);
      }
    } else if (attribute_name == vmSymbols::tag_synthetic()) {
      if (attribute_length != 0) {
        classfile_parse_error(
          "Invalid Synthetic field attribute length %u in class file %s",
          attribute_length, CHECK);
      }
      is_synthetic = true;
    } else if (attribute_name == vmSymbols::tag_deprecated()) { // 4276120
      if (attribute_length != 0) {
        classfile_parse_error(
          "Invalid Deprecated field attribute length %u in class file %s",
          attribute_length, CHECK);
      }
    } else if (_major_version >= JAVA_1_5_VERSION) {
      if (attribute_name == vmSymbols::tag_signature()) {
        if (generic_signature_index != 0) {
          classfile_parse_error(
            "Multiple Signature attributes for field in class file %s", CHECK);
        }
        if (attribute_length != 2) {
          classfile_parse_error(
            "Wrong size %u for field's Signature attribute in class file %s",
            attribute_length, CHECK);
        }
        generic_signature_index = parse_generic_signature_attribute(cfs, CHECK);
      } else if (attribute_name == vmSymbols::tag_runtime_visible_annotations()) {
        if (runtime_visible_annotations != NULL) {
          classfile_parse_error(
            "Multiple RuntimeVisibleAnnotations attributes for field in class file %s", CHECK);
        }
        runtime_visible_annotations_length = attribute_length;
        runtime_visible_annotations = cfs->current();
        assert(runtime_visible_annotations != NULL, "null visible annotations");
        cfs->guarantee_more(runtime_visible_annotations_length, CHECK);
        parse_annotations(cp,
                          runtime_visible_annotations,
                          runtime_visible_annotations_length,
                          parsed_annotations,
                          _loader_data,
                          _can_access_vm_annotations,
                          CHECK);
        cfs->skip_u1_fast(runtime_visible_annotations_length);
      } else if (attribute_name == vmSymbols::tag_runtime_invisible_annotations()) {
        if (runtime_invisible_annotations_exists) {
          classfile_parse_error(
            "Multiple RuntimeInvisibleAnnotations attributes for field in class file %s", CHECK);
        }
        runtime_invisible_annotations_exists = true;
        if (PreserveAllAnnotations) {
          runtime_invisible_annotations_length = attribute_length;
          runtime_invisible_annotations = cfs->current();
          assert(runtime_invisible_annotations != NULL, "null invisible annotations");
        }
        cfs->skip_u1(attribute_length, CHECK);
      } else if (attribute_name == vmSymbols::tag_runtime_visible_type_annotations()) {
        if (runtime_visible_type_annotations != NULL) {
          classfile_parse_error(
            "Multiple RuntimeVisibleTypeAnnotations attributes for field in class file %s", CHECK);
        }
        runtime_visible_type_annotations_length = attribute_length;
        runtime_visible_type_annotations = cfs->current();
        assert(runtime_visible_type_annotations != NULL, "null visible type annotations");
        cfs->skip_u1(runtime_visible_type_annotations_length, CHECK);
      } else if (attribute_name == vmSymbols::tag_runtime_invisible_type_annotations()) {
        if (runtime_invisible_type_annotations_exists) {
          classfile_parse_error(
            "Multiple RuntimeInvisibleTypeAnnotations attributes for field in class file %s", CHECK);
        } else {
          runtime_invisible_type_annotations_exists = true;
        }
        if (PreserveAllAnnotations) {
          runtime_invisible_type_annotations_length = attribute_length;
          runtime_invisible_type_annotations = cfs->current();
          assert(runtime_invisible_type_annotations != NULL, "null invisible type annotations");
        }
        cfs->skip_u1(attribute_length, CHECK);
      } else {
        cfs->skip_u1(attribute_length, CHECK);  // Skip unknown attributes
      }
    } else {
      cfs->skip_u1(attribute_length, CHECK);  // Skip unknown attributes
    }
  }

  *constantvalue_index_addr = constantvalue_index;
  *is_synthetic_addr = is_synthetic;
  *generic_signature_index_addr = generic_signature_index;
  AnnotationArray* a = assemble_annotations(runtime_visible_annotations,
                                            runtime_visible_annotations_length,
                                            runtime_invisible_annotations,
                                            runtime_invisible_annotations_length,
                                            CHECK);
  parsed_annotations->set_field_annotations(a);
  a = assemble_annotations(runtime_visible_type_annotations,
                           runtime_visible_type_annotations_length,
                           runtime_invisible_type_annotations,
                           runtime_invisible_type_annotations_length,
                           CHECK);
  parsed_annotations->set_field_type_annotations(a);
  return;
}


// Field allocation types. Used for computing field offsets.

enum FieldAllocationType {
  STATIC_OOP,           // Oops
  STATIC_BYTE,          // Boolean, Byte, char
  STATIC_SHORT,         // shorts
  STATIC_WORD,          // ints
  STATIC_DOUBLE,        // aligned long or double
  NONSTATIC_OOP,
  NONSTATIC_BYTE,
  NONSTATIC_SHORT,
  NONSTATIC_WORD,
  NONSTATIC_DOUBLE,
  MAX_FIELD_ALLOCATION_TYPE,
  BAD_ALLOCATION_TYPE = -1
};

static FieldAllocationType _basic_type_to_atype[2 * (T_CONFLICT + 1)] = {
  BAD_ALLOCATION_TYPE, // 0
  BAD_ALLOCATION_TYPE, // 1
  BAD_ALLOCATION_TYPE, // 2
  BAD_ALLOCATION_TYPE, // 3
  NONSTATIC_BYTE ,     // T_BOOLEAN     =  4,
  NONSTATIC_SHORT,     // T_CHAR        =  5,
  NONSTATIC_WORD,      // T_FLOAT       =  6,
  NONSTATIC_DOUBLE,    // T_DOUBLE      =  7,
  NONSTATIC_BYTE,      // T_BYTE        =  8,
  NONSTATIC_SHORT,     // T_SHORT       =  9,
  NONSTATIC_WORD,      // T_INT         = 10,
  NONSTATIC_DOUBLE,    // T_LONG        = 11,
  NONSTATIC_OOP,       // T_OBJECT      = 12,
  NONSTATIC_OOP,       // T_ARRAY       = 13,
  BAD_ALLOCATION_TYPE, // T_VOID        = 14,
  BAD_ALLOCATION_TYPE, // T_ADDRESS     = 15,
  BAD_ALLOCATION_TYPE, // T_NARROWOOP   = 16,
  BAD_ALLOCATION_TYPE, // T_METADATA    = 17,
  BAD_ALLOCATION_TYPE, // T_NARROWKLASS = 18,
  BAD_ALLOCATION_TYPE, // T_CONFLICT    = 19,
  BAD_ALLOCATION_TYPE, // 0
  BAD_ALLOCATION_TYPE, // 1
  BAD_ALLOCATION_TYPE, // 2
  BAD_ALLOCATION_TYPE, // 3
  STATIC_BYTE ,        // T_BOOLEAN     =  4,
  STATIC_SHORT,        // T_CHAR        =  5,
  STATIC_WORD,         // T_FLOAT       =  6,
  STATIC_DOUBLE,       // T_DOUBLE      =  7,
  STATIC_BYTE,         // T_BYTE        =  8,
  STATIC_SHORT,        // T_SHORT       =  9,
  STATIC_WORD,         // T_INT         = 10,
  STATIC_DOUBLE,       // T_LONG        = 11,
  STATIC_OOP,          // T_OBJECT      = 12,
  STATIC_OOP,          // T_ARRAY       = 13,
  BAD_ALLOCATION_TYPE, // T_VOID        = 14,
  BAD_ALLOCATION_TYPE, // T_ADDRESS     = 15,
  BAD_ALLOCATION_TYPE, // T_NARROWOOP   = 16,
  BAD_ALLOCATION_TYPE, // T_METADATA    = 17,
  BAD_ALLOCATION_TYPE, // T_NARROWKLASS = 18,
  BAD_ALLOCATION_TYPE, // T_CONFLICT    = 19,
};

static FieldAllocationType basic_type_to_atype(bool is_static, BasicType type) {
  assert(type >= T_BOOLEAN && type < T_VOID, "only allowable values");
  FieldAllocationType result = _basic_type_to_atype[type + (is_static ? (T_CONFLICT + 1) : 0)];
  assert(result != BAD_ALLOCATION_TYPE, "bad type");
  return result;
}

class ClassFileParser::FieldAllocationCount : public ResourceObj {
 public:
  u2 count[MAX_FIELD_ALLOCATION_TYPE];

  FieldAllocationCount() {
    for (int i = 0; i < MAX_FIELD_ALLOCATION_TYPE; i++) {
      count[i] = 0;
    }
  }

  FieldAllocationType update(bool is_static, BasicType type) {
    FieldAllocationType atype = basic_type_to_atype(is_static, type);
    if (atype != BAD_ALLOCATION_TYPE) {
      // Make sure there is no overflow with injected fields.
      assert(count[atype] < 0xFFFF, "More than 65535 fields");
      count[atype]++;
    }
    return atype;
  }
};

// Side-effects: populates the _fields, _fields_annotations,
// _fields_type_annotations fields
void ClassFileParser::parse_fields(const ClassFileStream* const cfs,
                                   bool is_interface,
                                   FieldAllocationCount* const fac,
                                   ConstantPool* cp,
                                   const int cp_size,
                                   u2* const java_fields_count_ptr,
                                   TRAPS) {

  assert(cfs != NULL, "invariant");
  assert(fac != NULL, "invariant");
  assert(cp != NULL, "invariant");
  assert(java_fields_count_ptr != NULL, "invariant");

  assert(NULL == _fields, "invariant");
  assert(NULL == _fields_annotations, "invariant");
  assert(NULL == _fields_type_annotations, "invariant");

  cfs->guarantee_more(2, CHECK);  // length
  const u2 length = cfs->get_u2_fast();
  *java_fields_count_ptr = length;

  int num_injected = 0;
  const InjectedField* const injected = JavaClasses::get_injected(_class_name,
                                                                  &num_injected);
  const int total_fields = length + num_injected;

  // The field array starts with tuples of shorts
  // [access, name index, sig index, initial value index, byte offset].
  // A generic signature slot only exists for field with generic
  // signature attribute. And the access flag is set with
  // JVM_ACC_FIELD_HAS_GENERIC_SIGNATURE for that field. The generic
  // signature slots are at the end of the field array and after all
  // other fields data.
  //
  //   f1: [access, name index, sig index, initial value index, low_offset, high_offset]
  //   f2: [access, name index, sig index, initial value index, low_offset, high_offset]
  //       ...
  //   fn: [access, name index, sig index, initial value index, low_offset, high_offset]
  //       [generic signature index]
  //       [generic signature index]
  //       ...
  //
  // Allocate a temporary resource array for field data. For each field,
  // a slot is reserved in the temporary array for the generic signature
  // index. After parsing all fields, the data are copied to a permanent
  // array and any unused slots will be discarded.
  ResourceMark rm(THREAD);
  u2* const fa = NEW_RESOURCE_ARRAY_IN_THREAD(THREAD,
                                              u2,
                                              total_fields * (FieldInfo::field_slots + 1));

  // The generic signature slots start after all other fields' data.
  int generic_signature_slot = total_fields * FieldInfo::field_slots;
  int num_generic_signature = 0;
  for (int n = 0; n < length; n++) {
    // access_flags, name_index, descriptor_index, attributes_count
    cfs->guarantee_more(8, CHECK);

    AccessFlags access_flags;
    const jint flags = cfs->get_u2_fast() & JVM_RECOGNIZED_FIELD_MODIFIERS;
    verify_legal_field_modifiers(flags, is_interface, CHECK);
    access_flags.set_flags(flags);

    const u2 name_index = cfs->get_u2_fast();
    check_property(valid_symbol_at(name_index),
      "Invalid constant pool index %u for field name in class file %s",
      name_index, CHECK);
    const Symbol* const name = cp->symbol_at(name_index);
    verify_legal_field_name(name, CHECK);

    const u2 signature_index = cfs->get_u2_fast();
    check_property(valid_symbol_at(signature_index),
      "Invalid constant pool index %u for field signature in class file %s",
      signature_index, CHECK);
    const Symbol* const sig = cp->symbol_at(signature_index);
    verify_legal_field_signature(name, sig, CHECK);

    u2 constantvalue_index = 0;
    bool is_synthetic = false;
    u2 generic_signature_index = 0;
    const bool is_static = access_flags.is_static();
    FieldAnnotationCollector parsed_annotations(_loader_data);

    const u2 attributes_count = cfs->get_u2_fast();
    if (attributes_count > 0) {
      parse_field_attributes(cfs,
                             attributes_count,
                             is_static,
                             signature_index,
                             &constantvalue_index,
                             &is_synthetic,
                             &generic_signature_index,
                             &parsed_annotations,
                             CHECK);

      if (parsed_annotations.field_annotations() != NULL) {
        if (_fields_annotations == NULL) {
          _fields_annotations = MetadataFactory::new_array<AnnotationArray*>(
                                             _loader_data, length, NULL,
                                             CHECK);
        }
        _fields_annotations->at_put(n, parsed_annotations.field_annotations());
        parsed_annotations.set_field_annotations(NULL);
      }
      if (parsed_annotations.field_type_annotations() != NULL) {
        if (_fields_type_annotations == NULL) {
          _fields_type_annotations =
            MetadataFactory::new_array<AnnotationArray*>(_loader_data,
                                                         length,
                                                         NULL,
                                                         CHECK);
        }
        _fields_type_annotations->at_put(n, parsed_annotations.field_type_annotations());
        parsed_annotations.set_field_type_annotations(NULL);
      }

      if (is_synthetic) {
        access_flags.set_is_synthetic();
      }
      if (generic_signature_index != 0) {
        access_flags.set_field_has_generic_signature();
        fa[generic_signature_slot] = generic_signature_index;
        generic_signature_slot ++;
        num_generic_signature ++;
      }
    }

    FieldInfo* const field = FieldInfo::from_field_array(fa, n);
    field->initialize(access_flags.as_short(),
                      name_index,
                      signature_index,
                      constantvalue_index);
    const BasicType type = cp->basic_type_for_signature_at(signature_index);

    // Remember how many oops we encountered and compute allocation type
    const FieldAllocationType atype = fac->update(is_static, type);
    field->set_allocation_type(atype);

    // After field is initialized with type, we can augment it with aux info
    if (parsed_annotations.has_any_annotations())
      parsed_annotations.apply_to(field);
  }

  int index = length;
  if (num_injected != 0) {
    for (int n = 0; n < num_injected; n++) {
      // Check for duplicates
      if (injected[n].may_be_java) {
        const Symbol* const name      = injected[n].name();
        const Symbol* const signature = injected[n].signature();
        bool duplicate = false;
        for (int i = 0; i < length; i++) {
          const FieldInfo* const f = FieldInfo::from_field_array(fa, i);
          if (name      == cp->symbol_at(f->name_index()) &&
              signature == cp->symbol_at(f->signature_index())) {
            // Symbol is desclared in Java so skip this one
            duplicate = true;
            break;
          }
        }
        if (duplicate) {
          // These will be removed from the field array at the end
          continue;
        }
      }

      // Injected field
      FieldInfo* const field = FieldInfo::from_field_array(fa, index);
      field->initialize(JVM_ACC_FIELD_INTERNAL,
                        injected[n].name_index,
                        injected[n].signature_index,
                        0);

      const BasicType type = FieldType::basic_type(injected[n].signature());

      // Remember how many oops we encountered and compute allocation type
      const FieldAllocationType atype = fac->update(false, type);
      field->set_allocation_type(atype);
      index++;
    }
  }

  assert(NULL == _fields, "invariant");

  _fields =
    MetadataFactory::new_array<u2>(_loader_data,
                                   index * FieldInfo::field_slots + num_generic_signature,
                                   CHECK);
  // Sometimes injected fields already exist in the Java source so
  // the fields array could be too long.  In that case the
  // fields array is trimed. Also unused slots that were reserved
  // for generic signature indexes are discarded.
  {
    int i = 0;
    for (; i < index * FieldInfo::field_slots; i++) {
      _fields->at_put(i, fa[i]);
    }
    for (int j = total_fields * FieldInfo::field_slots;
         j < generic_signature_slot; j++) {
      _fields->at_put(i++, fa[j]);
    }
    assert(_fields->length() == i, "");
  }

  if (_need_verify && length > 1) {
    // Check duplicated fields
    ResourceMark rm(THREAD);
    NameSigHash** names_and_sigs = NEW_RESOURCE_ARRAY_IN_THREAD(
      THREAD, NameSigHash*, HASH_ROW_SIZE);
    initialize_hashtable(names_and_sigs);
    bool dup = false;
    const Symbol* name = NULL;
    const Symbol* sig = NULL;
    {
      debug_only(NoSafepointVerifier nsv;)
      for (AllFieldStream fs(_fields, cp); !fs.done(); fs.next()) {
        name = fs.name();
        sig = fs.signature();
        // If no duplicates, add name/signature in hashtable names_and_sigs.
        if (!put_after_lookup(name, sig, names_and_sigs)) {
          dup = true;
          break;
        }
      }
    }
    if (dup) {
      classfile_parse_error("Duplicate field name \"%s\" with signature \"%s\" in class file %s",
                             name->as_C_string(), sig->as_klass_external_name(), CHECK);
    }
  }
}


const ClassFileParser::unsafe_u2* ClassFileParser::parse_exception_table(const ClassFileStream* const cfs,
                                                                         u4 code_length,
                                                                         u4 exception_table_length,
                                                                         TRAPS) {
  assert(cfs != NULL, "invariant");

  const unsafe_u2* const exception_table_start = cfs->current();
  assert(exception_table_start != NULL, "null exception table");

  cfs->guarantee_more(8 * exception_table_length, CHECK_NULL); // start_pc,
                                                               // end_pc,
                                                               // handler_pc,
                                                               // catch_type_index

  // Will check legal target after parsing code array in verifier.
  if (_need_verify) {
    for (unsigned int i = 0; i < exception_table_length; i++) {
      const u2 start_pc = cfs->get_u2_fast();
      const u2 end_pc = cfs->get_u2_fast();
      const u2 handler_pc = cfs->get_u2_fast();
      const u2 catch_type_index = cfs->get_u2_fast();
      guarantee_property((start_pc < end_pc) && (end_pc <= code_length),
                         "Illegal exception table range in class file %s",
                         CHECK_NULL);
      guarantee_property(handler_pc < code_length,
                         "Illegal exception table handler in class file %s",
                         CHECK_NULL);
      if (catch_type_index != 0) {
        guarantee_property(valid_klass_reference_at(catch_type_index),
                           "Catch type in exception table has bad constant type in class file %s", CHECK_NULL);
      }
    }
  } else {
    cfs->skip_u2_fast(exception_table_length * 4);
  }
  return exception_table_start;
}

void ClassFileParser::parse_linenumber_table(u4 code_attribute_length,
                                             u4 code_length,
                                             CompressedLineNumberWriteStream**const write_stream,
                                             TRAPS) {

  const ClassFileStream* const cfs = _stream;
  unsigned int num_entries = cfs->get_u2(CHECK);

  // Each entry is a u2 start_pc, and a u2 line_number
  const unsigned int length_in_bytes = num_entries * (sizeof(u2) * 2);

  // Verify line number attribute and table length
  check_property(
    code_attribute_length == sizeof(u2) + length_in_bytes,
    "LineNumberTable attribute has wrong length in class file %s", CHECK);

  cfs->guarantee_more(length_in_bytes, CHECK);

  if ((*write_stream) == NULL) {
    if (length_in_bytes > fixed_buffer_size) {
      (*write_stream) = new CompressedLineNumberWriteStream(length_in_bytes);
    } else {
      (*write_stream) = new CompressedLineNumberWriteStream(
        _linenumbertable_buffer, fixed_buffer_size);
    }
  }

  while (num_entries-- > 0) {
    const u2 bci  = cfs->get_u2_fast(); // start_pc
    const u2 line = cfs->get_u2_fast(); // line_number
    guarantee_property(bci < code_length,
        "Invalid pc in LineNumberTable in class file %s", CHECK);
    (*write_stream)->write_pair(bci, line);
  }
}


class LVT_Hash : public AllStatic {
 public:

  static bool equals(LocalVariableTableElement const& e0, LocalVariableTableElement const& e1) {
  /*
   * 3-tuple start_bci/length/slot has to be unique key,
   * so the following comparison seems to be redundant:
   *       && elem->name_cp_index == entry->_elem->name_cp_index
   */
    return (e0.start_bci     == e1.start_bci &&
            e0.length        == e1.length &&
            e0.name_cp_index == e1.name_cp_index &&
            e0.slot          == e1.slot);
  }

  static unsigned int hash(LocalVariableTableElement const& e0) {
    unsigned int raw_hash = e0.start_bci;

    raw_hash = e0.length        + raw_hash * 37;
    raw_hash = e0.name_cp_index + raw_hash * 37;
    raw_hash = e0.slot          + raw_hash * 37;

    return raw_hash;
  }
};


// Class file LocalVariableTable elements.
class Classfile_LVT_Element {
 public:
  u2 start_bci;
  u2 length;
  u2 name_cp_index;
  u2 descriptor_cp_index;
  u2 slot;
};

static void copy_lvt_element(const Classfile_LVT_Element* const src,
                             LocalVariableTableElement* const lvt) {
  lvt->start_bci           = Bytes::get_Java_u2((u1*) &src->start_bci);
  lvt->length              = Bytes::get_Java_u2((u1*) &src->length);
  lvt->name_cp_index       = Bytes::get_Java_u2((u1*) &src->name_cp_index);
  lvt->descriptor_cp_index = Bytes::get_Java_u2((u1*) &src->descriptor_cp_index);
  lvt->signature_cp_index  = 0;
  lvt->slot                = Bytes::get_Java_u2((u1*) &src->slot);
}

// Function is used to parse both attributes:
// LocalVariableTable (LVT) and LocalVariableTypeTable (LVTT)
const ClassFileParser::unsafe_u2* ClassFileParser::parse_localvariable_table(const ClassFileStream* cfs,
                                                                             u4 code_length,
                                                                             u2 max_locals,
                                                                             u4 code_attribute_length,
                                                                             u2* const localvariable_table_length,
                                                                             bool isLVTT,
                                                                             TRAPS) {
  const char* const tbl_name = (isLVTT) ? "LocalVariableTypeTable" : "LocalVariableTable";
  *localvariable_table_length = cfs->get_u2(CHECK_NULL);
  const unsigned int size =
    (*localvariable_table_length) * sizeof(Classfile_LVT_Element) / sizeof(u2);

  const ConstantPool* const cp = _cp;

  // Verify local variable table attribute has right length
  if (_need_verify) {
    guarantee_property(code_attribute_length == (sizeof(*localvariable_table_length) + size * sizeof(u2)),
                       "%s has wrong length in class file %s", tbl_name, CHECK_NULL);
  }

  const unsafe_u2* const localvariable_table_start = cfs->current();
  assert(localvariable_table_start != NULL, "null local variable table");
  if (!_need_verify) {
    cfs->skip_u2_fast(size);
  } else {
    cfs->guarantee_more(size * 2, CHECK_NULL);
    for(int i = 0; i < (*localvariable_table_length); i++) {
      const u2 start_pc = cfs->get_u2_fast();
      const u2 length = cfs->get_u2_fast();
      const u2 name_index = cfs->get_u2_fast();
      const u2 descriptor_index = cfs->get_u2_fast();
      const u2 index = cfs->get_u2_fast();
      // Assign to a u4 to avoid overflow
      const u4 end_pc = (u4)start_pc + (u4)length;

      if (start_pc >= code_length) {
        classfile_parse_error(
          "Invalid start_pc %u in %s in class file %s",
          start_pc, tbl_name, CHECK_NULL);
      }
      if (end_pc > code_length) {
        classfile_parse_error(
          "Invalid length %u in %s in class file %s",
          length, tbl_name, CHECK_NULL);
      }
      const int cp_size = cp->length();
      guarantee_property(valid_symbol_at(name_index),
        "Name index %u in %s has bad constant type in class file %s",
        name_index, tbl_name, CHECK_NULL);
      guarantee_property(valid_symbol_at(descriptor_index),
        "Signature index %u in %s has bad constant type in class file %s",
        descriptor_index, tbl_name, CHECK_NULL);

      const Symbol* const name = cp->symbol_at(name_index);
      const Symbol* const sig = cp->symbol_at(descriptor_index);
      verify_legal_field_name(name, CHECK_NULL);
      u2 extra_slot = 0;
      if (!isLVTT) {
        verify_legal_field_signature(name, sig, CHECK_NULL);

        // 4894874: check special cases for double and long local variables
        if (sig == vmSymbols::type_signature(T_DOUBLE) ||
            sig == vmSymbols::type_signature(T_LONG)) {
          extra_slot = 1;
        }
      }
      guarantee_property((index + extra_slot) < max_locals,
                          "Invalid index %u in %s in class file %s",
                          index, tbl_name, CHECK_NULL);
    }
  }
  return localvariable_table_start;
}

static const u1* parse_stackmap_table(const ClassFileStream* const cfs,
                                      u4 code_attribute_length,
                                      bool need_verify,
                                      TRAPS) {
  assert(cfs != NULL, "invariant");

  if (0 == code_attribute_length) {
    return NULL;
  }

  const u1* const stackmap_table_start = cfs->current();
  assert(stackmap_table_start != NULL, "null stackmap table");

  // check code_attribute_length first
  cfs->skip_u1(code_attribute_length, CHECK_NULL);

  if (!need_verify && !DumpSharedSpaces) {
    return NULL;
  }
  return stackmap_table_start;
}

const ClassFileParser::unsafe_u2* ClassFileParser::parse_checked_exceptions(const ClassFileStream* const cfs,
                                                                            u2* const checked_exceptions_length,
                                                                            u4 method_attribute_length,
                                                                            TRAPS) {
  assert(cfs != NULL, "invariant");
  assert(checked_exceptions_length != NULL, "invariant");

  cfs->guarantee_more(2, CHECK_NULL);  // checked_exceptions_length
  *checked_exceptions_length = cfs->get_u2_fast();
  const unsigned int size =
    (*checked_exceptions_length) * sizeof(CheckedExceptionElement) / sizeof(u2);
  const unsafe_u2* const checked_exceptions_start = cfs->current();
  assert(checked_exceptions_start != NULL, "null checked exceptions");
  if (!_need_verify) {
    cfs->skip_u2_fast(size);
  } else {
    // Verify each value in the checked exception table
    u2 checked_exception;
    const u2 len = *checked_exceptions_length;
    cfs->guarantee_more(2 * len, CHECK_NULL);
    for (int i = 0; i < len; i++) {
      checked_exception = cfs->get_u2_fast();
      check_property(
        valid_klass_reference_at(checked_exception),
        "Exception name has bad type at constant pool %u in class file %s",
        checked_exception, CHECK_NULL);
    }
  }
  // check exceptions attribute length
  if (_need_verify) {
    guarantee_property(method_attribute_length == (sizeof(*checked_exceptions_length) +
                                                   sizeof(u2) * size),
                      "Exceptions attribute has wrong length in class file %s", CHECK_NULL);
  }
  return checked_exceptions_start;
}

void ClassFileParser::throwIllegalSignature(const char* type,
                                            const Symbol* name,
                                            const Symbol* sig,
                                            TRAPS) const {
  assert(name != NULL, "invariant");
  assert(sig != NULL, "invariant");

  ResourceMark rm(THREAD);
  Exceptions::fthrow(THREAD_AND_LOCATION,
      vmSymbols::java_lang_ClassFormatError(),
      "%s \"%s\" in class %s has illegal signature \"%s\"", type,
      name->as_C_string(), _class_name->as_C_string(), sig->as_C_string());
}

AnnotationCollector::ID
AnnotationCollector::annotation_index(const ClassLoaderData* loader_data,
                                      const Symbol* name,
                                      const bool can_access_vm_annotations) {
  const vmSymbols::SID sid = vmSymbols::find_sid(name);
  // Privileged code can use all annotations.  Other code silently drops some.
  const bool privileged = loader_data->is_the_null_class_loader_data() ||
                          loader_data->is_platform_class_loader_data() ||
                          loader_data->is_shortlived() ||
                          can_access_vm_annotations;
  switch (sid) {
    case vmSymbols::VM_SYMBOL_ENUM_NAME(reflect_CallerSensitive_signature): {
      if (_location != _in_method)  break;  // only allow for methods
      if (!privileged)              break;  // only allow in privileged code
      return _method_CallerSensitive;
    }
    case vmSymbols::VM_SYMBOL_ENUM_NAME(jdk_internal_vm_annotation_ForceInline_signature): {
      if (_location != _in_method)  break;  // only allow for methods
      if (!privileged)              break;  // only allow in privileged code
      return _method_ForceInline;
    }
    case vmSymbols::VM_SYMBOL_ENUM_NAME(jdk_internal_vm_annotation_DontInline_signature): {
      if (_location != _in_method)  break;  // only allow for methods
      if (!privileged)              break;  // only allow in privileged code
      return _method_DontInline;
    }
    case vmSymbols::VM_SYMBOL_ENUM_NAME(java_lang_invoke_InjectedProfile_signature): {
      if (_location != _in_method)  break;  // only allow for methods
      if (!privileged)              break;  // only allow in privileged code
      return _method_InjectedProfile;
    }
    case vmSymbols::VM_SYMBOL_ENUM_NAME(java_lang_invoke_LambdaForm_Compiled_signature): {
      if (_location != _in_method)  break;  // only allow for methods
      if (!privileged)              break;  // only allow in privileged code
      return _method_LambdaForm_Compiled;
    }
    case vmSymbols::VM_SYMBOL_ENUM_NAME(jdk_internal_vm_annotation_Hidden_signature): {
      if (_location != _in_method)  break;  // only allow for methods
      if (!privileged)              break;  // only allow in privileged code
      return _method_Hidden;
    }
    case vmSymbols::VM_SYMBOL_ENUM_NAME(jdk_internal_HotSpotIntrinsicCandidate_signature): {
      if (_location != _in_method)  break;  // only allow for methods
      if (!privileged)              break;  // only allow in privileged code
      return _method_HotSpotIntrinsicCandidate;
    }
    case vmSymbols::VM_SYMBOL_ENUM_NAME(jdk_internal_vm_annotation_Stable_signature): {
      if (_location != _in_field)   break;  // only allow for fields
      if (!privileged)              break;  // only allow in privileged code
      return _field_Stable;
    }
    case vmSymbols::VM_SYMBOL_ENUM_NAME(jdk_internal_vm_annotation_Contended_signature): {
      if (_location != _in_field && _location != _in_class) {
        break;  // only allow for fields and classes
      }
      if (!EnableContended || (RestrictContended && !privileged)) {
        break;  // honor privileges
      }
      return _jdk_internal_vm_annotation_Contended;
    }
    case vmSymbols::VM_SYMBOL_ENUM_NAME(jdk_internal_vm_annotation_ReservedStackAccess_signature): {
      if (_location != _in_method)  break;  // only allow for methods
      if (RestrictReservedStack && !privileged) break; // honor privileges
      return _jdk_internal_vm_annotation_ReservedStackAccess;
    }
    default: {
      break;
    }
  }
  return AnnotationCollector::_unknown;
}

void ClassFileParser::FieldAnnotationCollector::apply_to(FieldInfo* f) {
  if (is_contended())
    f->set_contended_group(contended_group());
  if (is_stable())
    f->set_stable(true);
}

ClassFileParser::FieldAnnotationCollector::~FieldAnnotationCollector() {
  // If there's an error deallocate metadata for field annotations
  MetadataFactory::free_array<u1>(_loader_data, _field_annotations);
  MetadataFactory::free_array<u1>(_loader_data, _field_type_annotations);
}

void MethodAnnotationCollector::apply_to(const methodHandle& m) {
  if (has_annotation(_method_CallerSensitive))
    m->set_caller_sensitive(true);
  if (has_annotation(_method_ForceInline))
    m->set_force_inline(true);
  if (has_annotation(_method_DontInline))
    m->set_dont_inline(true);
  if (has_annotation(_method_InjectedProfile))
    m->set_has_injected_profile(true);
  if (has_annotation(_method_LambdaForm_Compiled) && m->intrinsic_id() == vmIntrinsics::_none)
    m->set_intrinsic_id(vmIntrinsics::_compiledLambdaForm);
  if (has_annotation(_method_Hidden))
    m->set_hidden(true);
  if (has_annotation(_method_HotSpotIntrinsicCandidate) && !m->is_synthetic())
    m->set_intrinsic_candidate(true);
  if (has_annotation(_jdk_internal_vm_annotation_ReservedStackAccess))
    m->set_has_reserved_stack_access(true);
}

void ClassFileParser::ClassAnnotationCollector::apply_to(InstanceKlass* ik) {
  assert(ik != NULL, "invariant");
  ik->set_is_contended(is_contended());
}

#define MAX_ARGS_SIZE 255
#define MAX_CODE_SIZE 65535
#define INITIAL_MAX_LVT_NUMBER 256

/* Copy class file LVT's/LVTT's into the HotSpot internal LVT.
 *
 * Rules for LVT's and LVTT's are:
 *   - There can be any number of LVT's and LVTT's.
 *   - If there are n LVT's, it is the same as if there was just
 *     one LVT containing all the entries from the n LVT's.
 *   - There may be no more than one LVT entry per local variable.
 *     Two LVT entries are 'equal' if these fields are the same:
 *        start_pc, length, name, slot
 *   - There may be no more than one LVTT entry per each LVT entry.
 *     Each LVTT entry has to match some LVT entry.
 *   - HotSpot internal LVT keeps natural ordering of class file LVT entries.
 */
void ClassFileParser::copy_localvariable_table(const ConstMethod* cm,
                                               int lvt_cnt,
                                               u2* const localvariable_table_length,
                                               const unsafe_u2** const localvariable_table_start,
                                               int lvtt_cnt,
                                               u2* const localvariable_type_table_length,
                                               const unsafe_u2** const localvariable_type_table_start,
                                               TRAPS) {

  ResourceMark rm(THREAD);

  typedef ResourceHashtable<LocalVariableTableElement, LocalVariableTableElement*,
                            &LVT_Hash::hash, &LVT_Hash::equals> LVT_HashTable;

  LVT_HashTable* const table = new LVT_HashTable();

  // To fill LocalVariableTable in
  const Classfile_LVT_Element* cf_lvt;
  LocalVariableTableElement* lvt = cm->localvariable_table_start();

  for (int tbl_no = 0; tbl_no < lvt_cnt; tbl_no++) {
    cf_lvt = (Classfile_LVT_Element *) localvariable_table_start[tbl_no];
    for (int idx = 0; idx < localvariable_table_length[tbl_no]; idx++, lvt++) {
      copy_lvt_element(&cf_lvt[idx], lvt);
      // If no duplicates, add LVT elem in hashtable.
      if (table->put(*lvt, lvt) == false
          && _need_verify
          && _major_version >= JAVA_1_5_VERSION) {
        classfile_parse_error("Duplicated LocalVariableTable attribute "
                              "entry for '%s' in class file %s",
                               _cp->symbol_at(lvt->name_cp_index)->as_utf8(),
                               CHECK);
      }
    }
  }

  // To merge LocalVariableTable and LocalVariableTypeTable
  const Classfile_LVT_Element* cf_lvtt;
  LocalVariableTableElement lvtt_elem;

  for (int tbl_no = 0; tbl_no < lvtt_cnt; tbl_no++) {
    cf_lvtt = (Classfile_LVT_Element *) localvariable_type_table_start[tbl_no];
    for (int idx = 0; idx < localvariable_type_table_length[tbl_no]; idx++) {
      copy_lvt_element(&cf_lvtt[idx], &lvtt_elem);
      LocalVariableTableElement** entry = table->get(lvtt_elem);
      if (entry == NULL) {
        if (_need_verify) {
          classfile_parse_error("LVTT entry for '%s' in class file %s "
                                "does not match any LVT entry",
                                 _cp->symbol_at(lvtt_elem.name_cp_index)->as_utf8(),
                                 CHECK);
        }
      } else if ((*entry)->signature_cp_index != 0 && _need_verify) {
        classfile_parse_error("Duplicated LocalVariableTypeTable attribute "
                              "entry for '%s' in class file %s",
                               _cp->symbol_at(lvtt_elem.name_cp_index)->as_utf8(),
                               CHECK);
      } else {
        // to add generic signatures into LocalVariableTable
        (*entry)->signature_cp_index = lvtt_elem.descriptor_cp_index;
      }
    }
  }
}


void ClassFileParser::copy_method_annotations(ConstMethod* cm,
                                       const u1* runtime_visible_annotations,
                                       int runtime_visible_annotations_length,
                                       const u1* runtime_invisible_annotations,
                                       int runtime_invisible_annotations_length,
                                       const u1* runtime_visible_parameter_annotations,
                                       int runtime_visible_parameter_annotations_length,
                                       const u1* runtime_invisible_parameter_annotations,
                                       int runtime_invisible_parameter_annotations_length,
                                       const u1* runtime_visible_type_annotations,
                                       int runtime_visible_type_annotations_length,
                                       const u1* runtime_invisible_type_annotations,
                                       int runtime_invisible_type_annotations_length,
                                       const u1* annotation_default,
                                       int annotation_default_length,
                                       TRAPS) {

  AnnotationArray* a;

  if (runtime_visible_annotations_length +
      runtime_invisible_annotations_length > 0) {
     a = assemble_annotations(runtime_visible_annotations,
                              runtime_visible_annotations_length,
                              runtime_invisible_annotations,
                              runtime_invisible_annotations_length,
                              CHECK);
     cm->set_method_annotations(a);
  }

  if (runtime_visible_parameter_annotations_length +
      runtime_invisible_parameter_annotations_length > 0) {
    a = assemble_annotations(runtime_visible_parameter_annotations,
                             runtime_visible_parameter_annotations_length,
                             runtime_invisible_parameter_annotations,
                             runtime_invisible_parameter_annotations_length,
                             CHECK);
    cm->set_parameter_annotations(a);
  }

  if (annotation_default_length > 0) {
    a = assemble_annotations(annotation_default,
                             annotation_default_length,
                             NULL,
                             0,
                             CHECK);
    cm->set_default_annotations(a);
  }

  if (runtime_visible_type_annotations_length +
      runtime_invisible_type_annotations_length > 0) {
    a = assemble_annotations(runtime_visible_type_annotations,
                             runtime_visible_type_annotations_length,
                             runtime_invisible_type_annotations,
                             runtime_invisible_type_annotations_length,
                             CHECK);
    cm->set_type_annotations(a);
  }
}


// Note: the parse_method below is big and clunky because all parsing of the code and exceptions
// attribute is inlined. This is cumbersome to avoid since we inline most of the parts in the
// Method* to save footprint, so we only know the size of the resulting Method* when the
// entire method attribute is parsed.
//
// The promoted_flags parameter is used to pass relevant access_flags
// from the method back up to the containing klass. These flag values
// are added to klass's access_flags.

Method* ClassFileParser::parse_method(const ClassFileStream* const cfs,
                                      bool is_interface,
                                      const ConstantPool* cp,
                                      AccessFlags* const promoted_flags,
                                      TRAPS) {
  assert(cfs != NULL, "invariant");
  assert(cp != NULL, "invariant");
  assert(promoted_flags != NULL, "invariant");

  ResourceMark rm(THREAD);
  // Parse fixed parts:
  // access_flags, name_index, descriptor_index, attributes_count
  cfs->guarantee_more(8, CHECK_NULL);

  int flags = cfs->get_u2_fast();
  const u2 name_index = cfs->get_u2_fast();
  const int cp_size = cp->length();
  check_property(
    valid_symbol_at(name_index),
    "Illegal constant pool index %u for method name in class file %s",
    name_index, CHECK_NULL);
  const Symbol* const name = cp->symbol_at(name_index);
  verify_legal_method_name(name, CHECK_NULL);

  const u2 signature_index = cfs->get_u2_fast();
  guarantee_property(
    valid_symbol_at(signature_index),
    "Illegal constant pool index %u for method signature in class file %s",
    signature_index, CHECK_NULL);
  const Symbol* const signature = cp->symbol_at(signature_index);

  if (name == vmSymbols::class_initializer_name()) {
    // We ignore the other access flags for a valid class initializer.
    // (JVM Spec 2nd ed., chapter 4.6)
    if (_major_version < 51) { // backward compatibility
      flags = JVM_ACC_STATIC;
    } else if ((flags & JVM_ACC_STATIC) == JVM_ACC_STATIC) {
      flags &= JVM_ACC_STATIC | JVM_ACC_STRICT;
    } else {
      classfile_parse_error("Method <clinit> is not static in class file %s", CHECK_NULL);
    }
  } else {
    verify_legal_method_modifiers(flags, is_interface, name, CHECK_NULL);
  }

  if (name == vmSymbols::object_initializer_name() && is_interface) {
    classfile_parse_error("Interface cannot have a method named <init>, class file %s", CHECK_NULL);
  }

  int args_size = -1;  // only used when _need_verify is true
  if (_need_verify) {
    args_size = ((flags & JVM_ACC_STATIC) ? 0 : 1) +
                 verify_legal_method_signature(name, signature, CHECK_NULL);
    if (args_size > MAX_ARGS_SIZE) {
      classfile_parse_error("Too many arguments in method signature in class file %s", CHECK_NULL);
    }
  }

  AccessFlags access_flags(flags & JVM_RECOGNIZED_METHOD_MODIFIERS);

  // Default values for code and exceptions attribute elements
  u2 max_stack = 0;
  u2 max_locals = 0;
  u4 code_length = 0;
  const u1* code_start = 0;
  u2 exception_table_length = 0;
  const unsafe_u2* exception_table_start = NULL; // (potentially unaligned) pointer to array of u2 elements
  Array<int>* exception_handlers = Universe::the_empty_int_array();
  u2 checked_exceptions_length = 0;
  const unsafe_u2* checked_exceptions_start = NULL; // (potentially unaligned) pointer to array of u2 elements
  CompressedLineNumberWriteStream* linenumber_table = NULL;
  int linenumber_table_length = 0;
  int total_lvt_length = 0;
  u2 lvt_cnt = 0;
  u2 lvtt_cnt = 0;
  bool lvt_allocated = false;
  u2 max_lvt_cnt = INITIAL_MAX_LVT_NUMBER;
  u2 max_lvtt_cnt = INITIAL_MAX_LVT_NUMBER;
  u2* localvariable_table_length = NULL;
  const unsafe_u2** localvariable_table_start = NULL; // (potentially unaligned) pointer to array of LVT attributes
  u2* localvariable_type_table_length = NULL;
  const unsafe_u2** localvariable_type_table_start = NULL; // (potentially unaligned) pointer to LVTT attributes
  int method_parameters_length = -1;
  const u1* method_parameters_data = NULL;
  bool method_parameters_seen = false;
  bool parsed_code_attribute = false;
  bool parsed_checked_exceptions_attribute = false;
  bool parsed_stackmap_attribute = false;
  // stackmap attribute - JDK1.5
  const u1* stackmap_data = NULL;
  int stackmap_data_length = 0;
  u2 generic_signature_index = 0;
  MethodAnnotationCollector parsed_annotations;
  const u1* runtime_visible_annotations = NULL;
  int runtime_visible_annotations_length = 0;
  const u1* runtime_invisible_annotations = NULL;
  int runtime_invisible_annotations_length = 0;
  const u1* runtime_visible_parameter_annotations = NULL;
  int runtime_visible_parameter_annotations_length = 0;
  const u1* runtime_invisible_parameter_annotations = NULL;
  int runtime_invisible_parameter_annotations_length = 0;
  const u1* runtime_visible_type_annotations = NULL;
  int runtime_visible_type_annotations_length = 0;
  const u1* runtime_invisible_type_annotations = NULL;
  int runtime_invisible_type_annotations_length = 0;
  bool runtime_invisible_annotations_exists = false;
  bool runtime_invisible_type_annotations_exists = false;
  bool runtime_invisible_parameter_annotations_exists = false;
  const u1* annotation_default = NULL;
  int annotation_default_length = 0;

  // Parse code and exceptions attribute
  u2 method_attributes_count = cfs->get_u2_fast();
  while (method_attributes_count--) {
    cfs->guarantee_more(6, CHECK_NULL);  // method_attribute_name_index, method_attribute_length
    const u2 method_attribute_name_index = cfs->get_u2_fast();
    const u4 method_attribute_length = cfs->get_u4_fast();
    check_property(
      valid_symbol_at(method_attribute_name_index),
      "Invalid method attribute name index %u in class file %s",
      method_attribute_name_index, CHECK_NULL);

    const Symbol* const method_attribute_name = cp->symbol_at(method_attribute_name_index);
    if (method_attribute_name == vmSymbols::tag_code()) {
      // Parse Code attribute
      if (_need_verify) {
        guarantee_property(
            !access_flags.is_native() && !access_flags.is_abstract(),
                        "Code attribute in native or abstract methods in class file %s",
                         CHECK_NULL);
      }
      if (parsed_code_attribute) {
        classfile_parse_error("Multiple Code attributes in class file %s",
                              CHECK_NULL);
      }
      parsed_code_attribute = true;

      // Stack size, locals size, and code size
      if (_major_version == 45 && _minor_version <= 2) {
        cfs->guarantee_more(4, CHECK_NULL);
        max_stack = cfs->get_u1_fast();
        max_locals = cfs->get_u1_fast();
        code_length = cfs->get_u2_fast();
      } else {
        cfs->guarantee_more(8, CHECK_NULL);
        max_stack = cfs->get_u2_fast();
        max_locals = cfs->get_u2_fast();
        code_length = cfs->get_u4_fast();
      }
      if (_need_verify) {
        guarantee_property(args_size <= max_locals,
                           "Arguments can't fit into locals in class file %s",
                           CHECK_NULL);
        guarantee_property(code_length > 0 && code_length <= MAX_CODE_SIZE,
                           "Invalid method Code length %u in class file %s",
                           code_length, CHECK_NULL);
      }
      // Code pointer
      code_start = cfs->current();
      assert(code_start != NULL, "null code start");
      cfs->guarantee_more(code_length, CHECK_NULL);
      cfs->skip_u1_fast(code_length);

      // Exception handler table
      cfs->guarantee_more(2, CHECK_NULL);  // exception_table_length
      exception_table_length = cfs->get_u2_fast();
      if (exception_table_length > 0) {
        exception_table_start = parse_exception_table(cfs,
                                                      code_length,
                                                      exception_table_length,
                                                      CHECK_NULL);
      }

      // Parse additional attributes in code attribute
      cfs->guarantee_more(2, CHECK_NULL);  // code_attributes_count
      u2 code_attributes_count = cfs->get_u2_fast();

      unsigned int calculated_attribute_length = 0;

      if (_major_version > 45 || (_major_version == 45 && _minor_version > 2)) {
        calculated_attribute_length =
            sizeof(max_stack) + sizeof(max_locals) + sizeof(code_length);
      } else {
        // max_stack, locals and length are smaller in pre-version 45.2 classes
        calculated_attribute_length = sizeof(u1) + sizeof(u1) + sizeof(u2);
      }
      calculated_attribute_length +=
        code_length +
        sizeof(exception_table_length) +
        sizeof(code_attributes_count) +
        exception_table_length *
            ( sizeof(u2) +   // start_pc
              sizeof(u2) +   // end_pc
              sizeof(u2) +   // handler_pc
              sizeof(u2) );  // catch_type_index

      while (code_attributes_count--) {
        cfs->guarantee_more(6, CHECK_NULL);  // code_attribute_name_index, code_attribute_length
        const u2 code_attribute_name_index = cfs->get_u2_fast();
        const u4 code_attribute_length = cfs->get_u4_fast();
        calculated_attribute_length += code_attribute_length +
                                       sizeof(code_attribute_name_index) +
                                       sizeof(code_attribute_length);
        check_property(valid_symbol_at(code_attribute_name_index),
                       "Invalid code attribute name index %u in class file %s",
                       code_attribute_name_index,
                       CHECK_NULL);
        if (LoadLineNumberTables &&
            cp->symbol_at(code_attribute_name_index) == vmSymbols::tag_line_number_table()) {
          // Parse and compress line number table
          parse_linenumber_table(code_attribute_length,
                                 code_length,
                                 &linenumber_table,
                                 CHECK_NULL);

        } else if (LoadLocalVariableTables &&
                   cp->symbol_at(code_attribute_name_index) == vmSymbols::tag_local_variable_table()) {
          // Parse local variable table
          if (!lvt_allocated) {
            localvariable_table_length = NEW_RESOURCE_ARRAY_IN_THREAD(
              THREAD, u2,  INITIAL_MAX_LVT_NUMBER);
            localvariable_table_start = NEW_RESOURCE_ARRAY_IN_THREAD(
              THREAD, const unsafe_u2*, INITIAL_MAX_LVT_NUMBER);
            localvariable_type_table_length = NEW_RESOURCE_ARRAY_IN_THREAD(
              THREAD, u2,  INITIAL_MAX_LVT_NUMBER);
            localvariable_type_table_start = NEW_RESOURCE_ARRAY_IN_THREAD(
              THREAD, const unsafe_u2*, INITIAL_MAX_LVT_NUMBER);
            lvt_allocated = true;
          }
          if (lvt_cnt == max_lvt_cnt) {
            max_lvt_cnt <<= 1;
            localvariable_table_length = REALLOC_RESOURCE_ARRAY(u2, localvariable_table_length, lvt_cnt, max_lvt_cnt);
            localvariable_table_start  = REALLOC_RESOURCE_ARRAY(const unsafe_u2*, localvariable_table_start, lvt_cnt, max_lvt_cnt);
          }
          localvariable_table_start[lvt_cnt] =
            parse_localvariable_table(cfs,
                                      code_length,
                                      max_locals,
                                      code_attribute_length,
                                      &localvariable_table_length[lvt_cnt],
                                      false,    // is not LVTT
                                      CHECK_NULL);
          total_lvt_length += localvariable_table_length[lvt_cnt];
          lvt_cnt++;
        } else if (LoadLocalVariableTypeTables &&
                   _major_version >= JAVA_1_5_VERSION &&
                   cp->symbol_at(code_attribute_name_index) == vmSymbols::tag_local_variable_type_table()) {
          if (!lvt_allocated) {
            localvariable_table_length = NEW_RESOURCE_ARRAY_IN_THREAD(
              THREAD, u2,  INITIAL_MAX_LVT_NUMBER);
            localvariable_table_start = NEW_RESOURCE_ARRAY_IN_THREAD(
              THREAD, const unsafe_u2*, INITIAL_MAX_LVT_NUMBER);
            localvariable_type_table_length = NEW_RESOURCE_ARRAY_IN_THREAD(
              THREAD, u2,  INITIAL_MAX_LVT_NUMBER);
            localvariable_type_table_start = NEW_RESOURCE_ARRAY_IN_THREAD(
              THREAD, const unsafe_u2*, INITIAL_MAX_LVT_NUMBER);
            lvt_allocated = true;
          }
          // Parse local variable type table
          if (lvtt_cnt == max_lvtt_cnt) {
            max_lvtt_cnt <<= 1;
            localvariable_type_table_length = REALLOC_RESOURCE_ARRAY(u2, localvariable_type_table_length, lvtt_cnt, max_lvtt_cnt);
            localvariable_type_table_start  = REALLOC_RESOURCE_ARRAY(const unsafe_u2*, localvariable_type_table_start, lvtt_cnt, max_lvtt_cnt);
          }
          localvariable_type_table_start[lvtt_cnt] =
            parse_localvariable_table(cfs,
                                      code_length,
                                      max_locals,
                                      code_attribute_length,
                                      &localvariable_type_table_length[lvtt_cnt],
                                      true,     // is LVTT
                                      CHECK_NULL);
          lvtt_cnt++;
        } else if (_major_version >= Verifier::STACKMAP_ATTRIBUTE_MAJOR_VERSION &&
                   cp->symbol_at(code_attribute_name_index) == vmSymbols::tag_stack_map_table()) {
          // Stack map is only needed by the new verifier in JDK1.5.
          if (parsed_stackmap_attribute) {
            classfile_parse_error("Multiple StackMapTable attributes in class file %s", CHECK_NULL);
          }
          stackmap_data = parse_stackmap_table(cfs, code_attribute_length, _need_verify, CHECK_NULL);
          stackmap_data_length = code_attribute_length;
          parsed_stackmap_attribute = true;
        } else {
          // Skip unknown attributes
          cfs->skip_u1(code_attribute_length, CHECK_NULL);
        }
      }
      // check method attribute length
      if (_need_verify) {
        guarantee_property(method_attribute_length == calculated_attribute_length,
                           "Code segment has wrong length in class file %s",
                           CHECK_NULL);
      }
    } else if (method_attribute_name == vmSymbols::tag_exceptions()) {
      // Parse Exceptions attribute
      if (parsed_checked_exceptions_attribute) {
        classfile_parse_error("Multiple Exceptions attributes in class file %s",
                              CHECK_NULL);
      }
      parsed_checked_exceptions_attribute = true;
      checked_exceptions_start =
            parse_checked_exceptions(cfs,
                                     &checked_exceptions_length,
                                     method_attribute_length,
                                     CHECK_NULL);
    } else if (method_attribute_name == vmSymbols::tag_method_parameters()) {
      // reject multiple method parameters
      if (method_parameters_seen) {
        classfile_parse_error("Multiple MethodParameters attributes in class file %s",
                              CHECK_NULL);
      }
      method_parameters_seen = true;
      method_parameters_length = cfs->get_u1_fast();
      const u2 real_length = (method_parameters_length * 4u) + 1u;
      if (method_attribute_length != real_length) {
        classfile_parse_error(
          "Invalid MethodParameters method attribute length %u in class file",
          method_attribute_length, CHECK_NULL);
      }
      method_parameters_data = cfs->current();
      cfs->skip_u2_fast(method_parameters_length);
      cfs->skip_u2_fast(method_parameters_length);
      // ignore this attribute if it cannot be reflected
      if (!SystemDictionary::Parameter_klass_loaded())
        method_parameters_length = -1;
    } else if (method_attribute_name == vmSymbols::tag_synthetic()) {
      if (method_attribute_length != 0) {
        classfile_parse_error(
          "Invalid Synthetic method attribute length %u in class file %s",
          method_attribute_length, CHECK_NULL);
      }
      // Should we check that there hasn't already been a synthetic attribute?
      access_flags.set_is_synthetic();
    } else if (method_attribute_name == vmSymbols::tag_deprecated()) { // 4276120
      if (method_attribute_length != 0) {
        classfile_parse_error(
          "Invalid Deprecated method attribute length %u in class file %s",
          method_attribute_length, CHECK_NULL);
      }
    } else if (_major_version >= JAVA_1_5_VERSION) {
      if (method_attribute_name == vmSymbols::tag_signature()) {
        if (generic_signature_index != 0) {
          classfile_parse_error(
            "Multiple Signature attributes for method in class file %s",
            CHECK_NULL);
        }
        if (method_attribute_length != 2) {
          classfile_parse_error(
            "Invalid Signature attribute length %u in class file %s",
            method_attribute_length, CHECK_NULL);
        }
        generic_signature_index = parse_generic_signature_attribute(cfs, CHECK_NULL);
      } else if (method_attribute_name == vmSymbols::tag_runtime_visible_annotations()) {
        if (runtime_visible_annotations != NULL) {
          classfile_parse_error(
            "Multiple RuntimeVisibleAnnotations attributes for method in class file %s",
            CHECK_NULL);
        }
        runtime_visible_annotations_length = method_attribute_length;
        runtime_visible_annotations = cfs->current();
        assert(runtime_visible_annotations != NULL, "null visible annotations");
        cfs->guarantee_more(runtime_visible_annotations_length, CHECK_NULL);
        parse_annotations(cp,
                          runtime_visible_annotations,
                          runtime_visible_annotations_length,
                          &parsed_annotations,
                          _loader_data,
                          _can_access_vm_annotations,
                          CHECK_NULL);
        cfs->skip_u1_fast(runtime_visible_annotations_length);
      } else if (method_attribute_name == vmSymbols::tag_runtime_invisible_annotations()) {
        if (runtime_invisible_annotations_exists) {
          classfile_parse_error(
            "Multiple RuntimeInvisibleAnnotations attributes for method in class file %s",
            CHECK_NULL);
        }
        runtime_invisible_annotations_exists = true;
        if (PreserveAllAnnotations) {
          runtime_invisible_annotations_length = method_attribute_length;
          runtime_invisible_annotations = cfs->current();
          assert(runtime_invisible_annotations != NULL, "null invisible annotations");
        }
        cfs->skip_u1(method_attribute_length, CHECK_NULL);
      } else if (method_attribute_name == vmSymbols::tag_runtime_visible_parameter_annotations()) {
        if (runtime_visible_parameter_annotations != NULL) {
          classfile_parse_error(
            "Multiple RuntimeVisibleParameterAnnotations attributes for method in class file %s",
            CHECK_NULL);
        }
        runtime_visible_parameter_annotations_length = method_attribute_length;
        runtime_visible_parameter_annotations = cfs->current();
        assert(runtime_visible_parameter_annotations != NULL, "null visible parameter annotations");
        cfs->skip_u1(runtime_visible_parameter_annotations_length, CHECK_NULL);
      } else if (method_attribute_name == vmSymbols::tag_runtime_invisible_parameter_annotations()) {
        if (runtime_invisible_parameter_annotations_exists) {
          classfile_parse_error(
            "Multiple RuntimeInvisibleParameterAnnotations attributes for method in class file %s",
            CHECK_NULL);
        }
        runtime_invisible_parameter_annotations_exists = true;
        if (PreserveAllAnnotations) {
          runtime_invisible_parameter_annotations_length = method_attribute_length;
          runtime_invisible_parameter_annotations = cfs->current();
          assert(runtime_invisible_parameter_annotations != NULL,
            "null invisible parameter annotations");
        }
        cfs->skip_u1(method_attribute_length, CHECK_NULL);
      } else if (method_attribute_name == vmSymbols::tag_annotation_default()) {
        if (annotation_default != NULL) {
          classfile_parse_error(
            "Multiple AnnotationDefault attributes for method in class file %s",
            CHECK_NULL);
        }
        annotation_default_length = method_attribute_length;
        annotation_default = cfs->current();
        assert(annotation_default != NULL, "null annotation default");
        cfs->skip_u1(annotation_default_length, CHECK_NULL);
      } else if (method_attribute_name == vmSymbols::tag_runtime_visible_type_annotations()) {
        if (runtime_visible_type_annotations != NULL) {
          classfile_parse_error(
            "Multiple RuntimeVisibleTypeAnnotations attributes for method in class file %s",
            CHECK_NULL);
        }
        runtime_visible_type_annotations_length = method_attribute_length;
        runtime_visible_type_annotations = cfs->current();
        assert(runtime_visible_type_annotations != NULL, "null visible type annotations");
        // No need for the VM to parse Type annotations
        cfs->skip_u1(runtime_visible_type_annotations_length, CHECK_NULL);
      } else if (method_attribute_name == vmSymbols::tag_runtime_invisible_type_annotations()) {
        if (runtime_invisible_type_annotations_exists) {
          classfile_parse_error(
            "Multiple RuntimeInvisibleTypeAnnotations attributes for method in class file %s",
            CHECK_NULL);
        } else {
          runtime_invisible_type_annotations_exists = true;
        }
        if (PreserveAllAnnotations) {
          runtime_invisible_type_annotations_length = method_attribute_length;
          runtime_invisible_type_annotations = cfs->current();
          assert(runtime_invisible_type_annotations != NULL, "null invisible type annotations");
        }
        cfs->skip_u1(method_attribute_length, CHECK_NULL);
      } else {
        // Skip unknown attributes
        cfs->skip_u1(method_attribute_length, CHECK_NULL);
      }
    } else {
      // Skip unknown attributes
      cfs->skip_u1(method_attribute_length, CHECK_NULL);
    }
  }

  if (linenumber_table != NULL) {
    linenumber_table->write_terminator();
    linenumber_table_length = linenumber_table->position();
  }

  // Make sure there's at least one Code attribute in non-native/non-abstract method
  if (_need_verify) {
    guarantee_property(access_flags.is_native() ||
                       access_flags.is_abstract() ||
                       parsed_code_attribute,
                       "Absent Code attribute in method that is not native or abstract in class file %s",
                       CHECK_NULL);
  }

  // All sizing information for a Method* is finally available, now create it
  InlineTableSizes sizes(
      total_lvt_length,
      linenumber_table_length,
      exception_table_length,
      checked_exceptions_length,
      method_parameters_length,
      generic_signature_index,
      runtime_visible_annotations_length +
           runtime_invisible_annotations_length,
      runtime_visible_parameter_annotations_length +
           runtime_invisible_parameter_annotations_length,
      runtime_visible_type_annotations_length +
           runtime_invisible_type_annotations_length,
      annotation_default_length,
      0);

  Method* const m = Method::allocate(_loader_data,
                                     code_length,
                                     access_flags,
                                     &sizes,
                                     ConstMethod::NORMAL,
                                     CHECK_NULL);

  ClassLoadingService::add_class_method_size(m->size()*wordSize);

  // Fill in information from fixed part (access_flags already set)
  m->set_constants(_cp);
  m->set_name_index(name_index);
  m->set_signature_index(signature_index);

  ResultTypeFinder rtf(cp->symbol_at(signature_index));
  m->constMethod()->set_result_type(rtf.type());

  if (args_size >= 0) {
    m->set_size_of_parameters(args_size);
  } else {
    m->compute_size_of_parameters(THREAD);
  }
#ifdef ASSERT
  if (args_size >= 0) {
    m->compute_size_of_parameters(THREAD);
    assert(args_size == m->size_of_parameters(), "");
  }
#endif

  // Fill in code attribute information
  m->set_max_stack(max_stack);
  m->set_max_locals(max_locals);
  if (stackmap_data != NULL) {
    m->constMethod()->copy_stackmap_data(_loader_data,
                                         (u1*)stackmap_data,
                                         stackmap_data_length,
                                         CHECK_NULL);
  }

  // Copy byte codes
  m->set_code((u1*)code_start);

  // Copy line number table
  if (linenumber_table != NULL) {
    memcpy(m->compressed_linenumber_table(),
           linenumber_table->buffer(),
           linenumber_table_length);
  }

  // Copy exception table
  if (exception_table_length > 0) {
    Copy::conjoint_swap_if_needed<Endian::JAVA>(exception_table_start,
                                                m->exception_table_start(),
                                                exception_table_length * sizeof(ExceptionTableElement),
                                                sizeof(u2));
  }

  // Copy method parameters
  if (method_parameters_length > 0) {
    MethodParametersElement* elem = m->constMethod()->method_parameters_start();
    for (int i = 0; i < method_parameters_length; i++) {
      elem[i].name_cp_index = Bytes::get_Java_u2((address)method_parameters_data);
      method_parameters_data += 2;
      elem[i].flags = Bytes::get_Java_u2((address)method_parameters_data);
      method_parameters_data += 2;
    }
  }

  // Copy checked exceptions
  if (checked_exceptions_length > 0) {
    Copy::conjoint_swap_if_needed<Endian::JAVA>(checked_exceptions_start,
                                                m->checked_exceptions_start(),
                                                checked_exceptions_length * sizeof(CheckedExceptionElement),
                                                sizeof(u2));
  }

  // Copy class file LVT's/LVTT's into the HotSpot internal LVT.
  if (total_lvt_length > 0) {
    promoted_flags->set_has_localvariable_table();
    copy_localvariable_table(m->constMethod(),
                             lvt_cnt,
                             localvariable_table_length,
                             localvariable_table_start,
                             lvtt_cnt,
                             localvariable_type_table_length,
                             localvariable_type_table_start,
                             CHECK_NULL);
  }

  if (parsed_annotations.has_any_annotations())
    parsed_annotations.apply_to(m);

  // Copy annotations
  copy_method_annotations(m->constMethod(),
                          runtime_visible_annotations,
                          runtime_visible_annotations_length,
                          runtime_invisible_annotations,
                          runtime_invisible_annotations_length,
                          runtime_visible_parameter_annotations,
                          runtime_visible_parameter_annotations_length,
                          runtime_invisible_parameter_annotations,
                          runtime_invisible_parameter_annotations_length,
                          runtime_visible_type_annotations,
                          runtime_visible_type_annotations_length,
                          runtime_invisible_type_annotations,
                          runtime_invisible_type_annotations_length,
                          annotation_default,
                          annotation_default_length,
                          CHECK_NULL);

  if (name == vmSymbols::finalize_method_name() &&
      signature == vmSymbols::void_method_signature()) {
    if (m->is_empty_method()) {
      _has_empty_finalizer = true;
    } else {
      _has_finalizer = true;
    }
  }
  if (name == vmSymbols::object_initializer_name() &&
      signature == vmSymbols::void_method_signature() &&
      m->is_vanilla_constructor()) {
    _has_vanilla_constructor = true;
  }

  NOT_PRODUCT(m->verify());
  return m;
}


// The promoted_flags parameter is used to pass relevant access_flags
// from the methods back up to the containing klass. These flag values
// are added to klass's access_flags.
// Side-effects: populates the _methods field in the parser
void ClassFileParser::parse_methods(const ClassFileStream* const cfs,
                                    bool is_interface,
                                    AccessFlags* promoted_flags,
                                    bool* has_final_method,
                                    bool* declares_nonstatic_concrete_methods,
                                    TRAPS) {
  assert(cfs != NULL, "invariant");
  assert(promoted_flags != NULL, "invariant");
  assert(has_final_method != NULL, "invariant");
  assert(declares_nonstatic_concrete_methods != NULL, "invariant");

  assert(NULL == _methods, "invariant");

  cfs->guarantee_more(2, CHECK);  // length
  const u2 length = cfs->get_u2_fast();
  if (length == 0) {
    _methods = Universe::the_empty_method_array();
  } else {
    _methods = MetadataFactory::new_array<Method*>(_loader_data,
                                                   length,
                                                   NULL,
                                                   CHECK);

    for (int index = 0; index < length; index++) {
      Method* method = parse_method(cfs,
                                    is_interface,
                                    _cp,
                                    promoted_flags,
                                    CHECK);

      if (method->is_final()) {
        *has_final_method = true;
      }
      // declares_nonstatic_concrete_methods: declares concrete instance methods, any access flags
      // used for interface initialization, and default method inheritance analysis
      if (is_interface && !(*declares_nonstatic_concrete_methods)
        && !method->is_abstract() && !method->is_static()) {
        *declares_nonstatic_concrete_methods = true;
      }
      _methods->at_put(index, method);
    }

    if (_need_verify && length > 1) {
      // Check duplicated methods
      ResourceMark rm(THREAD);
      NameSigHash** names_and_sigs = NEW_RESOURCE_ARRAY_IN_THREAD(
        THREAD, NameSigHash*, HASH_ROW_SIZE);
      initialize_hashtable(names_and_sigs);
      bool dup = false;
      const Symbol* name = NULL;
      const Symbol* sig = NULL;
      {
        debug_only(NoSafepointVerifier nsv;)
        for (int i = 0; i < length; i++) {
          const Method* const m = _methods->at(i);
          name = m->name();
          sig = m->signature();
          // If no duplicates, add name/signature in hashtable names_and_sigs.
          if (!put_after_lookup(name, sig, names_and_sigs)) {
            dup = true;
            break;
          }
        }
      }
      if (dup) {
        classfile_parse_error("Duplicate method name \"%s\" with signature \"%s\" in class file %s",
                               name->as_C_string(), sig->as_klass_external_name(), CHECK);
      }
    }
  }
}

static const intArray* sort_methods(Array<Method*>* methods) {
  const int length = methods->length();
  // If JVMTI original method ordering or sharing is enabled we have to
  // remember the original class file ordering.
  // We temporarily use the vtable_index field in the Method* to store the
  // class file index, so we can read in after calling qsort.
  // Put the method ordering in the shared archive.
  if (JvmtiExport::can_maintain_original_method_order() || DumpSharedSpaces) {
    for (int index = 0; index < length; index++) {
      Method* const m = methods->at(index);
      assert(!m->valid_vtable_index(), "vtable index should not be set");
      m->set_vtable_index(index);
    }
  }
  // Sort method array by ascending method name (for faster lookups & vtable construction)
  // Note that the ordering is not alphabetical, see Symbol::fast_compare
  Method::sort_methods(methods);

  intArray* method_ordering = NULL;
  // If JVMTI original method ordering or sharing is enabled construct int
  // array remembering the original ordering
  if (JvmtiExport::can_maintain_original_method_order() || DumpSharedSpaces) {
    method_ordering = new intArray(length, length, -1);
    for (int index = 0; index < length; index++) {
      Method* const m = methods->at(index);
      const int old_index = m->vtable_index();
      assert(old_index >= 0 && old_index < length, "invalid method index");
      method_ordering->at_put(index, old_index);
      m->set_vtable_index(Method::invalid_vtable_index);
    }
  }
  return method_ordering;
}

// Parse generic_signature attribute for methods and fields
u2 ClassFileParser::parse_generic_signature_attribute(const ClassFileStream* const cfs,
                                                      TRAPS) {
  assert(cfs != NULL, "invariant");

  cfs->guarantee_more(2, CHECK_0);  // generic_signature_index
  const u2 generic_signature_index = cfs->get_u2_fast();
  check_property(
    valid_symbol_at(generic_signature_index),
    "Invalid Signature attribute at constant pool index %u in class file %s",
    generic_signature_index, CHECK_0);
  return generic_signature_index;
}

void ClassFileParser::parse_classfile_sourcefile_attribute(const ClassFileStream* const cfs,
                                                           TRAPS) {

  assert(cfs != NULL, "invariant");

  cfs->guarantee_more(2, CHECK);  // sourcefile_index
  const u2 sourcefile_index = cfs->get_u2_fast();
  check_property(
    valid_symbol_at(sourcefile_index),
    "Invalid SourceFile attribute at constant pool index %u in class file %s",
    sourcefile_index, CHECK);
  set_class_sourcefile_index(sourcefile_index);
}

void ClassFileParser::parse_classfile_source_debug_extension_attribute(const ClassFileStream* const cfs,
                                                                       int length,
                                                                       TRAPS) {
  assert(cfs != NULL, "invariant");

  const u1* const sde_buffer = cfs->current();
  assert(sde_buffer != NULL, "null sde buffer");

  // Don't bother storing it if there is no way to retrieve it
  if (JvmtiExport::can_get_source_debug_extension()) {
    assert((length+1) > length, "Overflow checking");
    u1* const sde = NEW_RESOURCE_ARRAY_IN_THREAD(THREAD, u1, length+1);
    for (int i = 0; i < length; i++) {
      sde[i] = sde_buffer[i];
    }
    sde[length] = '\0';
    set_class_sde_buffer((const char*)sde, length);
  }
  // Got utf8 string, set stream position forward
  cfs->skip_u1(length, CHECK);
}


// Inner classes can be static, private or protected (classic VM does this)
#define RECOGNIZED_INNER_CLASS_MODIFIERS ( JVM_RECOGNIZED_CLASS_MODIFIERS | \
                                           JVM_ACC_PRIVATE |                \
                                           JVM_ACC_PROTECTED |              \
                                           JVM_ACC_STATIC                   \
                                         )

// Return number of classes in the inner classes attribute table
u2 ClassFileParser::parse_classfile_inner_classes_attribute(const ClassFileStream* const cfs,
                                                            const u1* const inner_classes_attribute_start,
                                                            bool parsed_enclosingmethod_attribute,
                                                            u2 enclosing_method_class_index,
                                                            u2 enclosing_method_method_index,
                                                            TRAPS) {
  const u1* const current_mark = cfs->current();
  u2 length = 0;
  if (inner_classes_attribute_start != NULL) {
    cfs->set_current(inner_classes_attribute_start);
    cfs->guarantee_more(2, CHECK_0);  // length
    length = cfs->get_u2_fast();
  }

  // 4-tuples of shorts of inner classes data and 2 shorts of enclosing
  // method data:
  //   [inner_class_info_index,
  //    outer_class_info_index,
  //    inner_name_index,
  //    inner_class_access_flags,
  //    ...
  //    enclosing_method_class_index,
  //    enclosing_method_method_index]
  const int size = length * 4 + (parsed_enclosingmethod_attribute ? 2 : 0);
  Array<u2>* const inner_classes = MetadataFactory::new_array<u2>(_loader_data, size, CHECK_0);
  _inner_classes = inner_classes;

  int index = 0;
  cfs->guarantee_more(8 * length, CHECK_0);  // 4-tuples of u2
  for (int n = 0; n < length; n++) {
    // Inner class index
    const u2 inner_class_info_index = cfs->get_u2_fast();
    check_property(
      valid_klass_reference_at(inner_class_info_index),
      "inner_class_info_index %u has bad constant type in class file %s",
      inner_class_info_index, CHECK_0);
    // Outer class index
    const u2 outer_class_info_index = cfs->get_u2_fast();
    check_property(
      outer_class_info_index == 0 ||
        valid_klass_reference_at(outer_class_info_index),
      "outer_class_info_index %u has bad constant type in class file %s",
      outer_class_info_index, CHECK_0);
    // Inner class name
    const u2 inner_name_index = cfs->get_u2_fast();
    check_property(
      inner_name_index == 0 || valid_symbol_at(inner_name_index),
      "inner_name_index %u has bad constant type in class file %s",
      inner_name_index, CHECK_0);
    if (_need_verify) {
      guarantee_property(inner_class_info_index != outer_class_info_index,
                         "Class is both outer and inner class in class file %s", CHECK_0);
    }
    // Access flags
    jint flags;
    // JVM_ACC_MODULE is defined in JDK-9 and later.
    if (_major_version >= JAVA_9_VERSION) {
      flags = cfs->get_u2_fast() & (RECOGNIZED_INNER_CLASS_MODIFIERS | JVM_ACC_MODULE);
    } else {
      flags = cfs->get_u2_fast() & RECOGNIZED_INNER_CLASS_MODIFIERS;
    }
    if ((flags & JVM_ACC_INTERFACE) && _major_version < JAVA_6_VERSION) {
      // Set abstract bit for old class files for backward compatibility
      flags |= JVM_ACC_ABSTRACT;
    }
    verify_legal_class_modifiers(flags, CHECK_0);
    AccessFlags inner_access_flags(flags);

    inner_classes->at_put(index++, inner_class_info_index);
    inner_classes->at_put(index++, outer_class_info_index);
    inner_classes->at_put(index++, inner_name_index);
    inner_classes->at_put(index++, inner_access_flags.as_short());
  }

  // 4347400: make sure there's no duplicate entry in the classes array
  if (_need_verify && _major_version >= JAVA_1_5_VERSION) {
    for(int i = 0; i < length * 4; i += 4) {
      for(int j = i + 4; j < length * 4; j += 4) {
        guarantee_property((inner_classes->at(i)   != inner_classes->at(j) ||
                            inner_classes->at(i+1) != inner_classes->at(j+1) ||
                            inner_classes->at(i+2) != inner_classes->at(j+2) ||
                            inner_classes->at(i+3) != inner_classes->at(j+3)),
                            "Duplicate entry in InnerClasses in class file %s",
                            CHECK_0);
      }
    }
  }

  // Set EnclosingMethod class and method indexes.
  if (parsed_enclosingmethod_attribute) {
    inner_classes->at_put(index++, enclosing_method_class_index);
    inner_classes->at_put(index++, enclosing_method_method_index);
  }
  assert(index == size, "wrong size");

  // Restore buffer's current position.
  cfs->set_current(current_mark);

  return length;
}

u2 ClassFileParser::parse_classfile_nest_members_attribute(const ClassFileStream* const cfs,
                                                           const u1* const nest_members_attribute_start,
                                                           TRAPS) {
  const u1* const current_mark = cfs->current();
  u2 length = 0;
  if (nest_members_attribute_start != NULL) {
    cfs->set_current(nest_members_attribute_start);
    cfs->guarantee_more(2, CHECK_0);  // length
    length = cfs->get_u2_fast();
  }
  const int size = length;
  Array<u2>* const nest_members = MetadataFactory::new_array<u2>(_loader_data, size, CHECK_0);
  _nest_members = nest_members;

  int index = 0;
  cfs->guarantee_more(2 * length, CHECK_0);
  for (int n = 0; n < length; n++) {
    const u2 class_info_index = cfs->get_u2_fast();
    check_property(
      valid_klass_reference_at(class_info_index),
      "Nest member class_info_index %u has bad constant type in class file %s",
      class_info_index, CHECK_0);
    nest_members->at_put(index++, class_info_index);
  }
  assert(index == size, "wrong size");

  // Restore buffer's current position.
  cfs->set_current(current_mark);

  return length;
}

void ClassFileParser::parse_classfile_synthetic_attribute(TRAPS) {
  set_class_synthetic_flag(true);
}

void ClassFileParser::parse_classfile_signature_attribute(const ClassFileStream* const cfs, TRAPS) {
  assert(cfs != NULL, "invariant");

  const u2 signature_index = cfs->get_u2(CHECK);
  check_property(
    valid_symbol_at(signature_index),
    "Invalid constant pool index %u in Signature attribute in class file %s",
    signature_index, CHECK);
  set_class_generic_signature_index(signature_index);
}

void ClassFileParser::parse_classfile_bootstrap_methods_attribute(const ClassFileStream* const cfs,
                                                                  ConstantPool* cp,
                                                                  u4 attribute_byte_length,
                                                                  TRAPS) {
  assert(cfs != NULL, "invariant");
  assert(cp != NULL, "invariant");

  const u1* const current_start = cfs->current();

  guarantee_property(attribute_byte_length >= sizeof(u2),
                     "Invalid BootstrapMethods attribute length %u in class file %s",
                     attribute_byte_length,
                     CHECK);

  cfs->guarantee_more(attribute_byte_length, CHECK);

  const int attribute_array_length = cfs->get_u2_fast();

  guarantee_property(_max_bootstrap_specifier_index < attribute_array_length,
                     "Short length on BootstrapMethods in class file %s",
                     CHECK);


  // The attribute contains a counted array of counted tuples of shorts,
  // represending bootstrap specifiers:
  //    length*{bootstrap_method_index, argument_count*{argument_index}}
  const int operand_count = (attribute_byte_length - sizeof(u2)) / sizeof(u2);
  // operand_count = number of shorts in attr, except for leading length

  // The attribute is copied into a short[] array.
  // The array begins with a series of short[2] pairs, one for each tuple.
  const int index_size = (attribute_array_length * 2);

  Array<u2>* const operands =
    MetadataFactory::new_array<u2>(_loader_data, index_size + operand_count, CHECK);

  // Eagerly assign operands so they will be deallocated with the constant
  // pool if there is an error.
  cp->set_operands(operands);

  int operand_fill_index = index_size;
  const int cp_size = cp->length();

  for (int n = 0; n < attribute_array_length; n++) {
    // Store a 32-bit offset into the header of the operand array.
    ConstantPool::operand_offset_at_put(operands, n, operand_fill_index);

    // Read a bootstrap specifier.
    cfs->guarantee_more(sizeof(u2) * 2, CHECK);  // bsm, argc
    const u2 bootstrap_method_index = cfs->get_u2_fast();
    const u2 argument_count = cfs->get_u2_fast();
    check_property(
      valid_cp_range(bootstrap_method_index, cp_size) &&
      cp->tag_at(bootstrap_method_index).is_method_handle(),
      "bootstrap_method_index %u has bad constant type in class file %s",
      bootstrap_method_index,
      CHECK);

    guarantee_property((operand_fill_index + 1 + argument_count) < operands->length(),
      "Invalid BootstrapMethods num_bootstrap_methods or num_bootstrap_arguments value in class file %s",
      CHECK);

    operands->at_put(operand_fill_index++, bootstrap_method_index);
    operands->at_put(operand_fill_index++, argument_count);

    cfs->guarantee_more(sizeof(u2) * argument_count, CHECK);  // argv[argc]
    for (int j = 0; j < argument_count; j++) {
      const u2 argument_index = cfs->get_u2_fast();
      check_property(
        valid_cp_range(argument_index, cp_size) &&
        cp->tag_at(argument_index).is_loadable_constant(),
        "argument_index %u has bad constant type in class file %s",
        argument_index,
        CHECK);
      operands->at_put(operand_fill_index++, argument_index);
    }
  }
  guarantee_property(current_start + attribute_byte_length == cfs->current(),
                     "Bad length on BootstrapMethods in class file %s",
                     CHECK);
}

void ClassFileParser::parse_classfile_attributes(const ClassFileStream* const cfs,
                                                 ConstantPool* cp,
                 ClassFileParser::ClassAnnotationCollector* parsed_annotations,
                                                 TRAPS) {
  assert(cfs != NULL, "invariant");
  assert(cp != NULL, "invariant");
  assert(parsed_annotations != NULL, "invariant");

  // Set inner classes attribute to default sentinel
  _inner_classes = Universe::the_empty_short_array();
  // Set nest members attribute to default sentinel
  _nest_members = Universe::the_empty_short_array();
  cfs->guarantee_more(2, CHECK);  // attributes_count
  u2 attributes_count = cfs->get_u2_fast();
  bool parsed_sourcefile_attribute = false;
  bool parsed_innerclasses_attribute = false;
  bool parsed_nest_members_attribute = false;
  bool parsed_nest_host_attribute = false;
  bool parsed_enclosingmethod_attribute = false;
  bool parsed_bootstrap_methods_attribute = false;
  const u1* runtime_visible_annotations = NULL;
  int runtime_visible_annotations_length = 0;
  const u1* runtime_invisible_annotations = NULL;
  int runtime_invisible_annotations_length = 0;
  const u1* runtime_visible_type_annotations = NULL;
  int runtime_visible_type_annotations_length = 0;
  const u1* runtime_invisible_type_annotations = NULL;
  int runtime_invisible_type_annotations_length = 0;
  bool runtime_invisible_type_annotations_exists = false;
  bool runtime_invisible_annotations_exists = false;
  bool parsed_source_debug_ext_annotations_exist = false;
  const u1* inner_classes_attribute_start = NULL;
  u4  inner_classes_attribute_length = 0;
  u2  enclosing_method_class_index = 0;
  u2  enclosing_method_method_index = 0;
  const u1* nest_members_attribute_start = NULL;
  u4  nest_members_attribute_length = 0;

  // Iterate over attributes
  while (attributes_count--) {
    cfs->guarantee_more(6, CHECK);  // attribute_name_index, attribute_length
    const u2 attribute_name_index = cfs->get_u2_fast();
    const u4 attribute_length = cfs->get_u4_fast();
    check_property(
      valid_symbol_at(attribute_name_index),
      "Attribute name has bad constant pool index %u in class file %s",
      attribute_name_index, CHECK);
    const Symbol* const tag = cp->symbol_at(attribute_name_index);
    if (tag == vmSymbols::tag_source_file()) {
      // Check for SourceFile tag
      if (_need_verify) {
        guarantee_property(attribute_length == 2, "Wrong SourceFile attribute length in class file %s", CHECK);
      }
      if (parsed_sourcefile_attribute) {
        classfile_parse_error("Multiple SourceFile attributes in class file %s", CHECK);
      } else {
        parsed_sourcefile_attribute = true;
      }
      parse_classfile_sourcefile_attribute(cfs, CHECK);
    } else if (tag == vmSymbols::tag_source_debug_extension()) {
      // Check for SourceDebugExtension tag
      if (parsed_source_debug_ext_annotations_exist) {
          classfile_parse_error(
            "Multiple SourceDebugExtension attributes in class file %s", CHECK);
      }
      parsed_source_debug_ext_annotations_exist = true;
      parse_classfile_source_debug_extension_attribute(cfs, (int)attribute_length, CHECK);
    } else if (tag == vmSymbols::tag_inner_classes()) {
      // Check for InnerClasses tag
      if (parsed_innerclasses_attribute) {
        classfile_parse_error("Multiple InnerClasses attributes in class file %s", CHECK);
      } else {
        parsed_innerclasses_attribute = true;
      }
      inner_classes_attribute_start = cfs->current();
      inner_classes_attribute_length = attribute_length;
      cfs->skip_u1(inner_classes_attribute_length, CHECK);
    } else if (tag == vmSymbols::tag_synthetic()) {
      // Check for Synthetic tag
      // Shouldn't we check that the synthetic flags wasn't already set? - not required in spec
      if (attribute_length != 0) {
        classfile_parse_error(
          "Invalid Synthetic classfile attribute length %u in class file %s",
          attribute_length, CHECK);
      }
      parse_classfile_synthetic_attribute(CHECK);
    } else if (tag == vmSymbols::tag_deprecated()) {
      // Check for Deprecatd tag - 4276120
      if (attribute_length != 0) {
        classfile_parse_error(
          "Invalid Deprecated classfile attribute length %u in class file %s",
          attribute_length, CHECK);
      }
    } else if (_major_version >= JAVA_1_5_VERSION) {
      if (tag == vmSymbols::tag_signature()) {
        if (_generic_signature_index != 0) {
          classfile_parse_error(
            "Multiple Signature attributes in class file %s", CHECK);
        }
        if (attribute_length != 2) {
          classfile_parse_error(
            "Wrong Signature attribute length %u in class file %s",
            attribute_length, CHECK);
        }
        parse_classfile_signature_attribute(cfs, CHECK);
      } else if (tag == vmSymbols::tag_runtime_visible_annotations()) {
        if (runtime_visible_annotations != NULL) {
          classfile_parse_error(
            "Multiple RuntimeVisibleAnnotations attributes in class file %s", CHECK);
        }
        runtime_visible_annotations_length = attribute_length;
        runtime_visible_annotations = cfs->current();
        assert(runtime_visible_annotations != NULL, "null visible annotations");
        cfs->guarantee_more(runtime_visible_annotations_length, CHECK);
        parse_annotations(cp,
                          runtime_visible_annotations,
                          runtime_visible_annotations_length,
                          parsed_annotations,
                          _loader_data,
                          _can_access_vm_annotations,
                          CHECK);
        cfs->skip_u1_fast(runtime_visible_annotations_length);
      } else if (tag == vmSymbols::tag_runtime_invisible_annotations()) {
        if (runtime_invisible_annotations_exists) {
          classfile_parse_error(
            "Multiple RuntimeInvisibleAnnotations attributes in class file %s", CHECK);
        }
        runtime_invisible_annotations_exists = true;
        if (PreserveAllAnnotations) {
          runtime_invisible_annotations_length = attribute_length;
          runtime_invisible_annotations = cfs->current();
          assert(runtime_invisible_annotations != NULL, "null invisible annotations");
        }
        cfs->skip_u1(attribute_length, CHECK);
      } else if (tag == vmSymbols::tag_enclosing_method()) {
        if (parsed_enclosingmethod_attribute) {
          classfile_parse_error("Multiple EnclosingMethod attributes in class file %s", CHECK);
        } else {
          parsed_enclosingmethod_attribute = true;
        }
        guarantee_property(attribute_length == 4,
          "Wrong EnclosingMethod attribute length %u in class file %s",
          attribute_length, CHECK);
        cfs->guarantee_more(4, CHECK);  // class_index, method_index
        enclosing_method_class_index  = cfs->get_u2_fast();
        enclosing_method_method_index = cfs->get_u2_fast();
        if (enclosing_method_class_index == 0) {
          classfile_parse_error("Invalid class index in EnclosingMethod attribute in class file %s", CHECK);
        }
        // Validate the constant pool indices and types
        check_property(valid_klass_reference_at(enclosing_method_class_index),
          "Invalid or out-of-bounds class index in EnclosingMethod attribute in class file %s", CHECK);
        if (enclosing_method_method_index != 0 &&
            (!cp->is_within_bounds(enclosing_method_method_index) ||
             !cp->tag_at(enclosing_method_method_index).is_name_and_type())) {
          classfile_parse_error("Invalid or out-of-bounds method index in EnclosingMethod attribute in class file %s", CHECK);
        }
      } else if (tag == vmSymbols::tag_bootstrap_methods() &&
                 _major_version >= Verifier::INVOKEDYNAMIC_MAJOR_VERSION) {
        if (parsed_bootstrap_methods_attribute) {
          classfile_parse_error("Multiple BootstrapMethods attributes in class file %s", CHECK);
        }
        parsed_bootstrap_methods_attribute = true;
        parse_classfile_bootstrap_methods_attribute(cfs, cp, attribute_length, CHECK);
      } else if (tag == vmSymbols::tag_runtime_visible_type_annotations()) {
        if (runtime_visible_type_annotations != NULL) {
          classfile_parse_error(
            "Multiple RuntimeVisibleTypeAnnotations attributes in class file %s", CHECK);
        }
        runtime_visible_type_annotations_length = attribute_length;
        runtime_visible_type_annotations = cfs->current();
        assert(runtime_visible_type_annotations != NULL, "null visible type annotations");
        // No need for the VM to parse Type annotations
        cfs->skip_u1(runtime_visible_type_annotations_length, CHECK);
      } else if (tag == vmSymbols::tag_runtime_invisible_type_annotations()) {
        if (runtime_invisible_type_annotations_exists) {
          classfile_parse_error(
            "Multiple RuntimeInvisibleTypeAnnotations attributes in class file %s", CHECK);
        } else {
          runtime_invisible_type_annotations_exists = true;
        }
        if (PreserveAllAnnotations) {
          runtime_invisible_type_annotations_length = attribute_length;
          runtime_invisible_type_annotations = cfs->current();
          assert(runtime_invisible_type_annotations != NULL, "null invisible type annotations");
        }
        cfs->skip_u1(attribute_length, CHECK);
      } else if (_major_version >= JAVA_11_VERSION) {
        if (tag == vmSymbols::tag_nest_members()) {
          // Check for NestMembers tag
          if (parsed_nest_members_attribute) {
            classfile_parse_error("Multiple NestMembers attributes in class file %s", CHECK);
          } else {
            parsed_nest_members_attribute = true;
          }
          if (parsed_nest_host_attribute) {
            classfile_parse_error("Conflicting NestHost and NestMembers attributes in class file %s", CHECK);
          }
          nest_members_attribute_start = cfs->current();
          nest_members_attribute_length = attribute_length;
          cfs->skip_u1(nest_members_attribute_length, CHECK);
        } else if (tag == vmSymbols::tag_nest_host()) {
          if (parsed_nest_host_attribute) {
            classfile_parse_error("Multiple NestHost attributes in class file %s", CHECK);
          } else {
            parsed_nest_host_attribute = true;
          }
          if (parsed_nest_members_attribute) {
            classfile_parse_error("Conflicting NestMembers and NestHost attributes in class file %s", CHECK);
          }
          if (_need_verify) {
            guarantee_property(attribute_length == 2, "Wrong NestHost attribute length in class file %s", CHECK);
          }
          cfs->guarantee_more(2, CHECK);
          u2 class_info_index = cfs->get_u2_fast();
          check_property(
                         valid_klass_reference_at(class_info_index),
                         "Nest-host class_info_index %u has bad constant type in class file %s",
                         class_info_index, CHECK);
          _nest_host = class_info_index;
        } else {
          // Unknown attribute
          cfs->skip_u1(attribute_length, CHECK);
        }
      } else {
        // Unknown attribute
        cfs->skip_u1(attribute_length, CHECK);
      }
    } else {
      // Unknown attribute
      cfs->skip_u1(attribute_length, CHECK);
    }
  }
  _annotations = assemble_annotations(runtime_visible_annotations,
                                      runtime_visible_annotations_length,
                                      runtime_invisible_annotations,
                                      runtime_invisible_annotations_length,
                                      CHECK);
  _type_annotations = assemble_annotations(runtime_visible_type_annotations,
                                           runtime_visible_type_annotations_length,
                                           runtime_invisible_type_annotations,
                                           runtime_invisible_type_annotations_length,
                                           CHECK);

  if (parsed_innerclasses_attribute || parsed_enclosingmethod_attribute) {
    const u2 num_of_classes = parse_classfile_inner_classes_attribute(
                            cfs,
                            inner_classes_attribute_start,
                            parsed_innerclasses_attribute,
                            enclosing_method_class_index,
                            enclosing_method_method_index,
                            CHECK);
    if (parsed_innerclasses_attribute && _need_verify && _major_version >= JAVA_1_5_VERSION) {
      guarantee_property(
        inner_classes_attribute_length == sizeof(num_of_classes) + 4 * sizeof(u2) * num_of_classes,
        "Wrong InnerClasses attribute length in class file %s", CHECK);
    }
  }

  if (parsed_nest_members_attribute) {
    const u2 num_of_classes = parse_classfile_nest_members_attribute(
                            cfs,
                            nest_members_attribute_start,
                            CHECK);
    if (_need_verify) {
      guarantee_property(
        nest_members_attribute_length == sizeof(num_of_classes) + sizeof(u2) * num_of_classes,
        "Wrong NestMembers attribute length in class file %s", CHECK);
    }
  }

  if (_max_bootstrap_specifier_index >= 0) {
    guarantee_property(parsed_bootstrap_methods_attribute,
                       "Missing BootstrapMethods attribute in class file %s", CHECK);
  }
}

void ClassFileParser::apply_parsed_class_attributes(InstanceKlass* k) {
  assert(k != NULL, "invariant");

  if (_synthetic_flag)
    k->set_is_synthetic();
  if (_sourcefile_index != 0) {
    k->set_source_file_name_index(_sourcefile_index);
  }
  if (_generic_signature_index != 0) {
    k->set_generic_signature_index(_generic_signature_index);
  }
  if (_sde_buffer != NULL) {
    k->set_source_debug_extension(_sde_buffer, _sde_length);
  }
}

// Create the Annotations object that will
// hold the annotations array for the Klass.
void ClassFileParser::create_combined_annotations(TRAPS) {
    if (_annotations == NULL &&
        _type_annotations == NULL &&
        _fields_annotations == NULL &&
        _fields_type_annotations == NULL) {
      // Don't create the Annotations object unnecessarily.
      return;
    }

    Annotations* const annotations = Annotations::allocate(_loader_data, CHECK);
    annotations->set_class_annotations(_annotations);
    annotations->set_class_type_annotations(_type_annotations);
    annotations->set_fields_annotations(_fields_annotations);
    annotations->set_fields_type_annotations(_fields_type_annotations);

    // This is the Annotations object that will be
    // assigned to InstanceKlass being constructed.
    _combined_annotations = annotations;

    // The annotations arrays below has been transfered the
    // _combined_annotations so these fields can now be cleared.
    _annotations             = NULL;
    _type_annotations        = NULL;
    _fields_annotations      = NULL;
    _fields_type_annotations = NULL;
}

// Transfer ownership of metadata allocated to the InstanceKlass.
void ClassFileParser::apply_parsed_class_metadata(
                                            InstanceKlass* this_klass,
                                            int java_fields_count, TRAPS) {
  assert(this_klass != NULL, "invariant");

  _cp->set_pool_holder(this_klass);
  this_klass->set_constants(_cp);
  this_klass->set_fields(_fields, java_fields_count);
  this_klass->set_methods(_methods);
  this_klass->set_inner_classes(_inner_classes);
  this_klass->set_nest_members(_nest_members);
  this_klass->set_nest_host_index(_nest_host);
  this_klass->set_local_interfaces(_local_interfaces);
  this_klass->set_annotations(_combined_annotations);
  // Delay the setting of _transitive_interfaces until after initialize_supers() in
  // fill_instance_klass(). It is because the _transitive_interfaces may be shared with
  // its _super. If an OOM occurs while loading the current klass, its _super field
  // may not have been set. When GC tries to free the klass, the _transitive_interfaces
  // may be deallocated mistakenly in InstanceKlass::deallocate_interfaces(). Subsequent
  // dereferences to the deallocated _transitive_interfaces will result in a crash.

  // Clear out these fields so they don't get deallocated by the destructor
  clear_class_metadata();
}

AnnotationArray* ClassFileParser::assemble_annotations(const u1* const runtime_visible_annotations,
                                                       int runtime_visible_annotations_length,
                                                       const u1* const runtime_invisible_annotations,
                                                       int runtime_invisible_annotations_length,
                                                       TRAPS) {
  AnnotationArray* annotations = NULL;
  if (runtime_visible_annotations != NULL ||
      runtime_invisible_annotations != NULL) {
    annotations = MetadataFactory::new_array<u1>(_loader_data,
                                          runtime_visible_annotations_length +
                                          runtime_invisible_annotations_length,
                                          CHECK_(annotations));
    if (runtime_visible_annotations != NULL) {
      for (int i = 0; i < runtime_visible_annotations_length; i++) {
        annotations->at_put(i, runtime_visible_annotations[i]);
      }
    }
    if (runtime_invisible_annotations != NULL) {
      for (int i = 0; i < runtime_invisible_annotations_length; i++) {
        int append = runtime_visible_annotations_length+i;
        annotations->at_put(append, runtime_invisible_annotations[i]);
      }
    }
  }
  return annotations;
}

const InstanceKlass* ClassFileParser::parse_super_class(ConstantPool* const cp,
                                                        const int super_class_index,
                                                        const bool need_verify,
                                                        TRAPS) {
  assert(cp != NULL, "invariant");
  const InstanceKlass* super_klass = NULL;

  if (super_class_index == 0) {
    check_property(_class_name == vmSymbols::java_lang_Object(),
                   "Invalid superclass index %u in class file %s",
                   super_class_index,
                   CHECK_NULL);
  } else {
    check_property(valid_klass_reference_at(super_class_index),
                   "Invalid superclass index %u in class file %s",
                   super_class_index,
                   CHECK_NULL);
    // The class name should be legal because it is checked when parsing constant pool.
    // However, make sure it is not an array type.
    bool is_array = false;
    if (cp->tag_at(super_class_index).is_klass()) {
      super_klass = InstanceKlass::cast(cp->resolved_klass_at(super_class_index));
      if (need_verify)
        is_array = super_klass->is_array_klass();
    } else if (need_verify) {
      is_array = (cp->klass_name_at(super_class_index)->char_at(0) == JVM_SIGNATURE_ARRAY);
    }
    if (need_verify) {
      guarantee_property(!is_array,
                        "Bad superclass name in class file %s", CHECK_NULL);
    }
  }
  return super_klass;
}

static unsigned int compute_oop_map_count(const InstanceKlass* super,
                                          unsigned int nonstatic_oop_map_count,
                                          int first_nonstatic_oop_offset) {

  unsigned int map_count =
    NULL == super ? 0 : super->nonstatic_oop_map_count();
  if (nonstatic_oop_map_count > 0) {
    // We have oops to add to map
    if (map_count == 0) {
      map_count = nonstatic_oop_map_count;
    }
    else {
      // Check whether we should add a new map block or whether the last one can
      // be extended
      const OopMapBlock* const first_map = super->start_of_nonstatic_oop_maps();
      const OopMapBlock* const last_map = first_map + map_count - 1;

      const int next_offset = last_map->offset() + last_map->count() * heapOopSize;
      if (next_offset == first_nonstatic_oop_offset) {
        // There is no gap bettwen superklass's last oop field and first
        // local oop field, merge maps.
        nonstatic_oop_map_count -= 1;
      }
      else {
        // Superklass didn't end with a oop field, add extra maps
        assert(next_offset < first_nonstatic_oop_offset, "just checking");
      }
      map_count += nonstatic_oop_map_count;
    }
  }
  return map_count;
}

#ifndef PRODUCT
static void print_field_layout(const Symbol* name,
                               Array<u2>* fields,
                               const constantPoolHandle& cp,
                               int instance_size,
                               int instance_fields_start,
                               int instance_fields_end,
                               int static_fields_end) {

  assert(name != NULL, "invariant");

  tty->print("%s: field layout\n", name->as_klass_external_name());
  tty->print("  @%3d %s\n", instance_fields_start, "--- instance fields start ---");
  for (AllFieldStream fs(fields, cp); !fs.done(); fs.next()) {
    if (!fs.access_flags().is_static()) {
      tty->print("  @%3d \"%s\" %s\n",
        fs.offset(),
        fs.name()->as_klass_external_name(),
        fs.signature()->as_klass_external_name());
    }
  }
  tty->print("  @%3d %s\n", instance_fields_end, "--- instance fields end ---");
  tty->print("  @%3d %s\n", instance_size * wordSize, "--- instance ends ---");
  tty->print("  @%3d %s\n", InstanceMirrorKlass::offset_of_static_fields(), "--- static fields start ---");
  for (AllFieldStream fs(fields, cp); !fs.done(); fs.next()) {
    if (fs.access_flags().is_static()) {
      tty->print("  @%3d \"%s\" %s\n",
        fs.offset(),
        fs.name()->as_klass_external_name(),
        fs.signature()->as_klass_external_name());
    }
  }
  tty->print("  @%3d %s\n", static_fields_end, "--- static fields end ---");
  tty->print("\n");
}
#endif

// Values needed for oopmap and InstanceKlass creation
class ClassFileParser::FieldLayoutInfo : public ResourceObj {
 public:
  int*          nonstatic_oop_offsets;
  unsigned int* nonstatic_oop_counts;
  unsigned int  nonstatic_oop_map_count;
  unsigned int  total_oop_map_count;
  int           instance_size;
  int           nonstatic_field_size;
  int           static_field_size;
  bool          has_nonstatic_fields;
};

// Layout fields and fill in FieldLayoutInfo.  Could use more refactoring!
void ClassFileParser::layout_fields(ConstantPool* cp,
                                    const FieldAllocationCount* fac,
                                    const ClassAnnotationCollector* parsed_annotations,
                                    FieldLayoutInfo* info,
                                    TRAPS) {

  assert(cp != NULL, "invariant");

  // Field size and offset computation
  int nonstatic_field_size = _super_klass == NULL ? 0 :
                               _super_klass->nonstatic_field_size();

  // Count the contended fields by type.
  //
  // We ignore static fields, because @Contended is not supported for them.
  // The layout code below will also ignore the static fields.
  int nonstatic_contended_count = 0;
  FieldAllocationCount fac_contended;
  for (AllFieldStream fs(_fields, cp); !fs.done(); fs.next()) {
    FieldAllocationType atype = (FieldAllocationType) fs.allocation_type();
    if (fs.is_contended()) {
      fac_contended.count[atype]++;
      if (!fs.access_flags().is_static()) {
        nonstatic_contended_count++;
      }
    }
  }


  // Calculate the starting byte offsets
  int next_static_oop_offset    = InstanceMirrorKlass::offset_of_static_fields();
  int next_static_double_offset = next_static_oop_offset +
                                      ((fac->count[STATIC_OOP]) * heapOopSize);
  if (fac->count[STATIC_DOUBLE]) {
    next_static_double_offset = align_up(next_static_double_offset, BytesPerLong);
  }

  int next_static_word_offset   = next_static_double_offset +
                                    ((fac->count[STATIC_DOUBLE]) * BytesPerLong);
  int next_static_short_offset  = next_static_word_offset +
                                    ((fac->count[STATIC_WORD]) * BytesPerInt);
  int next_static_byte_offset   = next_static_short_offset +
                                  ((fac->count[STATIC_SHORT]) * BytesPerShort);

  int nonstatic_fields_start  = instanceOopDesc::base_offset_in_bytes() +
                                nonstatic_field_size * heapOopSize;

  int next_nonstatic_field_offset = nonstatic_fields_start;

  const bool is_contended_class     = parsed_annotations->is_contended();

  // Class is contended, pad before all the fields
  if (is_contended_class) {
    next_nonstatic_field_offset += ContendedPaddingWidth;
  }

  // Compute the non-contended fields count.
  // The packing code below relies on these counts to determine if some field
  // can be squeezed into the alignment gap. Contended fields are obviously
  // exempt from that.
  unsigned int nonstatic_double_count = fac->count[NONSTATIC_DOUBLE] - fac_contended.count[NONSTATIC_DOUBLE];
  unsigned int nonstatic_word_count   = fac->count[NONSTATIC_WORD]   - fac_contended.count[NONSTATIC_WORD];
  unsigned int nonstatic_short_count  = fac->count[NONSTATIC_SHORT]  - fac_contended.count[NONSTATIC_SHORT];
  unsigned int nonstatic_byte_count   = fac->count[NONSTATIC_BYTE]   - fac_contended.count[NONSTATIC_BYTE];
  unsigned int nonstatic_oop_count    = fac->count[NONSTATIC_OOP]    - fac_contended.count[NONSTATIC_OOP];

  // Total non-static fields count, including every contended field
  unsigned int nonstatic_fields_count = fac->count[NONSTATIC_DOUBLE] + fac->count[NONSTATIC_WORD] +
                                        fac->count[NONSTATIC_SHORT] + fac->count[NONSTATIC_BYTE] +
                                        fac->count[NONSTATIC_OOP];

  const bool super_has_nonstatic_fields =
          (_super_klass != NULL && _super_klass->has_nonstatic_fields());
  const bool has_nonstatic_fields =
    super_has_nonstatic_fields || (nonstatic_fields_count != 0);


  // Prepare list of oops for oop map generation.
  //
  // "offset" and "count" lists are describing the set of contiguous oop
  // regions. offset[i] is the start of the i-th region, which then has
  // count[i] oops following. Before we know how many regions are required,
  // we pessimistically allocate the maps to fit all the oops into the
  // distinct regions.
  //
  // TODO: We add +1 to always allocate non-zero resource arrays; we need
  // to figure out if we still need to do this.
  unsigned int nonstatic_oop_map_count = 0;
  unsigned int max_nonstatic_oop_maps  = fac->count[NONSTATIC_OOP] + 1;

  int* nonstatic_oop_offsets = NEW_RESOURCE_ARRAY_IN_THREAD(
            THREAD, int, max_nonstatic_oop_maps);
  unsigned int* const nonstatic_oop_counts  = NEW_RESOURCE_ARRAY_IN_THREAD(
            THREAD, unsigned int, max_nonstatic_oop_maps);

  int first_nonstatic_oop_offset = 0; // will be set for first oop field

  bool compact_fields   = CompactFields;
  int allocation_style = FieldsAllocationStyle;
  if( allocation_style < 0 || allocation_style > 2 ) { // Out of range?
    assert(false, "0 <= FieldsAllocationStyle <= 2");
    allocation_style = 1; // Optimistic
  }

  // The next classes have predefined hard-coded fields offsets
  // (see in JavaClasses::compute_hard_coded_offsets()).
  // Use default fields allocation order for them.
  if( (allocation_style != 0 || compact_fields ) && _loader_data->class_loader() == NULL &&
      (_class_name == vmSymbols::java_lang_AssertionStatusDirectives() ||
       _class_name == vmSymbols::java_lang_Class() ||
       _class_name == vmSymbols::java_lang_ClassLoader() ||
       _class_name == vmSymbols::java_lang_ref_Reference() ||
       _class_name == vmSymbols::java_lang_ref_SoftReference() ||
       _class_name == vmSymbols::java_lang_StackTraceElement() ||
       _class_name == vmSymbols::java_lang_String() ||
       _class_name == vmSymbols::java_lang_Throwable() ||
       _class_name == vmSymbols::java_lang_Boolean() ||
       _class_name == vmSymbols::java_lang_Character() ||
       _class_name == vmSymbols::java_lang_Float() ||
       _class_name == vmSymbols::java_lang_Double() ||
       _class_name == vmSymbols::java_lang_Byte() ||
       _class_name == vmSymbols::java_lang_Short() ||
       _class_name == vmSymbols::java_lang_Integer() ||
       _class_name == vmSymbols::java_lang_Long())) {
    allocation_style = 0;     // Allocate oops first
    compact_fields   = false; // Don't compact fields
  }

  int next_nonstatic_oop_offset = 0;
  int next_nonstatic_double_offset = 0;

  // Rearrange fields for a given allocation style
  if( allocation_style == 0 ) {
    // Fields order: oops, longs/doubles, ints, shorts/chars, bytes, padded fields
    next_nonstatic_oop_offset    = next_nonstatic_field_offset;
    next_nonstatic_double_offset = next_nonstatic_oop_offset +
                                    (nonstatic_oop_count * heapOopSize);
  } else if( allocation_style == 1 ) {
    // Fields order: longs/doubles, ints, shorts/chars, bytes, oops, padded fields
    next_nonstatic_double_offset = next_nonstatic_field_offset;
  } else if( allocation_style == 2 ) {
    // Fields allocation: oops fields in super and sub classes are together.
    if( nonstatic_field_size > 0 && _super_klass != NULL &&
        _super_klass->nonstatic_oop_map_size() > 0 ) {
      const unsigned int map_count = _super_klass->nonstatic_oop_map_count();
      const OopMapBlock* const first_map = _super_klass->start_of_nonstatic_oop_maps();
      const OopMapBlock* const last_map = first_map + map_count - 1;
      const int next_offset = last_map->offset() + (last_map->count() * heapOopSize);
      if (next_offset == next_nonstatic_field_offset) {
        allocation_style = 0;   // allocate oops first
        next_nonstatic_oop_offset    = next_nonstatic_field_offset;
        next_nonstatic_double_offset = next_nonstatic_oop_offset +
                                       (nonstatic_oop_count * heapOopSize);
      }
    }
    if( allocation_style == 2 ) {
      allocation_style = 1;     // allocate oops last
      next_nonstatic_double_offset = next_nonstatic_field_offset;
    }
  } else {
    ShouldNotReachHere();
  }

  int nonstatic_oop_space_count   = 0;
  int nonstatic_word_space_count  = 0;
  int nonstatic_short_space_count = 0;
  int nonstatic_byte_space_count  = 0;
  int nonstatic_oop_space_offset = 0;
  int nonstatic_word_space_offset = 0;
  int nonstatic_short_space_offset = 0;
  int nonstatic_byte_space_offset = 0;

  // Try to squeeze some of the fields into the gaps due to
  // long/double alignment.
  if (nonstatic_double_count > 0) {
    int offset = next_nonstatic_double_offset;
    next_nonstatic_double_offset = align_up(offset, BytesPerLong);
    if (compact_fields && offset != next_nonstatic_double_offset) {
      // Allocate available fields into the gap before double field.
      int length = next_nonstatic_double_offset - offset;
      assert(length == BytesPerInt, "");
      nonstatic_word_space_offset = offset;
      if (nonstatic_word_count > 0) {
        nonstatic_word_count      -= 1;
        nonstatic_word_space_count = 1; // Only one will fit
        length -= BytesPerInt;
        offset += BytesPerInt;
      }
      nonstatic_short_space_offset = offset;
      while (length >= BytesPerShort && nonstatic_short_count > 0) {
        nonstatic_short_count       -= 1;
        nonstatic_short_space_count += 1;
        length -= BytesPerShort;
        offset += BytesPerShort;
      }
      nonstatic_byte_space_offset = offset;
      while (length > 0 && nonstatic_byte_count > 0) {
        nonstatic_byte_count       -= 1;
        nonstatic_byte_space_count += 1;
        length -= 1;
      }
      // Allocate oop field in the gap if there are no other fields for that.
      nonstatic_oop_space_offset = offset;
      if (length >= heapOopSize && nonstatic_oop_count > 0 &&
          allocation_style != 0) { // when oop fields not first
        nonstatic_oop_count      -= 1;
        nonstatic_oop_space_count = 1; // Only one will fit
        length -= heapOopSize;
        offset += heapOopSize;
      }
    }
  }

  int next_nonstatic_word_offset = next_nonstatic_double_offset +
                                     (nonstatic_double_count * BytesPerLong);
  int next_nonstatic_short_offset = next_nonstatic_word_offset +
                                      (nonstatic_word_count * BytesPerInt);
  int next_nonstatic_byte_offset = next_nonstatic_short_offset +
                                     (nonstatic_short_count * BytesPerShort);
  int next_nonstatic_padded_offset = next_nonstatic_byte_offset +
                                       nonstatic_byte_count;

  // let oops jump before padding with this allocation style
  if( allocation_style == 1 ) {
    next_nonstatic_oop_offset = next_nonstatic_padded_offset;
    if( nonstatic_oop_count > 0 ) {
      next_nonstatic_oop_offset = align_up(next_nonstatic_oop_offset, heapOopSize);
    }
    next_nonstatic_padded_offset = next_nonstatic_oop_offset + (nonstatic_oop_count * heapOopSize);
  }

  // Iterate over fields again and compute correct offsets.
  // The field allocation type was temporarily stored in the offset slot.
  // oop fields are located before non-oop fields (static and non-static).
  for (AllFieldStream fs(_fields, cp); !fs.done(); fs.next()) {

    // skip already laid out fields
    if (fs.is_offset_set()) continue;

    // contended instance fields are handled below
    if (fs.is_contended() && !fs.access_flags().is_static()) continue;

    int real_offset = 0;
    const FieldAllocationType atype = (const FieldAllocationType) fs.allocation_type();

    // pack the rest of the fields
    switch (atype) {
      case STATIC_OOP:
        real_offset = next_static_oop_offset;
        next_static_oop_offset += heapOopSize;
        break;
      case STATIC_BYTE:
        real_offset = next_static_byte_offset;
        next_static_byte_offset += 1;
        break;
      case STATIC_SHORT:
        real_offset = next_static_short_offset;
        next_static_short_offset += BytesPerShort;
        break;
      case STATIC_WORD:
        real_offset = next_static_word_offset;
        next_static_word_offset += BytesPerInt;
        break;
      case STATIC_DOUBLE:
        real_offset = next_static_double_offset;
        next_static_double_offset += BytesPerLong;
        break;
      case NONSTATIC_OOP:
        if( nonstatic_oop_space_count > 0 ) {
          real_offset = nonstatic_oop_space_offset;
          nonstatic_oop_space_offset += heapOopSize;
          nonstatic_oop_space_count  -= 1;
        } else {
          real_offset = next_nonstatic_oop_offset;
          next_nonstatic_oop_offset += heapOopSize;
        }

        // Record this oop in the oop maps
        if( nonstatic_oop_map_count > 0 &&
            nonstatic_oop_offsets[nonstatic_oop_map_count - 1] ==
            real_offset -
            int(nonstatic_oop_counts[nonstatic_oop_map_count - 1]) *
            heapOopSize ) {
          // This oop is adjacent to the previous one, add to current oop map
          assert(nonstatic_oop_map_count - 1 < max_nonstatic_oop_maps, "range check");
          nonstatic_oop_counts[nonstatic_oop_map_count - 1] += 1;
        } else {
          // This oop is not adjacent to the previous one, create new oop map
          assert(nonstatic_oop_map_count < max_nonstatic_oop_maps, "range check");
          nonstatic_oop_offsets[nonstatic_oop_map_count] = real_offset;
          nonstatic_oop_counts [nonstatic_oop_map_count] = 1;
          nonstatic_oop_map_count += 1;
          if( first_nonstatic_oop_offset == 0 ) { // Undefined
            first_nonstatic_oop_offset = real_offset;
          }
        }
        break;
      case NONSTATIC_BYTE:
        if( nonstatic_byte_space_count > 0 ) {
          real_offset = nonstatic_byte_space_offset;
          nonstatic_byte_space_offset += 1;
          nonstatic_byte_space_count  -= 1;
        } else {
          real_offset = next_nonstatic_byte_offset;
          next_nonstatic_byte_offset += 1;
        }
        break;
      case NONSTATIC_SHORT:
        if( nonstatic_short_space_count > 0 ) {
          real_offset = nonstatic_short_space_offset;
          nonstatic_short_space_offset += BytesPerShort;
          nonstatic_short_space_count  -= 1;
        } else {
          real_offset = next_nonstatic_short_offset;
          next_nonstatic_short_offset += BytesPerShort;
        }
        break;
      case NONSTATIC_WORD:
        if( nonstatic_word_space_count > 0 ) {
          real_offset = nonstatic_word_space_offset;
          nonstatic_word_space_offset += BytesPerInt;
          nonstatic_word_space_count  -= 1;
        } else {
          real_offset = next_nonstatic_word_offset;
          next_nonstatic_word_offset += BytesPerInt;
        }
        break;
      case NONSTATIC_DOUBLE:
        real_offset = next_nonstatic_double_offset;
        next_nonstatic_double_offset += BytesPerLong;
        break;
      default:
        ShouldNotReachHere();
    }
    fs.set_offset(real_offset);
  }


  // Handle the contended cases.
  //
  // Each contended field should not intersect the cache line with another contended field.
  // In the absence of alignment information, we end up with pessimistically separating
  // the fields with full-width padding.
  //
  // Additionally, this should not break alignment for the fields, so we round the alignment up
  // for each field.
  if (nonstatic_contended_count > 0) {

    // if there is at least one contended field, we need to have pre-padding for them
    next_nonstatic_padded_offset += ContendedPaddingWidth;

    // collect all contended groups
    ResourceBitMap bm(cp->size());
    for (AllFieldStream fs(_fields, cp); !fs.done(); fs.next()) {
      // skip already laid out fields
      if (fs.is_offset_set()) continue;

      if (fs.is_contended()) {
        bm.set_bit(fs.contended_group());
      }
    }

    int current_group = -1;
    while ((current_group = (int)bm.get_next_one_offset(current_group + 1)) != (int)bm.size()) {

      for (AllFieldStream fs(_fields, cp); !fs.done(); fs.next()) {

        // skip already laid out fields
        if (fs.is_offset_set()) continue;

        // skip non-contended fields and fields from different group
        if (!fs.is_contended() || (fs.contended_group() != current_group)) continue;

        // handle statics below
        if (fs.access_flags().is_static()) continue;

        int real_offset = 0;
        FieldAllocationType atype = (FieldAllocationType) fs.allocation_type();

        switch (atype) {
          case NONSTATIC_BYTE:
            next_nonstatic_padded_offset = align_up(next_nonstatic_padded_offset, 1);
            real_offset = next_nonstatic_padded_offset;
            next_nonstatic_padded_offset += 1;
            break;

          case NONSTATIC_SHORT:
            next_nonstatic_padded_offset = align_up(next_nonstatic_padded_offset, BytesPerShort);
            real_offset = next_nonstatic_padded_offset;
            next_nonstatic_padded_offset += BytesPerShort;
            break;

          case NONSTATIC_WORD:
            next_nonstatic_padded_offset = align_up(next_nonstatic_padded_offset, BytesPerInt);
            real_offset = next_nonstatic_padded_offset;
            next_nonstatic_padded_offset += BytesPerInt;
            break;

          case NONSTATIC_DOUBLE:
            next_nonstatic_padded_offset = align_up(next_nonstatic_padded_offset, BytesPerLong);
            real_offset = next_nonstatic_padded_offset;
            next_nonstatic_padded_offset += BytesPerLong;
            break;

          case NONSTATIC_OOP:
            next_nonstatic_padded_offset = align_up(next_nonstatic_padded_offset, heapOopSize);
            real_offset = next_nonstatic_padded_offset;
            next_nonstatic_padded_offset += heapOopSize;

            // Record this oop in the oop maps
            if( nonstatic_oop_map_count > 0 &&
                nonstatic_oop_offsets[nonstatic_oop_map_count - 1] ==
                real_offset -
                int(nonstatic_oop_counts[nonstatic_oop_map_count - 1]) *
                heapOopSize ) {
              // This oop is adjacent to the previous one, add to current oop map
              assert(nonstatic_oop_map_count - 1 < max_nonstatic_oop_maps, "range check");
              nonstatic_oop_counts[nonstatic_oop_map_count - 1] += 1;
            } else {
              // This oop is not adjacent to the previous one, create new oop map
              assert(nonstatic_oop_map_count < max_nonstatic_oop_maps, "range check");
              nonstatic_oop_offsets[nonstatic_oop_map_count] = real_offset;
              nonstatic_oop_counts [nonstatic_oop_map_count] = 1;
              nonstatic_oop_map_count += 1;
              if( first_nonstatic_oop_offset == 0 ) { // Undefined
                first_nonstatic_oop_offset = real_offset;
              }
            }
            break;

          default:
            ShouldNotReachHere();
        }

        if (fs.contended_group() == 0) {
          // Contended group defines the equivalence class over the fields:
          // the fields within the same contended group are not inter-padded.
          // The only exception is default group, which does not incur the
          // equivalence, and so requires intra-padding.
          next_nonstatic_padded_offset += ContendedPaddingWidth;
        }

        fs.set_offset(real_offset);
      } // for

      // Start laying out the next group.
      // Note that this will effectively pad the last group in the back;
      // this is expected to alleviate memory contention effects for
      // subclass fields and/or adjacent object.
      // If this was the default group, the padding is already in place.
      if (current_group != 0) {
        next_nonstatic_padded_offset += ContendedPaddingWidth;
      }
    }

    // handle static fields
  }

  // Entire class is contended, pad in the back.
  // This helps to alleviate memory contention effects for subclass fields
  // and/or adjacent object.
  if (is_contended_class) {
    next_nonstatic_padded_offset += ContendedPaddingWidth;
  }

  int notaligned_nonstatic_fields_end = next_nonstatic_padded_offset;

  int nonstatic_fields_end      = align_up(notaligned_nonstatic_fields_end, heapOopSize);
  int instance_end              = align_up(notaligned_nonstatic_fields_end, wordSize);
  int static_fields_end         = align_up(next_static_byte_offset, wordSize);

  int static_field_size         = (static_fields_end -
                                   InstanceMirrorKlass::offset_of_static_fields()) / wordSize;
  nonstatic_field_size          = nonstatic_field_size +
                                  (nonstatic_fields_end - nonstatic_fields_start) / heapOopSize;

  int instance_size             = align_object_size(instance_end / wordSize);

  assert(instance_size == align_object_size(align_up(
         (instanceOopDesc::base_offset_in_bytes() + nonstatic_field_size*heapOopSize),
          wordSize) / wordSize), "consistent layout helper value");

  // Invariant: nonstatic_field end/start should only change if there are
  // nonstatic fields in the class, or if the class is contended. We compare
  // against the non-aligned value, so that end alignment will not fail the
  // assert without actually having the fields.
  assert((notaligned_nonstatic_fields_end == nonstatic_fields_start) ||
         is_contended_class ||
         (nonstatic_fields_count > 0), "double-check nonstatic start/end");

  // Number of non-static oop map blocks allocated at end of klass.
  const unsigned int total_oop_map_count =
    compute_oop_map_count(_super_klass, nonstatic_oop_map_count,
                          first_nonstatic_oop_offset);

#ifndef PRODUCT
  if (PrintFieldLayout) {
    print_field_layout(_class_name,
          _fields,
          cp,
          instance_size,
          nonstatic_fields_start,
          nonstatic_fields_end,
          static_fields_end);
  }

#endif
  // Pass back information needed for InstanceKlass creation
  info->nonstatic_oop_offsets = nonstatic_oop_offsets;
  info->nonstatic_oop_counts = nonstatic_oop_counts;
  info->nonstatic_oop_map_count = nonstatic_oop_map_count;
  info->total_oop_map_count = total_oop_map_count;
  info->instance_size = instance_size;
  info->static_field_size = static_field_size;
  info->nonstatic_field_size = nonstatic_field_size;
  info->has_nonstatic_fields = has_nonstatic_fields;
}

static void fill_oop_maps(const InstanceKlass* k,
                          unsigned int nonstatic_oop_map_count,
                          const int* nonstatic_oop_offsets,
                          const unsigned int* nonstatic_oop_counts) {

  assert(k != NULL, "invariant");

  OopMapBlock* this_oop_map = k->start_of_nonstatic_oop_maps();
  const InstanceKlass* const super = k->superklass();
  const unsigned int super_count = super ? super->nonstatic_oop_map_count() : 0;
  if (super_count > 0) {
    // Copy maps from superklass
    OopMapBlock* super_oop_map = super->start_of_nonstatic_oop_maps();
    for (unsigned int i = 0; i < super_count; ++i) {
      *this_oop_map++ = *super_oop_map++;
    }
  }

  if (nonstatic_oop_map_count > 0) {
    if (super_count + nonstatic_oop_map_count > k->nonstatic_oop_map_count()) {
      // The counts differ because there is no gap between superklass's last oop
      // field and the first local oop field.  Extend the last oop map copied
      // from the superklass instead of creating new one.
      nonstatic_oop_map_count--;
      nonstatic_oop_offsets++;
      this_oop_map--;
      this_oop_map->set_count(this_oop_map->count() + *nonstatic_oop_counts++);
      this_oop_map++;
    }

    // Add new map blocks, fill them
    while (nonstatic_oop_map_count-- > 0) {
      this_oop_map->set_offset(*nonstatic_oop_offsets++);
      this_oop_map->set_count(*nonstatic_oop_counts++);
      this_oop_map++;
    }
    assert(k->start_of_nonstatic_oop_maps() + k->nonstatic_oop_map_count() ==
           this_oop_map, "sanity");
  }
}


void ClassFileParser::set_precomputed_flags(InstanceKlass* ik) {
  assert(ik != NULL, "invariant");

  const Klass* const super = ik->super();

  // Check if this klass has an empty finalize method (i.e. one with return bytecode only),
  // in which case we don't have to register objects as finalizable
  if (!_has_empty_finalizer) {
    if (_has_finalizer ||
        (super != NULL && super->has_finalizer())) {
      ik->set_has_finalizer();
    }
  }

#ifdef ASSERT
  bool f = false;
  const Method* const m = ik->lookup_method(vmSymbols::finalize_method_name(),
                                           vmSymbols::void_method_signature());
  if (m != NULL && !m->is_empty_method()) {
      f = true;
  }

  // Spec doesn't prevent agent from redefinition of empty finalizer.
  // Despite the fact that it's generally bad idea and redefined finalizer
  // will not work as expected we shouldn't abort vm in this case
  if (!ik->has_redefined_this_or_super()) {
    assert(ik->has_finalizer() == f, "inconsistent has_finalizer");
  }
#endif

  // Check if this klass supports the java.lang.Cloneable interface
  if (SystemDictionary::Cloneable_klass_loaded()) {
    if (ik->is_subtype_of(SystemDictionary::Cloneable_klass())) {
      ik->set_is_cloneable();
    }
  }

  // Check if this klass has a vanilla default constructor
  if (super == NULL) {
    // java.lang.Object has empty default constructor
    ik->set_has_vanilla_constructor();
  } else {
    if (super->has_vanilla_constructor() &&
        _has_vanilla_constructor) {
      ik->set_has_vanilla_constructor();
    }
#ifdef ASSERT
    bool v = false;
    if (super->has_vanilla_constructor()) {
      const Method* const constructor =
        ik->find_method(vmSymbols::object_initializer_name(),
                       vmSymbols::void_method_signature());
      if (constructor != NULL && constructor->is_vanilla_constructor()) {
        v = true;
      }
    }
    assert(v == ik->has_vanilla_constructor(), "inconsistent has_vanilla_constructor");
#endif
  }

  // If it cannot be fast-path allocated, set a bit in the layout helper.
  // See documentation of InstanceKlass::can_be_fastpath_allocated().
  assert(ik->size_helper() > 0, "layout_helper is initialized");
  if ((!RegisterFinalizersAtInit && ik->has_finalizer())
      || ik->is_abstract() || ik->is_interface()
      || (ik->name() == vmSymbols::java_lang_Class() && ik->class_loader() == NULL)
      || ik->size_helper() >= FastAllocateSizeLimit) {
    // Forbid fast-path allocation.
    const jint lh = Klass::instance_layout_helper(ik->size_helper(), true);
    ik->set_layout_helper(lh);
  }
}

// utility methods for appending an array with check for duplicates

static void append_interfaces(GrowableArray<InstanceKlass*>* result,
                              const Array<InstanceKlass*>* const ifs) {
  // iterate over new interfaces
  for (int i = 0; i < ifs->length(); i++) {
    InstanceKlass* const e = ifs->at(i);
    assert(e->is_klass() && e->is_interface(), "just checking");
    // add new interface
    result->append_if_missing(e);
  }
}

static Array<InstanceKlass*>* compute_transitive_interfaces(const InstanceKlass* super,
                                                            Array<InstanceKlass*>* local_ifs,
                                                            ClassLoaderData* loader_data,
                                                            TRAPS) {
  assert(local_ifs != NULL, "invariant");
  assert(loader_data != NULL, "invariant");

  // Compute maximum size for transitive interfaces
  int max_transitive_size = 0;
  int super_size = 0;
  // Add superclass transitive interfaces size
  if (super != NULL) {
    super_size = super->transitive_interfaces()->length();
    max_transitive_size += super_size;
  }
  // Add local interfaces' super interfaces
  const int local_size = local_ifs->length();
  for (int i = 0; i < local_size; i++) {
    InstanceKlass* const l = local_ifs->at(i);
    max_transitive_size += l->transitive_interfaces()->length();
  }
  // Finally add local interfaces
  max_transitive_size += local_size;
  // Construct array
  if (max_transitive_size == 0) {
    // no interfaces, use canonicalized array
    return Universe::the_empty_instance_klass_array();
  } else if (max_transitive_size == super_size) {
    // no new local interfaces added, share superklass' transitive interface array
    return super->transitive_interfaces();
  } else if (max_transitive_size == local_size) {
    // only local interfaces added, share local interface array
    return local_ifs;
  } else {
    ResourceMark rm;
    GrowableArray<InstanceKlass*>* const result = new GrowableArray<InstanceKlass*>(max_transitive_size);

    // Copy down from superclass
    if (super != NULL) {
      append_interfaces(result, super->transitive_interfaces());
    }

    // Copy down from local interfaces' superinterfaces
    for (int i = 0; i < local_size; i++) {
      InstanceKlass* const l = local_ifs->at(i);
      append_interfaces(result, l->transitive_interfaces());
    }
    // Finally add local interfaces
    append_interfaces(result, local_ifs);

    // length will be less than the max_transitive_size if duplicates were removed
    const int length = result->length();
    assert(length <= max_transitive_size, "just checking");
    Array<InstanceKlass*>* const new_result =
      MetadataFactory::new_array<InstanceKlass*>(loader_data, length, CHECK_NULL);
    for (int i = 0; i < length; i++) {
      InstanceKlass* const e = result->at(i);
      assert(e != NULL, "just checking");
      new_result->at_put(i, e);
    }
    return new_result;
  }
}

static void check_super_class_access(const InstanceKlass* this_klass, TRAPS) {
  assert(this_klass != NULL, "invariant");
  const Klass* const super = this_klass->super();
  if (super != NULL) {

    // If the loader is not the boot loader then throw an exception if its
    // superclass is in package jdk.internal.reflect and its loader is not a
    // special reflection class loader
    if (!this_klass->class_loader_data()->is_the_null_class_loader_data()) {
      assert(super->is_instance_klass(), "super is not instance klass");
      PackageEntry* super_package = super->package();
      if (super_package != NULL &&
          super_package->name()->fast_compare(vmSymbols::jdk_internal_reflect()) == 0 &&
          !java_lang_ClassLoader::is_reflection_class_loader(this_klass->class_loader())) {
        ResourceMark rm(THREAD);
        Exceptions::fthrow(
          THREAD_AND_LOCATION,
          vmSymbols::java_lang_IllegalAccessError(),
          "class %s loaded by %s cannot access jdk/internal/reflect superclass %s",
          this_klass->external_name(),
          this_klass->class_loader_data()->loader_name_and_id(),
          super->external_name());
        return;
      }
    }

    Reflection::VerifyClassAccessResults vca_result =
      Reflection::verify_class_access(this_klass, InstanceKlass::cast(super), false);
    if (vca_result != Reflection::ACCESS_OK) {
      ResourceMark rm(THREAD);
      char* msg = Reflection::verify_class_access_msg(this_klass,
                                                      InstanceKlass::cast(super),
                                                      vca_result);
      if (msg == NULL) {
        bool same_module = (this_klass->module() == super->module());
        Exceptions::fthrow(
          THREAD_AND_LOCATION,
          vmSymbols::java_lang_IllegalAccessError(),
          "class %s cannot access its %ssuperclass %s (%s%s%s)",
          this_klass->external_name(),
          super->is_abstract() ? "abstract " : "",
          super->external_name(),
          (same_module) ? this_klass->joint_in_module_of_loader(super) : this_klass->class_in_module_of_loader(),
          (same_module) ? "" : "; ",
          (same_module) ? "" : super->class_in_module_of_loader());
      } else {
        // Add additional message content.
        Exceptions::fthrow(
          THREAD_AND_LOCATION,
          vmSymbols::java_lang_IllegalAccessError(),
          "superclass access check failed: %s",
          msg);
      }
    }
  }
}


static void check_super_interface_access(const InstanceKlass* this_klass, TRAPS) {
  assert(this_klass != NULL, "invariant");
  const Array<InstanceKlass*>* const local_interfaces = this_klass->local_interfaces();
  const int lng = local_interfaces->length();
  for (int i = lng - 1; i >= 0; i--) {
    InstanceKlass* const k = local_interfaces->at(i);
    assert (k != NULL && k->is_interface(), "invalid interface");
    Reflection::VerifyClassAccessResults vca_result =
      Reflection::verify_class_access(this_klass, k, false);
    if (vca_result != Reflection::ACCESS_OK) {
      ResourceMark rm(THREAD);
      char* msg = Reflection::verify_class_access_msg(this_klass,
                                                      k,
                                                      vca_result);
      if (msg == NULL) {
        bool same_module = (this_klass->module() == k->module());
        Exceptions::fthrow(
          THREAD_AND_LOCATION,
          vmSymbols::java_lang_IllegalAccessError(),
          "class %s cannot access its superinterface %s (%s%s%s)",
          this_klass->external_name(),
          k->external_name(),
          (same_module) ? this_klass->joint_in_module_of_loader(k) : this_klass->class_in_module_of_loader(),
          (same_module) ? "" : "; ",
          (same_module) ? "" : k->class_in_module_of_loader());
      } else {
        // Add additional message content.
        Exceptions::fthrow(
          THREAD_AND_LOCATION,
          vmSymbols::java_lang_IllegalAccessError(),
          "superinterface check failed: %s",
          msg);
      }
    }
  }
}


static void check_final_method_override(const InstanceKlass* this_klass, TRAPS) {
  assert(this_klass != NULL, "invariant");
  const Array<Method*>* const methods = this_klass->methods();
  const int num_methods = methods->length();

  // go thru each method and check if it overrides a final method
  for (int index = 0; index < num_methods; index++) {
    const Method* const m = methods->at(index);

    // skip private, static, and <init> methods
    if ((!m->is_private() && !m->is_static()) &&
        (m->name() != vmSymbols::object_initializer_name())) {

      const Symbol* const name = m->name();
      const Symbol* const signature = m->signature();
      const Klass* k = this_klass->super();
      const Method* super_m = NULL;
      while (k != NULL) {
        // skip supers that don't have final methods.
        if (k->has_final_method()) {
          // lookup a matching method in the super class hierarchy
          super_m = InstanceKlass::cast(k)->lookup_method(name, signature);
          if (super_m == NULL) {
            break; // didn't find any match; get out
          }

          if (super_m->is_final() && !super_m->is_static() &&
              !super_m->access_flags().is_private()) {
            // matching method in super is final, and not static or private
            bool can_access = Reflection::verify_member_access(this_klass,
                                                               super_m->method_holder(),
                                                               super_m->method_holder(),
                                                               super_m->access_flags(),
                                                              false, false, CHECK);
            if (can_access) {
              // this class can access super final method and therefore override
              ResourceMark rm(THREAD);
              Exceptions::fthrow(THREAD_AND_LOCATION,
                                 vmSymbols::java_lang_VerifyError(),
                                 "class %s overrides final method %s.%s%s",
                                 this_klass->external_name(),
                                 super_m->method_holder()->external_name(),
                                 name->as_C_string(),
                                 signature->as_C_string()
                                 );
              return;
            }
          }

          // continue to look from super_m's holder's super.
          k = super_m->method_holder()->super();
          continue;
        }

        k = k->super();
      }
    }
  }
}


// assumes that this_klass is an interface
static void check_illegal_static_method(const InstanceKlass* this_klass, TRAPS) {
  assert(this_klass != NULL, "invariant");
  assert(this_klass->is_interface(), "not an interface");
  const Array<Method*>* methods = this_klass->methods();
  const int num_methods = methods->length();

  for (int index = 0; index < num_methods; index++) {
    const Method* const m = methods->at(index);
    // if m is static and not the init method, throw a verify error
    if ((m->is_static()) && (m->name() != vmSymbols::class_initializer_name())) {
      ResourceMark rm(THREAD);
      Exceptions::fthrow(
        THREAD_AND_LOCATION,
        vmSymbols::java_lang_VerifyError(),
        "Illegal static method %s in interface %s",
        m->name()->as_C_string(),
        this_klass->external_name()
      );
      return;
    }
  }
}

// utility methods for format checking

void ClassFileParser::verify_legal_class_modifiers(jint flags, TRAPS) const {
  const bool is_module = (flags & JVM_ACC_MODULE) != 0;
  assert(_major_version >= JAVA_9_VERSION || !is_module, "JVM_ACC_MODULE should not be set");
  if (is_module) {
    ResourceMark rm(THREAD);
    Exceptions::fthrow(
      THREAD_AND_LOCATION,
      vmSymbols::java_lang_NoClassDefFoundError(),
      "%s is not a class because access_flag ACC_MODULE is set",
      _class_name->as_C_string());
    return;
  }

  if (!_need_verify) { return; }

  const bool is_interface  = (flags & JVM_ACC_INTERFACE)  != 0;
  const bool is_abstract   = (flags & JVM_ACC_ABSTRACT)   != 0;
  const bool is_final      = (flags & JVM_ACC_FINAL)      != 0;
  const bool is_super      = (flags & JVM_ACC_SUPER)      != 0;
  const bool is_enum       = (flags & JVM_ACC_ENUM)       != 0;
  const bool is_annotation = (flags & JVM_ACC_ANNOTATION) != 0;
  const bool major_gte_15  = _major_version >= JAVA_1_5_VERSION;

  if ((is_abstract && is_final) ||
      (is_interface && !is_abstract) ||
      (is_interface && major_gte_15 && (is_super || is_enum)) ||
      (!is_interface && major_gte_15 && is_annotation)) {
    ResourceMark rm(THREAD);
    Exceptions::fthrow(
      THREAD_AND_LOCATION,
      vmSymbols::java_lang_ClassFormatError(),
      "Illegal class modifiers in class %s: 0x%X",
      _class_name->as_C_string(), flags
    );
    return;
  }
}

static bool has_illegal_visibility(jint flags) {
  const bool is_public    = (flags & JVM_ACC_PUBLIC)    != 0;
  const bool is_protected = (flags & JVM_ACC_PROTECTED) != 0;
  const bool is_private   = (flags & JVM_ACC_PRIVATE)   != 0;

  return ((is_public && is_protected) ||
          (is_public && is_private) ||
          (is_protected && is_private));
}

// A legal major_version.minor_version must be one of the following:
//
//   Major_version = 45, any minor_version.
//   Major_version >= 46 and major_version <= current_major_version and minor_version = 0.
//   Major_version = current_major_version and minor_version = 65535 and --enable-preview is present.
//
static void verify_class_version(u2 major, u2 minor, Symbol* class_name, TRAPS){
  const u2 max_version = JVM_CLASSFILE_MAJOR_VERSION;
  if (major != JAVA_MIN_SUPPORTED_VERSION) { // All 45.* are ok including 45.65535
    if (minor == JAVA_PREVIEW_MINOR_VERSION) {
      if (major != max_version) {
        ResourceMark rm(THREAD);
        Exceptions::fthrow(
          THREAD_AND_LOCATION,
          vmSymbols::java_lang_UnsupportedClassVersionError(),
          "%s (class file version %u.%u) was compiled with preview features that are unsupported. "
          "This version of the Java Runtime only recognizes preview features for class file version %u.%u",
          class_name->as_C_string(), major, minor, JVM_CLASSFILE_MAJOR_VERSION, JAVA_PREVIEW_MINOR_VERSION);
        return;
      }

      if (!Arguments::enable_preview()) {
        ResourceMark rm(THREAD);
        Exceptions::fthrow(
          THREAD_AND_LOCATION,
          vmSymbols::java_lang_UnsupportedClassVersionError(),
          "Preview features are not enabled for %s (class file version %u.%u). Try running with '--enable-preview'",
          class_name->as_C_string(), major, minor);
        return;
      }

    } else { // minor != JAVA_PREVIEW_MINOR_VERSION
      if (major > max_version) {
        ResourceMark rm(THREAD);
        Exceptions::fthrow(
          THREAD_AND_LOCATION,
          vmSymbols::java_lang_UnsupportedClassVersionError(),
          "%s has been compiled by a more recent version of the Java Runtime (class file version %u.%u), "
          "this version of the Java Runtime only recognizes class file versions up to %u.0",
          class_name->as_C_string(), major, minor, JVM_CLASSFILE_MAJOR_VERSION);
      } else if (major < JAVA_MIN_SUPPORTED_VERSION) {
        ResourceMark rm(THREAD);
        Exceptions::fthrow(
          THREAD_AND_LOCATION,
          vmSymbols::java_lang_UnsupportedClassVersionError(),
          "%s (class file version %u.%u) was compiled with an invalid major version",
          class_name->as_C_string(), major, minor);
      } else if (minor != 0) {
        ResourceMark rm(THREAD);
        Exceptions::fthrow(
          THREAD_AND_LOCATION,
          vmSymbols::java_lang_UnsupportedClassVersionError(),
          "%s (class file version %u.%u) was compiled with an invalid non-zero minor version",
          class_name->as_C_string(), major, minor);
      }
    }
  }
}

void ClassFileParser::verify_legal_field_modifiers(jint flags,
                                                   bool is_interface,
                                                   TRAPS) const {
  if (!_need_verify) { return; }

  const bool is_public    = (flags & JVM_ACC_PUBLIC)    != 0;
  const bool is_protected = (flags & JVM_ACC_PROTECTED) != 0;
  const bool is_private   = (flags & JVM_ACC_PRIVATE)   != 0;
  const bool is_static    = (flags & JVM_ACC_STATIC)    != 0;
  const bool is_final     = (flags & JVM_ACC_FINAL)     != 0;
  const bool is_volatile  = (flags & JVM_ACC_VOLATILE)  != 0;
  const bool is_transient = (flags & JVM_ACC_TRANSIENT) != 0;
  const bool is_enum      = (flags & JVM_ACC_ENUM)      != 0;
  const bool major_gte_15 = _major_version >= JAVA_1_5_VERSION;

  bool is_illegal = false;

  if (is_interface) {
    if (!is_public || !is_static || !is_final || is_private ||
        is_protected || is_volatile || is_transient ||
        (major_gte_15 && is_enum)) {
      is_illegal = true;
    }
  } else { // not interface
    if (has_illegal_visibility(flags) || (is_final && is_volatile)) {
      is_illegal = true;
    }
  }

  if (is_illegal) {
    ResourceMark rm(THREAD);
    Exceptions::fthrow(
      THREAD_AND_LOCATION,
      vmSymbols::java_lang_ClassFormatError(),
      "Illegal field modifiers in class %s: 0x%X",
      _class_name->as_C_string(), flags);
    return;
  }
}

void ClassFileParser::verify_legal_method_modifiers(jint flags,
                                                    bool is_interface,
                                                    const Symbol* name,
                                                    TRAPS) const {
  if (!_need_verify) { return; }

  const bool is_public       = (flags & JVM_ACC_PUBLIC)       != 0;
  const bool is_private      = (flags & JVM_ACC_PRIVATE)      != 0;
  const bool is_static       = (flags & JVM_ACC_STATIC)       != 0;
  const bool is_final        = (flags & JVM_ACC_FINAL)        != 0;
  const bool is_native       = (flags & JVM_ACC_NATIVE)       != 0;
  const bool is_abstract     = (flags & JVM_ACC_ABSTRACT)     != 0;
  const bool is_bridge       = (flags & JVM_ACC_BRIDGE)       != 0;
  const bool is_strict       = (flags & JVM_ACC_STRICT)       != 0;
  const bool is_synchronized = (flags & JVM_ACC_SYNCHRONIZED) != 0;
  const bool is_protected    = (flags & JVM_ACC_PROTECTED)    != 0;
  const bool major_gte_15    = _major_version >= JAVA_1_5_VERSION;
  const bool major_gte_8     = _major_version >= JAVA_8_VERSION;
  const bool is_initializer  = (name == vmSymbols::object_initializer_name());

  bool is_illegal = false;

  if (is_interface) {
    if (major_gte_8) {
      // Class file version is JAVA_8_VERSION or later Methods of
      // interfaces may set any of the flags except ACC_PROTECTED,
      // ACC_FINAL, ACC_NATIVE, and ACC_SYNCHRONIZED; they must
      // have exactly one of the ACC_PUBLIC or ACC_PRIVATE flags set.
      if ((is_public == is_private) || /* Only one of private and public should be true - XNOR */
          (is_native || is_protected || is_final || is_synchronized) ||
          // If a specific method of a class or interface has its
          // ACC_ABSTRACT flag set, it must not have any of its
          // ACC_FINAL, ACC_NATIVE, ACC_PRIVATE, ACC_STATIC,
          // ACC_STRICT, or ACC_SYNCHRONIZED flags set.  No need to
          // check for ACC_FINAL, ACC_NATIVE or ACC_SYNCHRONIZED as
          // those flags are illegal irrespective of ACC_ABSTRACT being set or not.
          (is_abstract && (is_private || is_static || is_strict))) {
        is_illegal = true;
      }
    } else if (major_gte_15) {
      // Class file version in the interval [JAVA_1_5_VERSION, JAVA_8_VERSION)
      if (!is_public || is_private || is_protected || is_static || is_final ||
          is_synchronized || is_native || !is_abstract || is_strict) {
        is_illegal = true;
      }
    } else {
      // Class file version is pre-JAVA_1_5_VERSION
      if (!is_public || is_static || is_final || is_native || !is_abstract) {
        is_illegal = true;
      }
    }
  } else { // not interface
    if (has_illegal_visibility(flags)) {
      is_illegal = true;
    } else {
      if (is_initializer) {
        if (is_static || is_final || is_synchronized || is_native ||
            is_abstract || (major_gte_15 && is_bridge)) {
          is_illegal = true;
        }
      } else { // not initializer
        if (is_abstract) {
          if ((is_final || is_native || is_private || is_static ||
              (major_gte_15 && (is_synchronized || is_strict)))) {
            is_illegal = true;
          }
        }
      }
    }
  }

  if (is_illegal) {
    ResourceMark rm(THREAD);
    Exceptions::fthrow(
      THREAD_AND_LOCATION,
      vmSymbols::java_lang_ClassFormatError(),
      "Method %s in class %s has illegal modifiers: 0x%X",
      name->as_C_string(), _class_name->as_C_string(), flags);
    return;
  }
}

void ClassFileParser::verify_legal_utf8(const unsigned char* buffer,
                                        int length,
                                        TRAPS) const {
  assert(_need_verify, "only called when _need_verify is true");
  if (!UTF8::is_legal_utf8(buffer, length, _major_version <= 47)) {
    classfile_parse_error("Illegal UTF8 string in constant pool in class file %s", CHECK);
  }
}

// Unqualified names may not contain the characters '.', ';', '[', or '/'.
// In class names, '/' separates unqualified names.  This is verified in this function also.
// Method names also may not contain the characters '<' or '>', unless <init>
// or <clinit>.  Note that method names may not be <init> or <clinit> in this
// method.  Because these names have been checked as special cases before
// calling this method in verify_legal_method_name.
//
// This method is also called from the modular system APIs in modules.cpp
// to verify the validity of module and package names.
bool ClassFileParser::verify_unqualified_name(const char* name,
                                              unsigned int length,
                                              int type) {
  for (const char* p = name; p != name + length; p++) {
    switch(*p) {
      case '.':
      case ';':
      case '[':
        // do not permit '.', ';', or '['
        return false;
      case '/':
        // check for '//' or leading or trailing '/' which are not legal
        // unqualified name must not be empty
        if (type == ClassFileParser::LegalClass) {
          if (p == name || p+1 >= name+length || *(p+1) == '/') {
            return false;
          }
        } else {
          return false;   // do not permit '/' unless it's class name
        }
        break;
      case '<':
      case '>':
        // do not permit '<' or '>' in method names
        if (type == ClassFileParser::LegalMethod) {
          return false;
        }
    }
  }
  return true;
}

// Take pointer to a UTF8 byte string (not NUL-terminated).
// Skip over the longest part of the string that could
// be taken as a fieldname. Allow '/' if slash_ok is true.
// Return a pointer to just past the fieldname.
// Return NULL if no fieldname at all was found, or in the case of slash_ok
// being true, we saw consecutive slashes (meaning we were looking for a
// qualified path but found something that was badly-formed).
static const char* skip_over_field_name(const char* const name,
                                        bool slash_ok,
                                        unsigned int length) {
  const char* p;
  jboolean last_is_slash = false;
  jboolean not_first_ch = false;

  for (p = name; p != name + length; not_first_ch = true) {
    const char* old_p = p;
    jchar ch = *p;
    if (ch < 128) {
      p++;
      // quick check for ascii
      if ((ch >= 'a' && ch <= 'z') ||
        (ch >= 'A' && ch <= 'Z') ||
        (ch == '_' || ch == '$') ||
        (not_first_ch && ch >= '0' && ch <= '9')) {
        last_is_slash = false;
        continue;
      }
      if (slash_ok && ch == '/') {
        if (last_is_slash) {
          return NULL;  // Don't permit consecutive slashes
        }
        last_is_slash = true;
        continue;
      }
    }
    else {
      jint unicode_ch;
      char* tmp_p = UTF8::next_character(p, &unicode_ch);
      p = tmp_p;
      last_is_slash = false;
      // Check if ch is Java identifier start or is Java identifier part
      // 4672820: call java.lang.Character methods directly without generating separate tables.
      EXCEPTION_MARK;
      // return value
      JavaValue result(T_BOOLEAN);
      // Set up the arguments to isJavaIdentifierStart or isJavaIdentifierPart
      JavaCallArguments args;
      args.push_int(unicode_ch);

      if (not_first_ch) {
        // public static boolean isJavaIdentifierPart(char ch);
        JavaCalls::call_static(&result,
          SystemDictionary::Character_klass(),
          vmSymbols::isJavaIdentifierPart_name(),
          vmSymbols::int_bool_signature(),
          &args,
          THREAD);
      } else {
        // public static boolean isJavaIdentifierStart(char ch);
        JavaCalls::call_static(&result,
          SystemDictionary::Character_klass(),
          vmSymbols::isJavaIdentifierStart_name(),
          vmSymbols::int_bool_signature(),
          &args,
          THREAD);
      }
      if (HAS_PENDING_EXCEPTION) {
        CLEAR_PENDING_EXCEPTION;
        return NULL;
      }
      if(result.get_jboolean()) {
        continue;
      }
    }
    return (not_first_ch) ? old_p : NULL;
  }
  return (not_first_ch) ? p : NULL;
}

// Take pointer to a UTF8 byte string (not NUL-terminated).
// Skip over the longest part of the string that could
// be taken as a field signature. Allow "void" if void_ok.
// Return a pointer to just past the signature.
// Return NULL if no legal signature is found.
const char* ClassFileParser::skip_over_field_signature(const char* signature,
                                                       bool void_ok,
                                                       unsigned int length,
                                                       TRAPS) const {
  unsigned int array_dim = 0;
  while (length > 0) {
    switch (signature[0]) {
    case JVM_SIGNATURE_VOID: if (!void_ok) { return NULL; }
    case JVM_SIGNATURE_BOOLEAN:
    case JVM_SIGNATURE_BYTE:
    case JVM_SIGNATURE_CHAR:
    case JVM_SIGNATURE_SHORT:
    case JVM_SIGNATURE_INT:
    case JVM_SIGNATURE_FLOAT:
    case JVM_SIGNATURE_LONG:
    case JVM_SIGNATURE_DOUBLE:
      return signature + 1;
    case JVM_SIGNATURE_CLASS: {
      if (_major_version < JAVA_1_5_VERSION) {
        // Skip over the class name if one is there
        const char* const p = skip_over_field_name(signature + 1, true, --length);

        // The next character better be a semicolon
        if (p && (p - signature) > 1 && p[0] == ';') {
          return p + 1;
        }
      }
      else {
        // Skip leading 'L' and ignore first appearance of ';'
        signature++;
        const char* c = (const char*) memchr(signature, ';', length - 1);
        // Format check signature
        if (c != NULL) {
          int newlen = c - (char*) signature;
          bool legal = verify_unqualified_name(signature, newlen, LegalClass);
          if (!legal) {
            classfile_parse_error("Class name contains illegal character "
                                  "in descriptor in class file %s",
                                  CHECK_0);
            return NULL;
          }
          return signature + newlen + 1;
        }
      }
      return NULL;
    }
    case JVM_SIGNATURE_ARRAY:
      array_dim++;
      if (array_dim > 255) {
        // 4277370: array descriptor is valid only if it represents 255 or fewer dimensions.
        classfile_parse_error("Array type descriptor has more than 255 dimensions in class file %s", CHECK_0);
      }
      // The rest of what's there better be a legal signature
      signature++;
      length--;
      void_ok = false;
      break;
    default:
      return NULL;
    }
  }
  return NULL;
}

// Checks if name is a legal class name.
void ClassFileParser::verify_legal_class_name(const Symbol* name, TRAPS) const {
  if (!_need_verify || _relax_verify) { return; }

  assert(name->refcount() > 0, "symbol must be kept alive");
  char* bytes = (char*)name->bytes();
  unsigned int length = name->utf8_length();
  bool legal = false;

  if (length > 0) {
    const char* p;
    if (bytes[0] == JVM_SIGNATURE_ARRAY) {
      p = skip_over_field_signature(bytes, false, length, CHECK);
      legal = (p != NULL) && ((p - bytes) == (int)length);
    } else if (_major_version < JAVA_1_5_VERSION) {
      if (bytes[0] != '<') {
        p = skip_over_field_name(bytes, true, length);
        legal = (p != NULL) && ((p - bytes) == (int)length);
      }
    } else {
      // 4900761: relax the constraints based on JSR202 spec
      // Class names may be drawn from the entire Unicode character set.
      // Identifiers between '/' must be unqualified names.
      // The utf8 string has been verified when parsing cpool entries.
      legal = verify_unqualified_name(bytes, length, LegalClass);
    }
  }
  if (!legal) {
    ResourceMark rm(THREAD);
    assert(_class_name != NULL, "invariant");
    Exceptions::fthrow(
      THREAD_AND_LOCATION,
      vmSymbols::java_lang_ClassFormatError(),
      "Illegal class name \"%.*s\" in class file %s", length, bytes,
      _class_name->as_C_string()
    );
    return;
  }
}

// Checks if name is a legal field name.
void ClassFileParser::verify_legal_field_name(const Symbol* name, TRAPS) const {
  if (!_need_verify || _relax_verify) { return; }

  char* bytes = (char*)name->bytes();
  unsigned int length = name->utf8_length();
  bool legal = false;

  if (length > 0) {
    if (_major_version < JAVA_1_5_VERSION) {
      if (bytes[0] != '<') {
        const char* p = skip_over_field_name(bytes, false, length);
        legal = (p != NULL) && ((p - bytes) == (int)length);
      }
    } else {
      // 4881221: relax the constraints based on JSR202 spec
      legal = verify_unqualified_name(bytes, length, LegalField);
    }
  }

  if (!legal) {
    ResourceMark rm(THREAD);
    assert(_class_name != NULL, "invariant");
    Exceptions::fthrow(
      THREAD_AND_LOCATION,
      vmSymbols::java_lang_ClassFormatError(),
      "Illegal field name \"%.*s\" in class %s", length, bytes,
      _class_name->as_C_string()
    );
    return;
  }
}

// Checks if name is a legal method name.
void ClassFileParser::verify_legal_method_name(const Symbol* name, TRAPS) const {
  if (!_need_verify || _relax_verify) { return; }

  assert(name != NULL, "method name is null");
  char* bytes = (char*)name->bytes();
  unsigned int length = name->utf8_length();
  bool legal = false;

  if (length > 0) {
    if (bytes[0] == '<') {
      if (name == vmSymbols::object_initializer_name() || name == vmSymbols::class_initializer_name()) {
        legal = true;
      }
    } else if (_major_version < JAVA_1_5_VERSION) {
      const char* p;
      p = skip_over_field_name(bytes, false, length);
      legal = (p != NULL) && ((p - bytes) == (int)length);
    } else {
      // 4881221: relax the constraints based on JSR202 spec
      legal = verify_unqualified_name(bytes, length, LegalMethod);
    }
  }

  if (!legal) {
    ResourceMark rm(THREAD);
    assert(_class_name != NULL, "invariant");
    Exceptions::fthrow(
      THREAD_AND_LOCATION,
      vmSymbols::java_lang_ClassFormatError(),
      "Illegal method name \"%.*s\" in class %s", length, bytes,
      _class_name->as_C_string()
    );
    return;
  }
}


// Checks if signature is a legal field signature.
void ClassFileParser::verify_legal_field_signature(const Symbol* name,
                                                   const Symbol* signature,
                                                   TRAPS) const {
  if (!_need_verify) { return; }

  const char* const bytes = (const char* const)signature->bytes();
  const unsigned int length = signature->utf8_length();
  const char* const p = skip_over_field_signature(bytes, false, length, CHECK);

  if (p == NULL || (p - bytes) != (int)length) {
    throwIllegalSignature("Field", name, signature, CHECK);
  }
}

// Checks if signature is a legal method signature.
// Returns number of parameters
int ClassFileParser::verify_legal_method_signature(const Symbol* name,
                                                   const Symbol* signature,
                                                   TRAPS) const {
  if (!_need_verify) {
    // make sure caller's args_size will be less than 0 even for non-static
    // method so it will be recomputed in compute_size_of_parameters().
    return -2;
  }

  // Class initializers cannot have args for class format version >= 51.
  if (name == vmSymbols::class_initializer_name() &&
      signature != vmSymbols::void_method_signature() &&
      _major_version >= JAVA_7_VERSION) {
    throwIllegalSignature("Method", name, signature, CHECK_0);
    return 0;
  }

  unsigned int args_size = 0;
  const char* p = (const char*)signature->bytes();
  unsigned int length = signature->utf8_length();
  const char* nextp;

  // The first character must be a '('
  if ((length > 0) && (*p++ == JVM_SIGNATURE_FUNC)) {
    length--;
    // Skip over legal field signatures
    nextp = skip_over_field_signature(p, false, length, CHECK_0);
    while ((length > 0) && (nextp != NULL)) {
      args_size++;
      if (p[0] == 'J' || p[0] == 'D') {
        args_size++;
      }
      length -= nextp - p;
      p = nextp;
      nextp = skip_over_field_signature(p, false, length, CHECK_0);
    }
    // The first non-signature thing better be a ')'
    if ((length > 0) && (*p++ == JVM_SIGNATURE_ENDFUNC)) {
      length--;
      if (name->utf8_length() > 0 && name->char_at(0) == '<') {
        // All internal methods must return void
        if ((length == 1) && (p[0] == JVM_SIGNATURE_VOID)) {
          return args_size;
        }
      } else {
        // Now we better just have a return value
        nextp = skip_over_field_signature(p, true, length, CHECK_0);
        if (nextp && ((int)length == (nextp - p))) {
          return args_size;
        }
      }
    }
  }
  // Report error
  throwIllegalSignature("Method", name, signature, CHECK_0);
  return 0;
}

int ClassFileParser::static_field_size() const {
  assert(_field_info != NULL, "invariant");
  return _field_info->static_field_size;
}

int ClassFileParser::total_oop_map_count() const {
  assert(_field_info != NULL, "invariant");
  return _field_info->total_oop_map_count;
}

jint ClassFileParser::layout_size() const {
  assert(_field_info != NULL, "invariant");
  return _field_info->instance_size;
}

static void check_methods_for_intrinsics(const InstanceKlass* ik,
                                         const Array<Method*>* methods) {
  assert(ik != NULL, "invariant");
  assert(methods != NULL, "invariant");

  // Set up Method*::intrinsic_id as soon as we know the names of methods.
  // (We used to do this lazily, but now we query it in Rewriter,
  // which is eagerly done for every method, so we might as well do it now,
  // when everything is fresh in memory.)
  const vmSymbols::SID klass_id = Method::klass_id_for_intrinsics(ik);

  if (klass_id != vmSymbols::NO_SID) {
    for (int j = 0; j < methods->length(); ++j) {
      Method* method = methods->at(j);
      method->init_intrinsic_id();

      if (CheckIntrinsics) {
        // Check if an intrinsic is defined for method 'method',
        // but the method is not annotated with @HotSpotIntrinsicCandidate.
        if (method->intrinsic_id() != vmIntrinsics::_none &&
            !method->intrinsic_candidate()) {
              tty->print("Compiler intrinsic is defined for method [%s], "
              "but the method is not annotated with @HotSpotIntrinsicCandidate.%s",
              method->name_and_sig_as_C_string(),
              NOT_DEBUG(" Method will not be inlined.") DEBUG_ONLY(" Exiting.")
            );
          tty->cr();
          DEBUG_ONLY(vm_exit(1));
        }
        // Check is the method 'method' is annotated with @HotSpotIntrinsicCandidate,
        // but there is no intrinsic available for it.
        if (method->intrinsic_candidate() &&
          method->intrinsic_id() == vmIntrinsics::_none) {
            tty->print("Method [%s] is annotated with @HotSpotIntrinsicCandidate, "
              "but no compiler intrinsic is defined for the method.%s",
              method->name_and_sig_as_C_string(),
              NOT_DEBUG("") DEBUG_ONLY(" Exiting.")
            );
          tty->cr();
          DEBUG_ONLY(vm_exit(1));
        }
      }
    } // end for

#ifdef ASSERT
    if (CheckIntrinsics) {
      // Check for orphan methods in the current class. A method m
      // of a class C is orphan if an intrinsic is defined for method m,
      // but class C does not declare m.
      // The check is potentially expensive, therefore it is available
      // only in debug builds.

      for (int id = vmIntrinsics::FIRST_ID; id < (int)vmIntrinsics::ID_LIMIT; ++id) {
        if (vmIntrinsics::_compiledLambdaForm == id) {
          // The _compiledLamdbdaForm intrinsic is a special marker for bytecode
          // generated for the JVM from a LambdaForm and therefore no method
          // is defined for it.
          continue;
        }

        if (vmIntrinsics::class_for(vmIntrinsics::ID_from(id)) == klass_id) {
          // Check if the current class contains a method with the same
          // name, flags, signature.
          bool match = false;
          for (int j = 0; j < methods->length(); ++j) {
            const Method* method = methods->at(j);
            if (method->intrinsic_id() == id) {
              match = true;
              break;
            }
          }

          if (!match) {
            char buf[1000];
            tty->print("Compiler intrinsic is defined for method [%s], "
                       "but the method is not available in class [%s].%s",
                        vmIntrinsics::short_name_as_C_string(vmIntrinsics::ID_from(id),
                                                             buf, sizeof(buf)),
                        ik->name()->as_C_string(),
                        NOT_DEBUG("") DEBUG_ONLY(" Exiting.")
            );
            tty->cr();
            DEBUG_ONLY(vm_exit(1));
          }
        }
      } // end for
    } // CheckIntrinsics
#endif // ASSERT
  }
}

InstanceKlass* ClassFileParser::create_instance_klass(bool changed_by_loadhook,
                                                      InstanceKlass* dynamic_nest_host,
                                                      Handle classData,
                                                      TRAPS) {
  if (_klass != NULL) {
    return _klass;
  }

  InstanceKlass* const ik =
    InstanceKlass::allocate_instance_klass(*this, CHECK_NULL);

  fill_instance_klass(ik, changed_by_loadhook, dynamic_nest_host, classData, CHECK_NULL);

  assert(_klass == ik, "invariant");


  if (ik->should_store_fingerprint()) {
    ik->store_fingerprint(_stream->compute_fingerprint());
  }

  ik->set_has_passed_fingerprint_check(false);
  if (UseAOT && ik->supers_have_passed_fingerprint_checks()) {
    uint64_t aot_fp = AOTLoader::get_saved_fingerprint(ik);
    uint64_t fp = ik->has_stored_fingerprint() ? ik->get_stored_fingerprint() : _stream->compute_fingerprint();
    if (aot_fp != 0 && aot_fp == fp) {
      // This class matches with a class saved in an AOT library
      ik->set_has_passed_fingerprint_check(true);
    } else {
      ResourceMark rm;
      log_info(class, fingerprint)("%s :  expected = " PTR64_FORMAT " actual = " PTR64_FORMAT,
                                 ik->external_name(), aot_fp, _stream->compute_fingerprint());
    }
  }

  return ik;
}

void ClassFileParser::fill_instance_klass(InstanceKlass* ik,
                                          bool changed_by_loadhook,
                                          InstanceKlass* dynamic_nest_host,
                                          Handle classData,
                                          TRAPS) {
  assert(ik != NULL, "invariant");

  // Set name and CLD before adding to CLD
  ik->set_class_loader_data(_loader_data);
  ik->set_name(_class_name);
  ik->set_nonf_external_name(_nonf_class_name);

  // Add all classes to our internal class loader list here,
  // including classes in the bootstrap (NULL) class loader.
  const bool publicize = !is_internal();

  _loader_data->add_class(ik, publicize);

  set_klass_to_deallocate(ik);

  assert(_field_info != NULL, "invariant");
  assert(ik->static_field_size() == _field_info->static_field_size, "sanity");
  assert(ik->nonstatic_oop_map_count() == _field_info->total_oop_map_count,
    "sanity");

  assert(ik->is_instance_klass(), "sanity");
  assert(ik->size_helper() == _field_info->instance_size, "sanity");

  // Fill in information already parsed
  ik->set_should_verify_class(_need_verify);

  // Not yet: supers are done below to support the new subtype-checking fields
  ik->set_nonstatic_field_size(_field_info->nonstatic_field_size);
  ik->set_has_nonstatic_fields(_field_info->has_nonstatic_fields);
  assert(_fac != NULL, "invariant");
  ik->set_static_oop_field_count(_fac->count[STATIC_OOP]);

  // this transfers ownership of a lot of arrays from
  // the parser onto the InstanceKlass*
  apply_parsed_class_metadata(ik, _java_fields_count, CHECK);

  // can only set dynamic nest-host after static nest information is set
  if (dynamic_nest_host != NULL) {
    ik->set_nest_host(dynamic_nest_host, CHECK);
  }

  // note that is not safe to use the fields in the parser from this point on
  assert(NULL == _cp, "invariant");
  assert(NULL == _fields, "invariant");
  assert(NULL == _methods, "invariant");
  assert(NULL == _inner_classes, "invariant");
  assert(NULL == _nest_members, "invariant");
  assert(NULL == _local_interfaces, "invariant");
  assert(NULL == _combined_annotations, "invariant");

  if (_has_final_method) {
    ik->set_has_final_method();
  }

  ik->copy_method_ordering(_method_ordering, CHECK);
  // The InstanceKlass::_methods_jmethod_ids cache
  // is managed on the assumption that the initial cache
  // size is equal to the number of methods in the class. If
  // that changes, then InstanceKlass::idnum_can_increment()
  // has to be changed accordingly.
  ik->set_initial_method_idnum(ik->methods()->length());

  ik->set_this_class_index(_this_class_index);

  if (_is_nonfindable || is_unsafe_anonymous()) {
    // _this_class_index is a CONSTANT_Class entry that refers to this
    // nonfindable or anonymous class itself. If this class needs to refer to its own
    // methods or fields, it would use a CONSTANT_MethodRef, etc, which would reference
    // _this_class_index. However, because this class is nonfindable or anonymous (it's
    // not stored in SystemDictionary), _this_class_index cannot be resolved
    // with ConstantPool::klass_at_impl, which does a SystemDictionary lookup.
    // Therefore, we must eagerly resolve _this_class_index now.
    ik->constants()->klass_at_put(_this_class_index, ik);
  }

  ik->set_minor_version(_minor_version);
  ik->set_major_version(_major_version);
  ik->set_has_nonstatic_concrete_methods(_has_nonstatic_concrete_methods);
  ik->set_declares_nonstatic_concrete_methods(_declares_nonstatic_concrete_methods);

  if (_unsafe_anonymous_host != NULL) {
    assert (ik->is_unsafe_anonymous(), "should be the same");
    ik->set_unsafe_anonymous_host(_unsafe_anonymous_host);
  }

  // Set PackageEntry for this_klass
  oop cl = ik->class_loader();
  Handle clh = Handle(THREAD, java_lang_ClassLoader::non_reflection_class_loader(cl));
  ClassLoaderData* cld = ClassLoaderData::class_loader_data_or_null(clh());
  ik->set_package(cld, CHECK);
  // Obtain this_klass' module entry
  ModuleEntry* module_entry = ik->module();
  assert(module_entry != NULL, "module_entry should always be set");


  const Array<Method*>* const methods = ik->methods();
  assert(methods != NULL, "invariant");
  const int methods_len = methods->length();

  check_methods_for_intrinsics(ik, methods);

  // Fill in field values obtained by parse_classfile_attributes
  if (_parsed_annotations->has_any_annotations()) {
    _parsed_annotations->apply_to(ik);
  }

  apply_parsed_class_attributes(ik);

  // Miranda methods
  if ((_num_miranda_methods > 0) ||
      // if this class introduced new miranda methods or
      (_super_klass != NULL && _super_klass->has_miranda_methods())
        // super class exists and this class inherited miranda methods
     ) {
       ik->set_has_miranda_methods(); // then set a flag
  }

  // Fill in information needed to compute superclasses.
  ik->initialize_supers(const_cast<InstanceKlass*>(_super_klass), _transitive_interfaces, CHECK);
  ik->set_transitive_interfaces(_transitive_interfaces);
  _transitive_interfaces = NULL;

  // Initialize itable offset tables
  klassItable::setup_itable_offset_table(ik);

  // Compute transitive closure of interfaces this class implements
  // Do final class setup
  fill_oop_maps(ik,
                _field_info->nonstatic_oop_map_count,
                _field_info->nonstatic_oop_offsets,
                _field_info->nonstatic_oop_counts);

  // Fill in has_finalizer, has_vanilla_constructor, and layout_helper
  set_precomputed_flags(ik);

  // check if this class can access its super class
  check_super_class_access(ik, CHECK);

  // check if this class can access its superinterfaces
  check_super_interface_access(ik, CHECK);

  // check if this class overrides any final method
  check_final_method_override(ik, CHECK);

  // reject static interface methods prior to Java 8
  if (ik->is_interface() && _major_version < JAVA_8_VERSION) {
    check_illegal_static_method(ik, CHECK);
  }

  // Obtain java.lang.Module
  Handle module_handle(THREAD, module_entry->module());

  // Allocate mirror and initialize static fields
  // The create_mirror() call will also call compute_modifiers()
  java_lang_Class::create_mirror(ik,
                                 Handle(THREAD, _loader_data->class_loader()),
                                 module_handle,
                                 _protection_domain,
                                 classData,
                                 CHECK);

  assert(_all_mirandas != NULL, "invariant");

  // Generate any default methods - default methods are public interface methods
  // that have a default implementation.  This is new with Java 8.
  if (_has_nonstatic_concrete_methods) {
    DefaultMethods::generate_default_methods(ik,
                                             _all_mirandas,
                                             CHECK);
  }

  // Add read edges to the unnamed modules of the bootstrap and app class loaders.
  if (changed_by_loadhook && !module_handle.is_null() && module_entry->is_named() &&
      !module_entry->has_default_read_edges()) {
    if (!module_entry->set_has_default_read_edges()) {
      // We won a potential race
      JvmtiExport::add_default_read_edges(module_handle, THREAD);
    }
  }

  ClassLoadingService::notify_class_loaded(ik, false /* not shared class */);

  if (!is_internal()) {
    if (log_is_enabled(Info, class, load)) {
      ResourceMark rm;
      const char* module_name = (module_entry->name() == NULL) ? UNNAMED_MODULE : module_entry->name()->as_C_string();
      ik->print_class_load_logging(_loader_data, module_name, _stream);
    }

    if (ik->minor_version() == JAVA_PREVIEW_MINOR_VERSION &&
        ik->major_version() != JAVA_MIN_SUPPORTED_VERSION &&
        log_is_enabled(Info, class, preview)) {
      ResourceMark rm;
      log_info(class, preview)("Loading class %s that depends on preview features (class file version %d.65535)",
                               ik->external_name(), ik->major_version());
    }

    if (log_is_enabled(Debug, class, resolve))  {
      ResourceMark rm;
      // print out the superclass.
      const char * from = ik->external_name();
      if (ik->java_super() != NULL) {
        log_debug(class, resolve)("%s %s (super)",
                   from,
                   ik->java_super()->external_name());
      }
      // print out each of the interface classes referred to by this class.
      const Array<InstanceKlass*>* const local_interfaces = ik->local_interfaces();
      if (local_interfaces != NULL) {
        const int length = local_interfaces->length();
        for (int i = 0; i < length; i++) {
          const InstanceKlass* const k = local_interfaces->at(i);
          const char * to = k->external_name();
          log_debug(class, resolve)("%s %s (interface)", from, to);
        }
      }
    }
  }

  JFR_ONLY(INIT_ID(ik);)

  // If we reach here, all is well.
  // Now remove the InstanceKlass* from the _klass_to_deallocate field
  // in order for it to not be destroyed in the ClassFileParser destructor.
  set_klass_to_deallocate(NULL);

  // it's official
  set_klass(ik);

  debug_only(ik->verify();)
}

void ClassFileParser::update_class_name(Symbol* new_class_name) {
  // Decrement the refcount in the old name, since we're clobbering it.
  _class_name->decrement_refcount();

  _class_name = new_class_name;
  // Increment the refcount of the new name.
  // Now the ClassFileParser owns this name and will decrement in
  // the destructor.
  _class_name->increment_refcount();
}


// For an unsafe anonymous class that is in the unnamed package, move it to its host class's
// package by prepending its host class's package name to its class name and setting
// its _class_name field.
void ClassFileParser::prepend_host_package_name(const InstanceKlass* unsafe_anonymous_host, TRAPS) {
  ResourceMark rm(THREAD);
  assert(strrchr(_class_name->as_C_string(), '/') == NULL,
         "Unsafe anonymous class should not be in a package");
  const char* host_pkg_name =
    ClassLoader::package_from_name(unsafe_anonymous_host->name()->as_C_string(), NULL);

  if (host_pkg_name != NULL) {
    int host_pkg_len = (int)strlen(host_pkg_name);
    int class_name_len = _class_name->utf8_length();
    int symbol_len = host_pkg_len + 1 + class_name_len;
    char* new_anon_name = NEW_RESOURCE_ARRAY(char, symbol_len + 1);
    int n = os::snprintf(new_anon_name, symbol_len + 1, "%s/%.*s",
                         host_pkg_name, class_name_len, _class_name->base());
    assert(n == symbol_len, "Unexpected number of characters in string");

    // Decrement old _class_name to avoid leaking.
    _class_name->decrement_refcount();

    // Create a symbol and update the anonymous class name.
    // The new class name is created with a refcount of one. When installed into the InstanceKlass,
    // it'll be two and when the ClassFileParser destructor runs, it'll go back to one and get deleted
    // when the class is unloaded.
    _class_name = SymbolTable::new_symbol(new_anon_name, symbol_len, CHECK);
  }
}

// If the host class and the anonymous class are in the same package then do
// nothing.  If the anonymous class is in the unnamed package then move it to its
// host's package.  If the classes are in different packages then throw an IAE
// exception.
void ClassFileParser::fix_unsafe_anonymous_class_name(TRAPS) {
  assert(_unsafe_anonymous_host != NULL, "Expected an unsafe anonymous class");

  const jbyte* anon_last_slash = UTF8::strrchr((const jbyte*)_class_name->base(),
                                               _class_name->utf8_length(), '/');
  if (anon_last_slash == NULL) {  // Unnamed package
    prepend_host_package_name(_unsafe_anonymous_host, CHECK);
  } else {
    if (!_unsafe_anonymous_host->is_same_class_package(_unsafe_anonymous_host->class_loader(), _class_name)) {
      ResourceMark rm(THREAD);
      THROW_MSG(vmSymbols::java_lang_IllegalArgumentException(),
        err_msg("Host class %s and anonymous class %s are in different packages",
        _unsafe_anonymous_host->name()->as_C_string(), _class_name->as_C_string()));
    }
  }
}

static bool relax_format_check_for(ClassLoaderData* loader_data) {
  bool trusted = (loader_data->is_the_null_class_loader_data() ||
                  SystemDictionary::is_platform_class_loader(loader_data->class_loader()));
  bool need_verify =
    // verifyAll
    (BytecodeVerificationLocal && BytecodeVerificationRemote) ||
    // verifyRemote
    (!BytecodeVerificationLocal && BytecodeVerificationRemote && !trusted);
  return !need_verify;
}

ClassFileParser::ClassFileParser(ClassFileStream* stream,
                                 Symbol* name,
                                 ClassLoaderData* loader_data,
                                 Handle protection_domain,
                                 const InstanceKlass* unsafe_anonymous_host,
                                 GrowableArray<Handle>* cp_patches,
                                 const bool is_nonfindable,
                                 const bool can_access_vm_annotations,
                                 Publicity pub_level,
                                 TRAPS) :
  _stream(stream),
<<<<<<< HEAD
  _nonf_class_name(NULL),
=======
  _requested_name(name),
  _class_name(NULL),
>>>>>>> 141cc31f
  _loader_data(loader_data),
  _unsafe_anonymous_host(unsafe_anonymous_host),
  _cp_patches(cp_patches),
  _is_nonfindable(is_nonfindable),
  _can_access_vm_annotations(can_access_vm_annotations),
  _num_patched_klasses(0),
  _max_num_patched_klasses(0),
  _orig_cp_size(0),
  _first_patched_klass_resolved_index(0),
  _super_klass(),
  _cp(NULL),
  _fields(NULL),
  _methods(NULL),
  _inner_classes(NULL),
  _nest_members(NULL),
  _nest_host(0),
  _local_interfaces(NULL),
  _transitive_interfaces(NULL),
  _combined_annotations(NULL),
  _annotations(NULL),
  _type_annotations(NULL),
  _fields_annotations(NULL),
  _fields_type_annotations(NULL),
  _klass(NULL),
  _klass_to_deallocate(NULL),
  _parsed_annotations(NULL),
  _fac(NULL),
  _field_info(NULL),
  _method_ordering(NULL),
  _all_mirandas(NULL),
  _vtable_size(0),
  _itable_size(0),
  _num_miranda_methods(0),
  _rt(REF_NONE),
  _protection_domain(protection_domain),
  _access_flags(),
  _pub_level(pub_level),
  _bad_constant_seen(0),
  _synthetic_flag(false),
  _sde_length(false),
  _sde_buffer(NULL),
  _sourcefile_index(0),
  _generic_signature_index(0),
  _major_version(0),
  _minor_version(0),
  _this_class_index(0),
  _super_class_index(0),
  _itfs_len(0),
  _java_fields_count(0),
  _need_verify(false),
  _relax_verify(false),
  _has_nonstatic_concrete_methods(false),
  _declares_nonstatic_concrete_methods(false),
  _has_final_method(false),
  _has_finalizer(false),
  _has_empty_finalizer(false),
  _has_vanilla_constructor(false),
  _max_bootstrap_specifier_index(-1) {

  _class_name = name != NULL ? name : vmSymbols::unknown_class_name();
  _class_name->increment_refcount();

  assert(THREAD->is_Java_thread(), "invariant");
  assert(_loader_data != NULL, "invariant");
  assert(stream != NULL, "invariant");
  assert(_stream != NULL, "invariant");
  assert(_stream->buffer() == _stream->current(), "invariant");
  assert(_class_name != NULL, "invariant");
  assert(0 == _access_flags.as_int(), "invariant");

  // Figure out whether we can skip format checking (matching classic VM behavior)
  if (DumpSharedSpaces) {
    // verify == true means it's a 'remote' class (i.e., non-boot class)
    // Verification decision is based on BytecodeVerificationRemote flag
    // for those classes.
    _need_verify = (stream->need_verify()) ? BytecodeVerificationRemote :
                                              BytecodeVerificationLocal;
  }
  else {
    _need_verify = Verifier::should_verify_for(_loader_data->class_loader(),
                                               stream->need_verify());
  }
  if (_cp_patches != NULL) {
    int len = _cp_patches->length();
    for (int i=0; i<len; i++) {
      if (has_cp_patch_at(i)) {
        Handle patch = cp_patch_at(i);
        if (java_lang_String::is_instance(patch()) || java_lang_Class::is_instance(patch())) {
          // We need to append the names of the patched classes to the end of the constant pool,
          // because a patched class may have a Utf8 name that's not already included in the
          // original constant pool. These class names are used when patch_constant_pool()
          // calls patch_class().
          //
          // Note that a String in cp_patch_at(i) may be used to patch a Utf8, a String, or a Class.
          // At this point, we don't know the tag for index i yet, because we haven't parsed the
          // constant pool. So we can only assume the worst -- every String is used to patch a Class.
          _max_num_patched_klasses++;
        }
      }
    }
  }

  // synch back verification state to stream
  stream->set_verify(_need_verify);

  // Check if verification needs to be relaxed for this class file
  // Do not restrict it to jdk1.0 or jdk1.1 to maintain backward compatibility (4982376)
  _relax_verify = relax_format_check_for(_loader_data);

  parse_stream(stream, CHECK);

  post_process_parsed_stream(stream, _cp, CHECK);
}

void ClassFileParser::clear_class_metadata() {
  // metadata created before the instance klass is created.  Must be
  // deallocated if classfile parsing returns an error.
  _cp = NULL;
  _fields = NULL;
  _methods = NULL;
  _inner_classes = NULL;
  _nest_members = NULL;
  _local_interfaces = NULL;
  _combined_annotations = NULL;
  _annotations = _type_annotations = NULL;
  _fields_annotations = _fields_type_annotations = NULL;
}

// Destructor to clean up
ClassFileParser::~ClassFileParser() {
  _class_name->decrement_refcount();

  if (_cp != NULL) {
    MetadataFactory::free_metadata(_loader_data, _cp);
  }
  if (_fields != NULL) {
    MetadataFactory::free_array<u2>(_loader_data, _fields);
  }

  if (_methods != NULL) {
    // Free methods
    InstanceKlass::deallocate_methods(_loader_data, _methods);
  }

  // beware of the Universe::empty_blah_array!!
  if (_inner_classes != NULL && _inner_classes != Universe::the_empty_short_array()) {
    MetadataFactory::free_array<u2>(_loader_data, _inner_classes);
  }

  if (_nest_members != NULL && _nest_members != Universe::the_empty_short_array()) {
    MetadataFactory::free_array<u2>(_loader_data, _nest_members);
  }

  // Free interfaces
  InstanceKlass::deallocate_interfaces(_loader_data, _super_klass,
                                       _local_interfaces, _transitive_interfaces);

  if (_combined_annotations != NULL) {
    // After all annotations arrays have been created, they are installed into the
    // Annotations object that will be assigned to the InstanceKlass being created.

    // Deallocate the Annotations object and the installed annotations arrays.
    _combined_annotations->deallocate_contents(_loader_data);

    // If the _combined_annotations pointer is non-NULL,
    // then the other annotations fields should have been cleared.
    assert(_annotations             == NULL, "Should have been cleared");
    assert(_type_annotations        == NULL, "Should have been cleared");
    assert(_fields_annotations      == NULL, "Should have been cleared");
    assert(_fields_type_annotations == NULL, "Should have been cleared");
  } else {
    // If the annotations arrays were not installed into the Annotations object,
    // then they have to be deallocated explicitly.
    MetadataFactory::free_array<u1>(_loader_data, _annotations);
    MetadataFactory::free_array<u1>(_loader_data, _type_annotations);
    Annotations::free_contents(_loader_data, _fields_annotations);
    Annotations::free_contents(_loader_data, _fields_type_annotations);
  }

  clear_class_metadata();
  _transitive_interfaces = NULL;

  // deallocate the klass if already created.  Don't directly deallocate, but add
  // to the deallocate list so that the klass is removed from the CLD::_klasses list
  // at a safepoint.
  if (_klass_to_deallocate != NULL) {
    _loader_data->add_to_deallocate_list(_klass_to_deallocate);
  }
}

void ClassFileParser::parse_stream(const ClassFileStream* const stream,
                                   TRAPS) {

  assert(stream != NULL, "invariant");
  assert(_class_name != NULL, "invariant");

  // BEGIN STREAM PARSING
  stream->guarantee_more(8, CHECK);  // magic, major, minor
  // Magic value
  const u4 magic = stream->get_u4_fast();
  guarantee_property(magic == JAVA_CLASSFILE_MAGIC,
                     "Incompatible magic value %u in class file %s",
                     magic, CHECK);

  // Version numbers
  _minor_version = stream->get_u2_fast();
  _major_version = stream->get_u2_fast();

  if (DumpSharedSpaces && _major_version < JAVA_1_5_VERSION) {
    ResourceMark rm;
    warning("Pre JDK 1.5 class not supported by CDS: %u.%u %s",
            _major_version,  _minor_version, _class_name->as_C_string());
    Exceptions::fthrow(
      THREAD_AND_LOCATION,
      vmSymbols::java_lang_UnsupportedClassVersionError(),
      "Unsupported major.minor version for dump time %u.%u",
      _major_version,
      _minor_version);
  }

  // Check version numbers - we check this even with verifier off
  verify_class_version(_major_version, _minor_version, _class_name, CHECK);

  stream->guarantee_more(3, CHECK); // length, first cp tag
  u2 cp_size = stream->get_u2_fast();

  guarantee_property(
    cp_size >= 1, "Illegal constant pool size %u in class file %s",
    cp_size, CHECK);

  _orig_cp_size = cp_size;
  if (int(cp_size) + _max_num_patched_klasses > 0xffff) {
    THROW_MSG(vmSymbols::java_lang_InternalError(), "not enough space for patched classes");
  }
  cp_size += _max_num_patched_klasses;

  _cp = ConstantPool::allocate(_loader_data,
                               cp_size,
                               CHECK);

  ConstantPool* const cp = _cp;

  parse_constant_pool(stream, cp, _orig_cp_size, CHECK);

  assert(cp_size == (const u2)cp->length(), "invariant");

  // ACCESS FLAGS
  stream->guarantee_more(8, CHECK);  // flags, this_class, super_class, infs_len

  // Access flags
  jint flags;
  // JVM_ACC_MODULE is defined in JDK-9 and later.
  if (_major_version >= JAVA_9_VERSION) {
    flags = stream->get_u2_fast() & (JVM_RECOGNIZED_CLASS_MODIFIERS | JVM_ACC_MODULE);
  } else {
    flags = stream->get_u2_fast() & JVM_RECOGNIZED_CLASS_MODIFIERS;
  }

  if ((flags & JVM_ACC_INTERFACE) && _major_version < JAVA_6_VERSION) {
    // Set abstract bit for old class files for backward compatibility
    flags |= JVM_ACC_ABSTRACT;
  }

  verify_legal_class_modifiers(flags, CHECK);

  short bad_constant = class_bad_constant_seen();
  if (bad_constant != 0) {
    // Do not throw CFE until after the access_flags are checked because if
    // ACC_MODULE is set in the access flags, then NCDFE must be thrown, not CFE.
    classfile_parse_error("Unknown constant tag %u in class file %s", bad_constant, CHECK);
  }

  _access_flags.set_flags(flags);

  // This class and superclass
  _this_class_index = stream->get_u2_fast();
  check_property(
    valid_cp_range(_this_class_index, cp_size) &&
      cp->tag_at(_this_class_index).is_unresolved_klass(),
    "Invalid this class index %u in constant pool in class file %s",
    _this_class_index, CHECK);

  Symbol* const class_name_in_cp = cp->klass_name_at(_this_class_index);
  assert(class_name_in_cp != NULL, "class_name can't be null");

<<<<<<< HEAD
=======
  // Update _class_name to reflect the name in the constant pool
  update_class_name(class_name_in_cp);

>>>>>>> 141cc31f
  // Don't need to check whether this class name is legal or not.
  // It has been checked when constant pool is parsed.
  // However, make sure it is not an array type.
  if (_need_verify) {
    guarantee_property(class_name_in_cp->char_at(0) != JVM_SIGNATURE_ARRAY,
                       "Bad class name in class file %s",
                       CHECK);
  }

#ifdef ASSERT
  // Basic sanity checks
  assert(!(_is_nonfindable && (_unsafe_anonymous_host != NULL)), "mutually exclusive variants");

  if (_unsafe_anonymous_host != NULL) {
    assert(_class_name == vmSymbols::unknown_class_name(), "A named anonymous class???");
  }
  if (_is_nonfindable) {
    assert(_class_name != vmSymbols::unknown_class_name(), "non-findable classes should have a special name");
  }
#endif

  // Update the _class_name as needed depending on whether this is a named,
  // un-named, nonfindable or unsafe-anonymous class.

  if (_is_nonfindable) {
    // Save the given _class_name before overwriting it with name in constant pool.
    _nonf_class_name = _class_name;
    _nonf_class_name->increment_refcount();
     _class_name = class_name_in_cp;
  } else {
    // NOTE: !_is_nonfindable does not imply "findable" as it could be an old-style
    //       "non-findable" unsafe-anonymous class

    // If this is an anonymous class fix up its name if it is in the unnamed
    // package.  Otherwise, throw IAE if it is in a different package than
    // its host class.
    if (_unsafe_anonymous_host != NULL) {
      _class_name = class_name_in_cp;
      fix_unsafe_anonymous_class_name(CHECK);
    } else {
      // Check if name in class file matches given name
      if (_class_name != class_name_in_cp) {
        if (_class_name != vmSymbols::unknown_class_name()) {
          ResourceMark rm(THREAD);
          Exceptions::fthrow(THREAD_AND_LOCATION,
                             vmSymbols::java_lang_NoClassDefFoundError(),
                             "%s (wrong name: %s)",
                             class_name_in_cp->as_C_string(),
                             _class_name->as_C_string()
                             );
          return;
        } else {
          // The class name was not known by the caller so we set it from
          // the value in the CP.
          _class_name = class_name_in_cp;
        }
      }
      // else nothing do: the expected class name matches what is in the CP
    }
  }

  // Verification prevents us from creating names with dots in them, this
  // asserts that that's the case.
  assert(is_internal_format(_class_name), "external class name format used internally");

  if (!is_internal()) {
    LogTarget(Debug, class, preorder) lt;
    if (lt.is_enabled()){
      ResourceMark rm(THREAD);
      LogStream ls(lt);
      ls.print("%s", _class_name->as_klass_external_name());
      if (stream->source() != NULL) {
        ls.print(" source: %s", stream->source());
      }
      ls.cr();
    }

#if INCLUDE_CDS
    if (DumpLoadedClassList != NULL && stream->source() != NULL && classlist_file->is_open()) {
      if (!ClassLoader::has_jrt_entry()) {
        warning("DumpLoadedClassList and CDS are not supported in exploded build");
        DumpLoadedClassList = NULL;
      } else if (SystemDictionaryShared::is_sharing_possible(_loader_data) &&
                 !_is_nonfindable &&
                 _unsafe_anonymous_host == NULL) {
        // Only dump the classes that can be stored into CDS archive.
        // Nonfindable and unsafe anonymous classes such as generated LambdaForm classes are also not included.
        oop class_loader = _loader_data->class_loader();
        ResourceMark rm(THREAD);
        bool skip = false;
        if (class_loader == NULL || SystemDictionary::is_platform_class_loader(class_loader)) {
          // For the boot and platform class loaders, skip classes that are not found in the
          // java runtime image, such as those found in the --patch-module entries.
          // These classes can't be loaded from the archive during runtime.
          if (!stream->from_boot_loader_modules_image() && strncmp(stream->source(), "jrt:", 4) != 0) {
            skip = true;
          }

          if (class_loader == NULL && ClassLoader::contains_append_entry(stream->source())) {
            // .. but don't skip the boot classes that are loaded from -Xbootclasspath/a
            // as they can be loaded from the archive during runtime.
            skip = false;
          }
        }
        if (skip) {
          tty->print_cr("skip writing class %s from source %s to classlist file",
            _class_name->as_C_string(), stream->source());
        } else {
          classlist_file->print_cr("%s", _class_name->as_C_string());
          classlist_file->flush();
        }
      }
    }
#endif
  }

  // SUPERKLASS
  _super_class_index = stream->get_u2_fast();
  _super_klass = parse_super_class(cp,
                                   _super_class_index,
                                   _need_verify,
                                   CHECK);

  // Interfaces
  _itfs_len = stream->get_u2_fast();
  parse_interfaces(stream,
                   _itfs_len,
                   cp,
                   &_has_nonstatic_concrete_methods,
                   CHECK);

  assert(_local_interfaces != NULL, "invariant");

  // Fields (offsets are filled in later)
  _fac = new FieldAllocationCount();
  parse_fields(stream,
               _access_flags.is_interface(),
               _fac,
               cp,
               cp_size,
               &_java_fields_count,
               CHECK);

  assert(_fields != NULL, "invariant");

  // Methods
  AccessFlags promoted_flags;
  parse_methods(stream,
                _access_flags.is_interface(),
                &promoted_flags,
                &_has_final_method,
                &_declares_nonstatic_concrete_methods,
                CHECK);

  assert(_methods != NULL, "invariant");

  // promote flags from parse_methods() to the klass' flags
  _access_flags.add_promoted_flags(promoted_flags.as_int());

  if (_declares_nonstatic_concrete_methods) {
    _has_nonstatic_concrete_methods = true;
  }

  // Additional attributes/annotations
  _parsed_annotations = new ClassAnnotationCollector();
  parse_classfile_attributes(stream, cp, _parsed_annotations, CHECK);

  assert(_inner_classes != NULL, "invariant");

  // Finalize the Annotations metadata object,
  // now that all annotation arrays have been created.
  create_combined_annotations(CHECK);

  // Make sure this is the end of class file stream
  guarantee_property(stream->at_eos(),
                     "Extra bytes at the end of class file %s",
                     CHECK);

  // all bytes in stream read and parsed
}

void ClassFileParser::post_process_parsed_stream(const ClassFileStream* const stream,
                                                 ConstantPool* cp,
                                                 TRAPS) {
  assert(stream != NULL, "invariant");
  assert(stream->at_eos(), "invariant");
  assert(cp != NULL, "invariant");
  assert(_loader_data != NULL, "invariant");

  if (_class_name == vmSymbols::java_lang_Object()) {
    check_property(_local_interfaces == Universe::the_empty_instance_klass_array(),
                   "java.lang.Object cannot implement an interface in class file %s",
                   CHECK);
  }
  // We check super class after class file is parsed and format is checked
  if (_super_class_index > 0 && NULL ==_super_klass) {
    Symbol* const super_class_name = cp->klass_name_at(_super_class_index);
    if (_access_flags.is_interface()) {
      // Before attempting to resolve the superclass, check for class format
      // errors not checked yet.
      guarantee_property(super_class_name == vmSymbols::java_lang_Object(),
        "Interfaces must have java.lang.Object as superclass in class file %s",
        CHECK);
    }
    Handle loader(THREAD, _loader_data->class_loader());
    _super_klass = (const InstanceKlass*)
                       SystemDictionary::resolve_super_or_fail(_class_name,
                                                               super_class_name,
                                                               loader,
                                                               _protection_domain,
                                                               true,
                                                               CHECK);
  }

  if (_super_klass != NULL) {
    if (_super_klass->has_nonstatic_concrete_methods()) {
      _has_nonstatic_concrete_methods = true;
    }

    if (_super_klass->is_interface()) {
      ResourceMark rm(THREAD);
      Exceptions::fthrow(
        THREAD_AND_LOCATION,
        vmSymbols::java_lang_IncompatibleClassChangeError(),
        "class %s has interface %s as super class",
        _class_name->as_klass_external_name(),
        _super_klass->external_name()
      );
      return;
    }
    // Make sure super class is not final
    if (_super_klass->is_final()) {
      THROW_MSG(vmSymbols::java_lang_VerifyError(), "Cannot inherit from final class");
    }
  }

  // Compute the transitive list of all unique interfaces implemented by this class
  _transitive_interfaces =
    compute_transitive_interfaces(_super_klass,
                                  _local_interfaces,
                                  _loader_data,
                                  CHECK);

  assert(_transitive_interfaces != NULL, "invariant");

  // sort methods
  _method_ordering = sort_methods(_methods);

  _all_mirandas = new GrowableArray<Method*>(20);

  Handle loader(THREAD, _loader_data->class_loader());
  klassVtable::compute_vtable_size_and_num_mirandas(&_vtable_size,
                                                    &_num_miranda_methods,
                                                    _all_mirandas,
                                                    _super_klass,
                                                    _methods,
                                                    _access_flags,
                                                    _major_version,
                                                    loader,
                                                    _class_name,
                                                    _local_interfaces,
                                                    CHECK);

  // Size of Java itable (in words)
  _itable_size = _access_flags.is_interface() ? 0 :
    klassItable::compute_itable_size(_transitive_interfaces);

  assert(_fac != NULL, "invariant");
  assert(_parsed_annotations != NULL, "invariant");

  _field_info = new FieldLayoutInfo();
  layout_fields(cp, _fac, _parsed_annotations, _field_info, CHECK);

  // Compute reference typ
  _rt = (NULL ==_super_klass) ? REF_NONE : _super_klass->reference_type();

}

void ClassFileParser::set_klass(InstanceKlass* klass) {

#ifdef ASSERT
  if (klass != NULL) {
    assert(NULL == _klass, "leaking?");
  }
#endif

  _klass = klass;
}

void ClassFileParser::set_klass_to_deallocate(InstanceKlass* klass) {

#ifdef ASSERT
  if (klass != NULL) {
    assert(NULL == _klass_to_deallocate, "leaking?");
  }
#endif

  _klass_to_deallocate = klass;
}

// Caller responsible for ResourceMark
// clone stream with rewound position
const ClassFileStream* ClassFileParser::clone_stream() const {
  assert(_stream != NULL, "invariant");

  return _stream->clone();
}
// ----------------------------------------------------------------------------
// debugging

#ifdef ASSERT

// return true if class_name contains no '.' (internal format is '/')
bool ClassFileParser::is_internal_format(Symbol* class_name) {
  if (class_name != NULL) {
    ResourceMark rm;
    char* name = class_name->as_C_string();
    return strchr(name, '.') == NULL;
  } else {
    return true;
  }
}

#endif<|MERGE_RESOLUTION|>--- conflicted
+++ resolved
@@ -5789,12 +5789,8 @@
                                  Publicity pub_level,
                                  TRAPS) :
   _stream(stream),
-<<<<<<< HEAD
+  _class_name(NULL),
   _nonf_class_name(NULL),
-=======
-  _requested_name(name),
-  _class_name(NULL),
->>>>>>> 141cc31f
   _loader_data(loader_data),
   _unsafe_anonymous_host(unsafe_anonymous_host),
   _cp_patches(cp_patches),
@@ -6080,12 +6076,6 @@
   Symbol* const class_name_in_cp = cp->klass_name_at(_this_class_index);
   assert(class_name_in_cp != NULL, "class_name can't be null");
 
-<<<<<<< HEAD
-=======
-  // Update _class_name to reflect the name in the constant pool
-  update_class_name(class_name_in_cp);
-
->>>>>>> 141cc31f
   // Don't need to check whether this class name is legal or not.
   // It has been checked when constant pool is parsed.
   // However, make sure it is not an array type.
