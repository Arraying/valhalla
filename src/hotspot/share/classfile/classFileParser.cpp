/*
 * Copyright (c) 1997, 2020, Oracle and/or its affiliates. All rights reserved.
 * DO NOT ALTER OR REMOVE COPYRIGHT NOTICES OR THIS FILE HEADER.
 *
 * This code is free software; you can redistribute it and/or modify it
 * under the terms of the GNU General Public License version 2 only, as
 * published by the Free Software Foundation.
 *
 * This code is distributed in the hope that it will be useful, but WITHOUT
 * ANY WARRANTY; without even the implied warranty of MERCHANTABILITY or
 * FITNESS FOR A PARTICULAR PURPOSE.  See the GNU General Public License
 * version 2 for more details (a copy is included in the LICENSE file that
 * accompanied this code).
 *
 * You should have received a copy of the GNU General Public License version
 * 2 along with this work; if not, write to the Free Software Foundation,
 * Inc., 51 Franklin St, Fifth Floor, Boston, MA 02110-1301 USA.
 *
 * Please contact Oracle, 500 Oracle Parkway, Redwood Shores, CA 94065 USA
 * or visit www.oracle.com if you need additional information or have any
 * questions.
 *
 */

#include "precompiled.hpp"
#include "jvm.h"
#include "aot/aotLoader.hpp"
#include "classfile/classFileParser.hpp"
#include "classfile/classFileStream.hpp"
#include "classfile/classLoader.hpp"
#include "classfile/classLoaderData.inline.hpp"
#include "classfile/classLoadInfo.hpp"
#include "classfile/defaultMethods.hpp"
#include "classfile/dictionary.hpp"
#include "classfile/fieldLayoutBuilder.hpp"
#include "classfile/javaClasses.inline.hpp"
#include "classfile/moduleEntry.hpp"
#include "classfile/packageEntry.hpp"
#include "classfile/symbolTable.hpp"
#include "classfile/systemDictionary.hpp"
#include "classfile/verificationType.hpp"
#include "classfile/verifier.hpp"
#include "classfile/vmSymbols.hpp"
#include "logging/log.hpp"
#include "logging/logStream.hpp"
#include "memory/allocation.hpp"
#include "memory/metadataFactory.hpp"
#include "memory/oopFactory.hpp"
#include "memory/resourceArea.hpp"
#include "memory/universe.hpp"
#include "oops/annotations.hpp"
#include "oops/constantPool.inline.hpp"
#include "oops/fieldStreams.inline.hpp"
#include "oops/inlineKlass.inline.hpp"
#include "oops/instanceKlass.hpp"
#include "oops/instanceMirrorKlass.hpp"
#include "oops/klass.inline.hpp"
#include "oops/klassVtable.hpp"
#include "oops/metadata.hpp"
#include "oops/method.inline.hpp"
#include "oops/oop.inline.hpp"
#include "oops/recordComponent.hpp"
#include "oops/symbol.hpp"
#include "prims/jvmtiExport.hpp"
#include "prims/jvmtiThreadState.hpp"
#include "runtime/arguments.hpp"
#include "runtime/fieldDescriptor.inline.hpp"
#include "runtime/handles.inline.hpp"
#include "runtime/javaCalls.hpp"
#include "runtime/os.hpp"
#include "runtime/perfData.hpp"
#include "runtime/reflection.hpp"
#include "runtime/safepointVerifiers.hpp"
#include "runtime/signature.hpp"
#include "runtime/timer.hpp"
#include "services/classLoadingService.hpp"
#include "services/threadService.hpp"
#include "utilities/align.hpp"
#include "utilities/bitMap.inline.hpp"
#include "utilities/copy.hpp"
#include "utilities/exceptions.hpp"
#include "utilities/globalDefinitions.hpp"
#include "utilities/growableArray.hpp"
#include "utilities/macros.hpp"
#include "utilities/ostream.hpp"
#include "utilities/resourceHash.hpp"
#include "utilities/stringUtils.hpp"
#include "utilities/utf8.hpp"

#if INCLUDE_CDS
#include "classfile/systemDictionaryShared.hpp"
#endif
#if INCLUDE_JFR
#include "jfr/support/jfrTraceIdExtension.hpp"
#endif

// We generally try to create the oops directly when parsing, rather than
// allocating temporary data structures and copying the bytes twice. A
// temporary area is only needed when parsing utf8 entries in the constant
// pool and when parsing line number tables.

// We add assert in debug mode when class format is not checked.

#define JAVA_CLASSFILE_MAGIC              0xCAFEBABE
#define JAVA_MIN_SUPPORTED_VERSION        45
#define JAVA_PREVIEW_MINOR_VERSION        65535

// Used for two backward compatibility reasons:
// - to check for new additions to the class file format in JDK1.5
// - to check for bug fixes in the format checker in JDK1.5
#define JAVA_1_5_VERSION                  49

// Used for backward compatibility reasons:
// - to check for javac bug fixes that happened after 1.5
// - also used as the max version when running in jdk6
#define JAVA_6_VERSION                    50

// Used for backward compatibility reasons:
// - to disallow argument and require ACC_STATIC for <clinit> methods
#define JAVA_7_VERSION                    51

// Extension method support.
#define JAVA_8_VERSION                    52

#define JAVA_9_VERSION                    53

#define JAVA_10_VERSION                   54

#define JAVA_11_VERSION                   55

#define JAVA_12_VERSION                   56

#define JAVA_13_VERSION                   57

#define JAVA_14_VERSION                   58

#define JAVA_15_VERSION                   59

#define JAVA_16_VERSION                   60

#define CONSTANT_CLASS_DESCRIPTORS        60

void ClassFileParser::set_class_bad_constant_seen(short bad_constant) {
  assert((bad_constant == JVM_CONSTANT_Module ||
          bad_constant == JVM_CONSTANT_Package) && _major_version >= JAVA_9_VERSION,
         "Unexpected bad constant pool entry");
  if (_bad_constant_seen == 0) _bad_constant_seen = bad_constant;
}

void ClassFileParser::parse_constant_pool_entries(const ClassFileStream* const stream,
                                                  ConstantPool* cp,
                                                  const int length,
                                                  TRAPS) {
  assert(stream != NULL, "invariant");
  assert(cp != NULL, "invariant");

  // Use a local copy of ClassFileStream. It helps the C++ compiler to optimize
  // this function (_current can be allocated in a register, with scalar
  // replacement of aggregates). The _current pointer is copied back to
  // stream() when this function returns. DON'T call another method within
  // this method that uses stream().
  const ClassFileStream cfs1 = *stream;
  const ClassFileStream* const cfs = &cfs1;

  assert(cfs->allocated_on_stack(), "should be local");
  debug_only(const u1* const old_current = stream->current();)

  // Used for batching symbol allocations.
  const char* names[SymbolTable::symbol_alloc_batch_size];
  int lengths[SymbolTable::symbol_alloc_batch_size];
  int indices[SymbolTable::symbol_alloc_batch_size];
  unsigned int hashValues[SymbolTable::symbol_alloc_batch_size];
  int names_count = 0;

  // parsing  Index 0 is unused
  for (int index = 1; index < length; index++) {
    // Each of the following case guarantees one more byte in the stream
    // for the following tag or the access_flags following constant pool,
    // so we don't need bounds-check for reading tag.
    const u1 tag = cfs->get_u1_fast();
    switch (tag) {
      case JVM_CONSTANT_Class: {
        cfs->guarantee_more(3, CHECK);  // name_index, tag/access_flags
        const u2 name_index = cfs->get_u2_fast();
        cp->klass_index_at_put(index, name_index);
        break;
      }
      case JVM_CONSTANT_Fieldref: {
        cfs->guarantee_more(5, CHECK);  // class_index, name_and_type_index, tag/access_flags
        const u2 class_index = cfs->get_u2_fast();
        const u2 name_and_type_index = cfs->get_u2_fast();
        cp->field_at_put(index, class_index, name_and_type_index);
        break;
      }
      case JVM_CONSTANT_Methodref: {
        cfs->guarantee_more(5, CHECK);  // class_index, name_and_type_index, tag/access_flags
        const u2 class_index = cfs->get_u2_fast();
        const u2 name_and_type_index = cfs->get_u2_fast();
        cp->method_at_put(index, class_index, name_and_type_index);
        break;
      }
      case JVM_CONSTANT_InterfaceMethodref: {
        cfs->guarantee_more(5, CHECK);  // class_index, name_and_type_index, tag/access_flags
        const u2 class_index = cfs->get_u2_fast();
        const u2 name_and_type_index = cfs->get_u2_fast();
        cp->interface_method_at_put(index, class_index, name_and_type_index);
        break;
      }
      case JVM_CONSTANT_String : {
        cfs->guarantee_more(3, CHECK);  // string_index, tag/access_flags
        const u2 string_index = cfs->get_u2_fast();
        cp->string_index_at_put(index, string_index);
        break;
      }
      case JVM_CONSTANT_MethodHandle :
      case JVM_CONSTANT_MethodType: {
        if (_major_version < Verifier::INVOKEDYNAMIC_MAJOR_VERSION) {
          classfile_parse_error(
            "Class file version does not support constant tag %u in class file %s",
            tag, THREAD);
          return;
        }
        if (tag == JVM_CONSTANT_MethodHandle) {
          cfs->guarantee_more(4, CHECK);  // ref_kind, method_index, tag/access_flags
          const u1 ref_kind = cfs->get_u1_fast();
          const u2 method_index = cfs->get_u2_fast();
          cp->method_handle_index_at_put(index, ref_kind, method_index);
        }
        else if (tag == JVM_CONSTANT_MethodType) {
          cfs->guarantee_more(3, CHECK);  // signature_index, tag/access_flags
          const u2 signature_index = cfs->get_u2_fast();
          cp->method_type_index_at_put(index, signature_index);
        }
        else {
          ShouldNotReachHere();
        }
        break;
      }
      case JVM_CONSTANT_Dynamic : {
        if (_major_version < Verifier::DYNAMICCONSTANT_MAJOR_VERSION) {
          classfile_parse_error(
              "Class file version does not support constant tag %u in class file %s",
              tag, THREAD);
          return;
        }
        cfs->guarantee_more(5, CHECK);  // bsm_index, nt, tag/access_flags
        const u2 bootstrap_specifier_index = cfs->get_u2_fast();
        const u2 name_and_type_index = cfs->get_u2_fast();
        if (_max_bootstrap_specifier_index < (int) bootstrap_specifier_index) {
          _max_bootstrap_specifier_index = (int) bootstrap_specifier_index;  // collect for later
        }
        cp->dynamic_constant_at_put(index, bootstrap_specifier_index, name_and_type_index);
        break;
      }
      case JVM_CONSTANT_InvokeDynamic : {
        if (_major_version < Verifier::INVOKEDYNAMIC_MAJOR_VERSION) {
          classfile_parse_error(
              "Class file version does not support constant tag %u in class file %s",
              tag, THREAD);
          return;
        }
        cfs->guarantee_more(5, CHECK);  // bsm_index, nt, tag/access_flags
        const u2 bootstrap_specifier_index = cfs->get_u2_fast();
        const u2 name_and_type_index = cfs->get_u2_fast();
        if (_max_bootstrap_specifier_index < (int) bootstrap_specifier_index) {
          _max_bootstrap_specifier_index = (int) bootstrap_specifier_index;  // collect for later
        }
        cp->invoke_dynamic_at_put(index, bootstrap_specifier_index, name_and_type_index);
        break;
      }
      case JVM_CONSTANT_Integer: {
        cfs->guarantee_more(5, CHECK);  // bytes, tag/access_flags
        const u4 bytes = cfs->get_u4_fast();
        cp->int_at_put(index, (jint)bytes);
        break;
      }
      case JVM_CONSTANT_Float: {
        cfs->guarantee_more(5, CHECK);  // bytes, tag/access_flags
        const u4 bytes = cfs->get_u4_fast();
        cp->float_at_put(index, *(jfloat*)&bytes);
        break;
      }
      case JVM_CONSTANT_Long: {
        // A mangled type might cause you to overrun allocated memory
        guarantee_property(index + 1 < length,
                           "Invalid constant pool entry %u in class file %s",
                           index,
                           CHECK);
        cfs->guarantee_more(9, CHECK);  // bytes, tag/access_flags
        const u8 bytes = cfs->get_u8_fast();
        cp->long_at_put(index, bytes);
        index++;   // Skip entry following eigth-byte constant, see JVM book p. 98
        break;
      }
      case JVM_CONSTANT_Double: {
        // A mangled type might cause you to overrun allocated memory
        guarantee_property(index+1 < length,
                           "Invalid constant pool entry %u in class file %s",
                           index,
                           CHECK);
        cfs->guarantee_more(9, CHECK);  // bytes, tag/access_flags
        const u8 bytes = cfs->get_u8_fast();
        cp->double_at_put(index, *(jdouble*)&bytes);
        index++;   // Skip entry following eigth-byte constant, see JVM book p. 98
        break;
      }
      case JVM_CONSTANT_NameAndType: {
        cfs->guarantee_more(5, CHECK);  // name_index, signature_index, tag/access_flags
        const u2 name_index = cfs->get_u2_fast();
        const u2 signature_index = cfs->get_u2_fast();
        cp->name_and_type_at_put(index, name_index, signature_index);
        break;
      }
      case JVM_CONSTANT_Utf8 : {
        cfs->guarantee_more(2, CHECK);  // utf8_length
        u2  utf8_length = cfs->get_u2_fast();
        const u1* utf8_buffer = cfs->current();
        assert(utf8_buffer != NULL, "null utf8 buffer");
        // Got utf8 string, guarantee utf8_length+1 bytes, set stream position forward.
        cfs->guarantee_more(utf8_length+1, CHECK);  // utf8 string, tag/access_flags
        cfs->skip_u1_fast(utf8_length);

        // Before storing the symbol, make sure it's legal
        if (_need_verify) {
          verify_legal_utf8(utf8_buffer, utf8_length, CHECK);
        }

        if (has_cp_patch_at(index)) {
          Handle patch = clear_cp_patch_at(index);
          guarantee_property(java_lang_String::is_instance(patch()),
                             "Illegal utf8 patch at %d in class file %s",
                             index,
                             CHECK);
          const char* const str = java_lang_String::as_utf8_string(patch());
          // (could use java_lang_String::as_symbol instead, but might as well batch them)
          utf8_buffer = (const u1*) str;
          utf8_length = (u2) strlen(str);
        }

        unsigned int hash;
        Symbol* const result = SymbolTable::lookup_only((const char*)utf8_buffer,
                                                        utf8_length,
                                                        hash);
        if (result == NULL) {
          names[names_count] = (const char*)utf8_buffer;
          lengths[names_count] = utf8_length;
          indices[names_count] = index;
          hashValues[names_count++] = hash;
          if (names_count == SymbolTable::symbol_alloc_batch_size) {
            SymbolTable::new_symbols(_loader_data,
                                     constantPoolHandle(THREAD, cp),
                                     names_count,
                                     names,
                                     lengths,
                                     indices,
                                     hashValues);
            names_count = 0;
          }
        } else {
          cp->symbol_at_put(index, result);
        }
        break;
      }
      case JVM_CONSTANT_Module:
      case JVM_CONSTANT_Package: {
        // Record that an error occurred in these two cases but keep parsing so
        // that ACC_Module can be checked for in the access_flags.  Need to
        // throw NoClassDefFoundError in that case.
        if (_major_version >= JAVA_9_VERSION) {
          cfs->guarantee_more(3, CHECK);
          cfs->get_u2_fast();
          set_class_bad_constant_seen(tag);
          break;
        }
      }
      default: {
        classfile_parse_error("Unknown constant tag %u in class file %s",
                              tag,
                              THREAD);
        return;
      }
    } // end of switch(tag)
  } // end of for

  // Allocate the remaining symbols
  if (names_count > 0) {
    SymbolTable::new_symbols(_loader_data,
                             constantPoolHandle(THREAD, cp),
                             names_count,
                             names,
                             lengths,
                             indices,
                             hashValues);
  }

  // Copy _current pointer of local copy back to stream.
  assert(stream->current() == old_current, "non-exclusive use of stream");
  stream->set_current(cfs1.current());

}

static inline bool valid_cp_range(int index, int length) {
  return (index > 0 && index < length);
}

static inline Symbol* check_symbol_at(const ConstantPool* cp, int index) {
  assert(cp != NULL, "invariant");
  if (valid_cp_range(index, cp->length()) && cp->tag_at(index).is_utf8()) {
    return cp->symbol_at(index);
  }
  return NULL;
}

#ifdef ASSERT
PRAGMA_DIAG_PUSH
PRAGMA_FORMAT_NONLITERAL_IGNORED
void ClassFileParser::report_assert_property_failure(const char* msg, TRAPS) const {
  ResourceMark rm(THREAD);
  fatal(msg, _class_name->as_C_string());
}

void ClassFileParser::report_assert_property_failure(const char* msg,
                                                     int index,
                                                     TRAPS) const {
  ResourceMark rm(THREAD);
  fatal(msg, index, _class_name->as_C_string());
}
PRAGMA_DIAG_POP
#endif

void ClassFileParser::parse_constant_pool(const ClassFileStream* const stream,
                                         ConstantPool* const cp,
                                         const int length,
                                         TRAPS) {
  assert(cp != NULL, "invariant");
  assert(stream != NULL, "invariant");

  // parsing constant pool entries
  parse_constant_pool_entries(stream, cp, length, CHECK);
  if (class_bad_constant_seen() != 0) {
    // a bad CP entry has been detected previously so stop parsing and just return.
    return;
  }

  int index = 1;  // declared outside of loops for portability
  int num_klasses = 0;

  // first verification pass - validate cross references
  // and fixup class and string constants
  for (index = 1; index < length; index++) {          // Index 0 is unused
    const jbyte tag = cp->tag_at(index).value();
    switch (tag) {
      case JVM_CONSTANT_Class: {
        ShouldNotReachHere();     // Only JVM_CONSTANT_ClassIndex should be present
        break;
      }
      case JVM_CONSTANT_Fieldref:
        // fall through
      case JVM_CONSTANT_Methodref:
        // fall through
      case JVM_CONSTANT_InterfaceMethodref: {
        if (!_need_verify) break;
        const int klass_ref_index = cp->klass_ref_index_at(index);
        const int name_and_type_ref_index = cp->name_and_type_ref_index_at(index);
        check_property(valid_klass_reference_at(klass_ref_index),
                       "Invalid constant pool index %u in class file %s",
                       klass_ref_index, CHECK);
        check_property(valid_cp_range(name_and_type_ref_index, length) &&
          cp->tag_at(name_and_type_ref_index).is_name_and_type(),
          "Invalid constant pool index %u in class file %s",
          name_and_type_ref_index, CHECK);
        break;
      }
      case JVM_CONSTANT_String: {
        ShouldNotReachHere();     // Only JVM_CONSTANT_StringIndex should be present
        break;
      }
      case JVM_CONSTANT_Integer:
        break;
      case JVM_CONSTANT_Float:
        break;
      case JVM_CONSTANT_Long:
      case JVM_CONSTANT_Double: {
        index++;
        check_property(
          (index < length && cp->tag_at(index).is_invalid()),
          "Improper constant pool long/double index %u in class file %s",
          index, CHECK);
        break;
      }
      case JVM_CONSTANT_NameAndType: {
        if (!_need_verify) break;
        const int name_ref_index = cp->name_ref_index_at(index);
        const int signature_ref_index = cp->signature_ref_index_at(index);
        check_property(valid_symbol_at(name_ref_index),
          "Invalid constant pool index %u in class file %s",
          name_ref_index, CHECK);
        check_property(valid_symbol_at(signature_ref_index),
          "Invalid constant pool index %u in class file %s",
          signature_ref_index, CHECK);
        break;
      }
      case JVM_CONSTANT_Utf8:
        break;
      case JVM_CONSTANT_UnresolvedClass:         // fall-through
      case JVM_CONSTANT_UnresolvedClassInError: {
        ShouldNotReachHere();     // Only JVM_CONSTANT_ClassIndex should be present
        break;
      }
      case JVM_CONSTANT_ClassIndex: {
        const int class_index = cp->klass_index_at(index);
        check_property(valid_symbol_at(class_index),
          "Invalid constant pool index %u in class file %s",
          class_index, CHECK);

        Symbol* const name = cp->symbol_at(class_index);
        const unsigned int name_len = name->utf8_length();
        if (name->is_Q_signature()) {
          cp->unresolved_qdescriptor_at_put(index, class_index, num_klasses++);
        } else {
          cp->unresolved_klass_at_put(index, class_index, num_klasses++);
        }
        break;
      }
      case JVM_CONSTANT_StringIndex: {
        const int string_index = cp->string_index_at(index);
        check_property(valid_symbol_at(string_index),
          "Invalid constant pool index %u in class file %s",
          string_index, CHECK);
        Symbol* const sym = cp->symbol_at(string_index);
        cp->unresolved_string_at_put(index, sym);
        break;
      }
      case JVM_CONSTANT_MethodHandle: {
        const int ref_index = cp->method_handle_index_at(index);
        check_property(valid_cp_range(ref_index, length),
          "Invalid constant pool index %u in class file %s",
          ref_index, CHECK);
        const constantTag tag = cp->tag_at(ref_index);
        const int ref_kind = cp->method_handle_ref_kind_at(index);

        switch (ref_kind) {
          case JVM_REF_getField:
          case JVM_REF_getStatic:
          case JVM_REF_putField:
          case JVM_REF_putStatic: {
            check_property(
              tag.is_field(),
              "Invalid constant pool index %u in class file %s (not a field)",
              ref_index, CHECK);
            break;
          }
          case JVM_REF_invokeVirtual:
          case JVM_REF_newInvokeSpecial: {
            check_property(
              tag.is_method(),
              "Invalid constant pool index %u in class file %s (not a method)",
              ref_index, CHECK);
            break;
          }
          case JVM_REF_invokeStatic:
          case JVM_REF_invokeSpecial: {
            check_property(
              tag.is_method() ||
              ((_major_version >= JAVA_8_VERSION) && tag.is_interface_method()),
              "Invalid constant pool index %u in class file %s (not a method)",
              ref_index, CHECK);
            break;
          }
          case JVM_REF_invokeInterface: {
            check_property(
              tag.is_interface_method(),
              "Invalid constant pool index %u in class file %s (not an interface method)",
              ref_index, CHECK);
            break;
          }
          default: {
            classfile_parse_error(
              "Bad method handle kind at constant pool index %u in class file %s",
              index, THREAD);
            return;
          }
        } // switch(refkind)
        // Keep the ref_index unchanged.  It will be indirected at link-time.
        break;
      } // case MethodHandle
      case JVM_CONSTANT_MethodType: {
        const int ref_index = cp->method_type_index_at(index);
        check_property(valid_symbol_at(ref_index),
          "Invalid constant pool index %u in class file %s",
          ref_index, CHECK);
        break;
      }
      case JVM_CONSTANT_Dynamic: {
        const int name_and_type_ref_index =
          cp->bootstrap_name_and_type_ref_index_at(index);

        check_property(valid_cp_range(name_and_type_ref_index, length) &&
          cp->tag_at(name_and_type_ref_index).is_name_and_type(),
          "Invalid constant pool index %u in class file %s",
          name_and_type_ref_index, CHECK);
        // bootstrap specifier index must be checked later,
        // when BootstrapMethods attr is available

        // Mark the constant pool as having a CONSTANT_Dynamic_info structure
        cp->set_has_dynamic_constant();
        break;
      }
      case JVM_CONSTANT_InvokeDynamic: {
        const int name_and_type_ref_index =
          cp->bootstrap_name_and_type_ref_index_at(index);

        check_property(valid_cp_range(name_and_type_ref_index, length) &&
          cp->tag_at(name_and_type_ref_index).is_name_and_type(),
          "Invalid constant pool index %u in class file %s",
          name_and_type_ref_index, CHECK);
        // bootstrap specifier index must be checked later,
        // when BootstrapMethods attr is available
        break;
      }
      default: {
        fatal("bad constant pool tag value %u", cp->tag_at(index).value());
        ShouldNotReachHere();
        break;
      }
    } // switch(tag)
  } // end of for

  _first_patched_klass_resolved_index = num_klasses;
  cp->allocate_resolved_klasses(_loader_data, num_klasses + _max_num_patched_klasses, CHECK);

  if (_cp_patches != NULL) {
    // need to treat this_class specially...

    // Add dummy utf8 entries in the space reserved for names of patched classes. We'll use "*"
    // for now. These will be replaced with actual names of the patched classes in patch_class().
    Symbol* s = vmSymbols::star_name();
    for (int n=_orig_cp_size; n<cp->length(); n++) {
      cp->symbol_at_put(n, s);
    }

    int this_class_index;
    {
      stream->guarantee_more(8, CHECK);  // flags, this_class, super_class, infs_len
      const u1* const mark = stream->current();
      stream->skip_u2_fast(1); // skip flags
      this_class_index = stream->get_u2_fast();
      stream->set_current(mark);  // revert to mark
    }

    for (index = 1; index < length; index++) {          // Index 0 is unused
      if (has_cp_patch_at(index)) {
        guarantee_property(index != this_class_index,
          "Illegal constant pool patch to self at %d in class file %s",
          index, CHECK);
        patch_constant_pool(cp, index, cp_patch_at(index), CHECK);
      }
    }
  }

  if (!_need_verify) {
    return;
  }

  // second verification pass - checks the strings are of the right format.
  // but not yet to the other entries
  for (index = 1; index < length; index++) {
    const jbyte tag = cp->tag_at(index).value();
    switch (tag) {
      case JVM_CONSTANT_UnresolvedClass: {
        const Symbol* const class_name = cp->klass_name_at(index);
        // check the name, even if _cp_patches will overwrite it
        verify_legal_class_name(class_name, CHECK);
        break;
      }
      case JVM_CONSTANT_NameAndType: {
        if (_need_verify) {
          const int sig_index = cp->signature_ref_index_at(index);
          const int name_index = cp->name_ref_index_at(index);
          const Symbol* const name = cp->symbol_at(name_index);
          const Symbol* const sig = cp->symbol_at(sig_index);
          guarantee_property(sig->utf8_length() != 0,
            "Illegal zero length constant pool entry at %d in class %s",
            sig_index, CHECK);
          guarantee_property(name->utf8_length() != 0,
            "Illegal zero length constant pool entry at %d in class %s",
            name_index, CHECK);

          if (Signature::is_method(sig)) {
            // Format check method name and signature
            verify_legal_method_name(name, CHECK);
            verify_legal_method_signature(name, sig, CHECK);
          } else {
            // Format check field name and signature
            verify_legal_field_name(name, CHECK);
            verify_legal_field_signature(name, sig, CHECK);
          }
        }
        break;
      }
      case JVM_CONSTANT_Dynamic: {
        const int name_and_type_ref_index =
          cp->name_and_type_ref_index_at(index);
        // already verified to be utf8
        const int name_ref_index =
          cp->name_ref_index_at(name_and_type_ref_index);
        // already verified to be utf8
        const int signature_ref_index =
          cp->signature_ref_index_at(name_and_type_ref_index);
        const Symbol* const name = cp->symbol_at(name_ref_index);
        const Symbol* const signature = cp->symbol_at(signature_ref_index);
        if (_need_verify) {
          // CONSTANT_Dynamic's name and signature are verified above, when iterating NameAndType_info.
          // Need only to be sure signature is the right type.
          if (Signature::is_method(signature)) {
            throwIllegalSignature("CONSTANT_Dynamic", name, signature, CHECK);
          }
        }
        break;
      }
      case JVM_CONSTANT_InvokeDynamic:
      case JVM_CONSTANT_Fieldref:
      case JVM_CONSTANT_Methodref:
      case JVM_CONSTANT_InterfaceMethodref: {
        const int name_and_type_ref_index =
          cp->name_and_type_ref_index_at(index);
        // already verified to be utf8
        const int name_ref_index =
          cp->name_ref_index_at(name_and_type_ref_index);
        // already verified to be utf8
        const int signature_ref_index =
          cp->signature_ref_index_at(name_and_type_ref_index);
        const Symbol* const name = cp->symbol_at(name_ref_index);
        const Symbol* const signature = cp->symbol_at(signature_ref_index);
        if (tag == JVM_CONSTANT_Fieldref) {
          if (_need_verify) {
            // Field name and signature are verified above, when iterating NameAndType_info.
            // Need only to be sure signature is non-zero length and the right type.
            if (Signature::is_method(signature)) {
              throwIllegalSignature("Field", name, signature, CHECK);
            }
          }
        } else {
          if (_need_verify) {
            // Method name and signature are verified above, when iterating NameAndType_info.
            // Need only to be sure signature is non-zero length and the right type.
            if (!Signature::is_method(signature)) {
              throwIllegalSignature("Method", name, signature, CHECK);
            }
          }
          // 4509014: If a class method name begins with '<', it must be "<init>"
          const unsigned int name_len = name->utf8_length();
          if (tag == JVM_CONSTANT_Methodref &&
              name_len != 0 &&
              name->char_at(0) == JVM_SIGNATURE_SPECIAL &&
              name != vmSymbols::object_initializer_name()) {
            classfile_parse_error(
              "Bad method name at constant pool index %u in class file %s",
              name_ref_index, THREAD);
            return;
          }
        }
        break;
      }
      case JVM_CONSTANT_MethodHandle: {
        const int ref_index = cp->method_handle_index_at(index);
        const int ref_kind = cp->method_handle_ref_kind_at(index);
        switch (ref_kind) {
          case JVM_REF_invokeVirtual:
          case JVM_REF_invokeStatic:
          case JVM_REF_invokeSpecial:
          case JVM_REF_newInvokeSpecial: {
            const int name_and_type_ref_index =
              cp->name_and_type_ref_index_at(ref_index);
            const int name_ref_index =
              cp->name_ref_index_at(name_and_type_ref_index);
            const Symbol* const name = cp->symbol_at(name_ref_index);
            if (name != vmSymbols::object_initializer_name()) {
              if (ref_kind == JVM_REF_newInvokeSpecial) {
                classfile_parse_error(
                  "Bad constructor name at constant pool index %u in class file %s",
                    name_ref_index, THREAD);
                return;
              }
            } else {
              // The allowed invocation mode of <init> depends on its signature.
              // This test corresponds to verify_invoke_instructions in the verifier.
              const int signature_ref_index =
                cp->signature_ref_index_at(name_and_type_ref_index);
              const Symbol* const signature = cp->symbol_at(signature_ref_index);
              if (signature->is_void_method_signature()
                  && ref_kind == JVM_REF_newInvokeSpecial) {
                // OK, could be a constructor call
              } else if (!signature->is_void_method_signature()
                         && ref_kind == JVM_REF_invokeStatic) {
                // also OK, could be a static factory call
              } else {
                classfile_parse_error(
                  "Bad method name at constant pool index %u in class file %s",
                  name_ref_index, THREAD);
                return;
              }
            }
            break;
          }
          // Other ref_kinds are already fully checked in previous pass.
        } // switch(ref_kind)
        break;
      }
      case JVM_CONSTANT_MethodType: {
        const Symbol* const no_name = vmSymbols::type_name(); // place holder
        const Symbol* const signature = cp->method_type_signature_at(index);
        verify_legal_method_signature(no_name, signature, CHECK);
        break;
      }
      case JVM_CONSTANT_Utf8: {
        assert(cp->symbol_at(index)->refcount() != 0, "count corrupted");
      }
    }  // switch(tag)
  }  // end of for
}

Handle ClassFileParser::clear_cp_patch_at(int index) {
  Handle patch = cp_patch_at(index);
  _cp_patches->at_put(index, Handle());
  assert(!has_cp_patch_at(index), "");
  return patch;
}

void ClassFileParser::patch_class(ConstantPool* cp, int class_index, Klass* k, Symbol* name) {
  int name_index = _orig_cp_size + _num_patched_klasses;
  int resolved_klass_index = _first_patched_klass_resolved_index + _num_patched_klasses;

  cp->klass_at_put(class_index, name_index, resolved_klass_index, k, name);
  _num_patched_klasses ++;
}

void ClassFileParser::patch_constant_pool(ConstantPool* cp,
                                          int index,
                                          Handle patch,
                                          TRAPS) {
  assert(cp != NULL, "invariant");

  BasicType patch_type = T_VOID;

  switch (cp->tag_at(index).value()) {

    case JVM_CONSTANT_UnresolvedClass: {
      // Patching a class means pre-resolving it.
      // The name in the constant pool is ignored.
      if (java_lang_Class::is_instance(patch())) {
        guarantee_property(!java_lang_Class::is_primitive(patch()),
                           "Illegal class patch at %d in class file %s",
                           index, CHECK);
        Klass* k = java_lang_Class::as_Klass(patch());
        patch_class(cp, index, k, k->name());
      } else {
        guarantee_property(java_lang_String::is_instance(patch()),
                           "Illegal class patch at %d in class file %s",
                           index, CHECK);
        Symbol* const name = java_lang_String::as_symbol(patch());
        patch_class(cp, index, NULL, name);
      }
      break;
    }

    case JVM_CONSTANT_String: {
      // skip this patch and don't clear it.  Needs the oop array for resolved
      // references to be created first.
      return;
    }
    case JVM_CONSTANT_Integer: patch_type = T_INT;    goto patch_prim;
    case JVM_CONSTANT_Float:   patch_type = T_FLOAT;  goto patch_prim;
    case JVM_CONSTANT_Long:    patch_type = T_LONG;   goto patch_prim;
    case JVM_CONSTANT_Double:  patch_type = T_DOUBLE; goto patch_prim;
    patch_prim:
    {
      jvalue value;
      BasicType value_type = java_lang_boxing_object::get_value(patch(), &value);
      guarantee_property(value_type == patch_type,
                         "Illegal primitive patch at %d in class file %s",
                         index, CHECK);
      switch (value_type) {
        case T_INT:    cp->int_at_put(index,   value.i); break;
        case T_FLOAT:  cp->float_at_put(index, value.f); break;
        case T_LONG:   cp->long_at_put(index,  value.j); break;
        case T_DOUBLE: cp->double_at_put(index, value.d); break;
        default:       assert(false, "");
      }
    } // end patch_prim label
    break;

    default: {
      // %%% TODO: put method handles into CONSTANT_InterfaceMethodref, etc.
      guarantee_property(!has_cp_patch_at(index),
                         "Illegal unexpected patch at %d in class file %s",
                         index, CHECK);
      return;
    }
  } // end of switch(tag)

  // On fall-through, mark the patch as used.
  clear_cp_patch_at(index);
}
class NameSigHash: public ResourceObj {
 public:
  const Symbol*       _name;       // name
  const Symbol*       _sig;        // signature
  NameSigHash*  _next;             // Next entry in hash table
};

static const int HASH_ROW_SIZE = 256;

static unsigned int hash(const Symbol* name, const Symbol* sig) {
  unsigned int raw_hash = 0;
  raw_hash += ((unsigned int)(uintptr_t)name) >> (LogHeapWordSize + 2);
  raw_hash += ((unsigned int)(uintptr_t)sig) >> LogHeapWordSize;

  return (raw_hash + (unsigned int)(uintptr_t)name) % HASH_ROW_SIZE;
}


static void initialize_hashtable(NameSigHash** table) {
  memset((void*)table, 0, sizeof(NameSigHash*) * HASH_ROW_SIZE);
}
// Return false if the name/sig combination is found in table.
// Return true if no duplicate is found. And name/sig is added as a new entry in table.
// The old format checker uses heap sort to find duplicates.
// NOTE: caller should guarantee that GC doesn't happen during the life cycle
// of table since we don't expect Symbol*'s to move.
static bool put_after_lookup(const Symbol* name, const Symbol* sig, NameSigHash** table) {
  assert(name != NULL, "name in constant pool is NULL");

  // First lookup for duplicates
  int index = hash(name, sig);
  NameSigHash* entry = table[index];
  while (entry != NULL) {
    if (entry->_name == name && entry->_sig == sig) {
      return false;
    }
    entry = entry->_next;
  }

  // No duplicate is found, allocate a new entry and fill it.
  entry = new NameSigHash();
  entry->_name = name;
  entry->_sig = sig;

  // Insert into hash table
  entry->_next = table[index];
  table[index] = entry;

  return true;
}

// Side-effects: populates the _local_interfaces field
void ClassFileParser::parse_interfaces(const ClassFileStream* stream,
                                       int itfs_len,
                                       ConstantPool* cp,
                                       bool is_inline_type,
                                       bool* const has_nonstatic_concrete_methods,
                                       // FIXME: lots of these functions
                                       // declare their parameters as const,
                                       // which adds only noise to the code.
                                       // Remove the spurious const modifiers.
                                       // Many are of the form "const int x"
                                       // or "T* const x".
                                       bool* const is_declared_atomic,
                                       TRAPS) {
  assert(stream != NULL, "invariant");
  assert(cp != NULL, "invariant");
  assert(has_nonstatic_concrete_methods != NULL, "invariant");

  if (itfs_len == 0) {
    _temp_local_interfaces = new GrowableArray<InstanceKlass*>(0);
  } else {
    assert(itfs_len > 0, "only called for len>0");
    _temp_local_interfaces = new GrowableArray<InstanceKlass*>(itfs_len);
    int index = 0;
    for (index = 0; index < itfs_len; index++) {
      const u2 interface_index = stream->get_u2(CHECK);
      Klass* interf;
      check_property(
        valid_klass_reference_at(interface_index),
        "Interface name has bad constant pool index %u in class file %s",
        interface_index, CHECK);
      if (cp->tag_at(interface_index).is_klass()) {
        interf = cp->resolved_klass_at(interface_index);
      } else {
        Symbol* const unresolved_klass  = cp->klass_name_at(interface_index);

        // Don't need to check legal name because it's checked when parsing constant pool.
        // But need to make sure it's not an array type.
        guarantee_property(unresolved_klass->char_at(0) != JVM_SIGNATURE_ARRAY,
                           "Bad interface name in class file %s", CHECK);

        // Call resolve_super so class circularity is checked
        interf = SystemDictionary::resolve_super_or_fail(
                                                  _class_name,
                                                  unresolved_klass,
                                                  Handle(THREAD, _loader_data->class_loader()),
                                                  _protection_domain,
                                                  false,
                                                  CHECK);
      }

      if (!interf->is_interface()) {
        THROW_MSG(vmSymbols::java_lang_IncompatibleClassChangeError(),
                  err_msg("class %s can not implement %s, because it is not an interface (%s)",
                          _class_name->as_klass_external_name(),
                          interf->external_name(),
                          interf->class_in_module_of_loader()));
      }

      InstanceKlass* ik = InstanceKlass::cast(interf);
      if (is_inline_type && ik->invalid_inline_super()) {
        ResourceMark rm(THREAD);
        Exceptions::fthrow(
          THREAD_AND_LOCATION,
          vmSymbols::java_lang_IncompatibleClassChangeError(),
          "Inline type %s attempts to implement interface java.lang.IdentityObject",
          _class_name->as_klass_external_name());
        return;
      }
      if (ik->invalid_inline_super()) {
        set_invalid_inline_super();
      }
      if (ik->has_nonstatic_concrete_methods()) {
        *has_nonstatic_concrete_methods = true;
      }
      if (ik->is_declared_atomic()) {
        *is_declared_atomic = true;
      }
      if (ik->name() == vmSymbols::java_lang_IdentityObject()) {
        _implements_identityObject = true;
      }
      _temp_local_interfaces->append(ik);
    }

    if (!_need_verify || itfs_len <= 1) {
      return;
    }

    // Check if there's any duplicates in interfaces
    ResourceMark rm(THREAD);
    NameSigHash** interface_names = NEW_RESOURCE_ARRAY_IN_THREAD(THREAD,
                                                                 NameSigHash*,
                                                                 HASH_ROW_SIZE);
    initialize_hashtable(interface_names);
    bool dup = false;
    const Symbol* name = NULL;
    {
      debug_only(NoSafepointVerifier nsv;)
      for (index = 0; index < itfs_len; index++) {
        const InstanceKlass* const k = _temp_local_interfaces->at(index);
        name = k->name();
        // If no duplicates, add (name, NULL) in hashtable interface_names.
        if (!put_after_lookup(name, NULL, interface_names)) {
          dup = true;
          break;
        }
      }
    }
    if (dup) {
      classfile_parse_error("Duplicate interface name \"%s\" in class file %s",
                             name->as_C_string(), THREAD);
    }
  }
}

void ClassFileParser::verify_constantvalue(const ConstantPool* const cp,
                                           int constantvalue_index,
                                           int signature_index,
                                           TRAPS) const {
  // Make sure the constant pool entry is of a type appropriate to this field
  guarantee_property(
    (constantvalue_index > 0 &&
      constantvalue_index < cp->length()),
    "Bad initial value index %u in ConstantValue attribute in class file %s",
    constantvalue_index, CHECK);

  const constantTag value_type = cp->tag_at(constantvalue_index);
  switch(cp->basic_type_for_signature_at(signature_index)) {
    case T_LONG: {
      guarantee_property(value_type.is_long(),
                         "Inconsistent constant value type in class file %s",
                         CHECK);
      break;
    }
    case T_FLOAT: {
      guarantee_property(value_type.is_float(),
                         "Inconsistent constant value type in class file %s",
                         CHECK);
      break;
    }
    case T_DOUBLE: {
      guarantee_property(value_type.is_double(),
                         "Inconsistent constant value type in class file %s",
                         CHECK);
      break;
    }
    case T_BYTE:
    case T_CHAR:
    case T_SHORT:
    case T_BOOLEAN:
    case T_INT: {
      guarantee_property(value_type.is_int(),
                         "Inconsistent constant value type in class file %s",
                         CHECK);
      break;
    }
    case T_OBJECT: {
      guarantee_property((cp->symbol_at(signature_index)->equals("Ljava/lang/String;")
                         && value_type.is_string()),
                         "Bad string initial value in class file %s",
                         CHECK);
      break;
    }
    default: {
      classfile_parse_error("Unable to set initial value %u in class file %s",
                             constantvalue_index,
                             THREAD);
    }
  }
}

class AnnotationCollector : public ResourceObj{
public:
  enum Location { _in_field, _in_method, _in_class };
  enum ID {
    _unknown = 0,
    _method_CallerSensitive,
    _method_ForceInline,
    _method_DontInline,
    _method_InjectedProfile,
    _method_LambdaForm_Compiled,
    _method_Hidden,
    _method_IntrinsicCandidate,
    _jdk_internal_vm_annotation_Contended,
    _field_Stable,
    _jdk_internal_vm_annotation_ReservedStackAccess,
    _annotation_LIMIT
  };
  const Location _location;
  int _annotations_present;
  u2 _contended_group;

  AnnotationCollector(Location location)
    : _location(location), _annotations_present(0)
  {
    assert((int)_annotation_LIMIT <= (int)sizeof(_annotations_present) * BitsPerByte, "");
  }
  // If this annotation name has an ID, report it (or _none).
  ID annotation_index(const ClassLoaderData* loader_data, const Symbol* name, bool can_access_vm_annotations);
  // Set the annotation name:
  void set_annotation(ID id) {
    assert((int)id >= 0 && (int)id < (int)_annotation_LIMIT, "oob");
    _annotations_present |= nth_bit((int)id);
  }

  void remove_annotation(ID id) {
    assert((int)id >= 0 && (int)id < (int)_annotation_LIMIT, "oob");
    _annotations_present &= ~nth_bit((int)id);
  }

  // Report if the annotation is present.
  bool has_any_annotations() const { return _annotations_present != 0; }
  bool has_annotation(ID id) const { return (nth_bit((int)id) & _annotations_present) != 0; }

  void set_contended_group(u2 group) { _contended_group = group; }
  u2 contended_group() const { return _contended_group; }

  bool is_contended() const { return has_annotation(_jdk_internal_vm_annotation_Contended); }

  void set_stable(bool stable) { set_annotation(_field_Stable); }
  bool is_stable() const { return has_annotation(_field_Stable); }
};

// This class also doubles as a holder for metadata cleanup.
class ClassFileParser::FieldAnnotationCollector : public AnnotationCollector {
private:
  ClassLoaderData* _loader_data;
  AnnotationArray* _field_annotations;
  AnnotationArray* _field_type_annotations;
public:
  FieldAnnotationCollector(ClassLoaderData* loader_data) :
    AnnotationCollector(_in_field),
    _loader_data(loader_data),
    _field_annotations(NULL),
    _field_type_annotations(NULL) {}
  ~FieldAnnotationCollector();
  void apply_to(FieldInfo* f);
  AnnotationArray* field_annotations()      { return _field_annotations; }
  AnnotationArray* field_type_annotations() { return _field_type_annotations; }

  void set_field_annotations(AnnotationArray* a)      { _field_annotations = a; }
  void set_field_type_annotations(AnnotationArray* a) { _field_type_annotations = a; }
};

class MethodAnnotationCollector : public AnnotationCollector{
public:
  MethodAnnotationCollector() : AnnotationCollector(_in_method) { }
  void apply_to(const methodHandle& m);
};

class ClassFileParser::ClassAnnotationCollector : public AnnotationCollector{
public:
  ClassAnnotationCollector() : AnnotationCollector(_in_class) { }
  void apply_to(InstanceKlass* ik);
};


static int skip_annotation_value(const u1*, int, int); // fwd decl

// Safely increment index by val if does not pass limit
#define SAFE_ADD(index, limit, val) \
if (index >= limit - val) return limit; \
index += val;

// Skip an annotation.  Return >=limit if there is any problem.
static int skip_annotation(const u1* buffer, int limit, int index) {
  assert(buffer != NULL, "invariant");
  // annotation := atype:u2 do(nmem:u2) {member:u2 value}
  // value := switch (tag:u1) { ... }
  SAFE_ADD(index, limit, 4); // skip atype and read nmem
  int nmem = Bytes::get_Java_u2((address)buffer + index - 2);
  while (--nmem >= 0 && index < limit) {
    SAFE_ADD(index, limit, 2); // skip member
    index = skip_annotation_value(buffer, limit, index);
  }
  return index;
}

// Skip an annotation value.  Return >=limit if there is any problem.
static int skip_annotation_value(const u1* buffer, int limit, int index) {
  assert(buffer != NULL, "invariant");

  // value := switch (tag:u1) {
  //   case B, C, I, S, Z, D, F, J, c: con:u2;
  //   case e: e_class:u2 e_name:u2;
  //   case s: s_con:u2;
  //   case [: do(nval:u2) {value};
  //   case @: annotation;
  //   case s: s_con:u2;
  // }
  SAFE_ADD(index, limit, 1); // read tag
  const u1 tag = buffer[index - 1];
  switch (tag) {
    case 'B':
    case 'C':
    case 'I':
    case 'S':
    case 'Z':
    case 'D':
    case 'F':
    case 'J':
    case 'c':
    case 's':
      SAFE_ADD(index, limit, 2);  // skip con or s_con
      break;
    case 'e':
      SAFE_ADD(index, limit, 4);  // skip e_class, e_name
      break;
    case '[':
    {
      SAFE_ADD(index, limit, 2); // read nval
      int nval = Bytes::get_Java_u2((address)buffer + index - 2);
      while (--nval >= 0 && index < limit) {
        index = skip_annotation_value(buffer, limit, index);
      }
    }
    break;
    case '@':
      index = skip_annotation(buffer, limit, index);
      break;
    default:
      return limit;  //  bad tag byte
  }
  return index;
}

// Sift through annotations, looking for those significant to the VM:
static void parse_annotations(const ConstantPool* const cp,
                              const u1* buffer, int limit,
                              AnnotationCollector* coll,
                              ClassLoaderData* loader_data,
                              const bool can_access_vm_annotations,
                              TRAPS) {

  assert(cp != NULL, "invariant");
  assert(buffer != NULL, "invariant");
  assert(coll != NULL, "invariant");
  assert(loader_data != NULL, "invariant");

  // annotations := do(nann:u2) {annotation}
  int index = 2; // read nann
  if (index >= limit)  return;
  int nann = Bytes::get_Java_u2((address)buffer + index - 2);
  enum {  // initial annotation layout
    atype_off = 0,      // utf8 such as 'Ljava/lang/annotation/Retention;'
    count_off = 2,      // u2   such as 1 (one value)
    member_off = 4,     // utf8 such as 'value'
    tag_off = 6,        // u1   such as 'c' (type) or 'e' (enum)
    e_tag_val = 'e',
    e_type_off = 7,   // utf8 such as 'Ljava/lang/annotation/RetentionPolicy;'
    e_con_off = 9,    // utf8 payload, such as 'SOURCE', 'CLASS', 'RUNTIME'
    e_size = 11,     // end of 'e' annotation
    c_tag_val = 'c',    // payload is type
    c_con_off = 7,    // utf8 payload, such as 'I'
    c_size = 9,       // end of 'c' annotation
    s_tag_val = 's',    // payload is String
    s_con_off = 7,    // utf8 payload, such as 'Ljava/lang/String;'
    s_size = 9,
    min_size = 6        // smallest possible size (zero members)
  };
  // Cannot add min_size to index in case of overflow MAX_INT
  while ((--nann) >= 0 && (index - 2 <= limit - min_size)) {
    int index0 = index;
    index = skip_annotation(buffer, limit, index);
    const u1* const abase = buffer + index0;
    const int atype = Bytes::get_Java_u2((address)abase + atype_off);
    const int count = Bytes::get_Java_u2((address)abase + count_off);
    const Symbol* const aname = check_symbol_at(cp, atype);
    if (aname == NULL)  break;  // invalid annotation name
    const Symbol* member = NULL;
    if (count >= 1) {
      const int member_index = Bytes::get_Java_u2((address)abase + member_off);
      member = check_symbol_at(cp, member_index);
      if (member == NULL)  break;  // invalid member name
    }

    // Here is where parsing particular annotations will take place.
    AnnotationCollector::ID id = coll->annotation_index(loader_data, aname, can_access_vm_annotations);
    if (AnnotationCollector::_unknown == id)  continue;
    coll->set_annotation(id);

    if (AnnotationCollector::_jdk_internal_vm_annotation_Contended == id) {
      // @Contended can optionally specify the contention group.
      //
      // Contended group defines the equivalence class over the fields:
      // the fields within the same contended group are not treated distinct.
      // The only exception is default group, which does not incur the
      // equivalence. Naturally, contention group for classes is meaningless.
      //
      // While the contention group is specified as String, annotation
      // values are already interned, and we might as well use the constant
      // pool index as the group tag.
      //
      u2 group_index = 0; // default contended group
      if (count == 1
        && s_size == (index - index0)  // match size
        && s_tag_val == *(abase + tag_off)
        && member == vmSymbols::value_name()) {
        group_index = Bytes::get_Java_u2((address)abase + s_con_off);
        if (cp->symbol_at(group_index)->utf8_length() == 0) {
          group_index = 0; // default contended group
        }
      }
      coll->set_contended_group(group_index);
    }
  }
}


// Parse attributes for a field.
void ClassFileParser::parse_field_attributes(const ClassFileStream* const cfs,
                                             u2 attributes_count,
                                             bool is_static, u2 signature_index,
                                             u2* const constantvalue_index_addr,
                                             bool* const is_synthetic_addr,
                                             u2* const generic_signature_index_addr,
                                             ClassFileParser::FieldAnnotationCollector* parsed_annotations,
                                             TRAPS) {
  assert(cfs != NULL, "invariant");
  assert(constantvalue_index_addr != NULL, "invariant");
  assert(is_synthetic_addr != NULL, "invariant");
  assert(generic_signature_index_addr != NULL, "invariant");
  assert(parsed_annotations != NULL, "invariant");
  assert(attributes_count > 0, "attributes_count should be greater than 0");

  u2 constantvalue_index = 0;
  u2 generic_signature_index = 0;
  bool is_synthetic = false;
  const u1* runtime_visible_annotations = NULL;
  int runtime_visible_annotations_length = 0;
  const u1* runtime_invisible_annotations = NULL;
  int runtime_invisible_annotations_length = 0;
  const u1* runtime_visible_type_annotations = NULL;
  int runtime_visible_type_annotations_length = 0;
  const u1* runtime_invisible_type_annotations = NULL;
  int runtime_invisible_type_annotations_length = 0;
  bool runtime_invisible_annotations_exists = false;
  bool runtime_invisible_type_annotations_exists = false;
  const ConstantPool* const cp = _cp;

  while (attributes_count--) {
    cfs->guarantee_more(6, CHECK);  // attribute_name_index, attribute_length
    const u2 attribute_name_index = cfs->get_u2_fast();
    const u4 attribute_length = cfs->get_u4_fast();
    check_property(valid_symbol_at(attribute_name_index),
                   "Invalid field attribute index %u in class file %s",
                   attribute_name_index,
                   CHECK);

    const Symbol* const attribute_name = cp->symbol_at(attribute_name_index);
    if (is_static && attribute_name == vmSymbols::tag_constant_value()) {
      // ignore if non-static
      if (constantvalue_index != 0) {
        classfile_parse_error("Duplicate ConstantValue attribute in class file %s", THREAD);
        return;
      }
      check_property(
        attribute_length == 2,
        "Invalid ConstantValue field attribute length %u in class file %s",
        attribute_length, CHECK);

      constantvalue_index = cfs->get_u2(CHECK);
      if (_need_verify) {
        verify_constantvalue(cp, constantvalue_index, signature_index, CHECK);
      }
    } else if (attribute_name == vmSymbols::tag_synthetic()) {
      if (attribute_length != 0) {
        classfile_parse_error(
          "Invalid Synthetic field attribute length %u in class file %s",
          attribute_length, THREAD);
        return;
      }
      is_synthetic = true;
    } else if (attribute_name == vmSymbols::tag_deprecated()) { // 4276120
      if (attribute_length != 0) {
        classfile_parse_error(
          "Invalid Deprecated field attribute length %u in class file %s",
          attribute_length, THREAD);
        return;
      }
    } else if (_major_version >= JAVA_1_5_VERSION) {
      if (attribute_name == vmSymbols::tag_signature()) {
        if (generic_signature_index != 0) {
          classfile_parse_error(
            "Multiple Signature attributes for field in class file %s", THREAD);
          return;
        }
        if (attribute_length != 2) {
          classfile_parse_error(
            "Wrong size %u for field's Signature attribute in class file %s",
            attribute_length, THREAD);
          return;
        }
        generic_signature_index = parse_generic_signature_attribute(cfs, CHECK);
      } else if (attribute_name == vmSymbols::tag_runtime_visible_annotations()) {
        if (runtime_visible_annotations != NULL) {
          classfile_parse_error(
            "Multiple RuntimeVisibleAnnotations attributes for field in class file %s", THREAD);
          return;
        }
        runtime_visible_annotations_length = attribute_length;
        runtime_visible_annotations = cfs->current();
        assert(runtime_visible_annotations != NULL, "null visible annotations");
        cfs->guarantee_more(runtime_visible_annotations_length, CHECK);
        parse_annotations(cp,
                          runtime_visible_annotations,
                          runtime_visible_annotations_length,
                          parsed_annotations,
                          _loader_data,
                          _can_access_vm_annotations,
                          CHECK);
        cfs->skip_u1_fast(runtime_visible_annotations_length);
      } else if (attribute_name == vmSymbols::tag_runtime_invisible_annotations()) {
        if (runtime_invisible_annotations_exists) {
          classfile_parse_error(
            "Multiple RuntimeInvisibleAnnotations attributes for field in class file %s", THREAD);
          return;
        }
        runtime_invisible_annotations_exists = true;
        if (PreserveAllAnnotations) {
          runtime_invisible_annotations_length = attribute_length;
          runtime_invisible_annotations = cfs->current();
          assert(runtime_invisible_annotations != NULL, "null invisible annotations");
        }
        cfs->skip_u1(attribute_length, CHECK);
      } else if (attribute_name == vmSymbols::tag_runtime_visible_type_annotations()) {
        if (runtime_visible_type_annotations != NULL) {
          classfile_parse_error(
            "Multiple RuntimeVisibleTypeAnnotations attributes for field in class file %s", THREAD);
          return;
        }
        runtime_visible_type_annotations_length = attribute_length;
        runtime_visible_type_annotations = cfs->current();
        assert(runtime_visible_type_annotations != NULL, "null visible type annotations");
        cfs->skip_u1(runtime_visible_type_annotations_length, CHECK);
      } else if (attribute_name == vmSymbols::tag_runtime_invisible_type_annotations()) {
        if (runtime_invisible_type_annotations_exists) {
          classfile_parse_error(
            "Multiple RuntimeInvisibleTypeAnnotations attributes for field in class file %s", THREAD);
          return;
        } else {
          runtime_invisible_type_annotations_exists = true;
        }
        if (PreserveAllAnnotations) {
          runtime_invisible_type_annotations_length = attribute_length;
          runtime_invisible_type_annotations = cfs->current();
          assert(runtime_invisible_type_annotations != NULL, "null invisible type annotations");
        }
        cfs->skip_u1(attribute_length, CHECK);
      } else {
        cfs->skip_u1(attribute_length, CHECK);  // Skip unknown attributes
      }
    } else {
      cfs->skip_u1(attribute_length, CHECK);  // Skip unknown attributes
    }
  }

  *constantvalue_index_addr = constantvalue_index;
  *is_synthetic_addr = is_synthetic;
  *generic_signature_index_addr = generic_signature_index;
  AnnotationArray* a = assemble_annotations(runtime_visible_annotations,
                                            runtime_visible_annotations_length,
                                            runtime_invisible_annotations,
                                            runtime_invisible_annotations_length,
                                            CHECK);
  parsed_annotations->set_field_annotations(a);
  a = assemble_annotations(runtime_visible_type_annotations,
                           runtime_visible_type_annotations_length,
                           runtime_invisible_type_annotations,
                           runtime_invisible_type_annotations_length,
                           CHECK);
  parsed_annotations->set_field_type_annotations(a);
  return;
}


// Field allocation types. Used for computing field offsets.

enum FieldAllocationType {
  STATIC_OOP,           // Oops
  STATIC_BYTE,          // Boolean, Byte, char
  STATIC_SHORT,         // shorts
  STATIC_WORD,          // ints
  STATIC_DOUBLE,        // aligned long or double
  STATIC_INLINE,        // inline type field
  NONSTATIC_OOP,
  NONSTATIC_BYTE,
  NONSTATIC_SHORT,
  NONSTATIC_WORD,
  NONSTATIC_DOUBLE,
  NONSTATIC_INLINE,
  MAX_FIELD_ALLOCATION_TYPE,
  BAD_ALLOCATION_TYPE = -1
};

static FieldAllocationType _basic_type_to_atype[2 * (T_CONFLICT + 1)] = {
  BAD_ALLOCATION_TYPE, // 0
  BAD_ALLOCATION_TYPE, // 1
  BAD_ALLOCATION_TYPE, // 2
  BAD_ALLOCATION_TYPE, // 3
  NONSTATIC_BYTE ,     // T_BOOLEAN     =  4,
  NONSTATIC_SHORT,     // T_CHAR        =  5,
  NONSTATIC_WORD,      // T_FLOAT       =  6,
  NONSTATIC_DOUBLE,    // T_DOUBLE      =  7,
  NONSTATIC_BYTE,      // T_BYTE        =  8,
  NONSTATIC_SHORT,     // T_SHORT       =  9,
  NONSTATIC_WORD,      // T_INT         = 10,
  NONSTATIC_DOUBLE,    // T_LONG        = 11,
  NONSTATIC_OOP,       // T_OBJECT      = 12,
  NONSTATIC_OOP,       // T_ARRAY       = 13,
  NONSTATIC_OOP,       // T_INLINE_TYPE = 14,
  BAD_ALLOCATION_TYPE, // T_VOID        = 15,
  BAD_ALLOCATION_TYPE, // T_ADDRESS     = 16,
  BAD_ALLOCATION_TYPE, // T_NARROWOOP   = 17,
  BAD_ALLOCATION_TYPE, // T_METADATA    = 18,
  BAD_ALLOCATION_TYPE, // T_NARROWKLASS = 19,
  BAD_ALLOCATION_TYPE, // T_CONFLICT    = 20,
  BAD_ALLOCATION_TYPE, // 0
  BAD_ALLOCATION_TYPE, // 1
  BAD_ALLOCATION_TYPE, // 2
  BAD_ALLOCATION_TYPE, // 3
  STATIC_BYTE ,        // T_BOOLEAN     =  4,
  STATIC_SHORT,        // T_CHAR        =  5,
  STATIC_WORD,         // T_FLOAT       =  6,
  STATIC_DOUBLE,       // T_DOUBLE      =  7,
  STATIC_BYTE,         // T_BYTE        =  8,
  STATIC_SHORT,        // T_SHORT       =  9,
  STATIC_WORD,         // T_INT         = 10,
  STATIC_DOUBLE,       // T_LONG        = 11,
  STATIC_OOP,          // T_OBJECT      = 12,
  STATIC_OOP,          // T_ARRAY       = 13,
  STATIC_OOP,          // T_INLINE_TYPE = 14,
  BAD_ALLOCATION_TYPE, // T_VOID        = 15,
  BAD_ALLOCATION_TYPE, // T_ADDRESS     = 16,
  BAD_ALLOCATION_TYPE, // T_NARROWOOP   = 17,
  BAD_ALLOCATION_TYPE, // T_METADATA    = 18,
  BAD_ALLOCATION_TYPE, // T_NARROWKLASS = 19,
  BAD_ALLOCATION_TYPE, // T_CONFLICT    = 20
};

static FieldAllocationType basic_type_to_atype(bool is_static, BasicType type, bool is_inline_type) {
  assert(type >= T_BOOLEAN && type < T_VOID, "only allowable values");
  FieldAllocationType result = _basic_type_to_atype[type + (is_static ? (T_CONFLICT + 1) : 0)];
  assert(result != BAD_ALLOCATION_TYPE, "bad type");
  if (is_inline_type) {
    result = is_static ? STATIC_INLINE : NONSTATIC_INLINE;
  }
  return result;
}

class ClassFileParser::FieldAllocationCount : public ResourceObj {
 public:
  u2 count[MAX_FIELD_ALLOCATION_TYPE];

  FieldAllocationCount() {
    for (int i = 0; i < MAX_FIELD_ALLOCATION_TYPE; i++) {
      count[i] = 0;
    }
  }

<<<<<<< HEAD
  FieldAllocationType update(bool is_static, BasicType type, bool is_inline_type) {
    FieldAllocationType atype = basic_type_to_atype(is_static, type, is_inline_type);
=======
  void update(bool is_static, BasicType type) {
    FieldAllocationType atype = basic_type_to_atype(is_static, type);
>>>>>>> bfa060f0
    if (atype != BAD_ALLOCATION_TYPE) {
      // Make sure there is no overflow with injected fields.
      assert(count[atype] < 0xFFFF, "More than 65535 fields");
      count[atype]++;
    }
  }
};

// Side-effects: populates the _fields, _fields_annotations,
// _fields_type_annotations fields
void ClassFileParser::parse_fields(const ClassFileStream* const cfs,
                                   bool is_interface,
                                   bool is_inline_type,
                                   FieldAllocationCount* const fac,
                                   ConstantPool* cp,
                                   const int cp_size,
                                   u2* const java_fields_count_ptr,
                                   TRAPS) {

  assert(cfs != NULL, "invariant");
  assert(fac != NULL, "invariant");
  assert(cp != NULL, "invariant");
  assert(java_fields_count_ptr != NULL, "invariant");

  assert(NULL == _fields, "invariant");
  assert(NULL == _fields_annotations, "invariant");
  assert(NULL == _fields_type_annotations, "invariant");

  cfs->guarantee_more(2, CHECK);  // length
  const u2 length = cfs->get_u2_fast();
  *java_fields_count_ptr = length;

  int num_injected = 0;
  const InjectedField* const injected = JavaClasses::get_injected(_class_name,
                                                                  &num_injected);

  // two more slots are required for inline classes:
  // one for the static field with a reference to the pre-allocated default value
  // one for the field the JVM injects when detecting an empty inline class
  const int total_fields = length + num_injected + (is_inline_type ? 2 : 0);

  // The field array starts with tuples of shorts
  // [access, name index, sig index, initial value index, byte offset].
  // A generic signature slot only exists for field with generic
  // signature attribute. And the access flag is set with
  // JVM_ACC_FIELD_HAS_GENERIC_SIGNATURE for that field. The generic
  // signature slots are at the end of the field array and after all
  // other fields data.
  //
  //   f1: [access, name index, sig index, initial value index, low_offset, high_offset]
  //   f2: [access, name index, sig index, initial value index, low_offset, high_offset]
  //       ...
  //   fn: [access, name index, sig index, initial value index, low_offset, high_offset]
  //       [generic signature index]
  //       [generic signature index]
  //       ...
  //
  // Allocate a temporary resource array for field data. For each field,
  // a slot is reserved in the temporary array for the generic signature
  // index. After parsing all fields, the data are copied to a permanent
  // array and any unused slots will be discarded.
  ResourceMark rm(THREAD);
  u2* const fa = NEW_RESOURCE_ARRAY_IN_THREAD(THREAD,
                                              u2,
                                              total_fields * (FieldInfo::field_slots + 1));

  // The generic signature slots start after all other fields' data.
  int generic_signature_slot = total_fields * FieldInfo::field_slots;
  int num_generic_signature = 0;
  int instance_fields_count = 0;
  for (int n = 0; n < length; n++) {
    // access_flags, name_index, descriptor_index, attributes_count
    cfs->guarantee_more(8, CHECK);

    jint recognized_modifiers = JVM_RECOGNIZED_FIELD_MODIFIERS;

    const jint flags = cfs->get_u2_fast() & recognized_modifiers;
    verify_legal_field_modifiers(flags, is_interface, is_inline_type, CHECK);
    AccessFlags access_flags;
    access_flags.set_flags(flags);

    const u2 name_index = cfs->get_u2_fast();
    check_property(valid_symbol_at(name_index),
      "Invalid constant pool index %u for field name in class file %s",
      name_index, CHECK);
    const Symbol* const name = cp->symbol_at(name_index);
    verify_legal_field_name(name, CHECK);

    const u2 signature_index = cfs->get_u2_fast();
    check_property(valid_symbol_at(signature_index),
      "Invalid constant pool index %u for field signature in class file %s",
      signature_index, CHECK);
    const Symbol* const sig = cp->symbol_at(signature_index);
    verify_legal_field_signature(name, sig, CHECK);
    if (!access_flags.is_static()) instance_fields_count++;

    u2 constantvalue_index = 0;
    bool is_synthetic = false;
    u2 generic_signature_index = 0;
    const bool is_static = access_flags.is_static();
    FieldAnnotationCollector parsed_annotations(_loader_data);

    const u2 attributes_count = cfs->get_u2_fast();
    if (attributes_count > 0) {
      parse_field_attributes(cfs,
                             attributes_count,
                             is_static,
                             signature_index,
                             &constantvalue_index,
                             &is_synthetic,
                             &generic_signature_index,
                             &parsed_annotations,
                             CHECK);

      if (parsed_annotations.field_annotations() != NULL) {
        if (_fields_annotations == NULL) {
          _fields_annotations = MetadataFactory::new_array<AnnotationArray*>(
                                             _loader_data, length, NULL,
                                             CHECK);
        }
        _fields_annotations->at_put(n, parsed_annotations.field_annotations());
        parsed_annotations.set_field_annotations(NULL);
      }
      if (parsed_annotations.field_type_annotations() != NULL) {
        if (_fields_type_annotations == NULL) {
          _fields_type_annotations =
            MetadataFactory::new_array<AnnotationArray*>(_loader_data,
                                                         length,
                                                         NULL,
                                                         CHECK);
        }
        _fields_type_annotations->at_put(n, parsed_annotations.field_type_annotations());
        parsed_annotations.set_field_type_annotations(NULL);
      }

      if (is_synthetic) {
        access_flags.set_is_synthetic();
      }
      if (generic_signature_index != 0) {
        access_flags.set_field_has_generic_signature();
        fa[generic_signature_slot] = generic_signature_index;
        generic_signature_slot ++;
        num_generic_signature ++;
      }
    }

    FieldInfo* const field = FieldInfo::from_field_array(fa, n);
    field->initialize(access_flags.as_short(),
                      name_index,
                      signature_index,
                      constantvalue_index);
    const BasicType type = cp->basic_type_for_signature_at(signature_index);

<<<<<<< HEAD
    // Remember how many oops we encountered and compute allocation type
    const FieldAllocationType atype = fac->update(is_static, type, type == T_INLINE_TYPE);
    field->set_allocation_type(atype);
=======
    // Update FieldAllocationCount for this kind of field
    fac->update(is_static, type);
>>>>>>> bfa060f0

    // After field is initialized with type, we can augment it with aux info
    if (parsed_annotations.has_any_annotations()) {
      parsed_annotations.apply_to(field);
      if (field->is_contended()) {
        _has_contended_fields = true;
      }
    }
  }

  int index = length;
  if (num_injected != 0) {
    for (int n = 0; n < num_injected; n++) {
      // Check for duplicates
      if (injected[n].may_be_java) {
        const Symbol* const name      = injected[n].name();
        const Symbol* const signature = injected[n].signature();
        bool duplicate = false;
        for (int i = 0; i < length; i++) {
          const FieldInfo* const f = FieldInfo::from_field_array(fa, i);
          if (name      == cp->symbol_at(f->name_index()) &&
              signature == cp->symbol_at(f->signature_index())) {
            // Symbol is desclared in Java so skip this one
            duplicate = true;
            break;
          }
        }
        if (duplicate) {
          // These will be removed from the field array at the end
          continue;
        }
      }

      // Injected field
      FieldInfo* const field = FieldInfo::from_field_array(fa, index);
      field->initialize((u2)JVM_ACC_FIELD_INTERNAL,
                        (u2)(injected[n].name_index),
                        (u2)(injected[n].signature_index),
                        0);

      const BasicType type = Signature::basic_type(injected[n].signature());

<<<<<<< HEAD
      // Remember how many oops we encountered and compute allocation type
      const FieldAllocationType atype = fac->update(false, type, false);
      field->set_allocation_type(atype);
=======
      // Update FieldAllocationCount for this kind of field
      fac->update(false, type);
>>>>>>> bfa060f0
      index++;
    }
  }

  if (is_inline_type) {
    FieldInfo* const field = FieldInfo::from_field_array(fa, index);
    field->initialize(JVM_ACC_FIELD_INTERNAL | JVM_ACC_STATIC,
                      (u2)vmSymbols::as_int(VM_SYMBOL_ENUM_NAME(default_value_name)),
                      (u2)vmSymbols::as_int(VM_SYMBOL_ENUM_NAME(object_signature)),
                      0);
    const BasicType type = Signature::basic_type(vmSymbols::object_signature());
    const FieldAllocationType atype = fac->update(true, type, false);
    field->set_allocation_type(atype);
    index++;
  }

  if (is_inline_type && instance_fields_count == 0) {
    _is_empty_inline_type = true;
    FieldInfo* const field = FieldInfo::from_field_array(fa, index);
    field->initialize(JVM_ACC_FIELD_INTERNAL,
        (u2)vmSymbols::as_int(VM_SYMBOL_ENUM_NAME(empty_marker_name)),
        (u2)vmSymbols::as_int(VM_SYMBOL_ENUM_NAME(byte_signature)),
        0);
    const BasicType type = Signature::basic_type(vmSymbols::byte_signature());
    const FieldAllocationType atype = fac->update(false, type, false);
    field->set_allocation_type(atype);
    index++;
  }

  if (instance_fields_count > 0) {
    _has_nonstatic_fields = true;
  }

  assert(NULL == _fields, "invariant");

  _fields =
    MetadataFactory::new_array<u2>(_loader_data,
                                   index * FieldInfo::field_slots + num_generic_signature,
                                   CHECK);
  // Sometimes injected fields already exist in the Java source so
  // the fields array could be too long.  In that case the
  // fields array is trimed. Also unused slots that were reserved
  // for generic signature indexes are discarded.
  {
    int i = 0;
    for (; i < index * FieldInfo::field_slots; i++) {
      _fields->at_put(i, fa[i]);
    }
    for (int j = total_fields * FieldInfo::field_slots;
         j < generic_signature_slot; j++) {
      _fields->at_put(i++, fa[j]);
    }
    assert(_fields->length() == i, "");
  }

  if (_need_verify && length > 1) {
    // Check duplicated fields
    ResourceMark rm(THREAD);
    NameSigHash** names_and_sigs = NEW_RESOURCE_ARRAY_IN_THREAD(
      THREAD, NameSigHash*, HASH_ROW_SIZE);
    initialize_hashtable(names_and_sigs);
    bool dup = false;
    const Symbol* name = NULL;
    const Symbol* sig = NULL;
    {
      debug_only(NoSafepointVerifier nsv;)
      for (AllFieldStream fs(_fields, cp); !fs.done(); fs.next()) {
        name = fs.name();
        sig = fs.signature();
        // If no duplicates, add name/signature in hashtable names_and_sigs.
        if (!put_after_lookup(name, sig, names_and_sigs)) {
          dup = true;
          break;
        }
      }
    }
    if (dup) {
      classfile_parse_error("Duplicate field name \"%s\" with signature \"%s\" in class file %s",
                             name->as_C_string(), sig->as_klass_external_name(), THREAD);
    }
  }
}


const ClassFileParser::unsafe_u2* ClassFileParser::parse_exception_table(const ClassFileStream* const cfs,
                                                                         u4 code_length,
                                                                         u4 exception_table_length,
                                                                         TRAPS) {
  assert(cfs != NULL, "invariant");

  const unsafe_u2* const exception_table_start = cfs->current();
  assert(exception_table_start != NULL, "null exception table");

  cfs->guarantee_more(8 * exception_table_length, CHECK_NULL); // start_pc,
                                                               // end_pc,
                                                               // handler_pc,
                                                               // catch_type_index

  // Will check legal target after parsing code array in verifier.
  if (_need_verify) {
    for (unsigned int i = 0; i < exception_table_length; i++) {
      const u2 start_pc = cfs->get_u2_fast();
      const u2 end_pc = cfs->get_u2_fast();
      const u2 handler_pc = cfs->get_u2_fast();
      const u2 catch_type_index = cfs->get_u2_fast();
      guarantee_property((start_pc < end_pc) && (end_pc <= code_length),
                         "Illegal exception table range in class file %s",
                         CHECK_NULL);
      guarantee_property(handler_pc < code_length,
                         "Illegal exception table handler in class file %s",
                         CHECK_NULL);
      if (catch_type_index != 0) {
        guarantee_property(valid_klass_reference_at(catch_type_index),
                           "Catch type in exception table has bad constant type in class file %s", CHECK_NULL);
      }
    }
  } else {
    cfs->skip_u2_fast(exception_table_length * 4);
  }
  return exception_table_start;
}

void ClassFileParser::parse_linenumber_table(u4 code_attribute_length,
                                             u4 code_length,
                                             CompressedLineNumberWriteStream**const write_stream,
                                             TRAPS) {

  const ClassFileStream* const cfs = _stream;
  unsigned int num_entries = cfs->get_u2(CHECK);

  // Each entry is a u2 start_pc, and a u2 line_number
  const unsigned int length_in_bytes = num_entries * (sizeof(u2) * 2);

  // Verify line number attribute and table length
  check_property(
    code_attribute_length == sizeof(u2) + length_in_bytes,
    "LineNumberTable attribute has wrong length in class file %s", CHECK);

  cfs->guarantee_more(length_in_bytes, CHECK);

  if ((*write_stream) == NULL) {
    if (length_in_bytes > fixed_buffer_size) {
      (*write_stream) = new CompressedLineNumberWriteStream(length_in_bytes);
    } else {
      (*write_stream) = new CompressedLineNumberWriteStream(
        _linenumbertable_buffer, fixed_buffer_size);
    }
  }

  while (num_entries-- > 0) {
    const u2 bci  = cfs->get_u2_fast(); // start_pc
    const u2 line = cfs->get_u2_fast(); // line_number
    guarantee_property(bci < code_length,
        "Invalid pc in LineNumberTable in class file %s", CHECK);
    (*write_stream)->write_pair(bci, line);
  }
}


class LVT_Hash : public AllStatic {
 public:

  static bool equals(LocalVariableTableElement const& e0, LocalVariableTableElement const& e1) {
  /*
   * 3-tuple start_bci/length/slot has to be unique key,
   * so the following comparison seems to be redundant:
   *       && elem->name_cp_index == entry->_elem->name_cp_index
   */
    return (e0.start_bci     == e1.start_bci &&
            e0.length        == e1.length &&
            e0.name_cp_index == e1.name_cp_index &&
            e0.slot          == e1.slot);
  }

  static unsigned int hash(LocalVariableTableElement const& e0) {
    unsigned int raw_hash = e0.start_bci;

    raw_hash = e0.length        + raw_hash * 37;
    raw_hash = e0.name_cp_index + raw_hash * 37;
    raw_hash = e0.slot          + raw_hash * 37;

    return raw_hash;
  }
};


// Class file LocalVariableTable elements.
class Classfile_LVT_Element {
 public:
  u2 start_bci;
  u2 length;
  u2 name_cp_index;
  u2 descriptor_cp_index;
  u2 slot;
};

static void copy_lvt_element(const Classfile_LVT_Element* const src,
                             LocalVariableTableElement* const lvt) {
  lvt->start_bci           = Bytes::get_Java_u2((u1*) &src->start_bci);
  lvt->length              = Bytes::get_Java_u2((u1*) &src->length);
  lvt->name_cp_index       = Bytes::get_Java_u2((u1*) &src->name_cp_index);
  lvt->descriptor_cp_index = Bytes::get_Java_u2((u1*) &src->descriptor_cp_index);
  lvt->signature_cp_index  = 0;
  lvt->slot                = Bytes::get_Java_u2((u1*) &src->slot);
}

// Function is used to parse both attributes:
// LocalVariableTable (LVT) and LocalVariableTypeTable (LVTT)
const ClassFileParser::unsafe_u2* ClassFileParser::parse_localvariable_table(const ClassFileStream* cfs,
                                                                             u4 code_length,
                                                                             u2 max_locals,
                                                                             u4 code_attribute_length,
                                                                             u2* const localvariable_table_length,
                                                                             bool isLVTT,
                                                                             TRAPS) {
  const char* const tbl_name = (isLVTT) ? "LocalVariableTypeTable" : "LocalVariableTable";
  *localvariable_table_length = cfs->get_u2(CHECK_NULL);
  const unsigned int size =
    (*localvariable_table_length) * sizeof(Classfile_LVT_Element) / sizeof(u2);

  const ConstantPool* const cp = _cp;

  // Verify local variable table attribute has right length
  if (_need_verify) {
    guarantee_property(code_attribute_length == (sizeof(*localvariable_table_length) + size * sizeof(u2)),
                       "%s has wrong length in class file %s", tbl_name, CHECK_NULL);
  }

  const unsafe_u2* const localvariable_table_start = cfs->current();
  assert(localvariable_table_start != NULL, "null local variable table");
  if (!_need_verify) {
    cfs->skip_u2_fast(size);
  } else {
    cfs->guarantee_more(size * 2, CHECK_NULL);
    for(int i = 0; i < (*localvariable_table_length); i++) {
      const u2 start_pc = cfs->get_u2_fast();
      const u2 length = cfs->get_u2_fast();
      const u2 name_index = cfs->get_u2_fast();
      const u2 descriptor_index = cfs->get_u2_fast();
      const u2 index = cfs->get_u2_fast();
      // Assign to a u4 to avoid overflow
      const u4 end_pc = (u4)start_pc + (u4)length;

      if (start_pc >= code_length) {
        classfile_parse_error(
          "Invalid start_pc %u in %s in class file %s",
          start_pc, tbl_name, THREAD);
        return NULL;
      }
      if (end_pc > code_length) {
        classfile_parse_error(
          "Invalid length %u in %s in class file %s",
          length, tbl_name, THREAD);
        return NULL;
      }
      const int cp_size = cp->length();
      guarantee_property(valid_symbol_at(name_index),
        "Name index %u in %s has bad constant type in class file %s",
        name_index, tbl_name, CHECK_NULL);
      guarantee_property(valid_symbol_at(descriptor_index),
        "Signature index %u in %s has bad constant type in class file %s",
        descriptor_index, tbl_name, CHECK_NULL);

      const Symbol* const name = cp->symbol_at(name_index);
      const Symbol* const sig = cp->symbol_at(descriptor_index);
      verify_legal_field_name(name, CHECK_NULL);
      u2 extra_slot = 0;
      if (!isLVTT) {
        verify_legal_field_signature(name, sig, CHECK_NULL);

        // 4894874: check special cases for double and long local variables
        if (sig == vmSymbols::type_signature(T_DOUBLE) ||
            sig == vmSymbols::type_signature(T_LONG)) {
          extra_slot = 1;
        }
      }
      guarantee_property((index + extra_slot) < max_locals,
                          "Invalid index %u in %s in class file %s",
                          index, tbl_name, CHECK_NULL);
    }
  }
  return localvariable_table_start;
}

static const u1* parse_stackmap_table(const ClassFileStream* const cfs,
                                      u4 code_attribute_length,
                                      bool need_verify,
                                      TRAPS) {
  assert(cfs != NULL, "invariant");

  if (0 == code_attribute_length) {
    return NULL;
  }

  const u1* const stackmap_table_start = cfs->current();
  assert(stackmap_table_start != NULL, "null stackmap table");

  // check code_attribute_length first
  cfs->skip_u1(code_attribute_length, CHECK_NULL);

  if (!need_verify && !DumpSharedSpaces) {
    return NULL;
  }
  return stackmap_table_start;
}

const ClassFileParser::unsafe_u2* ClassFileParser::parse_checked_exceptions(const ClassFileStream* const cfs,
                                                                            u2* const checked_exceptions_length,
                                                                            u4 method_attribute_length,
                                                                            TRAPS) {
  assert(cfs != NULL, "invariant");
  assert(checked_exceptions_length != NULL, "invariant");

  cfs->guarantee_more(2, CHECK_NULL);  // checked_exceptions_length
  *checked_exceptions_length = cfs->get_u2_fast();
  const unsigned int size =
    (*checked_exceptions_length) * sizeof(CheckedExceptionElement) / sizeof(u2);
  const unsafe_u2* const checked_exceptions_start = cfs->current();
  assert(checked_exceptions_start != NULL, "null checked exceptions");
  if (!_need_verify) {
    cfs->skip_u2_fast(size);
  } else {
    // Verify each value in the checked exception table
    u2 checked_exception;
    const u2 len = *checked_exceptions_length;
    cfs->guarantee_more(2 * len, CHECK_NULL);
    for (int i = 0; i < len; i++) {
      checked_exception = cfs->get_u2_fast();
      check_property(
        valid_klass_reference_at(checked_exception),
        "Exception name has bad type at constant pool %u in class file %s",
        checked_exception, CHECK_NULL);
    }
  }
  // check exceptions attribute length
  if (_need_verify) {
    guarantee_property(method_attribute_length == (sizeof(*checked_exceptions_length) +
                                                   sizeof(u2) * size),
                      "Exceptions attribute has wrong length in class file %s", CHECK_NULL);
  }
  return checked_exceptions_start;
}

void ClassFileParser::throwIllegalSignature(const char* type,
                                            const Symbol* name,
                                            const Symbol* sig,
                                            TRAPS) const {
  assert(name != NULL, "invariant");
  assert(sig != NULL, "invariant");

  const char* class_note = "";
  if (is_inline_type() && name == vmSymbols::object_initializer_name()) {
    class_note = " (an inline class)";
  }

  ResourceMark rm(THREAD);
  Exceptions::fthrow(THREAD_AND_LOCATION,
      vmSymbols::java_lang_ClassFormatError(),
      "%s \"%s\" in class %s%s has illegal signature \"%s\"", type,
      name->as_C_string(), _class_name->as_C_string(), class_note, sig->as_C_string());
}

AnnotationCollector::ID
AnnotationCollector::annotation_index(const ClassLoaderData* loader_data,
                                      const Symbol* name,
                                      const bool can_access_vm_annotations) {
  const vmSymbolID sid = vmSymbols::find_sid(name);
  // Privileged code can use all annotations.  Other code silently drops some.
  const bool privileged = loader_data->is_boot_class_loader_data() ||
                          loader_data->is_platform_class_loader_data() ||
                          can_access_vm_annotations;
  switch (sid) {
    case VM_SYMBOL_ENUM_NAME(reflect_CallerSensitive_signature): {
      if (_location != _in_method)  break;  // only allow for methods
      if (!privileged)              break;  // only allow in privileged code
      return _method_CallerSensitive;
    }
    case VM_SYMBOL_ENUM_NAME(jdk_internal_vm_annotation_ForceInline_signature): {
      if (_location != _in_method)  break;  // only allow for methods
      if (!privileged)              break;  // only allow in privileged code
      return _method_ForceInline;
    }
    case VM_SYMBOL_ENUM_NAME(jdk_internal_vm_annotation_DontInline_signature): {
      if (_location != _in_method)  break;  // only allow for methods
      if (!privileged)              break;  // only allow in privileged code
      return _method_DontInline;
    }
    case VM_SYMBOL_ENUM_NAME(java_lang_invoke_InjectedProfile_signature): {
      if (_location != _in_method)  break;  // only allow for methods
      if (!privileged)              break;  // only allow in privileged code
      return _method_InjectedProfile;
    }
    case VM_SYMBOL_ENUM_NAME(java_lang_invoke_LambdaForm_Compiled_signature): {
      if (_location != _in_method)  break;  // only allow for methods
      if (!privileged)              break;  // only allow in privileged code
      return _method_LambdaForm_Compiled;
    }
    case VM_SYMBOL_ENUM_NAME(jdk_internal_vm_annotation_Hidden_signature): {
      if (_location != _in_method)  break;  // only allow for methods
      if (!privileged)              break;  // only allow in privileged code
      return _method_Hidden;
    }
    case VM_SYMBOL_ENUM_NAME(jdk_internal_vm_annotation_IntrinsicCandidate_signature): {
      if (_location != _in_method)  break;  // only allow for methods
      if (!privileged)              break;  // only allow in privileged code
      return _method_IntrinsicCandidate;
    }
    case VM_SYMBOL_ENUM_NAME(jdk_internal_vm_annotation_Stable_signature): {
      if (_location != _in_field)   break;  // only allow for fields
      if (!privileged)              break;  // only allow in privileged code
      return _field_Stable;
    }
    case VM_SYMBOL_ENUM_NAME(jdk_internal_vm_annotation_Contended_signature): {
      if (_location != _in_field && _location != _in_class) {
        break;  // only allow for fields and classes
      }
      if (!EnableContended || (RestrictContended && !privileged)) {
        break;  // honor privileges
      }
      return _jdk_internal_vm_annotation_Contended;
    }
    case VM_SYMBOL_ENUM_NAME(jdk_internal_vm_annotation_ReservedStackAccess_signature): {
      if (_location != _in_method)  break;  // only allow for methods
      if (RestrictReservedStack && !privileged) break; // honor privileges
      return _jdk_internal_vm_annotation_ReservedStackAccess;
    }
    default: {
      break;
    }
  }
  return AnnotationCollector::_unknown;
}

void ClassFileParser::FieldAnnotationCollector::apply_to(FieldInfo* f) {
  if (is_contended())
    f->set_contended_group(contended_group());
  if (is_stable())
    f->set_stable(true);
}

ClassFileParser::FieldAnnotationCollector::~FieldAnnotationCollector() {
  // If there's an error deallocate metadata for field annotations
  MetadataFactory::free_array<u1>(_loader_data, _field_annotations);
  MetadataFactory::free_array<u1>(_loader_data, _field_type_annotations);
}

void MethodAnnotationCollector::apply_to(const methodHandle& m) {
  if (has_annotation(_method_CallerSensitive))
    m->set_caller_sensitive(true);
  if (has_annotation(_method_ForceInline))
    m->set_force_inline(true);
  if (has_annotation(_method_DontInline))
    m->set_dont_inline(true);
  if (has_annotation(_method_InjectedProfile))
    m->set_has_injected_profile(true);
  if (has_annotation(_method_LambdaForm_Compiled) && m->intrinsic_id() == vmIntrinsics::_none)
    m->set_intrinsic_id(vmIntrinsics::_compiledLambdaForm);
  if (has_annotation(_method_Hidden))
    m->set_hidden(true);
  if (has_annotation(_method_IntrinsicCandidate) && !m->is_synthetic())
    m->set_intrinsic_candidate(true);
  if (has_annotation(_jdk_internal_vm_annotation_ReservedStackAccess))
    m->set_has_reserved_stack_access(true);
}

void ClassFileParser::ClassAnnotationCollector::apply_to(InstanceKlass* ik) {
  assert(ik != NULL, "invariant");
  ik->set_is_contended(is_contended());
}

#define MAX_ARGS_SIZE 255
#define MAX_CODE_SIZE 65535
#define INITIAL_MAX_LVT_NUMBER 256

/* Copy class file LVT's/LVTT's into the HotSpot internal LVT.
 *
 * Rules for LVT's and LVTT's are:
 *   - There can be any number of LVT's and LVTT's.
 *   - If there are n LVT's, it is the same as if there was just
 *     one LVT containing all the entries from the n LVT's.
 *   - There may be no more than one LVT entry per local variable.
 *     Two LVT entries are 'equal' if these fields are the same:
 *        start_pc, length, name, slot
 *   - There may be no more than one LVTT entry per each LVT entry.
 *     Each LVTT entry has to match some LVT entry.
 *   - HotSpot internal LVT keeps natural ordering of class file LVT entries.
 */
void ClassFileParser::copy_localvariable_table(const ConstMethod* cm,
                                               int lvt_cnt,
                                               u2* const localvariable_table_length,
                                               const unsafe_u2** const localvariable_table_start,
                                               int lvtt_cnt,
                                               u2* const localvariable_type_table_length,
                                               const unsafe_u2** const localvariable_type_table_start,
                                               TRAPS) {

  ResourceMark rm(THREAD);

  typedef ResourceHashtable<LocalVariableTableElement, LocalVariableTableElement*,
                            &LVT_Hash::hash, &LVT_Hash::equals> LVT_HashTable;

  LVT_HashTable* const table = new LVT_HashTable();

  // To fill LocalVariableTable in
  const Classfile_LVT_Element* cf_lvt;
  LocalVariableTableElement* lvt = cm->localvariable_table_start();

  for (int tbl_no = 0; tbl_no < lvt_cnt; tbl_no++) {
    cf_lvt = (Classfile_LVT_Element *) localvariable_table_start[tbl_no];
    for (int idx = 0; idx < localvariable_table_length[tbl_no]; idx++, lvt++) {
      copy_lvt_element(&cf_lvt[idx], lvt);
      // If no duplicates, add LVT elem in hashtable.
      if (table->put(*lvt, lvt) == false
          && _need_verify
          && _major_version >= JAVA_1_5_VERSION) {
        classfile_parse_error("Duplicated LocalVariableTable attribute "
                              "entry for '%s' in class file %s",
                               _cp->symbol_at(lvt->name_cp_index)->as_utf8(),
                               THREAD);
        return;
      }
    }
  }

  // To merge LocalVariableTable and LocalVariableTypeTable
  const Classfile_LVT_Element* cf_lvtt;
  LocalVariableTableElement lvtt_elem;

  for (int tbl_no = 0; tbl_no < lvtt_cnt; tbl_no++) {
    cf_lvtt = (Classfile_LVT_Element *) localvariable_type_table_start[tbl_no];
    for (int idx = 0; idx < localvariable_type_table_length[tbl_no]; idx++) {
      copy_lvt_element(&cf_lvtt[idx], &lvtt_elem);
      LocalVariableTableElement** entry = table->get(lvtt_elem);
      if (entry == NULL) {
        if (_need_verify) {
          classfile_parse_error("LVTT entry for '%s' in class file %s "
                                "does not match any LVT entry",
                                 _cp->symbol_at(lvtt_elem.name_cp_index)->as_utf8(),
                                 THREAD);
          return;
        }
      } else if ((*entry)->signature_cp_index != 0 && _need_verify) {
        classfile_parse_error("Duplicated LocalVariableTypeTable attribute "
                              "entry for '%s' in class file %s",
                               _cp->symbol_at(lvtt_elem.name_cp_index)->as_utf8(),
                               THREAD);
        return;
      } else {
        // to add generic signatures into LocalVariableTable
        (*entry)->signature_cp_index = lvtt_elem.descriptor_cp_index;
      }
    }
  }
}


void ClassFileParser::copy_method_annotations(ConstMethod* cm,
                                       const u1* runtime_visible_annotations,
                                       int runtime_visible_annotations_length,
                                       const u1* runtime_invisible_annotations,
                                       int runtime_invisible_annotations_length,
                                       const u1* runtime_visible_parameter_annotations,
                                       int runtime_visible_parameter_annotations_length,
                                       const u1* runtime_invisible_parameter_annotations,
                                       int runtime_invisible_parameter_annotations_length,
                                       const u1* runtime_visible_type_annotations,
                                       int runtime_visible_type_annotations_length,
                                       const u1* runtime_invisible_type_annotations,
                                       int runtime_invisible_type_annotations_length,
                                       const u1* annotation_default,
                                       int annotation_default_length,
                                       TRAPS) {

  AnnotationArray* a;

  if (runtime_visible_annotations_length +
      runtime_invisible_annotations_length > 0) {
     a = assemble_annotations(runtime_visible_annotations,
                              runtime_visible_annotations_length,
                              runtime_invisible_annotations,
                              runtime_invisible_annotations_length,
                              CHECK);
     cm->set_method_annotations(a);
  }

  if (runtime_visible_parameter_annotations_length +
      runtime_invisible_parameter_annotations_length > 0) {
    a = assemble_annotations(runtime_visible_parameter_annotations,
                             runtime_visible_parameter_annotations_length,
                             runtime_invisible_parameter_annotations,
                             runtime_invisible_parameter_annotations_length,
                             CHECK);
    cm->set_parameter_annotations(a);
  }

  if (annotation_default_length > 0) {
    a = assemble_annotations(annotation_default,
                             annotation_default_length,
                             NULL,
                             0,
                             CHECK);
    cm->set_default_annotations(a);
  }

  if (runtime_visible_type_annotations_length +
      runtime_invisible_type_annotations_length > 0) {
    a = assemble_annotations(runtime_visible_type_annotations,
                             runtime_visible_type_annotations_length,
                             runtime_invisible_type_annotations,
                             runtime_invisible_type_annotations_length,
                             CHECK);
    cm->set_type_annotations(a);
  }
}


// Note: the parse_method below is big and clunky because all parsing of the code and exceptions
// attribute is inlined. This is cumbersome to avoid since we inline most of the parts in the
// Method* to save footprint, so we only know the size of the resulting Method* when the
// entire method attribute is parsed.
//
// The promoted_flags parameter is used to pass relevant access_flags
// from the method back up to the containing klass. These flag values
// are added to klass's access_flags.

Method* ClassFileParser::parse_method(const ClassFileStream* const cfs,
                                      bool is_interface,
                                      bool is_inline_type,
                                      const ConstantPool* cp,
                                      AccessFlags* const promoted_flags,
                                      TRAPS) {
  assert(cfs != NULL, "invariant");
  assert(cp != NULL, "invariant");
  assert(promoted_flags != NULL, "invariant");

  ResourceMark rm(THREAD);
  // Parse fixed parts:
  // access_flags, name_index, descriptor_index, attributes_count
  cfs->guarantee_more(8, CHECK_NULL);

  int flags = cfs->get_u2_fast();
  const u2 name_index = cfs->get_u2_fast();
  const int cp_size = cp->length();
  check_property(
    valid_symbol_at(name_index),
    "Illegal constant pool index %u for method name in class file %s",
    name_index, CHECK_NULL);
  const Symbol* const name = cp->symbol_at(name_index);
  verify_legal_method_name(name, CHECK_NULL);

  const u2 signature_index = cfs->get_u2_fast();
  guarantee_property(
    valid_symbol_at(signature_index),
    "Illegal constant pool index %u for method signature in class file %s",
    signature_index, CHECK_NULL);
  const Symbol* const signature = cp->symbol_at(signature_index);

  if (name == vmSymbols::class_initializer_name()) {
    // We ignore the other access flags for a valid class initializer.
    // (JVM Spec 2nd ed., chapter 4.6)
    if (_major_version < 51) { // backward compatibility
      flags = JVM_ACC_STATIC;
    } else if ((flags & JVM_ACC_STATIC) == JVM_ACC_STATIC) {
      flags &= JVM_ACC_STATIC | JVM_ACC_STRICT;
    } else {
      classfile_parse_error("Method <clinit> is not static in class file %s", THREAD);
      return NULL;
    }
  } else {
    verify_legal_method_modifiers(flags, is_interface, is_inline_type, name, CHECK_NULL);
  }

  if (name == vmSymbols::object_initializer_name()) {
    if (is_interface) {
      classfile_parse_error("Interface cannot have a method named <init>, class file %s", THREAD);
      return NULL;
    } else if (!is_inline_type && signature->is_void_method_signature()) {
      // OK, a constructor
    } else if (is_inline_type && !signature->is_void_method_signature()) {
      // also OK, a static factory, as long as the return value is good
      bool ok = false;
      SignatureStream ss((Symbol*) signature, true);
      while (!ss.at_return_type())  ss.next();
      if (ss.is_reference()) {
        Symbol* ret = ss.as_symbol();
        const Symbol* required = class_name();
        if (is_hidden()) {
          // The original class name in hidden classes gets changed.  So using
          // the original name in the return type is no longer valid.
          // Note that expecting the return type for inline hidden class factory
          // methods to be java.lang.Object works around a JVM Spec issue for
          // hidden classes.
          required = vmSymbols::java_lang_Object();
        }
        ok = (ret == required);
      }
      if (!ok) {
        throwIllegalSignature("Method", name, signature, CHECK_0);
      }
    } else {
      // not OK, so throw the same error as in verify_legal_method_signature.
      throwIllegalSignature("Method", name, signature, CHECK_0);
    }
    // A declared <init> method must always be either a non-static
    // object constructor, with a void return, or else it must be a
    // static factory method, with a non-void return.  No other
    // definition of <init> is possible.
    //
    // The verifier (in verify_invoke_instructions) will inspect the
    // signature of any attempt to invoke <init>, and ensures that it
    // returns non-void if and only if it is being invoked by
    // invokestatic, and void if and only if it is being invoked by
    // invokespecial.
    //
    // When a symbolic reference to <init> is resolved for a
    // particular invocation mode (special or static), the mode is
    // matched to the JVM_ACC_STATIC modifier of the <init> method.
    // Thus, it is impossible to statically invoke a constructor, and
    // impossible to "new + invokespecial" a static factory, either
    // through bytecode or through reflection.
  }

  int args_size = -1;  // only used when _need_verify is true
  if (_need_verify) {
    args_size = ((flags & JVM_ACC_STATIC) ? 0 : 1) +
                 verify_legal_method_signature(name, signature, CHECK_NULL);
    if (args_size > MAX_ARGS_SIZE) {
      classfile_parse_error("Too many arguments in method signature in class file %s", THREAD);
      return NULL;
    }
  }

  AccessFlags access_flags(flags & JVM_RECOGNIZED_METHOD_MODIFIERS);

  // Default values for code and exceptions attribute elements
  u2 max_stack = 0;
  u2 max_locals = 0;
  u4 code_length = 0;
  const u1* code_start = 0;
  u2 exception_table_length = 0;
  const unsafe_u2* exception_table_start = NULL; // (potentially unaligned) pointer to array of u2 elements
  Array<int>* exception_handlers = Universe::the_empty_int_array();
  u2 checked_exceptions_length = 0;
  const unsafe_u2* checked_exceptions_start = NULL; // (potentially unaligned) pointer to array of u2 elements
  CompressedLineNumberWriteStream* linenumber_table = NULL;
  int linenumber_table_length = 0;
  int total_lvt_length = 0;
  u2 lvt_cnt = 0;
  u2 lvtt_cnt = 0;
  bool lvt_allocated = false;
  u2 max_lvt_cnt = INITIAL_MAX_LVT_NUMBER;
  u2 max_lvtt_cnt = INITIAL_MAX_LVT_NUMBER;
  u2* localvariable_table_length = NULL;
  const unsafe_u2** localvariable_table_start = NULL; // (potentially unaligned) pointer to array of LVT attributes
  u2* localvariable_type_table_length = NULL;
  const unsafe_u2** localvariable_type_table_start = NULL; // (potentially unaligned) pointer to LVTT attributes
  int method_parameters_length = -1;
  const u1* method_parameters_data = NULL;
  bool method_parameters_seen = false;
  bool parsed_code_attribute = false;
  bool parsed_checked_exceptions_attribute = false;
  bool parsed_stackmap_attribute = false;
  // stackmap attribute - JDK1.5
  const u1* stackmap_data = NULL;
  int stackmap_data_length = 0;
  u2 generic_signature_index = 0;
  MethodAnnotationCollector parsed_annotations;
  const u1* runtime_visible_annotations = NULL;
  int runtime_visible_annotations_length = 0;
  const u1* runtime_invisible_annotations = NULL;
  int runtime_invisible_annotations_length = 0;
  const u1* runtime_visible_parameter_annotations = NULL;
  int runtime_visible_parameter_annotations_length = 0;
  const u1* runtime_invisible_parameter_annotations = NULL;
  int runtime_invisible_parameter_annotations_length = 0;
  const u1* runtime_visible_type_annotations = NULL;
  int runtime_visible_type_annotations_length = 0;
  const u1* runtime_invisible_type_annotations = NULL;
  int runtime_invisible_type_annotations_length = 0;
  bool runtime_invisible_annotations_exists = false;
  bool runtime_invisible_type_annotations_exists = false;
  bool runtime_invisible_parameter_annotations_exists = false;
  const u1* annotation_default = NULL;
  int annotation_default_length = 0;

  // Parse code and exceptions attribute
  u2 method_attributes_count = cfs->get_u2_fast();
  while (method_attributes_count--) {
    cfs->guarantee_more(6, CHECK_NULL);  // method_attribute_name_index, method_attribute_length
    const u2 method_attribute_name_index = cfs->get_u2_fast();
    const u4 method_attribute_length = cfs->get_u4_fast();
    check_property(
      valid_symbol_at(method_attribute_name_index),
      "Invalid method attribute name index %u in class file %s",
      method_attribute_name_index, CHECK_NULL);

    const Symbol* const method_attribute_name = cp->symbol_at(method_attribute_name_index);
    if (method_attribute_name == vmSymbols::tag_code()) {
      // Parse Code attribute
      if (_need_verify) {
        guarantee_property(
            !access_flags.is_native() && !access_flags.is_abstract(),
                        "Code attribute in native or abstract methods in class file %s",
                         CHECK_NULL);
      }
      if (parsed_code_attribute) {
        classfile_parse_error("Multiple Code attributes in class file %s",
                              THREAD);
        return NULL;
      }
      parsed_code_attribute = true;

      // Stack size, locals size, and code size
      cfs->guarantee_more(8, CHECK_NULL);
      max_stack = cfs->get_u2_fast();
      max_locals = cfs->get_u2_fast();
      code_length = cfs->get_u4_fast();
      if (_need_verify) {
        guarantee_property(args_size <= max_locals,
                           "Arguments can't fit into locals in class file %s",
                           CHECK_NULL);
        guarantee_property(code_length > 0 && code_length <= MAX_CODE_SIZE,
                           "Invalid method Code length %u in class file %s",
                           code_length, CHECK_NULL);
      }
      // Code pointer
      code_start = cfs->current();
      assert(code_start != NULL, "null code start");
      cfs->guarantee_more(code_length, CHECK_NULL);
      cfs->skip_u1_fast(code_length);

      // Exception handler table
      cfs->guarantee_more(2, CHECK_NULL);  // exception_table_length
      exception_table_length = cfs->get_u2_fast();
      if (exception_table_length > 0) {
        exception_table_start = parse_exception_table(cfs,
                                                      code_length,
                                                      exception_table_length,
                                                      CHECK_NULL);
      }

      // Parse additional attributes in code attribute
      cfs->guarantee_more(2, CHECK_NULL);  // code_attributes_count
      u2 code_attributes_count = cfs->get_u2_fast();

      unsigned int calculated_attribute_length = 0;

      calculated_attribute_length =
          sizeof(max_stack) + sizeof(max_locals) + sizeof(code_length);
      calculated_attribute_length +=
        code_length +
        sizeof(exception_table_length) +
        sizeof(code_attributes_count) +
        exception_table_length *
            ( sizeof(u2) +   // start_pc
              sizeof(u2) +   // end_pc
              sizeof(u2) +   // handler_pc
              sizeof(u2) );  // catch_type_index

      while (code_attributes_count--) {
        cfs->guarantee_more(6, CHECK_NULL);  // code_attribute_name_index, code_attribute_length
        const u2 code_attribute_name_index = cfs->get_u2_fast();
        const u4 code_attribute_length = cfs->get_u4_fast();
        calculated_attribute_length += code_attribute_length +
                                       sizeof(code_attribute_name_index) +
                                       sizeof(code_attribute_length);
        check_property(valid_symbol_at(code_attribute_name_index),
                       "Invalid code attribute name index %u in class file %s",
                       code_attribute_name_index,
                       CHECK_NULL);
        if (LoadLineNumberTables &&
            cp->symbol_at(code_attribute_name_index) == vmSymbols::tag_line_number_table()) {
          // Parse and compress line number table
          parse_linenumber_table(code_attribute_length,
                                 code_length,
                                 &linenumber_table,
                                 CHECK_NULL);

        } else if (LoadLocalVariableTables &&
                   cp->symbol_at(code_attribute_name_index) == vmSymbols::tag_local_variable_table()) {
          // Parse local variable table
          if (!lvt_allocated) {
            localvariable_table_length = NEW_RESOURCE_ARRAY_IN_THREAD(
              THREAD, u2,  INITIAL_MAX_LVT_NUMBER);
            localvariable_table_start = NEW_RESOURCE_ARRAY_IN_THREAD(
              THREAD, const unsafe_u2*, INITIAL_MAX_LVT_NUMBER);
            localvariable_type_table_length = NEW_RESOURCE_ARRAY_IN_THREAD(
              THREAD, u2,  INITIAL_MAX_LVT_NUMBER);
            localvariable_type_table_start = NEW_RESOURCE_ARRAY_IN_THREAD(
              THREAD, const unsafe_u2*, INITIAL_MAX_LVT_NUMBER);
            lvt_allocated = true;
          }
          if (lvt_cnt == max_lvt_cnt) {
            max_lvt_cnt <<= 1;
            localvariable_table_length = REALLOC_RESOURCE_ARRAY(u2, localvariable_table_length, lvt_cnt, max_lvt_cnt);
            localvariable_table_start  = REALLOC_RESOURCE_ARRAY(const unsafe_u2*, localvariable_table_start, lvt_cnt, max_lvt_cnt);
          }
          localvariable_table_start[lvt_cnt] =
            parse_localvariable_table(cfs,
                                      code_length,
                                      max_locals,
                                      code_attribute_length,
                                      &localvariable_table_length[lvt_cnt],
                                      false,    // is not LVTT
                                      CHECK_NULL);
          total_lvt_length += localvariable_table_length[lvt_cnt];
          lvt_cnt++;
        } else if (LoadLocalVariableTypeTables &&
                   _major_version >= JAVA_1_5_VERSION &&
                   cp->symbol_at(code_attribute_name_index) == vmSymbols::tag_local_variable_type_table()) {
          if (!lvt_allocated) {
            localvariable_table_length = NEW_RESOURCE_ARRAY_IN_THREAD(
              THREAD, u2,  INITIAL_MAX_LVT_NUMBER);
            localvariable_table_start = NEW_RESOURCE_ARRAY_IN_THREAD(
              THREAD, const unsafe_u2*, INITIAL_MAX_LVT_NUMBER);
            localvariable_type_table_length = NEW_RESOURCE_ARRAY_IN_THREAD(
              THREAD, u2,  INITIAL_MAX_LVT_NUMBER);
            localvariable_type_table_start = NEW_RESOURCE_ARRAY_IN_THREAD(
              THREAD, const unsafe_u2*, INITIAL_MAX_LVT_NUMBER);
            lvt_allocated = true;
          }
          // Parse local variable type table
          if (lvtt_cnt == max_lvtt_cnt) {
            max_lvtt_cnt <<= 1;
            localvariable_type_table_length = REALLOC_RESOURCE_ARRAY(u2, localvariable_type_table_length, lvtt_cnt, max_lvtt_cnt);
            localvariable_type_table_start  = REALLOC_RESOURCE_ARRAY(const unsafe_u2*, localvariable_type_table_start, lvtt_cnt, max_lvtt_cnt);
          }
          localvariable_type_table_start[lvtt_cnt] =
            parse_localvariable_table(cfs,
                                      code_length,
                                      max_locals,
                                      code_attribute_length,
                                      &localvariable_type_table_length[lvtt_cnt],
                                      true,     // is LVTT
                                      CHECK_NULL);
          lvtt_cnt++;
        } else if (_major_version >= Verifier::STACKMAP_ATTRIBUTE_MAJOR_VERSION &&
                   cp->symbol_at(code_attribute_name_index) == vmSymbols::tag_stack_map_table()) {
          // Stack map is only needed by the new verifier in JDK1.5.
          if (parsed_stackmap_attribute) {
            classfile_parse_error("Multiple StackMapTable attributes in class file %s", THREAD);
            return NULL;
          }
          stackmap_data = parse_stackmap_table(cfs, code_attribute_length, _need_verify, CHECK_NULL);
          stackmap_data_length = code_attribute_length;
          parsed_stackmap_attribute = true;
        } else {
          // Skip unknown attributes
          cfs->skip_u1(code_attribute_length, CHECK_NULL);
        }
      }
      // check method attribute length
      if (_need_verify) {
        guarantee_property(method_attribute_length == calculated_attribute_length,
                           "Code segment has wrong length in class file %s",
                           CHECK_NULL);
      }
    } else if (method_attribute_name == vmSymbols::tag_exceptions()) {
      // Parse Exceptions attribute
      if (parsed_checked_exceptions_attribute) {
        classfile_parse_error("Multiple Exceptions attributes in class file %s",
                              THREAD);
        return NULL;
      }
      parsed_checked_exceptions_attribute = true;
      checked_exceptions_start =
            parse_checked_exceptions(cfs,
                                     &checked_exceptions_length,
                                     method_attribute_length,
                                     CHECK_NULL);
    } else if (method_attribute_name == vmSymbols::tag_method_parameters()) {
      // reject multiple method parameters
      if (method_parameters_seen) {
        classfile_parse_error("Multiple MethodParameters attributes in class file %s",
                              THREAD);
        return NULL;
      }
      method_parameters_seen = true;
      method_parameters_length = cfs->get_u1_fast();
      const u2 real_length = (method_parameters_length * 4u) + 1u;
      if (method_attribute_length != real_length) {
        classfile_parse_error(
          "Invalid MethodParameters method attribute length %u in class file",
          method_attribute_length, THREAD);
        return NULL;
      }
      method_parameters_data = cfs->current();
      cfs->skip_u2_fast(method_parameters_length);
      cfs->skip_u2_fast(method_parameters_length);
      // ignore this attribute if it cannot be reflected
      if (!SystemDictionary::Parameter_klass_loaded())
        method_parameters_length = -1;
    } else if (method_attribute_name == vmSymbols::tag_synthetic()) {
      if (method_attribute_length != 0) {
        classfile_parse_error(
          "Invalid Synthetic method attribute length %u in class file %s",
          method_attribute_length, THREAD);
        return NULL;
      }
      // Should we check that there hasn't already been a synthetic attribute?
      access_flags.set_is_synthetic();
    } else if (method_attribute_name == vmSymbols::tag_deprecated()) { // 4276120
      if (method_attribute_length != 0) {
        classfile_parse_error(
          "Invalid Deprecated method attribute length %u in class file %s",
          method_attribute_length, THREAD);
        return NULL;
      }
    } else if (_major_version >= JAVA_1_5_VERSION) {
      if (method_attribute_name == vmSymbols::tag_signature()) {
        if (generic_signature_index != 0) {
          classfile_parse_error(
            "Multiple Signature attributes for method in class file %s",
            THREAD);
          return NULL;
        }
        if (method_attribute_length != 2) {
          classfile_parse_error(
            "Invalid Signature attribute length %u in class file %s",
            method_attribute_length, THREAD);
          return NULL;
        }
        generic_signature_index = parse_generic_signature_attribute(cfs, CHECK_NULL);
      } else if (method_attribute_name == vmSymbols::tag_runtime_visible_annotations()) {
        if (runtime_visible_annotations != NULL) {
          classfile_parse_error(
            "Multiple RuntimeVisibleAnnotations attributes for method in class file %s",
            THREAD);
          return NULL;
        }
        runtime_visible_annotations_length = method_attribute_length;
        runtime_visible_annotations = cfs->current();
        assert(runtime_visible_annotations != NULL, "null visible annotations");
        cfs->guarantee_more(runtime_visible_annotations_length, CHECK_NULL);
        parse_annotations(cp,
                          runtime_visible_annotations,
                          runtime_visible_annotations_length,
                          &parsed_annotations,
                          _loader_data,
                          _can_access_vm_annotations,
                          CHECK_NULL);
        cfs->skip_u1_fast(runtime_visible_annotations_length);
      } else if (method_attribute_name == vmSymbols::tag_runtime_invisible_annotations()) {
        if (runtime_invisible_annotations_exists) {
          classfile_parse_error(
            "Multiple RuntimeInvisibleAnnotations attributes for method in class file %s",
            THREAD);
          return NULL;
        }
        runtime_invisible_annotations_exists = true;
        if (PreserveAllAnnotations) {
          runtime_invisible_annotations_length = method_attribute_length;
          runtime_invisible_annotations = cfs->current();
          assert(runtime_invisible_annotations != NULL, "null invisible annotations");
        }
        cfs->skip_u1(method_attribute_length, CHECK_NULL);
      } else if (method_attribute_name == vmSymbols::tag_runtime_visible_parameter_annotations()) {
        if (runtime_visible_parameter_annotations != NULL) {
          classfile_parse_error(
            "Multiple RuntimeVisibleParameterAnnotations attributes for method in class file %s",
            THREAD);
          return NULL;
        }
        runtime_visible_parameter_annotations_length = method_attribute_length;
        runtime_visible_parameter_annotations = cfs->current();
        assert(runtime_visible_parameter_annotations != NULL, "null visible parameter annotations");
        cfs->skip_u1(runtime_visible_parameter_annotations_length, CHECK_NULL);
      } else if (method_attribute_name == vmSymbols::tag_runtime_invisible_parameter_annotations()) {
        if (runtime_invisible_parameter_annotations_exists) {
          classfile_parse_error(
            "Multiple RuntimeInvisibleParameterAnnotations attributes for method in class file %s",
            THREAD);
          return NULL;
        }
        runtime_invisible_parameter_annotations_exists = true;
        if (PreserveAllAnnotations) {
          runtime_invisible_parameter_annotations_length = method_attribute_length;
          runtime_invisible_parameter_annotations = cfs->current();
          assert(runtime_invisible_parameter_annotations != NULL,
            "null invisible parameter annotations");
        }
        cfs->skip_u1(method_attribute_length, CHECK_NULL);
      } else if (method_attribute_name == vmSymbols::tag_annotation_default()) {
        if (annotation_default != NULL) {
          classfile_parse_error(
            "Multiple AnnotationDefault attributes for method in class file %s",
            THREAD);
          return NULL;
        }
        annotation_default_length = method_attribute_length;
        annotation_default = cfs->current();
        assert(annotation_default != NULL, "null annotation default");
        cfs->skip_u1(annotation_default_length, CHECK_NULL);
      } else if (method_attribute_name == vmSymbols::tag_runtime_visible_type_annotations()) {
        if (runtime_visible_type_annotations != NULL) {
          classfile_parse_error(
            "Multiple RuntimeVisibleTypeAnnotations attributes for method in class file %s",
            THREAD);
          return NULL;
        }
        runtime_visible_type_annotations_length = method_attribute_length;
        runtime_visible_type_annotations = cfs->current();
        assert(runtime_visible_type_annotations != NULL, "null visible type annotations");
        // No need for the VM to parse Type annotations
        cfs->skip_u1(runtime_visible_type_annotations_length, CHECK_NULL);
      } else if (method_attribute_name == vmSymbols::tag_runtime_invisible_type_annotations()) {
        if (runtime_invisible_type_annotations_exists) {
          classfile_parse_error(
            "Multiple RuntimeInvisibleTypeAnnotations attributes for method in class file %s",
            THREAD);
          return NULL;
        } else {
          runtime_invisible_type_annotations_exists = true;
        }
        if (PreserveAllAnnotations) {
          runtime_invisible_type_annotations_length = method_attribute_length;
          runtime_invisible_type_annotations = cfs->current();
          assert(runtime_invisible_type_annotations != NULL, "null invisible type annotations");
        }
        cfs->skip_u1(method_attribute_length, CHECK_NULL);
      } else {
        // Skip unknown attributes
        cfs->skip_u1(method_attribute_length, CHECK_NULL);
      }
    } else {
      // Skip unknown attributes
      cfs->skip_u1(method_attribute_length, CHECK_NULL);
    }
  }

  if (linenumber_table != NULL) {
    linenumber_table->write_terminator();
    linenumber_table_length = linenumber_table->position();
  }

  // Make sure there's at least one Code attribute in non-native/non-abstract method
  if (_need_verify) {
    guarantee_property(access_flags.is_native() ||
                       access_flags.is_abstract() ||
                       parsed_code_attribute,
                       "Absent Code attribute in method that is not native or abstract in class file %s",
                       CHECK_NULL);
  }

  // All sizing information for a Method* is finally available, now create it
  InlineTableSizes sizes(
      total_lvt_length,
      linenumber_table_length,
      exception_table_length,
      checked_exceptions_length,
      method_parameters_length,
      generic_signature_index,
      runtime_visible_annotations_length +
           runtime_invisible_annotations_length,
      runtime_visible_parameter_annotations_length +
           runtime_invisible_parameter_annotations_length,
      runtime_visible_type_annotations_length +
           runtime_invisible_type_annotations_length,
      annotation_default_length,
      0);

  Method* const m = Method::allocate(_loader_data,
                                     code_length,
                                     access_flags,
                                     &sizes,
                                     ConstMethod::NORMAL,
                                     CHECK_NULL);

  ClassLoadingService::add_class_method_size(m->size()*wordSize);

  // Fill in information from fixed part (access_flags already set)
  m->set_constants(_cp);
  m->set_name_index(name_index);
  m->set_signature_index(signature_index);
  m->compute_from_signature(cp->symbol_at(signature_index));
  assert(args_size < 0 || args_size == m->size_of_parameters(), "");

  // Fill in code attribute information
  m->set_max_stack(max_stack);
  m->set_max_locals(max_locals);
  if (stackmap_data != NULL) {
    m->constMethod()->copy_stackmap_data(_loader_data,
                                         (u1*)stackmap_data,
                                         stackmap_data_length,
                                         CHECK_NULL);
  }

  // Copy byte codes
  m->set_code((u1*)code_start);

  // Copy line number table
  if (linenumber_table != NULL) {
    memcpy(m->compressed_linenumber_table(),
           linenumber_table->buffer(),
           linenumber_table_length);
  }

  // Copy exception table
  if (exception_table_length > 0) {
    Copy::conjoint_swap_if_needed<Endian::JAVA>(exception_table_start,
                                                m->exception_table_start(),
                                                exception_table_length * sizeof(ExceptionTableElement),
                                                sizeof(u2));
  }

  // Copy method parameters
  if (method_parameters_length > 0) {
    MethodParametersElement* elem = m->constMethod()->method_parameters_start();
    for (int i = 0; i < method_parameters_length; i++) {
      elem[i].name_cp_index = Bytes::get_Java_u2((address)method_parameters_data);
      method_parameters_data += 2;
      elem[i].flags = Bytes::get_Java_u2((address)method_parameters_data);
      method_parameters_data += 2;
    }
  }

  // Copy checked exceptions
  if (checked_exceptions_length > 0) {
    Copy::conjoint_swap_if_needed<Endian::JAVA>(checked_exceptions_start,
                                                m->checked_exceptions_start(),
                                                checked_exceptions_length * sizeof(CheckedExceptionElement),
                                                sizeof(u2));
  }

  // Copy class file LVT's/LVTT's into the HotSpot internal LVT.
  if (total_lvt_length > 0) {
    promoted_flags->set_has_localvariable_table();
    copy_localvariable_table(m->constMethod(),
                             lvt_cnt,
                             localvariable_table_length,
                             localvariable_table_start,
                             lvtt_cnt,
                             localvariable_type_table_length,
                             localvariable_type_table_start,
                             CHECK_NULL);
  }

  if (parsed_annotations.has_any_annotations())
    parsed_annotations.apply_to(methodHandle(THREAD, m));

  if (is_hidden()) { // Mark methods in hidden classes as 'hidden'.
    m->set_hidden(true);
  }

  // Copy annotations
  copy_method_annotations(m->constMethod(),
                          runtime_visible_annotations,
                          runtime_visible_annotations_length,
                          runtime_invisible_annotations,
                          runtime_invisible_annotations_length,
                          runtime_visible_parameter_annotations,
                          runtime_visible_parameter_annotations_length,
                          runtime_invisible_parameter_annotations,
                          runtime_invisible_parameter_annotations_length,
                          runtime_visible_type_annotations,
                          runtime_visible_type_annotations_length,
                          runtime_invisible_type_annotations,
                          runtime_invisible_type_annotations_length,
                          annotation_default,
                          annotation_default_length,
                          CHECK_NULL);

  if (name == vmSymbols::finalize_method_name() &&
      signature == vmSymbols::void_method_signature()) {
    if (m->is_empty_method()) {
      _has_empty_finalizer = true;
    } else {
      _has_finalizer = true;
    }
  }
  if (name == vmSymbols::object_initializer_name() &&
      signature == vmSymbols::void_method_signature() &&
      m->is_vanilla_constructor()) {
    _has_vanilla_constructor = true;
  }

  NOT_PRODUCT(m->verify());
  return m;
}


// The promoted_flags parameter is used to pass relevant access_flags
// from the methods back up to the containing klass. These flag values
// are added to klass's access_flags.
// Side-effects: populates the _methods field in the parser
void ClassFileParser::parse_methods(const ClassFileStream* const cfs,
                                    bool is_interface,
                                    bool is_inline_type,
                                    AccessFlags* promoted_flags,
                                    bool* has_final_method,
                                    bool* declares_nonstatic_concrete_methods,
                                    TRAPS) {
  assert(cfs != NULL, "invariant");
  assert(promoted_flags != NULL, "invariant");
  assert(has_final_method != NULL, "invariant");
  assert(declares_nonstatic_concrete_methods != NULL, "invariant");

  assert(NULL == _methods, "invariant");

  cfs->guarantee_more(2, CHECK);  // length
  const u2 length = cfs->get_u2_fast();
  if (length == 0) {
    _methods = Universe::the_empty_method_array();
  } else {
    _methods = MetadataFactory::new_array<Method*>(_loader_data,
                                                   length,
                                                   NULL,
                                                   CHECK);

    for (int index = 0; index < length; index++) {
      Method* method = parse_method(cfs,
                                    is_interface,
                                    is_inline_type,
                                    _cp,
                                    promoted_flags,
                                    CHECK);

      if (method->is_final()) {
        *has_final_method = true;
      }
      // declares_nonstatic_concrete_methods: declares concrete instance methods, any access flags
      // used for interface initialization, and default method inheritance analysis
      if (is_interface && !(*declares_nonstatic_concrete_methods)
        && !method->is_abstract() && !method->is_static()) {
        *declares_nonstatic_concrete_methods = true;
      }
      _methods->at_put(index, method);
    }

    if (_need_verify && length > 1) {
      // Check duplicated methods
      ResourceMark rm(THREAD);
      NameSigHash** names_and_sigs = NEW_RESOURCE_ARRAY_IN_THREAD(
        THREAD, NameSigHash*, HASH_ROW_SIZE);
      initialize_hashtable(names_and_sigs);
      bool dup = false;
      const Symbol* name = NULL;
      const Symbol* sig = NULL;
      {
        debug_only(NoSafepointVerifier nsv;)
        for (int i = 0; i < length; i++) {
          const Method* const m = _methods->at(i);
          name = m->name();
          sig = m->signature();
          // If no duplicates, add name/signature in hashtable names_and_sigs.
          if (!put_after_lookup(name, sig, names_and_sigs)) {
            dup = true;
            break;
          }
        }
      }
      if (dup) {
        classfile_parse_error("Duplicate method name \"%s\" with signature \"%s\" in class file %s",
                               name->as_C_string(), sig->as_klass_external_name(), THREAD);
      }
    }
  }
}

static const intArray* sort_methods(Array<Method*>* methods) {
  const int length = methods->length();
  // If JVMTI original method ordering or sharing is enabled we have to
  // remember the original class file ordering.
  // We temporarily use the vtable_index field in the Method* to store the
  // class file index, so we can read in after calling qsort.
  // Put the method ordering in the shared archive.
  if (JvmtiExport::can_maintain_original_method_order() || Arguments::is_dumping_archive()) {
    for (int index = 0; index < length; index++) {
      Method* const m = methods->at(index);
      assert(!m->valid_vtable_index(), "vtable index should not be set");
      m->set_vtable_index(index);
    }
  }
  // Sort method array by ascending method name (for faster lookups & vtable construction)
  // Note that the ordering is not alphabetical, see Symbol::fast_compare
  Method::sort_methods(methods);

  intArray* method_ordering = NULL;
  // If JVMTI original method ordering or sharing is enabled construct int
  // array remembering the original ordering
  if (JvmtiExport::can_maintain_original_method_order() || Arguments::is_dumping_archive()) {
    method_ordering = new intArray(length, length, -1);
    for (int index = 0; index < length; index++) {
      Method* const m = methods->at(index);
      const int old_index = m->vtable_index();
      assert(old_index >= 0 && old_index < length, "invalid method index");
      method_ordering->at_put(index, old_index);
      m->set_vtable_index(Method::invalid_vtable_index);
    }
  }
  return method_ordering;
}

// Parse generic_signature attribute for methods and fields
u2 ClassFileParser::parse_generic_signature_attribute(const ClassFileStream* const cfs,
                                                      TRAPS) {
  assert(cfs != NULL, "invariant");

  cfs->guarantee_more(2, CHECK_0);  // generic_signature_index
  const u2 generic_signature_index = cfs->get_u2_fast();
  check_property(
    valid_symbol_at(generic_signature_index),
    "Invalid Signature attribute at constant pool index %u in class file %s",
    generic_signature_index, CHECK_0);
  return generic_signature_index;
}

void ClassFileParser::parse_classfile_sourcefile_attribute(const ClassFileStream* const cfs,
                                                           TRAPS) {

  assert(cfs != NULL, "invariant");

  cfs->guarantee_more(2, CHECK);  // sourcefile_index
  const u2 sourcefile_index = cfs->get_u2_fast();
  check_property(
    valid_symbol_at(sourcefile_index),
    "Invalid SourceFile attribute at constant pool index %u in class file %s",
    sourcefile_index, CHECK);
  set_class_sourcefile_index(sourcefile_index);
}

void ClassFileParser::parse_classfile_source_debug_extension_attribute(const ClassFileStream* const cfs,
                                                                       int length,
                                                                       TRAPS) {
  assert(cfs != NULL, "invariant");

  const u1* const sde_buffer = cfs->current();
  assert(sde_buffer != NULL, "null sde buffer");

  // Don't bother storing it if there is no way to retrieve it
  if (JvmtiExport::can_get_source_debug_extension()) {
    assert((length+1) > length, "Overflow checking");
    u1* const sde = NEW_RESOURCE_ARRAY_IN_THREAD(THREAD, u1, length+1);
    for (int i = 0; i < length; i++) {
      sde[i] = sde_buffer[i];
    }
    sde[length] = '\0';
    set_class_sde_buffer((const char*)sde, length);
  }
  // Got utf8 string, set stream position forward
  cfs->skip_u1(length, CHECK);
}


// Inner classes can be static, private or protected (classic VM does this)
#define RECOGNIZED_INNER_CLASS_MODIFIERS ( JVM_RECOGNIZED_CLASS_MODIFIERS | \
                                           JVM_ACC_PRIVATE |                \
                                           JVM_ACC_PROTECTED |              \
                                           JVM_ACC_STATIC                   \
                                         )

// Find index of the InnerClasses entry for the specified inner_class_info_index.
// Return -1 if none is found.
static int inner_classes_find_index(const Array<u2>* inner_classes, int inner, const ConstantPool* cp, int length) {
  Symbol* cp_klass_name =  cp->klass_name_at(inner);
  for (int idx = 0; idx < length; idx += InstanceKlass::inner_class_next_offset) {
    int idx_inner = inner_classes->at(idx + InstanceKlass::inner_class_inner_class_info_offset);
    if (cp->klass_name_at(idx_inner) == cp_klass_name) {
      return idx;
    }
  }
  return -1;
}

// Return the outer_class_info_index for the InnerClasses entry containing the
// specified inner_class_info_index.  Return -1 if no InnerClasses entry is found.
static int inner_classes_jump_to_outer(const Array<u2>* inner_classes, int inner, const ConstantPool* cp, int length) {
  if (inner == 0) return -1;
  int idx = inner_classes_find_index(inner_classes, inner, cp, length);
  if (idx == -1) return -1;
  int result = inner_classes->at(idx + InstanceKlass::inner_class_outer_class_info_offset);
  return result;
}

// Return true if circularity is found, false if no circularity is found.
// Use Floyd's cycle finding algorithm.
static bool inner_classes_check_loop_through_outer(const Array<u2>* inner_classes, int idx, const ConstantPool* cp, int length) {
  int slow = inner_classes->at(idx + InstanceKlass::inner_class_inner_class_info_offset);
  int fast = inner_classes->at(idx + InstanceKlass::inner_class_outer_class_info_offset);
  while (fast != -1 && fast != 0) {
    if (slow != 0 && (cp->klass_name_at(slow) == cp->klass_name_at(fast))) {
      return true;  // found a circularity
    }
    fast = inner_classes_jump_to_outer(inner_classes, fast, cp, length);
    if (fast == -1) return false;
    fast = inner_classes_jump_to_outer(inner_classes, fast, cp, length);
    if (fast == -1) return false;
    slow = inner_classes_jump_to_outer(inner_classes, slow, cp, length);
    assert(slow != -1, "sanity check");
  }
  return false;
}

// Loop through each InnerClasses entry checking for circularities and duplications
// with other entries.  If duplicate entries are found then throw CFE.  Otherwise,
// return true if a circularity or entries with duplicate inner_class_info_indexes
// are found.
bool ClassFileParser::check_inner_classes_circularity(const ConstantPool* cp, int length, TRAPS) {
  // Loop through each InnerClasses entry.
  for (int idx = 0; idx < length; idx += InstanceKlass::inner_class_next_offset) {
    // Return true if there are circular entries.
    if (inner_classes_check_loop_through_outer(_inner_classes, idx, cp, length)) {
      return true;
    }
    // Check if there are duplicate entries or entries with the same inner_class_info_index.
    for (int y = idx + InstanceKlass::inner_class_next_offset; y < length;
         y += InstanceKlass::inner_class_next_offset) {

      // To maintain compatibility, throw an exception if duplicate inner classes
      // entries are found.
      guarantee_property((_inner_classes->at(idx) != _inner_classes->at(y) ||
                          _inner_classes->at(idx+1) != _inner_classes->at(y+1) ||
                          _inner_classes->at(idx+2) != _inner_classes->at(y+2) ||
                          _inner_classes->at(idx+3) != _inner_classes->at(y+3)),
                         "Duplicate entry in InnerClasses attribute in class file %s",
                         CHECK_(true));
      // Return true if there are two entries with the same inner_class_info_index.
      if (_inner_classes->at(y) == _inner_classes->at(idx)) {
        return true;
      }
    }
  }
  return false;
}

// Return number of classes in the inner classes attribute table
u2 ClassFileParser::parse_classfile_inner_classes_attribute(const ClassFileStream* const cfs,
                                                            const ConstantPool* cp,
                                                            const u1* const inner_classes_attribute_start,
                                                            bool parsed_enclosingmethod_attribute,
                                                            u2 enclosing_method_class_index,
                                                            u2 enclosing_method_method_index,
                                                            TRAPS) {
  const u1* const current_mark = cfs->current();
  u2 length = 0;
  if (inner_classes_attribute_start != NULL) {
    cfs->set_current(inner_classes_attribute_start);
    cfs->guarantee_more(2, CHECK_0);  // length
    length = cfs->get_u2_fast();
  }

  // 4-tuples of shorts of inner classes data and 2 shorts of enclosing
  // method data:
  //   [inner_class_info_index,
  //    outer_class_info_index,
  //    inner_name_index,
  //    inner_class_access_flags,
  //    ...
  //    enclosing_method_class_index,
  //    enclosing_method_method_index]
  const int size = length * 4 + (parsed_enclosingmethod_attribute ? 2 : 0);
  Array<u2>* inner_classes = MetadataFactory::new_array<u2>(_loader_data, size, CHECK_0);
  _inner_classes = inner_classes;

  int index = 0;
  cfs->guarantee_more(8 * length, CHECK_0);  // 4-tuples of u2
  for (int n = 0; n < length; n++) {
    // Inner class index
    const u2 inner_class_info_index = cfs->get_u2_fast();
    check_property(
      valid_klass_reference_at(inner_class_info_index),
      "inner_class_info_index %u has bad constant type in class file %s",
      inner_class_info_index, CHECK_0);
    // Outer class index
    const u2 outer_class_info_index = cfs->get_u2_fast();
    check_property(
      outer_class_info_index == 0 ||
        valid_klass_reference_at(outer_class_info_index),
      "outer_class_info_index %u has bad constant type in class file %s",
      outer_class_info_index, CHECK_0);
    // Inner class name
    const u2 inner_name_index = cfs->get_u2_fast();
    check_property(
      inner_name_index == 0 || valid_symbol_at(inner_name_index),
      "inner_name_index %u has bad constant type in class file %s",
      inner_name_index, CHECK_0);
    if (_need_verify) {
      guarantee_property(inner_class_info_index != outer_class_info_index,
                         "Class is both outer and inner class in class file %s", CHECK_0);
    }

    jint recognized_modifiers = RECOGNIZED_INNER_CLASS_MODIFIERS;
    // JVM_ACC_MODULE is defined in JDK-9 and later.
    if (_major_version >= JAVA_9_VERSION) {
      recognized_modifiers |= JVM_ACC_MODULE;
    }
    // JVM_ACC_INLINE is defined for class file version 55 and later
    if (supports_inline_types()) {
      recognized_modifiers |= JVM_ACC_INLINE;
    }

    // Access flags
    jint flags = cfs->get_u2_fast() & recognized_modifiers;

    if ((flags & JVM_ACC_INTERFACE) && _major_version < JAVA_6_VERSION) {
      // Set abstract bit for old class files for backward compatibility
      flags |= JVM_ACC_ABSTRACT;
    }
    verify_legal_class_modifiers(flags, CHECK_0);
    AccessFlags inner_access_flags(flags);

    inner_classes->at_put(index++, inner_class_info_index);
    inner_classes->at_put(index++, outer_class_info_index);
    inner_classes->at_put(index++, inner_name_index);
    inner_classes->at_put(index++, inner_access_flags.as_short());
  }

  // 4347400: make sure there's no duplicate entry in the classes array
  // Also, check for circular entries.
  bool has_circularity = false;
  if (_need_verify && _major_version >= JAVA_1_5_VERSION) {
    has_circularity = check_inner_classes_circularity(cp, length * 4, CHECK_0);
    if (has_circularity) {
      // If circularity check failed then ignore InnerClasses attribute.
      MetadataFactory::free_array<u2>(_loader_data, _inner_classes);
      index = 0;
      if (parsed_enclosingmethod_attribute) {
        inner_classes = MetadataFactory::new_array<u2>(_loader_data, 2, CHECK_0);
        _inner_classes = inner_classes;
      } else {
        _inner_classes = Universe::the_empty_short_array();
      }
    }
  }
  // Set EnclosingMethod class and method indexes.
  if (parsed_enclosingmethod_attribute) {
    inner_classes->at_put(index++, enclosing_method_class_index);
    inner_classes->at_put(index++, enclosing_method_method_index);
  }
  assert(index == size || has_circularity, "wrong size");

  // Restore buffer's current position.
  cfs->set_current(current_mark);

  return length;
}

u2 ClassFileParser::parse_classfile_nest_members_attribute(const ClassFileStream* const cfs,
                                                           const u1* const nest_members_attribute_start,
                                                           TRAPS) {
  const u1* const current_mark = cfs->current();
  u2 length = 0;
  if (nest_members_attribute_start != NULL) {
    cfs->set_current(nest_members_attribute_start);
    cfs->guarantee_more(2, CHECK_0);  // length
    length = cfs->get_u2_fast();
  }
  const int size = length;
  Array<u2>* const nest_members = MetadataFactory::new_array<u2>(_loader_data, size, CHECK_0);
  _nest_members = nest_members;

  int index = 0;
  cfs->guarantee_more(2 * length, CHECK_0);
  for (int n = 0; n < length; n++) {
    const u2 class_info_index = cfs->get_u2_fast();
    check_property(
      valid_klass_reference_at(class_info_index),
      "Nest member class_info_index %u has bad constant type in class file %s",
      class_info_index, CHECK_0);
    nest_members->at_put(index++, class_info_index);
  }
  assert(index == size, "wrong size");

  // Restore buffer's current position.
  cfs->set_current(current_mark);

  return length;
}

u2 ClassFileParser::parse_classfile_permitted_subclasses_attribute(const ClassFileStream* const cfs,
                                                                   const u1* const permitted_subclasses_attribute_start,
                                                                   TRAPS) {
  const u1* const current_mark = cfs->current();
  u2 length = 0;
  if (permitted_subclasses_attribute_start != NULL) {
    cfs->set_current(permitted_subclasses_attribute_start);
    cfs->guarantee_more(2, CHECK_0);  // length
    length = cfs->get_u2_fast();
  }
  if (length < 1) {
    classfile_parse_error("PermittedSubclasses attribute is empty in class file %s", THREAD);
    return 0;
  }
  const int size = length;
  Array<u2>* const permitted_subclasses = MetadataFactory::new_array<u2>(_loader_data, size, CHECK_0);
  _permitted_subclasses = permitted_subclasses;

  int index = 0;
  cfs->guarantee_more(2 * length, CHECK_0);
  for (int n = 0; n < length; n++) {
    const u2 class_info_index = cfs->get_u2_fast();
    check_property(
      valid_klass_reference_at(class_info_index),
      "Permitted subclass class_info_index %u has bad constant type in class file %s",
      class_info_index, CHECK_0);
    permitted_subclasses->at_put(index++, class_info_index);
  }
  assert(index == size, "wrong size");

  // Restore buffer's current position.
  cfs->set_current(current_mark);

  return length;
}

//  Record {
//    u2 attribute_name_index;
//    u4 attribute_length;
//    u2 components_count;
//    component_info components[components_count];
//  }
//  component_info {
//    u2 name_index;
//    u2 descriptor_index
//    u2 attributes_count;
//    attribute_info_attributes[attributes_count];
//  }
u2 ClassFileParser::parse_classfile_record_attribute(const ClassFileStream* const cfs,
                                                     const ConstantPool* cp,
                                                     const u1* const record_attribute_start,
                                                     TRAPS) {
  const u1* const current_mark = cfs->current();
  int components_count = 0;
  unsigned int calculate_attr_size = 0;
  if (record_attribute_start != NULL) {
    cfs->set_current(record_attribute_start);
    cfs->guarantee_more(2, CHECK_0);  // num of components
    components_count = (int)cfs->get_u2_fast();
    calculate_attr_size = 2;
  }

  Array<RecordComponent*>* const record_components =
    MetadataFactory::new_array<RecordComponent*>(_loader_data, components_count, NULL, CHECK_0);
  _record_components = record_components;

  for (int x = 0; x < components_count; x++) {
    cfs->guarantee_more(6, CHECK_0); // name_index, descriptor_index, attributes_count

    const u2 name_index = cfs->get_u2_fast();
    check_property(valid_symbol_at(name_index),
      "Invalid constant pool index %u for name in Record attribute in class file %s",
      name_index, CHECK_0);
    const Symbol* const name = cp->symbol_at(name_index);
    verify_legal_field_name(name, CHECK_0);

    const u2 descriptor_index = cfs->get_u2_fast();
    check_property(valid_symbol_at(descriptor_index),
      "Invalid constant pool index %u for descriptor in Record attribute in class file %s",
      descriptor_index, CHECK_0);
    const Symbol* const descr = cp->symbol_at(descriptor_index);
    verify_legal_field_signature(name, descr, CHECK_0);

    const u2 attributes_count = cfs->get_u2_fast();
    calculate_attr_size += 6;
    u2 generic_sig_index = 0;
    const u1* runtime_visible_annotations = NULL;
    int runtime_visible_annotations_length = 0;
    const u1* runtime_invisible_annotations = NULL;
    int runtime_invisible_annotations_length = 0;
    bool runtime_invisible_annotations_exists = false;
    const u1* runtime_visible_type_annotations = NULL;
    int runtime_visible_type_annotations_length = 0;
    const u1* runtime_invisible_type_annotations = NULL;
    int runtime_invisible_type_annotations_length = 0;
    bool runtime_invisible_type_annotations_exists = false;

    // Expected attributes for record components are Signature, Runtime(In)VisibleAnnotations,
    // and Runtime(In)VisibleTypeAnnotations.  Other attributes are ignored.
    for (int y = 0; y < attributes_count; y++) {
      cfs->guarantee_more(6, CHECK_0);  // attribute_name_index, attribute_length
      const u2 attribute_name_index = cfs->get_u2_fast();
      const u4 attribute_length = cfs->get_u4_fast();
      calculate_attr_size += 6;
      check_property(
        valid_symbol_at(attribute_name_index),
        "Invalid Record attribute name index %u in class file %s",
        attribute_name_index, CHECK_0);

      const Symbol* const attribute_name = cp->symbol_at(attribute_name_index);
      if (attribute_name == vmSymbols::tag_signature()) {
        if (generic_sig_index != 0) {
          classfile_parse_error(
            "Multiple Signature attributes for Record component in class file %s",
            THREAD);
          return 0;
        }
        if (attribute_length != 2) {
          classfile_parse_error(
            "Invalid Signature attribute length %u in Record component in class file %s",
            attribute_length, THREAD);
          return 0;
        }
        generic_sig_index = parse_generic_signature_attribute(cfs, CHECK_0);

      } else if (attribute_name == vmSymbols::tag_runtime_visible_annotations()) {
        if (runtime_visible_annotations != NULL) {
          classfile_parse_error(
            "Multiple RuntimeVisibleAnnotations attributes for Record component in class file %s", THREAD);
          return 0;
        }
        runtime_visible_annotations_length = attribute_length;
        runtime_visible_annotations = cfs->current();

        assert(runtime_visible_annotations != NULL, "null record component visible annotation");
        cfs->guarantee_more(runtime_visible_annotations_length, CHECK_0);
        cfs->skip_u1_fast(runtime_visible_annotations_length);

      } else if (attribute_name == vmSymbols::tag_runtime_invisible_annotations()) {
        if (runtime_invisible_annotations_exists) {
          classfile_parse_error(
            "Multiple RuntimeInvisibleAnnotations attributes for Record component in class file %s", THREAD);
          return 0;
        }
        runtime_invisible_annotations_exists = true;
        if (PreserveAllAnnotations) {
          runtime_invisible_annotations_length = attribute_length;
          runtime_invisible_annotations = cfs->current();
          assert(runtime_invisible_annotations != NULL, "null record component invisible annotation");
        }
        cfs->skip_u1(attribute_length, CHECK_0);

      } else if (attribute_name == vmSymbols::tag_runtime_visible_type_annotations()) {
        if (runtime_visible_type_annotations != NULL) {
          classfile_parse_error(
            "Multiple RuntimeVisibleTypeAnnotations attributes for Record component in class file %s", THREAD);
          return 0;
        }
        runtime_visible_type_annotations_length = attribute_length;
        runtime_visible_type_annotations = cfs->current();

        assert(runtime_visible_type_annotations != NULL, "null record component visible type annotation");
        cfs->guarantee_more(runtime_visible_type_annotations_length, CHECK_0);
        cfs->skip_u1_fast(runtime_visible_type_annotations_length);

      } else if (attribute_name == vmSymbols::tag_runtime_invisible_type_annotations()) {
        if (runtime_invisible_type_annotations_exists) {
          classfile_parse_error(
            "Multiple RuntimeInvisibleTypeAnnotations attributes for Record component in class file %s", THREAD);
          return 0;
        }
        runtime_invisible_type_annotations_exists = true;
        if (PreserveAllAnnotations) {
          runtime_invisible_type_annotations_length = attribute_length;
          runtime_invisible_type_annotations = cfs->current();
          assert(runtime_invisible_type_annotations != NULL, "null record component invisible type annotation");
        }
        cfs->skip_u1(attribute_length, CHECK_0);

      } else {
        // Skip unknown attributes
        cfs->skip_u1(attribute_length, CHECK_0);
      }
      calculate_attr_size += attribute_length;
    } // End of attributes For loop

    AnnotationArray* annotations = assemble_annotations(runtime_visible_annotations,
                                                        runtime_visible_annotations_length,
                                                        runtime_invisible_annotations,
                                                        runtime_invisible_annotations_length,
                                                        CHECK_0);
    AnnotationArray* type_annotations = assemble_annotations(runtime_visible_type_annotations,
                                                             runtime_visible_type_annotations_length,
                                                             runtime_invisible_type_annotations,
                                                             runtime_invisible_type_annotations_length,
                                                             CHECK_0);

    RecordComponent* record_component =
      RecordComponent::allocate(_loader_data, name_index, descriptor_index,
                                attributes_count, generic_sig_index,
                                annotations, type_annotations, CHECK_0);
    record_components->at_put(x, record_component);
  }  // End of component processing loop

  // Restore buffer's current position.
  cfs->set_current(current_mark);
  return calculate_attr_size;
}

void ClassFileParser::parse_classfile_synthetic_attribute(TRAPS) {
  set_class_synthetic_flag(true);
}

void ClassFileParser::parse_classfile_signature_attribute(const ClassFileStream* const cfs, TRAPS) {
  assert(cfs != NULL, "invariant");

  const u2 signature_index = cfs->get_u2(CHECK);
  check_property(
    valid_symbol_at(signature_index),
    "Invalid constant pool index %u in Signature attribute in class file %s",
    signature_index, CHECK);
  set_class_generic_signature_index(signature_index);
}

void ClassFileParser::parse_classfile_bootstrap_methods_attribute(const ClassFileStream* const cfs,
                                                                  ConstantPool* cp,
                                                                  u4 attribute_byte_length,
                                                                  TRAPS) {
  assert(cfs != NULL, "invariant");
  assert(cp != NULL, "invariant");

  const u1* const current_start = cfs->current();

  guarantee_property(attribute_byte_length >= sizeof(u2),
                     "Invalid BootstrapMethods attribute length %u in class file %s",
                     attribute_byte_length,
                     CHECK);

  cfs->guarantee_more(attribute_byte_length, CHECK);

  const int attribute_array_length = cfs->get_u2_fast();

  guarantee_property(_max_bootstrap_specifier_index < attribute_array_length,
                     "Short length on BootstrapMethods in class file %s",
                     CHECK);


  // The attribute contains a counted array of counted tuples of shorts,
  // represending bootstrap specifiers:
  //    length*{bootstrap_method_index, argument_count*{argument_index}}
  const int operand_count = (attribute_byte_length - sizeof(u2)) / sizeof(u2);
  // operand_count = number of shorts in attr, except for leading length

  // The attribute is copied into a short[] array.
  // The array begins with a series of short[2] pairs, one for each tuple.
  const int index_size = (attribute_array_length * 2);

  Array<u2>* const operands =
    MetadataFactory::new_array<u2>(_loader_data, index_size + operand_count, CHECK);

  // Eagerly assign operands so they will be deallocated with the constant
  // pool if there is an error.
  cp->set_operands(operands);

  int operand_fill_index = index_size;
  const int cp_size = cp->length();

  for (int n = 0; n < attribute_array_length; n++) {
    // Store a 32-bit offset into the header of the operand array.
    ConstantPool::operand_offset_at_put(operands, n, operand_fill_index);

    // Read a bootstrap specifier.
    cfs->guarantee_more(sizeof(u2) * 2, CHECK);  // bsm, argc
    const u2 bootstrap_method_index = cfs->get_u2_fast();
    const u2 argument_count = cfs->get_u2_fast();
    check_property(
      valid_cp_range(bootstrap_method_index, cp_size) &&
      cp->tag_at(bootstrap_method_index).is_method_handle(),
      "bootstrap_method_index %u has bad constant type in class file %s",
      bootstrap_method_index,
      CHECK);

    guarantee_property((operand_fill_index + 1 + argument_count) < operands->length(),
      "Invalid BootstrapMethods num_bootstrap_methods or num_bootstrap_arguments value in class file %s",
      CHECK);

    operands->at_put(operand_fill_index++, bootstrap_method_index);
    operands->at_put(operand_fill_index++, argument_count);

    cfs->guarantee_more(sizeof(u2) * argument_count, CHECK);  // argv[argc]
    for (int j = 0; j < argument_count; j++) {
      const u2 argument_index = cfs->get_u2_fast();
      check_property(
        valid_cp_range(argument_index, cp_size) &&
        cp->tag_at(argument_index).is_loadable_constant(),
        "argument_index %u has bad constant type in class file %s",
        argument_index,
        CHECK);
      operands->at_put(operand_fill_index++, argument_index);
    }
  }
  guarantee_property(current_start + attribute_byte_length == cfs->current(),
                     "Bad length on BootstrapMethods in class file %s",
                     CHECK);
}

bool ClassFileParser::supports_sealed_types() {
  // temporarily disable the sealed type preview feature check
  return _major_version == JVM_CLASSFILE_MAJOR_VERSION;
}

void ClassFileParser::parse_classfile_attributes(const ClassFileStream* const cfs,
                                                 ConstantPool* cp,
                 ClassFileParser::ClassAnnotationCollector* parsed_annotations,
                                                 TRAPS) {
  assert(cfs != NULL, "invariant");
  assert(cp != NULL, "invariant");
  assert(parsed_annotations != NULL, "invariant");

  // Set inner classes attribute to default sentinel
  _inner_classes = Universe::the_empty_short_array();
  // Set nest members attribute to default sentinel
  _nest_members = Universe::the_empty_short_array();
  // Set _permitted_subclasses attribute to default sentinel
  _permitted_subclasses = Universe::the_empty_short_array();
  cfs->guarantee_more(2, CHECK);  // attributes_count
  u2 attributes_count = cfs->get_u2_fast();
  bool parsed_sourcefile_attribute = false;
  bool parsed_innerclasses_attribute = false;
  bool parsed_nest_members_attribute = false;
  bool parsed_permitted_subclasses_attribute = false;
  bool parsed_nest_host_attribute = false;
  bool parsed_record_attribute = false;
  bool parsed_enclosingmethod_attribute = false;
  bool parsed_bootstrap_methods_attribute = false;
  const u1* runtime_visible_annotations = NULL;
  int runtime_visible_annotations_length = 0;
  const u1* runtime_invisible_annotations = NULL;
  int runtime_invisible_annotations_length = 0;
  const u1* runtime_visible_type_annotations = NULL;
  int runtime_visible_type_annotations_length = 0;
  const u1* runtime_invisible_type_annotations = NULL;
  int runtime_invisible_type_annotations_length = 0;
  bool runtime_invisible_type_annotations_exists = false;
  bool runtime_invisible_annotations_exists = false;
  bool parsed_source_debug_ext_annotations_exist = false;
  const u1* inner_classes_attribute_start = NULL;
  u4  inner_classes_attribute_length = 0;
  u2  enclosing_method_class_index = 0;
  u2  enclosing_method_method_index = 0;
  const u1* nest_members_attribute_start = NULL;
  u4  nest_members_attribute_length = 0;
  const u1* record_attribute_start = NULL;
  u4  record_attribute_length = 0;
  const u1* permitted_subclasses_attribute_start = NULL;
  u4  permitted_subclasses_attribute_length = 0;

  // Iterate over attributes
  while (attributes_count--) {
    cfs->guarantee_more(6, CHECK);  // attribute_name_index, attribute_length
    const u2 attribute_name_index = cfs->get_u2_fast();
    const u4 attribute_length = cfs->get_u4_fast();
    check_property(
      valid_symbol_at(attribute_name_index),
      "Attribute name has bad constant pool index %u in class file %s",
      attribute_name_index, CHECK);
    const Symbol* const tag = cp->symbol_at(attribute_name_index);
    if (tag == vmSymbols::tag_source_file()) {
      // Check for SourceFile tag
      if (_need_verify) {
        guarantee_property(attribute_length == 2, "Wrong SourceFile attribute length in class file %s", CHECK);
      }
      if (parsed_sourcefile_attribute) {
        classfile_parse_error("Multiple SourceFile attributes in class file %s", THREAD);
        return;
      } else {
        parsed_sourcefile_attribute = true;
      }
      parse_classfile_sourcefile_attribute(cfs, CHECK);
    } else if (tag == vmSymbols::tag_source_debug_extension()) {
      // Check for SourceDebugExtension tag
      if (parsed_source_debug_ext_annotations_exist) {
        classfile_parse_error(
          "Multiple SourceDebugExtension attributes in class file %s", THREAD);
        return;
      }
      parsed_source_debug_ext_annotations_exist = true;
      parse_classfile_source_debug_extension_attribute(cfs, (int)attribute_length, CHECK);
    } else if (tag == vmSymbols::tag_inner_classes()) {
      // Check for InnerClasses tag
      if (parsed_innerclasses_attribute) {
        classfile_parse_error("Multiple InnerClasses attributes in class file %s", THREAD);
        return;
      } else {
        parsed_innerclasses_attribute = true;
      }
      inner_classes_attribute_start = cfs->current();
      inner_classes_attribute_length = attribute_length;
      cfs->skip_u1(inner_classes_attribute_length, CHECK);
    } else if (tag == vmSymbols::tag_synthetic()) {
      // Check for Synthetic tag
      // Shouldn't we check that the synthetic flags wasn't already set? - not required in spec
      if (attribute_length != 0) {
        classfile_parse_error(
          "Invalid Synthetic classfile attribute length %u in class file %s",
          attribute_length, THREAD);
        return;
      }
      parse_classfile_synthetic_attribute(CHECK);
    } else if (tag == vmSymbols::tag_deprecated()) {
      // Check for Deprecatd tag - 4276120
      if (attribute_length != 0) {
        classfile_parse_error(
          "Invalid Deprecated classfile attribute length %u in class file %s",
          attribute_length, THREAD);
        return;
      }
    } else if (_major_version >= JAVA_1_5_VERSION) {
      if (tag == vmSymbols::tag_signature()) {
        if (_generic_signature_index != 0) {
          classfile_parse_error(
            "Multiple Signature attributes in class file %s", THREAD);
          return;
        }
        if (attribute_length != 2) {
          classfile_parse_error(
            "Wrong Signature attribute length %u in class file %s",
            attribute_length, THREAD);
          return;
        }
        parse_classfile_signature_attribute(cfs, CHECK);
      } else if (tag == vmSymbols::tag_runtime_visible_annotations()) {
        if (runtime_visible_annotations != NULL) {
          classfile_parse_error(
            "Multiple RuntimeVisibleAnnotations attributes in class file %s", THREAD);
          return;
        }
        runtime_visible_annotations_length = attribute_length;
        runtime_visible_annotations = cfs->current();
        assert(runtime_visible_annotations != NULL, "null visible annotations");
        cfs->guarantee_more(runtime_visible_annotations_length, CHECK);
        parse_annotations(cp,
                          runtime_visible_annotations,
                          runtime_visible_annotations_length,
                          parsed_annotations,
                          _loader_data,
                          _can_access_vm_annotations,
                          CHECK);
        cfs->skip_u1_fast(runtime_visible_annotations_length);
      } else if (tag == vmSymbols::tag_runtime_invisible_annotations()) {
        if (runtime_invisible_annotations_exists) {
          classfile_parse_error(
            "Multiple RuntimeInvisibleAnnotations attributes in class file %s", THREAD);
          return;
        }
        runtime_invisible_annotations_exists = true;
        if (PreserveAllAnnotations) {
          runtime_invisible_annotations_length = attribute_length;
          runtime_invisible_annotations = cfs->current();
          assert(runtime_invisible_annotations != NULL, "null invisible annotations");
        }
        cfs->skip_u1(attribute_length, CHECK);
      } else if (tag == vmSymbols::tag_enclosing_method()) {
        if (parsed_enclosingmethod_attribute) {
          classfile_parse_error("Multiple EnclosingMethod attributes in class file %s", THREAD);
          return;
        } else {
          parsed_enclosingmethod_attribute = true;
        }
        guarantee_property(attribute_length == 4,
          "Wrong EnclosingMethod attribute length %u in class file %s",
          attribute_length, CHECK);
        cfs->guarantee_more(4, CHECK);  // class_index, method_index
        enclosing_method_class_index  = cfs->get_u2_fast();
        enclosing_method_method_index = cfs->get_u2_fast();
        if (enclosing_method_class_index == 0) {
          classfile_parse_error("Invalid class index in EnclosingMethod attribute in class file %s", THREAD);
          return;
        }
        // Validate the constant pool indices and types
        check_property(valid_klass_reference_at(enclosing_method_class_index),
          "Invalid or out-of-bounds class index in EnclosingMethod attribute in class file %s", CHECK);
        if (enclosing_method_method_index != 0 &&
            (!cp->is_within_bounds(enclosing_method_method_index) ||
             !cp->tag_at(enclosing_method_method_index).is_name_and_type())) {
          classfile_parse_error("Invalid or out-of-bounds method index in EnclosingMethod attribute in class file %s", THREAD);
          return;
        }
      } else if (tag == vmSymbols::tag_bootstrap_methods() &&
                 _major_version >= Verifier::INVOKEDYNAMIC_MAJOR_VERSION) {
        if (parsed_bootstrap_methods_attribute) {
          classfile_parse_error("Multiple BootstrapMethods attributes in class file %s", THREAD);
          return;
        }
        parsed_bootstrap_methods_attribute = true;
        parse_classfile_bootstrap_methods_attribute(cfs, cp, attribute_length, CHECK);
      } else if (tag == vmSymbols::tag_runtime_visible_type_annotations()) {
        if (runtime_visible_type_annotations != NULL) {
          classfile_parse_error(
            "Multiple RuntimeVisibleTypeAnnotations attributes in class file %s", THREAD);
          return;
        }
        runtime_visible_type_annotations_length = attribute_length;
        runtime_visible_type_annotations = cfs->current();
        assert(runtime_visible_type_annotations != NULL, "null visible type annotations");
        // No need for the VM to parse Type annotations
        cfs->skip_u1(runtime_visible_type_annotations_length, CHECK);
      } else if (tag == vmSymbols::tag_runtime_invisible_type_annotations()) {
        if (runtime_invisible_type_annotations_exists) {
          classfile_parse_error(
            "Multiple RuntimeInvisibleTypeAnnotations attributes in class file %s", THREAD);
          return;
        } else {
          runtime_invisible_type_annotations_exists = true;
        }
        if (PreserveAllAnnotations) {
          runtime_invisible_type_annotations_length = attribute_length;
          runtime_invisible_type_annotations = cfs->current();
          assert(runtime_invisible_type_annotations != NULL, "null invisible type annotations");
        }
        cfs->skip_u1(attribute_length, CHECK);
      } else if (_major_version >= JAVA_11_VERSION) {
        if (tag == vmSymbols::tag_nest_members()) {
          // Check for NestMembers tag
          if (parsed_nest_members_attribute) {
            classfile_parse_error("Multiple NestMembers attributes in class file %s", THREAD);
            return;
          } else {
            parsed_nest_members_attribute = true;
          }
          if (parsed_nest_host_attribute) {
            classfile_parse_error("Conflicting NestHost and NestMembers attributes in class file %s", THREAD);
            return;
          }
          nest_members_attribute_start = cfs->current();
          nest_members_attribute_length = attribute_length;
          cfs->skip_u1(nest_members_attribute_length, CHECK);
        } else if (tag == vmSymbols::tag_nest_host()) {
          if (parsed_nest_host_attribute) {
            classfile_parse_error("Multiple NestHost attributes in class file %s", THREAD);
            return;
          } else {
            parsed_nest_host_attribute = true;
          }
          if (parsed_nest_members_attribute) {
            classfile_parse_error("Conflicting NestMembers and NestHost attributes in class file %s", THREAD);
            return;
          }
          if (_need_verify) {
            guarantee_property(attribute_length == 2, "Wrong NestHost attribute length in class file %s", CHECK);
          }
          cfs->guarantee_more(2, CHECK);
          u2 class_info_index = cfs->get_u2_fast();
          check_property(
                         valid_klass_reference_at(class_info_index),
                         "Nest-host class_info_index %u has bad constant type in class file %s",
                         class_info_index, CHECK);
          _nest_host = class_info_index;

        } else if (_major_version >= JAVA_16_VERSION) {
          if (tag == vmSymbols::tag_record()) {
            if (parsed_record_attribute) {
              classfile_parse_error("Multiple Record attributes in class file %s", THREAD);
              return;
            }
            parsed_record_attribute = true;
            record_attribute_start = cfs->current();
            record_attribute_length = attribute_length;
          } else if (tag == vmSymbols::tag_permitted_subclasses()) {
            if (supports_sealed_types()) {
              if (parsed_permitted_subclasses_attribute) {
                classfile_parse_error("Multiple PermittedSubclasses attributes in class file %s", CHECK);
                return;
              }
              // Classes marked ACC_FINAL cannot have a PermittedSubclasses attribute.
              if (_access_flags.is_final()) {
                classfile_parse_error("PermittedSubclasses attribute in final class file %s", CHECK);
                return;
              }
              parsed_permitted_subclasses_attribute = true;
              permitted_subclasses_attribute_start = cfs->current();
              permitted_subclasses_attribute_length = attribute_length;
            }
          }
          // Skip attribute_length for any attribute where major_verson >= JAVA_16_VERSION
          cfs->skip_u1(attribute_length, CHECK);
        } else {
          // Unknown attribute
          cfs->skip_u1(attribute_length, CHECK);
        }
      } else {
        // Unknown attribute
        cfs->skip_u1(attribute_length, CHECK);
      }
    } else {
      // Unknown attribute
      cfs->skip_u1(attribute_length, CHECK);
    }
  }
  _class_annotations = assemble_annotations(runtime_visible_annotations,
                                            runtime_visible_annotations_length,
                                            runtime_invisible_annotations,
                                            runtime_invisible_annotations_length,
                                            CHECK);
  _class_type_annotations = assemble_annotations(runtime_visible_type_annotations,
                                                 runtime_visible_type_annotations_length,
                                                 runtime_invisible_type_annotations,
                                                 runtime_invisible_type_annotations_length,
                                                 CHECK);

  if (parsed_innerclasses_attribute || parsed_enclosingmethod_attribute) {
    const u2 num_of_classes = parse_classfile_inner_classes_attribute(
                            cfs,
                            cp,
                            inner_classes_attribute_start,
                            parsed_innerclasses_attribute,
                            enclosing_method_class_index,
                            enclosing_method_method_index,
                            CHECK);
    if (parsed_innerclasses_attribute && _need_verify && _major_version >= JAVA_1_5_VERSION) {
      guarantee_property(
        inner_classes_attribute_length == sizeof(num_of_classes) + 4 * sizeof(u2) * num_of_classes,
        "Wrong InnerClasses attribute length in class file %s", CHECK);
    }
  }

  if (parsed_nest_members_attribute) {
    const u2 num_of_classes = parse_classfile_nest_members_attribute(
                            cfs,
                            nest_members_attribute_start,
                            CHECK);
    if (_need_verify) {
      guarantee_property(
        nest_members_attribute_length == sizeof(num_of_classes) + sizeof(u2) * num_of_classes,
        "Wrong NestMembers attribute length in class file %s", CHECK);
    }
  }

  if (parsed_record_attribute) {
    const unsigned int calculated_attr_length = parse_classfile_record_attribute(
                            cfs,
                            cp,
                            record_attribute_start,
                            CHECK);
    if (_need_verify) {
      guarantee_property(record_attribute_length == calculated_attr_length,
                         "Record attribute has wrong length in class file %s",
                         CHECK);
    }
  }

  if (parsed_permitted_subclasses_attribute) {
    const u2 num_subclasses = parse_classfile_permitted_subclasses_attribute(
                            cfs,
                            permitted_subclasses_attribute_start,
                            CHECK);
    if (_need_verify) {
      guarantee_property(
        permitted_subclasses_attribute_length == sizeof(num_subclasses) + sizeof(u2) * num_subclasses,
        "Wrong PermittedSubclasses attribute length in class file %s", CHECK);
    }
  }

  if (_max_bootstrap_specifier_index >= 0) {
    guarantee_property(parsed_bootstrap_methods_attribute,
                       "Missing BootstrapMethods attribute in class file %s", CHECK);
  }
}

void ClassFileParser::apply_parsed_class_attributes(InstanceKlass* k) {
  assert(k != NULL, "invariant");

  if (_synthetic_flag)
    k->set_is_synthetic();
  if (_sourcefile_index != 0) {
    k->set_source_file_name_index(_sourcefile_index);
  }
  if (_generic_signature_index != 0) {
    k->set_generic_signature_index(_generic_signature_index);
  }
  if (_sde_buffer != NULL) {
    k->set_source_debug_extension(_sde_buffer, _sde_length);
  }
}

// Create the Annotations object that will
// hold the annotations array for the Klass.
void ClassFileParser::create_combined_annotations(TRAPS) {
    if (_class_annotations == NULL &&
        _class_type_annotations == NULL &&
        _fields_annotations == NULL &&
        _fields_type_annotations == NULL) {
      // Don't create the Annotations object unnecessarily.
      return;
    }

    Annotations* const annotations = Annotations::allocate(_loader_data, CHECK);
    annotations->set_class_annotations(_class_annotations);
    annotations->set_class_type_annotations(_class_type_annotations);
    annotations->set_fields_annotations(_fields_annotations);
    annotations->set_fields_type_annotations(_fields_type_annotations);

    // This is the Annotations object that will be
    // assigned to InstanceKlass being constructed.
    _combined_annotations = annotations;

    // The annotations arrays below has been transfered the
    // _combined_annotations so these fields can now be cleared.
    _class_annotations       = NULL;
    _class_type_annotations  = NULL;
    _fields_annotations      = NULL;
    _fields_type_annotations = NULL;
}

// Transfer ownership of metadata allocated to the InstanceKlass.
void ClassFileParser::apply_parsed_class_metadata(
                                            InstanceKlass* this_klass,
                                            int java_fields_count,
                                            TRAPS) {
  assert(this_klass != NULL, "invariant");

  _cp->set_pool_holder(this_klass);
  this_klass->set_constants(_cp);
  this_klass->set_fields(_fields, java_fields_count);
  this_klass->set_methods(_methods);
  this_klass->set_inner_classes(_inner_classes);
  this_klass->set_nest_members(_nest_members);
  this_klass->set_nest_host_index(_nest_host);
  this_klass->set_annotations(_combined_annotations);
  this_klass->set_permitted_subclasses(_permitted_subclasses);
  this_klass->set_record_components(_record_components);
  // Delay the setting of _local_interfaces and _transitive_interfaces until after
  // initialize_supers() in fill_instance_klass(). It is because the _local_interfaces could
  // be shared with _transitive_interfaces and _transitive_interfaces may be shared with
  // its _super. If an OOM occurs while loading the current klass, its _super field
  // may not have been set. When GC tries to free the klass, the _transitive_interfaces
  // may be deallocated mistakenly in InstanceKlass::deallocate_interfaces(). Subsequent
  // dereferences to the deallocated _transitive_interfaces will result in a crash.

  // Clear out these fields so they don't get deallocated by the destructor
  clear_class_metadata();
}

AnnotationArray* ClassFileParser::assemble_annotations(const u1* const runtime_visible_annotations,
                                                       int runtime_visible_annotations_length,
                                                       const u1* const runtime_invisible_annotations,
                                                       int runtime_invisible_annotations_length,
                                                       TRAPS) {
  AnnotationArray* annotations = NULL;
  if (runtime_visible_annotations != NULL ||
      runtime_invisible_annotations != NULL) {
    annotations = MetadataFactory::new_array<u1>(_loader_data,
                                          runtime_visible_annotations_length +
                                          runtime_invisible_annotations_length,
                                          CHECK_(annotations));
    if (runtime_visible_annotations != NULL) {
      for (int i = 0; i < runtime_visible_annotations_length; i++) {
        annotations->at_put(i, runtime_visible_annotations[i]);
      }
    }
    if (runtime_invisible_annotations != NULL) {
      for (int i = 0; i < runtime_invisible_annotations_length; i++) {
        int append = runtime_visible_annotations_length+i;
        annotations->at_put(append, runtime_invisible_annotations[i]);
      }
    }
  }
  return annotations;
}

const InstanceKlass* ClassFileParser::parse_super_class(ConstantPool* const cp,
                                                        const int super_class_index,
                                                        const bool need_verify,
                                                        TRAPS) {
  assert(cp != NULL, "invariant");
  const InstanceKlass* super_klass = NULL;

  if (super_class_index == 0) {
    check_property(_class_name == vmSymbols::java_lang_Object()
                   || (_access_flags.get_flags() & JVM_ACC_INLINE),
                   "Invalid superclass index %u in class file %s",
                   super_class_index,
                   CHECK_NULL);
  } else {
    check_property(valid_klass_reference_at(super_class_index),
                   "Invalid superclass index %u in class file %s",
                   super_class_index,
                   CHECK_NULL);
    // The class name should be legal because it is checked when parsing constant pool.
    // However, make sure it is not an array type.
    bool is_array = false;
    if (cp->tag_at(super_class_index).is_klass()) {
      super_klass = InstanceKlass::cast(cp->resolved_klass_at(super_class_index));
      if (need_verify)
        is_array = super_klass->is_array_klass();
    } else if (need_verify) {
      is_array = (cp->klass_name_at(super_class_index)->char_at(0) == JVM_SIGNATURE_ARRAY);
    }
    if (need_verify) {
      guarantee_property(!is_array,
                        "Bad superclass name in class file %s", CHECK_NULL);
    }
  }
  return super_klass;
}

OopMapBlocksBuilder::OopMapBlocksBuilder(unsigned int max_blocks) {
  _max_nonstatic_oop_maps = max_blocks;
  _nonstatic_oop_map_count = 0;
  if (max_blocks == 0) {
    _nonstatic_oop_maps = NULL;
  } else {
    _nonstatic_oop_maps =
        NEW_RESOURCE_ARRAY(OopMapBlock, _max_nonstatic_oop_maps);
    memset(_nonstatic_oop_maps, 0, sizeof(OopMapBlock) * max_blocks);
  }
}

OopMapBlock* OopMapBlocksBuilder::last_oop_map() const {
  assert(_nonstatic_oop_map_count > 0, "Has no oop maps");
  return _nonstatic_oop_maps + (_nonstatic_oop_map_count - 1);
}

// addition of super oop maps
void OopMapBlocksBuilder::initialize_inherited_blocks(OopMapBlock* blocks, unsigned int nof_blocks) {
  assert(nof_blocks && _nonstatic_oop_map_count == 0 &&
         nof_blocks <= _max_nonstatic_oop_maps, "invariant");

  memcpy(_nonstatic_oop_maps, blocks, sizeof(OopMapBlock) * nof_blocks);
  _nonstatic_oop_map_count += nof_blocks;
}

// collection of oops
void OopMapBlocksBuilder::add(int offset, int count) {
  if (_nonstatic_oop_map_count == 0) {
    _nonstatic_oop_map_count++;
  }
  OopMapBlock* nonstatic_oop_map = last_oop_map();
  if (nonstatic_oop_map->count() == 0) {  // Unused map, set it up
    nonstatic_oop_map->set_offset(offset);
    nonstatic_oop_map->set_count(count);
  } else if (nonstatic_oop_map->is_contiguous(offset)) { // contiguous, add
    nonstatic_oop_map->increment_count(count);
  } else { // Need a new one...
    _nonstatic_oop_map_count++;
    assert(_nonstatic_oop_map_count <= _max_nonstatic_oop_maps, "range check");
    nonstatic_oop_map = last_oop_map();
    nonstatic_oop_map->set_offset(offset);
    nonstatic_oop_map->set_count(count);
  }
}

// general purpose copy, e.g. into allocated instanceKlass
void OopMapBlocksBuilder::copy(OopMapBlock* dst) {
  if (_nonstatic_oop_map_count != 0) {
    memcpy(dst, _nonstatic_oop_maps, sizeof(OopMapBlock) * _nonstatic_oop_map_count);
  }
}

// Sort and compact adjacent blocks
void OopMapBlocksBuilder::compact() {
  if (_nonstatic_oop_map_count <= 1) {
    return;
  }
  /*
   * Since field layout sneeks in oops before values, we will be able to condense
   * blocks. There is potential to compact between super, own refs and values
   * containing refs.
   *
   * Currently compaction is slightly limited due to values being 8 byte aligned.
   * This may well change: FixMe if it doesn't, the code below is fairly general purpose
   * and maybe it doesn't need to be.
   */
  qsort(_nonstatic_oop_maps, _nonstatic_oop_map_count, sizeof(OopMapBlock),
        (_sort_Fn)OopMapBlock::compare_offset);
  if (_nonstatic_oop_map_count < 2) {
    return;
  }

  // Make a temp copy, and iterate through and copy back into the original
  ResourceMark rm;
  OopMapBlock* oop_maps_copy =
      NEW_RESOURCE_ARRAY(OopMapBlock, _nonstatic_oop_map_count);
  OopMapBlock* oop_maps_copy_end = oop_maps_copy + _nonstatic_oop_map_count;
  copy(oop_maps_copy);
  OopMapBlock* nonstatic_oop_map = _nonstatic_oop_maps;
  unsigned int new_count = 1;
  oop_maps_copy++;
  while(oop_maps_copy < oop_maps_copy_end) {
    assert(nonstatic_oop_map->offset() < oop_maps_copy->offset(), "invariant");
    if (nonstatic_oop_map->is_contiguous(oop_maps_copy->offset())) {
      nonstatic_oop_map->increment_count(oop_maps_copy->count());
    } else {
      nonstatic_oop_map++;
      new_count++;
      nonstatic_oop_map->set_offset(oop_maps_copy->offset());
      nonstatic_oop_map->set_count(oop_maps_copy->count());
    }
    oop_maps_copy++;
  }
  assert(new_count <= _nonstatic_oop_map_count, "end up with more maps after compact() ?");
  _nonstatic_oop_map_count = new_count;
}

void OopMapBlocksBuilder::print_on(outputStream* st) const {
  st->print_cr("  OopMapBlocks: %3d  /%3d", _nonstatic_oop_map_count, _max_nonstatic_oop_maps);
  if (_nonstatic_oop_map_count > 0) {
    OopMapBlock* map = _nonstatic_oop_maps;
    OopMapBlock* last_map = last_oop_map();
    assert(map <= last_map, "Last less than first");
    while (map <= last_map) {
      st->print_cr("    Offset: %3d  -%3d Count: %3d", map->offset(),
                   map->offset() + map->offset_span() - heapOopSize, map->count());
      map++;
    }
  }
}

void OopMapBlocksBuilder::print_value_on(outputStream* st) const {
  print_on(st);
}

void ClassFileParser::throwInlineTypeLimitation(THREAD_AND_LOCATION_DECL,
                                                const char* msg,
                                                const Symbol* name,
                                                const Symbol* sig) const {

  ResourceMark rm(THREAD);
  if (name == NULL || sig == NULL) {
    Exceptions::fthrow(THREAD_AND_LOCATION_ARGS,
        vmSymbols::java_lang_ClassFormatError(),
        "class: %s - %s", _class_name->as_C_string(), msg);
  }
  else {
    Exceptions::fthrow(THREAD_AND_LOCATION_ARGS,
        vmSymbols::java_lang_ClassFormatError(),
        "\"%s\" sig: \"%s\" class: %s - %s", name->as_C_string(), sig->as_C_string(),
        _class_name->as_C_string(), msg);
  }
}

void ClassFileParser::set_precomputed_flags(InstanceKlass* ik) {
  assert(ik != NULL, "invariant");

  const Klass* const super = ik->super();

  // Check if this klass has an empty finalize method (i.e. one with return bytecode only),
  // in which case we don't have to register objects as finalizable
  if (!_has_empty_finalizer) {
    if (_has_finalizer ||
        (super != NULL && super->has_finalizer())) {
      ik->set_has_finalizer();
    }
  }

#ifdef ASSERT
  bool f = false;
  const Method* const m = ik->lookup_method(vmSymbols::finalize_method_name(),
                                           vmSymbols::void_method_signature());
  if (m != NULL && !m->is_empty_method()) {
      f = true;
  }

  // Spec doesn't prevent agent from redefinition of empty finalizer.
  // Despite the fact that it's generally bad idea and redefined finalizer
  // will not work as expected we shouldn't abort vm in this case
  if (!ik->has_redefined_this_or_super()) {
    assert(ik->has_finalizer() == f, "inconsistent has_finalizer");
  }
#endif

  // Check if this klass supports the java.lang.Cloneable interface
  if (SystemDictionary::Cloneable_klass_loaded()) {
    if (ik->is_subtype_of(SystemDictionary::Cloneable_klass())) {
      if (ik->is_inline_klass()) {
        Thread *THREAD = Thread::current();
        throwInlineTypeLimitation(THREAD_AND_LOCATION, "Inline Types do not support Cloneable");
        return;
      }
      ik->set_is_cloneable();
    }
  }

  // Check if this klass has a vanilla default constructor
  if (super == NULL) {
    // java.lang.Object has empty default constructor
    ik->set_has_vanilla_constructor();
  } else {
    if (super->has_vanilla_constructor() &&
        _has_vanilla_constructor) {
      ik->set_has_vanilla_constructor();
    }
#ifdef ASSERT
    bool v = false;
    if (super->has_vanilla_constructor()) {
      const Method* const constructor =
        ik->find_method(vmSymbols::object_initializer_name(),
                       vmSymbols::void_method_signature());
      if (constructor != NULL && constructor->is_vanilla_constructor()) {
        v = true;
      }
    }
    assert(v == ik->has_vanilla_constructor(), "inconsistent has_vanilla_constructor");
#endif
  }

  // If it cannot be fast-path allocated, set a bit in the layout helper.
  // See documentation of InstanceKlass::can_be_fastpath_allocated().
  assert(ik->size_helper() > 0, "layout_helper is initialized");
  if ((!RegisterFinalizersAtInit && ik->has_finalizer())
      || ik->is_abstract() || ik->is_interface()
      || (ik->name() == vmSymbols::java_lang_Class() && ik->class_loader() == NULL)
      || ik->size_helper() >= FastAllocateSizeLimit) {
    // Forbid fast-path allocation.
    const jint lh = Klass::instance_layout_helper(ik->size_helper(), true);
    ik->set_layout_helper(lh);
  }
}

bool ClassFileParser::supports_inline_types() const {
  // Inline types are only supported by class file version 55 and later
  return _major_version >= JAVA_11_VERSION;
}

// utility methods for appending an array with check for duplicates

static void append_interfaces(GrowableArray<InstanceKlass*>* result,
                              const Array<InstanceKlass*>* const ifs) {
  // iterate over new interfaces
  for (int i = 0; i < ifs->length(); i++) {
    InstanceKlass* const e = ifs->at(i);
    assert(e->is_klass() && e->is_interface(), "just checking");
    // add new interface
    result->append_if_missing(e);
  }
}

static Array<InstanceKlass*>* compute_transitive_interfaces(const InstanceKlass* super,
                                                            Array<InstanceKlass*>* local_ifs,
                                                            ClassLoaderData* loader_data,
                                                            TRAPS) {
  assert(local_ifs != NULL, "invariant");
  assert(loader_data != NULL, "invariant");

  // Compute maximum size for transitive interfaces
  int max_transitive_size = 0;
  int super_size = 0;
  // Add superclass transitive interfaces size
  if (super != NULL) {
    super_size = super->transitive_interfaces()->length();
    max_transitive_size += super_size;
  }
  // Add local interfaces' super interfaces
  const int local_size = local_ifs->length();
  for (int i = 0; i < local_size; i++) {
    InstanceKlass* const l = local_ifs->at(i);
    max_transitive_size += l->transitive_interfaces()->length();
  }
  // Finally add local interfaces
  max_transitive_size += local_size;
  // Construct array
  if (max_transitive_size == 0) {
    // no interfaces, use canonicalized array
    return Universe::the_empty_instance_klass_array();
  } else if (max_transitive_size == super_size) {
    // no new local interfaces added, share superklass' transitive interface array
    return super->transitive_interfaces();
    // The three lines below are commented to work around bug JDK-8245487
//  } else if (max_transitive_size == local_size) {
//    // only local interfaces added, share local interface array
//    return local_ifs;
  } else {
    ResourceMark rm;
    GrowableArray<InstanceKlass*>* const result = new GrowableArray<InstanceKlass*>(max_transitive_size);

    // Copy down from superclass
    if (super != NULL) {
      append_interfaces(result, super->transitive_interfaces());
    }

    // Copy down from local interfaces' superinterfaces
    for (int i = 0; i < local_size; i++) {
      InstanceKlass* const l = local_ifs->at(i);
      append_interfaces(result, l->transitive_interfaces());
    }
    // Finally add local interfaces
    append_interfaces(result, local_ifs);

    // length will be less than the max_transitive_size if duplicates were removed
    const int length = result->length();
    assert(length <= max_transitive_size, "just checking");

    if (length == 1 && result->at(0) == SystemDictionary::IdentityObject_klass()) {
      return Universe::the_single_IdentityObject_klass_array();
    }

    Array<InstanceKlass*>* const new_result =
      MetadataFactory::new_array<InstanceKlass*>(loader_data, length, CHECK_NULL);
    for (int i = 0; i < length; i++) {
      InstanceKlass* const e = result->at(i);
      assert(e != NULL, "just checking");
      new_result->at_put(i, e);
    }
    return new_result;
  }
}

void ClassFileParser::check_super_class_access(const InstanceKlass* this_klass, TRAPS) {
  assert(this_klass != NULL, "invariant");
  const Klass* const super = this_klass->super();

  if (super != NULL) {
    const InstanceKlass* super_ik = InstanceKlass::cast(super);

    if (super->is_final()) {
      classfile_icce_error("class %s cannot inherit from final class %s", super_ik, THREAD);
      return;
    }

    if (super_ik->is_sealed() && !super_ik->has_as_permitted_subclass(this_klass)) {
      classfile_icce_error("class %s cannot inherit from sealed class %s", super_ik, THREAD);
      return;
    }

    // If the loader is not the boot loader then throw an exception if its
    // superclass is in package jdk.internal.reflect and its loader is not a
    // special reflection class loader
    if (!this_klass->class_loader_data()->is_the_null_class_loader_data()) {
      PackageEntry* super_package = super->package();
      if (super_package != NULL &&
          super_package->name()->fast_compare(vmSymbols::jdk_internal_reflect()) == 0 &&
          !java_lang_ClassLoader::is_reflection_class_loader(this_klass->class_loader())) {
        ResourceMark rm(THREAD);
        Exceptions::fthrow(
          THREAD_AND_LOCATION,
          vmSymbols::java_lang_IllegalAccessError(),
          "class %s loaded by %s cannot access jdk/internal/reflect superclass %s",
          this_klass->external_name(),
          this_klass->class_loader_data()->loader_name_and_id(),
          super->external_name());
        return;
      }
    }

    Reflection::VerifyClassAccessResults vca_result =
      Reflection::verify_class_access(this_klass, InstanceKlass::cast(super), false);
    if (vca_result != Reflection::ACCESS_OK) {
      ResourceMark rm(THREAD);
      char* msg = Reflection::verify_class_access_msg(this_klass,
                                                      InstanceKlass::cast(super),
                                                      vca_result);
      if (msg == NULL) {
        bool same_module = (this_klass->module() == super->module());
        Exceptions::fthrow(
          THREAD_AND_LOCATION,
          vmSymbols::java_lang_IllegalAccessError(),
          "class %s cannot access its %ssuperclass %s (%s%s%s)",
          this_klass->external_name(),
          super->is_abstract() ? "abstract " : "",
          super->external_name(),
          (same_module) ? this_klass->joint_in_module_of_loader(super) : this_klass->class_in_module_of_loader(),
          (same_module) ? "" : "; ",
          (same_module) ? "" : super->class_in_module_of_loader());
      } else {
        // Add additional message content.
        Exceptions::fthrow(
          THREAD_AND_LOCATION,
          vmSymbols::java_lang_IllegalAccessError(),
          "superclass access check failed: %s",
          msg);
      }
    }
  }
}


void ClassFileParser::check_super_interface_access(const InstanceKlass* this_klass, TRAPS) {
  assert(this_klass != NULL, "invariant");
  const Array<InstanceKlass*>* const local_interfaces = this_klass->local_interfaces();
  const int lng = local_interfaces->length();
  for (int i = lng - 1; i >= 0; i--) {
    InstanceKlass* const k = local_interfaces->at(i);
    assert (k != NULL && k->is_interface(), "invalid interface");

    if (k->is_sealed() && !k->has_as_permitted_subclass(this_klass)) {
      classfile_icce_error(this_klass->is_interface() ?
                             "class %s cannot extend sealed interface %s" :
                             "class %s cannot implement sealed interface %s",
                           k, THREAD);
      return;
    }

    Reflection::VerifyClassAccessResults vca_result =
      Reflection::verify_class_access(this_klass, k, false);
    if (vca_result != Reflection::ACCESS_OK) {
      ResourceMark rm(THREAD);
      char* msg = Reflection::verify_class_access_msg(this_klass,
                                                      k,
                                                      vca_result);
      if (msg == NULL) {
        bool same_module = (this_klass->module() == k->module());
        Exceptions::fthrow(
          THREAD_AND_LOCATION,
          vmSymbols::java_lang_IllegalAccessError(),
          "class %s cannot access its superinterface %s (%s%s%s)",
          this_klass->external_name(),
          k->external_name(),
          (same_module) ? this_klass->joint_in_module_of_loader(k) : this_klass->class_in_module_of_loader(),
          (same_module) ? "" : "; ",
          (same_module) ? "" : k->class_in_module_of_loader());
      } else {
        // Add additional message content.
        Exceptions::fthrow(
          THREAD_AND_LOCATION,
          vmSymbols::java_lang_IllegalAccessError(),
          "superinterface check failed: %s",
          msg);
      }
    }
  }
}


static void check_final_method_override(const InstanceKlass* this_klass, TRAPS) {
  assert(this_klass != NULL, "invariant");
  const Array<Method*>* const methods = this_klass->methods();
  const int num_methods = methods->length();

  // go thru each method and check if it overrides a final method
  for (int index = 0; index < num_methods; index++) {
    const Method* const m = methods->at(index);

    // skip private, static, and <init> methods
    if ((!m->is_private() && !m->is_static()) &&
        (m->name() != vmSymbols::object_initializer_name())) {

      const Symbol* const name = m->name();
      const Symbol* const signature = m->signature();
      const Klass* k = this_klass->super();
      const Method* super_m = NULL;
      while (k != NULL) {
        // skip supers that don't have final methods.
        if (k->has_final_method()) {
          // lookup a matching method in the super class hierarchy
          super_m = InstanceKlass::cast(k)->lookup_method(name, signature);
          if (super_m == NULL) {
            break; // didn't find any match; get out
          }

          if (super_m->is_final() && !super_m->is_static() &&
              !super_m->access_flags().is_private()) {
            // matching method in super is final, and not static or private
            bool can_access = Reflection::verify_member_access(this_klass,
                                                               super_m->method_holder(),
                                                               super_m->method_holder(),
                                                               super_m->access_flags(),
                                                              false, false, CHECK);
            if (can_access) {
              // this class can access super final method and therefore override
              ResourceMark rm(THREAD);
              THROW_MSG(vmSymbols::java_lang_IncompatibleClassChangeError(),
                        err_msg("class %s overrides final method %s.%s%s",
                                this_klass->external_name(),
                                super_m->method_holder()->external_name(),
                                name->as_C_string(),
                                signature->as_C_string()));
            }
          }

          // continue to look from super_m's holder's super.
          k = super_m->method_holder()->super();
          continue;
        }

        k = k->super();
      }
    }
  }
}


// assumes that this_klass is an interface
static void check_illegal_static_method(const InstanceKlass* this_klass, TRAPS) {
  assert(this_klass != NULL, "invariant");
  assert(this_klass->is_interface(), "not an interface");
  const Array<Method*>* methods = this_klass->methods();
  const int num_methods = methods->length();

  for (int index = 0; index < num_methods; index++) {
    const Method* const m = methods->at(index);
    // if m is static and not the init method, throw a verify error
    if ((m->is_static()) && (m->name() != vmSymbols::class_initializer_name())) {
      ResourceMark rm(THREAD);
      Exceptions::fthrow(
        THREAD_AND_LOCATION,
        vmSymbols::java_lang_VerifyError(),
        "Illegal static method %s in interface %s",
        m->name()->as_C_string(),
        this_klass->external_name()
      );
      return;
    }
  }
}

// utility methods for format checking

void ClassFileParser::verify_legal_class_modifiers(jint flags, TRAPS) const {
  const bool is_module = (flags & JVM_ACC_MODULE) != 0;
  const bool is_inline_type = (flags & JVM_ACC_INLINE) != 0;
  assert(_major_version >= JAVA_9_VERSION || !is_module, "JVM_ACC_MODULE should not be set");
  assert(supports_inline_types() || !is_inline_type, "JVM_ACC_INLINE should not be set");
  if (is_module) {
    ResourceMark rm(THREAD);
    Exceptions::fthrow(
      THREAD_AND_LOCATION,
      vmSymbols::java_lang_NoClassDefFoundError(),
      "%s is not a class because access_flag ACC_MODULE is set",
      _class_name->as_C_string());
    return;
  }

  if (is_inline_type && !EnableValhalla) {
    ResourceMark rm(THREAD);
    Exceptions::fthrow(
      THREAD_AND_LOCATION,
      vmSymbols::java_lang_ClassFormatError(),
      "Class modifier ACC_INLINE in class %s requires option -XX:+EnableValhalla",
      _class_name->as_C_string()
    );
    return;
  }

  if (!_need_verify) { return; }

  const bool is_interface  = (flags & JVM_ACC_INTERFACE)  != 0;
  const bool is_abstract   = (flags & JVM_ACC_ABSTRACT)   != 0;
  const bool is_final      = (flags & JVM_ACC_FINAL)      != 0;
  const bool is_super      = (flags & JVM_ACC_SUPER)      != 0;
  const bool is_enum       = (flags & JVM_ACC_ENUM)       != 0;
  const bool is_annotation = (flags & JVM_ACC_ANNOTATION) != 0;
  const bool major_gte_1_5 = _major_version >= JAVA_1_5_VERSION;
  const bool major_gte_14  = _major_version >= JAVA_14_VERSION;

  if ((is_abstract && is_final) ||
      (is_interface && !is_abstract) ||
      (is_interface && major_gte_1_5 && (is_super || is_enum)) ||
      (!is_interface && major_gte_1_5 && is_annotation) ||
      (is_inline_type && (is_interface || is_abstract || is_enum || !is_final))) {
    ResourceMark rm(THREAD);
    const char* class_note = "";
    if (is_inline_type)  class_note = " (an inline class)";
    Exceptions::fthrow(
      THREAD_AND_LOCATION,
      vmSymbols::java_lang_ClassFormatError(),
      "Illegal class modifiers in class %s%s: 0x%X",
      _class_name->as_C_string(), class_note, flags
    );
    return;
  }
}

static bool has_illegal_visibility(jint flags) {
  const bool is_public    = (flags & JVM_ACC_PUBLIC)    != 0;
  const bool is_protected = (flags & JVM_ACC_PROTECTED) != 0;
  const bool is_private   = (flags & JVM_ACC_PRIVATE)   != 0;

  return ((is_public && is_protected) ||
          (is_public && is_private) ||
          (is_protected && is_private));
}

// A legal major_version.minor_version must be one of the following:
//
//  Major_version >= 45 and major_version < 56, any minor_version.
//  Major_version >= 56 and major_version <= JVM_CLASSFILE_MAJOR_VERSION and minor_version = 0.
//  Major_version = JVM_CLASSFILE_MAJOR_VERSION and minor_version = 65535 and --enable-preview is present.
//
void ClassFileParser::verify_class_version(u2 major, u2 minor, Symbol* class_name, TRAPS){
  ResourceMark rm(THREAD);
  const u2 max_version = JVM_CLASSFILE_MAJOR_VERSION;
  if (major < JAVA_MIN_SUPPORTED_VERSION) {
    classfile_ucve_error("%s (class file version %u.%u) was compiled with an invalid major version",
                         class_name, major, minor, THREAD);
    return;
  }

  if (major > max_version) {
    Exceptions::fthrow(
      THREAD_AND_LOCATION,
      vmSymbols::java_lang_UnsupportedClassVersionError(),
      "%s has been compiled by a more recent version of the Java Runtime (class file version %u.%u), "
      "this version of the Java Runtime only recognizes class file versions up to %u.0",
      class_name->as_C_string(), major, minor, JVM_CLASSFILE_MAJOR_VERSION);
    return;
  }

  if (major < JAVA_12_VERSION || minor == 0) {
    return;
  }

  if (minor == JAVA_PREVIEW_MINOR_VERSION) {
    if (major != max_version) {
      Exceptions::fthrow(
        THREAD_AND_LOCATION,
        vmSymbols::java_lang_UnsupportedClassVersionError(),
        "%s (class file version %u.%u) was compiled with preview features that are unsupported. "
        "This version of the Java Runtime only recognizes preview features for class file version %u.%u",
        class_name->as_C_string(), major, minor, JVM_CLASSFILE_MAJOR_VERSION, JAVA_PREVIEW_MINOR_VERSION);
      return;
    }

    if (!Arguments::enable_preview()) {
      classfile_ucve_error("Preview features are not enabled for %s (class file version %u.%u). Try running with '--enable-preview'",
                           class_name, major, minor, THREAD);
      return;
    }

  } else { // minor != JAVA_PREVIEW_MINOR_VERSION
    classfile_ucve_error("%s (class file version %u.%u) was compiled with an invalid non-zero minor version",
                         class_name, major, minor, THREAD);
  }
}

void ClassFileParser::verify_legal_field_modifiers(jint flags,
                                                   bool is_interface,
                                                   bool is_inline_type,
                                                   TRAPS) const {
  if (!_need_verify) { return; }

  const bool is_public    = (flags & JVM_ACC_PUBLIC)    != 0;
  const bool is_protected = (flags & JVM_ACC_PROTECTED) != 0;
  const bool is_private   = (flags & JVM_ACC_PRIVATE)   != 0;
  const bool is_static    = (flags & JVM_ACC_STATIC)    != 0;
  const bool is_final     = (flags & JVM_ACC_FINAL)     != 0;
  const bool is_volatile  = (flags & JVM_ACC_VOLATILE)  != 0;
  const bool is_transient = (flags & JVM_ACC_TRANSIENT) != 0;
  const bool is_enum      = (flags & JVM_ACC_ENUM)      != 0;
  const bool major_gte_1_5 = _major_version >= JAVA_1_5_VERSION;

  bool is_illegal = false;

  if (is_interface) {
    if (!is_public || !is_static || !is_final || is_private ||
        is_protected || is_volatile || is_transient ||
        (major_gte_1_5 && is_enum)) {
      is_illegal = true;
    }
  } else { // not interface
    if (has_illegal_visibility(flags) || (is_final && is_volatile)) {
      is_illegal = true;
    } else {
      if (is_inline_type && !is_static && !is_final) {
        is_illegal = true;
      }
    }
  }

  if (is_illegal) {
    ResourceMark rm(THREAD);
    Exceptions::fthrow(
      THREAD_AND_LOCATION,
      vmSymbols::java_lang_ClassFormatError(),
      "Illegal field modifiers in class %s: 0x%X",
      _class_name->as_C_string(), flags);
    return;
  }
}

void ClassFileParser::verify_legal_method_modifiers(jint flags,
                                                    bool is_interface,
                                                    bool is_inline_type,
                                                    const Symbol* name,
                                                    TRAPS) const {
  if (!_need_verify) { return; }

  const bool is_public       = (flags & JVM_ACC_PUBLIC)       != 0;
  const bool is_private      = (flags & JVM_ACC_PRIVATE)      != 0;
  const bool is_static       = (flags & JVM_ACC_STATIC)       != 0;
  const bool is_final        = (flags & JVM_ACC_FINAL)        != 0;
  const bool is_native       = (flags & JVM_ACC_NATIVE)       != 0;
  const bool is_abstract     = (flags & JVM_ACC_ABSTRACT)     != 0;
  const bool is_bridge       = (flags & JVM_ACC_BRIDGE)       != 0;
  const bool is_strict       = (flags & JVM_ACC_STRICT)       != 0;
  const bool is_synchronized = (flags & JVM_ACC_SYNCHRONIZED) != 0;
  const bool is_protected    = (flags & JVM_ACC_PROTECTED)    != 0;
  const bool major_gte_1_5   = _major_version >= JAVA_1_5_VERSION;
  const bool major_gte_8     = _major_version >= JAVA_8_VERSION;
  const bool is_initializer  = (name == vmSymbols::object_initializer_name());

  bool is_illegal = false;

  const char* class_note = "";
  if (is_interface) {
    if (major_gte_8) {
      // Class file version is JAVA_8_VERSION or later Methods of
      // interfaces may set any of the flags except ACC_PROTECTED,
      // ACC_FINAL, ACC_NATIVE, and ACC_SYNCHRONIZED; they must
      // have exactly one of the ACC_PUBLIC or ACC_PRIVATE flags set.
      if ((is_public == is_private) || /* Only one of private and public should be true - XNOR */
          (is_native || is_protected || is_final || is_synchronized) ||
          // If a specific method of a class or interface has its
          // ACC_ABSTRACT flag set, it must not have any of its
          // ACC_FINAL, ACC_NATIVE, ACC_PRIVATE, ACC_STATIC,
          // ACC_STRICT, or ACC_SYNCHRONIZED flags set.  No need to
          // check for ACC_FINAL, ACC_NATIVE or ACC_SYNCHRONIZED as
          // those flags are illegal irrespective of ACC_ABSTRACT being set or not.
          (is_abstract && (is_private || is_static || is_strict))) {
        is_illegal = true;
      }
    } else if (major_gte_1_5) {
      // Class file version in the interval [JAVA_1_5_VERSION, JAVA_8_VERSION)
      if (!is_public || is_private || is_protected || is_static || is_final ||
          is_synchronized || is_native || !is_abstract || is_strict) {
        is_illegal = true;
      }
    } else {
      // Class file version is pre-JAVA_1_5_VERSION
      if (!is_public || is_static || is_final || is_native || !is_abstract) {
        is_illegal = true;
      }
    }
  } else { // not interface
    if (has_illegal_visibility(flags)) {
      is_illegal = true;
    } else {
      if (is_initializer) {
        if (is_final || is_synchronized || is_native ||
            is_abstract || (major_gte_1_5 && is_bridge)) {
          is_illegal = true;
        }
        if (!is_static && !is_inline_type) {
          // OK, an object constructor in a regular class
        } else if (is_static && is_inline_type) {
          // OK, a static init factory in an inline class
        } else {
          // but no other combinations are allowed
          is_illegal = true;
          class_note = (is_inline_type ? " (an inline class)" : " (not an inline class)");
        }
      } else { // not initializer
        if (is_inline_type && is_synchronized && !is_static) {
          is_illegal = true;
          class_note = " (an inline class)";
        } else {
          if (is_abstract) {
            if ((is_final || is_native || is_private || is_static ||
                (major_gte_1_5 && (is_synchronized || is_strict)))) {
              is_illegal = true;
            }
          }
        }
      }
    }
  }

  if (is_illegal) {
    ResourceMark rm(THREAD);
    Exceptions::fthrow(
      THREAD_AND_LOCATION,
      vmSymbols::java_lang_ClassFormatError(),
      "Method %s in class %s%s has illegal modifiers: 0x%X",
      name->as_C_string(), _class_name->as_C_string(), class_note, flags);
    return;
  }
}

void ClassFileParser::verify_legal_utf8(const unsigned char* buffer,
                                        int length,
                                        TRAPS) const {
  assert(_need_verify, "only called when _need_verify is true");
  if (!UTF8::is_legal_utf8(buffer, length, _major_version <= 47)) {
    classfile_parse_error("Illegal UTF8 string in constant pool in class file %s", THREAD);
  }
}

// Unqualified names may not contain the characters '.', ';', '[', or '/'.
// In class names, '/' separates unqualified names.  This is verified in this function also.
// Method names also may not contain the characters '<' or '>', unless <init>
// or <clinit>.  Note that method names may not be <init> or <clinit> in this
// method.  Because these names have been checked as special cases before
// calling this method in verify_legal_method_name.
//
// This method is also called from the modular system APIs in modules.cpp
// to verify the validity of module and package names.
bool ClassFileParser::verify_unqualified_name(const char* name,
                                              unsigned int length,
                                              int type) {
  if (length == 0) return false;  // Must have at least one char.
  for (const char* p = name; p != name + length; p++) {
    switch(*p) {
      case JVM_SIGNATURE_DOT:
      case JVM_SIGNATURE_ENDCLASS:
      case JVM_SIGNATURE_ARRAY:
        // do not permit '.', ';', or '['
        return false;
      case JVM_SIGNATURE_SLASH:
        // check for '//' or leading or trailing '/' which are not legal
        // unqualified name must not be empty
        if (type == ClassFileParser::LegalClass) {
          if (p == name || p+1 >= name+length ||
              *(p+1) == JVM_SIGNATURE_SLASH) {
            return false;
          }
        } else {
          return false;   // do not permit '/' unless it's class name
        }
        break;
      case JVM_SIGNATURE_SPECIAL:
      case JVM_SIGNATURE_ENDSPECIAL:
        // do not permit '<' or '>' in method names
        if (type == ClassFileParser::LegalMethod) {
          return false;
        }
    }
  }
  return true;
}

// Take pointer to a UTF8 byte string (not NUL-terminated).
// Skip over the longest part of the string that could
// be taken as a fieldname. Allow '/' if slash_ok is true.
// Return a pointer to just past the fieldname.
// Return NULL if no fieldname at all was found, or in the case of slash_ok
// being true, we saw consecutive slashes (meaning we were looking for a
// qualified path but found something that was badly-formed).
static const char* skip_over_field_name(const char* const name,
                                        bool slash_ok,
                                        unsigned int length) {
  const char* p;
  jboolean last_is_slash = false;
  jboolean not_first_ch = false;

  for (p = name; p != name + length; not_first_ch = true) {
    const char* old_p = p;
    jchar ch = *p;
    if (ch < 128) {
      p++;
      // quick check for ascii
      if ((ch >= 'a' && ch <= 'z') ||
        (ch >= 'A' && ch <= 'Z') ||
        (ch == '_' || ch == '$') ||
        (not_first_ch && ch >= '0' && ch <= '9')) {
        last_is_slash = false;
        continue;
      }
      if (slash_ok && ch == JVM_SIGNATURE_SLASH) {
        if (last_is_slash) {
          return NULL;  // Don't permit consecutive slashes
        }
        last_is_slash = true;
        continue;
      }
    }
    else {
      jint unicode_ch;
      char* tmp_p = UTF8::next_character(p, &unicode_ch);
      p = tmp_p;
      last_is_slash = false;
      // Check if ch is Java identifier start or is Java identifier part
      // 4672820: call java.lang.Character methods directly without generating separate tables.
      EXCEPTION_MARK;
      // return value
      JavaValue result(T_BOOLEAN);
      // Set up the arguments to isJavaIdentifierStart or isJavaIdentifierPart
      JavaCallArguments args;
      args.push_int(unicode_ch);

      if (not_first_ch) {
        // public static boolean isJavaIdentifierPart(char ch);
        JavaCalls::call_static(&result,
          SystemDictionary::Character_klass(),
          vmSymbols::isJavaIdentifierPart_name(),
          vmSymbols::int_bool_signature(),
          &args,
          THREAD);
      } else {
        // public static boolean isJavaIdentifierStart(char ch);
        JavaCalls::call_static(&result,
          SystemDictionary::Character_klass(),
          vmSymbols::isJavaIdentifierStart_name(),
          vmSymbols::int_bool_signature(),
          &args,
          THREAD);
      }
      if (HAS_PENDING_EXCEPTION) {
        CLEAR_PENDING_EXCEPTION;
        return NULL;
      }
      if(result.get_jboolean()) {
        continue;
      }
    }
    return (not_first_ch) ? old_p : NULL;
  }
  return (not_first_ch) ? p : NULL;
}

// Take pointer to a UTF8 byte string (not NUL-terminated).
// Skip over the longest part of the string that could
// be taken as a field signature. Allow "void" if void_ok.
// Return a pointer to just past the signature.
// Return NULL if no legal signature is found.
const char* ClassFileParser::skip_over_field_signature(const char* signature,
                                                       bool void_ok,
                                                       unsigned int length,
                                                       TRAPS) const {
  unsigned int array_dim = 0;
  while (length > 0) {
    switch (signature[0]) {
    case JVM_SIGNATURE_VOID: if (!void_ok) { return NULL; }
    case JVM_SIGNATURE_BOOLEAN:
    case JVM_SIGNATURE_BYTE:
    case JVM_SIGNATURE_CHAR:
    case JVM_SIGNATURE_SHORT:
    case JVM_SIGNATURE_INT:
    case JVM_SIGNATURE_FLOAT:
    case JVM_SIGNATURE_LONG:
    case JVM_SIGNATURE_DOUBLE:
      return signature + 1;
    case JVM_SIGNATURE_INLINE_TYPE:
      // Can't enable this check until JDK upgrades the bytecode generators
      // if (_major_version < CONSTANT_CLASS_DESCRIPTORS ) {
      //   classfile_parse_error("Class name contains illegal Q-signature "
      //                                    "in descriptor in class file %s",
      //                                    CHECK_0);
      // }
      // fall through
    case JVM_SIGNATURE_CLASS:
    {
      if (_major_version < JAVA_1_5_VERSION) {
        // Skip over the class name if one is there
        const char* const p = skip_over_field_name(signature + 1, true, --length);

        // The next character better be a semicolon
        if (p && (p - signature) > 1 && p[0] == JVM_SIGNATURE_ENDCLASS) {
          return p + 1;
        }
      }
      else {
        // Skip leading 'L' or 'Q' and ignore first appearance of ';'
        signature++;
        const char* c = (const char*) memchr(signature, JVM_SIGNATURE_ENDCLASS, length - 1);
        // Format check signature
        if (c != NULL) {
          int newlen = c - (char*) signature;
          bool legal = verify_unqualified_name(signature, newlen, LegalClass);
          if (!legal) {
            classfile_parse_error("Class name is empty or contains illegal character "
                                  "in descriptor in class file %s",
                                  THREAD);
            return NULL;
          }
          return signature + newlen + 1;
        }
      }
      return NULL;
    }
    case JVM_SIGNATURE_ARRAY:
      array_dim++;
      if (array_dim > 255) {
        // 4277370: array descriptor is valid only if it represents 255 or fewer dimensions.
        classfile_parse_error("Array type descriptor has more than 255 dimensions in class file %s", THREAD);
        return NULL;
      }
      // The rest of what's there better be a legal signature
      signature++;
      length--;
      void_ok = false;
      break;
    default:
      return NULL;
    }
  }
  return NULL;
}

// Checks if name is a legal class name.
void ClassFileParser::verify_legal_class_name(const Symbol* name, TRAPS) const {
  if (!_need_verify || _relax_verify) { return; }

  assert(name->refcount() > 0, "symbol must be kept alive");
  char* bytes = (char*)name->bytes();
  unsigned int length = name->utf8_length();
  bool legal = false;

  if (length > 0) {
    const char* p;
    if (bytes[0] == JVM_SIGNATURE_ARRAY) {
      p = skip_over_field_signature(bytes, false, length, CHECK);
      legal = (p != NULL) && ((p - bytes) == (int)length);
    } else if (_major_version < JAVA_1_5_VERSION) {
      if (bytes[0] != JVM_SIGNATURE_SPECIAL) {
        p = skip_over_field_name(bytes, true, length);
        legal = (p != NULL) && ((p - bytes) == (int)length);
      }
    } else if (_major_version >= CONSTANT_CLASS_DESCRIPTORS && bytes[length - 1] == ';' ) {
      // Support for L...; and Q...; descriptors
      legal = verify_unqualified_name(bytes + 1, length - 2, LegalClass);
    } else {
      // 4900761: relax the constraints based on JSR202 spec
      // Class names may be drawn from the entire Unicode character set.
      // Identifiers between '/' must be unqualified names.
      // The utf8 string has been verified when parsing cpool entries.
      legal = verify_unqualified_name(bytes, length, LegalClass);
    }
  }
  if (!legal) {
    ResourceMark rm(THREAD);
    assert(_class_name != NULL, "invariant");
    Exceptions::fthrow(
      THREAD_AND_LOCATION,
      vmSymbols::java_lang_ClassFormatError(),
      "Illegal class name \"%.*s\" in class file %s", length, bytes,
      _class_name->as_C_string()
    );
    return;
  }
}

// Checks if name is a legal field name.
void ClassFileParser::verify_legal_field_name(const Symbol* name, TRAPS) const {
  if (!_need_verify || _relax_verify) { return; }

  char* bytes = (char*)name->bytes();
  unsigned int length = name->utf8_length();
  bool legal = false;

  if (length > 0) {
    if (_major_version < JAVA_1_5_VERSION) {
      if (bytes[0] != JVM_SIGNATURE_SPECIAL) {
        const char* p = skip_over_field_name(bytes, false, length);
        legal = (p != NULL) && ((p - bytes) == (int)length);
      }
    } else {
      // 4881221: relax the constraints based on JSR202 spec
      legal = verify_unqualified_name(bytes, length, LegalField);
    }
  }

  if (!legal) {
    ResourceMark rm(THREAD);
    assert(_class_name != NULL, "invariant");
    Exceptions::fthrow(
      THREAD_AND_LOCATION,
      vmSymbols::java_lang_ClassFormatError(),
      "Illegal field name \"%.*s\" in class %s", length, bytes,
      _class_name->as_C_string()
    );
    return;
  }
}

// Checks if name is a legal method name.
void ClassFileParser::verify_legal_method_name(const Symbol* name, TRAPS) const {
  if (!_need_verify || _relax_verify) { return; }

  assert(name != NULL, "method name is null");
  char* bytes = (char*)name->bytes();
  unsigned int length = name->utf8_length();
  bool legal = false;

  if (length > 0) {
    if (bytes[0] == JVM_SIGNATURE_SPECIAL) {
      if (name == vmSymbols::object_initializer_name() || name == vmSymbols::class_initializer_name()) {
        legal = true;
      }
    } else if (_major_version < JAVA_1_5_VERSION) {
      const char* p;
      p = skip_over_field_name(bytes, false, length);
      legal = (p != NULL) && ((p - bytes) == (int)length);
    } else {
      // 4881221: relax the constraints based on JSR202 spec
      legal = verify_unqualified_name(bytes, length, LegalMethod);
    }
  }

  if (!legal) {
    ResourceMark rm(THREAD);
    assert(_class_name != NULL, "invariant");
    Exceptions::fthrow(
      THREAD_AND_LOCATION,
      vmSymbols::java_lang_ClassFormatError(),
      "Illegal method name \"%.*s\" in class %s", length, bytes,
      _class_name->as_C_string()
    );
    return;
  }
}


// Checks if signature is a legal field signature.
void ClassFileParser::verify_legal_field_signature(const Symbol* name,
                                                   const Symbol* signature,
                                                   TRAPS) const {
  if (!_need_verify) { return; }
  if (!supports_inline_types() && (signature->is_Q_signature() || signature->is_Q_array_signature())) {
    throwIllegalSignature("Field", name, signature, CHECK);
  }

  const char* const bytes = (const char* const)signature->bytes();
  const unsigned int length = signature->utf8_length();
  const char* const p = skip_over_field_signature(bytes, false, length, CHECK);

  if (p == NULL || (p - bytes) != (int)length) {
    throwIllegalSignature("Field", name, signature, CHECK);
  }
}

// Checks if signature is a legal method signature.
// Returns number of parameters
int ClassFileParser::verify_legal_method_signature(const Symbol* name,
                                                   const Symbol* signature,
                                                   TRAPS) const {
  if (!_need_verify) {
    // make sure caller's args_size will be less than 0 even for non-static
    // method so it will be recomputed in compute_size_of_parameters().
    return -2;
  }

  // Class initializers cannot have args for class format version >= 51.
  if (name == vmSymbols::class_initializer_name() &&
      signature != vmSymbols::void_method_signature() &&
      _major_version >= JAVA_7_VERSION) {
    throwIllegalSignature("Method", name, signature, CHECK_0);
    return 0;
  }

  unsigned int args_size = 0;
  const char* p = (const char*)signature->bytes();
  unsigned int length = signature->utf8_length();
  const char* nextp;

  // The first character must be a '('
  if ((length > 0) && (*p++ == JVM_SIGNATURE_FUNC)) {
    length--;
    // Skip over legal field signatures
    nextp = skip_over_field_signature(p, false, length, CHECK_0);
    while ((length > 0) && (nextp != NULL)) {
      args_size++;
      if (p[0] == 'J' || p[0] == 'D') {
        args_size++;
      }
      length -= nextp - p;
      p = nextp;
      nextp = skip_over_field_signature(p, false, length, CHECK_0);
    }
    // The first non-signature thing better be a ')'
    if ((length > 0) && (*p++ == JVM_SIGNATURE_ENDFUNC)) {
      length--;
      if (name->utf8_length() > 0 && name->char_at(0) == JVM_SIGNATURE_SPECIAL) {
        // All constructor methods must return void
        if ((length == 1) && (p[0] == JVM_SIGNATURE_VOID)) {
          return args_size;
        }
        // All static init methods must return the current class
        if ((length >= 3) && (p[length-1] == JVM_SIGNATURE_ENDCLASS)
            && name == vmSymbols::object_initializer_name()) {
          nextp = skip_over_field_signature(p, true, length, CHECK_0);
          if (nextp && ((int)length == (nextp - p))) {
            // The actual class will be checked against current class
            // when the method is defined (see parse_method).
            // A reference to a static init with a bad return type
            // will load and verify OK, but will fail to link.
            return args_size;
          }
        }
        // The distinction between static factory methods and
        // constructors depends on the JVM_ACC_STATIC modifier.
        // This distinction must be reflected in a void or non-void
        // return. For declared methods, the check is in parse_method.
      } else {
        // Now we better just have a return value
        nextp = skip_over_field_signature(p, true, length, CHECK_0);
        if (nextp && ((int)length == (nextp - p))) {
          return args_size;
        }
      }
    }
  }
  // Report error
  throwIllegalSignature("Method", name, signature, CHECK_0);
  return 0;
}

int ClassFileParser::static_field_size() const {
  assert(_field_info != NULL, "invariant");
  return _field_info->_static_field_size;
}

int ClassFileParser::total_oop_map_count() const {
  assert(_field_info != NULL, "invariant");
  return _field_info->oop_map_blocks->_nonstatic_oop_map_count;
}

jint ClassFileParser::layout_size() const {
  assert(_field_info != NULL, "invariant");
  return _field_info->_instance_size;
}

static void check_methods_for_intrinsics(const InstanceKlass* ik,
                                         const Array<Method*>* methods) {
  assert(ik != NULL, "invariant");
  assert(methods != NULL, "invariant");

  // Set up Method*::intrinsic_id as soon as we know the names of methods.
  // (We used to do this lazily, but now we query it in Rewriter,
  // which is eagerly done for every method, so we might as well do it now,
  // when everything is fresh in memory.)
  const vmSymbolID klass_id = Method::klass_id_for_intrinsics(ik);

  if (klass_id != vmSymbolID::NO_SID) {
    for (int j = 0; j < methods->length(); ++j) {
      Method* method = methods->at(j);
      method->init_intrinsic_id();

      if (CheckIntrinsics) {
        // Check if an intrinsic is defined for method 'method',
        // but the method is not annotated with @IntrinsicCandidate.
        if (method->intrinsic_id() != vmIntrinsics::_none &&
            !method->intrinsic_candidate()) {
              tty->print("Compiler intrinsic is defined for method [%s], "
              "but the method is not annotated with @IntrinsicCandidate.%s",
              method->name_and_sig_as_C_string(),
              NOT_DEBUG(" Method will not be inlined.") DEBUG_ONLY(" Exiting.")
            );
          tty->cr();
          DEBUG_ONLY(vm_exit(1));
        }
        // Check is the method 'method' is annotated with @IntrinsicCandidate,
        // but there is no intrinsic available for it.
        if (method->intrinsic_candidate() &&
          method->intrinsic_id() == vmIntrinsics::_none) {
            tty->print("Method [%s] is annotated with @IntrinsicCandidate, "
              "but no compiler intrinsic is defined for the method.%s",
              method->name_and_sig_as_C_string(),
              NOT_DEBUG("") DEBUG_ONLY(" Exiting.")
            );
          tty->cr();
          DEBUG_ONLY(vm_exit(1));
        }
      }
    } // end for

#ifdef ASSERT
    if (CheckIntrinsics) {
      // Check for orphan methods in the current class. A method m
      // of a class C is orphan if an intrinsic is defined for method m,
      // but class C does not declare m.
      // The check is potentially expensive, therefore it is available
      // only in debug builds.

      for (int id = vmIntrinsics::FIRST_ID; id < (int)vmIntrinsics::ID_LIMIT; ++id) {
        if (vmIntrinsics::_compiledLambdaForm == id) {
          // The _compiledLamdbdaForm intrinsic is a special marker for bytecode
          // generated for the JVM from a LambdaForm and therefore no method
          // is defined for it.
          continue;
        }

        if (vmIntrinsics::class_for(vmIntrinsics::ID_from(id)) == klass_id) {
          // Check if the current class contains a method with the same
          // name, flags, signature.
          bool match = false;
          for (int j = 0; j < methods->length(); ++j) {
            const Method* method = methods->at(j);
            if (method->intrinsic_id() == id) {
              match = true;
              break;
            }
          }

          if (!match) {
            char buf[1000];
            tty->print("Compiler intrinsic is defined for method [%s], "
                       "but the method is not available in class [%s].%s",
                        vmIntrinsics::short_name_as_C_string(vmIntrinsics::ID_from(id),
                                                             buf, sizeof(buf)),
                        ik->name()->as_C_string(),
                        NOT_DEBUG("") DEBUG_ONLY(" Exiting.")
            );
            tty->cr();
            DEBUG_ONLY(vm_exit(1));
          }
        }
      } // end for
    } // CheckIntrinsics
#endif // ASSERT
  }
}

InstanceKlass* ClassFileParser::create_instance_klass(bool changed_by_loadhook,
                                                      const ClassInstanceInfo& cl_inst_info,
                                                      TRAPS) {
  if (_klass != NULL) {
    return _klass;
  }

  InstanceKlass* const ik =
    InstanceKlass::allocate_instance_klass(*this, CHECK_NULL);

  if (is_hidden()) {
    mangle_hidden_class_name(ik);
  }

  fill_instance_klass(ik, changed_by_loadhook, cl_inst_info, CHECK_NULL);

  assert(_klass == ik, "invariant");


  if (ik->should_store_fingerprint()) {
    ik->store_fingerprint(_stream->compute_fingerprint());
  }

  ik->set_has_passed_fingerprint_check(false);
  if (UseAOT && ik->supers_have_passed_fingerprint_checks()) {
    uint64_t aot_fp = AOTLoader::get_saved_fingerprint(ik);
    uint64_t fp = ik->has_stored_fingerprint() ? ik->get_stored_fingerprint() : _stream->compute_fingerprint();
    if (aot_fp != 0 && aot_fp == fp) {
      // This class matches with a class saved in an AOT library
      ik->set_has_passed_fingerprint_check(true);
    } else {
      ResourceMark rm;
      log_info(class, fingerprint)("%s :  expected = " PTR64_FORMAT " actual = " PTR64_FORMAT,
                                 ik->external_name(), aot_fp, _stream->compute_fingerprint());
    }
  }

  if (ik->is_inline_klass()) {
    InlineKlass* vk = InlineKlass::cast(ik);
    oop val = ik->allocate_instance(CHECK_NULL);
    vk->set_default_value(val);
  }

  return ik;
}

// Return true if the specified class is not a valid super class for an inline type.
// A valid super class for an inline type is abstract, has no instance fields,
// does not implement interface java.lang.IdentityObject (checked elsewhere), has
// an empty body-less no-arg constructor, and no synchronized instance methods.
// This function doesn't check if the class's super types are invalid.  Those checks
// are done elsewhere.  The final determination of whether or not a class is an
// invalid super type for an inline class is done in fill_instance_klass().
bool ClassFileParser::is_invalid_super_for_inline_type() {
  if (class_name() == vmSymbols::java_lang_IdentityObject()) {
    return true;
  }
  if (is_interface() || class_name() == vmSymbols::java_lang_Object()) {
    return false;
  }
  if (!access_flags().is_abstract() || _has_nonstatic_fields) {
    return true;
  } else {
    // Look at each method
    for (int x = 0; x < _methods->length(); x++) {
      const Method* const method = _methods->at(x);
      if (method->is_synchronized() && !method->is_static()) {
        return true;

      } else if (method->name() == vmSymbols::object_initializer_name()) {
        if (method->signature() != vmSymbols::void_method_signature() ||
            !method->is_vanilla_constructor()) {
          return true;
        }
      }
    }
  }
  return false;
}

void ClassFileParser::fill_instance_klass(InstanceKlass* ik,
                                          bool changed_by_loadhook,
                                          const ClassInstanceInfo& cl_inst_info,
                                          TRAPS) {
  assert(ik != NULL, "invariant");

  // Set name and CLD before adding to CLD
  ik->set_class_loader_data(_loader_data);
  ik->set_name(_class_name);

  // Add all classes to our internal class loader list here,
  // including classes in the bootstrap (NULL) class loader.
  const bool publicize = !is_internal();

  _loader_data->add_class(ik, publicize);

  set_klass_to_deallocate(ik);

  assert(_field_info != NULL, "invariant");
  assert(ik->static_field_size() == _field_info->_static_field_size, "sanity");
  assert(ik->nonstatic_oop_map_count() == _field_info->oop_map_blocks->_nonstatic_oop_map_count,
         "sanity");

  assert(ik->is_instance_klass(), "sanity");
  assert(ik->size_helper() == _field_info->_instance_size, "sanity");

  // Fill in information already parsed
  ik->set_should_verify_class(_need_verify);

  // Not yet: supers are done below to support the new subtype-checking fields
  ik->set_nonstatic_field_size(_field_info->_nonstatic_field_size);
  ik->set_has_nonstatic_fields(_field_info->_has_nonstatic_fields);
  if (_field_info->_is_naturally_atomic && ik->is_inline_klass()) {
    ik->set_is_naturally_atomic();
  }

  if (this->_invalid_inline_super) {
    ik->set_invalid_inline_super();
  }

  if (_has_injected_identityObject) {
    ik->set_has_injected_identityObject();
  }

  assert(_fac != NULL, "invariant");
  ik->set_static_oop_field_count(_fac->count[STATIC_OOP] + _fac->count[STATIC_INLINE]);

  // this transfers ownership of a lot of arrays from
  // the parser onto the InstanceKlass*
  apply_parsed_class_metadata(ik, _java_fields_count, CHECK);

  // can only set dynamic nest-host after static nest information is set
  if (cl_inst_info.dynamic_nest_host() != NULL) {
    ik->set_nest_host(cl_inst_info.dynamic_nest_host(), THREAD);
  }

  // note that is not safe to use the fields in the parser from this point on
  assert(NULL == _cp, "invariant");
  assert(NULL == _fields, "invariant");
  assert(NULL == _methods, "invariant");
  assert(NULL == _inner_classes, "invariant");
  assert(NULL == _nest_members, "invariant");
  assert(NULL == _combined_annotations, "invariant");
  assert(NULL == _record_components, "invariant");
  assert(NULL == _permitted_subclasses, "invariant");

  if (_has_final_method) {
    ik->set_has_final_method();
  }

  ik->copy_method_ordering(_method_ordering, CHECK);
  // The InstanceKlass::_methods_jmethod_ids cache
  // is managed on the assumption that the initial cache
  // size is equal to the number of methods in the class. If
  // that changes, then InstanceKlass::idnum_can_increment()
  // has to be changed accordingly.
  ik->set_initial_method_idnum(ik->methods()->length());

  ik->set_this_class_index(_this_class_index);

  if (_is_hidden || is_unsafe_anonymous()) {
    // _this_class_index is a CONSTANT_Class entry that refers to this
    // hidden or anonymous class itself. If this class needs to refer to its own
    // methods or fields, it would use a CONSTANT_MethodRef, etc, which would reference
    // _this_class_index. However, because this class is hidden or anonymous (it's
    // not stored in SystemDictionary), _this_class_index cannot be resolved
    // with ConstantPool::klass_at_impl, which does a SystemDictionary lookup.
    // Therefore, we must eagerly resolve _this_class_index now.
    ik->constants()->klass_at_put(_this_class_index, ik);
  }

  ik->set_minor_version(_minor_version);
  ik->set_major_version(_major_version);
  ik->set_has_nonstatic_concrete_methods(_has_nonstatic_concrete_methods);
  ik->set_declares_nonstatic_concrete_methods(_declares_nonstatic_concrete_methods);
  if (_is_declared_atomic) {
    ik->set_is_declared_atomic();
  }

  if (_unsafe_anonymous_host != NULL) {
    assert (ik->is_unsafe_anonymous(), "should be the same");
    ik->set_unsafe_anonymous_host(_unsafe_anonymous_host);
  }
  if (_is_hidden) {
    ik->set_is_hidden();
  }

  // Set PackageEntry for this_klass
  oop cl = ik->class_loader();
  Handle clh = Handle(THREAD, java_lang_ClassLoader::non_reflection_class_loader(cl));
  ClassLoaderData* cld = ClassLoaderData::class_loader_data_or_null(clh());
  ik->set_package(cld, NULL, CHECK);

  const Array<Method*>* const methods = ik->methods();
  assert(methods != NULL, "invariant");
  const int methods_len = methods->length();

  check_methods_for_intrinsics(ik, methods);

  // Fill in field values obtained by parse_classfile_attributes
  if (_parsed_annotations->has_any_annotations()) {
    _parsed_annotations->apply_to(ik);
  }

  apply_parsed_class_attributes(ik);

  // Miranda methods
  if ((_num_miranda_methods > 0) ||
      // if this class introduced new miranda methods or
      (_super_klass != NULL && _super_klass->has_miranda_methods())
        // super class exists and this class inherited miranda methods
     ) {
       ik->set_has_miranda_methods(); // then set a flag
  }

  // Fill in information needed to compute superclasses.
  ik->initialize_supers(const_cast<InstanceKlass*>(_super_klass), _transitive_interfaces, CHECK);
  ik->set_transitive_interfaces(_transitive_interfaces);
  ik->set_local_interfaces(_local_interfaces);
  _transitive_interfaces = NULL;
  _local_interfaces = NULL;

  // Initialize itable offset tables
  klassItable::setup_itable_offset_table(ik);

  // Compute transitive closure of interfaces this class implements
  // Do final class setup
  OopMapBlocksBuilder* oop_map_blocks = _field_info->oop_map_blocks;
  if (oop_map_blocks->_nonstatic_oop_map_count > 0) {
    oop_map_blocks->copy(ik->start_of_nonstatic_oop_maps());
  }

  if (_has_contended_fields || _parsed_annotations->is_contended() ||
      ( _super_klass != NULL && _super_klass->has_contended_annotations())) {
    ik->set_has_contended_annotations(true);
  }

  // Fill in has_finalizer, has_vanilla_constructor, and layout_helper
  set_precomputed_flags(ik);

  // check if this class can access its super class
  check_super_class_access(ik, CHECK);

  // check if this class can access its superinterfaces
  check_super_interface_access(ik, CHECK);

  // check if this class overrides any final method
  check_final_method_override(ik, CHECK);

  // reject static interface methods prior to Java 8
  if (ik->is_interface() && _major_version < JAVA_8_VERSION) {
    check_illegal_static_method(ik, CHECK);
  }

  // Obtain this_klass' module entry
  ModuleEntry* module_entry = ik->module();
  assert(module_entry != NULL, "module_entry should always be set");

  // Obtain java.lang.Module
  Handle module_handle(THREAD, module_entry->module());

  // Allocate mirror and initialize static fields
  // The create_mirror() call will also call compute_modifiers()
  java_lang_Class::create_mirror(ik,
                                 Handle(THREAD, _loader_data->class_loader()),
                                 module_handle,
                                 _protection_domain,
                                 cl_inst_info.class_data(),
                                 CHECK);

  assert(_all_mirandas != NULL, "invariant");

  // Generate any default methods - default methods are public interface methods
  // that have a default implementation.  This is new with Java 8.
  if (_has_nonstatic_concrete_methods) {
    DefaultMethods::generate_default_methods(ik,
                                             _all_mirandas,
                                             CHECK);
  }

  // Add read edges to the unnamed modules of the bootstrap and app class loaders.
  if (changed_by_loadhook && !module_handle.is_null() && module_entry->is_named() &&
      !module_entry->has_default_read_edges()) {
    if (!module_entry->set_has_default_read_edges()) {
      // We won a potential race
      JvmtiExport::add_default_read_edges(module_handle, THREAD);
    }
  }

  bool all_fields_empty = true;
  int nfields = ik->java_fields_count();
  if (ik->is_inline_klass()) nfields++;
  for (int i = 0; i < nfields; i++) {
    if (((ik->field_access_flags(i) & JVM_ACC_STATIC) == 0)) {
      if (ik->field_is_inline_type(i)) {
        Symbol* klass_name = ik->field_signature(i)->fundamental_name(CHECK);
        // Inline classes for instance fields must have been pre-loaded
        // Inline classes for static fields might not have been loaded yet
        Klass* klass = SystemDictionary::find(klass_name,
            Handle(THREAD, ik->class_loader()),
            Handle(THREAD, ik->protection_domain()), CHECK);
        assert(klass != NULL, "Just checking");
        assert(klass->access_flags().is_inline_type(), "Inline type expected");
        ik->set_inline_type_field_klass(i, klass);
        klass_name->decrement_refcount();
        if (!InlineKlass::cast(klass)->is_empty_inline_type()) { all_fields_empty = false; }
      } else {
        all_fields_empty = false;
      }
    } else if (is_inline_type() && ((ik->field_access_flags(i) & JVM_ACC_FIELD_INTERNAL) != 0)) {
      InlineKlass::cast(ik)->set_default_value_offset(ik->field_offset(i));
    }
  }

  if (_is_empty_inline_type || (is_inline_type() && all_fields_empty)) {
    ik->set_is_empty_inline_type();
  }

  if (is_inline_type()) {
    InlineKlass* vk = InlineKlass::cast(ik);
    vk->set_alignment(_alignment);
    vk->set_first_field_offset(_first_field_offset);
    vk->set_exact_size_in_bytes(_exact_size_in_bytes);
    InlineKlass::cast(ik)->initialize_calling_convention(CHECK);
  }

  ClassLoadingService::notify_class_loaded(ik, false /* not shared class */);

  if (!is_internal()) {
    ik->print_class_load_logging(_loader_data, module_entry, _stream);

    if (ik->minor_version() == JAVA_PREVIEW_MINOR_VERSION &&
        ik->major_version() == JVM_CLASSFILE_MAJOR_VERSION &&
        log_is_enabled(Info, class, preview)) {
      ResourceMark rm;
      log_info(class, preview)("Loading class %s that depends on preview features (class file version %d.65535)",
                               ik->external_name(), JVM_CLASSFILE_MAJOR_VERSION);
    }

    if (log_is_enabled(Debug, class, resolve))  {
      ResourceMark rm;
      // print out the superclass.
      const char * from = ik->external_name();
      if (ik->java_super() != NULL) {
        log_debug(class, resolve)("%s %s (super)",
                   from,
                   ik->java_super()->external_name());
      }
      // print out each of the interface classes referred to by this class.
      const Array<InstanceKlass*>* const local_interfaces = ik->local_interfaces();
      if (local_interfaces != NULL) {
        const int length = local_interfaces->length();
        for (int i = 0; i < length; i++) {
          const InstanceKlass* const k = local_interfaces->at(i);
          const char * to = k->external_name();
          log_debug(class, resolve)("%s %s (interface)", from, to);
        }
      }
    }
  }

  JFR_ONLY(INIT_ID(ik);)

  // If we reach here, all is well.
  // Now remove the InstanceKlass* from the _klass_to_deallocate field
  // in order for it to not be destroyed in the ClassFileParser destructor.
  set_klass_to_deallocate(NULL);

  // it's official
  set_klass(ik);

  if (ik->name() == vmSymbols::java_lang_IdentityObject()) {
    Universe::initialize_the_single_IdentityObject_klass_array(ik, CHECK);
  }

  debug_only(ik->verify();)
}

void ClassFileParser::update_class_name(Symbol* new_class_name) {
  // Decrement the refcount in the old name, since we're clobbering it.
  _class_name->decrement_refcount();

  _class_name = new_class_name;
  // Increment the refcount of the new name.
  // Now the ClassFileParser owns this name and will decrement in
  // the destructor.
  _class_name->increment_refcount();
}

// For an unsafe anonymous class that is in the unnamed package, move it to its host class's
// package by prepending its host class's package name to its class name and setting
// its _class_name field.
void ClassFileParser::prepend_host_package_name(const InstanceKlass* unsafe_anonymous_host, TRAPS) {
  ResourceMark rm(THREAD);
  assert(strrchr(_class_name->as_C_string(), JVM_SIGNATURE_SLASH) == NULL,
         "Unsafe anonymous class should not be in a package");
  TempNewSymbol host_pkg_name =
    ClassLoader::package_from_class_name(unsafe_anonymous_host->name());

  if (host_pkg_name != NULL) {
    int host_pkg_len = host_pkg_name->utf8_length();
    int class_name_len = _class_name->utf8_length();
    int symbol_len = host_pkg_len + 1 + class_name_len;
    char* new_anon_name = NEW_RESOURCE_ARRAY(char, symbol_len + 1);
    int n = os::snprintf(new_anon_name, symbol_len + 1, "%.*s/%.*s",
                         host_pkg_len, host_pkg_name->base(), class_name_len, _class_name->base());
    assert(n == symbol_len, "Unexpected number of characters in string");

    // Decrement old _class_name to avoid leaking.
    _class_name->decrement_refcount();

    // Create a symbol and update the anonymous class name.
    // The new class name is created with a refcount of one. When installed into the InstanceKlass,
    // it'll be two and when the ClassFileParser destructor runs, it'll go back to one and get deleted
    // when the class is unloaded.
    _class_name = SymbolTable::new_symbol(new_anon_name, symbol_len);
  }
}

// If the host class and the anonymous class are in the same package then do
// nothing.  If the anonymous class is in the unnamed package then move it to its
// host's package.  If the classes are in different packages then throw an IAE
// exception.
void ClassFileParser::fix_unsafe_anonymous_class_name(TRAPS) {
  assert(_unsafe_anonymous_host != NULL, "Expected an unsafe anonymous class");

  const jbyte* anon_last_slash = UTF8::strrchr((const jbyte*)_class_name->base(),
                                               _class_name->utf8_length(), JVM_SIGNATURE_SLASH);
  if (anon_last_slash == NULL) {  // Unnamed package
    prepend_host_package_name(_unsafe_anonymous_host, CHECK);
  } else {
    if (!_unsafe_anonymous_host->is_same_class_package(_unsafe_anonymous_host->class_loader(), _class_name)) {
      ResourceMark rm(THREAD);
      THROW_MSG(vmSymbols::java_lang_IllegalArgumentException(),
        err_msg("Host class %s and anonymous class %s are in different packages",
        _unsafe_anonymous_host->name()->as_C_string(), _class_name->as_C_string()));
    }
  }
}

static bool relax_format_check_for(ClassLoaderData* loader_data) {
  bool trusted = loader_data->is_boot_class_loader_data() ||
                 loader_data->is_platform_class_loader_data();
  bool need_verify =
    // verifyAll
    (BytecodeVerificationLocal && BytecodeVerificationRemote) ||
    // verifyRemote
    (!BytecodeVerificationLocal && BytecodeVerificationRemote && !trusted);
  return !need_verify;
}

ClassFileParser::ClassFileParser(ClassFileStream* stream,
                                 Symbol* name,
                                 ClassLoaderData* loader_data,
                                 const ClassLoadInfo* cl_info,
                                 Publicity pub_level,
                                 TRAPS) :
  _stream(stream),
  _class_name(NULL),
  _loader_data(loader_data),
  _unsafe_anonymous_host(cl_info->unsafe_anonymous_host()),
  _cp_patches(cl_info->cp_patches()),
  _is_hidden(cl_info->is_hidden()),
  _can_access_vm_annotations(cl_info->can_access_vm_annotations()),
  _num_patched_klasses(0),
  _max_num_patched_klasses(0),
  _orig_cp_size(0),
  _first_patched_klass_resolved_index(0),
  _super_klass(),
  _cp(NULL),
  _fields(NULL),
  _methods(NULL),
  _inner_classes(NULL),
  _nest_members(NULL),
  _nest_host(0),
  _permitted_subclasses(NULL),
  _record_components(NULL),
  _temp_local_interfaces(NULL),
  _local_interfaces(NULL),
  _transitive_interfaces(NULL),
  _combined_annotations(NULL),
  _class_annotations(NULL),
  _class_type_annotations(NULL),
  _fields_annotations(NULL),
  _fields_type_annotations(NULL),
  _klass(NULL),
  _klass_to_deallocate(NULL),
  _parsed_annotations(NULL),
  _fac(NULL),
  _field_info(NULL),
  _method_ordering(NULL),
  _all_mirandas(NULL),
  _vtable_size(0),
  _itable_size(0),
  _num_miranda_methods(0),
  _rt(REF_NONE),
  _protection_domain(cl_info->protection_domain()),
  _access_flags(),
  _pub_level(pub_level),
  _bad_constant_seen(0),
  _synthetic_flag(false),
  _sde_length(false),
  _sde_buffer(NULL),
  _sourcefile_index(0),
  _generic_signature_index(0),
  _major_version(0),
  _minor_version(0),
  _this_class_index(0),
  _super_class_index(0),
  _itfs_len(0),
  _java_fields_count(0),
  _need_verify(false),
  _relax_verify(false),
  _has_nonstatic_concrete_methods(false),
  _declares_nonstatic_concrete_methods(false),
  _has_final_method(false),
  _has_contended_fields(false),
  _has_inline_type_fields(false),
  _has_nonstatic_fields(false),
  _is_empty_inline_type(false),
  _is_naturally_atomic(false),
  _is_declared_atomic(false),
  _invalid_inline_super(false),
  _invalid_identity_super(false),
  _implements_identityObject(false),
  _has_injected_identityObject(false),
  _has_finalizer(false),
  _has_empty_finalizer(false),
  _has_vanilla_constructor(false),
  _max_bootstrap_specifier_index(-1) {

  _class_name = name != NULL ? name : vmSymbols::unknown_class_name();
  _class_name->increment_refcount();

  assert(THREAD->is_Java_thread(), "invariant");
  assert(_loader_data != NULL, "invariant");
  assert(stream != NULL, "invariant");
  assert(_stream != NULL, "invariant");
  assert(_stream->buffer() == _stream->current(), "invariant");
  assert(_class_name != NULL, "invariant");
  assert(0 == _access_flags.as_int(), "invariant");

  // Figure out whether we can skip format checking (matching classic VM behavior)
  if (DumpSharedSpaces) {
    // verify == true means it's a 'remote' class (i.e., non-boot class)
    // Verification decision is based on BytecodeVerificationRemote flag
    // for those classes.
    _need_verify = (stream->need_verify()) ? BytecodeVerificationRemote :
                                              BytecodeVerificationLocal;
  }
  else {
    _need_verify = Verifier::should_verify_for(_loader_data->class_loader(),
                                               stream->need_verify());
  }
  if (_cp_patches != NULL) {
    int len = _cp_patches->length();
    for (int i=0; i<len; i++) {
      if (has_cp_patch_at(i)) {
        Handle patch = cp_patch_at(i);
        if (java_lang_String::is_instance(patch()) || java_lang_Class::is_instance(patch())) {
          // We need to append the names of the patched classes to the end of the constant pool,
          // because a patched class may have a Utf8 name that's not already included in the
          // original constant pool. These class names are used when patch_constant_pool()
          // calls patch_class().
          //
          // Note that a String in cp_patch_at(i) may be used to patch a Utf8, a String, or a Class.
          // At this point, we don't know the tag for index i yet, because we haven't parsed the
          // constant pool. So we can only assume the worst -- every String is used to patch a Class.
          _max_num_patched_klasses++;
        }
      }
    }
  }

  // synch back verification state to stream
  stream->set_verify(_need_verify);

  // Check if verification needs to be relaxed for this class file
  // Do not restrict it to jdk1.0 or jdk1.1 to maintain backward compatibility (4982376)
  _relax_verify = relax_format_check_for(_loader_data);

  parse_stream(stream, CHECK);

  post_process_parsed_stream(stream, _cp, CHECK);
}

void ClassFileParser::clear_class_metadata() {
  // metadata created before the instance klass is created.  Must be
  // deallocated if classfile parsing returns an error.
  _cp = NULL;
  _fields = NULL;
  _methods = NULL;
  _inner_classes = NULL;
  _nest_members = NULL;
  _permitted_subclasses = NULL;
  _combined_annotations = NULL;
  _class_annotations = _class_type_annotations = NULL;
  _fields_annotations = _fields_type_annotations = NULL;
  _record_components = NULL;
}

// Destructor to clean up
ClassFileParser::~ClassFileParser() {
  _class_name->decrement_refcount();

  if (_cp != NULL) {
    MetadataFactory::free_metadata(_loader_data, _cp);
  }
  if (_fields != NULL) {
    MetadataFactory::free_array<u2>(_loader_data, _fields);
  }

  if (_methods != NULL) {
    // Free methods
    InstanceKlass::deallocate_methods(_loader_data, _methods);
  }

  // beware of the Universe::empty_blah_array!!
  if (_inner_classes != NULL && _inner_classes != Universe::the_empty_short_array()) {
    MetadataFactory::free_array<u2>(_loader_data, _inner_classes);
  }

  if (_nest_members != NULL && _nest_members != Universe::the_empty_short_array()) {
    MetadataFactory::free_array<u2>(_loader_data, _nest_members);
  }

  if (_record_components != NULL) {
    InstanceKlass::deallocate_record_components(_loader_data, _record_components);
  }

  if (_permitted_subclasses != NULL && _permitted_subclasses != Universe::the_empty_short_array()) {
    MetadataFactory::free_array<u2>(_loader_data, _permitted_subclasses);
  }

  // Free interfaces
  InstanceKlass::deallocate_interfaces(_loader_data, _super_klass,
                                       _local_interfaces, _transitive_interfaces);

  if (_combined_annotations != NULL) {
    // After all annotations arrays have been created, they are installed into the
    // Annotations object that will be assigned to the InstanceKlass being created.

    // Deallocate the Annotations object and the installed annotations arrays.
    _combined_annotations->deallocate_contents(_loader_data);

    // If the _combined_annotations pointer is non-NULL,
    // then the other annotations fields should have been cleared.
    assert(_class_annotations       == NULL, "Should have been cleared");
    assert(_class_type_annotations  == NULL, "Should have been cleared");
    assert(_fields_annotations      == NULL, "Should have been cleared");
    assert(_fields_type_annotations == NULL, "Should have been cleared");
  } else {
    // If the annotations arrays were not installed into the Annotations object,
    // then they have to be deallocated explicitly.
    MetadataFactory::free_array<u1>(_loader_data, _class_annotations);
    MetadataFactory::free_array<u1>(_loader_data, _class_type_annotations);
    Annotations::free_contents(_loader_data, _fields_annotations);
    Annotations::free_contents(_loader_data, _fields_type_annotations);
  }

  clear_class_metadata();
  _transitive_interfaces = NULL;
  _local_interfaces = NULL;

  // deallocate the klass if already created.  Don't directly deallocate, but add
  // to the deallocate list so that the klass is removed from the CLD::_klasses list
  // at a safepoint.
  if (_klass_to_deallocate != NULL) {
    _loader_data->add_to_deallocate_list(_klass_to_deallocate);
  }
}

void ClassFileParser::parse_stream(const ClassFileStream* const stream,
                                   TRAPS) {

  assert(stream != NULL, "invariant");
  assert(_class_name != NULL, "invariant");

  // BEGIN STREAM PARSING
  stream->guarantee_more(8, CHECK);  // magic, major, minor
  // Magic value
  const u4 magic = stream->get_u4_fast();
  guarantee_property(magic == JAVA_CLASSFILE_MAGIC,
                     "Incompatible magic value %u in class file %s",
                     magic, CHECK);

  // Version numbers
  _minor_version = stream->get_u2_fast();
  _major_version = stream->get_u2_fast();

  if (DumpSharedSpaces && _major_version < JAVA_6_VERSION) {
    ResourceMark rm;
    warning("Pre JDK 6 class not supported by CDS: %u.%u %s",
            _major_version,  _minor_version, _class_name->as_C_string());
    Exceptions::fthrow(
      THREAD_AND_LOCATION,
      vmSymbols::java_lang_UnsupportedClassVersionError(),
      "Unsupported major.minor version for dump time %u.%u",
      _major_version,
      _minor_version);
  }

  // Check version numbers - we check this even with verifier off
  verify_class_version(_major_version, _minor_version, _class_name, CHECK);

  stream->guarantee_more(3, CHECK); // length, first cp tag
  u2 cp_size = stream->get_u2_fast();

  guarantee_property(
    cp_size >= 1, "Illegal constant pool size %u in class file %s",
    cp_size, CHECK);

  _orig_cp_size = cp_size;
  if (is_hidden()) { // Add a slot for hidden class name.
    assert(_max_num_patched_klasses == 0, "Sanity check");
    cp_size++;
  } else {
    if (int(cp_size) + _max_num_patched_klasses > 0xffff) {
      THROW_MSG(vmSymbols::java_lang_InternalError(), "not enough space for patched classes");
    }
    cp_size += _max_num_patched_klasses;
  }

  _cp = ConstantPool::allocate(_loader_data,
                               cp_size,
                               CHECK);

  ConstantPool* const cp = _cp;

  parse_constant_pool(stream, cp, _orig_cp_size, CHECK);

  assert(cp_size == (const u2)cp->length(), "invariant");

  // ACCESS FLAGS
  stream->guarantee_more(8, CHECK);  // flags, this_class, super_class, infs_len

  jint recognized_modifiers = JVM_RECOGNIZED_CLASS_MODIFIERS;
  // JVM_ACC_MODULE is defined in JDK-9 and later.
  if (_major_version >= JAVA_9_VERSION) {
    recognized_modifiers |= JVM_ACC_MODULE;
  }
  // JVM_ACC_INLINE is defined for class file version 55 and later
  if (supports_inline_types()) {
    recognized_modifiers |= JVM_ACC_INLINE;
  }

  // Access flags
  jint flags = stream->get_u2_fast() & recognized_modifiers;

  if ((flags & JVM_ACC_INTERFACE) && _major_version < JAVA_6_VERSION) {
    // Set abstract bit for old class files for backward compatibility
    flags |= JVM_ACC_ABSTRACT;
  }

  verify_legal_class_modifiers(flags, CHECK);

  short bad_constant = class_bad_constant_seen();
  if (bad_constant != 0) {
    // Do not throw CFE until after the access_flags are checked because if
    // ACC_MODULE is set in the access flags, then NCDFE must be thrown, not CFE.
    classfile_parse_error("Unknown constant tag %u in class file %s", bad_constant, THREAD);
    return;
  }

  _access_flags.set_flags(flags);

  // This class and superclass
  _this_class_index = stream->get_u2_fast();
  check_property(
    valid_cp_range(_this_class_index, cp_size) &&
      cp->tag_at(_this_class_index).is_unresolved_klass(),
    "Invalid this class index %u in constant pool in class file %s",
    _this_class_index, CHECK);

  Symbol* const class_name_in_cp = cp->klass_name_at(_this_class_index);
  assert(class_name_in_cp != NULL, "class_name can't be null");

  // Don't need to check whether this class name is legal or not.
  // It has been checked when constant pool is parsed.
  // However, make sure it is not an array type.
  if (_need_verify) {
    guarantee_property(class_name_in_cp->char_at(0) != JVM_SIGNATURE_ARRAY,
                       "Bad class name in class file %s",
                       CHECK);
  }

#ifdef ASSERT
  // Basic sanity checks
  assert(!(_is_hidden && (_unsafe_anonymous_host != NULL)), "mutually exclusive variants");

  if (_unsafe_anonymous_host != NULL) {
    assert(_class_name == vmSymbols::unknown_class_name(), "A named anonymous class???");
  }
  if (_is_hidden) {
    assert(_class_name != vmSymbols::unknown_class_name(), "hidden classes should have a special name");
  }
#endif

  // Update the _class_name as needed depending on whether this is a named,
  // un-named, hidden or unsafe-anonymous class.

  if (_is_hidden) {
    assert(_class_name != NULL, "Unexpected null _class_name");
#ifdef ASSERT
    if (_need_verify) {
      verify_legal_class_name(_class_name, CHECK);
    }
#endif

  // NOTE: !_is_hidden does not imply "findable" as it could be an old-style
  //       "hidden" unsafe-anonymous class

  // If this is an anonymous class fix up its name if it is in the unnamed
  // package.  Otherwise, throw IAE if it is in a different package than
  // its host class.
  } else if (_unsafe_anonymous_host != NULL) {
    update_class_name(class_name_in_cp);
    fix_unsafe_anonymous_class_name(CHECK);

  } else {
    // Check if name in class file matches given name
    if (_class_name != class_name_in_cp) {
      if (_class_name != vmSymbols::unknown_class_name()) {
        ResourceMark rm(THREAD);
        Exceptions::fthrow(THREAD_AND_LOCATION,
                           vmSymbols::java_lang_NoClassDefFoundError(),
                           "%s (wrong name: %s)",
                           class_name_in_cp->as_C_string(),
                           _class_name->as_C_string()
                           );
        return;
      } else {
        // The class name was not known by the caller so we set it from
        // the value in the CP.
        update_class_name(class_name_in_cp);
      }
      // else nothing to do: the expected class name matches what is in the CP
    }
  }

  // Verification prevents us from creating names with dots in them, this
  // asserts that that's the case.
  assert(is_internal_format(_class_name), "external class name format used internally");

  if (!is_internal()) {
    LogTarget(Debug, class, preorder) lt;
    if (lt.is_enabled()){
      ResourceMark rm(THREAD);
      LogStream ls(lt);
      ls.print("%s", _class_name->as_klass_external_name());
      if (stream->source() != NULL) {
        ls.print(" source: %s", stream->source());
      }
      ls.cr();
    }
  }

  // SUPERKLASS
  _super_class_index = stream->get_u2_fast();
  _super_klass = parse_super_class(cp,
                                   _super_class_index,
                                   _need_verify,
                                   CHECK);

  // Interfaces
  _itfs_len = stream->get_u2_fast();
  parse_interfaces(stream,
                   _itfs_len,
                   cp,
                   is_inline_type(),
                   &_has_nonstatic_concrete_methods,
                   &_is_declared_atomic,
                   CHECK);

  assert(_temp_local_interfaces != NULL, "invariant");

  // Fields (offsets are filled in later)
  _fac = new FieldAllocationCount();
  parse_fields(stream,
               is_interface(),
               is_inline_type(),
               _fac,
               cp,
               cp_size,
               &_java_fields_count,
               CHECK);

  assert(_fields != NULL, "invariant");

  // Methods
  AccessFlags promoted_flags;
  parse_methods(stream,
                is_interface(),
                is_inline_type(),
                &promoted_flags,
                &_has_final_method,
                &_declares_nonstatic_concrete_methods,
                CHECK);

  assert(_methods != NULL, "invariant");

  // promote flags from parse_methods() to the klass' flags
  _access_flags.add_promoted_flags(promoted_flags.as_int());

  if (_declares_nonstatic_concrete_methods) {
    _has_nonstatic_concrete_methods = true;
  }

  // Additional attributes/annotations
  _parsed_annotations = new ClassAnnotationCollector();
  parse_classfile_attributes(stream, cp, _parsed_annotations, CHECK);

  assert(_inner_classes != NULL, "invariant");

  // Finalize the Annotations metadata object,
  // now that all annotation arrays have been created.
  create_combined_annotations(CHECK);

  // Make sure this is the end of class file stream
  guarantee_property(stream->at_eos(),
                     "Extra bytes at the end of class file %s",
                     CHECK);

  // all bytes in stream read and parsed
}

void ClassFileParser::mangle_hidden_class_name(InstanceKlass* const ik) {
  ResourceMark rm;
  // Construct hidden name from _class_name, "+", and &ik. Note that we can't
  // use a '/' because that confuses finding the class's package.  Also, can't
  // use an illegal char such as ';' because that causes serialization issues
  // and issues with hidden classes that create their own hidden classes.
  char addr_buf[20];
  if (DumpSharedSpaces) {
    // We want stable names for the archived hidden classes (only for static
    // archive for now). Spaces under default_SharedBaseAddress() will be
    // occupied by the archive at run time, so we know that no dynamically
    // loaded InstanceKlass will be placed under there.
    static volatile size_t counter = 0;
    Atomic::cmpxchg(&counter, (size_t)0, Arguments::default_SharedBaseAddress()); // initialize it
    size_t new_id = Atomic::add(&counter, (size_t)1);
    jio_snprintf(addr_buf, 20, SIZE_FORMAT_HEX, new_id);
  } else {
    jio_snprintf(addr_buf, 20, INTPTR_FORMAT, p2i(ik));
  }
  size_t new_name_len = _class_name->utf8_length() + 2 + strlen(addr_buf);
  char* new_name = NEW_RESOURCE_ARRAY(char, new_name_len);
  jio_snprintf(new_name, new_name_len, "%s+%s",
               _class_name->as_C_string(), addr_buf);
  update_class_name(SymbolTable::new_symbol(new_name));

  // Add a Utf8 entry containing the hidden name.
  assert(_class_name != NULL, "Unexpected null _class_name");
  int hidden_index = _orig_cp_size; // this is an extra slot we added
  _cp->symbol_at_put(hidden_index, _class_name);

  // Update this_class_index's slot in the constant pool with the new Utf8 entry.
  // We have to update the resolved_klass_index and the name_index together
  // so extract the existing resolved_klass_index first.
  CPKlassSlot cp_klass_slot = _cp->klass_slot_at(_this_class_index);
  int resolved_klass_index = cp_klass_slot.resolved_klass_index();
  _cp->unresolved_klass_at_put(_this_class_index, hidden_index, resolved_klass_index);
  assert(_cp->klass_slot_at(_this_class_index).name_index() == _orig_cp_size,
         "Bad name_index");
}

void ClassFileParser::post_process_parsed_stream(const ClassFileStream* const stream,
                                                 ConstantPool* cp,
                                                 TRAPS) {
  assert(stream != NULL, "invariant");
  assert(stream->at_eos(), "invariant");
  assert(cp != NULL, "invariant");
  assert(_loader_data != NULL, "invariant");

  if (_class_name == vmSymbols::java_lang_Object()) {
    check_property(_temp_local_interfaces->length() == 0,
        "java.lang.Object cannot implement an interface in class file %s",
        CHECK);
  }
  // We check super class after class file is parsed and format is checked
  if (_super_class_index > 0 && NULL ==_super_klass) {
    Symbol* const super_class_name = cp->klass_name_at(_super_class_index);
    if (is_interface()) {
      // Before attempting to resolve the superclass, check for class format
      // errors not checked yet.
      guarantee_property(super_class_name == vmSymbols::java_lang_Object(),
        "Interfaces must have java.lang.Object as superclass in class file %s",
        CHECK);
    }
    Handle loader(THREAD, _loader_data->class_loader());
    _super_klass = (const InstanceKlass*)
                       SystemDictionary::resolve_super_or_fail(_class_name,
                                                               super_class_name,
                                                               loader,
                                                               _protection_domain,
                                                               true,
                                                               CHECK);
  }

  if (_super_klass != NULL) {
    if (_super_klass->has_nonstatic_concrete_methods()) {
      _has_nonstatic_concrete_methods = true;
    }
    if (_super_klass->is_declared_atomic()) {
      _is_declared_atomic = true;
    }

    if (_super_klass->is_interface()) {
      classfile_icce_error("class %s has interface %s as super class", _super_klass, THREAD);
      return;
    }

    // For an inline class, only java/lang/Object or special abstract classes
    // are acceptable super classes.
    if (is_inline_type()) {
      const InstanceKlass* super_ik = _super_klass;
      if (super_ik->invalid_inline_super()) {
        ResourceMark rm(THREAD);
        Exceptions::fthrow(
          THREAD_AND_LOCATION,
          vmSymbols::java_lang_IncompatibleClassChangeError(),
          "inline class %s has an invalid super class %s",
          _class_name->as_klass_external_name(),
          _super_klass->external_name());
        return;
      }
    }
  }

  if (_class_name == vmSymbols::java_lang_NonTearable() && _loader_data->class_loader() == NULL) {
    // This is the original source of this condition.
    // It propagates by inheritance, as if testing "instanceof NonTearable".
    _is_declared_atomic = true;
  } else if (*ForceNonTearable != '\0') {
    // Allow a command line switch to force the same atomicity property:
    const char* class_name_str = _class_name->as_C_string();
    if (StringUtils::class_list_match(ForceNonTearable, class_name_str)) {
      _is_declared_atomic = true;
    }
  }

  // Set ik->invalid_inline_super field to TRUE if already marked as invalid,
  // if super is marked invalid, or if is_invalid_super_for_inline_type()
  // returns true
  if (invalid_inline_super() ||
      (_super_klass != NULL && _super_klass->invalid_inline_super()) ||
      is_invalid_super_for_inline_type()) {
    set_invalid_inline_super();
  }

  if (!is_inline_type() && invalid_inline_super() && (_super_klass == NULL || !_super_klass->invalid_inline_super())
      && !_implements_identityObject && class_name() != vmSymbols::java_lang_IdentityObject()) {
    _temp_local_interfaces->append(SystemDictionary::IdentityObject_klass());
    _has_injected_identityObject = true;
  }
  int itfs_len = _temp_local_interfaces->length();
  if (itfs_len == 0) {
    _local_interfaces = Universe::the_empty_instance_klass_array();
  } else if (itfs_len == 1 && _temp_local_interfaces->at(0) == SystemDictionary::IdentityObject_klass()) {
    _local_interfaces = Universe::the_single_IdentityObject_klass_array();
  } else {
    _local_interfaces = MetadataFactory::new_array<InstanceKlass*>(_loader_data, itfs_len, NULL, CHECK);
    for (int i = 0; i < itfs_len; i++) {
      _local_interfaces->at_put(i, _temp_local_interfaces->at(i));
    }
  }
  _temp_local_interfaces = NULL;
  assert(_local_interfaces != NULL, "invariant");

  // Compute the transitive list of all unique interfaces implemented by this class
  _transitive_interfaces =
    compute_transitive_interfaces(_super_klass,
                                  _local_interfaces,
                                  _loader_data,
                                  CHECK);

  assert(_transitive_interfaces != NULL, "invariant");

  // sort methods
  _method_ordering = sort_methods(_methods);

  _all_mirandas = new GrowableArray<Method*>(20);

  Handle loader(THREAD, _loader_data->class_loader());
  klassVtable::compute_vtable_size_and_num_mirandas(&_vtable_size,
                                                    &_num_miranda_methods,
                                                    _all_mirandas,
                                                    _super_klass,
                                                    _methods,
                                                    _access_flags,
                                                    _major_version,
                                                    loader,
                                                    _class_name,
                                                    _local_interfaces,
                                                    CHECK);

  // Size of Java itable (in words)
  _itable_size = is_interface() ? 0 :
    klassItable::compute_itable_size(_transitive_interfaces);

  assert(_fac != NULL, "invariant");
  assert(_parsed_annotations != NULL, "invariant");


  for (AllFieldStream fs(_fields, cp); !fs.done(); fs.next()) {
    if (Signature::basic_type(fs.signature()) == T_INLINE_TYPE  && !fs.access_flags().is_static()) {
      // Pre-load inline class
      Klass* klass = SystemDictionary::resolve_inline_type_field_or_fail(&fs,
          Handle(THREAD, _loader_data->class_loader()),
          _protection_domain, true, CHECK);
      assert(klass != NULL, "Sanity check");
      if (!klass->access_flags().is_inline_type()) {
        assert(klass->is_instance_klass(), "Sanity check");
        ResourceMark rm(THREAD);
          THROW_MSG(vmSymbols::java_lang_IncompatibleClassChangeError(),
                    err_msg("Class %s expects class %s to be an inline type, but it is not",
                    _class_name->as_C_string(),
                    InstanceKlass::cast(klass)->external_name()));
      }
    }
  }

  _field_info = new FieldLayoutInfo();
  FieldLayoutBuilder lb(class_name(), super_klass(), _cp, _fields,
      _parsed_annotations->is_contended(), is_inline_type(),
      loader_data(), _protection_domain, _field_info);
  lb.build_layout(CHECK);
  if (is_inline_type()) {
    _alignment = lb.get_alignment();
    _first_field_offset = lb.get_first_field_offset();
    _exact_size_in_bytes = lb.get_exact_size_in_byte();
  }
  _has_inline_type_fields = _field_info->_has_inline_fields;

  // Compute reference type
  _rt = (NULL ==_super_klass) ? REF_NONE : _super_klass->reference_type();
}

void ClassFileParser::set_klass(InstanceKlass* klass) {

#ifdef ASSERT
  if (klass != NULL) {
    assert(NULL == _klass, "leaking?");
  }
#endif

  _klass = klass;
}

void ClassFileParser::set_klass_to_deallocate(InstanceKlass* klass) {

#ifdef ASSERT
  if (klass != NULL) {
    assert(NULL == _klass_to_deallocate, "leaking?");
  }
#endif

  _klass_to_deallocate = klass;
}

// Caller responsible for ResourceMark
// clone stream with rewound position
const ClassFileStream* ClassFileParser::clone_stream() const {
  assert(_stream != NULL, "invariant");

  return _stream->clone();
}

// ----------------------------------------------------------------------------
// debugging

#ifdef ASSERT

// return true if class_name contains no '.' (internal format is '/')
bool ClassFileParser::is_internal_format(Symbol* class_name) {
  if (class_name != NULL) {
    ResourceMark rm;
    char* name = class_name->as_C_string();
    return strchr(name, JVM_SIGNATURE_DOT) == NULL;
  } else {
    return true;
  }
}

#endif<|MERGE_RESOLUTION|>--- conflicted
+++ resolved
@@ -1613,13 +1613,8 @@
     }
   }
 
-<<<<<<< HEAD
-  FieldAllocationType update(bool is_static, BasicType type, bool is_inline_type) {
+  void update(bool is_static, BasicType type, bool is_inline_type) {
     FieldAllocationType atype = basic_type_to_atype(is_static, type, is_inline_type);
-=======
-  void update(bool is_static, BasicType type) {
-    FieldAllocationType atype = basic_type_to_atype(is_static, type);
->>>>>>> bfa060f0
     if (atype != BAD_ALLOCATION_TYPE) {
       // Make sure there is no overflow with injected fields.
       assert(count[atype] < 0xFFFF, "More than 65535 fields");
@@ -1773,14 +1768,8 @@
                       constantvalue_index);
     const BasicType type = cp->basic_type_for_signature_at(signature_index);
 
-<<<<<<< HEAD
-    // Remember how many oops we encountered and compute allocation type
-    const FieldAllocationType atype = fac->update(is_static, type, type == T_INLINE_TYPE);
-    field->set_allocation_type(atype);
-=======
     // Update FieldAllocationCount for this kind of field
-    fac->update(is_static, type);
->>>>>>> bfa060f0
+    fac->update(is_static, type, type == T_INLINE_TYPE);
 
     // After field is initialized with type, we can augment it with aux info
     if (parsed_annotations.has_any_annotations()) {
@@ -1823,14 +1812,8 @@
 
       const BasicType type = Signature::basic_type(injected[n].signature());
 
-<<<<<<< HEAD
-      // Remember how many oops we encountered and compute allocation type
-      const FieldAllocationType atype = fac->update(false, type, false);
-      field->set_allocation_type(atype);
-=======
       // Update FieldAllocationCount for this kind of field
-      fac->update(false, type);
->>>>>>> bfa060f0
+      fac->update(false, type, false);
       index++;
     }
   }
@@ -1842,8 +1825,7 @@
                       (u2)vmSymbols::as_int(VM_SYMBOL_ENUM_NAME(object_signature)),
                       0);
     const BasicType type = Signature::basic_type(vmSymbols::object_signature());
-    const FieldAllocationType atype = fac->update(true, type, false);
-    field->set_allocation_type(atype);
+    fac->update(true, type, false);
     index++;
   }
 
@@ -1855,8 +1837,7 @@
         (u2)vmSymbols::as_int(VM_SYMBOL_ENUM_NAME(byte_signature)),
         0);
     const BasicType type = Signature::basic_type(vmSymbols::byte_signature());
-    const FieldAllocationType atype = fac->update(false, type, false);
-    field->set_allocation_type(atype);
+    fac->update(false, type, false);
     index++;
   }
 
