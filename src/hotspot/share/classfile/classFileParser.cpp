--- conflicted
+++ resolved
@@ -22,6 +22,7 @@
  *
  */
 
+#include "oops/inlineKlass.hpp"
 #include "precompiled.hpp"
 #include "classfile/classFileParser.hpp"
 #include "classfile/classFileStream.hpp"
@@ -1539,14 +1540,8 @@
   // After parsing all fields, data are stored in a UNSIGNED5 compressed stream.
   _temp_field_info = new GrowableArray<FieldInfo>(total_fields);
 
-<<<<<<< HEAD
-  // The generic signature slots start after all other fields' data.
-  int generic_signature_slot = total_fields * FieldInfo::field_slots;
-  int num_generic_signature = 0;
   int instance_fields_count = 0;
-=======
   ResourceMark rm(THREAD);
->>>>>>> 75168eac
   for (int n = 0; n < length; n++) {
     // access_flags, name_index, descriptor_index, attributes_count
     cfs->guarantee_more(8, CHECK);
@@ -1671,35 +1666,45 @@
       _temp_field_info->append(fi);
 
       // Update FieldAllocationCount for this kind of field
-<<<<<<< HEAD
+      const BasicType type = Signature::basic_type(injected[n].signature());
       fac->update(false, type, false);
-=======
-      const BasicType type = Signature::basic_type(injected[n].signature());
-      fac->update(false, type);
->>>>>>> 75168eac
       index++;
     }
   }
 
-<<<<<<< HEAD
   if (is_inline_type) {
-    FieldInfo* const field = FieldInfo::from_field_array(fa, index);
-    field->initialize(JVM_ACC_FIELD_INTERNAL | JVM_ACC_STATIC,
-                      (u2)vmSymbols::as_int(VM_SYMBOL_ENUM_NAME(default_value_name)),
-                      (u2)vmSymbols::as_int(VM_SYMBOL_ENUM_NAME(object_signature)),
-                      0);
+    // Inject static ".default" field
+    FieldInfo::FieldFlags fflags(0);
+    fflags.update_injected(true);
+    AccessFlags aflags(JVM_ACC_STATIC);
+    FieldInfo fi(aflags,
+                 (u2)vmSymbols::as_int(VM_SYMBOL_ENUM_NAME(default_value_name)),
+                 (u2)vmSymbols::as_int(VM_SYMBOL_ENUM_NAME(object_signature)),
+                 0,
+                 fflags);
+      fi.set_index(index);
+      _temp_field_info->append(fi);
+
     const BasicType type = Signature::basic_type(vmSymbols::object_signature());
     fac->update(true, type, false);
     index++;
   }
 
   if (is_inline_type && instance_fields_count == 0) {
+    // Inject ".empty" dummy field
     _is_empty_inline_type = true;
-    FieldInfo* const field = FieldInfo::from_field_array(fa, index);
-    field->initialize(JVM_ACC_FIELD_INTERNAL,
-        (u2)vmSymbols::as_int(VM_SYMBOL_ENUM_NAME(empty_marker_name)),
-        (u2)vmSymbols::as_int(VM_SYMBOL_ENUM_NAME(byte_signature)),
-        0);
+
+    FieldInfo::FieldFlags fflags(0);
+    fflags.update_injected(true);
+    AccessFlags aflags;
+    FieldInfo fi(aflags,
+                 (u2)vmSymbols::as_int(VM_SYMBOL_ENUM_NAME(empty_marker_name)),
+                 (u2)vmSymbols::as_int(VM_SYMBOL_ENUM_NAME(byte_signature)),
+                 0,
+                 fflags);
+    fi.set_index(index);
+    _temp_field_info->append(fi);
+
     const BasicType type = Signature::basic_type(vmSymbols::byte_signature());
     fac->update(false, type, false);
     index++;
@@ -1709,30 +1714,7 @@
     _has_nonstatic_fields = true;
   }
 
-  assert(nullptr == _fields, "invariant");
-
-  _fields =
-    MetadataFactory::new_array<u2>(_loader_data,
-                                   index * FieldInfo::field_slots + num_generic_signature,
-                                   CHECK);
-  // Sometimes injected fields already exist in the Java source so
-  // the fields array could be too long.  In that case the
-  // fields array is trimmed. Also unused slots that were reserved
-  // for generic signature indexes are discarded.
-  {
-    int i = 0;
-    for (; i < index * FieldInfo::field_slots; i++) {
-      _fields->at_put(i, fa[i]);
-    }
-    for (int j = total_fields * FieldInfo::field_slots;
-         j < generic_signature_slot; j++) {
-      _fields->at_put(i++, fa[j]);
-    }
-    assert(_fields->length() == i, "");
-  }
-=======
   assert(_temp_field_info->length() == index, "Must be");
->>>>>>> 75168eac
 
   if (_need_verify && length > 1) {
     // Check duplicated fields
@@ -5672,6 +5654,9 @@
   // this transfers ownership of a lot of arrays from
   // the parser onto the InstanceKlass*
   apply_parsed_class_metadata(ik, _java_fields_count);
+  if (ik->is_inline_klass()) {
+    InlineKlass::cast(ik)->init_fixed_block();
+  }
 
   // can only set dynamic nest-host after static nest information is set
   if (cl_inst_info.dynamic_nest_host() != nullptr) {
@@ -5834,7 +5819,7 @@
   }
 
   bool all_fields_empty = true;
-  for (AllFieldStream fs(ik->fields(), ik->constants()); !fs.done(); fs.next()) {
+  for (AllFieldStream fs(ik); !fs.done(); fs.next()) {
     if (!fs.access_flags().is_static()) {
       if (fs.field_descriptor().is_inline_type()) {
         Klass* k = _inline_type_field_klasses->at(fs.index());
@@ -5966,11 +5951,8 @@
   _parsed_annotations(nullptr),
   _fac(nullptr),
   _field_info(nullptr),
-<<<<<<< HEAD
   _inline_type_field_klasses(nullptr),
-=======
   _temp_field_info(nullptr),
->>>>>>> 75168eac
   _method_ordering(nullptr),
   _all_mirandas(nullptr),
   _vtable_size(0),
@@ -6571,10 +6553,13 @@
                                                    java_fields_count(),
                                                    nullptr,
                                                    CHECK);
-    for (AllFieldStream fs(_fields, cp); !fs.done(); fs.next()) {
-      if (Signature::basic_type(fs.signature()) == T_PRIMITIVE_OBJECT && !fs.access_flags().is_static()) {
+    for (GrowableArrayIterator<FieldInfo> it = _temp_field_info->begin(); it != _temp_field_info->end(); ++it) {
+      FieldInfo fieldinfo = *it;
+      Symbol* sig = fieldinfo.signature(cp);
+
+      if (Signature::basic_type(sig) == T_PRIMITIVE_OBJECT && !fieldinfo.access_flags().is_static()) {
         // Pre-load inline class
-        Klass* klass = SystemDictionary::resolve_inline_type_field_or_fail(&fs,
+        Klass* klass = SystemDictionary::resolve_inline_type_field_or_fail(sig,
             Handle(THREAD, _loader_data->class_loader()),
             _protection_domain, true, CHECK);
         assert(klass != nullptr, "Sanity check");
@@ -6586,14 +6571,13 @@
                       _class_name->as_C_string(),
                       InstanceKlass::cast(klass)->external_name()));
         }
-        _inline_type_field_klasses->at_put(fs.index(), InlineKlass::cast(klass));
+        _inline_type_field_klasses->at_put(fieldinfo.index(), InlineKlass::cast(klass));
       }
     }
   }
 
   _field_info = new FieldLayoutInfo();
-<<<<<<< HEAD
-  FieldLayoutBuilder lb(class_name(), super_klass(), _cp, _fields,
+  FieldLayoutBuilder lb(class_name(), super_klass(), _cp, /*_fields*/ _temp_field_info,
       _parsed_annotations->is_contended(), is_inline_type(),
       _field_info, _inline_type_field_klasses);
   lb.build_layout(CHECK);
@@ -6603,10 +6587,6 @@
     _exact_size_in_bytes = lb.get_exact_size_in_byte();
   }
   _has_inline_type_fields = _field_info->_has_inline_fields;
-=======
-  FieldLayoutBuilder lb(class_name(), super_klass(), _cp, /*_fields*/ _temp_field_info,
-                        _parsed_annotations->is_contended(), _field_info);
-  lb.build_layout();
 
   int injected_fields_count = _temp_field_info->length() - _java_fields_count;
   _fieldinfo_stream =
@@ -6615,7 +6595,6 @@
   _fields_status =
     MetadataFactory::new_array<FieldStatus>(_loader_data, _temp_field_info->length(),
                                             FieldStatus(0), CHECK);
->>>>>>> 75168eac
 }
 
 void ClassFileParser::set_klass(InstanceKlass* klass) {
