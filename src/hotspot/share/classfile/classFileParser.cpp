/*
 * Copyright (c) 1997, 2017, Oracle and/or its affiliates. All rights reserved.
 * DO NOT ALTER OR REMOVE COPYRIGHT NOTICES OR THIS FILE HEADER.
 *
 * This code is free software; you can redistribute it and/or modify it
 * under the terms of the GNU General Public License version 2 only, as
 * published by the Free Software Foundation.
 *
 * This code is distributed in the hope that it will be useful, but WITHOUT
 * ANY WARRANTY; without even the implied warranty of MERCHANTABILITY or
 * FITNESS FOR A PARTICULAR PURPOSE.  See the GNU General Public License
 * version 2 for more details (a copy is included in the LICENSE file that
 * accompanied this code).
 *
 * You should have received a copy of the GNU General Public License version
 * 2 along with this work; if not, write to the Free Software Foundation,
 * Inc., 51 Franklin St, Fifth Floor, Boston, MA 02110-1301 USA.
 *
 * Please contact Oracle, 500 Oracle Parkway, Redwood Shores, CA 94065 USA
 * or visit www.oracle.com if you need additional information or have any
 * questions.
 *
 */
#include "precompiled.hpp"
#include "jvm.h"
#include "aot/aotLoader.hpp"
#include "classfile/classFileParser.hpp"
#include "classfile/classFileStream.hpp"
#include "classfile/classLoader.hpp"
#include "classfile/classLoaderData.inline.hpp"
#include "classfile/defaultMethods.hpp"
#include "classfile/dictionary.hpp"
#include "classfile/javaClasses.inline.hpp"
#include "classfile/moduleEntry.hpp"
#include "classfile/symbolTable.hpp"
#include "classfile/systemDictionary.hpp"
#include "classfile/verificationType.hpp"
#include "classfile/verifier.hpp"
#include "classfile/vmSymbols.hpp"
#include "gc/shared/gcLocker.hpp"
#include "logging/log.hpp"
#include "logging/logStream.hpp"
#include "memory/allocation.hpp"
#include "memory/metadataFactory.hpp"
#include "memory/oopFactory.hpp"
#include "memory/resourceArea.hpp"
#include "memory/universe.inline.hpp"
#include "oops/annotations.hpp"
#include "oops/fieldStreams.hpp"
#include "oops/instanceKlass.hpp"
#include "oops/instanceMirrorKlass.hpp"
#include "oops/klass.inline.hpp"
#include "oops/klassVtable.hpp"
#include "oops/metadata.hpp"
#include "oops/method.hpp"
#include "oops/oop.inline.hpp"
#include "oops/symbol.hpp"
#include "oops/valueKlass.hpp"
#include "prims/jvmtiExport.hpp"
#include "prims/jvmtiThreadState.hpp"
#include "runtime/javaCalls.hpp"
#include "runtime/perfData.hpp"
#include "runtime/reflection.hpp"
#include "runtime/signature.hpp"
#include "runtime/timer.hpp"
#include "services/classLoadingService.hpp"
#include "services/threadService.hpp"
#include "trace/traceMacros.hpp"
#include "utilities/align.hpp"
#include "utilities/bitMap.inline.hpp"
#include "utilities/exceptions.hpp"
#include "utilities/globalDefinitions.hpp"
#include "utilities/growableArray.hpp"
#include "utilities/macros.hpp"
#include "utilities/ostream.hpp"
#include "utilities/resourceHash.hpp"
#if INCLUDE_CDS
#include "classfile/systemDictionaryShared.hpp"
#endif

// We generally try to create the oops directly when parsing, rather than
// allocating temporary data structures and copying the bytes twice. A
// temporary area is only needed when parsing utf8 entries in the constant
// pool and when parsing line number tables.

// We add assert in debug mode when class format is not checked.

#define JAVA_CLASSFILE_MAGIC              0xCAFEBABE
#define JAVA_MIN_SUPPORTED_VERSION        45
<<<<<<< HEAD
#define JAVA_MAX_SUPPORTED_VERSION        54
#define JAVA_MAX_SUPPORTED_MINOR_VERSION  1
=======
>>>>>>> 459909dd

// Used for two backward compatibility reasons:
// - to check for new additions to the class file format in JDK1.5
// - to check for bug fixes in the format checker in JDK1.5
#define JAVA_1_5_VERSION                  49

// Used for backward compatibility reasons:
// - to check for javac bug fixes that happened after 1.5
// - also used as the max version when running in jdk6
#define JAVA_6_VERSION                    50

// Used for backward compatibility reasons:
// - to disallow argument and require ACC_STATIC for <clinit> methods
#define JAVA_7_VERSION                    51

// Extension method support.
#define JAVA_8_VERSION                    52

#define JAVA_9_VERSION                    53

#define JAVA_10_VERSION                   54

#define JAVA_11_VERSION                   55

void ClassFileParser::set_class_bad_constant_seen(short bad_constant) {
  assert((bad_constant == 19 || bad_constant == 20) && _major_version >= JAVA_9_VERSION,
         "Unexpected bad constant pool entry");
  if (_bad_constant_seen == 0) _bad_constant_seen = bad_constant;
}

void ClassFileParser::parse_constant_pool_entries(const ClassFileStream* const stream,
                                                  ConstantPool* cp,
                                                  const int length,
                                                  TRAPS) {
  assert(stream != NULL, "invariant");
  assert(cp != NULL, "invariant");

  // Use a local copy of ClassFileStream. It helps the C++ compiler to optimize
  // this function (_current can be allocated in a register, with scalar
  // replacement of aggregates). The _current pointer is copied back to
  // stream() when this function returns. DON'T call another method within
  // this method that uses stream().
  const ClassFileStream cfs1 = *stream;
  const ClassFileStream* const cfs = &cfs1;

  assert(cfs->allocated_on_stack(), "should be local");
  debug_only(const u1* const old_current = stream->current();)

  // Used for batching symbol allocations.
  const char* names[SymbolTable::symbol_alloc_batch_size];
  int lengths[SymbolTable::symbol_alloc_batch_size];
  int indices[SymbolTable::symbol_alloc_batch_size];
  unsigned int hashValues[SymbolTable::symbol_alloc_batch_size];
  int names_count = 0;

  // parsing  Index 0 is unused
  for (int index = 1; index < length; index++) {
    // Each of the following case guarantees one more byte in the stream
    // for the following tag or the access_flags following constant pool,
    // so we don't need bounds-check for reading tag.
    const u1 tag = cfs->get_u1_fast();
    switch (tag) {
      case JVM_CONSTANT_Class: {
        cfs->guarantee_more(3, CHECK);  // name_index, tag/access_flags
        const u2 name_index = cfs->get_u2_fast();
        cp->klass_index_at_put(index, name_index);
        break;
      }
      case JVM_CONSTANT_Value: {  // may be present in a retransform situation
        cfs->guarantee_more(3, CHECK);  // name_index, tag/access_flags
        const u2 name_index = cfs->get_u2_fast();
        cp->value_type_index_at_put(index, name_index);
        break;
      }
      case JVM_CONSTANT_Fieldref: {
        cfs->guarantee_more(5, CHECK);  // class_index, name_and_type_index, tag/access_flags
        const u2 class_index = cfs->get_u2_fast();
        const u2 name_and_type_index = cfs->get_u2_fast();
        cp->field_at_put(index, class_index, name_and_type_index);
        break;
      }
      case JVM_CONSTANT_Methodref: {
        cfs->guarantee_more(5, CHECK);  // class_index, name_and_type_index, tag/access_flags
        const u2 class_index = cfs->get_u2_fast();
        const u2 name_and_type_index = cfs->get_u2_fast();
        cp->method_at_put(index, class_index, name_and_type_index);
        break;
      }
      case JVM_CONSTANT_InterfaceMethodref: {
        cfs->guarantee_more(5, CHECK);  // class_index, name_and_type_index, tag/access_flags
        const u2 class_index = cfs->get_u2_fast();
        const u2 name_and_type_index = cfs->get_u2_fast();
        cp->interface_method_at_put(index, class_index, name_and_type_index);
        break;
      }
      case JVM_CONSTANT_String : {
        cfs->guarantee_more(3, CHECK);  // string_index, tag/access_flags
        const u2 string_index = cfs->get_u2_fast();
        cp->string_index_at_put(index, string_index);
        break;
      }
      case JVM_CONSTANT_MethodHandle :
      case JVM_CONSTANT_MethodType: {
        if (_major_version < Verifier::INVOKEDYNAMIC_MAJOR_VERSION) {
          classfile_parse_error(
            "Class file version does not support constant tag %u in class file %s",
            tag, CHECK);
        }
        if (tag == JVM_CONSTANT_MethodHandle) {
          cfs->guarantee_more(4, CHECK);  // ref_kind, method_index, tag/access_flags
          const u1 ref_kind = cfs->get_u1_fast();
          const u2 method_index = cfs->get_u2_fast();
          cp->method_handle_index_at_put(index, ref_kind, method_index);
        }
        else if (tag == JVM_CONSTANT_MethodType) {
          cfs->guarantee_more(3, CHECK);  // signature_index, tag/access_flags
          const u2 signature_index = cfs->get_u2_fast();
          cp->method_type_index_at_put(index, signature_index);
        }
        else {
          ShouldNotReachHere();
        }
        break;
      }
      case JVM_CONSTANT_InvokeDynamic : {
        if (_major_version < Verifier::INVOKEDYNAMIC_MAJOR_VERSION) {
          classfile_parse_error(
              "Class file version does not support constant tag %u in class file %s",
              tag, CHECK);
        }
        cfs->guarantee_more(5, CHECK);  // bsm_index, nt, tag/access_flags
        const u2 bootstrap_specifier_index = cfs->get_u2_fast();
        const u2 name_and_type_index = cfs->get_u2_fast();
        if (_max_bootstrap_specifier_index < (int) bootstrap_specifier_index) {
          _max_bootstrap_specifier_index = (int) bootstrap_specifier_index;  // collect for later
        }
        cp->invoke_dynamic_at_put(index, bootstrap_specifier_index, name_and_type_index);
        break;
      }
      case JVM_CONSTANT_Integer: {
        cfs->guarantee_more(5, CHECK);  // bytes, tag/access_flags
        const u4 bytes = cfs->get_u4_fast();
        cp->int_at_put(index, (jint)bytes);
        break;
      }
      case JVM_CONSTANT_Float: {
        cfs->guarantee_more(5, CHECK);  // bytes, tag/access_flags
        const u4 bytes = cfs->get_u4_fast();
        cp->float_at_put(index, *(jfloat*)&bytes);
        break;
      }
      case JVM_CONSTANT_Long: {
        // A mangled type might cause you to overrun allocated memory
        guarantee_property(index + 1 < length,
                           "Invalid constant pool entry %u in class file %s",
                           index,
                           CHECK);
        cfs->guarantee_more(9, CHECK);  // bytes, tag/access_flags
        const u8 bytes = cfs->get_u8_fast();
        cp->long_at_put(index, bytes);
        index++;   // Skip entry following eigth-byte constant, see JVM book p. 98
        break;
      }
      case JVM_CONSTANT_Double: {
        // A mangled type might cause you to overrun allocated memory
        guarantee_property(index+1 < length,
                           "Invalid constant pool entry %u in class file %s",
                           index,
                           CHECK);
        cfs->guarantee_more(9, CHECK);  // bytes, tag/access_flags
        const u8 bytes = cfs->get_u8_fast();
        cp->double_at_put(index, *(jdouble*)&bytes);
        index++;   // Skip entry following eigth-byte constant, see JVM book p. 98
        break;
      }
      case JVM_CONSTANT_NameAndType: {
        cfs->guarantee_more(5, CHECK);  // name_index, signature_index, tag/access_flags
        const u2 name_index = cfs->get_u2_fast();
        const u2 signature_index = cfs->get_u2_fast();
        cp->name_and_type_at_put(index, name_index, signature_index);
        break;
      }
      case JVM_CONSTANT_Utf8 : {
        cfs->guarantee_more(2, CHECK);  // utf8_length
        u2  utf8_length = cfs->get_u2_fast();
        const u1* utf8_buffer = cfs->current();
        assert(utf8_buffer != NULL, "null utf8 buffer");
        // Got utf8 string, guarantee utf8_length+1 bytes, set stream position forward.
        cfs->guarantee_more(utf8_length+1, CHECK);  // utf8 string, tag/access_flags
        cfs->skip_u1_fast(utf8_length);

        // Before storing the symbol, make sure it's legal
        if (_need_verify) {
          verify_legal_utf8(utf8_buffer, utf8_length, CHECK);
        }

        if (has_cp_patch_at(index)) {
          Handle patch = clear_cp_patch_at(index);
          guarantee_property(java_lang_String::is_instance(patch()),
                             "Illegal utf8 patch at %d in class file %s",
                             index,
                             CHECK);
          const char* const str = java_lang_String::as_utf8_string(patch());
          // (could use java_lang_String::as_symbol instead, but might as well batch them)
          utf8_buffer = (const u1*) str;
          utf8_length = (int) strlen(str);
        }

        unsigned int hash;
        Symbol* const result = SymbolTable::lookup_only((const char*)utf8_buffer,
                                                        utf8_length,
                                                        hash);
        if (result == NULL) {
          names[names_count] = (const char*)utf8_buffer;
          lengths[names_count] = utf8_length;
          indices[names_count] = index;
          hashValues[names_count++] = hash;
          if (names_count == SymbolTable::symbol_alloc_batch_size) {
            SymbolTable::new_symbols(_loader_data,
                                     cp,
                                     names_count,
                                     names,
                                     lengths,
                                     indices,
                                     hashValues,
                                     CHECK);
            names_count = 0;
          }
        } else {
          cp->symbol_at_put(index, result);
        }
        break;
      }
      case 19:
      case 20: {
        // Record that an error occurred in these two cases but keep parsing so
        // that ACC_Module can be checked for in the access_flags.  Need to
        // throw NoClassDefFoundError in that case.
        if (_major_version >= JAVA_9_VERSION) {
          cfs->guarantee_more(3, CHECK);
          cfs->get_u2_fast();
          set_class_bad_constant_seen(tag);
          break;
        }
      }
      default: {
        classfile_parse_error("Unknown constant tag %u in class file %s",
                              tag,
                              CHECK);
        break;
      }
    } // end of switch(tag)
  } // end of for

  // Allocate the remaining symbols
  if (names_count > 0) {
    SymbolTable::new_symbols(_loader_data,
                             cp,
                             names_count,
                             names,
                             lengths,
                             indices,
                             hashValues,
                             CHECK);
  }

  // Copy _current pointer of local copy back to stream.
  assert(stream->current() == old_current, "non-exclusive use of stream");
  stream->set_current(cfs1.current());

}

static inline bool valid_cp_range(int index, int length) {
  return (index > 0 && index < length);
}

static inline Symbol* check_symbol_at(const ConstantPool* cp, int index) {
  assert(cp != NULL, "invariant");
  if (valid_cp_range(index, cp->length()) && cp->tag_at(index).is_utf8()) {
    return cp->symbol_at(index);
  }
  return NULL;
}

#ifdef ASSERT
PRAGMA_DIAG_PUSH
PRAGMA_FORMAT_NONLITERAL_IGNORED
void ClassFileParser::report_assert_property_failure(const char* msg, TRAPS) const {
  ResourceMark rm(THREAD);
  fatal(msg, _class_name->as_C_string());
}

void ClassFileParser::report_assert_property_failure(const char* msg,
                                                     int index,
                                                     TRAPS) const {
  ResourceMark rm(THREAD);
  fatal(msg, index, _class_name->as_C_string());
}
PRAGMA_DIAG_POP
#endif

void ClassFileParser::parse_constant_pool(const ClassFileStream* const stream,
                                         ConstantPool* const cp,
                                         const int length,
                                         TRAPS) {
  assert(cp != NULL, "invariant");
  assert(stream != NULL, "invariant");

  // parsing constant pool entries
  parse_constant_pool_entries(stream, cp, length, CHECK);
  if (class_bad_constant_seen() != 0) {
    // a bad CP entry has been detected previously so stop parsing and just return.
    return;
  }

  int index = 1;  // declared outside of loops for portability
  int num_klasses = 0;

  // first verification pass - validate cross references
  // and fixup class and string constants
  for (index = 1; index < length; index++) {          // Index 0 is unused
    const jbyte tag = cp->tag_at(index).value();
    switch (tag) {
      case JVM_CONSTANT_Class:
      case JVM_CONSTANT_Value: {
        ShouldNotReachHere();     // Only JVM_CONSTANT_[Class|Value]Index should be present
        break;
      }
      case JVM_CONSTANT_Fieldref:
        // fall through
      case JVM_CONSTANT_Methodref:
        // fall through
      case JVM_CONSTANT_InterfaceMethodref: {
        if (!_need_verify) break;
        const int klass_ref_index = cp->klass_ref_index_at(index);
        const int name_and_type_ref_index = cp->name_and_type_ref_index_at(index);
        check_property(valid_klass_reference_at(klass_ref_index) ||
                       (valid_value_type_reference_at(klass_ref_index) &&
                        ((EnableMVT && (tag == JVM_CONSTANT_Fieldref)) ||
                         EnableValhalla)),
                       "Invalid constant pool index %u in class file %s",
                       klass_ref_index, CHECK);
        check_property(valid_cp_range(name_and_type_ref_index, length) &&
          cp->tag_at(name_and_type_ref_index).is_name_and_type(),
          "Invalid constant pool index %u in class file %s",
          name_and_type_ref_index, CHECK);
        break;
      }
      case JVM_CONSTANT_String: {
        ShouldNotReachHere();     // Only JVM_CONSTANT_StringIndex should be present
        break;
      }
      case JVM_CONSTANT_Integer:
        break;
      case JVM_CONSTANT_Float:
        break;
      case JVM_CONSTANT_Long:
      case JVM_CONSTANT_Double: {
        index++;
        check_property(
          (index < length && cp->tag_at(index).is_invalid()),
          "Improper constant pool long/double index %u in class file %s",
          index, CHECK);
        break;
      }
      case JVM_CONSTANT_NameAndType: {
        if (!_need_verify) break;
        const int name_ref_index = cp->name_ref_index_at(index);
        const int signature_ref_index = cp->signature_ref_index_at(index);
        check_property(valid_symbol_at(name_ref_index),
          "Invalid constant pool index %u in class file %s",
          name_ref_index, CHECK);
        check_property(valid_symbol_at(signature_ref_index),
          "Invalid constant pool index %u in class file %s",
          signature_ref_index, CHECK);
        break;
      }
      case JVM_CONSTANT_Utf8:
        break;
      case JVM_CONSTANT_UnresolvedClass:         // fall-through
      case JVM_CONSTANT_UnresolvedClassInError: {
        ShouldNotReachHere();     // Only JVM_CONSTANT_ClassIndex should be present
        break;
      }
      case JVM_CONSTANT_ClassIndex: {
        const int class_index = cp->klass_index_at(index);
        check_property(valid_symbol_at(class_index),
          "Invalid constant pool index %u in class file %s",
          class_index, CHECK);

        Symbol* const name = cp->symbol_at(class_index);
        const unsigned int name_len = name->utf8_length();

        // check explicitly for ;Qjava/lang/__Value;
        if (name_len == 20 &&
            name->equals(";Qjava/lang/__Value;")) {
            cp->symbol_at_put(class_index, vmSymbols::java_lang____Value());
            cp->unresolved_value_type_at_put(index, class_index, num_klasses++);
        } else if (EnableValhalla || EnableMVT) {
          const char* derive_vt_classname_postfix = "$Value;";
          // check for a value type
          // check for name > 3 to rule out ";Q;" where no name is present
          // check for name = 9 to rule out ";Q$Value;" where no name is present for EnableMVT
          if (name_len != 0 &&
              name_len > 3 &&
              name->starts_with(";Q") &&
              ((EnableValhalla && (name->byte_at(name_len-1) == ';')) ||
               (EnableMVT &&
                ClassLoader::string_ends_with(name->as_utf8(), derive_vt_classname_postfix) &&
                name_len != 9))) {
            Symbol* const strippedsym = SymbolTable::new_symbol(name, 2, name_len-1, CHECK);
            assert(strippedsym != NULL, "failure to create value type stripped name");
            cp->symbol_at_put(class_index, strippedsym);
            cp->unresolved_value_type_at_put(index, class_index, num_klasses++);
          } else {
            cp->unresolved_klass_at_put(index, class_index, num_klasses++);
          }
        } else {
          cp->unresolved_klass_at_put(index, class_index, num_klasses++);
        }
        break;
      }
      case JVM_CONSTANT_ValueIndex: {
        const int class_index = cp->value_type_index_at(index);
        check_property(valid_symbol_at(class_index),
          "Invalid constant pool index %u in class file %s",
          class_index, CHECK);
        cp->unresolved_value_type_at_put(index, class_index, num_klasses++);
        break;
      }
      case JVM_CONSTANT_StringIndex: {
        const int string_index = cp->string_index_at(index);
        check_property(valid_symbol_at(string_index),
          "Invalid constant pool index %u in class file %s",
          string_index, CHECK);
        Symbol* const sym = cp->symbol_at(string_index);
        cp->unresolved_string_at_put(index, sym);
        break;
      }
      case JVM_CONSTANT_MethodHandle: {
        const int ref_index = cp->method_handle_index_at(index);
        check_property(valid_cp_range(ref_index, length),
          "Invalid constant pool index %u in class file %s",
          ref_index, CHECK);
        const constantTag tag = cp->tag_at(ref_index);
        const int ref_kind = cp->method_handle_ref_kind_at(index);

        switch (ref_kind) {
          case JVM_REF_getField:
          case JVM_REF_getStatic:
          case JVM_REF_putField:
          case JVM_REF_putStatic: {
            check_property(
              tag.is_field(),
              "Invalid constant pool index %u in class file %s (not a field)",
              ref_index, CHECK);
            break;
          }
          case JVM_REF_invokeVirtual:
          case JVM_REF_newInvokeSpecial: {
            check_property(
              tag.is_method(),
              "Invalid constant pool index %u in class file %s (not a method)",
              ref_index, CHECK);
            break;
          }
          case JVM_REF_invokeStatic:
          case JVM_REF_invokeSpecial: {
            check_property(
              tag.is_method() ||
              ((_major_version >= JAVA_8_VERSION) && tag.is_interface_method()),
              "Invalid constant pool index %u in class file %s (not a method)",
              ref_index, CHECK);
            break;
          }
          case JVM_REF_invokeInterface: {
            check_property(
              tag.is_interface_method(),
              "Invalid constant pool index %u in class file %s (not an interface method)",
              ref_index, CHECK);
            break;
          }
          default: {
            classfile_parse_error(
              "Bad method handle kind at constant pool index %u in class file %s",
              index, CHECK);
          }
        } // switch(refkind)
        // Keep the ref_index unchanged.  It will be indirected at link-time.
        break;
      } // case MethodHandle
      case JVM_CONSTANT_MethodType: {
        const int ref_index = cp->method_type_index_at(index);
        check_property(valid_symbol_at(ref_index),
          "Invalid constant pool index %u in class file %s",
          ref_index, CHECK);
        break;
      }
      case JVM_CONSTANT_InvokeDynamic: {
        const int name_and_type_ref_index =
          cp->invoke_dynamic_name_and_type_ref_index_at(index);

        check_property(valid_cp_range(name_and_type_ref_index, length) &&
          cp->tag_at(name_and_type_ref_index).is_name_and_type(),
          "Invalid constant pool index %u in class file %s",
          name_and_type_ref_index, CHECK);
        // bootstrap specifier index must be checked later,
        // when BootstrapMethods attr is available
        break;
      }
      default: {
        fatal("bad constant pool tag value %u", cp->tag_at(index).value());
        ShouldNotReachHere();
        break;
      }
    } // switch(tag)
  } // end of for

  _first_patched_klass_resolved_index = num_klasses;
  cp->allocate_resolved_klasses(_loader_data, num_klasses + _max_num_patched_klasses, CHECK);

  if (_cp_patches != NULL) {
    // need to treat this_class specially...

    // Add dummy utf8 entries in the space reserved for names of patched classes. We'll use "*"
    // for now. These will be replaced with actual names of the patched classes in patch_class().
    Symbol* s = vmSymbols::star_name();
    for (int n=_orig_cp_size; n<cp->length(); n++) {
      cp->symbol_at_put(n, s);
    }

    int this_class_index;
    {
      stream->guarantee_more(8, CHECK);  // flags, this_class, super_class, infs_len
      const u1* const mark = stream->current();
      stream->skip_u2_fast(1); // skip flags
      this_class_index = stream->get_u2_fast();
      stream->set_current(mark);  // revert to mark
    }

    for (index = 1; index < length; index++) {          // Index 0 is unused
      if (has_cp_patch_at(index)) {
        guarantee_property(index != this_class_index,
          "Illegal constant pool patch to self at %d in class file %s",
          index, CHECK);
        patch_constant_pool(cp, index, cp_patch_at(index), CHECK);
      }
    }
  }

  if (!_need_verify) {
    return;
  }

  // second verification pass - checks the strings are of the right format.
  // but not yet to the other entries
  for (index = 1; index < length; index++) {
    const jbyte tag = cp->tag_at(index).value();
    switch (tag) {
      case JVM_CONSTANT_UnresolvedClass:
      case JVM_CONSTANT_UnresolvedValue: {
        const Symbol* const class_name = cp->klass_name_at(index);
        // check the name, even if _cp_patches will overwrite it
        verify_legal_class_name(class_name, CHECK);
        break;
      }
      case JVM_CONSTANT_NameAndType: {
        if (_need_verify) {
          const int sig_index = cp->signature_ref_index_at(index);
          const int name_index = cp->name_ref_index_at(index);
          const Symbol* const name = cp->symbol_at(name_index);
          const Symbol* const sig = cp->symbol_at(sig_index);
          guarantee_property(sig->utf8_length() != 0,
            "Illegal zero length constant pool entry at %d in class %s",
            sig_index, CHECK);
          guarantee_property(name->utf8_length() != 0,
            "Illegal zero length constant pool entry at %d in class %s",
            name_index, CHECK);

          if (sig->byte_at(0) == JVM_SIGNATURE_FUNC) {
            // Format check method name and signature
            verify_legal_method_name(name, CHECK);
            verify_legal_method_signature(name, sig, CHECK);
          } else {
            // Format check field name and signature
            verify_legal_field_name(name, CHECK);
            verify_legal_field_signature(name, sig, CHECK);
          }
        }
        break;
      }
      case JVM_CONSTANT_InvokeDynamic:
      case JVM_CONSTANT_Fieldref:
      case JVM_CONSTANT_Methodref:
      case JVM_CONSTANT_InterfaceMethodref: {
        const int name_and_type_ref_index =
          cp->name_and_type_ref_index_at(index);
        // already verified to be utf8
        const int name_ref_index =
          cp->name_ref_index_at(name_and_type_ref_index);
        // already verified to be utf8
        const int signature_ref_index =
          cp->signature_ref_index_at(name_and_type_ref_index);
        const Symbol* const name = cp->symbol_at(name_ref_index);
        const Symbol* const signature = cp->symbol_at(signature_ref_index);
        if (tag == JVM_CONSTANT_Fieldref) {
          if (_need_verify) {
            // Field name and signature are verified above, when iterating NameAndType_info.
            // Need only to be sure signature is non-zero length and the right type.
            if (signature->utf8_length() == 0 ||
                signature->byte_at(0) == JVM_SIGNATURE_FUNC) {
              throwIllegalSignature("Field", name, signature, CHECK);
            }
          }
        } else {
          if (_need_verify) {
            // Method name and signature are verified above, when iterating NameAndType_info.
            // Need only to be sure signature is non-zero length and the right type.
            if (signature->utf8_length() == 0 ||
                signature->byte_at(0) != JVM_SIGNATURE_FUNC) {
              throwIllegalSignature("Method", name, signature, CHECK);
            }
          }
          // 4509014: If a class method name begins with '<', it must be "<init>"
          const unsigned int name_len = name->utf8_length();
          if (tag == JVM_CONSTANT_Methodref &&
              name_len != 0 &&
              name->byte_at(0) == '<' &&
              name != vmSymbols::object_initializer_name()) {
            classfile_parse_error(
              "Bad method name at constant pool index %u in class file %s",
              name_ref_index, CHECK);
          }
        }
        break;
      }
      case JVM_CONSTANT_MethodHandle: {
        const int ref_index = cp->method_handle_index_at(index);
        const int ref_kind = cp->method_handle_ref_kind_at(index);
        switch (ref_kind) {
          case JVM_REF_invokeVirtual:
          case JVM_REF_invokeStatic:
          case JVM_REF_invokeSpecial:
          case JVM_REF_newInvokeSpecial: {
            const int name_and_type_ref_index =
              cp->name_and_type_ref_index_at(ref_index);
            const int name_ref_index =
              cp->name_ref_index_at(name_and_type_ref_index);
            const Symbol* const name = cp->symbol_at(name_ref_index);
            if (ref_kind == JVM_REF_newInvokeSpecial) {
              if (name != vmSymbols::object_initializer_name()) {
                classfile_parse_error(
                  "Bad constructor name at constant pool index %u in class file %s",
                    name_ref_index, CHECK);
              }
            } else {
              if (name == vmSymbols::object_initializer_name()) {
                classfile_parse_error(
                  "Bad method name at constant pool index %u in class file %s",
                  name_ref_index, CHECK);
              }
            }
            break;
          }
          // Other ref_kinds are already fully checked in previous pass.
        } // switch(ref_kind)
        break;
      }
      case JVM_CONSTANT_MethodType: {
        const Symbol* const no_name = vmSymbols::type_name(); // place holder
        const Symbol* const signature = cp->method_type_signature_at(index);
        verify_legal_method_signature(no_name, signature, CHECK);
        break;
      }
      case JVM_CONSTANT_Utf8: {
        assert(cp->symbol_at(index)->refcount() != 0, "count corrupted");
      }
    }  // switch(tag)
  }  // end of for
}

void ClassFileParser::patch_class(ConstantPool* cp, int class_index, Klass* k, Symbol* name) {
  int name_index = _orig_cp_size + _num_patched_klasses;
  int resolved_klass_index = _first_patched_klass_resolved_index + _num_patched_klasses;

  cp->klass_at_put(class_index, name_index, resolved_klass_index, k, name);
  _num_patched_klasses ++;
}

void ClassFileParser::patch_constant_pool(ConstantPool* cp,
                                          int index,
                                          Handle patch,
                                          TRAPS) {
  assert(cp != NULL, "invariant");

  BasicType patch_type = T_VOID;

  switch (cp->tag_at(index).value()) {

    case JVM_CONSTANT_UnresolvedClass: {
      // Patching a class means pre-resolving it.
      // The name in the constant pool is ignored.
      if (java_lang_Class::is_instance(patch())) {
        guarantee_property(!java_lang_Class::is_primitive(patch()),
                           "Illegal class patch at %d in class file %s",
                           index, CHECK);
        Klass* k = java_lang_Class::as_Klass(patch());
        patch_class(cp, index, k, k->name());
      } else {
        guarantee_property(java_lang_String::is_instance(patch()),
                           "Illegal class patch at %d in class file %s",
                           index, CHECK);
        Symbol* const name = java_lang_String::as_symbol(patch(), CHECK);
        patch_class(cp, index, NULL, name);
      }
      break;
    }

    case JVM_CONSTANT_String: {
      // skip this patch and don't clear it.  Needs the oop array for resolved
      // references to be created first.
      return;
    }
    case JVM_CONSTANT_Integer: patch_type = T_INT;    goto patch_prim;
    case JVM_CONSTANT_Float:   patch_type = T_FLOAT;  goto patch_prim;
    case JVM_CONSTANT_Long:    patch_type = T_LONG;   goto patch_prim;
    case JVM_CONSTANT_Double:  patch_type = T_DOUBLE; goto patch_prim;
    patch_prim:
    {
      jvalue value;
      BasicType value_type = java_lang_boxing_object::get_value(patch(), &value);
      guarantee_property(value_type == patch_type,
                         "Illegal primitive patch at %d in class file %s",
                         index, CHECK);
      switch (value_type) {
        case T_INT:    cp->int_at_put(index,   value.i); break;
        case T_FLOAT:  cp->float_at_put(index, value.f); break;
        case T_LONG:   cp->long_at_put(index,  value.j); break;
        case T_DOUBLE: cp->double_at_put(index, value.d); break;
        default:       assert(false, "");
      }
    } // end patch_prim label
    break;

    default: {
      // %%% TODO: put method handles into CONSTANT_InterfaceMethodref, etc.
      guarantee_property(!has_cp_patch_at(index),
                         "Illegal unexpected patch at %d in class file %s",
                         index, CHECK);
      return;
    }
  } // end of switch(tag)

  // On fall-through, mark the patch as used.
  clear_cp_patch_at(index);
}
class NameSigHash: public ResourceObj {
 public:
  const Symbol*       _name;       // name
  const Symbol*       _sig;        // signature
  NameSigHash*  _next;             // Next entry in hash table
};

static const int HASH_ROW_SIZE = 256;

static unsigned int hash(const Symbol* name, const Symbol* sig) {
  unsigned int raw_hash = 0;
  raw_hash += ((unsigned int)(uintptr_t)name) >> (LogHeapWordSize + 2);
  raw_hash += ((unsigned int)(uintptr_t)sig) >> LogHeapWordSize;

  return (raw_hash + (unsigned int)(uintptr_t)name) % HASH_ROW_SIZE;
}


static void initialize_hashtable(NameSigHash** table) {
  memset((void*)table, 0, sizeof(NameSigHash*) * HASH_ROW_SIZE);
}
// Return false if the name/sig combination is found in table.
// Return true if no duplicate is found. And name/sig is added as a new entry in table.
// The old format checker uses heap sort to find duplicates.
// NOTE: caller should guarantee that GC doesn't happen during the life cycle
// of table since we don't expect Symbol*'s to move.
static bool put_after_lookup(const Symbol* name, const Symbol* sig, NameSigHash** table) {
  assert(name != NULL, "name in constant pool is NULL");

  // First lookup for duplicates
  int index = hash(name, sig);
  NameSigHash* entry = table[index];
  while (entry != NULL) {
    if (entry->_name == name && entry->_sig == sig) {
      return false;
    }
    entry = entry->_next;
  }

  // No duplicate is found, allocate a new entry and fill it.
  entry = new NameSigHash();
  entry->_name = name;
  entry->_sig = sig;

  // Insert into hash table
  entry->_next = table[index];
  table[index] = entry;

  return true;
}

// Side-effects: populates the _local_interfaces field
void ClassFileParser::parse_interfaces(const ClassFileStream* const stream,
                                       const int itfs_len,
                                       ConstantPool* const cp,
                                       bool* const has_nonstatic_concrete_methods,
                                       TRAPS) {
  assert(stream != NULL, "invariant");
  assert(cp != NULL, "invariant");
  assert(has_nonstatic_concrete_methods != NULL, "invariant");

  if (itfs_len == 0) {
    _local_interfaces = Universe::the_empty_klass_array();
  } else {
    assert(itfs_len > 0, "only called for len>0");
    _local_interfaces = MetadataFactory::new_array<Klass*>(_loader_data, itfs_len, NULL, CHECK);

    int index;
    for (index = 0; index < itfs_len; index++) {
      const u2 interface_index = stream->get_u2(CHECK);
      Klass* interf;
      check_property(
        valid_klass_reference_at(interface_index),
        "Interface name has bad constant pool index %u in class file %s",
        interface_index, CHECK);
      if (cp->tag_at(interface_index).is_klass()) {
        interf = cp->resolved_klass_at(interface_index);
      } else {
        Symbol* const unresolved_klass  = cp->klass_name_at(interface_index);

        // Don't need to check legal name because it's checked when parsing constant pool.
        // But need to make sure it's not an array type.
        guarantee_property(unresolved_klass->byte_at(0) != JVM_SIGNATURE_ARRAY,
                           "Bad interface name in class file %s", CHECK);

        // Call resolve_super so classcircularity is checked
        interf = SystemDictionary::resolve_super_or_fail(
                                                  _class_name,
                                                  unresolved_klass,
                                                  Handle(THREAD, _loader_data->class_loader()),
                                                  _protection_domain,
                                                  false,
                                                  CHECK);
      }

      if (!interf->is_interface()) {
        THROW_MSG(vmSymbols::java_lang_IncompatibleClassChangeError(),
                   "Implementing class");
      }

      if (InstanceKlass::cast(interf)->has_nonstatic_concrete_methods()) {
        *has_nonstatic_concrete_methods = true;
      }
      _local_interfaces->at_put(index, interf);
    }

    if (!_need_verify || itfs_len <= 1) {
      return;
    }

    // Check if there's any duplicates in interfaces
    ResourceMark rm(THREAD);
    NameSigHash** interface_names = NEW_RESOURCE_ARRAY_IN_THREAD(THREAD,
                                                                 NameSigHash*,
                                                                 HASH_ROW_SIZE);
    initialize_hashtable(interface_names);
    bool dup = false;
    const Symbol* name = NULL;
    {
      debug_only(NoSafepointVerifier nsv;)
      for (index = 0; index < itfs_len; index++) {
        const Klass* const k = _local_interfaces->at(index);
        name = InstanceKlass::cast(k)->name();
        // If no duplicates, add (name, NULL) in hashtable interface_names.
        if (!put_after_lookup(name, NULL, interface_names)) {
          dup = true;
          break;
        }
      }
    }
    if (dup) {
      classfile_parse_error("Duplicate interface name \"%s\" in class file %s",
                             name->as_C_string(), CHECK);
    }
  }
}

void ClassFileParser::verify_constantvalue(const ConstantPool* const cp,
                                           int constantvalue_index,
                                           int signature_index,
                                           TRAPS) const {
  // Make sure the constant pool entry is of a type appropriate to this field
  guarantee_property(
    (constantvalue_index > 0 &&
      constantvalue_index < cp->length()),
    "Bad initial value index %u in ConstantValue attribute in class file %s",
    constantvalue_index, CHECK);

  const constantTag value_type = cp->tag_at(constantvalue_index);
  switch(cp->basic_type_for_signature_at(signature_index)) {
    case T_LONG: {
      guarantee_property(value_type.is_long(),
                         "Inconsistent constant value type in class file %s",
                         CHECK);
      break;
    }
    case T_FLOAT: {
      guarantee_property(value_type.is_float(),
                         "Inconsistent constant value type in class file %s",
                         CHECK);
      break;
    }
    case T_DOUBLE: {
      guarantee_property(value_type.is_double(),
                         "Inconsistent constant value type in class file %s",
                         CHECK);
      break;
    }
    case T_BYTE:
    case T_CHAR:
    case T_SHORT:
    case T_BOOLEAN:
    case T_INT: {
      guarantee_property(value_type.is_int(),
                         "Inconsistent constant value type in class file %s",
                         CHECK);
      break;
    }
    case T_OBJECT: {
      guarantee_property((cp->symbol_at(signature_index)->equals("Ljava/lang/String;")
                         && value_type.is_string()),
                         "Bad string initial value in class file %s",
                         CHECK);
      break;
    }
    default: {
      classfile_parse_error("Unable to set initial value %u in class file %s",
                             constantvalue_index,
                             CHECK);
    }
  }
}

class AnnotationCollector : public ResourceObj{
public:
  enum Location { _in_field, _in_method, _in_class };
  enum ID {
    _unknown = 0,
    _method_CallerSensitive,
    _method_ForceInline,
    _method_DontInline,
    _method_InjectedProfile,
    _method_LambdaForm_Compiled,
    _method_LambdaForm_Hidden,
    _method_HotSpotIntrinsicCandidate,
    _jdk_internal_vm_annotation_Contended,
    _field_Stable,
    _jdk_internal_vm_annotation_ReservedStackAccess,
    _jdk_incubator_mvt_ValueCapableClass,
    _annotation_LIMIT
  };
  const Location _location;
  int _annotations_present;
  u2 _contended_group;

  AnnotationCollector(Location location)
    : _location(location), _annotations_present(0)
  {
    assert((int)_annotation_LIMIT <= (int)sizeof(_annotations_present) * BitsPerByte, "");
  }
  // If this annotation name has an ID, report it (or _none).
  ID annotation_index(const ClassLoaderData* loader_data, const Symbol* name);
  // Set the annotation name:
  void set_annotation(ID id) {
    assert((int)id >= 0 && (int)id < (int)_annotation_LIMIT, "oob");
    _annotations_present |= nth_bit((int)id);
  }

  void remove_annotation(ID id) {
    assert((int)id >= 0 && (int)id < (int)_annotation_LIMIT, "oob");
    _annotations_present &= ~nth_bit((int)id);
  }

  // Report if the annotation is present.
  bool has_any_annotations() const { return _annotations_present != 0; }
  bool has_annotation(ID id) const { return (nth_bit((int)id) & _annotations_present) != 0; }

  void set_contended_group(u2 group) { _contended_group = group; }
  u2 contended_group() const { return _contended_group; }

  bool is_contended() const { return has_annotation(_jdk_internal_vm_annotation_Contended); }

  void set_stable(bool stable) { set_annotation(_field_Stable); }
  bool is_stable() const { return has_annotation(_field_Stable); }

  bool is_value_capable_class() const { return has_annotation(_jdk_incubator_mvt_ValueCapableClass); }
};

// This class also doubles as a holder for metadata cleanup.
class ClassFileParser::FieldAnnotationCollector : public AnnotationCollector {
private:
  ClassLoaderData* _loader_data;
  AnnotationArray* _field_annotations;
  AnnotationArray* _field_type_annotations;
public:
  FieldAnnotationCollector(ClassLoaderData* loader_data) :
    AnnotationCollector(_in_field),
    _loader_data(loader_data),
    _field_annotations(NULL),
    _field_type_annotations(NULL) {}
  ~FieldAnnotationCollector();
  void apply_to(FieldInfo* f);
  AnnotationArray* field_annotations()      { return _field_annotations; }
  AnnotationArray* field_type_annotations() { return _field_type_annotations; }

  void set_field_annotations(AnnotationArray* a)      { _field_annotations = a; }
  void set_field_type_annotations(AnnotationArray* a) { _field_type_annotations = a; }
};

class MethodAnnotationCollector : public AnnotationCollector{
public:
  MethodAnnotationCollector() : AnnotationCollector(_in_method) { }
  void apply_to(const methodHandle& m);
};

class ClassFileParser::ClassAnnotationCollector : public AnnotationCollector{
public:
  ClassAnnotationCollector() : AnnotationCollector(_in_class) { }
  void apply_to(InstanceKlass* ik);
};


static int skip_annotation_value(const u1*, int, int); // fwd decl

// Safely increment index by val if does not pass limit
#define SAFE_ADD(index, limit, val) \
if (index >= limit - val) return limit; \
index += val;

// Skip an annotation.  Return >=limit if there is any problem.
static int skip_annotation(const u1* buffer, int limit, int index) {
  assert(buffer != NULL, "invariant");
  // annotation := atype:u2 do(nmem:u2) {member:u2 value}
  // value := switch (tag:u1) { ... }
  SAFE_ADD(index, limit, 4); // skip atype and read nmem
  int nmem = Bytes::get_Java_u2((address)buffer + index - 2);
  while (--nmem >= 0 && index < limit) {
    SAFE_ADD(index, limit, 2); // skip member
    index = skip_annotation_value(buffer, limit, index);
  }
  return index;
}

// Skip an annotation value.  Return >=limit if there is any problem.
static int skip_annotation_value(const u1* buffer, int limit, int index) {
  assert(buffer != NULL, "invariant");

  // value := switch (tag:u1) {
  //   case B, C, I, S, Z, D, F, J, c: con:u2;
  //   case e: e_class:u2 e_name:u2;
  //   case s: s_con:u2;
  //   case [: do(nval:u2) {value};
  //   case @: annotation;
  //   case s: s_con:u2;
  // }
  SAFE_ADD(index, limit, 1); // read tag
  const u1 tag = buffer[index - 1];
  switch (tag) {
    case 'B':
    case 'C':
    case 'I':
    case 'S':
    case 'Z':
    case 'D':
    case 'F':
    case 'J':
    case 'c':
    case 's':
      SAFE_ADD(index, limit, 2);  // skip con or s_con
      break;
    case 'e':
      SAFE_ADD(index, limit, 4);  // skip e_class, e_name
      break;
    case '[':
    {
      SAFE_ADD(index, limit, 2); // read nval
      int nval = Bytes::get_Java_u2((address)buffer + index - 2);
      while (--nval >= 0 && index < limit) {
        index = skip_annotation_value(buffer, limit, index);
      }
    }
    break;
    case '@':
      index = skip_annotation(buffer, limit, index);
      break;
    default:
      return limit;  //  bad tag byte
  }
  return index;
}

// Sift through annotations, looking for those significant to the VM:
static void parse_annotations(const ConstantPool* const cp,
                              const u1* buffer, int limit,
                              AnnotationCollector* coll,
                              ClassLoaderData* loader_data,
                              TRAPS) {

  assert(cp != NULL, "invariant");
  assert(buffer != NULL, "invariant");
  assert(coll != NULL, "invariant");
  assert(loader_data != NULL, "invariant");

  // annotations := do(nann:u2) {annotation}
  int index = 2; // read nann
  if (index >= limit)  return;
  int nann = Bytes::get_Java_u2((address)buffer + index - 2);
  enum {  // initial annotation layout
    atype_off = 0,      // utf8 such as 'Ljava/lang/annotation/Retention;'
    count_off = 2,      // u2   such as 1 (one value)
    member_off = 4,     // utf8 such as 'value'
    tag_off = 6,        // u1   such as 'c' (type) or 'e' (enum)
    e_tag_val = 'e',
    e_type_off = 7,   // utf8 such as 'Ljava/lang/annotation/RetentionPolicy;'
    e_con_off = 9,    // utf8 payload, such as 'SOURCE', 'CLASS', 'RUNTIME'
    e_size = 11,     // end of 'e' annotation
    c_tag_val = 'c',    // payload is type
    c_con_off = 7,    // utf8 payload, such as 'I'
    c_size = 9,       // end of 'c' annotation
    s_tag_val = 's',    // payload is String
    s_con_off = 7,    // utf8 payload, such as 'Ljava/lang/String;'
    s_size = 9,
    min_size = 6        // smallest possible size (zero members)
  };
  // Cannot add min_size to index in case of overflow MAX_INT
  while ((--nann) >= 0 && (index - 2 <= limit - min_size)) {
    int index0 = index;
    index = skip_annotation(buffer, limit, index);
    const u1* const abase = buffer + index0;
    const int atype = Bytes::get_Java_u2((address)abase + atype_off);
    const int count = Bytes::get_Java_u2((address)abase + count_off);
    const Symbol* const aname = check_symbol_at(cp, atype);
    if (aname == NULL)  break;  // invalid annotation name
    const Symbol* member = NULL;
    if (count >= 1) {
      const int member_index = Bytes::get_Java_u2((address)abase + member_off);
      member = check_symbol_at(cp, member_index);
      if (member == NULL)  break;  // invalid member name
    }

    // Here is where parsing particular annotations will take place.
    AnnotationCollector::ID id = coll->annotation_index(loader_data, aname);
    if (AnnotationCollector::_unknown == id)  continue;
    coll->set_annotation(id);

    if (AnnotationCollector::_jdk_internal_vm_annotation_Contended == id) {
      // @Contended can optionally specify the contention group.
      //
      // Contended group defines the equivalence class over the fields:
      // the fields within the same contended group are not treated distinct.
      // The only exception is default group, which does not incur the
      // equivalence. Naturally, contention group for classes is meaningless.
      //
      // While the contention group is specified as String, annotation
      // values are already interned, and we might as well use the constant
      // pool index as the group tag.
      //
      u2 group_index = 0; // default contended group
      if (count == 1
        && s_size == (index - index0)  // match size
        && s_tag_val == *(abase + tag_off)
        && member == vmSymbols::value_name()) {
        group_index = Bytes::get_Java_u2((address)abase + s_con_off);
        if (cp->symbol_at(group_index)->utf8_length() == 0) {
          group_index = 0; // default contended group
        }
      }
      coll->set_contended_group(group_index);
    }
  }
}


// Parse attributes for a field.
void ClassFileParser::parse_field_attributes(const ClassFileStream* const cfs,
                                             u2 attributes_count,
                                             bool is_static, u2 signature_index,
                                             u2* const constantvalue_index_addr,
                                             bool* const is_synthetic_addr,
                                             u2* const generic_signature_index_addr,
                                             ClassFileParser::FieldAnnotationCollector* parsed_annotations,
                                             TRAPS) {
  assert(cfs != NULL, "invariant");
  assert(constantvalue_index_addr != NULL, "invariant");
  assert(is_synthetic_addr != NULL, "invariant");
  assert(generic_signature_index_addr != NULL, "invariant");
  assert(parsed_annotations != NULL, "invariant");
  assert(attributes_count > 0, "attributes_count should be greater than 0");

  u2 constantvalue_index = 0;
  u2 generic_signature_index = 0;
  bool is_synthetic = false;
  const u1* runtime_visible_annotations = NULL;
  int runtime_visible_annotations_length = 0;
  const u1* runtime_invisible_annotations = NULL;
  int runtime_invisible_annotations_length = 0;
  const u1* runtime_visible_type_annotations = NULL;
  int runtime_visible_type_annotations_length = 0;
  const u1* runtime_invisible_type_annotations = NULL;
  int runtime_invisible_type_annotations_length = 0;
  bool runtime_invisible_annotations_exists = false;
  bool runtime_invisible_type_annotations_exists = false;
  const ConstantPool* const cp = _cp;

  while (attributes_count--) {
    cfs->guarantee_more(6, CHECK);  // attribute_name_index, attribute_length
    const u2 attribute_name_index = cfs->get_u2_fast();
    const u4 attribute_length = cfs->get_u4_fast();
    check_property(valid_symbol_at(attribute_name_index),
                   "Invalid field attribute index %u in class file %s",
                   attribute_name_index,
                   CHECK);

    const Symbol* const attribute_name = cp->symbol_at(attribute_name_index);
    if (is_static && attribute_name == vmSymbols::tag_constant_value()) {
      // ignore if non-static
      if (constantvalue_index != 0) {
        classfile_parse_error("Duplicate ConstantValue attribute in class file %s", CHECK);
      }
      check_property(
        attribute_length == 2,
        "Invalid ConstantValue field attribute length %u in class file %s",
        attribute_length, CHECK);

      constantvalue_index = cfs->get_u2(CHECK);
      if (_need_verify) {
        verify_constantvalue(cp, constantvalue_index, signature_index, CHECK);
      }
    } else if (attribute_name == vmSymbols::tag_synthetic()) {
      if (attribute_length != 0) {
        classfile_parse_error(
          "Invalid Synthetic field attribute length %u in class file %s",
          attribute_length, CHECK);
      }
      is_synthetic = true;
    } else if (attribute_name == vmSymbols::tag_deprecated()) { // 4276120
      if (attribute_length != 0) {
        classfile_parse_error(
          "Invalid Deprecated field attribute length %u in class file %s",
          attribute_length, CHECK);
      }
    } else if (_major_version >= JAVA_1_5_VERSION) {
      if (attribute_name == vmSymbols::tag_signature()) {
        if (generic_signature_index != 0) {
          classfile_parse_error(
            "Multiple Signature attributes for field in class file %s", CHECK);
        }
        if (attribute_length != 2) {
          classfile_parse_error(
            "Wrong size %u for field's Signature attribute in class file %s",
            attribute_length, CHECK);
        }
        generic_signature_index = parse_generic_signature_attribute(cfs, CHECK);
      } else if (attribute_name == vmSymbols::tag_runtime_visible_annotations()) {
        if (runtime_visible_annotations != NULL) {
          classfile_parse_error(
            "Multiple RuntimeVisibleAnnotations attributes for field in class file %s", CHECK);
        }
        runtime_visible_annotations_length = attribute_length;
        runtime_visible_annotations = cfs->current();
        assert(runtime_visible_annotations != NULL, "null visible annotations");
        cfs->guarantee_more(runtime_visible_annotations_length, CHECK);
        parse_annotations(cp,
                          runtime_visible_annotations,
                          runtime_visible_annotations_length,
                          parsed_annotations,
                          _loader_data,
                          CHECK);
        cfs->skip_u1_fast(runtime_visible_annotations_length);
      } else if (attribute_name == vmSymbols::tag_runtime_invisible_annotations()) {
        if (runtime_invisible_annotations_exists) {
          classfile_parse_error(
            "Multiple RuntimeInvisibleAnnotations attributes for field in class file %s", CHECK);
        }
        runtime_invisible_annotations_exists = true;
        if (PreserveAllAnnotations) {
          runtime_invisible_annotations_length = attribute_length;
          runtime_invisible_annotations = cfs->current();
          assert(runtime_invisible_annotations != NULL, "null invisible annotations");
        }
        cfs->skip_u1(attribute_length, CHECK);
      } else if (attribute_name == vmSymbols::tag_runtime_visible_type_annotations()) {
        if (runtime_visible_type_annotations != NULL) {
          classfile_parse_error(
            "Multiple RuntimeVisibleTypeAnnotations attributes for field in class file %s", CHECK);
        }
        runtime_visible_type_annotations_length = attribute_length;
        runtime_visible_type_annotations = cfs->current();
        assert(runtime_visible_type_annotations != NULL, "null visible type annotations");
        cfs->skip_u1(runtime_visible_type_annotations_length, CHECK);
      } else if (attribute_name == vmSymbols::tag_runtime_invisible_type_annotations()) {
        if (runtime_invisible_type_annotations_exists) {
          classfile_parse_error(
            "Multiple RuntimeInvisibleTypeAnnotations attributes for field in class file %s", CHECK);
        } else {
          runtime_invisible_type_annotations_exists = true;
        }
        if (PreserveAllAnnotations) {
          runtime_invisible_type_annotations_length = attribute_length;
          runtime_invisible_type_annotations = cfs->current();
          assert(runtime_invisible_type_annotations != NULL, "null invisible type annotations");
        }
        cfs->skip_u1(attribute_length, CHECK);
      } else {
        cfs->skip_u1(attribute_length, CHECK);  // Skip unknown attributes
      }
    } else {
      cfs->skip_u1(attribute_length, CHECK);  // Skip unknown attributes
    }
  }

  *constantvalue_index_addr = constantvalue_index;
  *is_synthetic_addr = is_synthetic;
  *generic_signature_index_addr = generic_signature_index;
  AnnotationArray* a = assemble_annotations(runtime_visible_annotations,
                                            runtime_visible_annotations_length,
                                            runtime_invisible_annotations,
                                            runtime_invisible_annotations_length,
                                            CHECK);
  parsed_annotations->set_field_annotations(a);
  a = assemble_annotations(runtime_visible_type_annotations,
                           runtime_visible_type_annotations_length,
                           runtime_invisible_type_annotations,
                           runtime_invisible_type_annotations_length,
                           CHECK);
  parsed_annotations->set_field_type_annotations(a);
  return;
}


// Field allocation types. Used for computing field offsets.

enum FieldAllocationType {
  STATIC_OOP,           // Oops
  STATIC_BYTE,          // Boolean, Byte, char
  STATIC_SHORT,         // shorts
  STATIC_WORD,          // ints
  STATIC_DOUBLE,        // aligned long or double
  STATIC_VALUETYPE,     // Value types
  NONSTATIC_OOP,
  NONSTATIC_BYTE,
  NONSTATIC_SHORT,
  NONSTATIC_WORD,
  NONSTATIC_DOUBLE,
  NONSTATIC_VALUETYPE,
  MAX_FIELD_ALLOCATION_TYPE,
  BAD_ALLOCATION_TYPE = -1
};

static FieldAllocationType _basic_type_to_atype[2 * (T_CONFLICT + 1)] = {
  BAD_ALLOCATION_TYPE, // 0
  BAD_ALLOCATION_TYPE, // 1
  BAD_ALLOCATION_TYPE, // 2
  BAD_ALLOCATION_TYPE, // 3
  NONSTATIC_BYTE ,     // T_BOOLEAN     =  4,
  NONSTATIC_SHORT,     // T_CHAR        =  5,
  NONSTATIC_WORD,      // T_FLOAT       =  6,
  NONSTATIC_DOUBLE,    // T_DOUBLE      =  7,
  NONSTATIC_BYTE,      // T_BYTE        =  8,
  NONSTATIC_SHORT,     // T_SHORT       =  9,
  NONSTATIC_WORD,      // T_INT         = 10,
  NONSTATIC_DOUBLE,    // T_LONG        = 11,
  NONSTATIC_OOP,       // T_OBJECT      = 12,
  NONSTATIC_OOP,       // T_ARRAY       = 13,
  NONSTATIC_VALUETYPE, // T_VALUETYPE   = 14,
  BAD_ALLOCATION_TYPE, // T_VOID        = 15,
  BAD_ALLOCATION_TYPE, // T_ADDRESS     = 16,
  BAD_ALLOCATION_TYPE, // T_NARROWOOP   = 17,
  BAD_ALLOCATION_TYPE, // T_METADATA    = 18,
  BAD_ALLOCATION_TYPE, // T_NARROWKLASS = 19,
  BAD_ALLOCATION_TYPE, // T_VALUETYPEPTR= 20,
  BAD_ALLOCATION_TYPE, // T_CONFLICT    = 21,
  BAD_ALLOCATION_TYPE, // 0
  BAD_ALLOCATION_TYPE, // 1
  BAD_ALLOCATION_TYPE, // 2
  BAD_ALLOCATION_TYPE, // 3
  STATIC_BYTE ,        // T_BOOLEAN     =  4,
  STATIC_SHORT,        // T_CHAR        =  5,
  STATIC_WORD,         // T_FLOAT       =  6,
  STATIC_DOUBLE,       // T_DOUBLE      =  7,
  STATIC_BYTE,         // T_BYTE        =  8,
  STATIC_SHORT,        // T_SHORT       =  9,
  STATIC_WORD,         // T_INT         = 10,
  STATIC_DOUBLE,       // T_LONG        = 11,
  STATIC_OOP,          // T_OBJECT      = 12,
  STATIC_OOP,          // T_ARRAY       = 13,
  STATIC_VALUETYPE,    // T_VALUETYPE   = 14,
  BAD_ALLOCATION_TYPE, // T_VOID        = 15,
  BAD_ALLOCATION_TYPE, // T_ADDRESS     = 16,
  BAD_ALLOCATION_TYPE, // T_NARROWOOP   = 17,
  BAD_ALLOCATION_TYPE, // T_METADATA    = 18,
  BAD_ALLOCATION_TYPE, // T_NARROWKLASS = 19,
  BAD_ALLOCATION_TYPE, // T_VALUETYPEPTR= 20,
  BAD_ALLOCATION_TYPE, // T_CONFLICT    = 21,
};

static FieldAllocationType basic_type_to_atype(bool is_static, BasicType type) {
  assert(type >= T_BOOLEAN && type < T_VOID, "only allowable values");
  FieldAllocationType result = _basic_type_to_atype[type + (is_static ? (T_CONFLICT + 1) : 0)];
  assert(result != BAD_ALLOCATION_TYPE, "bad type");
  return result;
}

class ClassFileParser::FieldAllocationCount : public ResourceObj {
 public:
  u2 count[MAX_FIELD_ALLOCATION_TYPE];

  FieldAllocationCount() {
    for (int i = 0; i < MAX_FIELD_ALLOCATION_TYPE; i++) {
      count[i] = 0;
    }
  }

  FieldAllocationType update(bool is_static, BasicType type) {
    FieldAllocationType atype = basic_type_to_atype(is_static, type);
    if (atype != BAD_ALLOCATION_TYPE) {
      // Make sure there is no overflow with injected fields.
      assert(count[atype] < 0xFFFF, "More than 65535 fields");
      count[atype]++;
    }
    return atype;
  }
};

// Side-effects: populates the _fields, _fields_annotations,
// _fields_type_annotations fields
void ClassFileParser::parse_fields(const ClassFileStream* const cfs,
                                   bool is_interface,
                                   bool is_concrete_value_type,
                                   FieldAllocationCount* const fac,
                                   ConstantPool* cp,
                                   const int cp_size,
                                   u2* const java_fields_count_ptr,
                                   TRAPS) {

  assert(cfs != NULL, "invariant");
  assert(fac != NULL, "invariant");
  assert(cp != NULL, "invariant");
  assert(java_fields_count_ptr != NULL, "invariant");

  assert(NULL == _fields, "invariant");
  assert(NULL == _fields_annotations, "invariant");
  assert(NULL == _fields_type_annotations, "invariant");

  cfs->guarantee_more(2, CHECK);  // length
  const u2 length = cfs->get_u2_fast();
  *java_fields_count_ptr = length;

  int num_injected = 0;
  const InjectedField* const injected = JavaClasses::get_injected(_class_name,
                                                                  &num_injected);

  const int total_fields = length + num_injected + (is_concrete_value_type ? 1 : 0);

  // The field array starts with tuples of shorts
  // [access, name index, sig index, initial value index, byte offset].
  // A generic signature slot only exists for field with generic
  // signature attribute. And the access flag is set with
  // JVM_ACC_FIELD_HAS_GENERIC_SIGNATURE for that field. The generic
  // signature slots are at the end of the field array and after all
  // other fields data.
  //
  //   f1: [access, name index, sig index, initial value index, low_offset, high_offset]
  //   f2: [access, name index, sig index, initial value index, low_offset, high_offset]
  //       ...
  //   fn: [access, name index, sig index, initial value index, low_offset, high_offset]
  //       [generic signature index]
  //       [generic signature index]
  //       ...
  //
  // Allocate a temporary resource array for field data. For each field,
  // a slot is reserved in the temporary array for the generic signature
  // index. After parsing all fields, the data are copied to a permanent
  // array and any unused slots will be discarded.
  ResourceMark rm(THREAD);
  u2* const fa = NEW_RESOURCE_ARRAY_IN_THREAD(THREAD,
                                              u2,
                                              total_fields * (FieldInfo::field_slots + 1));

  // The generic signature slots start after all other fields' data.
  int generic_signature_slot = total_fields * FieldInfo::field_slots;
  int num_generic_signature = 0;
  for (int n = 0; n < length; n++) {
    // access_flags, name_index, descriptor_index, attributes_count
    cfs->guarantee_more(8, CHECK);

    AccessFlags access_flags;
    const jint flags = cfs->get_u2_fast() & JVM_RECOGNIZED_FIELD_MODIFIERS;
    verify_legal_field_modifiers(flags, is_interface, CHECK);
    access_flags.set_flags(flags);

    const u2 name_index = cfs->get_u2_fast();
    check_property(valid_symbol_at(name_index),
      "Invalid constant pool index %u for field name in class file %s",
      name_index, CHECK);
    const Symbol* const name = cp->symbol_at(name_index);
    verify_legal_field_name(name, CHECK);

    const u2 signature_index = cfs->get_u2_fast();
    check_property(valid_symbol_at(signature_index),
      "Invalid constant pool index %u for field signature in class file %s",
      signature_index, CHECK);
    const Symbol* const sig = cp->symbol_at(signature_index);
    verify_legal_field_signature(name, sig, CHECK);
    if (sig->starts_with("Q")) {
      _has_value_fields = true;
    }

    u2 constantvalue_index = 0;
    bool is_synthetic = false;
    u2 generic_signature_index = 0;
    const bool is_static = access_flags.is_static();
    FieldAnnotationCollector parsed_annotations(_loader_data);

    const u2 attributes_count = cfs->get_u2_fast();
    if (attributes_count > 0) {
      parse_field_attributes(cfs,
                             attributes_count,
                             is_static,
                             signature_index,
                             &constantvalue_index,
                             &is_synthetic,
                             &generic_signature_index,
                             &parsed_annotations,
                             CHECK);

      if (parsed_annotations.field_annotations() != NULL) {
        if (_fields_annotations == NULL) {
          _fields_annotations = MetadataFactory::new_array<AnnotationArray*>(
                                             _loader_data, length, NULL,
                                             CHECK);
        }
        _fields_annotations->at_put(n, parsed_annotations.field_annotations());
        parsed_annotations.set_field_annotations(NULL);
      }
      if (parsed_annotations.field_type_annotations() != NULL) {
        if (_fields_type_annotations == NULL) {
          _fields_type_annotations =
            MetadataFactory::new_array<AnnotationArray*>(_loader_data,
                                                         length,
                                                         NULL,
                                                         CHECK);
        }
        _fields_type_annotations->at_put(n, parsed_annotations.field_type_annotations());
        parsed_annotations.set_field_type_annotations(NULL);
      }

      if (is_synthetic) {
        access_flags.set_is_synthetic();
      }
      if (generic_signature_index != 0) {
        access_flags.set_field_has_generic_signature();
        fa[generic_signature_slot] = generic_signature_index;
        generic_signature_slot ++;
        num_generic_signature ++;
      }
    }

    FieldInfo* const field = FieldInfo::from_field_array(fa, n);
    field->initialize(access_flags.as_short(),
                      name_index,
                      signature_index,
                      constantvalue_index);
    const BasicType type = cp->basic_type_for_signature_at(signature_index);

    // Remember how many oops we encountered and compute allocation type
    const FieldAllocationType atype = fac->update(is_static, type);
    field->set_allocation_type(atype);

    // After field is initialized with type, we can augment it with aux info
    if (parsed_annotations.has_any_annotations())
      parsed_annotations.apply_to(field);
  }

  int index = length;
  if (num_injected != 0) {
    for (int n = 0; n < num_injected; n++) {
      // Check for duplicates
      if (injected[n].may_be_java) {
        const Symbol* const name      = injected[n].name();
        const Symbol* const signature = injected[n].signature();
        bool duplicate = false;
        for (int i = 0; i < length; i++) {
          const FieldInfo* const f = FieldInfo::from_field_array(fa, i);
          if (name      == cp->symbol_at(f->name_index()) &&
              signature == cp->symbol_at(f->signature_index())) {
            // Symbol is desclared in Java so skip this one
            duplicate = true;
            break;
          }
        }
        if (duplicate) {
          // These will be removed from the field array at the end
          continue;
        }
      }

      // Injected field
      FieldInfo* const field = FieldInfo::from_field_array(fa, index);
      field->initialize(JVM_ACC_FIELD_INTERNAL,
                        injected[n].name_index,
                        injected[n].signature_index,
                        0);

      const BasicType type = FieldType::basic_type(injected[n].signature());

      // Remember how many oops we encountered and compute allocation type
      const FieldAllocationType atype = fac->update(false, type);
      field->set_allocation_type(atype);
      index++;
    }
  }

  if (is_concrete_value_type) {
    index = length + num_injected;
    FieldInfo* const field = FieldInfo::from_field_array(fa, index);
    field->initialize(JVM_ACC_FIELD_INTERNAL | JVM_ACC_STATIC,
                      vmSymbols::default_value_name_enum,
                      vmSymbols::java_lang___Value_signature_enum,
                      0);
    const BasicType type = FieldType::basic_type(vmSymbols::java_lang___Value_signature());
    const FieldAllocationType atype = fac->update(true, type);
    field->set_allocation_type(atype);
    index++;
  }

  assert(NULL == _fields, "invariant");

  _fields =
    MetadataFactory::new_array<u2>(_loader_data,
                                   index * FieldInfo::field_slots + num_generic_signature,
                                   CHECK);
  // Sometimes injected fields already exist in the Java source so
  // the fields array could be too long.  In that case the
  // fields array is trimed. Also unused slots that were reserved
  // for generic signature indexes are discarded.
  {
    int i = 0;
    for (; i < index * FieldInfo::field_slots; i++) {
      _fields->at_put(i, fa[i]);
    }
    for (int j = total_fields * FieldInfo::field_slots;
         j < generic_signature_slot; j++) {
      _fields->at_put(i++, fa[j]);
    }
    assert(_fields->length() == i, "");
  }

  if (_need_verify && length > 1) {
    // Check duplicated fields
    ResourceMark rm(THREAD);
    NameSigHash** names_and_sigs = NEW_RESOURCE_ARRAY_IN_THREAD(
      THREAD, NameSigHash*, HASH_ROW_SIZE);
    initialize_hashtable(names_and_sigs);
    bool dup = false;
    const Symbol* name = NULL;
    const Symbol* sig = NULL;
    {
      debug_only(NoSafepointVerifier nsv;)
      for (AllFieldStream fs(_fields, cp); !fs.done(); fs.next()) {
        name = fs.name();
        sig = fs.signature();
        // If no duplicates, add name/signature in hashtable names_and_sigs.
        if (!put_after_lookup(name, sig, names_and_sigs)) {
          dup = true;
          break;
        }
      }
    }
    if (dup) {
      classfile_parse_error("Duplicate field name \"%s\" with signature \"%s\" in class file %s",
                             name->as_C_string(), sig->as_klass_external_name(), CHECK);
    }
  }
}


const ClassFileParser::unsafe_u2* ClassFileParser::parse_exception_table(const ClassFileStream* const cfs,
                                                                         u4 code_length,
                                                                         u4 exception_table_length,
                                                                         TRAPS) {
  assert(cfs != NULL, "invariant");

  const unsafe_u2* const exception_table_start = cfs->current();
  assert(exception_table_start != NULL, "null exception table");

  cfs->guarantee_more(8 * exception_table_length, CHECK_NULL); // start_pc,
                                                               // end_pc,
                                                               // handler_pc,
                                                               // catch_type_index

  // Will check legal target after parsing code array in verifier.
  if (_need_verify) {
    for (unsigned int i = 0; i < exception_table_length; i++) {
      const u2 start_pc = cfs->get_u2_fast();
      const u2 end_pc = cfs->get_u2_fast();
      const u2 handler_pc = cfs->get_u2_fast();
      const u2 catch_type_index = cfs->get_u2_fast();
      guarantee_property((start_pc < end_pc) && (end_pc <= code_length),
                         "Illegal exception table range in class file %s",
                         CHECK_NULL);
      guarantee_property(handler_pc < code_length,
                         "Illegal exception table handler in class file %s",
                         CHECK_NULL);
      if (catch_type_index != 0) {
        guarantee_property(valid_klass_reference_at(catch_type_index),
                           "Catch type in exception table has bad constant type in class file %s", CHECK_NULL);
      }
    }
  } else {
    cfs->skip_u2_fast(exception_table_length * 4);
  }
  return exception_table_start;
}

void ClassFileParser::parse_linenumber_table(u4 code_attribute_length,
                                             u4 code_length,
                                             CompressedLineNumberWriteStream**const write_stream,
                                             TRAPS) {

  const ClassFileStream* const cfs = _stream;
  unsigned int num_entries = cfs->get_u2(CHECK);

  // Each entry is a u2 start_pc, and a u2 line_number
  const unsigned int length_in_bytes = num_entries * (sizeof(u2) * 2);

  // Verify line number attribute and table length
  check_property(
    code_attribute_length == sizeof(u2) + length_in_bytes,
    "LineNumberTable attribute has wrong length in class file %s", CHECK);

  cfs->guarantee_more(length_in_bytes, CHECK);

  if ((*write_stream) == NULL) {
    if (length_in_bytes > fixed_buffer_size) {
      (*write_stream) = new CompressedLineNumberWriteStream(length_in_bytes);
    } else {
      (*write_stream) = new CompressedLineNumberWriteStream(
        _linenumbertable_buffer, fixed_buffer_size);
    }
  }

  while (num_entries-- > 0) {
    const u2 bci  = cfs->get_u2_fast(); // start_pc
    const u2 line = cfs->get_u2_fast(); // line_number
    guarantee_property(bci < code_length,
        "Invalid pc in LineNumberTable in class file %s", CHECK);
    (*write_stream)->write_pair(bci, line);
  }
}


class LVT_Hash : public AllStatic {
 public:

  static bool equals(LocalVariableTableElement const& e0, LocalVariableTableElement const& e1) {
  /*
   * 3-tuple start_bci/length/slot has to be unique key,
   * so the following comparison seems to be redundant:
   *       && elem->name_cp_index == entry->_elem->name_cp_index
   */
    return (e0.start_bci     == e1.start_bci &&
            e0.length        == e1.length &&
            e0.name_cp_index == e1.name_cp_index &&
            e0.slot          == e1.slot);
  }

  static unsigned int hash(LocalVariableTableElement const& e0) {
    unsigned int raw_hash = e0.start_bci;

    raw_hash = e0.length        + raw_hash * 37;
    raw_hash = e0.name_cp_index + raw_hash * 37;
    raw_hash = e0.slot          + raw_hash * 37;

    return raw_hash;
  }
};


// Class file LocalVariableTable elements.
class Classfile_LVT_Element VALUE_OBJ_CLASS_SPEC {
 public:
  u2 start_bci;
  u2 length;
  u2 name_cp_index;
  u2 descriptor_cp_index;
  u2 slot;
};

static void copy_lvt_element(const Classfile_LVT_Element* const src,
                             LocalVariableTableElement* const lvt) {
  lvt->start_bci           = Bytes::get_Java_u2((u1*) &src->start_bci);
  lvt->length              = Bytes::get_Java_u2((u1*) &src->length);
  lvt->name_cp_index       = Bytes::get_Java_u2((u1*) &src->name_cp_index);
  lvt->descriptor_cp_index = Bytes::get_Java_u2((u1*) &src->descriptor_cp_index);
  lvt->signature_cp_index  = 0;
  lvt->slot                = Bytes::get_Java_u2((u1*) &src->slot);
}

// Function is used to parse both attributes:
// LocalVariableTable (LVT) and LocalVariableTypeTable (LVTT)
const ClassFileParser::unsafe_u2* ClassFileParser::parse_localvariable_table(const ClassFileStream* cfs,
                                                                             u4 code_length,
                                                                             u2 max_locals,
                                                                             u4 code_attribute_length,
                                                                             u2* const localvariable_table_length,
                                                                             bool isLVTT,
                                                                             TRAPS) {
  const char* const tbl_name = (isLVTT) ? "LocalVariableTypeTable" : "LocalVariableTable";
  *localvariable_table_length = cfs->get_u2(CHECK_NULL);
  const unsigned int size =
    (*localvariable_table_length) * sizeof(Classfile_LVT_Element) / sizeof(u2);

  const ConstantPool* const cp = _cp;

  // Verify local variable table attribute has right length
  if (_need_verify) {
    guarantee_property(code_attribute_length == (sizeof(*localvariable_table_length) + size * sizeof(u2)),
                       "%s has wrong length in class file %s", tbl_name, CHECK_NULL);
  }

  const unsafe_u2* const localvariable_table_start = cfs->current();
  assert(localvariable_table_start != NULL, "null local variable table");
  if (!_need_verify) {
    cfs->skip_u2_fast(size);
  } else {
    cfs->guarantee_more(size * 2, CHECK_NULL);
    for(int i = 0; i < (*localvariable_table_length); i++) {
      const u2 start_pc = cfs->get_u2_fast();
      const u2 length = cfs->get_u2_fast();
      const u2 name_index = cfs->get_u2_fast();
      const u2 descriptor_index = cfs->get_u2_fast();
      const u2 index = cfs->get_u2_fast();
      // Assign to a u4 to avoid overflow
      const u4 end_pc = (u4)start_pc + (u4)length;

      if (start_pc >= code_length) {
        classfile_parse_error(
          "Invalid start_pc %u in %s in class file %s",
          start_pc, tbl_name, CHECK_NULL);
      }
      if (end_pc > code_length) {
        classfile_parse_error(
          "Invalid length %u in %s in class file %s",
          length, tbl_name, CHECK_NULL);
      }
      const int cp_size = cp->length();
      guarantee_property(valid_symbol_at(name_index),
        "Name index %u in %s has bad constant type in class file %s",
        name_index, tbl_name, CHECK_NULL);
      guarantee_property(valid_symbol_at(descriptor_index),
        "Signature index %u in %s has bad constant type in class file %s",
        descriptor_index, tbl_name, CHECK_NULL);

      const Symbol* const name = cp->symbol_at(name_index);
      const Symbol* const sig = cp->symbol_at(descriptor_index);
      verify_legal_field_name(name, CHECK_NULL);
      u2 extra_slot = 0;
      if (!isLVTT) {
        verify_legal_field_signature(name, sig, CHECK_NULL);

        // 4894874: check special cases for double and long local variables
        if (sig == vmSymbols::type_signature(T_DOUBLE) ||
            sig == vmSymbols::type_signature(T_LONG)) {
          extra_slot = 1;
        }
      }
      guarantee_property((index + extra_slot) < max_locals,
                          "Invalid index %u in %s in class file %s",
                          index, tbl_name, CHECK_NULL);
    }
  }
  return localvariable_table_start;
}


void ClassFileParser::parse_type_array(u2 array_length,
                                       u4 code_length,
                                       u4* const u1_index,
                                       u4* const u2_index,
                                       u1* const u1_array,
                                       u2* const u2_array,
                                       TRAPS) {
  const ClassFileStream* const cfs = _stream;
  u2 index = 0; // index in the array with long/double occupying two slots
  u4 i1 = *u1_index;
  u4 i2 = *u2_index + 1;
  for(int i = 0; i < array_length; i++) {
    const u1 tag = u1_array[i1++] = cfs->get_u1(CHECK);
    index++;
    if (tag == ITEM_Long || tag == ITEM_Double) {
      index++;
    } else if (tag == ITEM_Object) {
      const u2 class_index = u2_array[i2++] = cfs->get_u2(CHECK);
      guarantee_property(valid_klass_reference_at(class_index),
                         "Bad class index %u in StackMap in class file %s",
                         class_index, CHECK);
    } else if (tag == ITEM_Uninitialized) {
      const u2 offset = u2_array[i2++] = cfs->get_u2(CHECK);
      guarantee_property(
        offset < code_length,
        "Bad uninitialized type offset %u in StackMap in class file %s",
        offset, CHECK);
    } else {
      guarantee_property(
        tag <= (u1)ITEM_Uninitialized,
        "Unknown variable type %u in StackMap in class file %s",
        tag, CHECK);
    }
  }
  u2_array[*u2_index] = index;
  *u1_index = i1;
  *u2_index = i2;
}

static const u1* parse_stackmap_table(const ClassFileStream* const cfs,
                                      u4 code_attribute_length,
                                      bool need_verify,
                                      TRAPS) {
  assert(cfs != NULL, "invariant");

  if (0 == code_attribute_length) {
    return NULL;
  }

  const u1* const stackmap_table_start = cfs->current();
  assert(stackmap_table_start != NULL, "null stackmap table");

  // check code_attribute_length first
  cfs->skip_u1(code_attribute_length, CHECK_NULL);

  if (!need_verify && !DumpSharedSpaces) {
    return NULL;
  }
  return stackmap_table_start;
}

const ClassFileParser::unsafe_u2* ClassFileParser::parse_checked_exceptions(const ClassFileStream* const cfs,
                                                                            u2* const checked_exceptions_length,
                                                                            u4 method_attribute_length,
                                                                            TRAPS) {
  assert(cfs != NULL, "invariant");
  assert(checked_exceptions_length != NULL, "invariant");

  cfs->guarantee_more(2, CHECK_NULL);  // checked_exceptions_length
  *checked_exceptions_length = cfs->get_u2_fast();
  const unsigned int size =
    (*checked_exceptions_length) * sizeof(CheckedExceptionElement) / sizeof(u2);
  const unsafe_u2* const checked_exceptions_start = cfs->current();
  assert(checked_exceptions_start != NULL, "null checked exceptions");
  if (!_need_verify) {
    cfs->skip_u2_fast(size);
  } else {
    // Verify each value in the checked exception table
    u2 checked_exception;
    const u2 len = *checked_exceptions_length;
    cfs->guarantee_more(2 * len, CHECK_NULL);
    for (int i = 0; i < len; i++) {
      checked_exception = cfs->get_u2_fast();
      check_property(
        valid_klass_reference_at(checked_exception),
        "Exception name has bad type at constant pool %u in class file %s",
        checked_exception, CHECK_NULL);
    }
  }
  // check exceptions attribute length
  if (_need_verify) {
    guarantee_property(method_attribute_length == (sizeof(*checked_exceptions_length) +
                                                   sizeof(u2) * size),
                      "Exceptions attribute has wrong length in class file %s", CHECK_NULL);
  }
  return checked_exceptions_start;
}

void ClassFileParser::throwIllegalSignature(const char* type,
                                            const Symbol* name,
                                            const Symbol* sig,
                                            TRAPS) const {
  assert(name != NULL, "invariant");
  assert(sig != NULL, "invariant");

  ResourceMark rm(THREAD);
  Exceptions::fthrow(THREAD_AND_LOCATION,
      vmSymbols::java_lang_ClassFormatError(),
      "%s \"%s\" in class %s has illegal signature \"%s\"", type,
      name->as_C_string(), _class_name->as_C_string(), sig->as_C_string());
}

AnnotationCollector::ID
AnnotationCollector::annotation_index(const ClassLoaderData* loader_data,
                                      const Symbol* name) {
  const vmSymbols::SID sid = vmSymbols::find_sid(name);
  // Privileged code can use all annotations.  Other code silently drops some.
  const bool privileged = loader_data->is_the_null_class_loader_data() ||
                          loader_data->is_platform_class_loader_data() ||
                          loader_data->is_anonymous();
  switch (sid) {
    case vmSymbols::VM_SYMBOL_ENUM_NAME(reflect_CallerSensitive_signature): {
      if (_location != _in_method)  break;  // only allow for methods
      if (!privileged)              break;  // only allow in privileged code
      return _method_CallerSensitive;
    }
    case vmSymbols::VM_SYMBOL_ENUM_NAME(jdk_internal_vm_annotation_ForceInline_signature): {
      if (_location != _in_method)  break;  // only allow for methods
      if (!privileged)              break;  // only allow in privileged code
      return _method_ForceInline;
    }
    case vmSymbols::VM_SYMBOL_ENUM_NAME(jdk_internal_vm_annotation_DontInline_signature): {
      if (_location != _in_method)  break;  // only allow for methods
      if (!privileged)              break;  // only allow in privileged code
      return _method_DontInline;
    }
    case vmSymbols::VM_SYMBOL_ENUM_NAME(java_lang_invoke_InjectedProfile_signature): {
      if (_location != _in_method)  break;  // only allow for methods
      if (!privileged)              break;  // only allow in privileged code
      return _method_InjectedProfile;
    }
    case vmSymbols::VM_SYMBOL_ENUM_NAME(java_lang_invoke_LambdaForm_Compiled_signature): {
      if (_location != _in_method)  break;  // only allow for methods
      if (!privileged)              break;  // only allow in privileged code
      return _method_LambdaForm_Compiled;
    }
    case vmSymbols::VM_SYMBOL_ENUM_NAME(java_lang_invoke_LambdaForm_Hidden_signature): {
      if (_location != _in_method)  break;  // only allow for methods
      if (!privileged)              break;  // only allow in privileged code
      return _method_LambdaForm_Hidden;
    }
    case vmSymbols::VM_SYMBOL_ENUM_NAME(jdk_internal_HotSpotIntrinsicCandidate_signature): {
      if (_location != _in_method)  break;  // only allow for methods
      if (!privileged)              break;  // only allow in privileged code
      return _method_HotSpotIntrinsicCandidate;
    }
    case vmSymbols::VM_SYMBOL_ENUM_NAME(jdk_internal_vm_annotation_Stable_signature): {
      if (_location != _in_field)   break;  // only allow for fields
      if (!privileged)              break;  // only allow in privileged code
      return _field_Stable;
    }
    case vmSymbols::VM_SYMBOL_ENUM_NAME(jdk_internal_vm_annotation_Contended_signature): {
      if (_location != _in_field && _location != _in_class) {
        break;  // only allow for fields and classes
      }
      if (!EnableContended || (RestrictContended && !privileged)) {
        break;  // honor privileges
      }
      return _jdk_internal_vm_annotation_Contended;
    }
    case vmSymbols::VM_SYMBOL_ENUM_NAME(jdk_internal_vm_annotation_ReservedStackAccess_signature): {
      if (_location != _in_method)  break;  // only allow for methods
      if (RestrictReservedStack && !privileged) break; // honor privileges
      return _jdk_internal_vm_annotation_ReservedStackAccess;
    }
    case vmSymbols::VM_SYMBOL_ENUM_NAME(jdk_incubator_mvt_ValueCapableClass_signature) : {
      if (_location != _in_class) {
        break;
      }
      return _jdk_incubator_mvt_ValueCapableClass;
    }
    default: {
      break;
    }
  }
  return AnnotationCollector::_unknown;
}

void ClassFileParser::FieldAnnotationCollector::apply_to(FieldInfo* f) {
  if (is_contended())
    f->set_contended_group(contended_group());
  if (is_stable())
    f->set_stable(true);
}

ClassFileParser::FieldAnnotationCollector::~FieldAnnotationCollector() {
  // If there's an error deallocate metadata for field annotations
  MetadataFactory::free_array<u1>(_loader_data, _field_annotations);
  MetadataFactory::free_array<u1>(_loader_data, _field_type_annotations);
}

void MethodAnnotationCollector::apply_to(const methodHandle& m) {
  if (has_annotation(_method_CallerSensitive))
    m->set_caller_sensitive(true);
  if (has_annotation(_method_ForceInline))
    m->set_force_inline(true);
  if (has_annotation(_method_DontInline))
    m->set_dont_inline(true);
  if (has_annotation(_method_InjectedProfile))
    m->set_has_injected_profile(true);
  if (has_annotation(_method_LambdaForm_Compiled) && m->intrinsic_id() == vmIntrinsics::_none)
    m->set_intrinsic_id(vmIntrinsics::_compiledLambdaForm);
  if (has_annotation(_method_LambdaForm_Hidden))
    m->set_hidden(true);
  if (has_annotation(_method_HotSpotIntrinsicCandidate) && !m->is_synthetic())
    m->set_intrinsic_candidate(true);
  if (has_annotation(_jdk_internal_vm_annotation_ReservedStackAccess))
    m->set_has_reserved_stack_access(true);
}

void ClassFileParser::ClassAnnotationCollector::apply_to(InstanceKlass* ik) {
  assert(ik != NULL, "invariant");
  ik->set_is_contended(is_contended());
  if (is_value_capable_class()) {
    ik->set_has_vcc_annotation();
  }
}

#define MAX_ARGS_SIZE 255
#define MAX_CODE_SIZE 65535
#define INITIAL_MAX_LVT_NUMBER 256

/* Copy class file LVT's/LVTT's into the HotSpot internal LVT.
 *
 * Rules for LVT's and LVTT's are:
 *   - There can be any number of LVT's and LVTT's.
 *   - If there are n LVT's, it is the same as if there was just
 *     one LVT containing all the entries from the n LVT's.
 *   - There may be no more than one LVT entry per local variable.
 *     Two LVT entries are 'equal' if these fields are the same:
 *        start_pc, length, name, slot
 *   - There may be no more than one LVTT entry per each LVT entry.
 *     Each LVTT entry has to match some LVT entry.
 *   - HotSpot internal LVT keeps natural ordering of class file LVT entries.
 */
void ClassFileParser::copy_localvariable_table(const ConstMethod* cm,
                                               int lvt_cnt,
                                               u2* const localvariable_table_length,
                                               const unsafe_u2** const localvariable_table_start,
                                               int lvtt_cnt,
                                               u2* const localvariable_type_table_length,
                                               const unsafe_u2** const localvariable_type_table_start,
                                               TRAPS) {

  ResourceMark rm(THREAD);

  typedef ResourceHashtable<LocalVariableTableElement, LocalVariableTableElement*,
                            &LVT_Hash::hash, &LVT_Hash::equals> LVT_HashTable;

  LVT_HashTable* const table = new LVT_HashTable();

  // To fill LocalVariableTable in
  const Classfile_LVT_Element* cf_lvt;
  LocalVariableTableElement* lvt = cm->localvariable_table_start();

  for (int tbl_no = 0; tbl_no < lvt_cnt; tbl_no++) {
    cf_lvt = (Classfile_LVT_Element *) localvariable_table_start[tbl_no];
    for (int idx = 0; idx < localvariable_table_length[tbl_no]; idx++, lvt++) {
      copy_lvt_element(&cf_lvt[idx], lvt);
      // If no duplicates, add LVT elem in hashtable.
      if (table->put(*lvt, lvt) == false
          && _need_verify
          && _major_version >= JAVA_1_5_VERSION) {
        classfile_parse_error("Duplicated LocalVariableTable attribute "
                              "entry for '%s' in class file %s",
                               _cp->symbol_at(lvt->name_cp_index)->as_utf8(),
                               CHECK);
      }
    }
  }

  // To merge LocalVariableTable and LocalVariableTypeTable
  const Classfile_LVT_Element* cf_lvtt;
  LocalVariableTableElement lvtt_elem;

  for (int tbl_no = 0; tbl_no < lvtt_cnt; tbl_no++) {
    cf_lvtt = (Classfile_LVT_Element *) localvariable_type_table_start[tbl_no];
    for (int idx = 0; idx < localvariable_type_table_length[tbl_no]; idx++) {
      copy_lvt_element(&cf_lvtt[idx], &lvtt_elem);
      LocalVariableTableElement** entry = table->get(lvtt_elem);
      if (entry == NULL) {
        if (_need_verify) {
          classfile_parse_error("LVTT entry for '%s' in class file %s "
                                "does not match any LVT entry",
                                 _cp->symbol_at(lvtt_elem.name_cp_index)->as_utf8(),
                                 CHECK);
        }
      } else if ((*entry)->signature_cp_index != 0 && _need_verify) {
        classfile_parse_error("Duplicated LocalVariableTypeTable attribute "
                              "entry for '%s' in class file %s",
                               _cp->symbol_at(lvtt_elem.name_cp_index)->as_utf8(),
                               CHECK);
      } else {
        // to add generic signatures into LocalVariableTable
        (*entry)->signature_cp_index = lvtt_elem.descriptor_cp_index;
      }
    }
  }
}


void ClassFileParser::copy_method_annotations(ConstMethod* cm,
                                       const u1* runtime_visible_annotations,
                                       int runtime_visible_annotations_length,
                                       const u1* runtime_invisible_annotations,
                                       int runtime_invisible_annotations_length,
                                       const u1* runtime_visible_parameter_annotations,
                                       int runtime_visible_parameter_annotations_length,
                                       const u1* runtime_invisible_parameter_annotations,
                                       int runtime_invisible_parameter_annotations_length,
                                       const u1* runtime_visible_type_annotations,
                                       int runtime_visible_type_annotations_length,
                                       const u1* runtime_invisible_type_annotations,
                                       int runtime_invisible_type_annotations_length,
                                       const u1* annotation_default,
                                       int annotation_default_length,
                                       TRAPS) {

  AnnotationArray* a;

  if (runtime_visible_annotations_length +
      runtime_invisible_annotations_length > 0) {
     a = assemble_annotations(runtime_visible_annotations,
                              runtime_visible_annotations_length,
                              runtime_invisible_annotations,
                              runtime_invisible_annotations_length,
                              CHECK);
     cm->set_method_annotations(a);
  }

  if (runtime_visible_parameter_annotations_length +
      runtime_invisible_parameter_annotations_length > 0) {
    a = assemble_annotations(runtime_visible_parameter_annotations,
                             runtime_visible_parameter_annotations_length,
                             runtime_invisible_parameter_annotations,
                             runtime_invisible_parameter_annotations_length,
                             CHECK);
    cm->set_parameter_annotations(a);
  }

  if (annotation_default_length > 0) {
    a = assemble_annotations(annotation_default,
                             annotation_default_length,
                             NULL,
                             0,
                             CHECK);
    cm->set_default_annotations(a);
  }

  if (runtime_visible_type_annotations_length +
      runtime_invisible_type_annotations_length > 0) {
    a = assemble_annotations(runtime_visible_type_annotations,
                             runtime_visible_type_annotations_length,
                             runtime_invisible_type_annotations,
                             runtime_invisible_type_annotations_length,
                             CHECK);
    cm->set_type_annotations(a);
  }
}


// Note: the parse_method below is big and clunky because all parsing of the code and exceptions
// attribute is inlined. This is cumbersome to avoid since we inline most of the parts in the
// Method* to save footprint, so we only know the size of the resulting Method* when the
// entire method attribute is parsed.
//
// The promoted_flags parameter is used to pass relevant access_flags
// from the method back up to the containing klass. These flag values
// are added to klass's access_flags.

Method* ClassFileParser::parse_method(const ClassFileStream* const cfs,
                                      bool is_interface,
                                      const ConstantPool* cp,
                                      AccessFlags* const promoted_flags,
                                      TRAPS) {
  assert(cfs != NULL, "invariant");
  assert(cp != NULL, "invariant");
  assert(promoted_flags != NULL, "invariant");

  ResourceMark rm(THREAD);
  // Parse fixed parts:
  // access_flags, name_index, descriptor_index, attributes_count
  cfs->guarantee_more(8, CHECK_NULL);

  int flags = cfs->get_u2_fast();
  const u2 name_index = cfs->get_u2_fast();
  const int cp_size = cp->length();
  check_property(
    valid_symbol_at(name_index),
    "Illegal constant pool index %u for method name in class file %s",
    name_index, CHECK_NULL);
  const Symbol* const name = cp->symbol_at(name_index);
  verify_legal_method_name(name, CHECK_NULL);

  const u2 signature_index = cfs->get_u2_fast();
  guarantee_property(
    valid_symbol_at(signature_index),
    "Illegal constant pool index %u for method signature in class file %s",
    signature_index, CHECK_NULL);
  const Symbol* const signature = cp->symbol_at(signature_index);

  if (name == vmSymbols::class_initializer_name()) {
    // We ignore the other access flags for a valid class initializer.
    // (JVM Spec 2nd ed., chapter 4.6)
    if (_major_version < 51) { // backward compatibility
      flags = JVM_ACC_STATIC;
    } else if ((flags & JVM_ACC_STATIC) == JVM_ACC_STATIC) {
      flags &= JVM_ACC_STATIC | JVM_ACC_STRICT;
    } else {
      classfile_parse_error("Method <clinit> is not static in class file %s", CHECK_NULL);
    }
  } else {
    verify_legal_method_modifiers(flags, is_interface, name, CHECK_NULL);
  }

  if (name == vmSymbols::object_initializer_name() && is_interface) {
    classfile_parse_error("Interface cannot have a method named <init>, class file %s", CHECK_NULL);
  }

  int args_size = -1;  // only used when _need_verify is true
  if (_need_verify) {
    args_size = ((flags & JVM_ACC_STATIC) ? 0 : 1) +
                 verify_legal_method_signature(name, signature, CHECK_NULL);
    if (args_size > MAX_ARGS_SIZE) {
      classfile_parse_error("Too many arguments in method signature in class file %s", CHECK_NULL);
    }
  }

  AccessFlags access_flags(flags & JVM_RECOGNIZED_METHOD_MODIFIERS);

  // Default values for code and exceptions attribute elements
  u2 max_stack = 0;
  u2 max_locals = 0;
  u4 code_length = 0;
  const u1* code_start = 0;
  u2 exception_table_length = 0;
  const unsafe_u2* exception_table_start = NULL; // (potentially unaligned) pointer to array of u2 elements
  Array<int>* exception_handlers = Universe::the_empty_int_array();
  u2 checked_exceptions_length = 0;
  const unsafe_u2* checked_exceptions_start = NULL; // (potentially unaligned) pointer to array of u2 elements
  CompressedLineNumberWriteStream* linenumber_table = NULL;
  int linenumber_table_length = 0;
  int total_lvt_length = 0;
  u2 lvt_cnt = 0;
  u2 lvtt_cnt = 0;
  bool lvt_allocated = false;
  u2 max_lvt_cnt = INITIAL_MAX_LVT_NUMBER;
  u2 max_lvtt_cnt = INITIAL_MAX_LVT_NUMBER;
  u2* localvariable_table_length = NULL;
  const unsafe_u2** localvariable_table_start = NULL; // (potentially unaligned) pointer to array of LVT attributes
  u2* localvariable_type_table_length = NULL;
  const unsafe_u2** localvariable_type_table_start = NULL; // (potentially unaligned) pointer to LVTT attributes
  int method_parameters_length = -1;
  const u1* method_parameters_data = NULL;
  bool method_parameters_seen = false;
  bool parsed_code_attribute = false;
  bool parsed_checked_exceptions_attribute = false;
  bool parsed_stackmap_attribute = false;
  // stackmap attribute - JDK1.5
  const u1* stackmap_data = NULL;
  int stackmap_data_length = 0;
  u2 generic_signature_index = 0;
  MethodAnnotationCollector parsed_annotations;
  const u1* runtime_visible_annotations = NULL;
  int runtime_visible_annotations_length = 0;
  const u1* runtime_invisible_annotations = NULL;
  int runtime_invisible_annotations_length = 0;
  const u1* runtime_visible_parameter_annotations = NULL;
  int runtime_visible_parameter_annotations_length = 0;
  const u1* runtime_invisible_parameter_annotations = NULL;
  int runtime_invisible_parameter_annotations_length = 0;
  const u1* runtime_visible_type_annotations = NULL;
  int runtime_visible_type_annotations_length = 0;
  const u1* runtime_invisible_type_annotations = NULL;
  int runtime_invisible_type_annotations_length = 0;
  bool runtime_invisible_annotations_exists = false;
  bool runtime_invisible_type_annotations_exists = false;
  bool runtime_invisible_parameter_annotations_exists = false;
  const u1* annotation_default = NULL;
  int annotation_default_length = 0;

  // Parse code and exceptions attribute
  u2 method_attributes_count = cfs->get_u2_fast();
  while (method_attributes_count--) {
    cfs->guarantee_more(6, CHECK_NULL);  // method_attribute_name_index, method_attribute_length
    const u2 method_attribute_name_index = cfs->get_u2_fast();
    const u4 method_attribute_length = cfs->get_u4_fast();
    check_property(
      valid_symbol_at(method_attribute_name_index),
      "Invalid method attribute name index %u in class file %s",
      method_attribute_name_index, CHECK_NULL);

    const Symbol* const method_attribute_name = cp->symbol_at(method_attribute_name_index);
    if (method_attribute_name == vmSymbols::tag_code()) {
      // Parse Code attribute
      if (_need_verify) {
        guarantee_property(
            !access_flags.is_native() && !access_flags.is_abstract(),
                        "Code attribute in native or abstract methods in class file %s",
                         CHECK_NULL);
      }
      if (parsed_code_attribute) {
        classfile_parse_error("Multiple Code attributes in class file %s",
                              CHECK_NULL);
      }
      parsed_code_attribute = true;

      // Stack size, locals size, and code size
      if (_major_version == 45 && _minor_version <= 2) {
        cfs->guarantee_more(4, CHECK_NULL);
        max_stack = cfs->get_u1_fast();
        max_locals = cfs->get_u1_fast();
        code_length = cfs->get_u2_fast();
      } else {
        cfs->guarantee_more(8, CHECK_NULL);
        max_stack = cfs->get_u2_fast();
        max_locals = cfs->get_u2_fast();
        code_length = cfs->get_u4_fast();
      }
      if (_need_verify) {
        guarantee_property(args_size <= max_locals,
                           "Arguments can't fit into locals in class file %s",
                           CHECK_NULL);
        guarantee_property(code_length > 0 && code_length <= MAX_CODE_SIZE,
                           "Invalid method Code length %u in class file %s",
                           code_length, CHECK_NULL);
      }
      // Code pointer
      code_start = cfs->current();
      assert(code_start != NULL, "null code start");
      cfs->guarantee_more(code_length, CHECK_NULL);
      cfs->skip_u1_fast(code_length);

      // Exception handler table
      cfs->guarantee_more(2, CHECK_NULL);  // exception_table_length
      exception_table_length = cfs->get_u2_fast();
      if (exception_table_length > 0) {
        exception_table_start = parse_exception_table(cfs,
                                                      code_length,
                                                      exception_table_length,
                                                      CHECK_NULL);
      }

      // Parse additional attributes in code attribute
      cfs->guarantee_more(2, CHECK_NULL);  // code_attributes_count
      u2 code_attributes_count = cfs->get_u2_fast();

      unsigned int calculated_attribute_length = 0;

      if (_major_version > 45 || (_major_version == 45 && _minor_version > 2)) {
        calculated_attribute_length =
            sizeof(max_stack) + sizeof(max_locals) + sizeof(code_length);
      } else {
        // max_stack, locals and length are smaller in pre-version 45.2 classes
        calculated_attribute_length = sizeof(u1) + sizeof(u1) + sizeof(u2);
      }
      calculated_attribute_length +=
        code_length +
        sizeof(exception_table_length) +
        sizeof(code_attributes_count) +
        exception_table_length *
            ( sizeof(u2) +   // start_pc
              sizeof(u2) +   // end_pc
              sizeof(u2) +   // handler_pc
              sizeof(u2) );  // catch_type_index

      while (code_attributes_count--) {
        cfs->guarantee_more(6, CHECK_NULL);  // code_attribute_name_index, code_attribute_length
        const u2 code_attribute_name_index = cfs->get_u2_fast();
        const u4 code_attribute_length = cfs->get_u4_fast();
        calculated_attribute_length += code_attribute_length +
                                       sizeof(code_attribute_name_index) +
                                       sizeof(code_attribute_length);
        check_property(valid_symbol_at(code_attribute_name_index),
                       "Invalid code attribute name index %u in class file %s",
                       code_attribute_name_index,
                       CHECK_NULL);
        if (LoadLineNumberTables &&
            cp->symbol_at(code_attribute_name_index) == vmSymbols::tag_line_number_table()) {
          // Parse and compress line number table
          parse_linenumber_table(code_attribute_length,
                                 code_length,
                                 &linenumber_table,
                                 CHECK_NULL);

        } else if (LoadLocalVariableTables &&
                   cp->symbol_at(code_attribute_name_index) == vmSymbols::tag_local_variable_table()) {
          // Parse local variable table
          if (!lvt_allocated) {
            localvariable_table_length = NEW_RESOURCE_ARRAY_IN_THREAD(
              THREAD, u2,  INITIAL_MAX_LVT_NUMBER);
            localvariable_table_start = NEW_RESOURCE_ARRAY_IN_THREAD(
              THREAD, const unsafe_u2*, INITIAL_MAX_LVT_NUMBER);
            localvariable_type_table_length = NEW_RESOURCE_ARRAY_IN_THREAD(
              THREAD, u2,  INITIAL_MAX_LVT_NUMBER);
            localvariable_type_table_start = NEW_RESOURCE_ARRAY_IN_THREAD(
              THREAD, const unsafe_u2*, INITIAL_MAX_LVT_NUMBER);
            lvt_allocated = true;
          }
          if (lvt_cnt == max_lvt_cnt) {
            max_lvt_cnt <<= 1;
            localvariable_table_length = REALLOC_RESOURCE_ARRAY(u2, localvariable_table_length, lvt_cnt, max_lvt_cnt);
            localvariable_table_start  = REALLOC_RESOURCE_ARRAY(const unsafe_u2*, localvariable_table_start, lvt_cnt, max_lvt_cnt);
          }
          localvariable_table_start[lvt_cnt] =
            parse_localvariable_table(cfs,
                                      code_length,
                                      max_locals,
                                      code_attribute_length,
                                      &localvariable_table_length[lvt_cnt],
                                      false,    // is not LVTT
                                      CHECK_NULL);
          total_lvt_length += localvariable_table_length[lvt_cnt];
          lvt_cnt++;
        } else if (LoadLocalVariableTypeTables &&
                   _major_version >= JAVA_1_5_VERSION &&
                   cp->symbol_at(code_attribute_name_index) == vmSymbols::tag_local_variable_type_table()) {
          if (!lvt_allocated) {
            localvariable_table_length = NEW_RESOURCE_ARRAY_IN_THREAD(
              THREAD, u2,  INITIAL_MAX_LVT_NUMBER);
            localvariable_table_start = NEW_RESOURCE_ARRAY_IN_THREAD(
              THREAD, const unsafe_u2*, INITIAL_MAX_LVT_NUMBER);
            localvariable_type_table_length = NEW_RESOURCE_ARRAY_IN_THREAD(
              THREAD, u2,  INITIAL_MAX_LVT_NUMBER);
            localvariable_type_table_start = NEW_RESOURCE_ARRAY_IN_THREAD(
              THREAD, const unsafe_u2*, INITIAL_MAX_LVT_NUMBER);
            lvt_allocated = true;
          }
          // Parse local variable type table
          if (lvtt_cnt == max_lvtt_cnt) {
            max_lvtt_cnt <<= 1;
            localvariable_type_table_length = REALLOC_RESOURCE_ARRAY(u2, localvariable_type_table_length, lvtt_cnt, max_lvtt_cnt);
            localvariable_type_table_start  = REALLOC_RESOURCE_ARRAY(const unsafe_u2*, localvariable_type_table_start, lvtt_cnt, max_lvtt_cnt);
          }
          localvariable_type_table_start[lvtt_cnt] =
            parse_localvariable_table(cfs,
                                      code_length,
                                      max_locals,
                                      code_attribute_length,
                                      &localvariable_type_table_length[lvtt_cnt],
                                      true,     // is LVTT
                                      CHECK_NULL);
          lvtt_cnt++;
        } else if (_major_version >= Verifier::STACKMAP_ATTRIBUTE_MAJOR_VERSION &&
                   cp->symbol_at(code_attribute_name_index) == vmSymbols::tag_stack_map_table()) {
          // Stack map is only needed by the new verifier in JDK1.5.
          if (parsed_stackmap_attribute) {
            classfile_parse_error("Multiple StackMapTable attributes in class file %s", CHECK_NULL);
          }
          stackmap_data = parse_stackmap_table(cfs, code_attribute_length, _need_verify, CHECK_NULL);
          stackmap_data_length = code_attribute_length;
          parsed_stackmap_attribute = true;
        } else {
          // Skip unknown attributes
          cfs->skip_u1(code_attribute_length, CHECK_NULL);
        }
      }
      // check method attribute length
      if (_need_verify) {
        guarantee_property(method_attribute_length == calculated_attribute_length,
                           "Code segment has wrong length in class file %s",
                           CHECK_NULL);
      }
    } else if (method_attribute_name == vmSymbols::tag_exceptions()) {
      // Parse Exceptions attribute
      if (parsed_checked_exceptions_attribute) {
        classfile_parse_error("Multiple Exceptions attributes in class file %s",
                              CHECK_NULL);
      }
      parsed_checked_exceptions_attribute = true;
      checked_exceptions_start =
            parse_checked_exceptions(cfs,
                                     &checked_exceptions_length,
                                     method_attribute_length,
                                     CHECK_NULL);
    } else if (method_attribute_name == vmSymbols::tag_method_parameters()) {
      // reject multiple method parameters
      if (method_parameters_seen) {
        classfile_parse_error("Multiple MethodParameters attributes in class file %s",
                              CHECK_NULL);
      }
      method_parameters_seen = true;
      method_parameters_length = cfs->get_u1_fast();
      const u2 real_length = (method_parameters_length * 4u) + 1u;
      if (method_attribute_length != real_length) {
        classfile_parse_error(
          "Invalid MethodParameters method attribute length %u in class file",
          method_attribute_length, CHECK_NULL);
      }
      method_parameters_data = cfs->current();
      cfs->skip_u2_fast(method_parameters_length);
      cfs->skip_u2_fast(method_parameters_length);
      // ignore this attribute if it cannot be reflected
      if (!SystemDictionary::Parameter_klass_loaded())
        method_parameters_length = -1;
    } else if (method_attribute_name == vmSymbols::tag_synthetic()) {
      if (method_attribute_length != 0) {
        classfile_parse_error(
          "Invalid Synthetic method attribute length %u in class file %s",
          method_attribute_length, CHECK_NULL);
      }
      // Should we check that there hasn't already been a synthetic attribute?
      access_flags.set_is_synthetic();
    } else if (method_attribute_name == vmSymbols::tag_deprecated()) { // 4276120
      if (method_attribute_length != 0) {
        classfile_parse_error(
          "Invalid Deprecated method attribute length %u in class file %s",
          method_attribute_length, CHECK_NULL);
      }
    } else if (_major_version >= JAVA_1_5_VERSION) {
      if (method_attribute_name == vmSymbols::tag_signature()) {
        if (generic_signature_index != 0) {
          classfile_parse_error(
            "Multiple Signature attributes for method in class file %s",
            CHECK_NULL);
        }
        if (method_attribute_length != 2) {
          classfile_parse_error(
            "Invalid Signature attribute length %u in class file %s",
            method_attribute_length, CHECK_NULL);
        }
        generic_signature_index = parse_generic_signature_attribute(cfs, CHECK_NULL);
      } else if (method_attribute_name == vmSymbols::tag_runtime_visible_annotations()) {
        if (runtime_visible_annotations != NULL) {
          classfile_parse_error(
            "Multiple RuntimeVisibleAnnotations attributes for method in class file %s",
            CHECK_NULL);
        }
        runtime_visible_annotations_length = method_attribute_length;
        runtime_visible_annotations = cfs->current();
        assert(runtime_visible_annotations != NULL, "null visible annotations");
        cfs->guarantee_more(runtime_visible_annotations_length, CHECK_NULL);
        parse_annotations(cp,
                          runtime_visible_annotations,
                          runtime_visible_annotations_length,
                          &parsed_annotations,
                          _loader_data,
                          CHECK_NULL);
        cfs->skip_u1_fast(runtime_visible_annotations_length);
      } else if (method_attribute_name == vmSymbols::tag_runtime_invisible_annotations()) {
        if (runtime_invisible_annotations_exists) {
          classfile_parse_error(
            "Multiple RuntimeInvisibleAnnotations attributes for method in class file %s",
            CHECK_NULL);
        }
        runtime_invisible_annotations_exists = true;
        if (PreserveAllAnnotations) {
          runtime_invisible_annotations_length = method_attribute_length;
          runtime_invisible_annotations = cfs->current();
          assert(runtime_invisible_annotations != NULL, "null invisible annotations");
        }
        cfs->skip_u1(method_attribute_length, CHECK_NULL);
      } else if (method_attribute_name == vmSymbols::tag_runtime_visible_parameter_annotations()) {
        if (runtime_visible_parameter_annotations != NULL) {
          classfile_parse_error(
            "Multiple RuntimeVisibleParameterAnnotations attributes for method in class file %s",
            CHECK_NULL);
        }
        runtime_visible_parameter_annotations_length = method_attribute_length;
        runtime_visible_parameter_annotations = cfs->current();
        assert(runtime_visible_parameter_annotations != NULL, "null visible parameter annotations");
        cfs->skip_u1(runtime_visible_parameter_annotations_length, CHECK_NULL);
      } else if (method_attribute_name == vmSymbols::tag_runtime_invisible_parameter_annotations()) {
        if (runtime_invisible_parameter_annotations_exists) {
          classfile_parse_error(
            "Multiple RuntimeInvisibleParameterAnnotations attributes for method in class file %s",
            CHECK_NULL);
        }
        runtime_invisible_parameter_annotations_exists = true;
        if (PreserveAllAnnotations) {
          runtime_invisible_parameter_annotations_length = method_attribute_length;
          runtime_invisible_parameter_annotations = cfs->current();
          assert(runtime_invisible_parameter_annotations != NULL,
            "null invisible parameter annotations");
        }
        cfs->skip_u1(method_attribute_length, CHECK_NULL);
      } else if (method_attribute_name == vmSymbols::tag_annotation_default()) {
        if (annotation_default != NULL) {
          classfile_parse_error(
            "Multiple AnnotationDefault attributes for method in class file %s",
            CHECK_NULL);
        }
        annotation_default_length = method_attribute_length;
        annotation_default = cfs->current();
        assert(annotation_default != NULL, "null annotation default");
        cfs->skip_u1(annotation_default_length, CHECK_NULL);
      } else if (method_attribute_name == vmSymbols::tag_runtime_visible_type_annotations()) {
        if (runtime_visible_type_annotations != NULL) {
          classfile_parse_error(
            "Multiple RuntimeVisibleTypeAnnotations attributes for method in class file %s",
            CHECK_NULL);
        }
        runtime_visible_type_annotations_length = method_attribute_length;
        runtime_visible_type_annotations = cfs->current();
        assert(runtime_visible_type_annotations != NULL, "null visible type annotations");
        // No need for the VM to parse Type annotations
        cfs->skip_u1(runtime_visible_type_annotations_length, CHECK_NULL);
      } else if (method_attribute_name == vmSymbols::tag_runtime_invisible_type_annotations()) {
        if (runtime_invisible_type_annotations_exists) {
          classfile_parse_error(
            "Multiple RuntimeInvisibleTypeAnnotations attributes for method in class file %s",
            CHECK_NULL);
        } else {
          runtime_invisible_type_annotations_exists = true;
        }
        if (PreserveAllAnnotations) {
          runtime_invisible_type_annotations_length = method_attribute_length;
          runtime_invisible_type_annotations = cfs->current();
          assert(runtime_invisible_type_annotations != NULL, "null invisible type annotations");
        }
        cfs->skip_u1(method_attribute_length, CHECK_NULL);
      } else {
        // Skip unknown attributes
        cfs->skip_u1(method_attribute_length, CHECK_NULL);
      }
    } else {
      // Skip unknown attributes
      cfs->skip_u1(method_attribute_length, CHECK_NULL);
    }
  }

  if (linenumber_table != NULL) {
    linenumber_table->write_terminator();
    linenumber_table_length = linenumber_table->position();
  }

  // Make sure there's at least one Code attribute in non-native/non-abstract method
  if (_need_verify) {
    guarantee_property(access_flags.is_native() ||
                       access_flags.is_abstract() ||
                       parsed_code_attribute,
                       "Absent Code attribute in method that is not native or abstract in class file %s",
                       CHECK_NULL);
  }

  // All sizing information for a Method* is finally available, now create it
  InlineTableSizes sizes(
      total_lvt_length,
      linenumber_table_length,
      exception_table_length,
      checked_exceptions_length,
      method_parameters_length,
      generic_signature_index,
      runtime_visible_annotations_length +
           runtime_invisible_annotations_length,
      runtime_visible_parameter_annotations_length +
           runtime_invisible_parameter_annotations_length,
      runtime_visible_type_annotations_length +
           runtime_invisible_type_annotations_length,
      annotation_default_length,
      0);

  Method* const m = Method::allocate(_loader_data,
                                     code_length,
                                     access_flags,
                                     &sizes,
                                     ConstMethod::NORMAL,
                                     CHECK_NULL);

  ClassLoadingService::add_class_method_size(m->size()*wordSize);

  // Fill in information from fixed part (access_flags already set)
  m->set_constants(_cp);
  m->set_name_index(name_index);
  m->set_signature_index(signature_index);

  ResultTypeFinder rtf(cp->symbol_at(signature_index));
  m->constMethod()->set_result_type(rtf.type());

  if (args_size >= 0) {
    m->set_size_of_parameters(args_size);
  } else {
    m->compute_size_of_parameters(THREAD);
  }
#ifdef ASSERT
  if (args_size >= 0) {
    m->compute_size_of_parameters(THREAD);
    assert(args_size == m->size_of_parameters(), "");
  }
#endif

  // Fill in code attribute information
  m->set_max_stack(max_stack);
  m->set_max_locals(max_locals);
  if (stackmap_data != NULL) {
    m->constMethod()->copy_stackmap_data(_loader_data,
                                         (u1*)stackmap_data,
                                         stackmap_data_length,
                                         CHECK_NULL);
  }

  // Copy byte codes
  m->set_code((u1*)code_start);

  // Copy line number table
  if (linenumber_table != NULL) {
    memcpy(m->compressed_linenumber_table(),
           linenumber_table->buffer(),
           linenumber_table_length);
  }

  // Copy exception table
  if (exception_table_length > 0) {
    Copy::conjoint_swap_if_needed<Endian::JAVA>(exception_table_start,
                                                m->exception_table_start(),
                                                exception_table_length * sizeof(ExceptionTableElement),
                                                sizeof(u2));
  }

  // Copy method parameters
  if (method_parameters_length > 0) {
    MethodParametersElement* elem = m->constMethod()->method_parameters_start();
    for (int i = 0; i < method_parameters_length; i++) {
      elem[i].name_cp_index = Bytes::get_Java_u2((address)method_parameters_data);
      method_parameters_data += 2;
      elem[i].flags = Bytes::get_Java_u2((address)method_parameters_data);
      method_parameters_data += 2;
    }
  }

  // Copy checked exceptions
  if (checked_exceptions_length > 0) {
    Copy::conjoint_swap_if_needed<Endian::JAVA>(checked_exceptions_start,
                                                m->checked_exceptions_start(),
                                                checked_exceptions_length * sizeof(CheckedExceptionElement),
                                                sizeof(u2));
  }

  // Copy class file LVT's/LVTT's into the HotSpot internal LVT.
  if (total_lvt_length > 0) {
    promoted_flags->set_has_localvariable_table();
    copy_localvariable_table(m->constMethod(),
                             lvt_cnt,
                             localvariable_table_length,
                             localvariable_table_start,
                             lvtt_cnt,
                             localvariable_type_table_length,
                             localvariable_type_table_start,
                             CHECK_NULL);
  }

  if (parsed_annotations.has_any_annotations())
    parsed_annotations.apply_to(m);

  // Copy annotations
  copy_method_annotations(m->constMethod(),
                          runtime_visible_annotations,
                          runtime_visible_annotations_length,
                          runtime_invisible_annotations,
                          runtime_invisible_annotations_length,
                          runtime_visible_parameter_annotations,
                          runtime_visible_parameter_annotations_length,
                          runtime_invisible_parameter_annotations,
                          runtime_invisible_parameter_annotations_length,
                          runtime_visible_type_annotations,
                          runtime_visible_type_annotations_length,
                          runtime_invisible_type_annotations,
                          runtime_invisible_type_annotations_length,
                          annotation_default,
                          annotation_default_length,
                          CHECK_NULL);

  if (name == vmSymbols::finalize_method_name() &&
      signature == vmSymbols::void_method_signature()) {
    if (m->is_empty_method()) {
      _has_empty_finalizer = true;
    } else {
      _has_finalizer = true;
    }
  }
  if (name == vmSymbols::object_initializer_name() &&
      signature == vmSymbols::void_method_signature() &&
      m->is_vanilla_constructor()) {
    _has_vanilla_constructor = true;
  }

  NOT_PRODUCT(m->verify());
  return m;
}


// The promoted_flags parameter is used to pass relevant access_flags
// from the methods back up to the containing klass. These flag values
// are added to klass's access_flags.
// Side-effects: populates the _methods field in the parser
void ClassFileParser::parse_methods(const ClassFileStream* const cfs,
                                    bool is_interface,
                                    AccessFlags* promoted_flags,
                                    bool* has_final_method,
                                    bool* declares_nonstatic_concrete_methods,
                                    TRAPS) {
  assert(cfs != NULL, "invariant");
  assert(promoted_flags != NULL, "invariant");
  assert(has_final_method != NULL, "invariant");
  assert(declares_nonstatic_concrete_methods != NULL, "invariant");

  assert(NULL == _methods, "invariant");

  cfs->guarantee_more(2, CHECK);  // length
  const u2 length = cfs->get_u2_fast();
  if (length == 0) {
    _methods = Universe::the_empty_method_array();
  } else {
    _methods = MetadataFactory::new_array<Method*>(_loader_data,
                                                   length,
                                                   NULL,
                                                   CHECK);

    for (int index = 0; index < length; index++) {
      Method* method = parse_method(cfs,
                                    is_interface,
                                    _cp,
                                    promoted_flags,
                                    CHECK);

      if (method->is_final()) {
        *has_final_method = true;
      }
      // declares_nonstatic_concrete_methods: declares concrete instance methods, any access flags
      // used for interface initialization, and default method inheritance analysis
      if (is_interface && !(*declares_nonstatic_concrete_methods)
        && !method->is_abstract() && !method->is_static()) {
        *declares_nonstatic_concrete_methods = true;
      }
      _methods->at_put(index, method);
    }

    if (_need_verify && length > 1) {
      // Check duplicated methods
      ResourceMark rm(THREAD);
      NameSigHash** names_and_sigs = NEW_RESOURCE_ARRAY_IN_THREAD(
        THREAD, NameSigHash*, HASH_ROW_SIZE);
      initialize_hashtable(names_and_sigs);
      bool dup = false;
      const Symbol* name = NULL;
      const Symbol* sig = NULL;
      {
        debug_only(NoSafepointVerifier nsv;)
        for (int i = 0; i < length; i++) {
          const Method* const m = _methods->at(i);
          name = m->name();
          sig = m->signature();
          // If no duplicates, add name/signature in hashtable names_and_sigs.
          if (!put_after_lookup(name, sig, names_and_sigs)) {
            dup = true;
            break;
          }
        }
      }
      if (dup) {
        classfile_parse_error("Duplicate method name \"%s\" with signature \"%s\" in class file %s",
                               name->as_C_string(), sig->as_klass_external_name(), CHECK);
      }
    }
  }
}

static const intArray* sort_methods(Array<Method*>* methods) {
  const int length = methods->length();
  // If JVMTI original method ordering or sharing is enabled we have to
  // remember the original class file ordering.
  // We temporarily use the vtable_index field in the Method* to store the
  // class file index, so we can read in after calling qsort.
  // Put the method ordering in the shared archive.
  if (JvmtiExport::can_maintain_original_method_order() || DumpSharedSpaces) {
    for (int index = 0; index < length; index++) {
      Method* const m = methods->at(index);
      assert(!m->valid_vtable_index(), "vtable index should not be set");
      m->set_vtable_index(index);
    }
  }
  // Sort method array by ascending method name (for faster lookups & vtable construction)
  // Note that the ordering is not alphabetical, see Symbol::fast_compare
  Method::sort_methods(methods);

  intArray* method_ordering = NULL;
  // If JVMTI original method ordering or sharing is enabled construct int
  // array remembering the original ordering
  if (JvmtiExport::can_maintain_original_method_order() || DumpSharedSpaces) {
    method_ordering = new intArray(length, length, -1);
    for (int index = 0; index < length; index++) {
      Method* const m = methods->at(index);
      const int old_index = m->vtable_index();
      assert(old_index >= 0 && old_index < length, "invalid method index");
      method_ordering->at_put(index, old_index);
      m->set_vtable_index(Method::invalid_vtable_index);
    }
  }
  return method_ordering;
}

// Parse generic_signature attribute for methods and fields
u2 ClassFileParser::parse_generic_signature_attribute(const ClassFileStream* const cfs,
                                                      TRAPS) {
  assert(cfs != NULL, "invariant");

  cfs->guarantee_more(2, CHECK_0);  // generic_signature_index
  const u2 generic_signature_index = cfs->get_u2_fast();
  check_property(
    valid_symbol_at(generic_signature_index),
    "Invalid Signature attribute at constant pool index %u in class file %s",
    generic_signature_index, CHECK_0);
  return generic_signature_index;
}

void ClassFileParser::parse_classfile_sourcefile_attribute(const ClassFileStream* const cfs,
                                                           TRAPS) {

  assert(cfs != NULL, "invariant");

  cfs->guarantee_more(2, CHECK);  // sourcefile_index
  const u2 sourcefile_index = cfs->get_u2_fast();
  check_property(
    valid_symbol_at(sourcefile_index),
    "Invalid SourceFile attribute at constant pool index %u in class file %s",
    sourcefile_index, CHECK);
  set_class_sourcefile_index(sourcefile_index);
}

void ClassFileParser::parse_classfile_source_debug_extension_attribute(const ClassFileStream* const cfs,
                                                                       int length,
                                                                       TRAPS) {
  assert(cfs != NULL, "invariant");

  const u1* const sde_buffer = cfs->current();
  assert(sde_buffer != NULL, "null sde buffer");

  // Don't bother storing it if there is no way to retrieve it
  if (JvmtiExport::can_get_source_debug_extension()) {
    assert((length+1) > length, "Overflow checking");
    u1* const sde = NEW_RESOURCE_ARRAY_IN_THREAD(THREAD, u1, length+1);
    for (int i = 0; i < length; i++) {
      sde[i] = sde_buffer[i];
    }
    sde[length] = '\0';
    set_class_sde_buffer((const char*)sde, length);
  }
  // Got utf8 string, set stream position forward
  cfs->skip_u1(length, CHECK);
}


// Inner classes can be static, private or protected (classic VM does this)
#define RECOGNIZED_INNER_CLASS_MODIFIERS ( JVM_RECOGNIZED_CLASS_MODIFIERS | \
                                           JVM_ACC_PRIVATE |                \
                                           JVM_ACC_PROTECTED |              \
                                           JVM_ACC_STATIC                   \
                                         )

// Return number of classes in the inner classes attribute table
u2 ClassFileParser::parse_classfile_inner_classes_attribute(const ClassFileStream* const cfs,
                                                            const u1* const inner_classes_attribute_start,
                                                            bool parsed_enclosingmethod_attribute,
                                                            u2 enclosing_method_class_index,
                                                            u2 enclosing_method_method_index,
                                                            TRAPS) {
  const u1* const current_mark = cfs->current();
  u2 length = 0;
  if (inner_classes_attribute_start != NULL) {
    cfs->set_current(inner_classes_attribute_start);
    cfs->guarantee_more(2, CHECK_0);  // length
    length = cfs->get_u2_fast();
  }

  // 4-tuples of shorts of inner classes data and 2 shorts of enclosing
  // method data:
  //   [inner_class_info_index,
  //    outer_class_info_index,
  //    inner_name_index,
  //    inner_class_access_flags,
  //    ...
  //    enclosing_method_class_index,
  //    enclosing_method_method_index]
  const int size = length * 4 + (parsed_enclosingmethod_attribute ? 2 : 0);
  Array<u2>* const inner_classes = MetadataFactory::new_array<u2>(_loader_data, size, CHECK_0);
  _inner_classes = inner_classes;

  int index = 0;
  const int cp_size = _cp->length();
  cfs->guarantee_more(8 * length, CHECK_0);  // 4-tuples of u2
  for (int n = 0; n < length; n++) {
    // Inner class index
    const u2 inner_class_info_index = cfs->get_u2_fast();
    check_property(
      (valid_klass_reference_at(inner_class_info_index) ||
       (EnableValhalla && valid_value_type_reference_at(inner_class_info_index))),
      "inner_class_info_index %u has bad constant type in class file %s",
      inner_class_info_index, CHECK_0);
    // Outer class index
    const u2 outer_class_info_index = cfs->get_u2_fast();
    check_property(
      outer_class_info_index == 0 ||
        (valid_klass_reference_at(outer_class_info_index) ||
         (EnableValhalla && valid_value_type_reference_at(outer_class_info_index))),
      "outer_class_info_index %u has bad constant type in class file %s",
      outer_class_info_index, CHECK_0);
    // Inner class name
    const u2 inner_name_index = cfs->get_u2_fast();
    check_property(
      inner_name_index == 0 || valid_symbol_at(inner_name_index),
      "inner_name_index %u has bad constant type in class file %s",
      inner_name_index, CHECK_0);
    if (_need_verify) {
      guarantee_property(inner_class_info_index != outer_class_info_index,
                         "Class is both outer and inner class in class file %s", CHECK_0);
    }

    jint recognized_modifiers = RECOGNIZED_INNER_CLASS_MODIFIERS;
    // JVM_ACC_MODULE is defined in JDK-9 and later.
    if (_major_version >= JAVA_9_VERSION) {
      recognized_modifiers |= JVM_ACC_MODULE;
    }
    // JVM_ACC_VALUE is defined for class file version 53.1 and later
    if (supports_value_types()) {
      recognized_modifiers |= JVM_ACC_VALUE;
    }

    // Access flags
    jint flags = cfs->get_u2_fast() & recognized_modifiers;

    if ((flags & JVM_ACC_INTERFACE) && _major_version < JAVA_6_VERSION) {
      // Set abstract bit for old class files for backward compatibility
      flags |= JVM_ACC_ABSTRACT;
    }
    verify_legal_class_modifiers(flags, CHECK_0);
    AccessFlags inner_access_flags(flags);

    inner_classes->at_put(index++, inner_class_info_index);
    inner_classes->at_put(index++, outer_class_info_index);
    inner_classes->at_put(index++, inner_name_index);
    inner_classes->at_put(index++, inner_access_flags.as_short());
  }

  // 4347400: make sure there's no duplicate entry in the classes array
  if (_need_verify && _major_version >= JAVA_1_5_VERSION) {
    for(int i = 0; i < length * 4; i += 4) {
      for(int j = i + 4; j < length * 4; j += 4) {
        guarantee_property((inner_classes->at(i)   != inner_classes->at(j) ||
                            inner_classes->at(i+1) != inner_classes->at(j+1) ||
                            inner_classes->at(i+2) != inner_classes->at(j+2) ||
                            inner_classes->at(i+3) != inner_classes->at(j+3)),
                            "Duplicate entry in InnerClasses in class file %s",
                            CHECK_0);
      }
    }
  }

  // Set EnclosingMethod class and method indexes.
  if (parsed_enclosingmethod_attribute) {
    inner_classes->at_put(index++, enclosing_method_class_index);
    inner_classes->at_put(index++, enclosing_method_method_index);
  }
  assert(index == size, "wrong size");

  // Restore buffer's current position.
  cfs->set_current(current_mark);

  return length;
}

void ClassFileParser::parse_classfile_synthetic_attribute(TRAPS) {
  set_class_synthetic_flag(true);
}

void ClassFileParser::parse_classfile_signature_attribute(const ClassFileStream* const cfs, TRAPS) {
  assert(cfs != NULL, "invariant");

  const u2 signature_index = cfs->get_u2(CHECK);
  check_property(
    valid_symbol_at(signature_index),
    "Invalid constant pool index %u in Signature attribute in class file %s",
    signature_index, CHECK);
  set_class_generic_signature_index(signature_index);
}

void ClassFileParser::parse_classfile_bootstrap_methods_attribute(const ClassFileStream* const cfs,
                                                                  ConstantPool* cp,
                                                                  u4 attribute_byte_length,
                                                                  TRAPS) {
  assert(cfs != NULL, "invariant");
  assert(cp != NULL, "invariant");

  const u1* const current_start = cfs->current();

  guarantee_property(attribute_byte_length >= sizeof(u2),
                     "Invalid BootstrapMethods attribute length %u in class file %s",
                     attribute_byte_length,
                     CHECK);

  cfs->guarantee_more(attribute_byte_length, CHECK);

  const int attribute_array_length = cfs->get_u2_fast();

  guarantee_property(_max_bootstrap_specifier_index < attribute_array_length,
                     "Short length on BootstrapMethods in class file %s",
                     CHECK);


  // The attribute contains a counted array of counted tuples of shorts,
  // represending bootstrap specifiers:
  //    length*{bootstrap_method_index, argument_count*{argument_index}}
  const int operand_count = (attribute_byte_length - sizeof(u2)) / sizeof(u2);
  // operand_count = number of shorts in attr, except for leading length

  // The attribute is copied into a short[] array.
  // The array begins with a series of short[2] pairs, one for each tuple.
  const int index_size = (attribute_array_length * 2);

  Array<u2>* const operands =
    MetadataFactory::new_array<u2>(_loader_data, index_size + operand_count, CHECK);

  // Eagerly assign operands so they will be deallocated with the constant
  // pool if there is an error.
  cp->set_operands(operands);

  int operand_fill_index = index_size;
  const int cp_size = cp->length();

  for (int n = 0; n < attribute_array_length; n++) {
    // Store a 32-bit offset into the header of the operand array.
    ConstantPool::operand_offset_at_put(operands, n, operand_fill_index);

    // Read a bootstrap specifier.
    cfs->guarantee_more(sizeof(u2) * 2, CHECK);  // bsm, argc
    const u2 bootstrap_method_index = cfs->get_u2_fast();
    const u2 argument_count = cfs->get_u2_fast();
    check_property(
      valid_cp_range(bootstrap_method_index, cp_size) &&
      cp->tag_at(bootstrap_method_index).is_method_handle(),
      "bootstrap_method_index %u has bad constant type in class file %s",
      bootstrap_method_index,
      CHECK);

    guarantee_property((operand_fill_index + 1 + argument_count) < operands->length(),
      "Invalid BootstrapMethods num_bootstrap_methods or num_bootstrap_arguments value in class file %s",
      CHECK);

    operands->at_put(operand_fill_index++, bootstrap_method_index);
    operands->at_put(operand_fill_index++, argument_count);

    cfs->guarantee_more(sizeof(u2) * argument_count, CHECK);  // argv[argc]
    for (int j = 0; j < argument_count; j++) {
      const u2 argument_index = cfs->get_u2_fast();
      check_property(
        valid_cp_range(argument_index, cp_size) &&
        cp->tag_at(argument_index).is_loadable_constant(),
        "argument_index %u has bad constant type in class file %s",
        argument_index,
        CHECK);
      operands->at_put(operand_fill_index++, argument_index);
    }
  }
  guarantee_property(current_start + attribute_byte_length == cfs->current(),
                     "Bad length on BootstrapMethods in class file %s",
                     CHECK);
}

void ClassFileParser::parse_classfile_attributes(const ClassFileStream* const cfs,
                                                 ConstantPool* cp,
                 ClassFileParser::ClassAnnotationCollector* parsed_annotations,
                                                 TRAPS) {
  assert(cfs != NULL, "invariant");
  assert(cp != NULL, "invariant");
  assert(parsed_annotations != NULL, "invariant");

  // Set inner classes attribute to default sentinel
  _inner_classes = Universe::the_empty_short_array();
  cfs->guarantee_more(2, CHECK);  // attributes_count
  u2 attributes_count = cfs->get_u2_fast();
  bool parsed_sourcefile_attribute = false;
  bool parsed_innerclasses_attribute = false;
  bool parsed_enclosingmethod_attribute = false;
  bool parsed_bootstrap_methods_attribute = false;
  const u1* runtime_visible_annotations = NULL;
  int runtime_visible_annotations_length = 0;
  const u1* runtime_invisible_annotations = NULL;
  int runtime_invisible_annotations_length = 0;
  const u1* runtime_visible_type_annotations = NULL;
  int runtime_visible_type_annotations_length = 0;
  const u1* runtime_invisible_type_annotations = NULL;
  int runtime_invisible_type_annotations_length = 0;
  bool runtime_invisible_type_annotations_exists = false;
  bool runtime_invisible_annotations_exists = false;
  bool parsed_source_debug_ext_annotations_exist = false;
  const u1* inner_classes_attribute_start = NULL;
  u4  inner_classes_attribute_length = 0;
  u2  enclosing_method_class_index = 0;
  u2  enclosing_method_method_index = 0;
  // Iterate over attributes
  while (attributes_count--) {
    cfs->guarantee_more(6, CHECK);  // attribute_name_index, attribute_length
    const u2 attribute_name_index = cfs->get_u2_fast();
    const u4 attribute_length = cfs->get_u4_fast();
    check_property(
      valid_symbol_at(attribute_name_index),
      "Attribute name has bad constant pool index %u in class file %s",
      attribute_name_index, CHECK);
    const Symbol* const tag = cp->symbol_at(attribute_name_index);
    if (tag == vmSymbols::tag_source_file()) {
      // Check for SourceFile tag
      if (_need_verify) {
        guarantee_property(attribute_length == 2, "Wrong SourceFile attribute length in class file %s", CHECK);
      }
      if (parsed_sourcefile_attribute) {
        classfile_parse_error("Multiple SourceFile attributes in class file %s", CHECK);
      } else {
        parsed_sourcefile_attribute = true;
      }
      parse_classfile_sourcefile_attribute(cfs, CHECK);
    } else if (tag == vmSymbols::tag_source_debug_extension()) {
      // Check for SourceDebugExtension tag
      if (parsed_source_debug_ext_annotations_exist) {
          classfile_parse_error(
            "Multiple SourceDebugExtension attributes in class file %s", CHECK);
      }
      parsed_source_debug_ext_annotations_exist = true;
      parse_classfile_source_debug_extension_attribute(cfs, (int)attribute_length, CHECK);
    } else if (tag == vmSymbols::tag_inner_classes()) {
      // Check for InnerClasses tag
      if (parsed_innerclasses_attribute) {
        classfile_parse_error("Multiple InnerClasses attributes in class file %s", CHECK);
      } else {
        parsed_innerclasses_attribute = true;
      }
      inner_classes_attribute_start = cfs->current();
      inner_classes_attribute_length = attribute_length;
      cfs->skip_u1(inner_classes_attribute_length, CHECK);
    } else if (tag == vmSymbols::tag_synthetic()) {
      // Check for Synthetic tag
      // Shouldn't we check that the synthetic flags wasn't already set? - not required in spec
      if (attribute_length != 0) {
        classfile_parse_error(
          "Invalid Synthetic classfile attribute length %u in class file %s",
          attribute_length, CHECK);
      }
      parse_classfile_synthetic_attribute(CHECK);
    } else if (tag == vmSymbols::tag_deprecated()) {
      // Check for Deprecatd tag - 4276120
      if (attribute_length != 0) {
        classfile_parse_error(
          "Invalid Deprecated classfile attribute length %u in class file %s",
          attribute_length, CHECK);
      }
    } else if (_major_version >= JAVA_1_5_VERSION) {
      if (tag == vmSymbols::tag_signature()) {
        if (_generic_signature_index != 0) {
          classfile_parse_error(
            "Multiple Signature attributes in class file %s", CHECK);
        }
        if (attribute_length != 2) {
          classfile_parse_error(
            "Wrong Signature attribute length %u in class file %s",
            attribute_length, CHECK);
        }
        parse_classfile_signature_attribute(cfs, CHECK);
      } else if (tag == vmSymbols::tag_runtime_visible_annotations()) {
        if (runtime_visible_annotations != NULL) {
          classfile_parse_error(
            "Multiple RuntimeVisibleAnnotations attributes in class file %s", CHECK);
        }
        runtime_visible_annotations_length = attribute_length;
        runtime_visible_annotations = cfs->current();
        assert(runtime_visible_annotations != NULL, "null visible annotations");
        cfs->guarantee_more(runtime_visible_annotations_length, CHECK);
        parse_annotations(cp,
                          runtime_visible_annotations,
                          runtime_visible_annotations_length,
                          parsed_annotations,
                          _loader_data,
                          CHECK);
        cfs->skip_u1_fast(runtime_visible_annotations_length);
      } else if (tag == vmSymbols::tag_runtime_invisible_annotations()) {
        if (runtime_invisible_annotations_exists) {
          classfile_parse_error(
            "Multiple RuntimeInvisibleAnnotations attributes in class file %s", CHECK);
        }
        runtime_invisible_annotations_exists = true;
        if (PreserveAllAnnotations) {
          runtime_invisible_annotations_length = attribute_length;
          runtime_invisible_annotations = cfs->current();
          assert(runtime_invisible_annotations != NULL, "null invisible annotations");
        }
        cfs->skip_u1(attribute_length, CHECK);
      } else if (tag == vmSymbols::tag_enclosing_method()) {
        if (parsed_enclosingmethod_attribute) {
          classfile_parse_error("Multiple EnclosingMethod attributes in class file %s", CHECK);
        } else {
          parsed_enclosingmethod_attribute = true;
        }
        guarantee_property(attribute_length == 4,
          "Wrong EnclosingMethod attribute length %u in class file %s",
          attribute_length, CHECK);
        cfs->guarantee_more(4, CHECK);  // class_index, method_index
        enclosing_method_class_index  = cfs->get_u2_fast();
        enclosing_method_method_index = cfs->get_u2_fast();
        if (enclosing_method_class_index == 0) {
          classfile_parse_error("Invalid class index in EnclosingMethod attribute in class file %s", CHECK);
        }
        // Validate the constant pool indices and types
        check_property(valid_klass_reference_at(enclosing_method_class_index),
          "Invalid or out-of-bounds class index in EnclosingMethod attribute in class file %s", CHECK);
        if (enclosing_method_method_index != 0 &&
            (!cp->is_within_bounds(enclosing_method_method_index) ||
             !cp->tag_at(enclosing_method_method_index).is_name_and_type())) {
          classfile_parse_error("Invalid or out-of-bounds method index in EnclosingMethod attribute in class file %s", CHECK);
        }
      } else if (tag == vmSymbols::tag_bootstrap_methods() &&
                 _major_version >= Verifier::INVOKEDYNAMIC_MAJOR_VERSION) {
        if (parsed_bootstrap_methods_attribute) {
          classfile_parse_error("Multiple BootstrapMethods attributes in class file %s", CHECK);
        }
        parsed_bootstrap_methods_attribute = true;
        parse_classfile_bootstrap_methods_attribute(cfs, cp, attribute_length, CHECK);
      } else if (tag == vmSymbols::tag_runtime_visible_type_annotations()) {
        if (runtime_visible_type_annotations != NULL) {
          classfile_parse_error(
            "Multiple RuntimeVisibleTypeAnnotations attributes in class file %s", CHECK);
        }
        runtime_visible_type_annotations_length = attribute_length;
        runtime_visible_type_annotations = cfs->current();
        assert(runtime_visible_type_annotations != NULL, "null visible type annotations");
        // No need for the VM to parse Type annotations
        cfs->skip_u1(runtime_visible_type_annotations_length, CHECK);
      } else if (tag == vmSymbols::tag_runtime_invisible_type_annotations()) {
        if (runtime_invisible_type_annotations_exists) {
          classfile_parse_error(
            "Multiple RuntimeInvisibleTypeAnnotations attributes in class file %s", CHECK);
        } else {
          runtime_invisible_type_annotations_exists = true;
        }
        if (PreserveAllAnnotations) {
          runtime_invisible_type_annotations_length = attribute_length;
          runtime_invisible_type_annotations = cfs->current();
          assert(runtime_invisible_type_annotations != NULL, "null invisible type annotations");
        }
        cfs->skip_u1(attribute_length, CHECK);
      } else {
        // Unknown attribute
        cfs->skip_u1(attribute_length, CHECK);
      }
    } else {
      // Unknown attribute
      cfs->skip_u1(attribute_length, CHECK);
    }
  }
  _annotations = assemble_annotations(runtime_visible_annotations,
                                      runtime_visible_annotations_length,
                                      runtime_invisible_annotations,
                                      runtime_invisible_annotations_length,
                                      CHECK);
  _type_annotations = assemble_annotations(runtime_visible_type_annotations,
                                           runtime_visible_type_annotations_length,
                                           runtime_invisible_type_annotations,
                                           runtime_invisible_type_annotations_length,
                                           CHECK);

  if (parsed_innerclasses_attribute || parsed_enclosingmethod_attribute) {
    const u2 num_of_classes = parse_classfile_inner_classes_attribute(
                            cfs,
                            inner_classes_attribute_start,
                            parsed_innerclasses_attribute,
                            enclosing_method_class_index,
                            enclosing_method_method_index,
                            CHECK);
    if (parsed_innerclasses_attribute &&_need_verify && _major_version >= JAVA_1_5_VERSION) {
      guarantee_property(
        inner_classes_attribute_length == sizeof(num_of_classes) + 4 * sizeof(u2) * num_of_classes,
        "Wrong InnerClasses attribute length in class file %s", CHECK);
    }
  }

  if (_max_bootstrap_specifier_index >= 0) {
    guarantee_property(parsed_bootstrap_methods_attribute,
                       "Missing BootstrapMethods attribute in class file %s", CHECK);
  }
}

void ClassFileParser::apply_parsed_class_attributes(InstanceKlass* k) {
  assert(k != NULL, "invariant");

  if (_synthetic_flag)
    k->set_is_synthetic();
  if (_sourcefile_index != 0) {
    k->set_source_file_name_index(_sourcefile_index);
  }
  if (_generic_signature_index != 0) {
    k->set_generic_signature_index(_generic_signature_index);
  }
  if (_sde_buffer != NULL) {
    k->set_source_debug_extension(_sde_buffer, _sde_length);
  }
}

// Create the Annotations object that will
// hold the annotations array for the Klass.
void ClassFileParser::create_combined_annotations(TRAPS) {
    if (_annotations == NULL &&
        _type_annotations == NULL &&
        _fields_annotations == NULL &&
        _fields_type_annotations == NULL) {
      // Don't create the Annotations object unnecessarily.
      return;
    }

    Annotations* const annotations = Annotations::allocate(_loader_data, CHECK);
    annotations->set_class_annotations(_annotations);
    annotations->set_class_type_annotations(_type_annotations);
    annotations->set_fields_annotations(_fields_annotations);
    annotations->set_fields_type_annotations(_fields_type_annotations);

    // This is the Annotations object that will be
    // assigned to InstanceKlass being constructed.
    _combined_annotations = annotations;

    // The annotations arrays below has been transfered the
    // _combined_annotations so these fields can now be cleared.
    _annotations             = NULL;
    _type_annotations        = NULL;
    _fields_annotations      = NULL;
    _fields_type_annotations = NULL;
}

// Transfer ownership of metadata allocated to the InstanceKlass.
void ClassFileParser::apply_parsed_class_metadata(
                                            InstanceKlass* this_klass,
                                            int java_fields_count, TRAPS) {
  assert(this_klass != NULL, "invariant");

  _cp->set_pool_holder(this_klass);
  this_klass->set_constants(_cp);
  this_klass->set_fields(_fields, java_fields_count);
  this_klass->set_methods(_methods);
  this_klass->set_inner_classes(_inner_classes);
  this_klass->set_local_interfaces(_local_interfaces);
  this_klass->set_transitive_interfaces(_transitive_interfaces);
  this_klass->set_annotations(_combined_annotations);

  // Clear out these fields so they don't get deallocated by the destructor
  clear_class_metadata();
}

AnnotationArray* ClassFileParser::assemble_annotations(const u1* const runtime_visible_annotations,
                                                       int runtime_visible_annotations_length,
                                                       const u1* const runtime_invisible_annotations,
                                                       int runtime_invisible_annotations_length,
                                                       TRAPS) {
  AnnotationArray* annotations = NULL;
  if (runtime_visible_annotations != NULL ||
      runtime_invisible_annotations != NULL) {
    annotations = MetadataFactory::new_array<u1>(_loader_data,
                                          runtime_visible_annotations_length +
                                          runtime_invisible_annotations_length,
                                          CHECK_(annotations));
    if (runtime_visible_annotations != NULL) {
      for (int i = 0; i < runtime_visible_annotations_length; i++) {
        annotations->at_put(i, runtime_visible_annotations[i]);
      }
    }
    if (runtime_invisible_annotations != NULL) {
      for (int i = 0; i < runtime_invisible_annotations_length; i++) {
        int append = runtime_visible_annotations_length+i;
        annotations->at_put(append, runtime_invisible_annotations[i]);
      }
    }
  }
  return annotations;
}

const InstanceKlass* ClassFileParser::parse_super_class(ConstantPool* const cp,
                                                        const int super_class_index,
                                                        const bool need_verify,
                                                        TRAPS) {
  assert(cp != NULL, "invariant");
  const InstanceKlass* super_klass = NULL;

  if (super_class_index == 0) {
    check_property(_class_name == vmSymbols::java_lang_Object()
                   || (_access_flags.get_flags() & JVM_ACC_VALUE),
                   "Invalid superclass index %u in class file %s",
                   super_class_index,
                   CHECK_NULL);
  } else {
    check_property((valid_klass_reference_at(super_class_index) ||
                    ((EnableValhalla || EnableMVT) && valid_value_type_reference_at(super_class_index))),
                   "Invalid superclass index %u in class file %s",
                   super_class_index,
                   CHECK_NULL);
    // The class name should be legal because it is checked when parsing constant pool.
    // However, make sure it is not an array type.
    bool is_array = false;
    if (cp->tag_at(super_class_index).is_klass() || cp->tag_at(super_class_index).is_value_type()) {
      super_klass = InstanceKlass::cast(cp->resolved_klass_at(super_class_index));
      if (need_verify)
        is_array = super_klass->is_array_klass();
    } else if (need_verify) {
      is_array = (cp->klass_name_at(super_class_index)->byte_at(0) == JVM_SIGNATURE_ARRAY);
    }
    if (need_verify) {
      guarantee_property(!is_array,
                        "Bad superclass name in class file %s", CHECK_NULL);
    }
  }
  return super_klass;
}

#ifndef PRODUCT
static void print_field_layout(const Symbol* name,
                               Array<u2>* fields,
                               const constantPoolHandle& cp,
                               int instance_size,
                               int instance_fields_start,
                               int instance_fields_end,
                               int static_fields_end) {

  assert(name != NULL, "invariant");

  tty->print("%s: field layout\n", name->as_klass_external_name());
  tty->print("  @%3d %s\n", instance_fields_start, "--- instance fields start ---");
  for (AllFieldStream fs(fields, cp); !fs.done(); fs.next()) {
    if (!fs.access_flags().is_static()) {
      tty->print("  @%3d \"%s\" %s\n",
        fs.offset(),
        fs.name()->as_klass_external_name(),
        fs.signature()->as_klass_external_name());
    }
  }
  tty->print("  @%3d %s\n", instance_fields_end, "--- instance fields end ---");
  tty->print("  @%3d %s\n", instance_size * wordSize, "--- instance ends ---");
  tty->print("  @%3d %s\n", InstanceMirrorKlass::offset_of_static_fields(), "--- static fields start ---");
  for (AllFieldStream fs(fields, cp); !fs.done(); fs.next()) {
    if (fs.access_flags().is_static()) {
      tty->print("  @%3d \"%s\" %s\n",
        fs.offset(),
        fs.name()->as_klass_external_name(),
        fs.signature()->as_klass_external_name());
    }
  }
  tty->print("  @%3d %s\n", static_fields_end, "--- static fields end ---");
  tty->print("\n");
}
#endif

// Values needed for oopmap and InstanceKlass creation
class ClassFileParser::FieldLayoutInfo : public ResourceObj {
 public:
  OopMapBlocksBuilder* oop_map_blocks;
  int           instance_size;
  int           nonstatic_field_size;
  int           static_field_size;
  bool          has_nonstatic_fields;
};

// Utility to collect and compact oop maps during layout
class ClassFileParser::OopMapBlocksBuilder : public ResourceObj {
 public:
  OopMapBlock*  nonstatic_oop_maps;
  unsigned int  nonstatic_oop_map_count;
  unsigned int  max_nonstatic_oop_maps;

 public:
  OopMapBlocksBuilder(unsigned int  max_blocks, TRAPS) {
    max_nonstatic_oop_maps = max_blocks;
    nonstatic_oop_map_count = 0;
    if (max_blocks == 0) {
      nonstatic_oop_maps = NULL;
    } else {
      nonstatic_oop_maps = NEW_RESOURCE_ARRAY_IN_THREAD(
        THREAD, OopMapBlock, max_nonstatic_oop_maps);
      memset(nonstatic_oop_maps, 0, sizeof(OopMapBlock) * max_blocks);
    }
  }

  OopMapBlock* last_oop_map() const {
    assert(nonstatic_oop_map_count > 0, "Has no oop maps");
    return nonstatic_oop_maps + (nonstatic_oop_map_count - 1);
  }

  // addition of super oop maps
  void initialize_inherited_blocks(OopMapBlock* blocks, unsigned int nof_blocks) {
    assert(nof_blocks && nonstatic_oop_map_count == 0 &&
        nof_blocks <= max_nonstatic_oop_maps, "invariant");

    memcpy(nonstatic_oop_maps, blocks, sizeof(OopMapBlock) * nof_blocks);
    nonstatic_oop_map_count += nof_blocks;
  }

  // collection of oops
  void add(int offset, int count) {
    if (nonstatic_oop_map_count == 0) {
      nonstatic_oop_map_count++;
    }
    OopMapBlock*  nonstatic_oop_map = last_oop_map();
    if (nonstatic_oop_map->count() == 0) {  // Unused map, set it up
      nonstatic_oop_map->set_offset(offset);
      nonstatic_oop_map->set_count(count);
    } else if (nonstatic_oop_map->is_contiguous(offset)) { // contiguous, add
      nonstatic_oop_map->increment_count(count);
    } else { // Need a new one...
      nonstatic_oop_map_count++;
      assert(nonstatic_oop_map_count <= max_nonstatic_oop_maps, "range check");
      nonstatic_oop_map = last_oop_map();
      nonstatic_oop_map->set_offset(offset);
      nonstatic_oop_map->set_count(count);
    }
  }

  // general purpose copy, e.g. into allocated instanceKlass
  void copy(OopMapBlock* dst) {
    if (nonstatic_oop_map_count != 0) {
      memcpy(dst, nonstatic_oop_maps, sizeof(OopMapBlock) * nonstatic_oop_map_count);
    }
  }

  // Sort and compact adjacent blocks
  void compact(TRAPS) {
    if (nonstatic_oop_map_count <= 1) {
      return;
    }
    /*
     * Since field layout sneeks in oops before values, we will be able to condense
     * blocks. There is potential to compact between super, own refs and values
     * containing refs.
     *
     * Currently compaction is slightly limited due to values being 8 byte aligned.
     * This may well change: FixMe if doesn't, the code below is fairly general purpose
     * and maybe it doesn't need to be.
     */
    qsort(nonstatic_oop_maps, nonstatic_oop_map_count, sizeof(OopMapBlock),
        (_sort_Fn)OopMapBlock::compare_offset);
    if (nonstatic_oop_map_count < 2) {
      return;
    }

     //Make a temp copy, and iterate through and copy back into the orig
    ResourceMark rm(THREAD);
    OopMapBlock* oop_maps_copy = NEW_RESOURCE_ARRAY_IN_THREAD(THREAD, OopMapBlock,
        nonstatic_oop_map_count);
    OopMapBlock* oop_maps_copy_end = oop_maps_copy + nonstatic_oop_map_count;
    copy(oop_maps_copy);
    OopMapBlock*  nonstatic_oop_map = nonstatic_oop_maps;
    unsigned int new_count = 1;
    oop_maps_copy++;
    while(oop_maps_copy < oop_maps_copy_end) {
      assert(nonstatic_oop_map->offset() < oop_maps_copy->offset(), "invariant");
      if (nonstatic_oop_map->is_contiguous(oop_maps_copy->offset())) {
        nonstatic_oop_map->increment_count(oop_maps_copy->count());
      } else {
        nonstatic_oop_map++;
        new_count++;
        nonstatic_oop_map->set_offset(oop_maps_copy->offset());
        nonstatic_oop_map->set_count(oop_maps_copy->count());
      }
      oop_maps_copy++;
    }
    assert(new_count <= nonstatic_oop_map_count, "end up with more maps after compact() ?");
    nonstatic_oop_map_count = new_count;
  }

  void print_on(outputStream* st) const {
    st->print_cr("  OopMapBlocks: %3d  /%3d", nonstatic_oop_map_count, max_nonstatic_oop_maps);
    if (nonstatic_oop_map_count > 0) {
      OopMapBlock* map = nonstatic_oop_maps;
      OopMapBlock* last_map = last_oop_map();
      assert(map <= last_map, "Last less than first");
      while (map <= last_map) {
        st->print_cr("    Offset: %3d  -%3d Count: %3d", map->offset(),
            map->offset() + map->offset_span() - heapOopSize, map->count());
        map++;
      }
    }
  }

  void print_value_on(outputStream* st) const {
    print_on(st);
  }

};

void ClassFileParser::throwValueTypeLimitation(THREAD_AND_LOCATION_DECL,
                                               const char* msg,
                                               const Symbol* name,
                                               const Symbol* sig) const {

  ResourceMark rm(THREAD);
  if (name == NULL || sig == NULL) {
    Exceptions::fthrow(THREAD_AND_LOCATION_ARGS,
        vmSymbols::java_lang_ClassFormatError(),
        "class: %s - %s", _class_name->as_C_string(), msg);
  }
  else {
    Exceptions::fthrow(THREAD_AND_LOCATION_ARGS,
        vmSymbols::java_lang_ClassFormatError(),
        "\"%s\" sig: \"%s\" class: %s - %s", name->as_C_string(), sig->as_C_string(),
        _class_name->as_C_string(), msg);
  }
}

// Layout fields and fill in FieldLayoutInfo.  Could use more refactoring!
void ClassFileParser::layout_fields(ConstantPool* cp,
                                    const FieldAllocationCount* fac,
                                    const ClassAnnotationCollector* parsed_annotations,
                                    FieldLayoutInfo* info,
                                    TRAPS) {

  assert(cp != NULL, "invariant");

  // Field size and offset computation
  int nonstatic_field_size = _super_klass == NULL ? 0 :
                               _super_klass->nonstatic_field_size();
  int next_nonstatic_valuetype_offset = 0;
  int first_nonstatic_valuetype_offset = 0;

  // Fields that are value types are handled differently depending if they are static or not:
  // - static fields are oops
  // - non-static fields are embedded

  // Count the contended fields by type.
  //
  // We ignore static fields, because @Contended is not supported for them.
  // The layout code below will also ignore the static fields.
  int nonstatic_contended_count = 0;
  FieldAllocationCount fac_contended;
  for (AllFieldStream fs(_fields, cp); !fs.done(); fs.next()) {
    FieldAllocationType atype = (FieldAllocationType) fs.allocation_type();
    if (fs.is_contended()) {
      fac_contended.count[atype]++;
      if (!fs.access_flags().is_static()) {
        nonstatic_contended_count++;
      }
    }
  }


  // Calculate the starting byte offsets
  int next_static_oop_offset    = InstanceMirrorKlass::offset_of_static_fields();
  // Value types in static fields are not embedded, they are handled with oops
  int next_static_double_offset = next_static_oop_offset +
                                  ((fac->count[STATIC_OOP] + fac->count[STATIC_VALUETYPE]) * heapOopSize);
  if ( fac->count[STATIC_DOUBLE] &&
       (Universe::field_type_should_be_aligned(T_DOUBLE) ||
        Universe::field_type_should_be_aligned(T_LONG)) ) {
    next_static_double_offset = align_up(next_static_double_offset, BytesPerLong);
  }

  int next_static_word_offset   = next_static_double_offset +
                                    ((fac->count[STATIC_DOUBLE]) * BytesPerLong);
  int next_static_short_offset  = next_static_word_offset +
                                    ((fac->count[STATIC_WORD]) * BytesPerInt);
  int next_static_byte_offset   = next_static_short_offset +
                                  ((fac->count[STATIC_SHORT]) * BytesPerShort);

  int nonstatic_fields_start  = instanceOopDesc::base_offset_in_bytes() +
                                nonstatic_field_size * heapOopSize;

  // First field of value types is aligned on a long boundary in order to ease
  // in-lining of value types (with header removal) in packed arrays and
  // flatten value types
  int initial_value_type_padding = 0;
  if (is_value_type() || is_value_capable_class()) {
    int old = nonstatic_fields_start;
    nonstatic_fields_start = align_up(nonstatic_fields_start, BytesPerLong);
    initial_value_type_padding = nonstatic_fields_start - old;
  }

  int next_nonstatic_field_offset = nonstatic_fields_start;

  const bool is_contended_class     = parsed_annotations->is_contended();

  // Class is contended, pad before all the fields
  if (is_contended_class) {
    next_nonstatic_field_offset += ContendedPaddingWidth;
  }

  // Temporary value types restrictions
  if (is_value_type() || is_value_capable_class()) {
    if (is_contended_class) {
      throwValueTypeLimitation(THREAD_AND_LOCATION, "Value Types do not support @Contended annotation yet");
      return;
    }
  }

  // Compute the non-contended fields count.
  // The packing code below relies on these counts to determine if some field
  // can be squeezed into the alignment gap. Contended fields are obviously
  // exempt from that.
  unsigned int nonstatic_double_count = fac->count[NONSTATIC_DOUBLE] - fac_contended.count[NONSTATIC_DOUBLE];
  unsigned int nonstatic_word_count   = fac->count[NONSTATIC_WORD]   - fac_contended.count[NONSTATIC_WORD];
  unsigned int nonstatic_short_count  = fac->count[NONSTATIC_SHORT]  - fac_contended.count[NONSTATIC_SHORT];
  unsigned int nonstatic_byte_count   = fac->count[NONSTATIC_BYTE]   - fac_contended.count[NONSTATIC_BYTE];
  unsigned int nonstatic_oop_count    = fac->count[NONSTATIC_OOP]    - fac_contended.count[NONSTATIC_OOP];

  int static_value_type_count = 0;
  int nonstatic_value_type_count = 0;
  int* nonstatic_value_type_indexes = NULL;
  Klass** nonstatic_value_type_klasses = NULL;
  unsigned int value_type_oop_map_count = 0;
  int not_flattened_value_types = 0;

  int max_nonstatic_value_type = fac->count[NONSTATIC_VALUETYPE] + 1;

  nonstatic_value_type_indexes = NEW_RESOURCE_ARRAY_IN_THREAD(THREAD, int,
                                                              max_nonstatic_value_type);
  for (int i = 0; i < max_nonstatic_value_type; i++) {
    nonstatic_value_type_indexes[i] = -1;
  }
  nonstatic_value_type_klasses = NEW_RESOURCE_ARRAY_IN_THREAD(THREAD, Klass*,
                                                              max_nonstatic_value_type);

  for (AllFieldStream fs(_fields, _cp); !fs.done(); fs.next()) {
    if (fs.allocation_type() == STATIC_VALUETYPE) {
      static_value_type_count++;
    } else if (fs.allocation_type() == NONSTATIC_VALUETYPE) {
      Symbol* signature = fs.signature();
      Klass* klass = SystemDictionary::resolve_or_fail(signature,
                                                       Handle(THREAD, _loader_data->class_loader()),
                                                       _protection_domain, true, CHECK);
      assert(klass != NULL, "Sanity check");
      assert(klass->access_flags().is_value_type(), "Value type expected");
      ValueKlass* vk = ValueKlass::cast(klass);
      // Conditions to apply flattening or not should be defined in a single place
      if ((ValueFieldMaxFlatSize < 0) || vk->size_helper() <= ValueFieldMaxFlatSize) {
        nonstatic_value_type_indexes[nonstatic_value_type_count] = fs.index();
        nonstatic_value_type_klasses[nonstatic_value_type_count] = klass;
        nonstatic_value_type_count++;

        ValueKlass* vklass = ValueKlass::cast(klass);
        if (vklass->contains_oops()) {
          value_type_oop_map_count += vklass->nonstatic_oop_map_count();
        }
        fs.set_flattening(true);
      } else {
        not_flattened_value_types++;
        fs.set_flattening(false);
      }
    }
  }

  // Adjusting non_static_oop_count to take into account not flattened value types;
  nonstatic_oop_count += not_flattened_value_types;

  // Total non-static fields count, including every contended field
  unsigned int nonstatic_fields_count = fac->count[NONSTATIC_DOUBLE] + fac->count[NONSTATIC_WORD] +
                                        fac->count[NONSTATIC_SHORT] + fac->count[NONSTATIC_BYTE] +
                                        fac->count[NONSTATIC_OOP] + fac->count[NONSTATIC_VALUETYPE];

  const bool super_has_nonstatic_fields =
          (_super_klass != NULL && _super_klass->has_nonstatic_fields());
  const bool has_nonstatic_fields =
    super_has_nonstatic_fields || (nonstatic_fields_count != 0);
  const bool has_nonstatic_value_fields = nonstatic_value_type_count > 0;

  if (is_value_type() && (!has_nonstatic_fields)) {
    // There are a number of fixes required throughout the type system and JIT
    if (class_name() != vmSymbols::java_lang____Value()) {
      throwValueTypeLimitation(THREAD_AND_LOCATION, "Value Types do not support zero instance size yet");
    }
  }

  // Prepare list of oops for oop map generation.
  //
  // "offset" and "count" lists are describing the set of contiguous oop
  // regions. offset[i] is the start of the i-th region, which then has
  // count[i] oops following. Before we know how many regions are required,
  // we pessimistically allocate the maps to fit all the oops into the
  // distinct regions.
  //
  int super_oop_map_count = (_super_klass == NULL) ? 0 :_super_klass->nonstatic_oop_map_count();
  int max_oop_map_count =
      super_oop_map_count +
      fac->count[NONSTATIC_OOP] +
      value_type_oop_map_count +
      not_flattened_value_types;

  OopMapBlocksBuilder* nonstatic_oop_maps = new OopMapBlocksBuilder(max_oop_map_count, THREAD);
  if (super_oop_map_count > 0) {
    nonstatic_oop_maps->initialize_inherited_blocks(_super_klass->start_of_nonstatic_oop_maps(),
                                                    _super_klass->nonstatic_oop_map_count());
  }

  int first_nonstatic_oop_offset = 0; // will be set for first oop field

  bool compact_fields   = CompactFields;
  int allocation_style = FieldsAllocationStyle;
  if( allocation_style < 0 || allocation_style > 2 ) { // Out of range?
    assert(false, "0 <= FieldsAllocationStyle <= 2");
    allocation_style = 1; // Optimistic
  }

  // The next classes have predefined hard-coded fields offsets
  // (see in JavaClasses::compute_hard_coded_offsets()).
  // Use default fields allocation order for them.
  if( (allocation_style != 0 || compact_fields ) && _loader_data->class_loader() == NULL &&
      (_class_name == vmSymbols::java_lang_AssertionStatusDirectives() ||
       _class_name == vmSymbols::java_lang_Class() ||
       _class_name == vmSymbols::java_lang_ClassLoader() ||
       _class_name == vmSymbols::java_lang_ref_Reference() ||
       _class_name == vmSymbols::java_lang_ref_SoftReference() ||
       _class_name == vmSymbols::java_lang_StackTraceElement() ||
       _class_name == vmSymbols::java_lang_String() ||
       _class_name == vmSymbols::java_lang_Throwable() ||
       _class_name == vmSymbols::java_lang_Boolean() ||
       _class_name == vmSymbols::java_lang_Character() ||
       _class_name == vmSymbols::java_lang_Float() ||
       _class_name == vmSymbols::java_lang_Double() ||
       _class_name == vmSymbols::java_lang_Byte() ||
       _class_name == vmSymbols::java_lang_Short() ||
       _class_name == vmSymbols::java_lang_Integer() ||
       _class_name == vmSymbols::java_lang_Long())) {
    allocation_style = 0;     // Allocate oops first
    compact_fields   = false; // Don't compact fields
  }

  int next_nonstatic_oop_offset = 0;
  int next_nonstatic_double_offset = 0;

  // Rearrange fields for a given allocation style
  if( allocation_style == 0 ) {
    // Fields order: oops, longs/doubles, ints, shorts/chars, bytes, padded fields
    next_nonstatic_oop_offset    = next_nonstatic_field_offset;
    next_nonstatic_double_offset = next_nonstatic_oop_offset +
                                    (nonstatic_oop_count * heapOopSize);
  } else if( allocation_style == 1 ) {
    // Fields order: longs/doubles, ints, shorts/chars, bytes, oops, padded fields
    next_nonstatic_double_offset = next_nonstatic_field_offset;
  } else if( allocation_style == 2 ) {
    // Fields allocation: oops fields in super and sub classes are together.
    if( nonstatic_field_size > 0 && super_oop_map_count > 0 ) {
      if (next_nonstatic_field_offset == nonstatic_oop_maps->last_oop_map()->end_offset()) {
        allocation_style = 0;   // allocate oops first
        next_nonstatic_oop_offset    = next_nonstatic_field_offset;
        next_nonstatic_double_offset = next_nonstatic_oop_offset +
                                       (nonstatic_oop_count * heapOopSize);
      }
    }
    if( allocation_style == 2 ) {
      allocation_style = 1;     // allocate oops last
      next_nonstatic_double_offset = next_nonstatic_field_offset;
    }
  } else {
    ShouldNotReachHere();
  }

  int nonstatic_oop_space_count   = 0;
  int nonstatic_word_space_count  = 0;
  int nonstatic_short_space_count = 0;
  int nonstatic_byte_space_count  = 0;
  int nonstatic_oop_space_offset = 0;
  int nonstatic_word_space_offset = 0;
  int nonstatic_short_space_offset = 0;
  int nonstatic_byte_space_offset = 0;

  // Try to squeeze some of the fields into the gaps due to
  // long/double alignment.
  if (nonstatic_double_count > 0) {
    int offset = next_nonstatic_double_offset;
    next_nonstatic_double_offset = align_up(offset, BytesPerLong);
    if (compact_fields && offset != next_nonstatic_double_offset) {
      // Allocate available fields into the gap before double field.
      int length = next_nonstatic_double_offset - offset;
      assert(length == BytesPerInt, "");
      nonstatic_word_space_offset = offset;
      if (nonstatic_word_count > 0) {
        nonstatic_word_count      -= 1;
        nonstatic_word_space_count = 1; // Only one will fit
        length -= BytesPerInt;
        offset += BytesPerInt;
      }
      nonstatic_short_space_offset = offset;
      while (length >= BytesPerShort && nonstatic_short_count > 0) {
        nonstatic_short_count       -= 1;
        nonstatic_short_space_count += 1;
        length -= BytesPerShort;
        offset += BytesPerShort;
      }
      nonstatic_byte_space_offset = offset;
      while (length > 0 && nonstatic_byte_count > 0) {
        nonstatic_byte_count       -= 1;
        nonstatic_byte_space_count += 1;
        length -= 1;
      }
      // Allocate oop field in the gap if there are no other fields for that.
      nonstatic_oop_space_offset = offset;
      if (length >= heapOopSize && nonstatic_oop_count > 0 &&
          allocation_style != 0) { // when oop fields not first
        nonstatic_oop_count      -= 1;
        nonstatic_oop_space_count = 1; // Only one will fit
        length -= heapOopSize;
        offset += heapOopSize;
      }
    }
  }

  int next_nonstatic_word_offset = next_nonstatic_double_offset +
                                     (nonstatic_double_count * BytesPerLong);
  int next_nonstatic_short_offset = next_nonstatic_word_offset +
                                      (nonstatic_word_count * BytesPerInt);
  int next_nonstatic_byte_offset = next_nonstatic_short_offset +
                                     (nonstatic_short_count * BytesPerShort);
  int next_nonstatic_padded_offset = next_nonstatic_byte_offset +
                                       nonstatic_byte_count;

  // let oops jump before padding with this allocation style
  if( allocation_style == 1 ) {
    next_nonstatic_oop_offset = next_nonstatic_padded_offset;
    if( nonstatic_oop_count > 0 ) {
      next_nonstatic_oop_offset = align_up(next_nonstatic_oop_offset, heapOopSize);
    }
    next_nonstatic_padded_offset = next_nonstatic_oop_offset + (nonstatic_oop_count * heapOopSize);
  }

  // Aligning embedded value types
  // bug below, the current algorithm to layout embedded value types always put them at the
  // end of the layout, which doesn't match the different allocation policies the VM is
  // supposed to provide => FixMe
  // Note also that the current alignment policy is to make each value type starting on a
  // 64 bits boundary. This could be optimized later. For instance, it could be nice to
  // align value types according to their most constrained internal type.
  next_nonstatic_valuetype_offset = align_up(next_nonstatic_padded_offset, BytesPerLong);
  int next_value_type_index = 0;

  // Iterate over fields again and compute correct offsets.
  // The field allocation type was temporarily stored in the offset slot.
  // oop fields are located before non-oop fields (static and non-static).
  for (AllFieldStream fs(_fields, cp); !fs.done(); fs.next()) {

    // skip already laid out fields
    if (fs.is_offset_set()) continue;

    // contended instance fields are handled below
    if (fs.is_contended() && !fs.access_flags().is_static()) continue;

    int real_offset = 0;
    const FieldAllocationType atype = (const FieldAllocationType) fs.allocation_type();

    // pack the rest of the fields
    switch (atype) {
      // Value types in static fields are handled with oops
      case STATIC_VALUETYPE:   // Fallthrough
      case STATIC_OOP:
        real_offset = next_static_oop_offset;
        next_static_oop_offset += heapOopSize;
        break;
      case STATIC_BYTE:
        real_offset = next_static_byte_offset;
        next_static_byte_offset += 1;
        break;
      case STATIC_SHORT:
        real_offset = next_static_short_offset;
        next_static_short_offset += BytesPerShort;
        break;
      case STATIC_WORD:
        real_offset = next_static_word_offset;
        next_static_word_offset += BytesPerInt;
        break;
      case STATIC_DOUBLE:
        real_offset = next_static_double_offset;
        next_static_double_offset += BytesPerLong;
        break;
      case NONSTATIC_VALUETYPE:
        if (fs.is_flatten()) {
          Klass* klass = nonstatic_value_type_klasses[next_value_type_index];
          assert(klass != NULL, "Klass should have been loaded and resolved earlier");
          assert(klass->access_flags().is_value_type(),"Must be a value type");
          ValueKlass* vklass = ValueKlass::cast(klass);
          real_offset = next_nonstatic_valuetype_offset;
          next_nonstatic_valuetype_offset += (vklass->size_helper()) * wordSize - vklass->first_field_offset();
          // aligning next value type on a 64 bits boundary
          next_nonstatic_valuetype_offset = align_up(next_nonstatic_valuetype_offset, BytesPerLong);
          next_value_type_index += 1;

          if (vklass->contains_oops()) { // add flatten oop maps
            int diff = real_offset - vklass->first_field_offset();
            const OopMapBlock* map = vklass->start_of_nonstatic_oop_maps();
            const OopMapBlock* const last_map = map + vklass->nonstatic_oop_map_count();
            while (map < last_map) {
              nonstatic_oop_maps->add(map->offset() + diff, map->count());
              map++;
            }
          }
          break;
        } else {
          // Fall through
        }
      case NONSTATIC_OOP:
        if( nonstatic_oop_space_count > 0 ) {
          real_offset = nonstatic_oop_space_offset;
          nonstatic_oop_space_offset += heapOopSize;
          nonstatic_oop_space_count  -= 1;
        } else {
          real_offset = next_nonstatic_oop_offset;
          next_nonstatic_oop_offset += heapOopSize;
        }
        nonstatic_oop_maps->add(real_offset, 1);
        break;
      case NONSTATIC_BYTE:
        if( nonstatic_byte_space_count > 0 ) {
          real_offset = nonstatic_byte_space_offset;
          nonstatic_byte_space_offset += 1;
          nonstatic_byte_space_count  -= 1;
        } else {
          real_offset = next_nonstatic_byte_offset;
          next_nonstatic_byte_offset += 1;
        }
        break;
      case NONSTATIC_SHORT:
        if( nonstatic_short_space_count > 0 ) {
          real_offset = nonstatic_short_space_offset;
          nonstatic_short_space_offset += BytesPerShort;
          nonstatic_short_space_count  -= 1;
        } else {
          real_offset = next_nonstatic_short_offset;
          next_nonstatic_short_offset += BytesPerShort;
        }
        break;
      case NONSTATIC_WORD:
        if( nonstatic_word_space_count > 0 ) {
          real_offset = nonstatic_word_space_offset;
          nonstatic_word_space_offset += BytesPerInt;
          nonstatic_word_space_count  -= 1;
        } else {
          real_offset = next_nonstatic_word_offset;
          next_nonstatic_word_offset += BytesPerInt;
        }
        break;
      case NONSTATIC_DOUBLE:
        real_offset = next_nonstatic_double_offset;
        next_nonstatic_double_offset += BytesPerLong;
        break;
      default:
        ShouldNotReachHere();
    }
    fs.set_offset(real_offset);
  }


  // Handle the contended cases.
  //
  // Each contended field should not intersect the cache line with another contended field.
  // In the absence of alignment information, we end up with pessimistically separating
  // the fields with full-width padding.
  //
  // Additionally, this should not break alignment for the fields, so we round the alignment up
  // for each field.
  if (nonstatic_contended_count > 0) {

    // if there is at least one contended field, we need to have pre-padding for them
    next_nonstatic_padded_offset += ContendedPaddingWidth;

    // collect all contended groups
    ResourceBitMap bm(cp->size());
    for (AllFieldStream fs(_fields, cp); !fs.done(); fs.next()) {
      // skip already laid out fields
      if (fs.is_offset_set()) continue;

      if (fs.is_contended()) {
        bm.set_bit(fs.contended_group());
      }
    }

    int current_group = -1;
    while ((current_group = (int)bm.get_next_one_offset(current_group + 1)) != (int)bm.size()) {

      for (AllFieldStream fs(_fields, cp); !fs.done(); fs.next()) {

        // skip already laid out fields
        if (fs.is_offset_set()) continue;

        // skip non-contended fields and fields from different group
        if (!fs.is_contended() || (fs.contended_group() != current_group)) continue;

        // handle statics below
        if (fs.access_flags().is_static()) continue;

        int real_offset = 0;
        FieldAllocationType atype = (FieldAllocationType) fs.allocation_type();

        switch (atype) {
          case NONSTATIC_BYTE:
            next_nonstatic_padded_offset = align_up(next_nonstatic_padded_offset, 1);
            real_offset = next_nonstatic_padded_offset;
            next_nonstatic_padded_offset += 1;
            break;

          case NONSTATIC_SHORT:
            next_nonstatic_padded_offset = align_up(next_nonstatic_padded_offset, BytesPerShort);
            real_offset = next_nonstatic_padded_offset;
            next_nonstatic_padded_offset += BytesPerShort;
            break;

          case NONSTATIC_WORD:
            next_nonstatic_padded_offset = align_up(next_nonstatic_padded_offset, BytesPerInt);
            real_offset = next_nonstatic_padded_offset;
            next_nonstatic_padded_offset += BytesPerInt;
            break;

          case NONSTATIC_DOUBLE:
            next_nonstatic_padded_offset = align_up(next_nonstatic_padded_offset, BytesPerLong);
            real_offset = next_nonstatic_padded_offset;
            next_nonstatic_padded_offset += BytesPerLong;
            break;

            // Value types in static fields are handled with oops
          case NONSTATIC_VALUETYPE:
            throwValueTypeLimitation(THREAD_AND_LOCATION,
                                     "@Contended annotation not supported for value types yet", fs.name(), fs.signature());
            return;

          case NONSTATIC_OOP:
            next_nonstatic_padded_offset = align_up(next_nonstatic_padded_offset, heapOopSize);
            real_offset = next_nonstatic_padded_offset;
            next_nonstatic_padded_offset += heapOopSize;
            nonstatic_oop_maps->add(real_offset, 1);
            break;

          default:
            ShouldNotReachHere();
        }

        if (fs.contended_group() == 0) {
          // Contended group defines the equivalence class over the fields:
          // the fields within the same contended group are not inter-padded.
          // The only exception is default group, which does not incur the
          // equivalence, and so requires intra-padding.
          next_nonstatic_padded_offset += ContendedPaddingWidth;
        }

        fs.set_offset(real_offset);
      } // for

      // Start laying out the next group.
      // Note that this will effectively pad the last group in the back;
      // this is expected to alleviate memory contention effects for
      // subclass fields and/or adjacent object.
      // If this was the default group, the padding is already in place.
      if (current_group != 0) {
        next_nonstatic_padded_offset += ContendedPaddingWidth;
      }
    }

    // handle static fields
  }

  // Entire class is contended, pad in the back.
  // This helps to alleviate memory contention effects for subclass fields
  // and/or adjacent object.
  if (is_contended_class) {
    assert(!is_value_type() && !is_value_capable_class(), "@Contended not supported for value types yet");
    next_nonstatic_padded_offset += ContendedPaddingWidth;
  }

  int notaligned_nonstatic_fields_end;
  if (nonstatic_value_type_count != 0) {
    notaligned_nonstatic_fields_end = next_nonstatic_valuetype_offset;
  } else {
    notaligned_nonstatic_fields_end = next_nonstatic_padded_offset;
  }

  int nonstatic_field_sz_align = heapOopSize;
  if (is_value_type() || is_value_capable_class()) {
    if ((notaligned_nonstatic_fields_end - nonstatic_fields_start) > heapOopSize) {
      nonstatic_field_sz_align = BytesPerLong; // value copy of fields only uses jlong copy
    }
  }
  int nonstatic_fields_end      = align_up(notaligned_nonstatic_fields_end, nonstatic_field_sz_align);
  int instance_end              = align_up(notaligned_nonstatic_fields_end, wordSize);
  int static_fields_end         = align_up(next_static_byte_offset, wordSize);

  int static_field_size         = (static_fields_end -
                                   InstanceMirrorKlass::offset_of_static_fields()) / wordSize;
  nonstatic_field_size          = nonstatic_field_size +
                                  (nonstatic_fields_end - nonstatic_fields_start) / heapOopSize;

  int instance_size             = align_object_size(instance_end / wordSize);

  assert(instance_size == align_object_size(align_up(
         (instanceOopDesc::base_offset_in_bytes() + nonstatic_field_size*heapOopSize)
         + initial_value_type_padding, wordSize) / wordSize), "consistent layout helper value");


  // Invariant: nonstatic_field end/start should only change if there are
  // nonstatic fields in the class, or if the class is contended. We compare
  // against the non-aligned value, so that end alignment will not fail the
  // assert without actually having the fields.
  assert((notaligned_nonstatic_fields_end == nonstatic_fields_start) ||
         is_contended_class ||
         (nonstatic_fields_count > 0), "double-check nonstatic start/end");

  // Number of non-static oop map blocks allocated at end of klass.
  nonstatic_oop_maps->compact(THREAD);

#ifndef PRODUCT
  if ((PrintFieldLayout && !is_value_type()) ||
      (PrintValueLayout && (is_value_type() || has_nonstatic_value_fields))) {
    print_field_layout(_class_name,
          _fields,
          cp,
          instance_size,
          nonstatic_fields_start,
          nonstatic_fields_end,
          static_fields_end);
    nonstatic_oop_maps->print_on(tty);
    tty->print("\n");
  }

#endif
  // Pass back information needed for InstanceKlass creation
  info->oop_map_blocks = nonstatic_oop_maps;
  info->instance_size = instance_size;
  info->static_field_size = static_field_size;
  info->nonstatic_field_size = nonstatic_field_size;
  info->has_nonstatic_fields = has_nonstatic_fields;
}

void ClassFileParser::set_precomputed_flags(InstanceKlass* ik) {
  assert(ik != NULL, "invariant");

  const Klass* const super = ik->super();

  // Check if this klass has an empty finalize method (i.e. one with return bytecode only),
  // in which case we don't have to register objects as finalizable
  if (!_has_empty_finalizer) {
    if (_has_finalizer ||
        (super != NULL && super->has_finalizer())) {
      ik->set_has_finalizer();
    }
  }

#ifdef ASSERT
  bool f = false;
  const Method* const m = ik->lookup_method(vmSymbols::finalize_method_name(),
                                           vmSymbols::void_method_signature());
  if (m != NULL && !m->is_empty_method()) {
      f = true;
  }

  // Spec doesn't prevent agent from redefinition of empty finalizer.
  // Despite the fact that it's generally bad idea and redefined finalizer
  // will not work as expected we shouldn't abort vm in this case
  if (!ik->has_redefined_this_or_super()) {
    assert(ik->has_finalizer() == f, "inconsistent has_finalizer");
  }
#endif

  // Check if this klass supports the java.lang.Cloneable interface
  if (SystemDictionary::Cloneable_klass_loaded()) {
    if (ik->is_subtype_of(SystemDictionary::Cloneable_klass())) {
      ik->set_is_cloneable();
    }
  }

  // Check if this klass has a vanilla default constructor
  if (super == NULL) {
    // java.lang.Object has empty default constructor
    ik->set_has_vanilla_constructor();
  } else {
    if (super->has_vanilla_constructor() &&
        _has_vanilla_constructor) {
      ik->set_has_vanilla_constructor();
    }
#ifdef ASSERT
    bool v = false;
    if (super->has_vanilla_constructor()) {
      const Method* const constructor =
        ik->find_method(vmSymbols::object_initializer_name(),
                       vmSymbols::void_method_signature());
      if (constructor != NULL && constructor->is_vanilla_constructor()) {
        v = true;
      }
    }
    assert(v == ik->has_vanilla_constructor(), "inconsistent has_vanilla_constructor");
#endif
  }

  // If it cannot be fast-path allocated, set a bit in the layout helper.
  // See documentation of InstanceKlass::can_be_fastpath_allocated().
  assert(ik->size_helper() > 0, "layout_helper is initialized");
  if ((!RegisterFinalizersAtInit && ik->has_finalizer())
      || ik->is_abstract() || ik->is_interface()
      || (ik->name() == vmSymbols::java_lang_Class() && ik->class_loader() == NULL)
      || ik->size_helper() >= FastAllocateSizeLimit) {
    // Forbid fast-path allocation.
    const jint lh = Klass::instance_layout_helper(ik->size_helper(), true);
    ik->set_layout_helper(lh);
  }
}

bool ClassFileParser::supports_value_types() const {
  // Value types are only supported by class file version 53.1 and later
  return _major_version > JAVA_9_VERSION || (_major_version == JAVA_9_VERSION && _minor_version >= 1);
}

// Attach super classes and interface classes to class loader data
static void record_defined_class_dependencies(const InstanceKlass* defined_klass,
                                              TRAPS) {
  assert(defined_klass != NULL, "invariant");

  ClassLoaderData* const defining_loader_data = defined_klass->class_loader_data();
  if (defining_loader_data->is_the_null_class_loader_data()) {
      // Dependencies to null class loader data are implicit.
      return;
  } else {
    // add super class dependency
    Klass* const super = defined_klass->super();
    if (super != NULL) {
      defining_loader_data->record_dependency(super, CHECK);
    }

    // add super interface dependencies
    const Array<Klass*>* const local_interfaces = defined_klass->local_interfaces();
    if (local_interfaces != NULL) {
      const int length = local_interfaces->length();
      for (int i = 0; i < length; i++) {
        defining_loader_data->record_dependency(local_interfaces->at(i), CHECK);
      }
    }

    for(int i = 0; i < defined_klass->java_fields_count(); i++) {
      if (defined_klass->field_signature(i)->starts_with("Q")  && (((defined_klass->field_access_flags(i) & JVM_ACC_STATIC)) == 0)) {
        const Klass* klass = defined_klass->get_value_field_klass(i);
        defining_loader_data->record_dependency(klass, CHECK);
      }
    }
  }
}

// utility methods for appending an array with check for duplicates

static void append_interfaces(GrowableArray<Klass*>* result,
                              const Array<Klass*>* const ifs) {
  // iterate over new interfaces
  for (int i = 0; i < ifs->length(); i++) {
    Klass* const e = ifs->at(i);
    assert(e->is_klass() && InstanceKlass::cast(e)->is_interface(), "just checking");
    // add new interface
    result->append_if_missing(e);
  }
}

static Array<Klass*>* compute_transitive_interfaces(const InstanceKlass* super,
                                                    Array<Klass*>* local_ifs,
                                                    ClassLoaderData* loader_data,
                                                    TRAPS) {
  assert(local_ifs != NULL, "invariant");
  assert(loader_data != NULL, "invariant");

  // Compute maximum size for transitive interfaces
  int max_transitive_size = 0;
  int super_size = 0;
  // Add superclass transitive interfaces size
  if (super != NULL) {
    super_size = super->transitive_interfaces()->length();
    max_transitive_size += super_size;
  }
  // Add local interfaces' super interfaces
  const int local_size = local_ifs->length();
  for (int i = 0; i < local_size; i++) {
    Klass* const l = local_ifs->at(i);
    max_transitive_size += InstanceKlass::cast(l)->transitive_interfaces()->length();
  }
  // Finally add local interfaces
  max_transitive_size += local_size;
  // Construct array
  if (max_transitive_size == 0) {
    // no interfaces, use canonicalized array
    return Universe::the_empty_klass_array();
  } else if (max_transitive_size == super_size) {
    // no new local interfaces added, share superklass' transitive interface array
    return super->transitive_interfaces();
  } else if (max_transitive_size == local_size) {
    // only local interfaces added, share local interface array
    return local_ifs;
  } else {
    ResourceMark rm;
    GrowableArray<Klass*>* const result = new GrowableArray<Klass*>(max_transitive_size);

    // Copy down from superclass
    if (super != NULL) {
      append_interfaces(result, super->transitive_interfaces());
    }

    // Copy down from local interfaces' superinterfaces
    for (int i = 0; i < local_size; i++) {
      Klass* const l = local_ifs->at(i);
      append_interfaces(result, InstanceKlass::cast(l)->transitive_interfaces());
    }
    // Finally add local interfaces
    append_interfaces(result, local_ifs);

    // length will be less than the max_transitive_size if duplicates were removed
    const int length = result->length();
    assert(length <= max_transitive_size, "just checking");
    Array<Klass*>* const new_result =
      MetadataFactory::new_array<Klass*>(loader_data, length, CHECK_NULL);
    for (int i = 0; i < length; i++) {
      Klass* const e = result->at(i);
      assert(e != NULL, "just checking");
      new_result->at_put(i, e);
    }
    return new_result;
  }
}

static void check_super_class_access(const InstanceKlass* this_klass, TRAPS) {
  assert(this_klass != NULL, "invariant");
  const Klass* const super = this_klass->super();
  if (super != NULL) {

    // If the loader is not the boot loader then throw an exception if its
    // superclass is in package jdk.internal.reflect and its loader is not a
    // special reflection class loader
    if (!this_klass->class_loader_data()->is_the_null_class_loader_data()) {
      assert(super->is_instance_klass(), "super is not instance klass");
      PackageEntry* super_package = super->package();
      if (super_package != NULL &&
          super_package->name()->fast_compare(vmSymbols::jdk_internal_reflect()) == 0 &&
          !java_lang_ClassLoader::is_reflection_class_loader(this_klass->class_loader())) {
        ResourceMark rm(THREAD);
        Exceptions::fthrow(
          THREAD_AND_LOCATION,
          vmSymbols::java_lang_IllegalAccessError(),
          "class %s loaded by %s cannot access jdk/internal/reflect superclass %s",
          this_klass->external_name(),
          this_klass->class_loader_data()->loader_name(),
          super->external_name());
        return;
      }
    }

    Reflection::VerifyClassAccessResults vca_result =
      Reflection::verify_class_access(this_klass, InstanceKlass::cast(super), false);
    if (vca_result != Reflection::ACCESS_OK) {
      ResourceMark rm(THREAD);
      char* msg = Reflection::verify_class_access_msg(this_klass,
                                                      InstanceKlass::cast(super),
                                                      vca_result);
      if (msg == NULL) {
        Exceptions::fthrow(
          THREAD_AND_LOCATION,
          vmSymbols::java_lang_IllegalAccessError(),
          "class %s cannot access its superclass %s",
          this_klass->external_name(),
          super->external_name());
      } else {
        // Add additional message content.
        Exceptions::fthrow(
          THREAD_AND_LOCATION,
          vmSymbols::java_lang_IllegalAccessError(),
          "superclass access check failed: %s",
          msg);
      }
    }
  }
}


static void check_super_interface_access(const InstanceKlass* this_klass, TRAPS) {
  assert(this_klass != NULL, "invariant");
  const Array<Klass*>* const local_interfaces = this_klass->local_interfaces();
  const int lng = local_interfaces->length();
  for (int i = lng - 1; i >= 0; i--) {
    Klass* const k = local_interfaces->at(i);
    assert (k != NULL && k->is_interface(), "invalid interface");
    Reflection::VerifyClassAccessResults vca_result =
      Reflection::verify_class_access(this_klass, InstanceKlass::cast(k), false);
    if (vca_result != Reflection::ACCESS_OK) {
      ResourceMark rm(THREAD);
      char* msg = Reflection::verify_class_access_msg(this_klass,
                                                      InstanceKlass::cast(k),
                                                      vca_result);
      if (msg == NULL) {
        Exceptions::fthrow(
          THREAD_AND_LOCATION,
          vmSymbols::java_lang_IllegalAccessError(),
          "class %s cannot access its superinterface %s",
          this_klass->external_name(),
          k->external_name());
      } else {
        // Add additional message content.
        Exceptions::fthrow(
          THREAD_AND_LOCATION,
          vmSymbols::java_lang_IllegalAccessError(),
          "superinterface check failed: %s",
          msg);
      }
    }
  }
}


static void check_final_method_override(const InstanceKlass* this_klass, TRAPS) {
  assert(this_klass != NULL, "invariant");
  const Array<Method*>* const methods = this_klass->methods();
  const int num_methods = methods->length();

  // go thru each method and check if it overrides a final method
  for (int index = 0; index < num_methods; index++) {
    const Method* const m = methods->at(index);

    // skip private, static, and <init> methods
    if ((!m->is_private() && !m->is_static()) &&
        (m->name() != vmSymbols::object_initializer_name())) {

      const Symbol* const name = m->name();
      const Symbol* const signature = m->signature();
      const Klass* k = this_klass->super();
      const Method* super_m = NULL;
      while (k != NULL) {
        // skip supers that don't have final methods.
        if (k->has_final_method()) {
          // lookup a matching method in the super class hierarchy
          super_m = InstanceKlass::cast(k)->lookup_method(name, signature);
          if (super_m == NULL) {
            break; // didn't find any match; get out
          }

          if (super_m->is_final() && !super_m->is_static() &&
              // matching method in super is final, and not static
              (Reflection::verify_field_access(this_klass,
                                               super_m->method_holder(),
                                               super_m->method_holder(),
                                               super_m->access_flags(), false))
            // this class can access super final method and therefore override
            ) {
            ResourceMark rm(THREAD);
            Exceptions::fthrow(
              THREAD_AND_LOCATION,
              vmSymbols::java_lang_VerifyError(),
              "class %s overrides final method %s.%s%s",
              this_klass->external_name(),
              super_m->method_holder()->external_name(),
              name->as_C_string(),
              signature->as_C_string()
            );
            return;
          }

          // continue to look from super_m's holder's super.
          k = super_m->method_holder()->super();
          continue;
        }

        k = k->super();
      }
    }
  }
}


// assumes that this_klass is an interface
static void check_illegal_static_method(const InstanceKlass* this_klass, TRAPS) {
  assert(this_klass != NULL, "invariant");
  assert(this_klass->is_interface(), "not an interface");
  const Array<Method*>* methods = this_klass->methods();
  const int num_methods = methods->length();

  for (int index = 0; index < num_methods; index++) {
    const Method* const m = methods->at(index);
    // if m is static and not the init method, throw a verify error
    if ((m->is_static()) && (m->name() != vmSymbols::class_initializer_name())) {
      ResourceMark rm(THREAD);
      Exceptions::fthrow(
        THREAD_AND_LOCATION,
        vmSymbols::java_lang_VerifyError(),
        "Illegal static method %s in interface %s",
        m->name()->as_C_string(),
        this_klass->external_name()
      );
      return;
    }
  }
}

// utility methods for format checking

void ClassFileParser::verify_legal_class_modifiers(jint flags, TRAPS) const {
  const bool is_module = (flags & JVM_ACC_MODULE) != 0;
  const bool is_value_type = (flags & JVM_ACC_VALUE) != 0;
  assert(_major_version >= JAVA_9_VERSION || !is_module, "JVM_ACC_MODULE should not be set");
  assert(supports_value_types() || !is_value_type, "JVM_ACC_VALUE should not be set");
  if (is_module) {
    ResourceMark rm(THREAD);
    Exceptions::fthrow(
      THREAD_AND_LOCATION,
      vmSymbols::java_lang_NoClassDefFoundError(),
      "%s is not a class because access_flag ACC_MODULE is set",
      _class_name->as_C_string());
    return;
  }

  if (!_need_verify) { return; }

  const bool is_interface  = (flags & JVM_ACC_INTERFACE)  != 0;
  const bool is_abstract   = (flags & JVM_ACC_ABSTRACT)   != 0;
  const bool is_final      = (flags & JVM_ACC_FINAL)      != 0;
  const bool is_super      = (flags & JVM_ACC_SUPER)      != 0;
  const bool is_enum       = (flags & JVM_ACC_ENUM)       != 0;
  const bool is_annotation = (flags & JVM_ACC_ANNOTATION) != 0;
  const bool major_gte_15  = _major_version >= JAVA_1_5_VERSION;

  if ((is_abstract && is_final) ||
      (is_interface && !is_abstract) ||
      (is_interface && major_gte_15 && (is_super || is_enum)) ||
      (!is_interface && major_gte_15 && is_annotation)) {
    ResourceMark rm(THREAD);
    Exceptions::fthrow(
      THREAD_AND_LOCATION,
      vmSymbols::java_lang_ClassFormatError(),
      "Illegal class modifiers in class %s: 0x%X",
      _class_name->as_C_string(), flags
    );
    return;
  }
}

static bool has_illegal_visibility(jint flags) {
  const bool is_public    = (flags & JVM_ACC_PUBLIC)    != 0;
  const bool is_protected = (flags & JVM_ACC_PROTECTED) != 0;
  const bool is_private   = (flags & JVM_ACC_PRIVATE)   != 0;

  return ((is_public && is_protected) ||
          (is_public && is_private) ||
          (is_protected && is_private));
}

<<<<<<< HEAD
static bool is_supported_version(u2 major, u2 minor) {
  const u2 max_version = JAVA_MAX_SUPPORTED_VERSION;
=======
static bool is_supported_version(u2 major, u2 minor){
  const u2 max_version = JVM_CLASSFILE_MAJOR_VERSION;
>>>>>>> 459909dd
  return (major >= JAVA_MIN_SUPPORTED_VERSION) &&
         (major <= max_version) &&
         ((major != max_version) ||
          (minor <= JVM_CLASSFILE_MINOR_VERSION));
}

void ClassFileParser::verify_legal_field_modifiers(jint flags,
                                                   bool is_interface,
                                                   TRAPS) const {
  if (!_need_verify) { return; }

  const bool is_public    = (flags & JVM_ACC_PUBLIC)    != 0;
  const bool is_protected = (flags & JVM_ACC_PROTECTED) != 0;
  const bool is_private   = (flags & JVM_ACC_PRIVATE)   != 0;
  const bool is_static    = (flags & JVM_ACC_STATIC)    != 0;
  const bool is_final     = (flags & JVM_ACC_FINAL)     != 0;
  const bool is_volatile  = (flags & JVM_ACC_VOLATILE)  != 0;
  const bool is_transient = (flags & JVM_ACC_TRANSIENT) != 0;
  const bool is_enum      = (flags & JVM_ACC_ENUM)      != 0;
  const bool major_gte_15 = _major_version >= JAVA_1_5_VERSION;

  bool is_illegal = false;

  if (is_interface) {
    if (!is_public || !is_static || !is_final || is_private ||
        is_protected || is_volatile || is_transient ||
        (major_gte_15 && is_enum)) {
      is_illegal = true;
    }
  } else { // not interface
    if (has_illegal_visibility(flags) || (is_final && is_volatile)) {
      is_illegal = true;
    }
  }

  if (is_illegal) {
    ResourceMark rm(THREAD);
    Exceptions::fthrow(
      THREAD_AND_LOCATION,
      vmSymbols::java_lang_ClassFormatError(),
      "Illegal field modifiers in class %s: 0x%X",
      _class_name->as_C_string(), flags);
    return;
  }
}

void ClassFileParser::verify_legal_method_modifiers(jint flags,
                                                    bool is_interface,
                                                    const Symbol* name,
                                                    TRAPS) const {
  if (!_need_verify) { return; }

  const bool is_public       = (flags & JVM_ACC_PUBLIC)       != 0;
  const bool is_private      = (flags & JVM_ACC_PRIVATE)      != 0;
  const bool is_static       = (flags & JVM_ACC_STATIC)       != 0;
  const bool is_final        = (flags & JVM_ACC_FINAL)        != 0;
  const bool is_native       = (flags & JVM_ACC_NATIVE)       != 0;
  const bool is_abstract     = (flags & JVM_ACC_ABSTRACT)     != 0;
  const bool is_bridge       = (flags & JVM_ACC_BRIDGE)       != 0;
  const bool is_strict       = (flags & JVM_ACC_STRICT)       != 0;
  const bool is_synchronized = (flags & JVM_ACC_SYNCHRONIZED) != 0;
  const bool is_protected    = (flags & JVM_ACC_PROTECTED)    != 0;
  const bool major_gte_15    = _major_version >= JAVA_1_5_VERSION;
  const bool major_gte_8     = _major_version >= JAVA_8_VERSION;
  const bool is_initializer  = (name == vmSymbols::object_initializer_name());

  bool is_illegal = false;

  if (is_interface) {
    if (major_gte_8) {
      // Class file version is JAVA_8_VERSION or later Methods of
      // interfaces may set any of the flags except ACC_PROTECTED,
      // ACC_FINAL, ACC_NATIVE, and ACC_SYNCHRONIZED; they must
      // have exactly one of the ACC_PUBLIC or ACC_PRIVATE flags set.
      if ((is_public == is_private) || /* Only one of private and public should be true - XNOR */
          (is_native || is_protected || is_final || is_synchronized) ||
          // If a specific method of a class or interface has its
          // ACC_ABSTRACT flag set, it must not have any of its
          // ACC_FINAL, ACC_NATIVE, ACC_PRIVATE, ACC_STATIC,
          // ACC_STRICT, or ACC_SYNCHRONIZED flags set.  No need to
          // check for ACC_FINAL, ACC_NATIVE or ACC_SYNCHRONIZED as
          // those flags are illegal irrespective of ACC_ABSTRACT being set or not.
          (is_abstract && (is_private || is_static || is_strict))) {
        is_illegal = true;
      }
    } else if (major_gte_15) {
      // Class file version in the interval [JAVA_1_5_VERSION, JAVA_8_VERSION)
      if (!is_public || is_private || is_protected || is_static || is_final ||
          is_synchronized || is_native || !is_abstract || is_strict) {
        is_illegal = true;
      }
    } else {
      // Class file version is pre-JAVA_1_5_VERSION
      if (!is_public || is_static || is_final || is_native || !is_abstract) {
        is_illegal = true;
      }
    }
  } else { // not interface
    if (has_illegal_visibility(flags)) {
      is_illegal = true;
    } else {
      if (is_initializer) {
        if (is_static || is_final || is_synchronized || is_native ||
            is_abstract || (major_gte_15 && is_bridge)) {
          is_illegal = true;
        }
      } else { // not initializer
        if (is_abstract) {
          if ((is_final || is_native || is_private || is_static ||
              (major_gte_15 && (is_synchronized || is_strict)))) {
            is_illegal = true;
          }
        }
      }
    }
  }

  if (is_illegal) {
    ResourceMark rm(THREAD);
    Exceptions::fthrow(
      THREAD_AND_LOCATION,
      vmSymbols::java_lang_ClassFormatError(),
      "Method %s in class %s has illegal modifiers: 0x%X",
      name->as_C_string(), _class_name->as_C_string(), flags);
    return;
  }
}

void ClassFileParser::verify_legal_utf8(const unsigned char* buffer,
                                        int length,
                                        TRAPS) const {
  assert(_need_verify, "only called when _need_verify is true");
  if (!UTF8::is_legal_utf8(buffer, length, _major_version <= 47)) {
    classfile_parse_error("Illegal UTF8 string in constant pool in class file %s", CHECK);
  }
}

// Unqualified names may not contain the characters '.', ';', '[', or '/'.
// In class names, '/' separates unqualified names.  This is verified in this function also.
// Method names also may not contain the characters '<' or '>', unless <init>
// or <clinit>.  Note that method names may not be <init> or <clinit> in this
// method.  Because these names have been checked as special cases before
// calling this method in verify_legal_method_name.
//
// This method is also called from the modular system APIs in modules.cpp
// to verify the validity of module and package names.
bool ClassFileParser::verify_unqualified_name(const char* name,
                                              unsigned int length,
                                              int type) {
  for (const char* p = name; p != name + length;) {
    jchar ch = *p;
    if (ch < 128) {
      if (ch == '.' || ch == ';' || ch == '[' ) {
        return false;   // do not permit '.', ';', or '['
      }
      if (ch == '/') {
        // check for '//' or leading or trailing '/' which are not legal
        // unqualified name must not be empty
        if (type == ClassFileParser::LegalClass) {
          if (p == name || p+1 >= name+length || *(p+1) == '/') {
           return false;
          }
        } else {
          return false;   // do not permit '/' unless it's class name
        }
      }
      if (type == ClassFileParser::LegalMethod && (ch == '<' || ch == '>')) {
        return false;   // do not permit '<' or '>' in method names
      }
      p++;
    } else {
      char* tmp_p = UTF8::next(p, &ch);
      p = tmp_p;
    }
  }
  return true;
}

// Take pointer to a string. Skip over the longest part of the string that could
// be taken as a fieldname. Allow '/' if slash_ok is true.
// Return a pointer to just past the fieldname.
// Return NULL if no fieldname at all was found, or in the case of slash_ok
// being true, we saw consecutive slashes (meaning we were looking for a
// qualified path but found something that was badly-formed).
static const char* skip_over_field_name(const char* name,
                                        bool slash_ok,
                                        unsigned int length) {
  const char* p;
  jboolean last_is_slash = false;
  jboolean not_first_ch = false;

  for (p = name; p != name + length; not_first_ch = true) {
    const char* old_p = p;
    jchar ch = *p;
    if (ch < 128) {
      p++;
      // quick check for ascii
      if ((ch >= 'a' && ch <= 'z') ||
        (ch >= 'A' && ch <= 'Z') ||
        (ch == '_' || ch == '$') ||
        (not_first_ch && ch >= '0' && ch <= '9')) {
        last_is_slash = false;
        continue;
      }
      if (slash_ok && ch == '/') {
        if (last_is_slash) {
          return NULL;  // Don't permit consecutive slashes
        }
        last_is_slash = true;
        continue;
      }
    }
    else {
      jint unicode_ch;
      char* tmp_p = UTF8::next_character(p, &unicode_ch);
      p = tmp_p;
      last_is_slash = false;
      // Check if ch is Java identifier start or is Java identifier part
      // 4672820: call java.lang.Character methods directly without generating separate tables.
      EXCEPTION_MARK;

      // return value
      JavaValue result(T_BOOLEAN);
      // Set up the arguments to isJavaIdentifierStart and isJavaIdentifierPart
      JavaCallArguments args;
      args.push_int(unicode_ch);

      // public static boolean isJavaIdentifierStart(char ch);
      JavaCalls::call_static(&result,
        SystemDictionary::Character_klass(),
        vmSymbols::isJavaIdentifierStart_name(),
        vmSymbols::int_bool_signature(),
        &args,
        THREAD);

      if (HAS_PENDING_EXCEPTION) {
        CLEAR_PENDING_EXCEPTION;
        return 0;
      }
      if (result.get_jboolean()) {
        continue;
      }

      if (not_first_ch) {
        // public static boolean isJavaIdentifierPart(char ch);
        JavaCalls::call_static(&result,
          SystemDictionary::Character_klass(),
          vmSymbols::isJavaIdentifierPart_name(),
          vmSymbols::int_bool_signature(),
          &args,
          THREAD);

        if (HAS_PENDING_EXCEPTION) {
          CLEAR_PENDING_EXCEPTION;
          return 0;
        }

        if (result.get_jboolean()) {
          continue;
        }
      }
    }
    return (not_first_ch) ? old_p : NULL;
  }
  return (not_first_ch) ? p : NULL;
}

// Take pointer to a string. Skip over the longest part of the string that could
// be taken as a field signature. Allow "void" if void_ok.
// Return a pointer to just past the signature.
// Return NULL if no legal signature is found.
const char* ClassFileParser::skip_over_field_signature(const char* signature,
                                                       bool void_ok,
                                                       unsigned int length,
                                                       TRAPS) const {
  unsigned int array_dim = 0;
  while (length > 0) {
    switch (signature[0]) {
    case JVM_SIGNATURE_VOID: if (!void_ok) { return NULL; }
    case JVM_SIGNATURE_BOOLEAN:
    case JVM_SIGNATURE_BYTE:
    case JVM_SIGNATURE_CHAR:
    case JVM_SIGNATURE_SHORT:
    case JVM_SIGNATURE_INT:
    case JVM_SIGNATURE_FLOAT:
    case JVM_SIGNATURE_LONG:
    case JVM_SIGNATURE_DOUBLE:
      return signature + 1;
    case JVM_SIGNATURE_CLASS:
    case JVM_SIGNATURE_VALUE_CLASS: {
      if (_major_version < JAVA_1_5_VERSION) {
        // Skip over the class name if one is there
        const char* const p = skip_over_field_name(signature + 1, true, --length);

        // The next character better be a semicolon
        if (p && (p - signature) > 1 && p[0] == ';') {
          return p + 1;
        }
      }
      else {
        // Skip leading 'L' and ignore first appearance of ';'
        length--;
        signature++;
        char* c = strchr((char*) signature, ';');
        // Format check signature
        if (c != NULL) {
          ResourceMark rm(THREAD);
          int newlen = c - (char*) signature;
          char* sig = NEW_RESOURCE_ARRAY(char, newlen + 1);
          strncpy(sig, signature, newlen);
          sig[newlen] = '\0';

          bool legal = verify_unqualified_name(sig, newlen, LegalClass);
          if (!legal) {
            classfile_parse_error("Class name contains illegal character "
                                  "in descriptor in class file %s",
                                  CHECK_0);
            return NULL;
          }
          return signature + newlen + 1;
        }
      }
      return NULL;
    }
    case JVM_SIGNATURE_ARRAY:
      array_dim++;
      if (array_dim > 255) {
        // 4277370: array descriptor is valid only if it represents 255 or fewer dimensions.
        classfile_parse_error("Array type descriptor has more than 255 dimensions in class file %s", CHECK_0);
      }
      // The rest of what's there better be a legal signature
      signature++;
      length--;
      void_ok = false;
      break;
    default:
      return NULL;
    }
  }
  return NULL;
}

// Checks if name is a legal class name.
void ClassFileParser::verify_legal_class_name(const Symbol* name, TRAPS) const {
  if (!_need_verify || _relax_verify) { return; }

  char buf[fixed_buffer_size];
  char* bytes = name->as_utf8_flexible_buffer(THREAD, buf, fixed_buffer_size);
  unsigned int length = name->utf8_length();
  bool legal = false;

  if (length > 0) {
    const char* p;
    if (bytes[0] == JVM_SIGNATURE_ARRAY) {
      p = skip_over_field_signature(bytes, false, length, CHECK);
      legal = (p != NULL) && ((p - bytes) == (int)length);
    } else if (_major_version < JAVA_1_5_VERSION) {
      if (bytes[0] != '<') {
        p = skip_over_field_name(bytes, true, length);
        legal = (p != NULL) && ((p - bytes) == (int)length);
      }
    } else {
      // 4900761: relax the constraints based on JSR202 spec
      // Class names may be drawn from the entire Unicode character set.
      // Identifiers between '/' must be unqualified names.
      // The utf8 string has been verified when parsing cpool entries.
      legal = verify_unqualified_name(bytes, length, LegalClass);
    }
  }
  if (!legal) {
    ResourceMark rm(THREAD);
    assert(_class_name != NULL, "invariant");
    Exceptions::fthrow(
      THREAD_AND_LOCATION,
      vmSymbols::java_lang_ClassFormatError(),
      "Illegal class name \"%s\" in class file %s", bytes,
      _class_name->as_C_string()
    );
    return;
  }
}

// Checks if name is a legal field name.
void ClassFileParser::verify_legal_field_name(const Symbol* name, TRAPS) const {
  if (!_need_verify || _relax_verify) { return; }

  char buf[fixed_buffer_size];
  char* bytes = name->as_utf8_flexible_buffer(THREAD, buf, fixed_buffer_size);
  unsigned int length = name->utf8_length();
  bool legal = false;

  if (length > 0) {
    if (_major_version < JAVA_1_5_VERSION) {
      if (bytes[0] != '<') {
        const char* p = skip_over_field_name(bytes, false, length);
        legal = (p != NULL) && ((p - bytes) == (int)length);
      }
    } else {
      // 4881221: relax the constraints based on JSR202 spec
      legal = verify_unqualified_name(bytes, length, LegalField);
    }
  }

  if (!legal) {
    ResourceMark rm(THREAD);
    assert(_class_name != NULL, "invariant");
    Exceptions::fthrow(
      THREAD_AND_LOCATION,
      vmSymbols::java_lang_ClassFormatError(),
      "Illegal field name \"%s\" in class %s", bytes,
      _class_name->as_C_string()
    );
    return;
  }
}

// Checks if name is a legal method name.
void ClassFileParser::verify_legal_method_name(const Symbol* name, TRAPS) const {
  if (!_need_verify || _relax_verify) { return; }

  assert(name != NULL, "method name is null");
  char buf[fixed_buffer_size];
  char* bytes = name->as_utf8_flexible_buffer(THREAD, buf, fixed_buffer_size);
  unsigned int length = name->utf8_length();
  bool legal = false;

  if (length > 0) {
    if (bytes[0] == '<') {
      if (name == vmSymbols::object_initializer_name() || name == vmSymbols::class_initializer_name()) {
        legal = true;
      }
    } else if (_major_version < JAVA_1_5_VERSION) {
      const char* p;
      p = skip_over_field_name(bytes, false, length);
      legal = (p != NULL) && ((p - bytes) == (int)length);
    } else {
      // 4881221: relax the constraints based on JSR202 spec
      legal = verify_unqualified_name(bytes, length, LegalMethod);
    }
  }

  if (!legal) {
    ResourceMark rm(THREAD);
    assert(_class_name != NULL, "invariant");
    Exceptions::fthrow(
      THREAD_AND_LOCATION,
      vmSymbols::java_lang_ClassFormatError(),
      "Illegal method name \"%s\" in class %s", bytes,
      _class_name->as_C_string()
    );
    return;
  }
}


// Checks if signature is a legal field signature.
void ClassFileParser::verify_legal_field_signature(const Symbol* name,
                                                   const Symbol* signature,
                                                   TRAPS) const {
  if (!_need_verify) { return; }

  char buf[fixed_buffer_size];
  const char* const bytes = signature->as_utf8_flexible_buffer(THREAD, buf, fixed_buffer_size);
  const unsigned int length = signature->utf8_length();
  const char* const p = skip_over_field_signature(bytes, false, length, CHECK);

  if (p == NULL || (p - bytes) != (int)length) {
    throwIllegalSignature("Field", name, signature, CHECK);
  }
}

// Checks if signature is a legal method signature.
// Returns number of parameters
int ClassFileParser::verify_legal_method_signature(const Symbol* name,
                                                   const Symbol* signature,
                                                   TRAPS) const {
  if (!_need_verify) {
    // make sure caller's args_size will be less than 0 even for non-static
    // method so it will be recomputed in compute_size_of_parameters().
    return -2;
  }

  // Class initializers cannot have args for class format version >= 51.
  if (name == vmSymbols::class_initializer_name() &&
      signature != vmSymbols::void_method_signature() &&
      _major_version >= JAVA_7_VERSION) {
    throwIllegalSignature("Method", name, signature, CHECK_0);
    return 0;
  }

  unsigned int args_size = 0;
  char buf[fixed_buffer_size];
  const char* p = signature->as_utf8_flexible_buffer(THREAD, buf, fixed_buffer_size);
  unsigned int length = signature->utf8_length();
  const char* nextp;

  // The first character must be a '('
  if ((length > 0) && (*p++ == JVM_SIGNATURE_FUNC)) {
    length--;
    // Skip over legal field signatures
    nextp = skip_over_field_signature(p, false, length, CHECK_0);
    while ((length > 0) && (nextp != NULL)) {
      args_size++;
      if (p[0] == 'J' || p[0] == 'D') {
        args_size++;
      }
      length -= nextp - p;
      p = nextp;
      nextp = skip_over_field_signature(p, false, length, CHECK_0);
    }
    // The first non-signature thing better be a ')'
    if ((length > 0) && (*p++ == JVM_SIGNATURE_ENDFUNC)) {
      length--;
      if (name->utf8_length() > 0 && name->byte_at(0) == '<') {
        // All internal methods must return void
        if ((length == 1) && (p[0] == JVM_SIGNATURE_VOID)) {
          return args_size;
        }
      } else {
        // Now we better just have a return value
        nextp = skip_over_field_signature(p, true, length, CHECK_0);
        if (nextp && ((int)length == (nextp - p))) {
          return args_size;
        }
      }
    }
  }
  // Report error
  throwIllegalSignature("Method", name, signature, CHECK_0);
  return 0;
}

int ClassFileParser::static_field_size() const {
  assert(_field_info != NULL, "invariant");
  return _field_info->static_field_size;
}

int ClassFileParser::total_oop_map_count() const {
  assert(_field_info != NULL, "invariant");
  return _field_info->oop_map_blocks->nonstatic_oop_map_count;
}

jint ClassFileParser::layout_size() const {
  assert(_field_info != NULL, "invariant");
  return _field_info->instance_size;
}

static void check_methods_for_intrinsics(const InstanceKlass* ik,
                                         const Array<Method*>* methods) {
  assert(ik != NULL, "invariant");
  assert(methods != NULL, "invariant");

  // Set up Method*::intrinsic_id as soon as we know the names of methods.
  // (We used to do this lazily, but now we query it in Rewriter,
  // which is eagerly done for every method, so we might as well do it now,
  // when everything is fresh in memory.)
  const vmSymbols::SID klass_id = Method::klass_id_for_intrinsics(ik);

  if (klass_id != vmSymbols::NO_SID) {
    for (int j = 0; j < methods->length(); ++j) {
      Method* method = methods->at(j);
      method->init_intrinsic_id();

      if (CheckIntrinsics) {
        // Check if an intrinsic is defined for method 'method',
        // but the method is not annotated with @HotSpotIntrinsicCandidate.
        if (method->intrinsic_id() != vmIntrinsics::_none &&
            !method->intrinsic_candidate()) {
              tty->print("Compiler intrinsic is defined for method [%s], "
              "but the method is not annotated with @HotSpotIntrinsicCandidate.%s",
              method->name_and_sig_as_C_string(),
              NOT_DEBUG(" Method will not be inlined.") DEBUG_ONLY(" Exiting.")
            );
          tty->cr();
          DEBUG_ONLY(vm_exit(1));
        }
        // Check is the method 'method' is annotated with @HotSpotIntrinsicCandidate,
        // but there is no intrinsic available for it.
        if (method->intrinsic_candidate() &&
          method->intrinsic_id() == vmIntrinsics::_none) {
            tty->print("Method [%s] is annotated with @HotSpotIntrinsicCandidate, "
              "but no compiler intrinsic is defined for the method.%s",
              method->name_and_sig_as_C_string(),
              NOT_DEBUG("") DEBUG_ONLY(" Exiting.")
            );
          tty->cr();
          DEBUG_ONLY(vm_exit(1));
        }
      }
    } // end for

#ifdef ASSERT
    if (CheckIntrinsics) {
      // Check for orphan methods in the current class. A method m
      // of a class C is orphan if an intrinsic is defined for method m,
      // but class C does not declare m.
      // The check is potentially expensive, therefore it is available
      // only in debug builds.

      for (int id = vmIntrinsics::FIRST_ID; id < (int)vmIntrinsics::ID_LIMIT; ++id) {
        if (vmIntrinsics::_compiledLambdaForm == id) {
          // The _compiledLamdbdaForm intrinsic is a special marker for bytecode
          // generated for the JVM from a LambdaForm and therefore no method
          // is defined for it.
          continue;
        }

        if (vmIntrinsics::class_for(vmIntrinsics::ID_from(id)) == klass_id) {
          // Check if the current class contains a method with the same
          // name, flags, signature.
          bool match = false;
          for (int j = 0; j < methods->length(); ++j) {
            const Method* method = methods->at(j);
            if (method->intrinsic_id() == id) {
              match = true;
              break;
            }
          }

          if (!match) {
            char buf[1000];
            tty->print("Compiler intrinsic is defined for method [%s], "
                       "but the method is not available in class [%s].%s",
                        vmIntrinsics::short_name_as_C_string(vmIntrinsics::ID_from(id),
                                                             buf, sizeof(buf)),
                        ik->name()->as_C_string(),
                        NOT_DEBUG("") DEBUG_ONLY(" Exiting.")
            );
            tty->cr();
            DEBUG_ONLY(vm_exit(1));
          }
        }
      } // end for
    } // CheckIntrinsics
#endif // ASSERT
  }
}

InstanceKlass* ClassFileParser::create_instance_klass(bool changed_by_loadhook, TRAPS) {
  if (_klass != NULL) {
    return _klass;
  }

  InstanceKlass* const ik =
    InstanceKlass::allocate_instance_klass(*this, CHECK_NULL);

  fill_instance_klass(ik, changed_by_loadhook, CHECK_NULL);

  assert(_klass == ik, "invariant");

  ik->set_has_passed_fingerprint_check(false);
  if (UseAOT && ik->supers_have_passed_fingerprint_checks()) {
    uint64_t aot_fp = AOTLoader::get_saved_fingerprint(ik);
    if (aot_fp != 0 && aot_fp == _stream->compute_fingerprint()) {
      // This class matches with a class saved in an AOT library
      ik->set_has_passed_fingerprint_check(true);
    } else {
      ResourceMark rm;
      log_info(class, fingerprint)("%s :  expected = " PTR64_FORMAT " actual = " PTR64_FORMAT,
                                 ik->external_name(), aot_fp, _stream->compute_fingerprint());
    }
  }

  if (ik->is_value() && (ik->name() != vmSymbols::java_lang____Value())) {
    ValueKlass* vk = ValueKlass::cast(ik);
    oop val = ik->allocate_instance(CHECK_NULL);
    vk->set_default_value(val);
  }

  return ik;
}

void ClassFileParser::fill_instance_klass(InstanceKlass* ik, bool changed_by_loadhook, TRAPS) {
  assert(ik != NULL, "invariant");

  set_klass_to_deallocate(ik);

  assert(_field_info != NULL, "invariant");
  assert(ik->static_field_size() == _field_info->static_field_size, "sanity");
  assert(ik->nonstatic_oop_map_count() == _field_info->oop_map_blocks->nonstatic_oop_map_count,
    "sanity");

  assert(ik->is_instance_klass(), "sanity");
  assert(ik->size_helper() == _field_info->instance_size, "sanity");

  // Fill in information already parsed
  ik->set_should_verify_class(_need_verify);

  // Not yet: supers are done below to support the new subtype-checking fields
  ik->set_class_loader_data(_loader_data);
  ik->set_nonstatic_field_size(_field_info->nonstatic_field_size);
  ik->set_has_nonstatic_fields(_field_info->has_nonstatic_fields);
  assert(_fac != NULL, "invariant");
  ik->set_static_oop_field_count(_fac->count[STATIC_OOP] + _fac->count[STATIC_VALUETYPE]);

  // this transfers ownership of a lot of arrays from
  // the parser onto the InstanceKlass*
  apply_parsed_class_metadata(ik, _java_fields_count, CHECK);

  // note that is not safe to use the fields in the parser from this point on
  assert(NULL == _cp, "invariant");
  assert(NULL == _fields, "invariant");
  assert(NULL == _methods, "invariant");
  assert(NULL == _inner_classes, "invariant");
  assert(NULL == _local_interfaces, "invariant");
  assert(NULL == _transitive_interfaces, "invariant");
  assert(NULL == _combined_annotations, "invariant");

  if (_has_final_method) {
    ik->set_has_final_method();
  }

  ik->copy_method_ordering(_method_ordering, CHECK);
  // The InstanceKlass::_methods_jmethod_ids cache
  // is managed on the assumption that the initial cache
  // size is equal to the number of methods in the class. If
  // that changes, then InstanceKlass::idnum_can_increment()
  // has to be changed accordingly.
  ik->set_initial_method_idnum(ik->methods()->length());

  ik->set_name(_class_name);

  if (is_anonymous()) {
    // _this_class_index is a CONSTANT_Class entry that refers to this
    // anonymous class itself. If this class needs to refer to its own methods or
    // fields, it would use a CONSTANT_MethodRef, etc, which would reference
    // _this_class_index. However, because this class is anonymous (it's
    // not stored in SystemDictionary), _this_class_index cannot be resolved
    // with ConstantPool::klass_at_impl, which does a SystemDictionary lookup.
    // Therefore, we must eagerly resolve _this_class_index now.
    ik->constants()->klass_at_put(_this_class_index, ik);
  }

  ik->set_minor_version(_minor_version);
  ik->set_major_version(_major_version);
  ik->set_has_nonstatic_concrete_methods(_has_nonstatic_concrete_methods);
  ik->set_declares_nonstatic_concrete_methods(_declares_nonstatic_concrete_methods);

  if (_host_klass != NULL) {
    assert (ik->is_anonymous(), "should be the same");
    ik->set_host_klass(_host_klass);
  }

  // Set PackageEntry for this_klass
  oop cl = ik->class_loader();
  Handle clh = Handle(THREAD, java_lang_ClassLoader::non_reflection_class_loader(cl));
  ClassLoaderData* cld = ClassLoaderData::class_loader_data_or_null(clh());
  ik->set_package(cld, CHECK);

  const Array<Method*>* const methods = ik->methods();
  assert(methods != NULL, "invariant");
  const int methods_len = methods->length();

  check_methods_for_intrinsics(ik, methods);

  // Fill in field values obtained by parse_classfile_attributes
  if (_parsed_annotations->has_any_annotations()) {
    _parsed_annotations->apply_to(ik);
  }

  apply_parsed_class_attributes(ik);

  // Miranda methods
  if ((_num_miranda_methods > 0) ||
      // if this class introduced new miranda methods or
      (_super_klass != NULL && _super_klass->has_miranda_methods())
        // super class exists and this class inherited miranda methods
     ) {
       ik->set_has_miranda_methods(); // then set a flag
  }

  // Fill in information needed to compute superclasses.
  ik->initialize_supers(const_cast<InstanceKlass*>(_super_klass), CHECK);

  // Initialize itable offset tables
  klassItable::setup_itable_offset_table(ik);

  // Compute transitive closure of interfaces this class implements
  // Do final class setup
  OopMapBlocksBuilder* oop_map_blocks = _field_info->oop_map_blocks;
  if (oop_map_blocks->nonstatic_oop_map_count > 0) {
    oop_map_blocks->copy(ik->start_of_nonstatic_oop_maps());
  }

  // Fill in has_finalizer, has_vanilla_constructor, and layout_helper
  set_precomputed_flags(ik);

  // check if this class can access its super class
  check_super_class_access(ik, CHECK);

  // check if this class can access its superinterfaces
  check_super_interface_access(ik, CHECK);

  // check if this class overrides any final method
  check_final_method_override(ik, CHECK);

  // reject static interface methods prior to Java 8
  if (ik->is_interface() && _major_version < JAVA_8_VERSION) {
    check_illegal_static_method(ik, CHECK);
  }

  // Obtain this_klass' module entry
  ModuleEntry* module_entry = ik->module();
  assert(module_entry != NULL, "module_entry should always be set");

  // Obtain java.lang.Module
  Handle module_handle(THREAD, module_entry->module());

  // Allocate mirror and initialize static fields
  // The create_mirror() call will also call compute_modifiers()
  java_lang_Class::create_mirror(ik,
                                 Handle(THREAD, _loader_data->class_loader()),
                                 module_handle,
                                 _protection_domain,
                                 CHECK);

  assert(_all_mirandas != NULL, "invariant");

  // Generate any default methods - default methods are public interface methods
  // that have a default implementation.  This is new with Java 8.
  if (_has_nonstatic_concrete_methods) {
    DefaultMethods::generate_default_methods(ik,
                                             _all_mirandas,
                                             CHECK);
  }

  if (is_value_type()) {
    ValueKlass* vk = ValueKlass::cast(ik);
    vk->set_if_bufferable();
    vk->initialize_calling_convention();
  }

  // Valhalla shady value type conversion
  if (_parsed_annotations->is_value_capable_class()) {
    ik->create_value_capable_class(Handle(THREAD, _loader_data->class_loader()),
                                 _protection_domain, CHECK);
  }

  // Add read edges to the unnamed modules of the bootstrap and app class loaders.
  if (changed_by_loadhook && !module_handle.is_null() && module_entry->is_named() &&
      !module_entry->has_default_read_edges()) {
    if (!module_entry->set_has_default_read_edges()) {
      // We won a potential race
      JvmtiExport::add_default_read_edges(module_handle, THREAD);
    }
  }

  int nfields = ik->java_fields_count();
  if (ik->is_value() && (ik->name() != vmSymbols::java_lang____Value())) nfields++;
  for(int i = 0; i < nfields; i++) {
    if (ik->field_signature(i)->starts_with("Q")) {
      if ((((ik->field_access_flags(i) & JVM_ACC_STATIC)) == 0)) {
        Klass* klass = SystemDictionary::resolve_or_fail(ik->field_signature(i),
                                                         Handle(THREAD, ik->class_loader()),
                                                         Handle(THREAD, ik->protection_domain()), true, CHECK);
        assert(klass != NULL, "Sanity check");
        assert(klass->access_flags().is_value_type(), "Value type expected");
        ik->set_value_field_klass(i, klass);
      } else if (is_value_type() && ((ik->field_access_flags(i) & JVM_ACC_FIELD_INTERNAL) != 0)) {
        ValueKlass::cast(ik)->set_default_value_offset(ik->field_offset(i));
      }
    }
  }

  // Update the loader_data graph.
  record_defined_class_dependencies(ik, CHECK);

  ClassLoadingService::notify_class_loaded(ik, false /* not shared class */);

  if (!is_internal()) {
    if (log_is_enabled(Info, class, load)) {
      ResourceMark rm;
      const char* module_name = (module_entry->name() == NULL) ? UNNAMED_MODULE : module_entry->name()->as_C_string();
      ik->print_class_load_logging(_loader_data, module_name, _stream);
    }

    if (log_is_enabled(Debug, class, resolve))  {
      ResourceMark rm;
      // print out the superclass.
      const char * from = ik->external_name();
      if (ik->java_super() != NULL) {
        log_debug(class, resolve)("%s %s (super)",
                   from,
                   ik->java_super()->external_name());
      }
      // print out each of the interface classes referred to by this class.
      const Array<Klass*>* const local_interfaces = ik->local_interfaces();
      if (local_interfaces != NULL) {
        const int length = local_interfaces->length();
        for (int i = 0; i < length; i++) {
          const Klass* const k = local_interfaces->at(i);
          const char * to = k->external_name();
          log_debug(class, resolve)("%s %s (interface)", from, to);
        }
      }
    }
  }

  TRACE_INIT_ID(ik);

  // If we reach here, all is well.
  // Now remove the InstanceKlass* from the _klass_to_deallocate field
  // in order for it to not be destroyed in the ClassFileParser destructor.
  set_klass_to_deallocate(NULL);

  // it's official
  set_klass(ik);

  debug_only(ik->verify();)
}

// For an anonymous class that is in the unnamed package, move it to its host class's
// package by prepending its host class's package name to its class name and setting
// its _class_name field.
void ClassFileParser::prepend_host_package_name(const InstanceKlass* host_klass, TRAPS) {
  ResourceMark rm(THREAD);
  assert(strrchr(_class_name->as_C_string(), '/') == NULL,
         "Anonymous class should not be in a package");
  const char* host_pkg_name =
    ClassLoader::package_from_name(host_klass->name()->as_C_string(), NULL);

  if (host_pkg_name != NULL) {
    size_t host_pkg_len = strlen(host_pkg_name);
    int class_name_len = _class_name->utf8_length();
    char* new_anon_name =
      NEW_RESOURCE_ARRAY(char, host_pkg_len + 1 + class_name_len);
    // Copy host package name and trailing /.
    strncpy(new_anon_name, host_pkg_name, host_pkg_len);
    new_anon_name[host_pkg_len] = '/';
    // Append anonymous class name. The anonymous class name can contain odd
    // characters.  So, do a strncpy instead of using sprintf("%s...").
    strncpy(new_anon_name + host_pkg_len + 1, (char *)_class_name->base(), class_name_len);

    // Create a symbol and update the anonymous class name.
    _class_name = SymbolTable::new_symbol(new_anon_name,
                                          (int)host_pkg_len + 1 + class_name_len,
                                          CHECK);
  }
}

// If the host class and the anonymous class are in the same package then do
// nothing.  If the anonymous class is in the unnamed package then move it to its
// host's package.  If the classes are in different packages then throw an IAE
// exception.
void ClassFileParser::fix_anonymous_class_name(TRAPS) {
  assert(_host_klass != NULL, "Expected an anonymous class");

  const jbyte* anon_last_slash = UTF8::strrchr(_class_name->base(),
                                               _class_name->utf8_length(), '/');
  if (anon_last_slash == NULL) {  // Unnamed package
    prepend_host_package_name(_host_klass, CHECK);
  } else {
    if (!_host_klass->is_same_class_package(_host_klass->class_loader(), _class_name)) {
      ResourceMark rm(THREAD);
      THROW_MSG(vmSymbols::java_lang_IllegalArgumentException(),
        err_msg("Host class %s and anonymous class %s are in different packages",
        _host_klass->name()->as_C_string(), _class_name->as_C_string()));
    }
  }
}

static bool relax_format_check_for(ClassLoaderData* loader_data) {
  bool trusted = (loader_data->is_the_null_class_loader_data() ||
                  SystemDictionary::is_platform_class_loader(loader_data->class_loader()));
  bool need_verify =
    // verifyAll
    (BytecodeVerificationLocal && BytecodeVerificationRemote) ||
    // verifyRemote
    (!BytecodeVerificationLocal && BytecodeVerificationRemote && !trusted);
  return !need_verify;
}

ClassFileParser::ClassFileParser(ClassFileStream* stream,
                                 Symbol* name,
                                 ClassLoaderData* loader_data,
                                 Handle protection_domain,
                                 const InstanceKlass* host_klass,
                                 GrowableArray<Handle>* cp_patches,
                                 Publicity pub_level,
                                 TRAPS) :
  _stream(stream),
  _requested_name(name),
  _loader_data(loader_data),
  _host_klass(host_klass),
  _cp_patches(cp_patches),
  _num_patched_klasses(0),
  _max_num_patched_klasses(0),
  _orig_cp_size(0),
  _first_patched_klass_resolved_index(0),
  _super_klass(),
  _cp(NULL),
  _fields(NULL),
  _methods(NULL),
  _inner_classes(NULL),
  _local_interfaces(NULL),
  _transitive_interfaces(NULL),
  _combined_annotations(NULL),
  _annotations(NULL),
  _type_annotations(NULL),
  _fields_annotations(NULL),
  _fields_type_annotations(NULL),
  _klass(NULL),
  _klass_to_deallocate(NULL),
  _parsed_annotations(NULL),
  _fac(NULL),
  _field_info(NULL),
  _method_ordering(NULL),
  _all_mirandas(NULL),
  _vtable_size(0),
  _itable_size(0),
  _num_miranda_methods(0),
  _rt(REF_NONE),
  _protection_domain(protection_domain),
  _access_flags(),
  _pub_level(pub_level),
  _bad_constant_seen(0),
  _synthetic_flag(false),
  _sde_length(false),
  _sde_buffer(NULL),
  _sourcefile_index(0),
  _generic_signature_index(0),
  _major_version(0),
  _minor_version(0),
  _this_class_index(0),
  _super_class_index(0),
  _itfs_len(0),
  _java_fields_count(0),
  _need_verify(false),
  _relax_verify(false),
  _has_nonstatic_concrete_methods(false),
  _declares_nonstatic_concrete_methods(false),
  _has_final_method(false),
  _has_finalizer(false),
  _has_empty_finalizer(false),
  _has_vanilla_constructor(false),
  _max_bootstrap_specifier_index(-1),
  _has_value_fields(false) {

  _class_name = name != NULL ? name : vmSymbols::unknown_class_name();

  assert(THREAD->is_Java_thread(), "invariant");
  assert(_loader_data != NULL, "invariant");
  assert(stream != NULL, "invariant");
  assert(_stream != NULL, "invariant");
  assert(_stream->buffer() == _stream->current(), "invariant");
  assert(_class_name != NULL, "invariant");
  assert(0 == _access_flags.as_int(), "invariant");

  // Figure out whether we can skip format checking (matching classic VM behavior)
  if (DumpSharedSpaces) {
    // verify == true means it's a 'remote' class (i.e., non-boot class)
    // Verification decision is based on BytecodeVerificationRemote flag
    // for those classes.
    _need_verify = (stream->need_verify()) ? BytecodeVerificationRemote :
                                              BytecodeVerificationLocal;
  }
  else {
    _need_verify = Verifier::should_verify_for(_loader_data->class_loader(),
                                               stream->need_verify());
  }
  if (_cp_patches != NULL) {
    int len = _cp_patches->length();
    for (int i=0; i<len; i++) {
      if (has_cp_patch_at(i)) {
        Handle patch = cp_patch_at(i);
        if (java_lang_String::is_instance(patch()) || java_lang_Class::is_instance(patch())) {
          // We need to append the names of the patched classes to the end of the constant pool,
          // because a patched class may have a Utf8 name that's not already included in the
          // original constant pool. These class names are used when patch_constant_pool()
          // calls patch_class().
          //
          // Note that a String in cp_patch_at(i) may be used to patch a Utf8, a String, or a Class.
          // At this point, we don't know the tag for index i yet, because we haven't parsed the
          // constant pool. So we can only assume the worst -- every String is used to patch a Class.
          _max_num_patched_klasses++;
        }
      }
    }
  }

  // synch back verification state to stream
  stream->set_verify(_need_verify);

  // Check if verification needs to be relaxed for this class file
  // Do not restrict it to jdk1.0 or jdk1.1 to maintain backward compatibility (4982376)
  _relax_verify = relax_format_check_for(_loader_data);

  parse_stream(stream, CHECK);

  post_process_parsed_stream(stream, _cp, CHECK);
}

void ClassFileParser::clear_class_metadata() {
  // metadata created before the instance klass is created.  Must be
  // deallocated if classfile parsing returns an error.
  _cp = NULL;
  _fields = NULL;
  _methods = NULL;
  _inner_classes = NULL;
  _local_interfaces = NULL;
  _transitive_interfaces = NULL;
  _combined_annotations = NULL;
  _annotations = _type_annotations = NULL;
  _fields_annotations = _fields_type_annotations = NULL;
}

// Destructor to clean up
ClassFileParser::~ClassFileParser() {
  if (_cp != NULL) {
    MetadataFactory::free_metadata(_loader_data, _cp);
  }
  if (_fields != NULL) {
    MetadataFactory::free_array<u2>(_loader_data, _fields);
  }

  if (_methods != NULL) {
    // Free methods
    InstanceKlass::deallocate_methods(_loader_data, _methods);
  }

  // beware of the Universe::empty_blah_array!!
  if (_inner_classes != NULL && _inner_classes != Universe::the_empty_short_array()) {
    MetadataFactory::free_array<u2>(_loader_data, _inner_classes);
  }

  // Free interfaces
  InstanceKlass::deallocate_interfaces(_loader_data, _super_klass,
                                       _local_interfaces, _transitive_interfaces);

  if (_combined_annotations != NULL) {
    // After all annotations arrays have been created, they are installed into the
    // Annotations object that will be assigned to the InstanceKlass being created.

    // Deallocate the Annotations object and the installed annotations arrays.
    _combined_annotations->deallocate_contents(_loader_data);

    // If the _combined_annotations pointer is non-NULL,
    // then the other annotations fields should have been cleared.
    assert(_annotations             == NULL, "Should have been cleared");
    assert(_type_annotations        == NULL, "Should have been cleared");
    assert(_fields_annotations      == NULL, "Should have been cleared");
    assert(_fields_type_annotations == NULL, "Should have been cleared");
  } else {
    // If the annotations arrays were not installed into the Annotations object,
    // then they have to be deallocated explicitly.
    MetadataFactory::free_array<u1>(_loader_data, _annotations);
    MetadataFactory::free_array<u1>(_loader_data, _type_annotations);
    Annotations::free_contents(_loader_data, _fields_annotations);
    Annotations::free_contents(_loader_data, _fields_type_annotations);
  }

  clear_class_metadata();

  // deallocate the klass if already created.  Don't directly deallocate, but add
  // to the deallocate list so that the klass is removed from the CLD::_klasses list
  // at a safepoint.
  if (_klass_to_deallocate != NULL) {
    _loader_data->add_to_deallocate_list(_klass_to_deallocate);
  }
}

void ClassFileParser::parse_stream(const ClassFileStream* const stream,
                                   TRAPS) {

  assert(stream != NULL, "invariant");
  assert(_class_name != NULL, "invariant");

  // BEGIN STREAM PARSING
  stream->guarantee_more(8, CHECK);  // magic, major, minor
  // Magic value
  const u4 magic = stream->get_u4_fast();
  guarantee_property(magic == JAVA_CLASSFILE_MAGIC,
                     "Incompatible magic value %u in class file %s",
                     magic, CHECK);

  // Version numbers
  _minor_version = stream->get_u2_fast();
  _major_version = stream->get_u2_fast();

  if (DumpSharedSpaces && _major_version < JAVA_1_5_VERSION) {
    ResourceMark rm;
    warning("Pre JDK 1.5 class not supported by CDS: %u.%u %s",
            _major_version,  _minor_version, _class_name->as_C_string());
    Exceptions::fthrow(
      THREAD_AND_LOCATION,
      vmSymbols::java_lang_UnsupportedClassVersionError(),
      "Unsupported major.minor version for dump time %u.%u",
      _major_version,
      _minor_version);
  }

  // Check version numbers - we check this even with verifier off
  if (!is_supported_version(_major_version, _minor_version)) {
    ResourceMark rm(THREAD);
    Exceptions::fthrow(
      THREAD_AND_LOCATION,
      vmSymbols::java_lang_UnsupportedClassVersionError(),
      "%s has been compiled by a more recent version of the Java Runtime (class file version %u.%u), "
      "this version of the Java Runtime only recognizes class file versions up to %u.%u",
      _class_name->as_C_string(),
      _major_version,
      _minor_version,
      JVM_CLASSFILE_MAJOR_VERSION,
      JVM_CLASSFILE_MINOR_VERSION);
    return;
  }

  stream->guarantee_more(3, CHECK); // length, first cp tag
  u2 cp_size = stream->get_u2_fast();

  guarantee_property(
    cp_size >= 1, "Illegal constant pool size %u in class file %s",
    cp_size, CHECK);

  _orig_cp_size = cp_size;
  if (int(cp_size) + _max_num_patched_klasses > 0xffff) {
    THROW_MSG(vmSymbols::java_lang_InternalError(), "not enough space for patched classes");
  }
  cp_size += _max_num_patched_klasses;

  _cp = ConstantPool::allocate(_loader_data,
                               cp_size,
                               CHECK);

  ConstantPool* const cp = _cp;

  parse_constant_pool(stream, cp, _orig_cp_size, CHECK);

  assert(cp_size == (const u2)cp->length(), "invariant");

  // ACCESS FLAGS
  stream->guarantee_more(8, CHECK);  // flags, this_class, super_class, infs_len

  jint recognized_modifiers = JVM_RECOGNIZED_CLASS_MODIFIERS;
  // JVM_ACC_MODULE is defined in JDK-9 and later.
  if (_major_version >= JAVA_9_VERSION) {
    recognized_modifiers |= JVM_ACC_MODULE;
  }
  // JVM_ACC_VALUE is defined for class file version 53.1 and later
  if (supports_value_types()) {
    recognized_modifiers |= JVM_ACC_VALUE;
  }

  // Access flags
  jint flags = stream->get_u2_fast() & recognized_modifiers;

  if ((flags & JVM_ACC_INTERFACE) && _major_version < JAVA_6_VERSION) {
    // Set abstract bit for old class files for backward compatibility
    flags |= JVM_ACC_ABSTRACT;
  }

  verify_legal_class_modifiers(flags, CHECK);

  short bad_constant = class_bad_constant_seen();
  if (bad_constant != 0) {
    // Do not throw CFE until after the access_flags are checked because if
    // ACC_MODULE is set in the access flags, then NCDFE must be thrown, not CFE.
    classfile_parse_error("Unknown constant tag %u in class file %s", bad_constant, CHECK);
  }

  _access_flags.set_flags(flags);

  // This class and superclass
  _this_class_index = stream->get_u2_fast();
  check_property(
    (valid_cp_range(_this_class_index, cp_size) &&
     (cp->tag_at(_this_class_index).is_unresolved_klass() ||
      cp->tag_at(_this_class_index).is_unresolved_value_type())),
    "Invalid this class index %u in constant pool in class file %s",
    _this_class_index, CHECK);

  Symbol* const class_name_in_cp = cp->klass_name_at(_this_class_index);
  assert(class_name_in_cp != NULL, "class_name can't be null");

  // Update _class_name which could be null previously
  // to reflect the name in the constant pool
  _class_name = class_name_in_cp;

  // Don't need to check whether this class name is legal or not.
  // It has been checked when constant pool is parsed.
  // However, make sure it is not an array type.
  if (_need_verify) {
    guarantee_property(_class_name->byte_at(0) != JVM_SIGNATURE_ARRAY,
                       "Bad class name in class file %s",
                       CHECK);
  }

  // Checks if name in class file matches requested name
  if (_requested_name != NULL && _requested_name != _class_name) {
    ResourceMark rm(THREAD);
    Exceptions::fthrow(
      THREAD_AND_LOCATION,
      vmSymbols::java_lang_NoClassDefFoundError(),
      "%s (wrong name: %s)",
      _class_name->as_C_string(),
      _requested_name != NULL ? _requested_name->as_C_string() : "NoName"
    );
    return;
  }

  // if this is an anonymous class fix up its name if it's in the unnamed
  // package.  Otherwise, throw IAE if it is in a different package than
  // its host class.
  if (_host_klass != NULL) {
    fix_anonymous_class_name(CHECK);
  }

  // Verification prevents us from creating names with dots in them, this
  // asserts that that's the case.
  assert(is_internal_format(_class_name), "external class name format used internally");

  if (!is_internal()) {
    LogTarget(Debug, class, preorder) lt;
    if (lt.is_enabled()){
      ResourceMark rm(THREAD);
      LogStream ls(lt);
      ls.print("%s", _class_name->as_klass_external_name());
      if (stream->source() != NULL) {
        ls.print(" source: %s", stream->source());
      }
      ls.cr();
    }

#if INCLUDE_CDS
    if (DumpLoadedClassList != NULL && stream->source() != NULL && classlist_file->is_open()) {
      if (!ClassLoader::has_jrt_entry()) {
        warning("DumpLoadedClassList and CDS are not supported in exploded build");
        DumpLoadedClassList = NULL;
      } else if (SystemDictionaryShared::is_sharing_possible(_loader_data) &&
          _host_klass == NULL) {
        // Only dump the classes that can be stored into CDS archive.
        // Anonymous classes such as generated LambdaForm classes are also not included.
        oop class_loader = _loader_data->class_loader();
        ResourceMark rm(THREAD);
        bool skip = false;
        if (class_loader == NULL || SystemDictionary::is_platform_class_loader(class_loader)) {
          // For the boot and platform class loaders, skip classes that are not found in the
          // java runtime image, such as those found in the --patch-module entries.
          // These classes can't be loaded from the archive during runtime.
          if (!ClassLoader::is_modules_image(stream->source()) && strncmp(stream->source(), "jrt:", 4) != 0) {
            skip = true;
          }

          if (class_loader == NULL && ClassLoader::contains_append_entry(stream->source())) {
            // .. but don't skip the boot classes that are loaded from -Xbootclasspath/a
            // as they can be loaded from the archive during runtime.
            skip = false;
          }
        }
        if (skip) {
          tty->print_cr("skip writing class %s from source %s to classlist file",
            _class_name->as_C_string(), stream->source());
        } else {
          classlist_file->print_cr("%s", _class_name->as_C_string());
          classlist_file->flush();
        }
      }
    }
#endif
  }

  // SUPERKLASS
  _super_class_index = stream->get_u2_fast();
  _super_klass = parse_super_class(cp,
                                   _super_class_index,
                                   _need_verify,
                                   CHECK);

  // Interfaces
  _itfs_len = stream->get_u2_fast();
  parse_interfaces(stream,
                   _itfs_len,
                   cp,
                   &_has_nonstatic_concrete_methods,
                   CHECK);

  assert(_local_interfaces != NULL, "invariant");

  // Fields (offsets are filled in later)
  _fac = new FieldAllocationCount();
  parse_fields(stream,
               _access_flags.is_interface(),
               _access_flags.is_value_type() && (_class_name != vmSymbols::java_lang____Value()),
               _fac,
               cp,
               cp_size,
               &_java_fields_count,
               CHECK);

  assert(_fields != NULL, "invariant");

  // Methods
  AccessFlags promoted_flags;
  parse_methods(stream,
                _access_flags.is_interface(),
                &promoted_flags,
                &_has_final_method,
                &_declares_nonstatic_concrete_methods,
                CHECK);

  assert(_methods != NULL, "invariant");

  // promote flags from parse_methods() to the klass' flags
  _access_flags.add_promoted_flags(promoted_flags.as_int());

  if (_declares_nonstatic_concrete_methods) {
    _has_nonstatic_concrete_methods = true;
  }

  // Additional attributes/annotations
  _parsed_annotations = new ClassAnnotationCollector();
  parse_classfile_attributes(stream, cp, _parsed_annotations, CHECK);

  assert(_inner_classes != NULL, "invariant");

  // Finalize the Annotations metadata object,
  // now that all annotation arrays have been created.
  create_combined_annotations(CHECK);

  // Make sure this is the end of class file stream
  guarantee_property(stream->at_eos(),
                     "Extra bytes at the end of class file %s",
                     CHECK);

  // all bytes in stream read and parsed
}

void ClassFileParser::post_process_parsed_stream(const ClassFileStream* const stream,
                                                 ConstantPool* cp,
                                                 TRAPS) {
  assert(stream != NULL, "invariant");
  assert(stream->at_eos(), "invariant");
  assert(cp != NULL, "invariant");
  assert(_loader_data != NULL, "invariant");

  if (_class_name == vmSymbols::java_lang_Object()) {
    check_property(_local_interfaces == Universe::the_empty_klass_array(),
                   "java.lang.Object cannot implement an interface in class file %s",
                   CHECK);
  }
  // We check super class after class file is parsed and format is checked
  if (_super_class_index > 0 && NULL ==_super_klass) {
    Symbol* const super_class_name = cp->klass_name_at(_super_class_index);
    if (_access_flags.is_interface()) {
      // Before attempting to resolve the superclass, check for class format
      // errors not checked yet.
      guarantee_property(super_class_name == vmSymbols::java_lang_Object(),
        "Interfaces must have java.lang.Object as superclass in class file %s",
        CHECK);
    }
    Handle loader(THREAD, _loader_data->class_loader());
    _super_klass = (const InstanceKlass*)
                       SystemDictionary::resolve_super_or_fail(_class_name,
                                                               super_class_name,
                                                               loader,
                                                               _protection_domain,
                                                               true,
                                                               CHECK);
  }

  if (_super_klass != NULL) {
    if (_super_klass->has_nonstatic_concrete_methods()) {
      _has_nonstatic_concrete_methods = true;
    }

    if (_super_klass->is_interface()) {
      ResourceMark rm(THREAD);
      Exceptions::fthrow(
        THREAD_AND_LOCATION,
        vmSymbols::java_lang_IncompatibleClassChangeError(),
        "class %s has interface %s as super class",
        _class_name->as_klass_external_name(),
        _super_klass->external_name()
      );
      return;
    }

    // For a java/lang/__Value super class, the class inheriting, must be a value class
    if ((EnableValhalla || EnableMVT) &&
        _super_klass->name() == vmSymbols::java_lang____Value()) {
      guarantee_property((_access_flags.get_flags() & JVM_ACC_VALUE) != 0,
                         "Only a value class can inherit from java/lang/__Value",
                         CHECK);
    }

    // For a value class, only java/lang/__Value is an acceptable super class
    if ((EnableValhalla || EnableMVT) &&
        _access_flags.get_flags() & JVM_ACC_VALUE) {
      guarantee_property(_super_klass->name() == vmSymbols::java_lang____Value(),
                         "Value class can only inherit java/lang/__Value",
                         CHECK);
    }

    // Make sure super class is not final
    if (_super_klass->is_final()
        && !(_super_klass->name() == vmSymbols::java_lang____Value()
        && (_access_flags.get_flags() & JVM_ACC_VALUE))) {
      THROW_MSG(vmSymbols::java_lang_VerifyError(), "Cannot inherit from final class");
    }
  }

  // Compute the transitive list of all unique interfaces implemented by this class
  _transitive_interfaces =
    compute_transitive_interfaces(_super_klass,
                                  _local_interfaces,
                                  _loader_data,
                                  CHECK);

  assert(_transitive_interfaces != NULL, "invariant");

  // sort methods
  _method_ordering = sort_methods(_methods);

  _all_mirandas = new GrowableArray<Method*>(20);

  Handle loader(THREAD, _loader_data->class_loader());
  klassVtable::compute_vtable_size_and_num_mirandas(&_vtable_size,
                                                    &_num_miranda_methods,
                                                    _all_mirandas,
                                                    _super_klass,
                                                    _methods,
                                                    _access_flags,
                                                    _major_version,
                                                    loader,
                                                    _class_name,
                                                    _local_interfaces,
                                                    CHECK);

  // Size of Java itable (in words)
  _itable_size = _access_flags.is_interface() ? 0 :
    klassItable::compute_itable_size(_transitive_interfaces);

  assert(_fac != NULL, "invariant");
  assert(_parsed_annotations != NULL, "invariant");

  _field_info = new FieldLayoutInfo();
  layout_fields(cp, _fac, _parsed_annotations, _field_info, CHECK);

  // Compute reference typ
  _rt = (NULL ==_super_klass) ? REF_NONE : _super_klass->reference_type();

}

void ClassFileParser::set_klass(InstanceKlass* klass) {

#ifdef ASSERT
  if (klass != NULL) {
    assert(NULL == _klass, "leaking?");
  }
#endif

  _klass = klass;
}

void ClassFileParser::set_klass_to_deallocate(InstanceKlass* klass) {

#ifdef ASSERT
  if (klass != NULL) {
    assert(NULL == _klass_to_deallocate, "leaking?");
  }
#endif

  _klass_to_deallocate = klass;
}

// Caller responsible for ResourceMark
// clone stream with rewound position
const ClassFileStream* ClassFileParser::clone_stream() const {
  assert(_stream != NULL, "invariant");

  return _stream->clone();
}

bool ClassFileParser::is_value_capable_class() const {
  return _parsed_annotations->is_value_capable_class();
}

// ----------------------------------------------------------------------------
// debugging

#ifdef ASSERT

// return true if class_name contains no '.' (internal format is '/')
bool ClassFileParser::is_internal_format(Symbol* class_name) {
  if (class_name != NULL) {
    ResourceMark rm;
    char* name = class_name->as_C_string();
    return strchr(name, '.') == NULL;
  } else {
    return true;
  }
}

#endif<|MERGE_RESOLUTION|>--- conflicted
+++ resolved
@@ -87,11 +87,7 @@
 
 #define JAVA_CLASSFILE_MAGIC              0xCAFEBABE
 #define JAVA_MIN_SUPPORTED_VERSION        45
-<<<<<<< HEAD
-#define JAVA_MAX_SUPPORTED_VERSION        54
 #define JAVA_MAX_SUPPORTED_MINOR_VERSION  1
-=======
->>>>>>> 459909dd
 
 // Used for two backward compatibility reasons:
 // - to check for new additions to the class file format in JDK1.5
@@ -4918,13 +4914,8 @@
           (is_protected && is_private));
 }
 
-<<<<<<< HEAD
 static bool is_supported_version(u2 major, u2 minor) {
-  const u2 max_version = JAVA_MAX_SUPPORTED_VERSION;
-=======
-static bool is_supported_version(u2 major, u2 minor){
   const u2 max_version = JVM_CLASSFILE_MAJOR_VERSION;
->>>>>>> 459909dd
   return (major >= JAVA_MIN_SUPPORTED_VERSION) &&
          (major <= max_version) &&
          ((major != max_version) ||
