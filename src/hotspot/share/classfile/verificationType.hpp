/*
 * Copyright (c) 2003, 2019, Oracle and/or its affiliates. All rights reserved.
 * DO NOT ALTER OR REMOVE COPYRIGHT NOTICES OR THIS FILE HEADER.
 *
 * This code is free software; you can redistribute it and/or modify it
 * under the terms of the GNU General Public License version 2 only, as
 * published by the Free Software Foundation.
 *
 * This code is distributed in the hope that it will be useful, but WITHOUT
 * ANY WARRANTY; without even the implied warranty of MERCHANTABILITY or
 * FITNESS FOR A PARTICULAR PURPOSE.  See the GNU General Public License
 * version 2 for more details (a copy is included in the LICENSE file that
 * accompanied this code).
 *
 * You should have received a copy of the GNU General Public License version
 * 2 along with this work; if not, write to the Free Software Foundation,
 * Inc., 51 Franklin St, Fifth Floor, Boston, MA 02110-1301 USA.
 *
 * Please contact Oracle, 500 Oracle Parkway, Redwood Shores, CA 94065 USA
 * or visit www.oracle.com if you need additional information or have any
 * questions.
 *
 */

#ifndef SHARE_CLASSFILE_VERIFICATIONTYPE_HPP
#define SHARE_CLASSFILE_VERIFICATIONTYPE_HPP

#include "classfile/systemDictionary.hpp"
#include "oops/instanceKlass.hpp"
#include "oops/oop.hpp"
#include "oops/symbol.hpp"
#include "runtime/handles.hpp"
#include "runtime/signature.hpp"

enum {
  // As specifed in the JVM spec
  ITEM_Top = 0,
  ITEM_Integer = 1,
  ITEM_Float = 2,
  ITEM_Double = 3,
  ITEM_Long = 4,
  ITEM_Null = 5,
  ITEM_UninitializedThis = 6,
  ITEM_Object = 7,
  ITEM_Uninitialized = 8,
  ITEM_Bogus = (uint)-1
};

class ClassVerifier;

class VerificationType {
  private:
    // Least significant bits of _handle are always 0, so we use these as
    // the indicator that the _handle is valid.  Otherwise, the _data field
    // contains encoded data (as specified below).  Should the VM change
    // and the lower bits on oops aren't 0, the assert in the constructor
    // will catch this and we'll have to add a descriminator tag to this
    // structure.
    union {
      Symbol*   _sym;
      uintptr_t _data;
    } _u;

    enum {
      // These rest are not found in classfiles, but used by the verifier
      ITEM_Boolean = 9, ITEM_Byte, ITEM_Short, ITEM_Char,
      ITEM_Long_2nd, ITEM_Double_2nd
    };

    // Enum for the _data field
    enum {
      // Bottom three bits determine if the type is a reference, value type,
      // primitive, uninitialized or a query-type.
      TypeMask           = 0x00000007,

      // Topmost types encoding
      Reference          = 0x0,        // _sym contains the name of an object
      Primitive          = 0x1,        // see below for primitive list
      Uninitialized      = 0x2,        // 0x00ffff00 contains bci
      TypeQuery          = 0x3,        // Meta-types used for category testing
      ValueType          = 0x4,        // _sym contains the name of a value type

      // Utility flags
      ReferenceFlag      = 0x00,       // For reference query types
      Category1Flag      = 0x01,       // One-word values
      Category2Flag      = 0x02,       // First word of a two-word value
      Category2_2ndFlag  = 0x04,       // Second word of a two-word value
      ValueTypeFlag      = 0x08,       // For value type query types
      NonScalarFlag      = 0x10,       // For either value type or reference queries

      // special reference values
      Null               = 0x00000000, // A reference with a 0 sym is null

      // Primitives categories (the second byte determines the category)
      Category1          = (Category1Flag     << 1 * BitsPerByte) | Primitive,
      Category2          = (Category2Flag     << 1 * BitsPerByte) | Primitive,
      Category2_2nd      = (Category2_2ndFlag << 1 * BitsPerByte) | Primitive,

      // Primitive values (type descriminator stored in most-signifcant bytes)
      // Bogus needs the " | Primitive".  Else, is_reference(Bogus) returns TRUE.
      Bogus              = (ITEM_Bogus      << 2 * BitsPerByte) | Primitive,
      Boolean            = (ITEM_Boolean    << 2 * BitsPerByte) | Category1,
      Byte               = (ITEM_Byte       << 2 * BitsPerByte) | Category1,
      Short              = (ITEM_Short      << 2 * BitsPerByte) | Category1,
      Char               = (ITEM_Char       << 2 * BitsPerByte) | Category1,
      Integer            = (ITEM_Integer    << 2 * BitsPerByte) | Category1,
      Float              = (ITEM_Float      << 2 * BitsPerByte) | Category1,
      Long               = (ITEM_Long       << 2 * BitsPerByte) | Category2,
      Double             = (ITEM_Double     << 2 * BitsPerByte) | Category2,
      Long_2nd           = (ITEM_Long_2nd   << 2 * BitsPerByte) | Category2_2nd,
      Double_2nd         = (ITEM_Double_2nd << 2 * BitsPerByte) | Category2_2nd,

      // Used by Uninitialized (second and third bytes hold the bci)
      BciMask            = 0xffff << 1 * BitsPerByte,
      BciForThis         = ((u2)-1),   // A bci of -1 is an Unintialized-This

      // Query values
      ReferenceQuery     = (ReferenceFlag     << 1 * BitsPerByte) | TypeQuery,
      Category1Query     = (Category1Flag     << 1 * BitsPerByte) | TypeQuery,
      Category2Query     = (Category2Flag     << 1 * BitsPerByte) | TypeQuery,
      Category2_2ndQuery = (Category2_2ndFlag << 1 * BitsPerByte) | TypeQuery,
      ValueTypeQuery     = (ValueTypeFlag     << 1 * BitsPerByte) | TypeQuery,
      NonScalarQuery     = (NonScalarFlag     << 1 * BitsPerByte) | TypeQuery
    };

  VerificationType(uintptr_t raw_data) {
    _u._data = raw_data;
  }

 public:

  VerificationType() { *this = bogus_type(); }

  // Create verification types
  static VerificationType bogus_type() { return VerificationType(Bogus); }
  static VerificationType top_type() { return bogus_type(); } // alias
  static VerificationType null_type() { return VerificationType(Null); }
  static VerificationType integer_type() { return VerificationType(Integer); }
  static VerificationType float_type() { return VerificationType(Float); }
  static VerificationType long_type() { return VerificationType(Long); }
  static VerificationType long2_type() { return VerificationType(Long_2nd); }
  static VerificationType double_type() { return VerificationType(Double); }
  static VerificationType boolean_type() { return VerificationType(Boolean); }
  static VerificationType byte_type() { return VerificationType(Byte); }
  static VerificationType char_type() { return VerificationType(Char); }
  static VerificationType short_type() { return VerificationType(Short); }
  static VerificationType double2_type()
    { return VerificationType(Double_2nd); }

  // "check" types are used for queries.  A "check" type is not assignable
  // to anything, but the specified types are assignable to a "check".  For
  // example, any category1 primitive is assignable to category1_check and
  // any reference is assignable to reference_check.
  static VerificationType reference_check()
    { return VerificationType(ReferenceQuery); }
  static VerificationType valuetype_check()
    { return VerificationType(ValueTypeQuery); }
  static VerificationType category1_check()
    { return VerificationType(Category1Query); }
  static VerificationType category2_check()
    { return VerificationType(Category2Query); }
  static VerificationType category2_2nd_check()
    { return VerificationType(Category2_2ndQuery); }
  static VerificationType nonscalar_check()
    { return VerificationType(NonScalarQuery); }

  // For reference types, store the actual Symbol
  static VerificationType reference_type(Symbol* sh) {
      assert(((uintptr_t)sh & TypeMask) == 0, "Symbols must be aligned");
      // If the above assert fails in the future because oop* isn't aligned,
      // then this type encoding system will have to change to have a tag value
      // to descriminate between oops and primitives.
      return VerificationType((uintptr_t)sh);
  }
  static VerificationType uninitialized_type(u2 bci)
    { return VerificationType(bci << 1 * BitsPerByte | Uninitialized); }
  static VerificationType uninitialized_this_type()
    { return uninitialized_type(BciForThis); }

  // For value types, store the actual Symbol* and set the 3rd bit.
  // Provides a way for a value type to be distinguished from a reference type.
  static VerificationType valuetype_type(Symbol* sh) {
      assert(((uintptr_t)sh & TypeMask) == 0, "Symbols must be aligned");
      assert((uintptr_t)sh != 0, "Null is not a valid value type");
      // If the above assert fails in the future because oop* isn't aligned,
      // then this type encoding system will have to change to have a tag value
      // to descriminate between oops and primitives.
      return VerificationType((uintptr_t)sh | ValueType);
  }

  // Create based on u1 read from classfile
  static VerificationType from_tag(u1 tag);

  bool is_bogus() const     { return (_u._data == Bogus); }
  bool is_null() const      { return (_u._data == Null); }
  bool is_boolean() const   { return (_u._data == Boolean); }
  bool is_byte() const      { return (_u._data == Byte); }
  bool is_char() const      { return (_u._data == Char); }
  bool is_short() const     { return (_u._data == Short); }
  bool is_integer() const   { return (_u._data == Integer); }
  bool is_long() const      { return (_u._data == Long); }
  bool is_float() const     { return (_u._data == Float); }
  bool is_double() const    { return (_u._data == Double); }
  bool is_long2() const     { return (_u._data == Long_2nd); }
  bool is_double2() const   { return (_u._data == Double_2nd); }
  bool is_reference() const { return (((_u._data & TypeMask) == Reference) && !is_valuetype_check()); }
  bool is_valuetype() const { return ((_u._data & TypeMask) == ValueType); }
  bool is_category1() const {
    // This should return true for all one-word types, which are category1
    // primitives, references (including uninitialized refs) and value types.
    // Though the 'query' types should technically return 'false' here, if we
    // allow this to return true, we can perform the test using only
    // 2 operations rather than 8 (3 masks, 3 compares and 2 logical 'ands').
    // Since noone should call this on a query type anyway, this is ok.
    assert(!is_check(), "Must not be a check type (wrong value returned)");
    return ((_u._data & Category1) != Primitive);
    // should only return false if it's a primitive, and the category1 flag
    // is not set.
  }
  bool is_category2() const { return ((_u._data & Category2) == Category2); }
  bool is_category2_2nd() const {
    return ((_u._data & Category2_2nd) == Category2_2nd);
  }
  bool is_reference_check() const { return _u._data == ReferenceQuery; }
  bool is_valuetype_check() const { return _u._data == ValueTypeQuery; }
  bool is_nonscalar_check() const { return _u._data == NonScalarQuery; }
  bool is_category1_check() const { return _u._data == Category1Query; }
  bool is_category2_check() const { return _u._data == Category2Query; }
  bool is_category2_2nd_check() const { return _u._data == Category2_2ndQuery; }
  bool is_check() const { return (_u._data & TypeQuery) == TypeQuery; }

  bool is_x_array(char sig) const {
    return is_null() || (is_array() && (name()->char_at(1) == sig));
  }
<<<<<<< HEAD
  bool is_int_array() const { return is_x_array('I'); }
  bool is_byte_array() const { return is_x_array('B'); }
  bool is_bool_array() const { return is_x_array('Z'); }
  bool is_char_array() const { return is_x_array('C'); }
  bool is_short_array() const { return is_x_array('S'); }
  bool is_long_array() const { return is_x_array('J'); }
  bool is_float_array() const { return is_x_array('F'); }
  bool is_double_array() const { return is_x_array('D'); }
  bool is_object_array() const { return is_x_array('L'); }
  bool is_value_array() const { return is_x_array('Q'); }
  bool is_array_array() const { return is_x_array('['); }
=======
  bool is_int_array() const { return is_x_array(JVM_SIGNATURE_INT); }
  bool is_byte_array() const { return is_x_array(JVM_SIGNATURE_BYTE); }
  bool is_bool_array() const { return is_x_array(JVM_SIGNATURE_BOOLEAN); }
  bool is_char_array() const { return is_x_array(JVM_SIGNATURE_CHAR); }
  bool is_short_array() const { return is_x_array(JVM_SIGNATURE_SHORT); }
  bool is_long_array() const { return is_x_array(JVM_SIGNATURE_LONG); }
  bool is_float_array() const { return is_x_array(JVM_SIGNATURE_FLOAT); }
  bool is_double_array() const { return is_x_array(JVM_SIGNATURE_DOUBLE); }
  bool is_object_array() const { return is_x_array(JVM_SIGNATURE_CLASS); }
  bool is_array_array() const { return is_x_array(JVM_SIGNATURE_ARRAY); }
>>>>>>> d8240afe
  bool is_reference_array() const
    { return is_object_array() || is_array_array(); }
  bool is_nonscalar_array() const
    { return is_object_array() || is_array_array() || is_value_array(); }
  bool is_object() const
    { return (is_reference() && !is_null() && name()->utf8_length() >= 1 &&
              name()->char_at(0) != JVM_SIGNATURE_ARRAY); }
  bool is_array() const
    { return (is_reference() && !is_null() && name()->utf8_length() >= 2 &&
              name()->char_at(0) == JVM_SIGNATURE_ARRAY); }
  bool is_uninitialized() const
    { return ((_u._data & Uninitialized) == Uninitialized); }
  bool is_uninitialized_this() const
    { return is_uninitialized() && bci() == BciForThis; }

  VerificationType to_category2_2nd() const {
    assert(is_category2(), "Must be a double word");
    return VerificationType(is_long() ? Long_2nd : Double_2nd);
  }

  static VerificationType change_ref_to_valuetype(VerificationType ref) {
    assert(ref.is_reference(), "Bad arg");
    assert(!ref.is_null(), "Unexpected NULL");
    return valuetype_type(ref.name());
  }

  u2 bci() const {
    assert(is_uninitialized(), "Must be uninitialized type");
    return ((_u._data & BciMask) >> 1 * BitsPerByte);
  }

  Symbol* name() const {
    assert(!is_null() && (is_reference() || is_valuetype()), "Must be a non-null reference or a value type");
    return (is_reference() ? _u._sym : ((Symbol*)(_u._data & ~(uintptr_t)ValueType)));
  }

  bool equals(const VerificationType& t) const {
    return (_u._data == t._u._data ||
            (((is_reference() && t.is_reference()) ||
             (is_valuetype() && t.is_valuetype())) &&
              !is_null() && !t.is_null() && name() == t.name()));

  }

  bool operator ==(const VerificationType& t) const {
    return equals(t);
  }

  bool operator !=(const VerificationType& t) const {
    return !equals(t);
  }

  // The whole point of this type system - check to see if one type
  // is assignable to another.  Returns true if one can assign 'from' to
  // this.
  bool is_assignable_from(
      const VerificationType& from, ClassVerifier* context,
      bool from_field_is_protected, TRAPS) const {
    if (equals(from) || is_bogus()) {
      return true;
    } else {
      switch(_u._data) {
        case Category1Query:
          return from.is_category1();
        case Category2Query:
          return from.is_category2();
        case Category2_2ndQuery:
          return from.is_category2_2nd();
        case ReferenceQuery:
          return from.is_reference() || from.is_uninitialized();
        case NonScalarQuery:
          return from.is_reference() || from.is_uninitialized() ||
                 from.is_valuetype();
        case ValueTypeQuery:
          return from.is_valuetype();
        case Boolean:
        case Byte:
        case Char:
        case Short:
          // An int can be assigned to boolean, byte, char or short values.
          return from.is_integer();
        default:
          if (is_valuetype()) {
            return is_valuetype_assignable_from(from);
          } else if (is_reference() && from.is_valuetype()) {
            return is_ref_assignable_from_value_type(from, context, THREAD);
          } else if (is_reference() && from.is_reference()) {
            return is_reference_assignable_from(from, context,
                                                from_field_is_protected,
                                                THREAD);
          } else {
            return false;
          }
      }
    }
  }

  // Check to see if one array component type is assignable to another.
  // Same as is_assignable_from() except int primitives must be identical.
  bool is_component_assignable_from(
      const VerificationType& from, ClassVerifier* context,
      bool from_field_is_protected, TRAPS) const {
    if (equals(from) || is_bogus()) {
      return true;
    } else {
      switch(_u._data) {
        case Boolean:
        case Byte:
        case Char:
        case Short:
          return false;
        default:
          return is_assignable_from(from, context, from_field_is_protected, THREAD);
      }
    }
  }

  VerificationType get_component(ClassVerifier* context, TRAPS) const;

  int dimensions() const {
    assert(is_array(), "Must be an array");
    int index = 0;
    while (name()->char_at(index) == JVM_SIGNATURE_ARRAY) index++;
    return index;
  }

  void print_on(outputStream* st) const;

 private:

  bool is_reference_assignable_from(
    const VerificationType&, ClassVerifier*, bool from_field_is_protected,
    TRAPS) const;

  bool is_valuetype_assignable_from(const VerificationType& from) const;

  bool is_ref_assignable_from_value_type(const VerificationType& from, ClassVerifier* context, TRAPS) const;


 public:
  static bool resolve_and_check_assignability(InstanceKlass* klass, Symbol* name,
                                              Symbol* from_name, bool from_field_is_protected,
                                              bool from_is_array, bool from_is_object,
                                              TRAPS);
};

#endif // SHARE_CLASSFILE_VERIFICATIONTYPE_HPP<|MERGE_RESOLUTION|>--- conflicted
+++ resolved
@@ -232,19 +232,6 @@
   bool is_x_array(char sig) const {
     return is_null() || (is_array() && (name()->char_at(1) == sig));
   }
-<<<<<<< HEAD
-  bool is_int_array() const { return is_x_array('I'); }
-  bool is_byte_array() const { return is_x_array('B'); }
-  bool is_bool_array() const { return is_x_array('Z'); }
-  bool is_char_array() const { return is_x_array('C'); }
-  bool is_short_array() const { return is_x_array('S'); }
-  bool is_long_array() const { return is_x_array('J'); }
-  bool is_float_array() const { return is_x_array('F'); }
-  bool is_double_array() const { return is_x_array('D'); }
-  bool is_object_array() const { return is_x_array('L'); }
-  bool is_value_array() const { return is_x_array('Q'); }
-  bool is_array_array() const { return is_x_array('['); }
-=======
   bool is_int_array() const { return is_x_array(JVM_SIGNATURE_INT); }
   bool is_byte_array() const { return is_x_array(JVM_SIGNATURE_BYTE); }
   bool is_bool_array() const { return is_x_array(JVM_SIGNATURE_BOOLEAN); }
@@ -255,7 +242,7 @@
   bool is_double_array() const { return is_x_array(JVM_SIGNATURE_DOUBLE); }
   bool is_object_array() const { return is_x_array(JVM_SIGNATURE_CLASS); }
   bool is_array_array() const { return is_x_array(JVM_SIGNATURE_ARRAY); }
->>>>>>> d8240afe
+  bool is_value_array() const { return is_x_array(JVM_SIGNATURE_VALUETYPE); }
   bool is_reference_array() const
     { return is_object_array() || is_array_array(); }
   bool is_nonscalar_array() const
