/*
 * Copyright (c) 1997, 2018, Oracle and/or its affiliates. All rights reserved.
 * DO NOT ALTER OR REMOVE COPYRIGHT NOTICES OR THIS FILE HEADER.
 *
 * This code is free software; you can redistribute it and/or modify it
 * under the terms of the GNU General Public License version 2 only, as
 * published by the Free Software Foundation.
 *
 * This code is distributed in the hope that it will be useful, but WITHOUT
 * ANY WARRANTY; without even the implied warranty of MERCHANTABILITY or
 * FITNESS FOR A PARTICULAR PURPOSE.  See the GNU General Public License
 * version 2 for more details (a copy is included in the LICENSE file that
 * accompanied this code).
 *
 * You should have received a copy of the GNU General Public License version
 * 2 along with this work; if not, write to the Free Software Foundation,
 * Inc., 51 Franklin St, Fifth Floor, Boston, MA 02110-1301 USA.
 *
 * Please contact Oracle, 500 Oracle Parkway, Redwood Shores, CA 94065 USA
 * or visit www.oracle.com if you need additional information or have any
 * questions.
 *
 */

#include "precompiled.hpp"
#include "jvm.h"
#include "aot/aotLoader.hpp"
#include "classfile/classFileParser.hpp"
#include "classfile/classFileStream.hpp"
#include "classfile/classLoader.hpp"
#include "classfile/classLoaderData.inline.hpp"
#include "classfile/classLoaderExt.hpp"
#include "classfile/dictionary.hpp"
#include "classfile/javaClasses.inline.hpp"
#include "classfile/klassFactory.hpp"
#include "classfile/loaderConstraints.hpp"
#include "classfile/packageEntry.hpp"
#include "classfile/placeholders.hpp"
#include "classfile/protectionDomainCache.hpp"
#include "classfile/resolutionErrors.hpp"
#include "classfile/stringTable.hpp"
#include "classfile/systemDictionary.hpp"
#include "classfile/vmSymbols.hpp"
#include "code/codeCache.hpp"
#include "compiler/compileBroker.hpp"
#include "gc/shared/gcTraceTime.inline.hpp"
#include "gc/shared/oopStorage.inline.hpp"
#include "interpreter/bytecodeStream.hpp"
#include "interpreter/interpreter.hpp"
#include "jfr/jfrEvents.hpp"
#include "logging/log.hpp"
#include "logging/logStream.hpp"
#include "memory/filemap.hpp"
#include "memory/metaspaceClosure.hpp"
#include "memory/oopFactory.hpp"
#include "memory/resourceArea.hpp"
#include "oops/access.inline.hpp"
#include "oops/instanceKlass.hpp"
#include "oops/instanceRefKlass.hpp"
#include "oops/klass.inline.hpp"
#include "oops/method.inline.hpp"
#include "oops/methodData.hpp"
#include "oops/objArrayKlass.hpp"
#include "oops/objArrayOop.inline.hpp"
#include "oops/oop.inline.hpp"
#include "oops/symbol.hpp"
#include "oops/typeArrayKlass.hpp"
#include "oops/valueKlass.hpp"
#include "prims/jvmtiEnvBase.hpp"
#include "prims/resolvedMethodTable.hpp"
#include "prims/methodHandles.hpp"
#include "runtime/arguments.hpp"
#include "runtime/arguments_ext.hpp"
#include "runtime/biasedLocking.hpp"
#include "runtime/fieldType.hpp"
#include "runtime/handles.inline.hpp"
#include "runtime/java.hpp"
#include "runtime/javaCalls.hpp"
#include "runtime/mutexLocker.hpp"
<<<<<<< HEAD
#include "runtime/orderAccess.inline.hpp"
#include "runtime/os.hpp"
=======
#include "runtime/orderAccess.hpp"
>>>>>>> 6ccb6093
#include "runtime/sharedRuntime.hpp"
#include "runtime/signature.hpp"
#include "services/classLoadingService.hpp"
#include "services/diagnosticCommand.hpp"
#include "services/threadService.hpp"
#include "utilities/macros.hpp"
#if INCLUDE_CDS
#include "classfile/systemDictionaryShared.hpp"
#endif
#if INCLUDE_JVMCI
#include "jvmci/jvmciRuntime.hpp"
#endif

PlaceholderTable*      SystemDictionary::_placeholders        = NULL;
Dictionary*            SystemDictionary::_shared_dictionary   = NULL;
LoaderConstraintTable* SystemDictionary::_loader_constraints  = NULL;
ResolutionErrorTable*  SystemDictionary::_resolution_errors   = NULL;
SymbolPropertyTable*   SystemDictionary::_invoke_method_table = NULL;
ProtectionDomainCacheTable*   SystemDictionary::_pd_cache_table = NULL;

int         SystemDictionary::_number_of_modifications = 0;
oop         SystemDictionary::_system_loader_lock_obj     =  NULL;

InstanceKlass*      SystemDictionary::_well_known_klasses[SystemDictionary::WKID_LIMIT]
                                                          =  { NULL /*, NULL...*/ };

InstanceKlass*      SystemDictionary::_box_klasses[T_VOID+1]      =  { NULL /*, NULL...*/ };

oop         SystemDictionary::_java_system_loader         =  NULL;
oop         SystemDictionary::_java_platform_loader       =  NULL;

bool        SystemDictionary::_has_checkPackageAccess     =  false;

// Default ProtectionDomainCacheSize value

const int defaultProtectionDomainCacheSize = 1009;

OopStorage* SystemDictionary::_vm_weak_oop_storage = NULL;


// ----------------------------------------------------------------------------
// Java-level SystemLoader and PlatformLoader

oop SystemDictionary::java_system_loader() {
  return _java_system_loader;
}

oop SystemDictionary::java_platform_loader() {
  return _java_platform_loader;
}

void SystemDictionary::compute_java_loaders(TRAPS) {
  JavaValue result(T_OBJECT);
  InstanceKlass* class_loader_klass = SystemDictionary::ClassLoader_klass();
  JavaCalls::call_static(&result,
                         class_loader_klass,
                         vmSymbols::getSystemClassLoader_name(),
                         vmSymbols::void_classloader_signature(),
                         CHECK);

  _java_system_loader = (oop)result.get_jobject();

  JavaCalls::call_static(&result,
                         class_loader_klass,
                         vmSymbols::getPlatformClassLoader_name(),
                         vmSymbols::void_classloader_signature(),
                         CHECK);

  _java_platform_loader = (oop)result.get_jobject();
}

ClassLoaderData* SystemDictionary::register_loader(Handle class_loader) {
  if (class_loader() == NULL) return ClassLoaderData::the_null_class_loader_data();
  return ClassLoaderDataGraph::find_or_create(class_loader);
}

// ----------------------------------------------------------------------------
// Parallel class loading check

bool SystemDictionary::is_parallelCapable(Handle class_loader) {
  if (class_loader.is_null()) return true;
  if (AlwaysLockClassLoader) return false;
  return java_lang_ClassLoader::parallelCapable(class_loader());
}
// ----------------------------------------------------------------------------
// ParallelDefineClass flag does not apply to bootclass loader
bool SystemDictionary::is_parallelDefine(Handle class_loader) {
   if (class_loader.is_null()) return false;
   if (AllowParallelDefineClass && java_lang_ClassLoader::parallelCapable(class_loader())) {
     return true;
   }
   return false;
}

// Returns true if the passed class loader is the builtin application class loader
// or a custom system class loader. A customer system class loader can be
// specified via -Djava.system.class.loader.
bool SystemDictionary::is_system_class_loader(oop class_loader) {
  if (class_loader == NULL) {
    return false;
  }
  return (class_loader->klass() == SystemDictionary::jdk_internal_loader_ClassLoaders_AppClassLoader_klass() ||
         oopDesc::equals(class_loader, _java_system_loader));
}

// Returns true if the passed class loader is the platform class loader.
bool SystemDictionary::is_platform_class_loader(oop class_loader) {
  if (class_loader == NULL) {
    return false;
  }
  return (class_loader->klass() == SystemDictionary::jdk_internal_loader_ClassLoaders_PlatformClassLoader_klass());
}

// ----------------------------------------------------------------------------
// Resolving of classes

// Forwards to resolve_or_null

Klass* SystemDictionary::resolve_or_fail(Symbol* class_name, Handle class_loader, Handle protection_domain, bool throw_error, TRAPS) {
  Klass* klass = resolve_or_null(class_name, class_loader, protection_domain, THREAD);
  if (HAS_PENDING_EXCEPTION || klass == NULL) {
    // can return a null klass
    klass = handle_resolution_exception(class_name, throw_error, klass, THREAD);
  }
  return klass;
}

Klass* SystemDictionary::handle_resolution_exception(Symbol* class_name,
                                                     bool throw_error,
                                                     Klass* klass, TRAPS) {
  if (HAS_PENDING_EXCEPTION) {
    // If we have a pending exception we forward it to the caller, unless throw_error is true,
    // in which case we have to check whether the pending exception is a ClassNotFoundException,
    // and if so convert it to a NoClassDefFoundError
    // And chain the original ClassNotFoundException
    if (throw_error && PENDING_EXCEPTION->is_a(SystemDictionary::ClassNotFoundException_klass())) {
      ResourceMark rm(THREAD);
      assert(klass == NULL, "Should not have result with exception pending");
      Handle e(THREAD, PENDING_EXCEPTION);
      CLEAR_PENDING_EXCEPTION;
      THROW_MSG_CAUSE_NULL(vmSymbols::java_lang_NoClassDefFoundError(), class_name->as_C_string(), e);
    } else {
      return NULL;
    }
  }
  // Class not found, throw appropriate error or exception depending on value of throw_error
  if (klass == NULL) {
    ResourceMark rm(THREAD);
    if (throw_error) {
      THROW_MSG_NULL(vmSymbols::java_lang_NoClassDefFoundError(), class_name->as_C_string());
    } else {
      THROW_MSG_NULL(vmSymbols::java_lang_ClassNotFoundException(), class_name->as_C_string());
    }
  }
  return klass;
}


Klass* SystemDictionary::resolve_or_fail(Symbol* class_name,
                                           bool throw_error, TRAPS)
{
  return resolve_or_fail(class_name, Handle(), Handle(), throw_error, THREAD);
}


// Forwards to resolve_array_class_or_null or resolve_instance_class_or_null

Klass* SystemDictionary::resolve_or_null(Symbol* class_name, Handle class_loader, Handle protection_domain, TRAPS) {
  if (FieldType::is_array(class_name)) {
    return resolve_array_class_or_null(class_name, class_loader, protection_domain, THREAD);
  } else {
    return resolve_instance_class_or_null_helper(class_name, class_loader, protection_domain, THREAD);
  }
}

// name may be in the form of "java/lang/Object" or "Ljava/lang/Object;"
InstanceKlass* SystemDictionary::resolve_instance_class_or_null_helper(Symbol* class_name,
                                                                       Handle class_loader,
                                                                       Handle protection_domain,
                                                                       TRAPS) {
  assert(class_name != NULL && !FieldType::is_array(class_name), "must be");
  if (FieldType::is_obj(class_name)) {
    ResourceMark rm(THREAD);
    // Ignore wrapping L and ;. (and Q and ; for value types);
    TempNewSymbol name = SymbolTable::new_symbol(class_name->as_C_string() + 1,
                                   class_name->utf8_length() - 2, CHECK_NULL);
    return resolve_instance_class_or_null(name, class_loader, protection_domain, THREAD);
  } else {
    return resolve_instance_class_or_null(class_name, class_loader, protection_domain, THREAD);
  }
}

Klass* SystemDictionary::resolve_or_null(Symbol* class_name, TRAPS) {
  return resolve_or_null(class_name, Handle(), Handle(), THREAD);
}

// Forwards to resolve_instance_class_or_null

Klass* SystemDictionary::resolve_array_class_or_null(Symbol* class_name,
                                                     Handle class_loader,
                                                     Handle protection_domain,
                                                     TRAPS) {
  assert(FieldType::is_array(class_name), "must be array");
  Klass* k = NULL;
  FieldArrayInfo fd;
  // dimension and object_key in FieldArrayInfo are assigned as a side-effect
  // of this call
  BasicType t = FieldType::get_array_info(class_name, fd, CHECK_NULL);
  if (t == T_OBJECT  || t == T_VALUETYPE) {
    // naked oop "k" is OK here -- we assign back into it
    k = SystemDictionary::resolve_instance_class_or_null(fd.object_key(),
                                                         class_loader,
                                                         protection_domain,
                                                         CHECK_NULL);
    if (k != NULL) {
      k = k->array_klass(fd.dimension(), CHECK_NULL);
    }
  } else {
    k = Universe::typeArrayKlassObj(t);
    k = TypeArrayKlass::cast(k)->array_klass(fd.dimension(), CHECK_NULL);
  }
  return k;
}

// Must be called for any super-class or super-interface resolution
// during class definition to allow class circularity checking
// super-interface callers:
//    parse_interfaces - for defineClass & jvmtiRedefineClasses
// super-class callers:
//   ClassFileParser - for defineClass & jvmtiRedefineClasses
//   load_shared_class - while loading a class from shared archive
//   resolve_instance_class_or_null:
//     via: handle_parallel_super_load
//      when resolving a class that has an existing placeholder with
//      a saved superclass [i.e. a defineClass is currently in progress]
//      if another thread is trying to resolve the class, it must do
//      super-class checks on its own thread to catch class circularity
// This last call is critical in class circularity checking for cases
// where classloading is delegated to different threads and the
// classloader lock is released.
// Take the case: Base->Super->Base
//   1. If thread T1 tries to do a defineClass of class Base
//    resolve_super_or_fail creates placeholder: T1, Base (super Super)
//   2. resolve_instance_class_or_null does not find SD or placeholder for Super
//    so it tries to load Super
//   3. If we load the class internally, or user classloader uses same thread
//      loadClassFromxxx or defineClass via parseClassFile Super ...
//      3.1 resolve_super_or_fail creates placeholder: T1, Super (super Base)
//      3.3 resolve_instance_class_or_null Base, finds placeholder for Base
//      3.4 calls resolve_super_or_fail Base
//      3.5 finds T1,Base -> throws class circularity
//OR 4. If T2 tries to resolve Super via defineClass Super ...
//      4.1 resolve_super_or_fail creates placeholder: T2, Super (super Base)
//      4.2 resolve_instance_class_or_null Base, finds placeholder for Base (super Super)
//      4.3 calls resolve_super_or_fail Super in parallel on own thread T2
//      4.4 finds T2, Super -> throws class circularity
// Must be called, even if superclass is null, since this is
// where the placeholder entry is created which claims this
// thread is loading this class/classloader.
// Be careful when modifying this code: once you have run
// placeholders()->find_and_add(PlaceholderTable::LOAD_SUPER),
// you need to find_and_remove it before returning.
// So be careful to not exit with a CHECK_ macro betweeen these calls.
InstanceKlass* SystemDictionary::resolve_super_or_fail(Symbol* child_name,
                                                       Symbol* super_name,
                                                       Handle class_loader,
                                                       Handle protection_domain,
                                                       bool is_superclass,
                                                       TRAPS) {
  assert(!FieldType::is_array(super_name), "invalid super class name");
#if INCLUDE_CDS
  if (DumpSharedSpaces) {
    // Special processing for CDS dump time.
    InstanceKlass* k = SystemDictionaryShared::dump_time_resolve_super_or_fail(child_name,
        super_name, class_loader, protection_domain, is_superclass, CHECK_NULL);
    if (k) {
      return k;
    }
  }
#endif // INCLUDE_CDS

  // Double-check, if child class is already loaded, just return super-class,interface
  // Don't add a placedholder if already loaded, i.e. already in appropriate class loader
  // dictionary.
  // Make sure there's a placeholder for the *child* before resolving.
  // Used as a claim that this thread is currently loading superclass/classloader
  // Used here for ClassCircularity checks and also for heap verification
  // (every InstanceKlass needs to be in its class loader dictionary or have a placeholder).
  // Must check ClassCircularity before checking if super class is already loaded.
  //
  // We might not already have a placeholder if this child_name was
  // first seen via resolve_from_stream (jni_DefineClass or JVM_DefineClass);
  // the name of the class might not be known until the stream is actually
  // parsed.
  // Bugs 4643874, 4715493

  ClassLoaderData* loader_data = class_loader_data(class_loader);
  Dictionary* dictionary = loader_data->dictionary();
  unsigned int d_hash = dictionary->compute_hash(child_name);
  unsigned int p_hash = placeholders()->compute_hash(child_name);
  int p_index = placeholders()->hash_to_index(p_hash);
  // can't throw error holding a lock
  bool child_already_loaded = false;
  bool throw_circularity_error = false;
  {
    MutexLocker mu(SystemDictionary_lock, THREAD);
    InstanceKlass* childk = find_class(d_hash, child_name, dictionary);
    InstanceKlass* quicksuperk;
    // to support // loading: if child done loading, just return superclass
    // if super_name, & class_loader don't match:
    // if initial define, SD update will give LinkageError
    // if redefine: compare_class_versions will give HIERARCHY_CHANGED
    // so we don't throw an exception here.
    // see: nsk redefclass014 & java.lang.instrument Instrument032
    if ((childk != NULL ) && (is_superclass) &&
        ((quicksuperk = childk->java_super()) != NULL) &&
         ((quicksuperk->name() == super_name) &&
            (oopDesc::equals(quicksuperk->class_loader(), class_loader())))) {
           return quicksuperk;
    } else {
      PlaceholderEntry* probe = placeholders()->get_entry(p_index, p_hash, child_name, loader_data);
      if (probe && probe->check_seen_thread(THREAD, PlaceholderTable::LOAD_SUPER)) {
          throw_circularity_error = true;
      }
    }
    if (!throw_circularity_error) {
      // Be careful not to exit resolve_super
      PlaceholderEntry* newprobe = placeholders()->find_and_add(p_index, p_hash, child_name, loader_data, PlaceholderTable::LOAD_SUPER, super_name, THREAD);
    }
  }
  if (throw_circularity_error) {
      ResourceMark rm(THREAD);
      THROW_MSG_NULL(vmSymbols::java_lang_ClassCircularityError(), child_name->as_C_string());
  }

// java.lang.Object should have been found above
  assert(super_name != NULL, "null super class for resolving");
  // Resolve the super class or interface, check results on return
  InstanceKlass* superk =
    SystemDictionary::resolve_instance_class_or_null_helper(super_name,
                                                            class_loader,
                                                            protection_domain,
                                                            THREAD);

  // Clean up of placeholders moved so that each classloadAction registrar self-cleans up
  // It is no longer necessary to keep the placeholder table alive until update_dictionary
  // or error. GC used to walk the placeholder table as strong roots.
  // The instanceKlass is kept alive because the class loader is on the stack,
  // which keeps the loader_data alive, as well as all instanceKlasses in
  // the loader_data. parseClassFile adds the instanceKlass to loader_data.
  {
    MutexLocker mu(SystemDictionary_lock, THREAD);
    placeholders()->find_and_remove(p_index, p_hash, child_name, loader_data, PlaceholderTable::LOAD_SUPER, THREAD);
    SystemDictionary_lock->notify_all();
  }
  if (HAS_PENDING_EXCEPTION || superk == NULL) {
    // can null superk
    Klass* k = handle_resolution_exception(super_name, true, superk, THREAD);
    assert(k == NULL || k == superk, "must be");
    if (k == NULL) {
      superk = NULL;
    }
  }

  return superk;
}

Klass* SystemDictionary::resolve_flattenable_field_or_fail(AllFieldStream* fs,
                                                           Handle class_loader,
                                                           Handle protection_domain,
                                                           bool throw_error,
                                                           TRAPS) {
  Symbol* class_name = fs->signature();
  class_loader = Handle(THREAD, java_lang_ClassLoader::non_reflection_class_loader(class_loader()));
  ClassLoaderData* loader_data = class_loader_data(class_loader);
  unsigned int p_hash = placeholders()->compute_hash(class_name);
  int p_index = placeholders()->hash_to_index(p_hash);
  bool throw_circularity_error = false;
  PlaceholderEntry* oldprobe;

  {
    MutexLocker mu(SystemDictionary_lock, THREAD);
    oldprobe = placeholders()->get_entry(p_index, p_hash, class_name, loader_data);
    if (oldprobe != NULL &&
      oldprobe->check_seen_thread(THREAD, PlaceholderTable::FLATTENABLE_FIELD)) {
      throw_circularity_error = true;

    } else {
      placeholders()->find_and_add(p_index, p_hash, class_name, loader_data,
                                   PlaceholderTable::FLATTENABLE_FIELD, NULL, THREAD);
    }
  }

  Klass* klass = NULL;
  if (!throw_circularity_error) {
    klass = SystemDictionary::resolve_or_fail(class_name, class_loader,
                                               protection_domain, true, THREAD);
  } else {
    ResourceMark rm(THREAD);
    THROW_MSG_NULL(vmSymbols::java_lang_ClassCircularityError(), class_name->as_C_string());
  }

  {
    MutexLocker mu(SystemDictionary_lock, THREAD);
    placeholders()->find_and_remove(p_index, p_hash, class_name, loader_data,
                                    PlaceholderTable::FLATTENABLE_FIELD, THREAD);
  }

  return klass;
}

void SystemDictionary::validate_protection_domain(InstanceKlass* klass,
                                                  Handle class_loader,
                                                  Handle protection_domain,
                                                  TRAPS) {
  if(!has_checkPackageAccess()) return;

  // Now we have to call back to java to check if the initating class has access
  JavaValue result(T_VOID);
  LogTarget(Debug, protectiondomain) lt;
  if (lt.is_enabled()) {
    ResourceMark rm;
    // Print out trace information
    LogStream ls(lt);
    ls.print_cr("Checking package access");
    if (class_loader() != NULL) {
      ls.print("class loader: ");
      class_loader()->print_value_on(&ls);
    } else {
      ls.print_cr("class loader: NULL");
    }
    if (protection_domain() != NULL) {
      ls.print(" protection domain: ");
      protection_domain()->print_value_on(&ls);
    } else {
      ls.print_cr(" protection domain: NULL");
    }
    ls.print(" loading: "); klass->print_value_on(&ls);
    ls.cr();
  }

  // This handle and the class_loader handle passed in keeps this class from
  // being unloaded through several GC points.
  // The class_loader handle passed in is the initiating loader.
  Handle mirror(THREAD, klass->java_mirror());

  InstanceKlass* system_loader = SystemDictionary::ClassLoader_klass();
  JavaCalls::call_special(&result,
                         class_loader,
                         system_loader,
                         vmSymbols::checkPackageAccess_name(),
                         vmSymbols::class_protectiondomain_signature(),
                         mirror,
                         protection_domain,
                         THREAD);

  if (HAS_PENDING_EXCEPTION) {
    log_debug(protectiondomain)("DENIED !!!!!!!!!!!!!!!!!!!!!");
  } else {
   log_debug(protectiondomain)("granted");
  }

  if (HAS_PENDING_EXCEPTION) return;

  // If no exception has been thrown, we have validated the protection domain
  // Insert the protection domain of the initiating class into the set.
  {
    ClassLoaderData* loader_data = class_loader_data(class_loader);
    Dictionary* dictionary = loader_data->dictionary();

    Symbol*  kn = klass->name();
    unsigned int d_hash = dictionary->compute_hash(kn);

    MutexLocker mu(SystemDictionary_lock, THREAD);
    int d_index = dictionary->hash_to_index(d_hash);
    dictionary->add_protection_domain(d_index, d_hash, klass,
                                      protection_domain, THREAD);
  }
}

// We only get here if this thread finds that another thread
// has already claimed the placeholder token for the current operation,
// but that other thread either never owned or gave up the
// object lock
// Waits on SystemDictionary_lock to indicate placeholder table updated
// On return, caller must recheck placeholder table state
//
// We only get here if
//  1) custom classLoader, i.e. not bootstrap classloader
//  2) custom classLoader has broken the class loader objectLock
//     so another thread got here in parallel
//
// lockObject must be held.
// Complicated dance due to lock ordering:
// Must first release the classloader object lock to
// allow initial definer to complete the class definition
// and to avoid deadlock
// Reclaim classloader lock object with same original recursion count
// Must release SystemDictionary_lock after notify, since
// class loader lock must be claimed before SystemDictionary_lock
// to prevent deadlocks
//
// The notify allows applications that did an untimed wait() on
// the classloader object lock to not hang.
void SystemDictionary::double_lock_wait(Handle lockObject, TRAPS) {
  assert_lock_strong(SystemDictionary_lock);

  bool calledholdinglock
      = ObjectSynchronizer::current_thread_holds_lock((JavaThread*)THREAD, lockObject);
  assert(calledholdinglock,"must hold lock for notify");
  assert((!oopDesc::equals(lockObject(), _system_loader_lock_obj) && !is_parallelCapable(lockObject)), "unexpected double_lock_wait");
  ObjectSynchronizer::notifyall(lockObject, THREAD);
  intptr_t recursions =  ObjectSynchronizer::complete_exit(lockObject, THREAD);
  SystemDictionary_lock->wait();
  SystemDictionary_lock->unlock();
  ObjectSynchronizer::reenter(lockObject, recursions, THREAD);
  SystemDictionary_lock->lock();
}

// If the class in is in the placeholder table, class loading is in progress
// For cases where the application changes threads to load classes, it
// is critical to ClassCircularity detection that we try loading
// the superclass on the same thread internally, so we do parallel
// super class loading here.
// This also is critical in cases where the original thread gets stalled
// even in non-circularity situations.
// Note: must call resolve_super_or_fail even if null super -
// to force placeholder entry creation for this class for circularity detection
// Caller must check for pending exception
// Returns non-null Klass* if other thread has completed load
// and we are done,
// If return null Klass* and no pending exception, the caller must load the class
InstanceKlass* SystemDictionary::handle_parallel_super_load(
    Symbol* name, Symbol* superclassname, Handle class_loader,
    Handle protection_domain, Handle lockObject, TRAPS) {

  ClassLoaderData* loader_data = class_loader_data(class_loader);
  Dictionary* dictionary = loader_data->dictionary();
  unsigned int d_hash = dictionary->compute_hash(name);
  unsigned int p_hash = placeholders()->compute_hash(name);
  int p_index = placeholders()->hash_to_index(p_hash);

  // superk is not used, resolve_super called for circularity check only
  // This code is reached in two situations. One if this thread
  // is loading the same class twice (e.g. ClassCircularity, or
  // java.lang.instrument).
  // The second is if another thread started the resolve_super first
  // and has not yet finished.
  // In both cases the original caller will clean up the placeholder
  // entry on error.
  Klass* superk = SystemDictionary::resolve_super_or_fail(name,
                                                          superclassname,
                                                          class_loader,
                                                          protection_domain,
                                                          true,
                                                          CHECK_NULL);

  // parallelCapable class loaders do NOT wait for parallel superclass loads to complete
  // Serial class loaders and bootstrap classloader do wait for superclass loads
 if (!class_loader.is_null() && is_parallelCapable(class_loader)) {
    MutexLocker mu(SystemDictionary_lock, THREAD);
    // Check if classloading completed while we were loading superclass or waiting
    return find_class(d_hash, name, dictionary);
  }

  // must loop to both handle other placeholder updates
  // and spurious notifications
  bool super_load_in_progress = true;
  PlaceholderEntry* placeholder;
  while (super_load_in_progress) {
    MutexLocker mu(SystemDictionary_lock, THREAD);
    // Check if classloading completed while we were loading superclass or waiting
    InstanceKlass* check = find_class(d_hash, name, dictionary);
    if (check != NULL) {
      // Klass is already loaded, so just return it
      return check;
    } else {
      placeholder = placeholders()->get_entry(p_index, p_hash, name, loader_data);
      if (placeholder && placeholder->super_load_in_progress() ){
        // We only get here if the application has released the
        // classloader lock when another thread was in the middle of loading a
        // superclass/superinterface for this class, and now
        // this thread is also trying to load this class.
        // To minimize surprises, the first thread that started to
        // load a class should be the one to complete the loading
        // with the classfile it initially expected.
        // This logic has the current thread wait once it has done
        // all the superclass/superinterface loading it can, until
        // the original thread completes the class loading or fails
        // If it completes we will use the resulting InstanceKlass
        // which we will find below in the systemDictionary.
        // We also get here for parallel bootstrap classloader
        if (class_loader.is_null()) {
          SystemDictionary_lock->wait();
        } else {
          double_lock_wait(lockObject, THREAD);
        }
      } else {
        // If not in SD and not in PH, other thread's load must have failed
        super_load_in_progress = false;
      }
    }
  }
  return NULL;
}

static void post_class_load_event(EventClassLoad* event, const InstanceKlass* k, const ClassLoaderData* init_cld) {
  assert(event != NULL, "invariant");
  assert(k != NULL, "invariant");
  assert(event->should_commit(), "invariant");
  event->set_loadedClass(k);
  event->set_definingClassLoader(k->class_loader_data());
  event->set_initiatingClassLoader(init_cld);
  event->commit();
}


Klass* SystemDictionary::resolve_instance_class_or_null(Symbol* name,
                                                        Handle class_loader,
                                                        Handle protection_domain,
                                                        TRAPS) {
  Klass* k = do_resolve_instance_class_or_null(name, class_loader, protection_domain, THREAD);
  return k;
}

// Be careful when modifying this code: once you have run
// placeholders()->find_and_add(PlaceholderTable::LOAD_INSTANCE),
// you need to find_and_remove it before returning.
// So be careful to not exit with a CHECK_ macro betweeen these calls.
<<<<<<< HEAD
Klass* SystemDictionary::do_resolve_instance_class_or_null(Symbol* name,
                                                        Handle class_loader,
                                                        Handle protection_domain,
                                                        TRAPS) {
=======
//
// name must be in the form of "java/lang/Object" -- cannot be "Ljava/lang/Object;"
InstanceKlass* SystemDictionary::resolve_instance_class_or_null(Symbol* name,
                                                                Handle class_loader,
                                                                Handle protection_domain,
                                                                TRAPS) {
>>>>>>> 6ccb6093
  assert(name != NULL && !FieldType::is_array(name) &&
         !FieldType::is_obj(name), "invalid class name");

  EventClassLoad class_load_start_event;

  HandleMark hm(THREAD);

  // Fix for 4474172; see evaluation for more details
  class_loader = Handle(THREAD, java_lang_ClassLoader::non_reflection_class_loader(class_loader()));
  ClassLoaderData* loader_data = register_loader(class_loader);
  Dictionary* dictionary = loader_data->dictionary();
  unsigned int d_hash = dictionary->compute_hash(name);

  // Do lookup to see if class already exist and the protection domain
  // has the right access
  // This call uses find which checks protection domain already matches
  // All subsequent calls use find_class, and set has_loaded_class so that
  // before we return a result we call out to java to check for valid protection domain
  // to allow returning the Klass* and add it to the pd_set if it is valid
  {
    InstanceKlass* probe = dictionary->find(d_hash, name, protection_domain);
    if (probe != NULL) return probe;
  }

  // Non-bootstrap class loaders will call out to class loader and
  // define via jvm/jni_DefineClass which will acquire the
  // class loader object lock to protect against multiple threads
  // defining the class in parallel by accident.
  // This lock must be acquired here so the waiter will find
  // any successful result in the SystemDictionary and not attempt
  // the define.
  // ParallelCapable Classloaders and the bootstrap classloader
  // do not acquire lock here.
  bool DoObjectLock = true;
  if (is_parallelCapable(class_loader)) {
    DoObjectLock = false;
  }

  unsigned int p_hash = placeholders()->compute_hash(name);
  int p_index = placeholders()->hash_to_index(p_hash);

  // Class is not in SystemDictionary so we have to do loading.
  // Make sure we are synchronized on the class loader before we proceed
  Handle lockObject = compute_loader_lock_object(class_loader, THREAD);
  check_loader_lock_contention(lockObject, THREAD);
  ObjectLocker ol(lockObject, THREAD, DoObjectLock);

  // Check again (after locking) if class already exist in SystemDictionary
  bool class_has_been_loaded   = false;
  bool super_load_in_progress  = false;
  bool havesupername = false;
  InstanceKlass* k = NULL;
  PlaceholderEntry* placeholder;
  Symbol* superclassname = NULL;

  assert(THREAD->can_call_java(),
         "can not load classes with compiler thread: class=%s, classloader=%s",
         name->as_C_string(),
         class_loader.is_null() ? "null" : class_loader->klass()->name()->as_C_string());
  {
    MutexLocker mu(SystemDictionary_lock, THREAD);
    InstanceKlass* check = find_class(d_hash, name, dictionary);
    if (check != NULL) {
      // InstanceKlass is already loaded, so just return it
      class_has_been_loaded = true;
      k = check;
    } else {
      placeholder = placeholders()->get_entry(p_index, p_hash, name, loader_data);
      if (placeholder && placeholder->super_load_in_progress()) {
         super_load_in_progress = true;
         if (placeholder->havesupername() == true) {
           superclassname = placeholder->supername();
           havesupername = true;
         }
      }
    }
  }

  // If the class is in the placeholder table, class loading is in progress
  if (super_load_in_progress && havesupername==true) {
    k = handle_parallel_super_load(name,
                                   superclassname,
                                   class_loader,
                                   protection_domain,
                                   lockObject, THREAD);
    if (HAS_PENDING_EXCEPTION) {
      return NULL;
    }
    if (k != NULL) {
      class_has_been_loaded = true;
    }
  }

  bool throw_circularity_error = false;
  if (!class_has_been_loaded) {
    bool load_instance_added = false;

    // add placeholder entry to record loading instance class
    // Five cases:
    // All cases need to prevent modifying bootclasssearchpath
    // in parallel with a classload of same classname
    // Redefineclasses uses existence of the placeholder for the duration
    // of the class load to prevent concurrent redefinition of not completely
    // defined classes.
    // case 1. traditional classloaders that rely on the classloader object lock
    //   - no other need for LOAD_INSTANCE
    // case 2. traditional classloaders that break the classloader object lock
    //    as a deadlock workaround. Detection of this case requires that
    //    this check is done while holding the classloader object lock,
    //    and that lock is still held when calling classloader's loadClass.
    //    For these classloaders, we ensure that the first requestor
    //    completes the load and other requestors wait for completion.
    // case 3. Bootstrap classloader - don't own objectLocker
    //    This classloader supports parallelism at the classloader level,
    //    but only allows a single load of a class/classloader pair.
    //    No performance benefit and no deadlock issues.
    // case 4. parallelCapable user level classloaders - without objectLocker
    //    Allow parallel classloading of a class/classloader pair

    {
      MutexLocker mu(SystemDictionary_lock, THREAD);
      if (class_loader.is_null() || !is_parallelCapable(class_loader)) {
        PlaceholderEntry* oldprobe = placeholders()->get_entry(p_index, p_hash, name, loader_data);
        if (oldprobe) {
          // only need check_seen_thread once, not on each loop
          // 6341374 java/lang/Instrument with -Xcomp
          if (oldprobe->check_seen_thread(THREAD, PlaceholderTable::LOAD_INSTANCE)) {
            throw_circularity_error = true;
          } else {
            // case 1: traditional: should never see load_in_progress.
            while (!class_has_been_loaded && oldprobe && oldprobe->instance_load_in_progress()) {

              // case 3: bootstrap classloader: prevent futile classloading,
              // wait on first requestor
              if (class_loader.is_null()) {
                SystemDictionary_lock->wait();
              } else {
              // case 2: traditional with broken classloader lock. wait on first
              // requestor.
                double_lock_wait(lockObject, THREAD);
              }
              // Check if classloading completed while we were waiting
              InstanceKlass* check = find_class(d_hash, name, dictionary);
              if (check != NULL) {
                // Klass is already loaded, so just return it
                k = check;
                class_has_been_loaded = true;
              }
              // check if other thread failed to load and cleaned up
              oldprobe = placeholders()->get_entry(p_index, p_hash, name, loader_data);
            }
          }
        }
      }
      // All cases: add LOAD_INSTANCE holding SystemDictionary_lock
      // case 4: parallelCapable: allow competing threads to try
      // LOAD_INSTANCE in parallel

      if (!throw_circularity_error && !class_has_been_loaded) {
        PlaceholderEntry* newprobe = placeholders()->find_and_add(p_index, p_hash, name, loader_data, PlaceholderTable::LOAD_INSTANCE, NULL, THREAD);
        load_instance_added = true;
        // For class loaders that do not acquire the classloader object lock,
        // if they did not catch another thread holding LOAD_INSTANCE,
        // need a check analogous to the acquire ObjectLocker/find_class
        // i.e. now that we hold the LOAD_INSTANCE token on loading this class/CL
        // one final check if the load has already completed
        // class loaders holding the ObjectLock shouldn't find the class here
        InstanceKlass* check = find_class(d_hash, name, dictionary);
        if (check != NULL) {
        // Klass is already loaded, so return it after checking/adding protection domain
          k = check;
          class_has_been_loaded = true;
        }
      }
    }

    // must throw error outside of owning lock
    if (throw_circularity_error) {
      assert(!HAS_PENDING_EXCEPTION && load_instance_added == false,"circularity error cleanup");
      ResourceMark rm(THREAD);
      THROW_MSG_NULL(vmSymbols::java_lang_ClassCircularityError(), name->as_C_string());
    }

    if (!class_has_been_loaded) {

      // Do actual loading
      k = load_instance_class(name, class_loader, THREAD);

      // If everything was OK (no exceptions, no null return value), and
      // class_loader is NOT the defining loader, do a little more bookkeeping.
      if (!HAS_PENDING_EXCEPTION && k != NULL &&
        !oopDesc::equals(k->class_loader(), class_loader())) {

        check_constraints(d_hash, k, class_loader, false, THREAD);

        // Need to check for a PENDING_EXCEPTION again; check_constraints
        // can throw and doesn't use the CHECK macro.
        if (!HAS_PENDING_EXCEPTION) {
          { // Grabbing the Compile_lock prevents systemDictionary updates
            // during compilations.
            MutexLocker mu(Compile_lock, THREAD);
            update_dictionary(d_hash, p_index, p_hash,
              k, class_loader, THREAD);
          }

          if (JvmtiExport::should_post_class_load()) {
            Thread *thread = THREAD;
            assert(thread->is_Java_thread(), "thread->is_Java_thread()");
            JvmtiExport::post_class_load((JavaThread *) thread, k);
          }
        }
      }
    } // load_instance_class

    if (load_instance_added == true) {
      // clean up placeholder entries for LOAD_INSTANCE success or error
      // This brackets the SystemDictionary updates for both defining
      // and initiating loaders
      MutexLocker mu(SystemDictionary_lock, THREAD);
      placeholders()->find_and_remove(p_index, p_hash, name, loader_data, PlaceholderTable::LOAD_INSTANCE, THREAD);
      SystemDictionary_lock->notify_all();
    }
  }

  if (HAS_PENDING_EXCEPTION || k == NULL) {
    return NULL;
  }
  if (class_load_start_event.should_commit()) {
    post_class_load_event(&class_load_start_event, k, loader_data);
  }
#ifdef ASSERT
  {
    ClassLoaderData* loader_data = k->class_loader_data();
    MutexLocker mu(SystemDictionary_lock, THREAD);
    InstanceKlass* kk = find_class(name, loader_data);
    assert(kk == k, "should be present in dictionary");
  }
#endif

  // return if the protection domain in NULL
  if (protection_domain() == NULL) return k;

  // Check the protection domain has the right access
  if (dictionary->is_valid_protection_domain(d_hash, name,
                                             protection_domain)) {
    return k;
  }

  // Verify protection domain. If it fails an exception is thrown
  validate_protection_domain(k, class_loader, protection_domain, CHECK_NULL);

  return k;
}


// This routine does not lock the system dictionary.
//
// Since readers don't hold a lock, we must make sure that system
// dictionary entries are only removed at a safepoint (when only one
// thread is running), and are added to in a safe way (all links must
// be updated in an MT-safe manner).
//
// Callers should be aware that an entry could be added just after
// _dictionary->bucket(index) is read here, so the caller will not see
// the new entry.

Klass* SystemDictionary::find(Symbol* class_name,
                              Handle class_loader,
                              Handle protection_domain,
                              TRAPS) {

  // The result of this call should be consistent with the result
  // of the call to resolve_instance_class_or_null().
  // See evaluation 6790209 and 4474172 for more details.
  class_loader = Handle(THREAD, java_lang_ClassLoader::non_reflection_class_loader(class_loader()));
  ClassLoaderData* loader_data = ClassLoaderData::class_loader_data_or_null(class_loader());

  if (loader_data == NULL) {
    // If the ClassLoaderData has not been setup,
    // then the class loader has no entries in the dictionary.
    return NULL;
  }

  Dictionary* dictionary = loader_data->dictionary();
  unsigned int d_hash = dictionary->compute_hash(class_name);
  return dictionary->find(d_hash, class_name,
                          protection_domain);
}


// Look for a loaded instance or array klass by name.  Do not do any loading.
// return NULL in case of error.
Klass* SystemDictionary::find_instance_or_array_klass(Symbol* class_name,
                                                      Handle class_loader,
                                                      Handle protection_domain,
                                                      TRAPS) {
  Klass* k = NULL;
  assert(class_name != NULL, "class name must be non NULL");

  if (FieldType::is_array(class_name)) {
    // The name refers to an array.  Parse the name.
    // dimension and object_key in FieldArrayInfo are assigned as a
    // side-effect of this call
    FieldArrayInfo fd;
    BasicType t = FieldType::get_array_info(class_name, fd, CHECK_(NULL));
    if (t != T_OBJECT  && t != T_VALUETYPE) {
      k = Universe::typeArrayKlassObj(t);
    } else {
      k = SystemDictionary::find(fd.object_key(), class_loader, protection_domain, THREAD);
    }
    if (k != NULL) {
      k = k->array_klass_or_null(fd.dimension());
    }
  } else {
    k = find(class_name, class_loader, protection_domain, THREAD);
  }
  return k;
}

// Note: this method is much like resolve_from_stream, but
// does not publish the classes via the SystemDictionary.
// Handles unsafe_DefineAnonymousClass and redefineclasses
// RedefinedClasses do not add to the class hierarchy
InstanceKlass* SystemDictionary::parse_stream(Symbol* class_name,
                                              Handle class_loader,
                                              Handle protection_domain,
                                              ClassFileStream* st,
                                              const InstanceKlass* host_klass,
                                              GrowableArray<Handle>* cp_patches,
                                              TRAPS) {

  EventClassLoad class_load_start_event;

  ClassLoaderData* loader_data;
  if (host_klass != NULL) {
    // Create a new CLD for anonymous class, that uses the same class loader
    // as the host_klass
    guarantee(oopDesc::equals(host_klass->class_loader(), class_loader()), "should be the same");
    loader_data = ClassLoaderData::anonymous_class_loader_data(class_loader);
  } else {
    loader_data = ClassLoaderData::class_loader_data(class_loader());
  }

  assert(st != NULL, "invariant");
  assert(st->need_verify(), "invariant");

  // Parse stream and create a klass.
  // Note that we do this even though this klass might
  // already be present in the SystemDictionary, otherwise we would not
  // throw potential ClassFormatErrors.

  InstanceKlass* k = KlassFactory::create_from_stream(st,
                                                      class_name,
                                                      loader_data,
                                                      protection_domain,
                                                      host_klass,
                                                      cp_patches,
                                                      CHECK_NULL);

  if (host_klass != NULL && k != NULL) {
    // Anonymous classes must update ClassLoaderData holder (was host_klass loader)
    // so that they can be unloaded when the mirror is no longer referenced.
    k->class_loader_data()->initialize_holder(Handle(THREAD, k->java_mirror()));

    {
      MutexLocker mu_r(Compile_lock, THREAD);

      // Add to class hierarchy, initialize vtables, and do possible
      // deoptimizations.
      add_to_hierarchy(k, CHECK_NULL); // No exception, but can block

      // But, do not add to dictionary.

      // compiled code dependencies need to be validated anyway
      notice_modification();
    }

    // Rewrite and patch constant pool here.
    k->link_class(CHECK_NULL);
    if (cp_patches != NULL) {
      k->constants()->patch_resolved_references(cp_patches);
    }

    // If it's anonymous, initialize it now, since nobody else will.
    k->eager_initialize(CHECK_NULL);

    // notify jvmti
    if (JvmtiExport::should_post_class_load()) {
        assert(THREAD->is_Java_thread(), "thread->is_Java_thread()");
        JvmtiExport::post_class_load((JavaThread *) THREAD, k);
    }
    if (class_load_start_event.should_commit()) {
      post_class_load_event(&class_load_start_event, k, loader_data);
    }
  }
  assert(host_klass != NULL || NULL == cp_patches,
         "cp_patches only found with host_klass");

  return k;
}

// Add a klass to the system from a stream (called by jni_DefineClass and
// JVM_DefineClass).
// Note: class_name can be NULL. In that case we do not know the name of
// the class until we have parsed the stream.

InstanceKlass* SystemDictionary::resolve_from_stream(Symbol* class_name,
                                                     Handle class_loader,
                                                     Handle protection_domain,
                                                     ClassFileStream* st,
                                                     TRAPS) {

  HandleMark hm(THREAD);

  // Classloaders that support parallelism, e.g. bootstrap classloader,
  // do not acquire lock here
  bool DoObjectLock = true;
  if (is_parallelCapable(class_loader)) {
    DoObjectLock = false;
  }

  ClassLoaderData* loader_data = register_loader(class_loader);

  // Make sure we are synchronized on the class loader before we proceed
  Handle lockObject = compute_loader_lock_object(class_loader, THREAD);
  check_loader_lock_contention(lockObject, THREAD);
  ObjectLocker ol(lockObject, THREAD, DoObjectLock);

  assert(st != NULL, "invariant");

  // Parse the stream and create a klass.
  // Note that we do this even though this klass might
  // already be present in the SystemDictionary, otherwise we would not
  // throw potential ClassFormatErrors.
 InstanceKlass* k = NULL;

#if INCLUDE_CDS
  if (!DumpSharedSpaces) {
    k = SystemDictionaryShared::lookup_from_stream(class_name,
                                                   class_loader,
                                                   protection_domain,
                                                   st,
                                                   CHECK_NULL);
  }
#endif

  if (k == NULL) {
    if (st->buffer() == NULL) {
      return NULL;
    }
    k = KlassFactory::create_from_stream(st,
                                         class_name,
                                         loader_data,
                                         protection_domain,
                                         NULL, // host_klass
                                         NULL, // cp_patches
                                         CHECK_NULL);
  }

  assert(k != NULL, "no klass created");
  Symbol* h_name = k->name();
  assert(class_name == NULL || class_name == h_name, "name mismatch");

  // Add class just loaded
  // If a class loader supports parallel classloading handle parallel define requests
  // find_or_define_instance_class may return a different InstanceKlass
  if (is_parallelCapable(class_loader)) {
    InstanceKlass* defined_k = find_or_define_instance_class(h_name, class_loader, k, THREAD);
    if (!HAS_PENDING_EXCEPTION && defined_k != k) {
      // If a parallel capable class loader already defined this class, register 'k' for cleanup.
      assert(defined_k != NULL, "Should have a klass if there's no exception");
      loader_data->add_to_deallocate_list(k);
      k = defined_k;
    }
  } else {
    define_instance_class(k, THREAD);
  }

  // If defining the class throws an exception register 'k' for cleanup.
  if (HAS_PENDING_EXCEPTION) {
    assert(k != NULL, "Must have an instance klass here!");
    loader_data->add_to_deallocate_list(k);
    return NULL;
  }

  // Make sure we have an entry in the SystemDictionary on success
  debug_only( {
    MutexLocker mu(SystemDictionary_lock, THREAD);

    Klass* check = find_class(h_name, k->class_loader_data());
    assert(check == k, "should be present in the dictionary");
  } );

  return k;
}

#if INCLUDE_CDS
void SystemDictionary::set_shared_dictionary(HashtableBucket<mtClass>* t, int length,
                                             int number_of_entries) {
  assert(length == _shared_dictionary_size * sizeof(HashtableBucket<mtClass>),
         "bad shared dictionary size.");
  _shared_dictionary = new Dictionary(ClassLoaderData::the_null_class_loader_data(),
                                      _shared_dictionary_size, t, number_of_entries);
}


// If there is a shared dictionary, then find the entry for the
// given shared system class, if any.

InstanceKlass* SystemDictionary::find_shared_class(Symbol* class_name) {
  if (shared_dictionary() != NULL) {
    unsigned int d_hash = shared_dictionary()->compute_hash(class_name);
    int d_index = shared_dictionary()->hash_to_index(d_hash);

    return shared_dictionary()->find_shared_class(d_index, d_hash, class_name);
  } else {
    return NULL;
  }
}


// Load a class from the shared spaces (found through the shared system
// dictionary).  Force the superclass and all interfaces to be loaded.
// Update the class definition to include sibling classes and no
// subclasses (yet).  [Classes in the shared space are not part of the
// object hierarchy until loaded.]

InstanceKlass* SystemDictionary::load_shared_class(
                 Symbol* class_name, Handle class_loader, TRAPS) {
  InstanceKlass* ik = find_shared_class(class_name);
  // Make sure we only return the boot class for the NULL classloader.
  if (ik != NULL &&
      ik->is_shared_boot_class() && class_loader.is_null()) {
    Handle protection_domain;
    return load_shared_class(ik, class_loader, protection_domain, THREAD);
  }
  return NULL;
}

// Check if a shared class can be loaded by the specific classloader:
//
// NULL classloader:
//   - Module class from "modules" jimage. ModuleEntry must be defined in the classloader.
//   - Class from -Xbootclasspath/a. The class has no defined PackageEntry, or must
//     be defined in an unnamed module.
bool SystemDictionary::is_shared_class_visible(Symbol* class_name,
                                               InstanceKlass* ik,
                                               Handle class_loader, TRAPS) {
  assert(!ModuleEntryTable::javabase_moduleEntry()->is_patched(),
         "Cannot use sharing if java.base is patched");
  ResourceMark rm;
  int path_index = ik->shared_classpath_index();
  ClassLoaderData* loader_data = class_loader_data(class_loader);
  if (path_index < 0) {
    // path_index < 0 indicates that the class is intended for a custom loader
    // and should not be loaded by boot/platform/app loaders
    if (loader_data->is_builtin_class_loader_data()) {
      return false;
    } else {
      return true;
    }
  }
  SharedClassPathEntry* ent =
            (SharedClassPathEntry*)FileMapInfo::shared_path(path_index);
  if (!Universe::is_module_initialized()) {
    assert(ent != NULL && ent->is_modules_image(),
           "Loading non-bootstrap classes before the module system is initialized");
    assert(class_loader.is_null(), "sanity");
    return true;
  }
  // Get the pkg_entry from the classloader
  TempNewSymbol pkg_name = NULL;
  PackageEntry* pkg_entry = NULL;
  ModuleEntry* mod_entry = NULL;
  const char* pkg_string = NULL;
  pkg_name = InstanceKlass::package_from_name(class_name, CHECK_false);
  if (pkg_name != NULL) {
    pkg_string = pkg_name->as_C_string();
    if (loader_data != NULL) {
      pkg_entry = loader_data->packages()->lookup_only(pkg_name);
    }
    if (pkg_entry != NULL) {
      mod_entry = pkg_entry->module();
    }
  }

  // If the archived class is from a module that has been patched at runtime,
  // the class cannot be loaded from the archive.
  if (mod_entry != NULL && mod_entry->is_patched()) {
    return false;
  }

  if (class_loader.is_null()) {
    assert(ent != NULL, "Shared class for NULL classloader must have valid SharedClassPathEntry");
    // The NULL classloader can load archived class originated from the
    // "modules" jimage and the -Xbootclasspath/a. For class from the
    // "modules" jimage, the PackageEntry/ModuleEntry must be defined
    // by the NULL classloader.
    if (mod_entry != NULL) {
      // PackageEntry/ModuleEntry is found in the classloader. Check if the
      // ModuleEntry's location agrees with the archived class' origination.
      if (ent->is_modules_image() && mod_entry->location()->starts_with("jrt:")) {
        return true; // Module class from the "module" jimage
      }
    }

    // If the archived class is not from the "module" jimage, the class can be
    // loaded by the NULL classloader if
    //
    // 1. the class is from the unamed package
    // 2. or, the class is not from a module defined in the NULL classloader
    // 3. or, the class is from an unamed module
    if (!ent->is_modules_image() && ik->is_shared_boot_class()) {
      // the class is from the -Xbootclasspath/a
      if (pkg_string == NULL ||
          pkg_entry == NULL ||
          pkg_entry->in_unnamed_module()) {
        assert(mod_entry == NULL ||
               mod_entry == loader_data->unnamed_module(),
               "the unnamed module is not defined in the classloader");
        return true;
      }
    }
    return false;
  } else {
    bool res = SystemDictionaryShared::is_shared_class_visible_for_classloader(
              ik, class_loader, pkg_string, pkg_name,
              pkg_entry, mod_entry, CHECK_(false));
    return res;
  }
}

InstanceKlass* SystemDictionary::load_shared_class(InstanceKlass* ik,
                                                   Handle class_loader,
                                                   Handle protection_domain, TRAPS) {

  if (ik != NULL) {
    Symbol* class_name = ik->name();

    bool visible = is_shared_class_visible(
                            class_name, ik, class_loader, CHECK_NULL);
    if (!visible) {
      return NULL;
    }

    // Resolve the superclass and interfaces. They must be the same
    // as in dump time, because the layout of <ik> depends on
    // the specific layout of ik->super() and ik->local_interfaces().
    //
    // If unexpected superclass or interfaces are found, we cannot
    // load <ik> from the shared archive.

    if (ik->super() != NULL) {
      Symbol*  cn = ik->super()->name();
      Klass *s = resolve_super_or_fail(class_name, cn,
                                       class_loader, protection_domain, true, CHECK_NULL);
      if (s != ik->super()) {
        // The dynamically resolved super class is not the same as the one we used during dump time,
        // so we cannot use ik.
        return NULL;
      } else {
        assert(s->is_shared(), "must be");
      }
    }

    Array<InstanceKlass*>* interfaces = ik->local_interfaces();
    int num_interfaces = interfaces->length();
    for (int index = 0; index < num_interfaces; index++) {
      InstanceKlass* k = interfaces->at(index);
      Symbol* name  = k->name();
      Klass* i = resolve_super_or_fail(class_name, name, class_loader, protection_domain, false, CHECK_NULL);
      if (k != i) {
        // The dynamically resolved interface class is not the same as the one we used during dump time,
        // so we cannot use ik.
        return NULL;
      } else {
        assert(i->is_shared(), "must be");
      }
    }

    InstanceKlass* new_ik = KlassFactory::check_shared_class_file_load_hook(
        ik, class_name, class_loader, protection_domain, CHECK_NULL);
    if (new_ik != NULL) {
      // The class is changed by CFLH. Return the new class. The shared class is
      // not used.
      return new_ik;
    }

    // Adjust methods to recover missing data.  They need addresses for
    // interpreter entry points and their default native method address
    // must be reset.

    // Updating methods must be done under a lock so multiple
    // threads don't update these in parallel
    //
    // Shared classes are all currently loaded by either the bootstrap or
    // internal parallel class loaders, so this will never cause a deadlock
    // on a custom class loader lock.

    ClassLoaderData* loader_data = ClassLoaderData::class_loader_data(class_loader());
    {
      HandleMark hm(THREAD);
      Handle lockObject = compute_loader_lock_object(class_loader, THREAD);
      check_loader_lock_contention(lockObject, THREAD);
      ObjectLocker ol(lockObject, THREAD, true);
      // prohibited package check assumes all classes loaded from archive call
      // restore_unshareable_info which calls ik->set_package()
      ik->restore_unshareable_info(loader_data, protection_domain, CHECK_NULL);
    }

    ik->print_class_load_logging(loader_data, NULL, NULL);

    // For boot loader, ensure that GetSystemPackage knows that a class in this
    // package was loaded.
    if (class_loader.is_null()) {
      int path_index = ik->shared_classpath_index();
      ResourceMark rm;
      ClassLoader::add_package(ik->name()->as_C_string(), path_index, THREAD);
    }

    if (DumpLoadedClassList != NULL && classlist_file->is_open()) {
      // Only dump the classes that can be stored into CDS archive
      if (SystemDictionaryShared::is_sharing_possible(loader_data)) {
        ResourceMark rm(THREAD);
        classlist_file->print_cr("%s", ik->name()->as_C_string());
        classlist_file->flush();
      }
    }

    // notify a class loaded from shared object
    ClassLoadingService::notify_class_loaded(ik, true /* shared class */);

    ik->set_has_passed_fingerprint_check(false);
    if (UseAOT && ik->supers_have_passed_fingerprint_checks()) {
      uint64_t aot_fp = AOTLoader::get_saved_fingerprint(ik);
      uint64_t cds_fp = ik->get_stored_fingerprint();
      if (aot_fp != 0 && aot_fp == cds_fp) {
        // This class matches with a class saved in an AOT library
        ik->set_has_passed_fingerprint_check(true);
      } else {
        ResourceMark rm;
        log_info(class, fingerprint)("%s :  expected = " PTR64_FORMAT " actual = " PTR64_FORMAT, ik->external_name(), aot_fp, cds_fp);
      }
    }
  }
  return ik;
}

void SystemDictionary::clear_invoke_method_table() {
  SymbolPropertyEntry* spe = NULL;
  for (int index = 0; index < _invoke_method_table->table_size(); index++) {
    SymbolPropertyEntry* p = _invoke_method_table->bucket(index);
    while (p != NULL) {
      spe = p;
      p = p->next();
      _invoke_method_table->free_entry(spe);
    }
  }
}
#endif // INCLUDE_CDS

InstanceKlass* SystemDictionary::load_instance_class(Symbol* class_name, Handle class_loader, TRAPS) {

  if (class_loader.is_null()) {
    ResourceMark rm;
    PackageEntry* pkg_entry = NULL;
    bool search_only_bootloader_append = false;
    ClassLoaderData *loader_data = class_loader_data(class_loader);

    // Find the package in the boot loader's package entry table.
    TempNewSymbol pkg_name = InstanceKlass::package_from_name(class_name, CHECK_NULL);
    if (pkg_name != NULL) {
      pkg_entry = loader_data->packages()->lookup_only(pkg_name);
    }

    // Prior to attempting to load the class, enforce the boot loader's
    // visibility boundaries.
    if (!Universe::is_module_initialized()) {
      // During bootstrapping, prior to module initialization, any
      // class attempting to be loaded must be checked against the
      // java.base packages in the boot loader's PackageEntryTable.
      // No class outside of java.base is allowed to be loaded during
      // this bootstrapping window.
      if (pkg_entry == NULL || pkg_entry->in_unnamed_module()) {
        // Class is either in the unnamed package or in
        // a named package within the unnamed module.  Either
        // case is outside of java.base, do not attempt to
        // load the class post java.base definition.  If
        // java.base has not been defined, let the class load
        // and its package will be checked later by
        // ModuleEntryTable::verify_javabase_packages.
        if (ModuleEntryTable::javabase_defined()) {
          return NULL;
        }
      } else {
        // Check that the class' package is defined within java.base.
        ModuleEntry* mod_entry = pkg_entry->module();
        Symbol* mod_entry_name = mod_entry->name();
        if (mod_entry_name->fast_compare(vmSymbols::java_base()) != 0) {
          return NULL;
        }
      }
    } else {
      // After the module system has been initialized, check if the class'
      // package is in a module defined to the boot loader.
      if (pkg_name == NULL || pkg_entry == NULL || pkg_entry->in_unnamed_module()) {
        // Class is either in the unnamed package, in a named package
        // within a module not defined to the boot loader or in a
        // a named package within the unnamed module.  In all cases,
        // limit visibility to search for the class only in the boot
        // loader's append path.
        search_only_bootloader_append = true;
      }
    }

    // Prior to bootstrapping's module initialization, never load a class outside
    // of the boot loader's module path
    assert(Universe::is_module_initialized() ||
           !search_only_bootloader_append,
           "Attempt to load a class outside of boot loader's module path");

    // Search the shared system dictionary for classes preloaded into the
    // shared spaces.
    InstanceKlass* k = NULL;
    {
#if INCLUDE_CDS
      PerfTraceTime vmtimer(ClassLoader::perf_shared_classload_time());
      k = load_shared_class(class_name, class_loader, THREAD);
#endif
    }

    if (k == NULL) {
      // Use VM class loader
      PerfTraceTime vmtimer(ClassLoader::perf_sys_classload_time());
      k = ClassLoader::load_class(class_name, search_only_bootloader_append, CHECK_NULL);
    }

    // find_or_define_instance_class may return a different InstanceKlass
    if (k != NULL) {
      InstanceKlass* defined_k =
        find_or_define_instance_class(class_name, class_loader, k, THREAD);
      if (!HAS_PENDING_EXCEPTION && defined_k != k) {
        // If a parallel capable class loader already defined this class, register 'k' for cleanup.
        assert(defined_k != NULL, "Should have a klass if there's no exception");
        loader_data->add_to_deallocate_list(k);
        k = defined_k;
      } else if (HAS_PENDING_EXCEPTION) {
        loader_data->add_to_deallocate_list(k);
        return NULL;
      }
    }
    return k;
  } else {
    // Use user specified class loader to load class. Call loadClass operation on class_loader.
    ResourceMark rm(THREAD);

    assert(THREAD->is_Java_thread(), "must be a JavaThread");
    JavaThread* jt = (JavaThread*) THREAD;

    PerfClassTraceTime vmtimer(ClassLoader::perf_app_classload_time(),
                               ClassLoader::perf_app_classload_selftime(),
                               ClassLoader::perf_app_classload_count(),
                               jt->get_thread_stat()->perf_recursion_counts_addr(),
                               jt->get_thread_stat()->perf_timers_addr(),
                               PerfClassTraceTime::CLASS_LOAD);

    Handle s = java_lang_String::create_from_symbol(class_name, CHECK_NULL);
    // Translate to external class name format, i.e., convert '/' chars to '.'
    Handle string = java_lang_String::externalize_classname(s, CHECK_NULL);

    JavaValue result(T_OBJECT);

    InstanceKlass* spec_klass = SystemDictionary::ClassLoader_klass();

    // Call public unsynchronized loadClass(String) directly for all class loaders.
    // For parallelCapable class loaders, JDK >=7, loadClass(String, boolean) will
    // acquire a class-name based lock rather than the class loader object lock.
    // JDK < 7 already acquire the class loader lock in loadClass(String, boolean).
    JavaCalls::call_virtual(&result,
                            class_loader,
                            spec_klass,
                            vmSymbols::loadClass_name(),
                            vmSymbols::string_class_signature(),
                            string,
                            CHECK_NULL);

    assert(result.get_type() == T_OBJECT, "just checking");
    oop obj = (oop) result.get_jobject();

    // Primitive classes return null since forName() can not be
    // used to obtain any of the Class objects representing primitives or void
    if ((obj != NULL) && !(java_lang_Class::is_primitive(obj))) {
      InstanceKlass* k = InstanceKlass::cast(java_lang_Class::as_Klass(obj));
      // For user defined Java class loaders, check that the name returned is
      // the same as that requested.  This check is done for the bootstrap
      // loader when parsing the class file.
      if (class_name == k->name()) {
        return k;
      }
    }
    // Class is not found or has the wrong name, return NULL
    return NULL;
  }
}

static void post_class_define_event(InstanceKlass* k, const ClassLoaderData* def_cld) {
  EventClassDefine event;
  if (event.should_commit()) {
    event.set_definedClass(k);
    event.set_definingClassLoader(def_cld);
    event.commit();
  }
}

void SystemDictionary::define_instance_class(InstanceKlass* k, TRAPS) {

  HandleMark hm(THREAD);
  ClassLoaderData* loader_data = k->class_loader_data();
  Handle class_loader_h(THREAD, loader_data->class_loader());

 // for bootstrap and other parallel classloaders don't acquire lock,
 // use placeholder token
 // If a parallelCapable class loader calls define_instance_class instead of
 // find_or_define_instance_class to get here, we have a timing
 // hole with systemDictionary updates and check_constraints
 if (!class_loader_h.is_null() && !is_parallelCapable(class_loader_h)) {
    assert(ObjectSynchronizer::current_thread_holds_lock((JavaThread*)THREAD,
         compute_loader_lock_object(class_loader_h, THREAD)),
         "define called without lock");
  }

  // Check class-loading constraints. Throw exception if violation is detected.
  // Grabs and releases SystemDictionary_lock
  // The check_constraints/find_class call and update_dictionary sequence
  // must be "atomic" for a specific class/classloader pair so we never
  // define two different instanceKlasses for that class/classloader pair.
  // Existing classloaders will call define_instance_class with the
  // classloader lock held
  // Parallel classloaders will call find_or_define_instance_class
  // which will require a token to perform the define class
  Symbol*  name_h = k->name();
  Dictionary* dictionary = loader_data->dictionary();
  unsigned int d_hash = dictionary->compute_hash(name_h);
  check_constraints(d_hash, k, class_loader_h, true, CHECK);

  // Register class just loaded with class loader (placed in Vector)
  // Note we do this before updating the dictionary, as this can
  // fail with an OutOfMemoryError (if it does, we will *not* put this
  // class in the dictionary and will not update the class hierarchy).
  // JVMTI FollowReferences needs to find the classes this way.
  if (k->class_loader() != NULL) {
    methodHandle m(THREAD, Universe::loader_addClass_method());
    JavaValue result(T_VOID);
    JavaCallArguments args(class_loader_h);
    args.push_oop(Handle(THREAD, k->java_mirror()));
    JavaCalls::call(&result, m, &args, CHECK);
  }

  // Add the new class. We need recompile lock during update of CHA.
  {
    unsigned int p_hash = placeholders()->compute_hash(name_h);
    int p_index = placeholders()->hash_to_index(p_hash);

    MutexLocker mu_r(Compile_lock, THREAD);

    // Add to class hierarchy, initialize vtables, and do possible
    // deoptimizations.
    add_to_hierarchy(k, CHECK); // No exception, but can block

    // Add to systemDictionary - so other classes can see it.
    // Grabs and releases SystemDictionary_lock
    update_dictionary(d_hash, p_index, p_hash,
                      k, class_loader_h, THREAD);
  }
  k->eager_initialize(THREAD);

  // notify jvmti
  if (JvmtiExport::should_post_class_load()) {
      assert(THREAD->is_Java_thread(), "thread->is_Java_thread()");
      JvmtiExport::post_class_load((JavaThread *) THREAD, k);

  }
  post_class_define_event(k, loader_data);
}

// Support parallel classloading
// All parallel class loaders, including bootstrap classloader
// lock a placeholder entry for this class/class_loader pair
// to allow parallel defines of different classes for this class loader
// With AllowParallelDefine flag==true, in case they do not synchronize around
// FindLoadedClass/DefineClass, calls, we check for parallel
// loading for them, wait if a defineClass is in progress
// and return the initial requestor's results
// This flag does not apply to the bootstrap classloader.
// With AllowParallelDefine flag==false, call through to define_instance_class
// which will throw LinkageError: duplicate class definition.
// False is the requested default.
// For better performance, the class loaders should synchronize
// findClass(), i.e. FindLoadedClass/DefineClassIfAbsent or they
// potentially waste time reading and parsing the bytestream.
// Note: VM callers should ensure consistency of k/class_name,class_loader
// Be careful when modifying this code: once you have run
// placeholders()->find_and_add(PlaceholderTable::DEFINE_CLASS),
// you need to find_and_remove it before returning.
// So be careful to not exit with a CHECK_ macro betweeen these calls.
InstanceKlass* SystemDictionary::find_or_define_instance_class(Symbol* class_name, Handle class_loader,
                                                               InstanceKlass* k, TRAPS) {

  Symbol*  name_h = k->name(); // passed in class_name may be null
  ClassLoaderData* loader_data = class_loader_data(class_loader);
  Dictionary* dictionary = loader_data->dictionary();

  unsigned int d_hash = dictionary->compute_hash(name_h);

  // Hold SD lock around find_class and placeholder creation for DEFINE_CLASS
  unsigned int p_hash = placeholders()->compute_hash(name_h);
  int p_index = placeholders()->hash_to_index(p_hash);
  PlaceholderEntry* probe;

  {
    MutexLocker mu(SystemDictionary_lock, THREAD);
    // First check if class already defined
    if (is_parallelDefine(class_loader)) {
      InstanceKlass* check = find_class(d_hash, name_h, dictionary);
      if (check != NULL) {
        return check;
      }
    }

    // Acquire define token for this class/classloader
    probe = placeholders()->find_and_add(p_index, p_hash, name_h, loader_data, PlaceholderTable::DEFINE_CLASS, NULL, THREAD);
    // Wait if another thread defining in parallel
    // All threads wait - even those that will throw duplicate class: otherwise
    // caller is surprised by LinkageError: duplicate, but findLoadedClass fails
    // if other thread has not finished updating dictionary
    while (probe->definer() != NULL) {
      SystemDictionary_lock->wait();
    }
    // Only special cases allow parallel defines and can use other thread's results
    // Other cases fall through, and may run into duplicate defines
    // caught by finding an entry in the SystemDictionary
    if (is_parallelDefine(class_loader) && (probe->instance_klass() != NULL)) {
        placeholders()->find_and_remove(p_index, p_hash, name_h, loader_data, PlaceholderTable::DEFINE_CLASS, THREAD);
        SystemDictionary_lock->notify_all();
#ifdef ASSERT
        InstanceKlass* check = find_class(d_hash, name_h, dictionary);
        assert(check != NULL, "definer missed recording success");
#endif
        return probe->instance_klass();
    } else {
      // This thread will define the class (even if earlier thread tried and had an error)
      probe->set_definer(THREAD);
    }
  }

  define_instance_class(k, THREAD);

  Handle linkage_exception = Handle(); // null handle

  // definer must notify any waiting threads
  {
    MutexLocker mu(SystemDictionary_lock, THREAD);
    PlaceholderEntry* probe = placeholders()->get_entry(p_index, p_hash, name_h, loader_data);
    assert(probe != NULL, "DEFINE_CLASS placeholder lost?");
    if (probe != NULL) {
      if (HAS_PENDING_EXCEPTION) {
        linkage_exception = Handle(THREAD,PENDING_EXCEPTION);
        CLEAR_PENDING_EXCEPTION;
      } else {
        probe->set_instance_klass(k);
      }
      probe->set_definer(NULL);
      placeholders()->find_and_remove(p_index, p_hash, name_h, loader_data, PlaceholderTable::DEFINE_CLASS, THREAD);
      SystemDictionary_lock->notify_all();
    }
  }

  // Can't throw exception while holding lock due to rank ordering
  if (linkage_exception() != NULL) {
    THROW_OOP_(linkage_exception(), NULL); // throws exception and returns
  }

  return k;
}

Handle SystemDictionary::compute_loader_lock_object(Handle class_loader, TRAPS) {
  // If class_loader is NULL we synchronize on _system_loader_lock_obj
  if (class_loader.is_null()) {
    return Handle(THREAD, _system_loader_lock_obj);
  } else {
    return class_loader;
  }
}

// This method is added to check how often we have to wait to grab loader
// lock. The results are being recorded in the performance counters defined in
// ClassLoader::_sync_systemLoaderLockContentionRate and
// ClassLoader::_sync_nonSystemLoaderLockConteionRate.
void SystemDictionary::check_loader_lock_contention(Handle loader_lock, TRAPS) {
  if (!UsePerfData) {
    return;
  }

  assert(!loader_lock.is_null(), "NULL lock object");

  if (ObjectSynchronizer::query_lock_ownership((JavaThread*)THREAD, loader_lock)
      == ObjectSynchronizer::owner_other) {
    // contention will likely happen, so increment the corresponding
    // contention counter.
    if (oopDesc::equals(loader_lock(), _system_loader_lock_obj)) {
      ClassLoader::sync_systemLoaderLockContentionRate()->inc();
    } else {
      ClassLoader::sync_nonSystemLoaderLockContentionRate()->inc();
    }
  }
}

// ----------------------------------------------------------------------------
// Lookup

InstanceKlass* SystemDictionary::find_class(unsigned int hash,
                                            Symbol* class_name,
                                            Dictionary* dictionary) {
  assert_locked_or_safepoint(SystemDictionary_lock);
  int index = dictionary->hash_to_index(hash);
  return dictionary->find_class(index, hash, class_name);
}


// Basic find on classes in the midst of being loaded
Symbol* SystemDictionary::find_placeholder(Symbol* class_name,
                                           ClassLoaderData* loader_data) {
  assert_locked_or_safepoint(SystemDictionary_lock);
  unsigned int p_hash = placeholders()->compute_hash(class_name);
  int p_index = placeholders()->hash_to_index(p_hash);
  return placeholders()->find_entry(p_index, p_hash, class_name, loader_data);
}


// Used for assertions and verification only
// Precalculating the hash and index is an optimization because there are many lookups
// before adding the class.
InstanceKlass* SystemDictionary::find_class(Symbol* class_name, ClassLoaderData* loader_data) {
  assert_locked_or_safepoint(SystemDictionary_lock);
  #ifndef ASSERT
  guarantee(VerifyBeforeGC      ||
            VerifyDuringGC      ||
            VerifyBeforeExit    ||
            VerifyDuringStartup ||
            VerifyAfterGC, "too expensive");
  #endif

  Dictionary* dictionary = loader_data->dictionary();
  unsigned int d_hash = dictionary->compute_hash(class_name);
  return find_class(d_hash, class_name, dictionary);
}


// ----------------------------------------------------------------------------
// Update hierachy. This is done before the new klass has been added to the SystemDictionary. The Recompile_lock
// is held, to ensure that the compiler is not using the class hierachy, and that deoptimization will kick in
// before a new class is used.

void SystemDictionary::add_to_hierarchy(InstanceKlass* k, TRAPS) {
  assert(k != NULL, "just checking");
  assert_locked_or_safepoint(Compile_lock);

  // Link into hierachy. Make sure the vtables are initialized before linking into
  k->append_to_sibling_list();                    // add to superklass/sibling list
  k->process_interfaces(THREAD);                  // handle all "implements" declarations
  k->set_init_state(InstanceKlass::loaded);
  // Now flush all code that depended on old class hierarchy.
  // Note: must be done *after* linking k into the hierarchy (was bug 12/9/97)
  // Also, first reinitialize vtable because it may have gotten out of synch
  // while the new class wasn't connected to the class hierarchy.
  CodeCache::flush_dependents_on(k);
}

// ----------------------------------------------------------------------------
// GC support

// Assumes classes in the SystemDictionary are only unloaded at a safepoint
// Note: anonymous classes are not in the SD.
bool SystemDictionary::do_unloading(GCTimer* gc_timer,
                                    bool do_cleaning) {

  bool unloading_occurred;
  {
    GCTraceTime(Debug, gc, phases) t("ClassLoaderData", gc_timer);

    // First, mark for unload all ClassLoaderData referencing a dead class loader.
    unloading_occurred = ClassLoaderDataGraph::do_unloading(do_cleaning);
    if (unloading_occurred) {
      ClassLoaderDataGraph::clean_module_and_package_info();
    }
  }

  // TODO: just return if !unloading_occurred.
  if (unloading_occurred) {
    {
      GCTraceTime(Debug, gc, phases) t("SymbolTable", gc_timer);
      // Check if there's work to do in the SymbolTable
      SymbolTable::do_check_concurrent_work();
    }

    {
      GCTraceTime(Debug, gc, phases) t("Dictionary", gc_timer);
      constraints()->purge_loader_constraints();
      resolution_errors()->purge_resolution_errors();
    }
  }

  {
    GCTraceTime(Debug, gc, phases) t("ProtectionDomainCacheTable", gc_timer);
    // Oops referenced by the protection domain cache table may get unreachable independently
    // of the class loader (eg. cached protection domain oops). So we need to
    // explicitly unlink them here.
    _pd_cache_table->unlink();
  }

  if (do_cleaning) {
    GCTraceTime(Debug, gc, phases) t("ResolvedMethodTable", gc_timer);
    ResolvedMethodTable::unlink();
  }

  return unloading_occurred;
}

void SystemDictionary::oops_do(OopClosure* f) {
  f->do_oop(&_java_system_loader);
  f->do_oop(&_java_platform_loader);
  f->do_oop(&_system_loader_lock_obj);
  CDS_ONLY(SystemDictionaryShared::oops_do(f);)

  // Visit extra methods
  invoke_method_table()->oops_do(f);
}

// CDS: scan and relocate all classes in the system dictionary.
void SystemDictionary::classes_do(MetaspaceClosure* it) {
  ClassLoaderData::the_null_class_loader_data()->dictionary()->classes_do(it);
}

// CDS: scan and relocate all classes referenced by _well_known_klasses[].
void SystemDictionary::well_known_klasses_do(MetaspaceClosure* it) {
  for (int id = FIRST_WKID; id < WKID_LIMIT; id++) {
    it->push(well_known_klass_addr((WKID)id));
  }
}

void SystemDictionary::methods_do(void f(Method*)) {
  // Walk methods in loaded classes
  ClassLoaderDataGraph::methods_do(f);
  // Walk method handle intrinsics
  invoke_method_table()->methods_do(f);
}

class RemoveClassesClosure : public CLDClosure {
  public:
    void do_cld(ClassLoaderData* cld) {
      if (cld->is_system_class_loader_data() || cld->is_platform_class_loader_data()) {
        cld->dictionary()->remove_classes_in_error_state();
      }
    }
};

void SystemDictionary::remove_classes_in_error_state() {
  ClassLoaderData::the_null_class_loader_data()->dictionary()->remove_classes_in_error_state();
  RemoveClassesClosure rcc;
  ClassLoaderDataGraph::cld_do(&rcc);
}

// ----------------------------------------------------------------------------
// Initialization

void SystemDictionary::initialize(TRAPS) {
  // Allocate arrays
  _placeholders        = new PlaceholderTable(_placeholder_table_size);
  _number_of_modifications = 0;
  _loader_constraints  = new LoaderConstraintTable(_loader_constraint_size);
  _resolution_errors   = new ResolutionErrorTable(_resolution_error_size);
  _invoke_method_table = new SymbolPropertyTable(_invoke_method_size);
  _pd_cache_table = new ProtectionDomainCacheTable(defaultProtectionDomainCacheSize);

  // Allocate private object used as system class loader lock
  _system_loader_lock_obj = oopFactory::new_intArray(0, CHECK);
  // Initialize basic classes
  resolve_preloaded_classes(CHECK);
}

// Compact table of directions on the initialization of klasses:
static const short wk_init_info[] = {
  #define WK_KLASS_INIT_INFO(name, symbol, option) \
    ( ((int)vmSymbols::VM_SYMBOL_ENUM_NAME(symbol) \
          << SystemDictionary::CEIL_LG_OPTION_LIMIT) \
      | (int)SystemDictionary::option ),
  WK_KLASSES_DO(WK_KLASS_INIT_INFO)
  #undef WK_KLASS_INIT_INFO
  0
};

bool SystemDictionary::resolve_wk_klass(WKID id, int init_opt, TRAPS) {
  assert(id >= (int)FIRST_WKID && id < (int)WKID_LIMIT, "oob");
  int  info = wk_init_info[id - FIRST_WKID];
  int  sid  = (info >> CEIL_LG_OPTION_LIMIT);
  Symbol* symbol = vmSymbols::symbol_at((vmSymbols::SID)sid);
  InstanceKlass** klassp = &_well_known_klasses[id];

  bool must_load;
#if INCLUDE_JVMCI
  if (EnableJVMCI) {
    // If JVMCI is enabled we require its classes to be found.
    must_load = (init_opt < SystemDictionary::Opt) || (init_opt == SystemDictionary::Jvmci);
  } else
#endif
  {
    must_load = (init_opt < SystemDictionary::Opt);
  }

  if (init_opt == SystemDictionary::ValhallaClasses) {
    if (EnableValhalla) {
      must_load = true;
    } else {
      return false;
    }
  }

  if ((*klassp) == NULL) {
    Klass* k;
    if (must_load) {
      k = resolve_or_fail(symbol, true, CHECK_0); // load required class
    } else {
      k = resolve_or_null(symbol,       CHECK_0); // load optional klass
    }
    (*klassp) = (k == NULL) ? NULL : InstanceKlass::cast(k);
  }
  return ((*klassp) != NULL);
}

void SystemDictionary::resolve_wk_klasses_until(WKID limit_id, WKID &start_id, TRAPS) {
  assert((int)start_id <= (int)limit_id, "IDs are out of order!");
  for (int id = (int)start_id; id < (int)limit_id; id++) {
    assert(id >= (int)FIRST_WKID && id < (int)WKID_LIMIT, "oob");
    int info = wk_init_info[id - FIRST_WKID];
    int sid  = (info >> CEIL_LG_OPTION_LIMIT);
    int opt  = (info & right_n_bits(CEIL_LG_OPTION_LIMIT));

    resolve_wk_klass((WKID)id, opt, CHECK);
  }

  // move the starting value forward to the limit:
  start_id = limit_id;
}

void SystemDictionary::resolve_preloaded_classes(TRAPS) {
  assert(WK_KLASS(Object_klass) == NULL, "preloaded classes should only be initialized once");

  // Create the ModuleEntry for java.base.  This call needs to be done here,
  // after vmSymbols::initialize() is called but before any classes are pre-loaded.
  ClassLoader::classLoader_init2(CHECK);

  // Preload commonly used klasses
  WKID scan = FIRST_WKID;
  // first do Object, then String, Class
#if INCLUDE_CDS
  if (UseSharedSpaces) {
    resolve_wk_klasses_through(WK_KLASS_ENUM_NAME(Object_klass), scan, CHECK);
    // Initialize the constant pool for the Object_class
    Object_klass()->constants()->restore_unshareable_info(CHECK);
    resolve_wk_klasses_through(WK_KLASS_ENUM_NAME(Class_klass), scan, CHECK);
  } else
#endif
  {
    resolve_wk_klasses_through(WK_KLASS_ENUM_NAME(Class_klass), scan, CHECK);
  }

  // Calculate offsets for String and Class classes since they are loaded and
  // can be used after this point.
  java_lang_String::compute_offsets();
  java_lang_Class::compute_offsets();

  // Fixup mirrors for classes loaded before java.lang.Class.
  // These calls iterate over the objects currently in the perm gen
  // so calling them at this point is matters (not before when there
  // are fewer objects and not later after there are more objects
  // in the perm gen.
  Universe::initialize_basic_type_mirrors(CHECK);
  Universe::fixup_mirrors(CHECK);

  // do a bunch more:
  resolve_wk_klasses_through(WK_KLASS_ENUM_NAME(Reference_klass), scan, CHECK);

  // Preload ref klasses and set reference types
  InstanceKlass::cast(WK_KLASS(Reference_klass))->set_reference_type(REF_OTHER);
  InstanceRefKlass::update_nonstatic_oop_maps(WK_KLASS(Reference_klass));

  resolve_wk_klasses_through(WK_KLASS_ENUM_NAME(PhantomReference_klass), scan, CHECK);
  InstanceKlass::cast(WK_KLASS(SoftReference_klass))->set_reference_type(REF_SOFT);
  InstanceKlass::cast(WK_KLASS(WeakReference_klass))->set_reference_type(REF_WEAK);
  InstanceKlass::cast(WK_KLASS(FinalReference_klass))->set_reference_type(REF_FINAL);
  InstanceKlass::cast(WK_KLASS(PhantomReference_klass))->set_reference_type(REF_PHANTOM);

  // JSR 292 classes
  WKID jsr292_group_start = WK_KLASS_ENUM_NAME(MethodHandle_klass);
  WKID jsr292_group_end   = WK_KLASS_ENUM_NAME(VolatileCallSite_klass);
  resolve_wk_klasses_until(jsr292_group_start, scan, CHECK);
  resolve_wk_klasses_through(jsr292_group_end, scan, CHECK);
  resolve_wk_klasses_until(NOT_JVMCI(WKID_LIMIT) JVMCI_ONLY(FIRST_JVMCI_WKID), scan, CHECK);

  _box_klasses[T_BOOLEAN] = WK_KLASS(Boolean_klass);
  _box_klasses[T_CHAR]    = WK_KLASS(Character_klass);
  _box_klasses[T_FLOAT]   = WK_KLASS(Float_klass);
  _box_klasses[T_DOUBLE]  = WK_KLASS(Double_klass);
  _box_klasses[T_BYTE]    = WK_KLASS(Byte_klass);
  _box_klasses[T_SHORT]   = WK_KLASS(Short_klass);
  _box_klasses[T_INT]     = WK_KLASS(Integer_klass);
  _box_klasses[T_LONG]    = WK_KLASS(Long_klass);
  //_box_klasses[T_OBJECT]  = WK_KLASS(object_klass);
  //_box_klasses[T_ARRAY]   = WK_KLASS(object_klass);

  { // Compute whether we should use checkPackageAccess or NOT
    Method* method = InstanceKlass::cast(ClassLoader_klass())->find_method(vmSymbols::checkPackageAccess_name(), vmSymbols::class_protectiondomain_signature());
    _has_checkPackageAccess = (method != NULL);
  }
}

// Tells if a given klass is a box (wrapper class, such as java.lang.Integer).
// If so, returns the basic type it holds.  If not, returns T_OBJECT.
BasicType SystemDictionary::box_klass_type(Klass* k) {
  assert(k != NULL, "");
  for (int i = T_BOOLEAN; i < T_VOID+1; i++) {
    if (_box_klasses[i] == k)
      return (BasicType)i;
  }
  return T_OBJECT;
}

// Constraints on class loaders. The details of the algorithm can be
// found in the OOPSLA'98 paper "Dynamic Class Loading in the Java
// Virtual Machine" by Sheng Liang and Gilad Bracha.  The basic idea is
// that the dictionary needs to maintain a set of contraints that
// must be satisfied by all classes in the dictionary.
// if defining is true, then LinkageError if already in dictionary
// if initiating loader, then ok if InstanceKlass matches existing entry

void SystemDictionary::check_constraints(unsigned int d_hash,
                                         InstanceKlass* k,
                                         Handle class_loader,
                                         bool defining,
                                         TRAPS) {
  ResourceMark rm(THREAD);
  stringStream ss;
  bool throwException = false;

  {
    Symbol *name = k->name();
    ClassLoaderData *loader_data = class_loader_data(class_loader);

    MutexLocker mu(SystemDictionary_lock, THREAD);

    InstanceKlass* check = find_class(d_hash, name, loader_data->dictionary());
    if (check != NULL) {
      // If different InstanceKlass - duplicate class definition,
      // else - ok, class loaded by a different thread in parallel.
      // We should only have found it if it was done loading and ok to use.
      // The dictionary only holds instance classes, placeholders
      // also hold array classes.

      assert(check->is_instance_klass(), "noninstance in systemdictionary");
      if ((defining == true) || (k != check)) {
        throwException = true;
        ss.print("loader %s", loader_data->loader_name_and_id());
        ss.print(" attempted duplicate %s definition for %s. (%s)",
                 k->external_kind(), k->external_name(), k->class_in_module_of_loader(false, true));
      } else {
        return;
      }
    }

#ifdef ASSERT
    Symbol* ph_check = find_placeholder(name, loader_data);
    assert(ph_check == NULL || ph_check == name, "invalid symbol");
#endif

    if (throwException == false) {
      if (constraints()->check_or_update(k, class_loader, name) == false) {
        throwException = true;
        ss.print("loader constraint violation: loader %s", loader_data->loader_name_and_id());
        ss.print(" wants to load %s %s.",
                 k->external_kind(), k->external_name());
        Klass *existing_klass = constraints()->find_constrained_klass(name, class_loader);
        if (existing_klass->class_loader() != class_loader()) {
          ss.print(" A different %s with the same name was previously loaded by %s. (%s)",
                   existing_klass->external_kind(),
                   existing_klass->class_loader_data()->loader_name_and_id(),
                   existing_klass->class_in_module_of_loader(false, true));
        } else {
          ss.print(" (%s)", k->class_in_module_of_loader(false, true));
        }
      }
    }
  }

  // Throw error now if needed (cannot throw while holding
  // SystemDictionary_lock because of rank ordering)
  if (throwException == true) {
    THROW_MSG(vmSymbols::java_lang_LinkageError(), ss.as_string());
  }
}

// Update class loader data dictionary - done after check_constraint and add_to_hierachy
// have been called.
void SystemDictionary::update_dictionary(unsigned int d_hash,
                                         int p_index, unsigned int p_hash,
                                         InstanceKlass* k,
                                         Handle class_loader,
                                         TRAPS) {
  // Compile_lock prevents systemDictionary updates during compilations
  assert_locked_or_safepoint(Compile_lock);
  Symbol*  name  = k->name();
  ClassLoaderData *loader_data = class_loader_data(class_loader);

  {
    MutexLocker mu1(SystemDictionary_lock, THREAD);

    // See whether biased locking is enabled and if so set it for this
    // klass.
    // Note that this must be done past the last potential blocking
    // point / safepoint. We enable biased locking lazily using a
    // VM_Operation to iterate the SystemDictionary and installing the
    // biasable mark word into each InstanceKlass's prototype header.
    // To avoid race conditions where we accidentally miss enabling the
    // optimization for one class in the process of being added to the
    // dictionary, we must not safepoint after the test of
    // BiasedLocking::enabled().
    if (UseBiasedLocking && BiasedLocking::enabled()) {
      // Set biased locking bit for all loaded classes; it will be
      // cleared if revocation occurs too often for this type
      // NOTE that we must only do this when the class is initally
      // defined, not each time it is referenced from a new class loader
      if (oopDesc::equals(k->class_loader(), class_loader()) && !k->is_value()) {
        k->set_prototype_header(markOopDesc::biased_locking_prototype());
      }
    }

    // Make a new dictionary entry.
    Dictionary* dictionary = loader_data->dictionary();
    InstanceKlass* sd_check = find_class(d_hash, name, dictionary);
    if (sd_check == NULL) {
      dictionary->add_klass(d_hash, name, k);
      notice_modification();
    }
  #ifdef ASSERT
    sd_check = find_class(d_hash, name, dictionary);
    assert (sd_check != NULL, "should have entry in dictionary");
    // Note: there may be a placeholder entry: for circularity testing
    // or for parallel defines
  #endif
    SystemDictionary_lock->notify_all();
  }
}


// Try to find a class name using the loader constraints.  The
// loader constraints might know about a class that isn't fully loaded
// yet and these will be ignored.
Klass* SystemDictionary::find_constrained_instance_or_array_klass(
                    Symbol* class_name, Handle class_loader, TRAPS) {

  // First see if it has been loaded directly.
  // Force the protection domain to be null.  (This removes protection checks.)
  Handle no_protection_domain;
  Klass* klass = find_instance_or_array_klass(class_name, class_loader,
                                              no_protection_domain, CHECK_NULL);
  if (klass != NULL)
    return klass;

  // Now look to see if it has been loaded elsewhere, and is subject to
  // a loader constraint that would require this loader to return the
  // klass that is already loaded.
  if (FieldType::is_array(class_name)) {
    // For array classes, their Klass*s are not kept in the
    // constraint table. The element Klass*s are.
    FieldArrayInfo fd;
    BasicType t = FieldType::get_array_info(class_name, fd, CHECK_(NULL));
    if (t != T_OBJECT && t != T_VALUETYPE) {
      klass = Universe::typeArrayKlassObj(t);
    } else {
      MutexLocker mu(SystemDictionary_lock, THREAD);
      klass = constraints()->find_constrained_klass(fd.object_key(), class_loader);
    }
    // If element class already loaded, allocate array klass
    if (klass != NULL) {
      klass = klass->array_klass_or_null(fd.dimension());
    }
  } else {
    MutexLocker mu(SystemDictionary_lock, THREAD);
    // Non-array classes are easy: simply check the constraint table.
    klass = constraints()->find_constrained_klass(class_name, class_loader);
  }

  return klass;
}


bool SystemDictionary::add_loader_constraint(Symbol* class_name,
                                             Handle class_loader1,
                                             Handle class_loader2,
                                             Thread* THREAD) {
  ClassLoaderData* loader_data1 = class_loader_data(class_loader1);
  ClassLoaderData* loader_data2 = class_loader_data(class_loader2);

  Symbol* constraint_name = NULL;
  // Needs to be in same scope as constraint_name in case a Symbol is created and
  // assigned to constraint_name.
  FieldArrayInfo fd;
  if (!FieldType::is_array(class_name)) {
    constraint_name = class_name;
  } else {
    // For array classes, their Klass*s are not kept in the
    // constraint table. The element classes are.
    BasicType t = FieldType::get_array_info(class_name, fd, CHECK_(false));
    // primitive types always pass
    if (t != T_OBJECT) {
      return true;
    } else {
      constraint_name = fd.object_key();
    }
  }

  Dictionary* dictionary1 = loader_data1->dictionary();
  unsigned int d_hash1 = dictionary1->compute_hash(constraint_name);

  Dictionary* dictionary2 = loader_data2->dictionary();
  unsigned int d_hash2 = dictionary2->compute_hash(constraint_name);

  {
    MutexLocker mu_s(SystemDictionary_lock, THREAD);
    InstanceKlass* klass1 = find_class(d_hash1, constraint_name, dictionary1);
    InstanceKlass* klass2 = find_class(d_hash2, constraint_name, dictionary2);
    return constraints()->add_entry(constraint_name, klass1, class_loader1,
                                    klass2, class_loader2);
  }
}

// Add entry to resolution error table to record the error when the first
// attempt to resolve a reference to a class has failed.
void SystemDictionary::add_resolution_error(const constantPoolHandle& pool, int which,
                                            Symbol* error, Symbol* message) {
  unsigned int hash = resolution_errors()->compute_hash(pool, which);
  int index = resolution_errors()->hash_to_index(hash);
  {
    MutexLocker ml(SystemDictionary_lock, Thread::current());
    resolution_errors()->add_entry(index, hash, pool, which, error, message);
  }
}

// Delete a resolution error for RedefineClasses for a constant pool is going away
void SystemDictionary::delete_resolution_error(ConstantPool* pool) {
  resolution_errors()->delete_entry(pool);
}

// Lookup resolution error table. Returns error if found, otherwise NULL.
Symbol* SystemDictionary::find_resolution_error(const constantPoolHandle& pool, int which,
                                                Symbol** message) {
  unsigned int hash = resolution_errors()->compute_hash(pool, which);
  int index = resolution_errors()->hash_to_index(hash);
  {
    MutexLocker ml(SystemDictionary_lock, Thread::current());
    ResolutionErrorEntry* entry = resolution_errors()->find_entry(index, hash, pool, which);
    if (entry != NULL) {
      *message = entry->message();
      return entry->error();
    } else {
      return NULL;
    }
  }
}


// Signature constraints ensure that callers and callees agree about
// the meaning of type names in their signatures.  This routine is the
// intake for constraints.  It collects them from several places:
//
//  * LinkResolver::resolve_method (if check_access is true) requires
//    that the resolving class (the caller) and the defining class of
//    the resolved method (the callee) agree on each type in the
//    method's signature.
//
//  * LinkResolver::resolve_interface_method performs exactly the same
//    checks.
//
//  * LinkResolver::resolve_field requires that the constant pool
//    attempting to link to a field agree with the field's defining
//    class about the type of the field signature.
//
//  * klassVtable::initialize_vtable requires that, when a class
//    overrides a vtable entry allocated by a superclass, that the
//    overriding method (i.e., the callee) agree with the superclass
//    on each type in the method's signature.
//
//  * klassItable::initialize_itable requires that, when a class fills
//    in its itables, for each non-abstract method installed in an
//    itable, the method (i.e., the callee) agree with the interface
//    on each type in the method's signature.
//
// All those methods have a boolean (check_access, checkconstraints)
// which turns off the checks.  This is used from specialized contexts
// such as bootstrapping, dumping, and debugging.
//
// No direct constraint is placed between the class and its
// supertypes.  Constraints are only placed along linked relations
// between callers and callees.  When a method overrides or implements
// an abstract method in a supertype (superclass or interface), the
// constraints are placed as if the supertype were the caller to the
// overriding method.  (This works well, since callers to the
// supertype have already established agreement between themselves and
// the supertype.)  As a result of all this, a class can disagree with
// its supertype about the meaning of a type name, as long as that
// class neither calls a relevant method of the supertype, nor is
// called (perhaps via an override) from the supertype.
//
//
// SystemDictionary::check_signature_loaders(sig, l1, l2)
//
// Make sure all class components (including arrays) in the given
// signature will be resolved to the same class in both loaders.
// Returns the name of the type that failed a loader constraint check, or
// NULL if no constraint failed.  No exception except OOME is thrown.
// Arrays are not added to the loader constraint table, their elements are.
Symbol* SystemDictionary::check_signature_loaders(Symbol* signature,
                                               Handle loader1, Handle loader2,
                                               bool is_method, TRAPS)  {
  // Nothing to do if loaders are the same.
  if (oopDesc::equals(loader1(), loader2())) {
    return NULL;
  }

  SignatureStream sig_strm(signature, is_method);
  while (!sig_strm.is_done()) {
    if (sig_strm.is_object()) {
      Symbol* sig = sig_strm.as_symbol(CHECK_NULL);
      if (!add_loader_constraint(sig, loader1, loader2, THREAD)) {
        return sig;
      }
    }
    sig_strm.next();
  }
  return NULL;
}


methodHandle SystemDictionary::find_method_handle_intrinsic(vmIntrinsics::ID iid,
                                                            Symbol* signature,
                                                            TRAPS) {
  methodHandle empty;
  assert(MethodHandles::is_signature_polymorphic(iid) &&
         MethodHandles::is_signature_polymorphic_intrinsic(iid) &&
         iid != vmIntrinsics::_invokeGeneric,
         "must be a known MH intrinsic iid=%d: %s", iid, vmIntrinsics::name_at(iid));

  unsigned int hash  = invoke_method_table()->compute_hash(signature, iid);
  int          index = invoke_method_table()->hash_to_index(hash);
  SymbolPropertyEntry* spe = invoke_method_table()->find_entry(index, hash, signature, iid);
  methodHandle m;
  if (spe == NULL || spe->method() == NULL) {
    spe = NULL;
    // Must create lots of stuff here, but outside of the SystemDictionary lock.
    m = Method::make_method_handle_intrinsic(iid, signature, CHECK_(empty));
    if (!Arguments::is_interpreter_only()) {
      // Generate a compiled form of the MH intrinsic.
      AdapterHandlerLibrary::create_native_wrapper(m);
      // Check if have the compiled code.
      if (!m->has_compiled_code()) {
        THROW_MSG_(vmSymbols::java_lang_VirtualMachineError(),
                   "Out of space in CodeCache for method handle intrinsic", empty);
      }
    }
    // Now grab the lock.  We might have to throw away the new method,
    // if a racing thread has managed to install one at the same time.
    {
      MutexLocker ml(SystemDictionary_lock, THREAD);
      spe = invoke_method_table()->find_entry(index, hash, signature, iid);
      if (spe == NULL)
        spe = invoke_method_table()->add_entry(index, hash, signature, iid);
      if (spe->method() == NULL)
        spe->set_method(m());
    }
  }

  assert(spe != NULL && spe->method() != NULL, "");
  assert(Arguments::is_interpreter_only() || (spe->method()->has_compiled_code() &&
         spe->method()->code()->entry_point() == spe->method()->from_compiled_entry()),
         "MH intrinsic invariant");
  return spe->method();
}

// Helper for unpacking the return value from linkMethod and linkCallSite.
static methodHandle unpack_method_and_appendix(Handle mname,
                                               Klass* accessing_klass,
                                               objArrayHandle appendix_box,
                                               Handle* appendix_result,
                                               TRAPS) {
  methodHandle empty;
  if (mname.not_null()) {
    Method* m = java_lang_invoke_MemberName::vmtarget(mname());
    if (m != NULL) {
      oop appendix = appendix_box->obj_at(0);
      if (TraceMethodHandles) {
    #ifndef PRODUCT
        ttyLocker ttyl;
        tty->print("Linked method=" INTPTR_FORMAT ": ", p2i(m));
        m->print();
        if (appendix != NULL) { tty->print("appendix = "); appendix->print(); }
        tty->cr();
    #endif //PRODUCT
      }
      (*appendix_result) = Handle(THREAD, appendix);
      // the target is stored in the cpCache and if a reference to this
      // MemberName is dropped we need a way to make sure the
      // class_loader containing this method is kept alive.
      ClassLoaderData* this_key = accessing_klass->class_loader_data();
      this_key->record_dependency(m->method_holder());
      return methodHandle(THREAD, m);
    }
  }
  THROW_MSG_(vmSymbols::java_lang_LinkageError(), "bad value from MethodHandleNatives", empty);
  return empty;
}

methodHandle SystemDictionary::find_method_handle_invoker(Klass* klass,
                                                          Symbol* name,
                                                          Symbol* signature,
                                                          Klass* accessing_klass,
                                                          Handle *appendix_result,
                                                          Handle *method_type_result,
                                                          TRAPS) {
  methodHandle empty;
  assert(THREAD->can_call_java() ,"");
  Handle method_type =
    SystemDictionary::find_method_handle_type(signature, accessing_klass, CHECK_(empty));

  int ref_kind = JVM_REF_invokeVirtual;
  oop name_oop = StringTable::intern(name, CHECK_(empty));
  Handle name_str (THREAD, name_oop);
  objArrayHandle appendix_box = oopFactory::new_objArray_handle(SystemDictionary::Object_klass(), 1, CHECK_(empty));
  assert(appendix_box->obj_at(0) == NULL, "");

  // This should not happen.  JDK code should take care of that.
  if (accessing_klass == NULL || method_type.is_null()) {
    THROW_MSG_(vmSymbols::java_lang_InternalError(), "bad invokehandle", empty);
  }

  // call java.lang.invoke.MethodHandleNatives::linkMethod(... String, MethodType) -> MemberName
  JavaCallArguments args;
  args.push_oop(Handle(THREAD, accessing_klass->java_mirror()));
  args.push_int(ref_kind);
  args.push_oop(Handle(THREAD, klass->java_mirror()));
  args.push_oop(name_str);
  args.push_oop(method_type);
  args.push_oop(appendix_box);
  JavaValue result(T_OBJECT);
  JavaCalls::call_static(&result,
                         SystemDictionary::MethodHandleNatives_klass(),
                         vmSymbols::linkMethod_name(),
                         vmSymbols::linkMethod_signature(),
                         &args, CHECK_(empty));
  Handle mname(THREAD, (oop) result.get_jobject());
  (*method_type_result) = method_type;
  return unpack_method_and_appendix(mname, accessing_klass, appendix_box, appendix_result, THREAD);
}

// Decide if we can globally cache a lookup of this class, to be returned to any client that asks.
// We must ensure that all class loaders everywhere will reach this class, for any client.
// This is a safe bet for public classes in java.lang, such as Object and String.
// We also include public classes in java.lang.invoke, because they appear frequently in system-level method types.
// Out of an abundance of caution, we do not include any other classes, not even for packages like java.util.
static bool is_always_visible_class(oop mirror) {
  Klass* klass = java_lang_Class::as_Klass(mirror);
  if (klass->is_objArray_klass()) {
    klass = ObjArrayKlass::cast(klass)->bottom_klass(); // check element type
  }
  if (klass->is_typeArray_klass()) {
    return true; // primitive array
  }
  assert(klass->is_instance_klass(), "%s", klass->external_name());
  return klass->is_public() &&
         (InstanceKlass::cast(klass)->is_same_class_package(SystemDictionary::Object_klass()) ||       // java.lang
          InstanceKlass::cast(klass)->is_same_class_package(SystemDictionary::MethodHandle_klass()));  // java.lang.invoke
}


// Return the Java mirror (java.lang.Class instance) for a single-character
// descriptor.  This result, when available, is the same as produced by the
// heavier API point of the same name that takes a Symbol.
oop SystemDictionary::find_java_mirror_for_type(char signature_char) {
  return java_lang_Class::primitive_mirror(char2type(signature_char));
}

// Find or construct the Java mirror (java.lang.Class instance) for a
// for the given field type signature, as interpreted relative to the
// given class loader.  Handles primitives, void, references, arrays,
// and all other reflectable types, except method types.
// N.B.  Code in reflection should use this entry point.
Handle SystemDictionary::find_java_mirror_for_type(Symbol* signature,
                                                   Klass* accessing_klass,
                                                   Handle class_loader,
                                                   Handle protection_domain,
                                                   SignatureStream::FailureMode failure_mode,
                                                   TRAPS) {
  Handle empty;

  assert(accessing_klass == NULL || (class_loader.is_null() && protection_domain.is_null()),
         "one or the other, or perhaps neither");

  Symbol* type = signature;

  // What we have here must be a valid field descriptor,
  // and all valid field descriptors are supported.
  // Produce the same java.lang.Class that reflection reports.
  if (type->utf8_length() == 1) {

    // It's a primitive.  (Void has a primitive mirror too.)
    char ch = (char) type->byte_at(0);
    assert(is_java_primitive(char2type(ch)) || ch == 'V', "");
    return Handle(THREAD, find_java_mirror_for_type(ch));

  } else if (FieldType::is_obj(type) || FieldType::is_array(type)) {

    // It's a reference type.
    if (accessing_klass != NULL) {
      class_loader      = Handle(THREAD, accessing_klass->class_loader());
      protection_domain = Handle(THREAD, accessing_klass->protection_domain());
    }
    Klass* constant_type_klass;
    if (failure_mode == SignatureStream::ReturnNull) {
      constant_type_klass = resolve_or_null(type, class_loader, protection_domain,
                                            CHECK_(empty));
    } else {
      bool throw_error = (failure_mode == SignatureStream::NCDFError);
      constant_type_klass = resolve_or_fail(type, class_loader, protection_domain,
                                            throw_error, CHECK_(empty));
    }
    if (constant_type_klass == NULL) {
      return Handle();  // report failure this way
    }
    Handle mirror(THREAD, constant_type_klass->java_mirror());

    // Check accessibility, emulating ConstantPool::verify_constant_pool_resolve.
    if (accessing_klass != NULL) {
      Klass* sel_klass = constant_type_klass;
      bool fold_type_to_class = true;
      LinkResolver::check_klass_accessability(accessing_klass, sel_klass,
                                              fold_type_to_class, CHECK_(empty));
    }

    return mirror;

  }

  // Fall through to an error.
  assert(false, "unsupported mirror syntax");
  THROW_MSG_(vmSymbols::java_lang_InternalError(), "unsupported mirror syntax", empty);
}


// Ask Java code to find or construct a java.lang.invoke.MethodType for the given
// signature, as interpreted relative to the given class loader.
// Because of class loader constraints, all method handle usage must be
// consistent with this loader.
Handle SystemDictionary::find_method_handle_type(Symbol* signature,
                                                 Klass* accessing_klass,
                                                 TRAPS) {
  Handle empty;
  vmIntrinsics::ID null_iid = vmIntrinsics::_none;  // distinct from all method handle invoker intrinsics
  unsigned int hash  = invoke_method_table()->compute_hash(signature, null_iid);
  int          index = invoke_method_table()->hash_to_index(hash);
  SymbolPropertyEntry* spe = invoke_method_table()->find_entry(index, hash, signature, null_iid);
  if (spe != NULL && spe->method_type() != NULL) {
    assert(java_lang_invoke_MethodType::is_instance(spe->method_type()), "");
    return Handle(THREAD, spe->method_type());
  } else if (!THREAD->can_call_java()) {
    warning("SystemDictionary::find_method_handle_type called from compiler thread");  // FIXME
    return Handle();  // do not attempt from within compiler, unless it was cached
  }

  Handle class_loader, protection_domain;
  if (accessing_klass != NULL) {
    class_loader      = Handle(THREAD, accessing_klass->class_loader());
    protection_domain = Handle(THREAD, accessing_klass->protection_domain());
  }
  bool can_be_cached = true;
  int npts = ArgumentCount(signature).size();
  objArrayHandle pts = oopFactory::new_objArray_handle(SystemDictionary::Class_klass(), npts, CHECK_(empty));
  int arg = 0;
  Handle rt; // the return type from the signature
  ResourceMark rm(THREAD);
  for (SignatureStream ss(signature); !ss.is_done(); ss.next()) {
    oop mirror = NULL;
    if (can_be_cached) {
      // Use neutral class loader to lookup candidate classes to be placed in the cache.
      mirror = ss.as_java_mirror(Handle(), Handle(),
                                 SignatureStream::ReturnNull, CHECK_(empty));
      if (mirror == NULL || (ss.is_object() && !is_always_visible_class(mirror))) {
        // Fall back to accessing_klass context.
        can_be_cached = false;
      }
    }
    if (!can_be_cached) {
      // Resolve, throwing a real error if it doesn't work.
      mirror = ss.as_java_mirror(class_loader, protection_domain,
                                 SignatureStream::NCDFError, CHECK_(empty));
    }
    assert(mirror != NULL, "%s", ss.as_symbol(THREAD)->as_C_string());
    if (ss.at_return_type())
      rt = Handle(THREAD, mirror);
    else
      pts->obj_at_put(arg++, mirror);

    // Check accessibility.
    if (!java_lang_Class::is_primitive(mirror) && accessing_klass != NULL) {
      Klass* sel_klass = java_lang_Class::as_Klass(mirror);
      mirror = NULL;  // safety
      // Emulate ConstantPool::verify_constant_pool_resolve.
      bool fold_type_to_class = true;
      LinkResolver::check_klass_accessability(accessing_klass, sel_klass,
                                              fold_type_to_class, CHECK_(empty));
    }
  }
  assert(arg == npts, "");

  // call java.lang.invoke.MethodHandleNatives::findMethodHandleType(Class rt, Class[] pts) -> MethodType
  JavaCallArguments args(Handle(THREAD, rt()));
  args.push_oop(pts);
  JavaValue result(T_OBJECT);
  JavaCalls::call_static(&result,
                         SystemDictionary::MethodHandleNatives_klass(),
                         vmSymbols::findMethodHandleType_name(),
                         vmSymbols::findMethodHandleType_signature(),
                         &args, CHECK_(empty));
  Handle method_type(THREAD, (oop) result.get_jobject());

  if (can_be_cached) {
    // We can cache this MethodType inside the JVM.
    MutexLocker ml(SystemDictionary_lock, THREAD);
    spe = invoke_method_table()->find_entry(index, hash, signature, null_iid);
    if (spe == NULL)
      spe = invoke_method_table()->add_entry(index, hash, signature, null_iid);
    if (spe->method_type() == NULL) {
      spe->set_method_type(method_type());
    }
  }

  // report back to the caller with the MethodType
  return method_type;
}

Handle SystemDictionary::find_field_handle_type(Symbol* signature,
                                                Klass* accessing_klass,
                                                TRAPS) {
  Handle empty;
  ResourceMark rm(THREAD);
  SignatureStream ss(signature, /*is_method=*/ false);
  if (!ss.is_done()) {
    Handle class_loader, protection_domain;
    if (accessing_klass != NULL) {
      class_loader      = Handle(THREAD, accessing_klass->class_loader());
      protection_domain = Handle(THREAD, accessing_klass->protection_domain());
    }
    oop mirror = ss.as_java_mirror(class_loader, protection_domain, SignatureStream::NCDFError, CHECK_(empty));
    ss.next();
    if (ss.is_done()) {
      return Handle(THREAD, mirror);
    }
  }
  return empty;
}

// Ask Java code to find or construct a method handle constant.
Handle SystemDictionary::link_method_handle_constant(Klass* caller,
                                                     int ref_kind, //e.g., JVM_REF_invokeVirtual
                                                     Klass* callee,
                                                     Symbol* name,
                                                     Symbol* signature,
                                                     TRAPS) {
  Handle empty;
  if (caller == NULL) {
    THROW_MSG_(vmSymbols::java_lang_InternalError(), "bad MH constant", empty);
  }
  Handle name_str      = java_lang_String::create_from_symbol(name,      CHECK_(empty));
  Handle signature_str = java_lang_String::create_from_symbol(signature, CHECK_(empty));

  // Put symbolic info from the MH constant into freshly created MemberName and resolve it.
  Handle mname = MemberName_klass()->allocate_instance_handle(CHECK_(empty));
  java_lang_invoke_MemberName::set_clazz(mname(), callee->java_mirror());
  java_lang_invoke_MemberName::set_name (mname(), name_str());
  java_lang_invoke_MemberName::set_type (mname(), signature_str());
  java_lang_invoke_MemberName::set_flags(mname(), MethodHandles::ref_kind_to_flags(ref_kind));

  if (ref_kind == JVM_REF_invokeVirtual &&
      MethodHandles::is_signature_polymorphic_public_name(callee, name)) {
    // Skip resolution for public signature polymorphic methods such as
    // j.l.i.MethodHandle.invoke()/invokeExact() and those on VarHandle
    // They require appendix argument which MemberName resolution doesn't handle.
    // There's special logic on JDK side to handle them
    // (see MethodHandles.linkMethodHandleConstant() and MethodHandles.findVirtualForMH()).
  } else {
    MethodHandles::resolve_MemberName(mname, caller, /*speculative_resolve*/false, CHECK_(empty));
  }

  // After method/field resolution succeeded, it's safe to resolve MH signature as well.
  Handle type = MethodHandles::resolve_MemberName_type(mname, caller, CHECK_(empty));

  // call java.lang.invoke.MethodHandleNatives::linkMethodHandleConstant(Class caller, int refKind, Class callee, String name, Object type) -> MethodHandle
  JavaCallArguments args;
  args.push_oop(Handle(THREAD, caller->java_mirror()));  // the referring class
  args.push_int(ref_kind);
  args.push_oop(Handle(THREAD, callee->java_mirror()));  // the target class
  args.push_oop(name_str);
  args.push_oop(type);
  JavaValue result(T_OBJECT);
  JavaCalls::call_static(&result,
                         SystemDictionary::MethodHandleNatives_klass(),
                         vmSymbols::linkMethodHandleConstant_name(),
                         vmSymbols::linkMethodHandleConstant_signature(),
                         &args, CHECK_(empty));
  return Handle(THREAD, (oop) result.get_jobject());
}

// Ask Java to compute a constant by invoking a BSM given a Dynamic_info CP entry
Handle SystemDictionary::link_dynamic_constant(Klass* caller,
                                               int condy_index,
                                               Handle bootstrap_specifier,
                                               Symbol* name,
                                               Symbol* type,
                                               TRAPS) {
  Handle empty;
  Handle bsm, info;
  if (java_lang_invoke_MethodHandle::is_instance(bootstrap_specifier())) {
    bsm = bootstrap_specifier;
  } else {
    assert(bootstrap_specifier->is_objArray(), "");
    objArrayOop args = (objArrayOop) bootstrap_specifier();
    assert(args->length() == 2, "");
    bsm  = Handle(THREAD, args->obj_at(0));
    info = Handle(THREAD, args->obj_at(1));
  }
  guarantee(java_lang_invoke_MethodHandle::is_instance(bsm()),
            "caller must supply a valid BSM");

  // This should not happen.  JDK code should take care of that.
  if (caller == NULL) {
    THROW_MSG_(vmSymbols::java_lang_InternalError(), "bad dynamic constant", empty);
  }

  Handle constant_name = java_lang_String::create_from_symbol(name, CHECK_(empty));

  // Resolve the constant type in the context of the caller class
  Handle type_mirror = find_java_mirror_for_type(type, caller, SignatureStream::NCDFError,
                                                 CHECK_(empty));

  // call java.lang.invoke.MethodHandleNatives::linkConstantDyanmic(caller, condy_index, bsm, type, info)
  JavaCallArguments args;
  args.push_oop(Handle(THREAD, caller->java_mirror()));
  args.push_int(condy_index);
  args.push_oop(bsm);
  args.push_oop(constant_name);
  args.push_oop(type_mirror);
  args.push_oop(info);
  JavaValue result(T_OBJECT);
  JavaCalls::call_static(&result,
                         SystemDictionary::MethodHandleNatives_klass(),
                         vmSymbols::linkDynamicConstant_name(),
                         vmSymbols::linkDynamicConstant_signature(),
                         &args, CHECK_(empty));

  return Handle(THREAD, (oop) result.get_jobject());
}

// Ask Java code to find or construct a java.lang.invoke.CallSite for the given
// name and signature, as interpreted relative to the given class loader.
methodHandle SystemDictionary::find_dynamic_call_site_invoker(Klass* caller,
                                                              int indy_index,
                                                              Handle bootstrap_specifier,
                                                              Symbol* name,
                                                              Symbol* type,
                                                              Handle *appendix_result,
                                                              Handle *method_type_result,
                                                              TRAPS) {
  methodHandle empty;
  Handle bsm, info;
  if (java_lang_invoke_MethodHandle::is_instance(bootstrap_specifier())) {
    bsm = bootstrap_specifier;
  } else {
    objArrayOop args = (objArrayOop) bootstrap_specifier();
    assert(args->length() == 2, "");
    bsm  = Handle(THREAD, args->obj_at(0));
    info = Handle(THREAD, args->obj_at(1));
  }
  guarantee(java_lang_invoke_MethodHandle::is_instance(bsm()),
            "caller must supply a valid BSM");

  Handle method_name = java_lang_String::create_from_symbol(name, CHECK_(empty));
  Handle method_type = find_method_handle_type(type, caller, CHECK_(empty));

  // This should not happen.  JDK code should take care of that.
  if (caller == NULL || method_type.is_null()) {
    THROW_MSG_(vmSymbols::java_lang_InternalError(), "bad invokedynamic", empty);
  }

  objArrayHandle appendix_box = oopFactory::new_objArray_handle(SystemDictionary::Object_klass(), 1, CHECK_(empty));
  assert(appendix_box->obj_at(0) == NULL, "");

  // call java.lang.invoke.MethodHandleNatives::linkCallSite(caller, indy_index, bsm, name, mtype, info, &appendix)
  JavaCallArguments args;
  args.push_oop(Handle(THREAD, caller->java_mirror()));
  args.push_int(indy_index);
  args.push_oop(bsm);
  args.push_oop(method_name);
  args.push_oop(method_type);
  args.push_oop(info);
  args.push_oop(appendix_box);
  JavaValue result(T_OBJECT);
  JavaCalls::call_static(&result,
                         SystemDictionary::MethodHandleNatives_klass(),
                         vmSymbols::linkCallSite_name(),
                         vmSymbols::linkCallSite_signature(),
                         &args, CHECK_(empty));
  Handle mname(THREAD, (oop) result.get_jobject());
  (*method_type_result) = method_type;
  return unpack_method_and_appendix(mname, caller, appendix_box, appendix_result, THREAD);
}

// Protection domain cache table handling

ProtectionDomainCacheEntry* SystemDictionary::cache_get(Handle protection_domain) {
  return _pd_cache_table->get(protection_domain);
}

#if INCLUDE_CDS
void SystemDictionary::reorder_dictionary_for_sharing() {
  ClassLoaderData::the_null_class_loader_data()->dictionary()->reorder_dictionary_for_sharing();
}
#endif

size_t SystemDictionary::count_bytes_for_buckets() {
  return ClassLoaderData::the_null_class_loader_data()->dictionary()->count_bytes_for_buckets();
}

size_t SystemDictionary::count_bytes_for_table() {
  return ClassLoaderData::the_null_class_loader_data()->dictionary()->count_bytes_for_table();
}

void SystemDictionary::copy_buckets(char* top, char* end) {
  ClassLoaderData::the_null_class_loader_data()->dictionary()->copy_buckets(top, end);
}

void SystemDictionary::copy_table(char* top, char* end) {
  ClassLoaderData::the_null_class_loader_data()->dictionary()->copy_table(top, end);
}

// ----------------------------------------------------------------------------
void SystemDictionary::print_shared(outputStream *st) {
  shared_dictionary()->print_on(st);
}

void SystemDictionary::print_on(outputStream *st) {
  if (shared_dictionary() != NULL) {
    st->print_cr("Shared Dictionary");
    shared_dictionary()->print_on(st);
    st->cr();
  }

  GCMutexLocker mu(SystemDictionary_lock);

  ClassLoaderDataGraph::print_dictionary(st);

  // Placeholders
  placeholders()->print_on(st);
  st->cr();

  // loader constraints - print under SD_lock
  constraints()->print_on(st);
  st->cr();

  _pd_cache_table->print_on(st);
  st->cr();
}

void SystemDictionary::verify() {
  guarantee(constraints() != NULL,
            "Verify of loader constraints failed");
  guarantee(placeholders()->number_of_entries() >= 0,
            "Verify of placeholders failed");

  GCMutexLocker mu(SystemDictionary_lock);

  // Verify dictionary
  ClassLoaderDataGraph::verify_dictionary();

  placeholders()->verify();

  // Verify constraint table
  guarantee(constraints() != NULL, "Verify of loader constraints failed");
  constraints()->verify(placeholders());

  _pd_cache_table->verify();
}

void SystemDictionary::dump(outputStream *st, bool verbose) {
  assert_locked_or_safepoint(SystemDictionary_lock);
  if (verbose) {
    print_on(st);
  } else {
    if (shared_dictionary() != NULL) {
      shared_dictionary()->print_table_statistics(st, "Shared Dictionary");
    }
    ClassLoaderDataGraph::print_dictionary_statistics(st);
    placeholders()->print_table_statistics(st, "Placeholder Table");
    constraints()->print_table_statistics(st, "LoaderConstraints Table");
    _pd_cache_table->print_table_statistics(st, "ProtectionDomainCache Table");
  }
}

// Utility for dumping dictionaries.
SystemDictionaryDCmd::SystemDictionaryDCmd(outputStream* output, bool heap) :
                                 DCmdWithParser(output, heap),
  _verbose("-verbose", "Dump the content of each dictionary entry for all class loaders",
           "BOOLEAN", false, "false") {
  _dcmdparser.add_dcmd_option(&_verbose);
}

void SystemDictionaryDCmd::execute(DCmdSource source, TRAPS) {
  VM_DumpHashtable dumper(output(), VM_DumpHashtable::DumpSysDict,
                         _verbose.value());
  VMThread::execute(&dumper);
}

int SystemDictionaryDCmd::num_arguments() {
  ResourceMark rm;
  SystemDictionaryDCmd* dcmd = new SystemDictionaryDCmd(NULL, false);
  if (dcmd != NULL) {
    DCmdMark mark(dcmd);
    return dcmd->_dcmdparser.num_arguments();
  } else {
    return 0;
  }
}

class CombineDictionariesClosure : public CLDClosure {
  private:
    Dictionary* _master_dictionary;
  public:
    CombineDictionariesClosure(Dictionary* master_dictionary) :
      _master_dictionary(master_dictionary) {}
    void do_cld(ClassLoaderData* cld) {
      ResourceMark rm;
      if (cld->is_anonymous()) {
        return;
      }
      if (cld->is_system_class_loader_data() || cld->is_platform_class_loader_data()) {
        for (int i = 0; i < cld->dictionary()->table_size(); ++i) {
          Dictionary* curr_dictionary = cld->dictionary();
          DictionaryEntry* p = curr_dictionary->bucket(i);
          while (p != NULL) {
            Symbol* name = p->instance_klass()->name();
            unsigned int d_hash = _master_dictionary->compute_hash(name);
            int d_index = _master_dictionary->hash_to_index(d_hash);
            DictionaryEntry* next = p->next();
            if (p->literal()->class_loader_data() != cld) {
              // This is an initiating class loader entry; don't use it
              log_trace(cds)("Skipping initiating cl entry: %s", name->as_C_string());
              curr_dictionary->free_entry(p);
            } else {
              log_trace(cds)("Moved to boot dictionary: %s", name->as_C_string());
              curr_dictionary->unlink_entry(p);
              p->set_pd_set(NULL); // pd_set is runtime only information and will be reconstructed.
              _master_dictionary->add_entry(d_index, p);
            }
            p = next;
          }
          *curr_dictionary->bucket_addr(i) = NULL;
        }
      }
    }
};

// Combining platform and system loader dictionaries into boot loader dictionary.
// During run time, we only have one shared dictionary.
void SystemDictionary::combine_shared_dictionaries() {
  assert(DumpSharedSpaces, "dump time only");
  Dictionary* master_dictionary = ClassLoaderData::the_null_class_loader_data()->dictionary();
  CombineDictionariesClosure cdc(master_dictionary);
  ClassLoaderDataGraph::cld_do(&cdc);

  // These tables are no longer valid or necessary. Keeping them around will
  // cause SystemDictionary::verify() to fail. Let's empty them.
  _placeholders        = new PlaceholderTable(_placeholder_table_size);
  _loader_constraints  = new LoaderConstraintTable(_loader_constraint_size);

  NOT_PRODUCT(SystemDictionary::verify());
}

void SystemDictionary::initialize_oop_storage() {
  _vm_weak_oop_storage =
    new OopStorage("VM Weak Oop Handles",
                   VMWeakAlloc_lock,
                   VMWeakActive_lock);
}

OopStorage* SystemDictionary::vm_weak_oop_storage() {
  assert(_vm_weak_oop_storage != NULL, "Uninitialized");
  return _vm_weak_oop_storage;
}<|MERGE_RESOLUTION|>--- conflicted
+++ resolved
@@ -77,12 +77,8 @@
 #include "runtime/java.hpp"
 #include "runtime/javaCalls.hpp"
 #include "runtime/mutexLocker.hpp"
-<<<<<<< HEAD
-#include "runtime/orderAccess.inline.hpp"
+#include "runtime/orderAccess.hpp"
 #include "runtime/os.hpp"
-=======
-#include "runtime/orderAccess.hpp"
->>>>>>> 6ccb6093
 #include "runtime/sharedRuntime.hpp"
 #include "runtime/signature.hpp"
 #include "services/classLoadingService.hpp"
@@ -700,31 +696,16 @@
 }
 
 
-Klass* SystemDictionary::resolve_instance_class_or_null(Symbol* name,
-                                                        Handle class_loader,
-                                                        Handle protection_domain,
-                                                        TRAPS) {
-  Klass* k = do_resolve_instance_class_or_null(name, class_loader, protection_domain, THREAD);
-  return k;
-}
-
 // Be careful when modifying this code: once you have run
 // placeholders()->find_and_add(PlaceholderTable::LOAD_INSTANCE),
 // you need to find_and_remove it before returning.
 // So be careful to not exit with a CHECK_ macro betweeen these calls.
-<<<<<<< HEAD
-Klass* SystemDictionary::do_resolve_instance_class_or_null(Symbol* name,
-                                                        Handle class_loader,
-                                                        Handle protection_domain,
-                                                        TRAPS) {
-=======
 //
 // name must be in the form of "java/lang/Object" -- cannot be "Ljava/lang/Object;"
 InstanceKlass* SystemDictionary::resolve_instance_class_or_null(Symbol* name,
                                                                 Handle class_loader,
                                                                 Handle protection_domain,
                                                                 TRAPS) {
->>>>>>> 6ccb6093
   assert(name != NULL && !FieldType::is_array(name) &&
          !FieldType::is_obj(name), "invalid class name");
 
