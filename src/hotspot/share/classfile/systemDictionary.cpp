/*
 * Copyright (c) 1997, 2020, Oracle and/or its affiliates. All rights reserved.
 * DO NOT ALTER OR REMOVE COPYRIGHT NOTICES OR THIS FILE HEADER.
 *
 * This code is free software; you can redistribute it and/or modify it
 * under the terms of the GNU General Public License version 2 only, as
 * published by the Free Software Foundation.
 *
 * This code is distributed in the hope that it will be useful, but WITHOUT
 * ANY WARRANTY; without even the implied warranty of MERCHANTABILITY or
 * FITNESS FOR A PARTICULAR PURPOSE.  See the GNU General Public License
 * version 2 for more details (a copy is included in the LICENSE file that
 * accompanied this code).
 *
 * You should have received a copy of the GNU General Public License version
 * 2 along with this work; if not, write to the Free Software Foundation,
 * Inc., 51 Franklin St, Fifth Floor, Boston, MA 02110-1301 USA.
 *
 * Please contact Oracle, 500 Oracle Parkway, Redwood Shores, CA 94065 USA
 * or visit www.oracle.com if you need additional information or have any
 * questions.
 *
 */

#include "precompiled.hpp"
#include "jvm.h"
#include "aot/aotLoader.hpp"
#include "classfile/classFileParser.hpp"
#include "classfile/classFileStream.hpp"
#include "classfile/classLoader.hpp"
#include "classfile/classLoaderData.inline.hpp"
#include "classfile/classLoaderDataGraph.inline.hpp"
#include "classfile/classLoaderExt.hpp"
#include "classfile/dictionary.hpp"
#include "classfile/javaClasses.inline.hpp"
#include "classfile/klassFactory.hpp"
#include "classfile/loaderConstraints.hpp"
#include "classfile/packageEntry.hpp"
#include "classfile/placeholders.hpp"
#include "classfile/protectionDomainCache.hpp"
#include "classfile/resolutionErrors.hpp"
#include "classfile/stringTable.hpp"
#include "classfile/symbolTable.hpp"
#include "classfile/systemDictionary.hpp"
#include "classfile/vmSymbols.hpp"
#include "code/codeCache.hpp"
#include "compiler/compileBroker.hpp"
#include "gc/shared/gcTraceTime.inline.hpp"
#include "gc/shared/oopStorage.inline.hpp"
#include "gc/shared/oopStorageSet.hpp"
#include "interpreter/bytecodeStream.hpp"
#include "interpreter/interpreter.hpp"
#include "jfr/jfrEvents.hpp"
#include "logging/log.hpp"
#include "logging/logStream.hpp"
#include "memory/filemap.hpp"
#include "memory/heapShared.hpp"
#include "memory/metaspaceClosure.hpp"
#include "memory/oopFactory.hpp"
#include "memory/resourceArea.hpp"
#include "memory/universe.hpp"
#include "oops/access.inline.hpp"
#include "oops/fieldStreams.inline.hpp"
#include "oops/instanceKlass.hpp"
#include "oops/instanceRefKlass.hpp"
#include "oops/klass.inline.hpp"
#include "oops/method.inline.hpp"
#include "oops/methodData.hpp"
#include "oops/objArrayKlass.hpp"
#include "oops/objArrayOop.inline.hpp"
#include "oops/oop.inline.hpp"
#include "oops/symbol.hpp"
#include "oops/typeArrayKlass.hpp"
#include "oops/valueKlass.hpp"
#include "prims/jvmtiExport.hpp"
#include "prims/methodHandles.hpp"
#include "runtime/arguments.hpp"
#include "runtime/biasedLocking.hpp"
#include "runtime/handles.inline.hpp"
#include "runtime/java.hpp"
#include "runtime/javaCalls.hpp"
#include "runtime/mutexLocker.hpp"
#include "runtime/os.hpp"
#include "runtime/sharedRuntime.hpp"
#include "runtime/signature.hpp"
#include "services/classLoadingService.hpp"
#include "services/diagnosticCommand.hpp"
#include "services/threadService.hpp"
#include "utilities/macros.hpp"
#if INCLUDE_CDS
#include "classfile/systemDictionaryShared.hpp"
#endif
#if INCLUDE_JFR
#include "jfr/jfr.hpp"
#endif

PlaceholderTable*      SystemDictionary::_placeholders        = NULL;
LoaderConstraintTable* SystemDictionary::_loader_constraints  = NULL;
ResolutionErrorTable*  SystemDictionary::_resolution_errors   = NULL;
SymbolPropertyTable*   SystemDictionary::_invoke_method_table = NULL;
ProtectionDomainCacheTable*   SystemDictionary::_pd_cache_table = NULL;

oop         SystemDictionary::_system_loader_lock_obj     =  NULL;

InstanceKlass*      SystemDictionary::_well_known_klasses[SystemDictionary::WKID_LIMIT]
                                                          =  { NULL /*, NULL...*/ };

InstanceKlass*      SystemDictionary::_box_klasses[T_VOID+1]      =  { NULL /*, NULL...*/ };

oop         SystemDictionary::_java_system_loader         =  NULL;
oop         SystemDictionary::_java_platform_loader       =  NULL;

// Default ProtectionDomainCacheSize value

const int defaultProtectionDomainCacheSize = 1009;

// ----------------------------------------------------------------------------
// Java-level SystemLoader and PlatformLoader

oop SystemDictionary::java_system_loader() {
  return _java_system_loader;
}

oop SystemDictionary::java_platform_loader() {
  return _java_platform_loader;
}

void SystemDictionary::compute_java_loaders(TRAPS) {
  JavaValue result(T_OBJECT);
  InstanceKlass* class_loader_klass = SystemDictionary::ClassLoader_klass();
  JavaCalls::call_static(&result,
                         class_loader_klass,
                         vmSymbols::getSystemClassLoader_name(),
                         vmSymbols::void_classloader_signature(),
                         CHECK);

  _java_system_loader = (oop)result.get_jobject();

  JavaCalls::call_static(&result,
                         class_loader_klass,
                         vmSymbols::getPlatformClassLoader_name(),
                         vmSymbols::void_classloader_signature(),
                         CHECK);

  _java_platform_loader = (oop)result.get_jobject();
}

ClassLoaderData* SystemDictionary::register_loader(Handle class_loader) {
  if (class_loader() == NULL) return ClassLoaderData::the_null_class_loader_data();
  return ClassLoaderDataGraph::find_or_create(class_loader);
}

// ----------------------------------------------------------------------------
// Parallel class loading check

bool SystemDictionary::is_parallelCapable(Handle class_loader) {
  if (class_loader.is_null()) return true;
  if (AlwaysLockClassLoader) return false;
  return java_lang_ClassLoader::parallelCapable(class_loader());
}
// ----------------------------------------------------------------------------
// ParallelDefineClass flag does not apply to bootclass loader
bool SystemDictionary::is_parallelDefine(Handle class_loader) {
   if (class_loader.is_null()) return false;
   if (AllowParallelDefineClass && java_lang_ClassLoader::parallelCapable(class_loader())) {
     return true;
   }
   return false;
}

// Returns true if the passed class loader is the builtin application class loader
// or a custom system class loader. A customer system class loader can be
// specified via -Djava.system.class.loader.
bool SystemDictionary::is_system_class_loader(oop class_loader) {
  if (class_loader == NULL) {
    return false;
  }
  return (class_loader->klass() == SystemDictionary::jdk_internal_loader_ClassLoaders_AppClassLoader_klass() ||
         class_loader == _java_system_loader);
}

// Returns true if the passed class loader is the platform class loader.
bool SystemDictionary::is_platform_class_loader(oop class_loader) {
  if (class_loader == NULL) {
    return false;
  }
  return (class_loader->klass() == SystemDictionary::jdk_internal_loader_ClassLoaders_PlatformClassLoader_klass());
}

// ----------------------------------------------------------------------------
// Resolving of classes

// Forwards to resolve_or_null

Klass* SystemDictionary::resolve_or_fail(Symbol* class_name, Handle class_loader, Handle protection_domain, bool throw_error, TRAPS) {
  Klass* klass = resolve_or_null(class_name, class_loader, protection_domain, THREAD);
  if (HAS_PENDING_EXCEPTION || klass == NULL) {
    // can return a null klass
    klass = handle_resolution_exception(class_name, throw_error, klass, THREAD);
  }
  return klass;
}

Klass* SystemDictionary::handle_resolution_exception(Symbol* class_name,
                                                     bool throw_error,
                                                     Klass* klass, TRAPS) {
  if (HAS_PENDING_EXCEPTION) {
    // If we have a pending exception we forward it to the caller, unless throw_error is true,
    // in which case we have to check whether the pending exception is a ClassNotFoundException,
    // and if so convert it to a NoClassDefFoundError
    // And chain the original ClassNotFoundException
    if (throw_error && PENDING_EXCEPTION->is_a(SystemDictionary::ClassNotFoundException_klass())) {
      ResourceMark rm(THREAD);
      assert(klass == NULL, "Should not have result with exception pending");
      Handle e(THREAD, PENDING_EXCEPTION);
      CLEAR_PENDING_EXCEPTION;
      THROW_MSG_CAUSE_NULL(vmSymbols::java_lang_NoClassDefFoundError(), class_name->as_C_string(), e);
    } else {
      return NULL;
    }
  }
  // Class not found, throw appropriate error or exception depending on value of throw_error
  if (klass == NULL) {
    ResourceMark rm(THREAD);
    if (throw_error) {
      THROW_MSG_NULL(vmSymbols::java_lang_NoClassDefFoundError(), class_name->as_C_string());
    } else {
      THROW_MSG_NULL(vmSymbols::java_lang_ClassNotFoundException(), class_name->as_C_string());
    }
  }
  return klass;
}


Klass* SystemDictionary::resolve_or_fail(Symbol* class_name,
                                           bool throw_error, TRAPS)
{
  return resolve_or_fail(class_name, Handle(), Handle(), throw_error, THREAD);
}


// Forwards to resolve_array_class_or_null or resolve_instance_class_or_null

Klass* SystemDictionary::resolve_or_null(Symbol* class_name, Handle class_loader, Handle protection_domain, TRAPS) {
  if (Signature::is_array(class_name)) {
    return resolve_array_class_or_null(class_name, class_loader, protection_domain, THREAD);
  } else {
    return resolve_instance_class_or_null_helper(class_name, class_loader, protection_domain, THREAD);
  }
}

// name may be in the form of "java/lang/Object" or "Ljava/lang/Object;"
InstanceKlass* SystemDictionary::resolve_instance_class_or_null_helper(Symbol* class_name,
                                                                       Handle class_loader,
                                                                       Handle protection_domain,
                                                                       TRAPS) {
<<<<<<< HEAD
  assert(class_name != NULL && !FieldType::is_array(class_name), "must be");
  if (FieldType::is_obj(class_name) || FieldType::is_valuetype(class_name)) {
=======
  assert(class_name != NULL && !Signature::is_array(class_name), "must be");
  if (Signature::has_envelope(class_name)) {
>>>>>>> aa4ef80f
    ResourceMark rm(THREAD);
    // Ignore wrapping L and ;. (and Q and ; for value types);
    TempNewSymbol name = SymbolTable::new_symbol(class_name->as_C_string() + 1,
                                                 class_name->utf8_length() - 2);
    return resolve_instance_class_or_null(name, class_loader, protection_domain, THREAD);
  } else {
    return resolve_instance_class_or_null(class_name, class_loader, protection_domain, THREAD);
  }
}

Klass* SystemDictionary::resolve_or_null(Symbol* class_name, TRAPS) {
  return resolve_or_null(class_name, Handle(), Handle(), THREAD);
}

// Forwards to resolve_instance_class_or_null

Klass* SystemDictionary::resolve_array_class_or_null(Symbol* class_name,
                                                     Handle class_loader,
                                                     Handle protection_domain,
                                                     TRAPS) {
  assert(Signature::is_array(class_name), "must be array");
  ResourceMark rm(THREAD);
  SignatureStream ss(class_name, false);
  int ndims = ss.skip_array_prefix();  // skip all '['s
  Klass* k = NULL;
<<<<<<< HEAD
  FieldArrayInfo fd;
  // dimension and object_key in FieldArrayInfo are assigned as a side-effect
  // of this call
  BasicType t = FieldType::get_array_info(class_name, fd, CHECK_NULL);
  if (t == T_OBJECT  || t == T_VALUETYPE) {
    // naked oop "k" is OK here -- we assign back into it
    k = SystemDictionary::resolve_instance_class_or_null(fd.object_key(),
=======
  BasicType t = ss.type();
  if (ss.has_envelope()) {
    Symbol* obj_class = ss.as_symbol();
    k = SystemDictionary::resolve_instance_class_or_null(obj_class,
>>>>>>> aa4ef80f
                                                         class_loader,
                                                         protection_domain,
                                                         CHECK_NULL);
    if (k != NULL) {
<<<<<<< HEAD
      k = k->array_klass(fd.storage_props(), fd.dimension(), CHECK_NULL);
    }
  } else {
    k = Universe::typeArrayKlassObj(t);
    k = TypeArrayKlass::cast(k)->array_klass(fd.storage_props(), fd.dimension(), CHECK_NULL);
=======
      k = k->array_klass(ndims, CHECK_NULL);
    }
  } else {
    k = Universe::typeArrayKlassObj(t);
    k = TypeArrayKlass::cast(k)->array_klass(ndims, CHECK_NULL);
>>>>>>> aa4ef80f
  }
  return k;
}

// Must be called for any super-class or super-interface resolution
// during class definition to allow class circularity checking
// super-interface callers:
//    parse_interfaces - for defineClass & jvmtiRedefineClasses
// super-class callers:
//   ClassFileParser - for defineClass & jvmtiRedefineClasses
//   load_shared_class - while loading a class from shared archive
//   resolve_instance_class_or_null:
//     via: handle_parallel_super_load
//      when resolving a class that has an existing placeholder with
//      a saved superclass [i.e. a defineClass is currently in progress]
//      if another thread is trying to resolve the class, it must do
//      super-class checks on its own thread to catch class circularity
// This last call is critical in class circularity checking for cases
// where classloading is delegated to different threads and the
// classloader lock is released.
// Take the case: Base->Super->Base
//   1. If thread T1 tries to do a defineClass of class Base
//    resolve_super_or_fail creates placeholder: T1, Base (super Super)
//   2. resolve_instance_class_or_null does not find SD or placeholder for Super
//    so it tries to load Super
//   3. If we load the class internally, or user classloader uses same thread
//      loadClassFromxxx or defineClass via parseClassFile Super ...
//      3.1 resolve_super_or_fail creates placeholder: T1, Super (super Base)
//      3.3 resolve_instance_class_or_null Base, finds placeholder for Base
//      3.4 calls resolve_super_or_fail Base
//      3.5 finds T1,Base -> throws class circularity
//OR 4. If T2 tries to resolve Super via defineClass Super ...
//      4.1 resolve_super_or_fail creates placeholder: T2, Super (super Base)
//      4.2 resolve_instance_class_or_null Base, finds placeholder for Base (super Super)
//      4.3 calls resolve_super_or_fail Super in parallel on own thread T2
//      4.4 finds T2, Super -> throws class circularity
// Must be called, even if superclass is null, since this is
// where the placeholder entry is created which claims this
// thread is loading this class/classloader.
// Be careful when modifying this code: once you have run
// placeholders()->find_and_add(PlaceholderTable::LOAD_SUPER),
// you need to find_and_remove it before returning.
// So be careful to not exit with a CHECK_ macro betweeen these calls.
InstanceKlass* SystemDictionary::resolve_super_or_fail(Symbol* child_name,
                                                       Symbol* super_name,
                                                       Handle class_loader,
                                                       Handle protection_domain,
                                                       bool is_superclass,
                                                       TRAPS) {
  assert(!Signature::is_array(super_name), "invalid super class name");
#if INCLUDE_CDS
  if (DumpSharedSpaces) {
    // Special processing for handling UNREGISTERED shared classes.
    InstanceKlass* k = SystemDictionaryShared::dump_time_resolve_super_or_fail(child_name,
        super_name, class_loader, protection_domain, is_superclass, CHECK_NULL);
    if (k) {
      return k;
    }
  }
#endif // INCLUDE_CDS

  // Double-check, if child class is already loaded, just return super-class,interface
  // Don't add a placedholder if already loaded, i.e. already in appropriate class loader
  // dictionary.
  // Make sure there's a placeholder for the *child* before resolving.
  // Used as a claim that this thread is currently loading superclass/classloader
  // Used here for ClassCircularity checks and also for heap verification
  // (every InstanceKlass needs to be in its class loader dictionary or have a placeholder).
  // Must check ClassCircularity before checking if super class is already loaded.
  //
  // We might not already have a placeholder if this child_name was
  // first seen via resolve_from_stream (jni_DefineClass or JVM_DefineClass);
  // the name of the class might not be known until the stream is actually
  // parsed.
  // Bugs 4643874, 4715493

  ClassLoaderData* loader_data = class_loader_data(class_loader);
  Dictionary* dictionary = loader_data->dictionary();
  unsigned int d_hash = dictionary->compute_hash(child_name);
  unsigned int p_hash = placeholders()->compute_hash(child_name);
  int p_index = placeholders()->hash_to_index(p_hash);
  // can't throw error holding a lock
  bool child_already_loaded = false;
  bool throw_circularity_error = false;
  {
    MutexLocker mu(THREAD, SystemDictionary_lock);
    InstanceKlass* childk = find_class(d_hash, child_name, dictionary);
    InstanceKlass* quicksuperk;
    // to support // loading: if child done loading, just return superclass
    // if super_name, & class_loader don't match:
    // if initial define, SD update will give LinkageError
    // if redefine: compare_class_versions will give HIERARCHY_CHANGED
    // so we don't throw an exception here.
    // see: nsk redefclass014 & java.lang.instrument Instrument032
    if ((childk != NULL ) && (is_superclass) &&
        ((quicksuperk = childk->java_super()) != NULL) &&
         ((quicksuperk->name() == super_name) &&
            (quicksuperk->class_loader() == class_loader()))) {
           return quicksuperk;
    } else {
      PlaceholderEntry* probe = placeholders()->get_entry(p_index, p_hash, child_name, loader_data);
      if (probe && probe->check_seen_thread(THREAD, PlaceholderTable::LOAD_SUPER)) {
          throw_circularity_error = true;
      }
    }
    if (!throw_circularity_error) {
      // Be careful not to exit resolve_super
      PlaceholderEntry* newprobe = placeholders()->find_and_add(p_index, p_hash, child_name, loader_data, PlaceholderTable::LOAD_SUPER, super_name, THREAD);
    }
  }
  if (throw_circularity_error) {
      ResourceMark rm(THREAD);
      THROW_MSG_NULL(vmSymbols::java_lang_ClassCircularityError(), child_name->as_C_string());
  }

// java.lang.Object should have been found above
  assert(super_name != NULL, "null super class for resolving");
  // Resolve the super class or interface, check results on return
  InstanceKlass* superk =
    SystemDictionary::resolve_instance_class_or_null_helper(super_name,
                                                            class_loader,
                                                            protection_domain,
                                                            THREAD);

  // Clean up of placeholders moved so that each classloadAction registrar self-cleans up
  // It is no longer necessary to keep the placeholder table alive until update_dictionary
  // or error. GC used to walk the placeholder table as strong roots.
  // The instanceKlass is kept alive because the class loader is on the stack,
  // which keeps the loader_data alive, as well as all instanceKlasses in
  // the loader_data. parseClassFile adds the instanceKlass to loader_data.
  {
    MutexLocker mu(THREAD, SystemDictionary_lock);
    placeholders()->find_and_remove(p_index, p_hash, child_name, loader_data, PlaceholderTable::LOAD_SUPER, THREAD);
    SystemDictionary_lock->notify_all();
  }
  if (HAS_PENDING_EXCEPTION || superk == NULL) {
    // can null superk
    Klass* k = handle_resolution_exception(super_name, true, superk, THREAD);
    assert(k == NULL || k == superk, "must be");
    if (k == NULL) {
      superk = NULL;
    }
  }

  return superk;
}

Klass* SystemDictionary::resolve_flattenable_field_or_fail(AllFieldStream* fs,
                                                           Handle class_loader,
                                                           Handle protection_domain,
                                                           bool throw_error,
                                                           TRAPS) {
  Symbol* class_name = fs->signature()->fundamental_name(THREAD);
  class_loader = Handle(THREAD, java_lang_ClassLoader::non_reflection_class_loader(class_loader()));
  ClassLoaderData* loader_data = class_loader_data(class_loader);
  unsigned int p_hash = placeholders()->compute_hash(class_name);
  int p_index = placeholders()->hash_to_index(p_hash);
  bool throw_circularity_error = false;
  PlaceholderEntry* oldprobe;

  {
    MutexLocker mu(SystemDictionary_lock, THREAD);
    oldprobe = placeholders()->get_entry(p_index, p_hash, class_name, loader_data);
    if (oldprobe != NULL &&
      oldprobe->check_seen_thread(THREAD, PlaceholderTable::FLATTENABLE_FIELD)) {
      throw_circularity_error = true;

    } else {
      placeholders()->find_and_add(p_index, p_hash, class_name, loader_data,
                                   PlaceholderTable::FLATTENABLE_FIELD, NULL, THREAD);
    }
  }

  Klass* klass = NULL;
  if (!throw_circularity_error) {
    klass = SystemDictionary::resolve_or_fail(class_name, class_loader,
                                               protection_domain, true, THREAD);
  } else {
    ResourceMark rm(THREAD);
    THROW_MSG_NULL(vmSymbols::java_lang_ClassCircularityError(), class_name->as_C_string());
  }

  {
    MutexLocker mu(SystemDictionary_lock, THREAD);
    placeholders()->find_and_remove(p_index, p_hash, class_name, loader_data,
                                    PlaceholderTable::FLATTENABLE_FIELD, THREAD);
  }

  class_name->decrement_refcount();
  return klass;
}

void SystemDictionary::validate_protection_domain(InstanceKlass* klass,
                                                  Handle class_loader,
                                                  Handle protection_domain,
                                                  TRAPS) {
  // Now we have to call back to java to check if the initating class has access
  JavaValue result(T_VOID);
  LogTarget(Debug, protectiondomain) lt;
  if (lt.is_enabled()) {
    ResourceMark rm(THREAD);
    // Print out trace information
    LogStream ls(lt);
    ls.print_cr("Checking package access");
    if (class_loader() != NULL) {
      ls.print("class loader: ");
      class_loader()->print_value_on(&ls);
    } else {
      ls.print_cr("class loader: NULL");
    }
    if (protection_domain() != NULL) {
      ls.print(" protection domain: ");
      protection_domain()->print_value_on(&ls);
    } else {
      ls.print_cr(" protection domain: NULL");
    }
    ls.print(" loading: "); klass->print_value_on(&ls);
    ls.cr();
  }

  // This handle and the class_loader handle passed in keeps this class from
  // being unloaded through several GC points.
  // The class_loader handle passed in is the initiating loader.
  Handle mirror(THREAD, klass->java_mirror());

  InstanceKlass* system_loader = SystemDictionary::ClassLoader_klass();
  JavaCalls::call_special(&result,
                         class_loader,
                         system_loader,
                         vmSymbols::checkPackageAccess_name(),
                         vmSymbols::class_protectiondomain_signature(),
                         mirror,
                         protection_domain,
                         THREAD);

  if (HAS_PENDING_EXCEPTION) {
    log_debug(protectiondomain)("DENIED !!!!!!!!!!!!!!!!!!!!!");
  } else {
   log_debug(protectiondomain)("granted");
  }

  if (HAS_PENDING_EXCEPTION) return;

  // If no exception has been thrown, we have validated the protection domain
  // Insert the protection domain of the initiating class into the set.
  {
    ClassLoaderData* loader_data = class_loader_data(class_loader);
    Dictionary* dictionary = loader_data->dictionary();

    Symbol*  kn = klass->name();
    unsigned int d_hash = dictionary->compute_hash(kn);

    MutexLocker mu(THREAD, SystemDictionary_lock);
    int d_index = dictionary->hash_to_index(d_hash);
    dictionary->add_protection_domain(d_index, d_hash, klass,
                                      protection_domain, THREAD);
  }
}

// We only get here if this thread finds that another thread
// has already claimed the placeholder token for the current operation,
// but that other thread either never owned or gave up the
// object lock
// Waits on SystemDictionary_lock to indicate placeholder table updated
// On return, caller must recheck placeholder table state
//
// We only get here if
//  1) custom classLoader, i.e. not bootstrap classloader
//  2) custom classLoader has broken the class loader objectLock
//     so another thread got here in parallel
//
// lockObject must be held.
// Complicated dance due to lock ordering:
// Must first release the classloader object lock to
// allow initial definer to complete the class definition
// and to avoid deadlock
// Reclaim classloader lock object with same original recursion count
// Must release SystemDictionary_lock after notify, since
// class loader lock must be claimed before SystemDictionary_lock
// to prevent deadlocks
//
// The notify allows applications that did an untimed wait() on
// the classloader object lock to not hang.
void SystemDictionary::double_lock_wait(Handle lockObject, TRAPS) {
  assert_lock_strong(SystemDictionary_lock);

  bool calledholdinglock
      = ObjectSynchronizer::current_thread_holds_lock((JavaThread*)THREAD, lockObject);
  assert(calledholdinglock,"must hold lock for notify");
  assert((lockObject() != _system_loader_lock_obj && !is_parallelCapable(lockObject)), "unexpected double_lock_wait");
  ObjectSynchronizer::notifyall(lockObject, THREAD);
  intx recursions =  ObjectSynchronizer::complete_exit(lockObject, THREAD);
  SystemDictionary_lock->wait();
  SystemDictionary_lock->unlock();
  ObjectSynchronizer::reenter(lockObject, recursions, THREAD);
  SystemDictionary_lock->lock();
}

// If the class in is in the placeholder table, class loading is in progress
// For cases where the application changes threads to load classes, it
// is critical to ClassCircularity detection that we try loading
// the superclass on the same thread internally, so we do parallel
// super class loading here.
// This also is critical in cases where the original thread gets stalled
// even in non-circularity situations.
// Note: must call resolve_super_or_fail even if null super -
// to force placeholder entry creation for this class for circularity detection
// Caller must check for pending exception
// Returns non-null Klass* if other thread has completed load
// and we are done,
// If return null Klass* and no pending exception, the caller must load the class
InstanceKlass* SystemDictionary::handle_parallel_super_load(
    Symbol* name, Symbol* superclassname, Handle class_loader,
    Handle protection_domain, Handle lockObject, TRAPS) {

  ClassLoaderData* loader_data = class_loader_data(class_loader);
  Dictionary* dictionary = loader_data->dictionary();
  unsigned int d_hash = dictionary->compute_hash(name);
  unsigned int p_hash = placeholders()->compute_hash(name);
  int p_index = placeholders()->hash_to_index(p_hash);

  // superk is not used, resolve_super called for circularity check only
  // This code is reached in two situations. One if this thread
  // is loading the same class twice (e.g. ClassCircularity, or
  // java.lang.instrument).
  // The second is if another thread started the resolve_super first
  // and has not yet finished.
  // In both cases the original caller will clean up the placeholder
  // entry on error.
  Klass* superk = SystemDictionary::resolve_super_or_fail(name,
                                                          superclassname,
                                                          class_loader,
                                                          protection_domain,
                                                          true,
                                                          CHECK_NULL);

  // parallelCapable class loaders do NOT wait for parallel superclass loads to complete
  // Serial class loaders and bootstrap classloader do wait for superclass loads
 if (!class_loader.is_null() && is_parallelCapable(class_loader)) {
    MutexLocker mu(THREAD, SystemDictionary_lock);
    // Check if classloading completed while we were loading superclass or waiting
    return find_class(d_hash, name, dictionary);
  }

  // must loop to both handle other placeholder updates
  // and spurious notifications
  bool super_load_in_progress = true;
  PlaceholderEntry* placeholder;
  while (super_load_in_progress) {
    MutexLocker mu(THREAD, SystemDictionary_lock);
    // Check if classloading completed while we were loading superclass or waiting
    InstanceKlass* check = find_class(d_hash, name, dictionary);
    if (check != NULL) {
      // Klass is already loaded, so just return it
      return check;
    } else {
      placeholder = placeholders()->get_entry(p_index, p_hash, name, loader_data);
      if (placeholder && placeholder->super_load_in_progress() ){
        // We only get here if the application has released the
        // classloader lock when another thread was in the middle of loading a
        // superclass/superinterface for this class, and now
        // this thread is also trying to load this class.
        // To minimize surprises, the first thread that started to
        // load a class should be the one to complete the loading
        // with the classfile it initially expected.
        // This logic has the current thread wait once it has done
        // all the superclass/superinterface loading it can, until
        // the original thread completes the class loading or fails
        // If it completes we will use the resulting InstanceKlass
        // which we will find below in the systemDictionary.
        // We also get here for parallel bootstrap classloader
        if (class_loader.is_null()) {
          SystemDictionary_lock->wait();
        } else {
          double_lock_wait(lockObject, THREAD);
        }
      } else {
        // If not in SD and not in PH, other thread's load must have failed
        super_load_in_progress = false;
      }
    }
  }
  return NULL;
}

static void post_class_load_event(EventClassLoad* event, const InstanceKlass* k, const ClassLoaderData* init_cld) {
  assert(event != NULL, "invariant");
  assert(k != NULL, "invariant");
  assert(event->should_commit(), "invariant");
  event->set_loadedClass(k);
  event->set_definingClassLoader(k->class_loader_data());
  event->set_initiatingClassLoader(init_cld);
  event->commit();
}


// Be careful when modifying this code: once you have run
// placeholders()->find_and_add(PlaceholderTable::LOAD_INSTANCE),
// you need to find_and_remove it before returning.
// So be careful to not exit with a CHECK_ macro betweeen these calls.
//
// name must be in the form of "java/lang/Object" -- cannot be "Ljava/lang/Object;"
InstanceKlass* SystemDictionary::resolve_instance_class_or_null(Symbol* name,
                                                                Handle class_loader,
                                                                Handle protection_domain,
                                                                TRAPS) {
<<<<<<< HEAD
  assert(name != NULL && !FieldType::is_array(name) &&
         !FieldType::is_obj(name) && !FieldType::is_valuetype(name), "invalid class name");
=======
  assert(name != NULL && !Signature::is_array(name) &&
         !Signature::has_envelope(name), "invalid class name");
>>>>>>> aa4ef80f

  EventClassLoad class_load_start_event;

  HandleMark hm(THREAD);

  // Fix for 4474172; see evaluation for more details
  class_loader = Handle(THREAD, java_lang_ClassLoader::non_reflection_class_loader(class_loader()));
  ClassLoaderData* loader_data = register_loader(class_loader);
  Dictionary* dictionary = loader_data->dictionary();
  unsigned int d_hash = dictionary->compute_hash(name);

  // Do lookup to see if class already exist and the protection domain
  // has the right access
  // This call uses find which checks protection domain already matches
  // All subsequent calls use find_class, and set has_loaded_class so that
  // before we return a result we call out to java to check for valid protection domain
  // to allow returning the Klass* and add it to the pd_set if it is valid
  {
    InstanceKlass* probe = dictionary->find(d_hash, name, protection_domain);
    if (probe != NULL) return probe;
  }

  // Non-bootstrap class loaders will call out to class loader and
  // define via jvm/jni_DefineClass which will acquire the
  // class loader object lock to protect against multiple threads
  // defining the class in parallel by accident.
  // This lock must be acquired here so the waiter will find
  // any successful result in the SystemDictionary and not attempt
  // the define.
  // ParallelCapable Classloaders and the bootstrap classloader
  // do not acquire lock here.
  bool DoObjectLock = true;
  if (is_parallelCapable(class_loader)) {
    DoObjectLock = false;
  }

  unsigned int p_hash = placeholders()->compute_hash(name);
  int p_index = placeholders()->hash_to_index(p_hash);

  // Class is not in SystemDictionary so we have to do loading.
  // Make sure we are synchronized on the class loader before we proceed
  Handle lockObject = compute_loader_lock_object(class_loader, THREAD);
  check_loader_lock_contention(lockObject, THREAD);
  ObjectLocker ol(lockObject, THREAD, DoObjectLock);

  // Check again (after locking) if class already exist in SystemDictionary
  bool class_has_been_loaded   = false;
  bool super_load_in_progress  = false;
  bool havesupername = false;
  InstanceKlass* k = NULL;
  PlaceholderEntry* placeholder;
  Symbol* superclassname = NULL;

  assert(THREAD->can_call_java(),
         "can not load classes with compiler thread: class=%s, classloader=%s",
         name->as_C_string(),
         class_loader.is_null() ? "null" : class_loader->klass()->name()->as_C_string());
  {
    MutexLocker mu(THREAD, SystemDictionary_lock);
    InstanceKlass* check = find_class(d_hash, name, dictionary);
    if (check != NULL) {
      // InstanceKlass is already loaded, so just return it
      class_has_been_loaded = true;
      k = check;
    } else {
      placeholder = placeholders()->get_entry(p_index, p_hash, name, loader_data);
      if (placeholder && placeholder->super_load_in_progress()) {
         super_load_in_progress = true;
         if (placeholder->havesupername() == true) {
           superclassname = placeholder->supername();
           havesupername = true;
         }
      }
    }
  }

  // If the class is in the placeholder table, class loading is in progress
  if (super_load_in_progress && havesupername==true) {
    k = handle_parallel_super_load(name,
                                   superclassname,
                                   class_loader,
                                   protection_domain,
                                   lockObject, THREAD);
    if (HAS_PENDING_EXCEPTION) {
      return NULL;
    }
    if (k != NULL) {
      class_has_been_loaded = true;
    }
  }

  bool throw_circularity_error = false;
  if (!class_has_been_loaded) {
    bool load_instance_added = false;

    // add placeholder entry to record loading instance class
    // Five cases:
    // All cases need to prevent modifying bootclasssearchpath
    // in parallel with a classload of same classname
    // Redefineclasses uses existence of the placeholder for the duration
    // of the class load to prevent concurrent redefinition of not completely
    // defined classes.
    // case 1. traditional classloaders that rely on the classloader object lock
    //   - no other need for LOAD_INSTANCE
    // case 2. traditional classloaders that break the classloader object lock
    //    as a deadlock workaround. Detection of this case requires that
    //    this check is done while holding the classloader object lock,
    //    and that lock is still held when calling classloader's loadClass.
    //    For these classloaders, we ensure that the first requestor
    //    completes the load and other requestors wait for completion.
    // case 3. Bootstrap classloader - don't own objectLocker
    //    This classloader supports parallelism at the classloader level,
    //    but only allows a single load of a class/classloader pair.
    //    No performance benefit and no deadlock issues.
    // case 4. parallelCapable user level classloaders - without objectLocker
    //    Allow parallel classloading of a class/classloader pair

    {
      MutexLocker mu(THREAD, SystemDictionary_lock);
      if (class_loader.is_null() || !is_parallelCapable(class_loader)) {
        PlaceholderEntry* oldprobe = placeholders()->get_entry(p_index, p_hash, name, loader_data);
        if (oldprobe) {
          // only need check_seen_thread once, not on each loop
          // 6341374 java/lang/Instrument with -Xcomp
          if (oldprobe->check_seen_thread(THREAD, PlaceholderTable::LOAD_INSTANCE)) {
            throw_circularity_error = true;
          } else {
            // case 1: traditional: should never see load_in_progress.
            while (!class_has_been_loaded && oldprobe && oldprobe->instance_load_in_progress()) {

              // case 3: bootstrap classloader: prevent futile classloading,
              // wait on first requestor
              if (class_loader.is_null()) {
                SystemDictionary_lock->wait();
              } else {
              // case 2: traditional with broken classloader lock. wait on first
              // requestor.
                double_lock_wait(lockObject, THREAD);
              }
              // Check if classloading completed while we were waiting
              InstanceKlass* check = find_class(d_hash, name, dictionary);
              if (check != NULL) {
                // Klass is already loaded, so just return it
                k = check;
                class_has_been_loaded = true;
              }
              // check if other thread failed to load and cleaned up
              oldprobe = placeholders()->get_entry(p_index, p_hash, name, loader_data);
            }
          }
        }
      }
      // All cases: add LOAD_INSTANCE holding SystemDictionary_lock
      // case 4: parallelCapable: allow competing threads to try
      // LOAD_INSTANCE in parallel

      if (!throw_circularity_error && !class_has_been_loaded) {
        PlaceholderEntry* newprobe = placeholders()->find_and_add(p_index, p_hash, name, loader_data, PlaceholderTable::LOAD_INSTANCE, NULL, THREAD);
        load_instance_added = true;
        // For class loaders that do not acquire the classloader object lock,
        // if they did not catch another thread holding LOAD_INSTANCE,
        // need a check analogous to the acquire ObjectLocker/find_class
        // i.e. now that we hold the LOAD_INSTANCE token on loading this class/CL
        // one final check if the load has already completed
        // class loaders holding the ObjectLock shouldn't find the class here
        InstanceKlass* check = find_class(d_hash, name, dictionary);
        if (check != NULL) {
        // Klass is already loaded, so return it after checking/adding protection domain
          k = check;
          class_has_been_loaded = true;
        }
      }
    }

    // must throw error outside of owning lock
    if (throw_circularity_error) {
      assert(!HAS_PENDING_EXCEPTION && load_instance_added == false,"circularity error cleanup");
      ResourceMark rm(THREAD);
      THROW_MSG_NULL(vmSymbols::java_lang_ClassCircularityError(), name->as_C_string());
    }

    if (!class_has_been_loaded) {

      // Do actual loading
      k = load_instance_class(name, class_loader, THREAD);

      // If everything was OK (no exceptions, no null return value), and
      // class_loader is NOT the defining loader, do a little more bookkeeping.
      if (!HAS_PENDING_EXCEPTION && k != NULL &&
        k->class_loader() != class_loader()) {

        check_constraints(d_hash, k, class_loader, false, THREAD);

        // Need to check for a PENDING_EXCEPTION again; check_constraints
        // can throw but we may have to remove entry from the placeholder table below.
        if (!HAS_PENDING_EXCEPTION) {
          // Record dependency for non-parent delegation.
          // This recording keeps the defining class loader of the klass (k) found
          // from being unloaded while the initiating class loader is loaded
          // even if the reference to the defining class loader is dropped
          // before references to the initiating class loader.
          loader_data->record_dependency(k);

          { // Grabbing the Compile_lock prevents systemDictionary updates
            // during compilations.
            MutexLocker mu(THREAD, Compile_lock);
            update_dictionary(d_hash, p_index, p_hash,
              k, class_loader, THREAD);
          }

          if (JvmtiExport::should_post_class_load()) {
            Thread *thread = THREAD;
            assert(thread->is_Java_thread(), "thread->is_Java_thread()");
            JvmtiExport::post_class_load((JavaThread *) thread, k);
          }
        }
      }
    } // load_instance_class

    if (load_instance_added == true) {
      // clean up placeholder entries for LOAD_INSTANCE success or error
      // This brackets the SystemDictionary updates for both defining
      // and initiating loaders
      MutexLocker mu(THREAD, SystemDictionary_lock);
      placeholders()->find_and_remove(p_index, p_hash, name, loader_data, PlaceholderTable::LOAD_INSTANCE, THREAD);
      SystemDictionary_lock->notify_all();
    }
  }

  if (HAS_PENDING_EXCEPTION || k == NULL) {
    return NULL;
  }
  if (class_load_start_event.should_commit()) {
    post_class_load_event(&class_load_start_event, k, loader_data);
  }
#ifdef ASSERT
  {
    ClassLoaderData* loader_data = k->class_loader_data();
    MutexLocker mu(THREAD, SystemDictionary_lock);
    InstanceKlass* kk = find_class(name, loader_data);
    assert(kk == k, "should be present in dictionary");
  }
#endif

  // return if the protection domain in NULL
  if (protection_domain() == NULL) return k;

  // Check the protection domain has the right access
  if (dictionary->is_valid_protection_domain(d_hash, name,
                                             protection_domain)) {
    return k;
  }

  // Verify protection domain. If it fails an exception is thrown
  validate_protection_domain(k, class_loader, protection_domain, CHECK_NULL);

  return k;
}


// This routine does not lock the system dictionary.
//
// Since readers don't hold a lock, we must make sure that system
// dictionary entries are only removed at a safepoint (when only one
// thread is running), and are added to in a safe way (all links must
// be updated in an MT-safe manner).
//
// Callers should be aware that an entry could be added just after
// _dictionary->bucket(index) is read here, so the caller will not see
// the new entry.

Klass* SystemDictionary::find(Symbol* class_name,
                              Handle class_loader,
                              Handle protection_domain,
                              TRAPS) {

  // The result of this call should be consistent with the result
  // of the call to resolve_instance_class_or_null().
  // See evaluation 6790209 and 4474172 for more details.
  class_loader = Handle(THREAD, java_lang_ClassLoader::non_reflection_class_loader(class_loader()));
  ClassLoaderData* loader_data = ClassLoaderData::class_loader_data_or_null(class_loader());

  if (loader_data == NULL) {
    // If the ClassLoaderData has not been setup,
    // then the class loader has no entries in the dictionary.
    return NULL;
  }

  Dictionary* dictionary = loader_data->dictionary();
  unsigned int d_hash = dictionary->compute_hash(class_name);
  return dictionary->find(d_hash, class_name,
                          protection_domain);
}


// Look for a loaded instance or array klass by name.  Do not do any loading.
// return NULL in case of error.
Klass* SystemDictionary::find_instance_or_array_klass(Symbol* class_name,
                                                      Handle class_loader,
                                                      Handle protection_domain,
                                                      TRAPS) {
  Klass* k = NULL;
  assert(class_name != NULL, "class name must be non NULL");

  if (Signature::is_array(class_name)) {
    // The name refers to an array.  Parse the name.
    // dimension and object_key in FieldArrayInfo are assigned as a
    // side-effect of this call
<<<<<<< HEAD
    FieldArrayInfo fd;
    BasicType t = FieldType::get_array_info(class_name, fd, CHECK_(NULL));
    if (t != T_OBJECT  && t != T_VALUETYPE) {
=======
    SignatureStream ss(class_name, false);
    int ndims = ss.skip_array_prefix();  // skip all '['s
    BasicType t = ss.type();
    if (t != T_OBJECT) {
>>>>>>> aa4ef80f
      k = Universe::typeArrayKlassObj(t);
    } else {
      Symbol* obj_class = ss.as_symbol();
      k = SystemDictionary::find(obj_class, class_loader, protection_domain, THREAD);
    }
    if (k != NULL) {
<<<<<<< HEAD
      k = k->array_klass_or_null(fd.storage_props(), fd.dimension());
=======
      k = k->array_klass_or_null(ndims);
>>>>>>> aa4ef80f
    }
  } else {
    k = find(class_name, class_loader, protection_domain, THREAD);
  }
  return k;
}

// Note: this method is much like resolve_from_stream, but
// does not publish the classes via the SystemDictionary.
// Handles unsafe_DefineAnonymousClass and redefineclasses
// RedefinedClasses do not add to the class hierarchy
InstanceKlass* SystemDictionary::parse_stream(Symbol* class_name,
                                              Handle class_loader,
                                              Handle protection_domain,
                                              ClassFileStream* st,
                                              const InstanceKlass* unsafe_anonymous_host,
                                              GrowableArray<Handle>* cp_patches,
                                              TRAPS) {

  EventClassLoad class_load_start_event;

  ClassLoaderData* loader_data;
  if (unsafe_anonymous_host != NULL) {
    // Create a new CLD for an unsafe anonymous class, that uses the same class loader
    // as the unsafe_anonymous_host
    guarantee(unsafe_anonymous_host->class_loader() == class_loader(), "should be the same");
    loader_data = ClassLoaderData::unsafe_anonymous_class_loader_data(class_loader);
  } else {
    loader_data = ClassLoaderData::class_loader_data(class_loader());
  }

  assert(st != NULL, "invariant");
  assert(st->need_verify(), "invariant");

  // Parse stream and create a klass.
  // Note that we do this even though this klass might
  // already be present in the SystemDictionary, otherwise we would not
  // throw potential ClassFormatErrors.

  InstanceKlass* k = KlassFactory::create_from_stream(st,
                                                      class_name,
                                                      loader_data,
                                                      protection_domain,
                                                      unsafe_anonymous_host,
                                                      cp_patches,
                                                      CHECK_NULL);

  if (unsafe_anonymous_host != NULL && k != NULL) {
    // Unsafe anonymous classes must update ClassLoaderData holder (was unsafe_anonymous_host loader)
    // so that they can be unloaded when the mirror is no longer referenced.
    k->class_loader_data()->initialize_holder(Handle(THREAD, k->java_mirror()));

    {
      MutexLocker mu_r(THREAD, Compile_lock);

      // Add to class hierarchy, initialize vtables, and do possible
      // deoptimizations.
      add_to_hierarchy(k, CHECK_NULL); // No exception, but can block
      // But, do not add to dictionary.
    }

    // Rewrite and patch constant pool here.
    k->link_class(CHECK_NULL);
    if (cp_patches != NULL) {
      k->constants()->patch_resolved_references(cp_patches);
    }

    // If it's anonymous, initialize it now, since nobody else will.
    k->eager_initialize(CHECK_NULL);

    // notify jvmti
    if (JvmtiExport::should_post_class_load()) {
        assert(THREAD->is_Java_thread(), "thread->is_Java_thread()");
        JvmtiExport::post_class_load((JavaThread *) THREAD, k);
    }
    if (class_load_start_event.should_commit()) {
      post_class_load_event(&class_load_start_event, k, loader_data);
    }
  }
  assert(unsafe_anonymous_host != NULL || NULL == cp_patches,
         "cp_patches only found with unsafe_anonymous_host");

  return k;
}

// Add a klass to the system from a stream (called by jni_DefineClass and
// JVM_DefineClass).
// Note: class_name can be NULL. In that case we do not know the name of
// the class until we have parsed the stream.

InstanceKlass* SystemDictionary::resolve_from_stream(Symbol* class_name,
                                                     Handle class_loader,
                                                     Handle protection_domain,
                                                     ClassFileStream* st,
                                                     TRAPS) {

  HandleMark hm(THREAD);

  // Classloaders that support parallelism, e.g. bootstrap classloader,
  // do not acquire lock here
  bool DoObjectLock = true;
  if (is_parallelCapable(class_loader)) {
    DoObjectLock = false;
  }

  ClassLoaderData* loader_data = register_loader(class_loader);

  // Make sure we are synchronized on the class loader before we proceed
  Handle lockObject = compute_loader_lock_object(class_loader, THREAD);
  check_loader_lock_contention(lockObject, THREAD);
  ObjectLocker ol(lockObject, THREAD, DoObjectLock);

  assert(st != NULL, "invariant");

  // Parse the stream and create a klass.
  // Note that we do this even though this klass might
  // already be present in the SystemDictionary, otherwise we would not
  // throw potential ClassFormatErrors.
 InstanceKlass* k = NULL;

#if INCLUDE_CDS
  if (!DumpSharedSpaces) {
    k = SystemDictionaryShared::lookup_from_stream(class_name,
                                                   class_loader,
                                                   protection_domain,
                                                   st,
                                                   CHECK_NULL);
  }
#endif

  if (k == NULL) {
    if (st->buffer() == NULL) {
      return NULL;
    }
    k = KlassFactory::create_from_stream(st,
                                         class_name,
                                         loader_data,
                                         protection_domain,
                                         NULL, // unsafe_anonymous_host
                                         NULL, // cp_patches
                                         CHECK_NULL);
  }

  assert(k != NULL, "no klass created");
  Symbol* h_name = k->name();
  assert(class_name == NULL || class_name == h_name, "name mismatch");

  // Add class just loaded
  // If a class loader supports parallel classloading handle parallel define requests
  // find_or_define_instance_class may return a different InstanceKlass
  if (is_parallelCapable(class_loader)) {
    InstanceKlass* defined_k = find_or_define_instance_class(h_name, class_loader, k, THREAD);
    if (!HAS_PENDING_EXCEPTION && defined_k != k) {
      // If a parallel capable class loader already defined this class, register 'k' for cleanup.
      assert(defined_k != NULL, "Should have a klass if there's no exception");
      loader_data->add_to_deallocate_list(k);
      k = defined_k;
    }
  } else {
    define_instance_class(k, THREAD);
  }

  // If defining the class throws an exception register 'k' for cleanup.
  if (HAS_PENDING_EXCEPTION) {
    assert(k != NULL, "Must have an instance klass here!");
    loader_data->add_to_deallocate_list(k);
    return NULL;
  }

  // Make sure we have an entry in the SystemDictionary on success
  debug_only( {
    MutexLocker mu(THREAD, SystemDictionary_lock);

    Klass* check = find_class(h_name, k->class_loader_data());
    assert(check == k, "should be present in the dictionary");
  } );

  return k;
}

#if INCLUDE_CDS
// Load a class for boot loader from the shared spaces. This also
// forces the super class and all interfaces to be loaded.
InstanceKlass* SystemDictionary::load_shared_boot_class(Symbol* class_name,
                                                        TRAPS) {
  InstanceKlass* ik = SystemDictionaryShared::find_builtin_class(class_name);
  if (ik != NULL && ik->is_shared_boot_class()) {
    return load_shared_class(ik, Handle(), Handle(), NULL, THREAD);
  }
  return NULL;
}

// Check if a shared class can be loaded by the specific classloader:
//
// NULL classloader:
//   - Module class from "modules" jimage. ModuleEntry must be defined in the classloader.
//   - Class from -Xbootclasspath/a. The class has no defined PackageEntry, or must
//     be defined in an unnamed module.
bool SystemDictionary::is_shared_class_visible(Symbol* class_name,
                                               InstanceKlass* ik,
                                               Handle class_loader, TRAPS) {
  assert(!ModuleEntryTable::javabase_moduleEntry()->is_patched(),
         "Cannot use sharing if java.base is patched");
  ResourceMark rm(THREAD);
  int path_index = ik->shared_classpath_index();
  ClassLoaderData* loader_data = class_loader_data(class_loader);
  if (path_index < 0) {
    // path_index < 0 indicates that the class is intended for a custom loader
    // and should not be loaded by boot/platform/app loaders
    if (loader_data->is_builtin_class_loader_data()) {
      return false;
    } else {
      return true;
    }
  }
  SharedClassPathEntry* ent =
            (SharedClassPathEntry*)FileMapInfo::shared_path(path_index);
  if (!Universe::is_module_initialized()) {
    assert(ent != NULL && ent->is_modules_image(),
           "Loading non-bootstrap classes before the module system is initialized");
    assert(class_loader.is_null(), "sanity");
    return true;
  }
  // Get the pkg_entry from the classloader
  TempNewSymbol pkg_name = NULL;
  PackageEntry* pkg_entry = NULL;
  ModuleEntry* mod_entry = NULL;
  pkg_name = InstanceKlass::package_from_name(class_name, CHECK_false);
  if (pkg_name != NULL) {
    if (loader_data != NULL) {
      pkg_entry = loader_data->packages()->lookup_only(pkg_name);
    }
    if (pkg_entry != NULL) {
      mod_entry = pkg_entry->module();
    }
  }

  // If the archived class is from a module that has been patched at runtime,
  // the class cannot be loaded from the archive.
  if (mod_entry != NULL && mod_entry->is_patched()) {
    return false;
  }

  if (class_loader.is_null()) {
    assert(ent != NULL, "Shared class for NULL classloader must have valid SharedClassPathEntry");
    // The NULL classloader can load archived class originated from the
    // "modules" jimage and the -Xbootclasspath/a. For class from the
    // "modules" jimage, the PackageEntry/ModuleEntry must be defined
    // by the NULL classloader.
    if (mod_entry != NULL) {
      // PackageEntry/ModuleEntry is found in the classloader. Check if the
      // ModuleEntry's location agrees with the archived class' origination.
      if (ent->is_modules_image() && mod_entry->location()->starts_with("jrt:")) {
        return true; // Module class from the "module" jimage
      }
    }

    // If the archived class is not from the "module" jimage, the class can be
    // loaded by the NULL classloader if
    //
    // 1. the class is from the unamed package
    // 2. or, the class is not from a module defined in the NULL classloader
    // 3. or, the class is from an unamed module
    if (!ent->is_modules_image() && ik->is_shared_boot_class()) {
      // the class is from the -Xbootclasspath/a
      if (pkg_name == NULL ||
          pkg_entry == NULL ||
          pkg_entry->in_unnamed_module()) {
        assert(mod_entry == NULL ||
               mod_entry == loader_data->unnamed_module(),
               "the unnamed module is not defined in the classloader");
        return true;
      }
    }
    return false;
  } else {
    bool res = SystemDictionaryShared::is_shared_class_visible_for_classloader(
              ik, class_loader, pkg_name, pkg_entry, mod_entry, CHECK_(false));
    return res;
  }
}

InstanceKlass* SystemDictionary::load_shared_class(InstanceKlass* ik,
                                                   Handle class_loader,
                                                   Handle protection_domain,
                                                   const ClassFileStream *cfs,
                                                   TRAPS) {
  assert(ik != NULL, "sanity");
  assert(!ik->is_unshareable_info_restored(), "shared class can be loaded only once");
  Symbol* class_name = ik->name();

  bool visible = is_shared_class_visible(
                          class_name, ik, class_loader, CHECK_NULL);
  if (!visible) {
    return NULL;
  }

  // Resolve the superclass and interfaces. They must be the same
  // as in dump time, because the layout of <ik> depends on
  // the specific layout of ik->super() and ik->local_interfaces().
  //
  // If unexpected superclass or interfaces are found, we cannot
  // load <ik> from the shared archive.

  if (ik->super() != NULL) {
    Symbol*  cn = ik->super()->name();
    Klass *s = resolve_super_or_fail(class_name, cn,
                                     class_loader, protection_domain, true, CHECK_NULL);
    if (s != ik->super()) {
      // The dynamically resolved super class is not the same as the one we used during dump time,
      // so we cannot use ik.
      return NULL;
    } else {
      assert(s->is_shared(), "must be");
    }
  }

  Array<InstanceKlass*>* interfaces = ik->local_interfaces();
  int num_interfaces = interfaces->length();
  for (int index = 0; index < num_interfaces; index++) {
    InstanceKlass* k = interfaces->at(index);
    Symbol* name  = k->name();
    Klass* i = resolve_super_or_fail(class_name, name, class_loader, protection_domain, false, CHECK_NULL);
    if (k != i) {
      // The dynamically resolved interface class is not the same as the one we used during dump time,
      // so we cannot use ik.
      return NULL;
    } else {
      assert(i->is_shared(), "must be");
    }
  }

  InstanceKlass* new_ik = KlassFactory::check_shared_class_file_load_hook(
      ik, class_name, class_loader, protection_domain, cfs, CHECK_NULL);
  if (new_ik != NULL) {
    // The class is changed by CFLH. Return the new class. The shared class is
    // not used.
    return new_ik;
  }

  // Adjust methods to recover missing data.  They need addresses for
  // interpreter entry points and their default native method address
  // must be reset.

  // Updating methods must be done under a lock so multiple
  // threads don't update these in parallel
  //
  // Shared classes are all currently loaded by either the bootstrap or
  // internal parallel class loaders, so this will never cause a deadlock
  // on a custom class loader lock.

  ClassLoaderData* loader_data = ClassLoaderData::class_loader_data(class_loader());
  {
    HandleMark hm(THREAD);
    Handle lockObject = compute_loader_lock_object(class_loader, THREAD);
    check_loader_lock_contention(lockObject, THREAD);
    ObjectLocker ol(lockObject, THREAD, true);
    // prohibited package check assumes all classes loaded from archive call
    // restore_unshareable_info which calls ik->set_package()
    ik->restore_unshareable_info(loader_data, protection_domain, CHECK_NULL);
  }

  ik->print_class_load_logging(loader_data, NULL, NULL);

  // For boot loader, ensure that GetSystemPackage knows that a class in this
  // package was loaded.
  if (class_loader.is_null()) {
    int path_index = ik->shared_classpath_index();
    ResourceMark rm(THREAD);
    ClassLoader::add_package(ik->name()->as_C_string(), path_index, THREAD);
  }

  if (DumpLoadedClassList != NULL && classlist_file->is_open()) {
    // Only dump the classes that can be stored into CDS archive
    if (SystemDictionaryShared::is_sharing_possible(loader_data)) {
      ResourceMark rm(THREAD);
      classlist_file->print_cr("%s", ik->name()->as_C_string());
      classlist_file->flush();
    }
  }

  // notify a class loaded from shared object
  ClassLoadingService::notify_class_loaded(ik, true /* shared class */);

  ik->set_has_passed_fingerprint_check(false);
  if (UseAOT && ik->supers_have_passed_fingerprint_checks()) {
    uint64_t aot_fp = AOTLoader::get_saved_fingerprint(ik);
    uint64_t cds_fp = ik->get_stored_fingerprint();
    if (aot_fp != 0 && aot_fp == cds_fp) {
      // This class matches with a class saved in an AOT library
      ik->set_has_passed_fingerprint_check(true);
    } else {
      if (log_is_enabled(Info, class, fingerprint)) {
        ResourceMark rm(THREAD);
        log_info(class, fingerprint)("%s :  expected = " PTR64_FORMAT " actual = " PTR64_FORMAT, ik->external_name(), aot_fp, cds_fp);
      }
    }
  }

  return ik;
}
#endif // INCLUDE_CDS

InstanceKlass* SystemDictionary::load_instance_class(Symbol* class_name, Handle class_loader, TRAPS) {

  if (class_loader.is_null()) {
    ResourceMark rm(THREAD);
    PackageEntry* pkg_entry = NULL;
    bool search_only_bootloader_append = false;
    ClassLoaderData *loader_data = class_loader_data(class_loader);

    // Find the package in the boot loader's package entry table.
    TempNewSymbol pkg_name = InstanceKlass::package_from_name(class_name, CHECK_NULL);
    if (pkg_name != NULL) {
      pkg_entry = loader_data->packages()->lookup_only(pkg_name);
    }

    // Prior to attempting to load the class, enforce the boot loader's
    // visibility boundaries.
    if (!Universe::is_module_initialized()) {
      // During bootstrapping, prior to module initialization, any
      // class attempting to be loaded must be checked against the
      // java.base packages in the boot loader's PackageEntryTable.
      // No class outside of java.base is allowed to be loaded during
      // this bootstrapping window.
      if (pkg_entry == NULL || pkg_entry->in_unnamed_module()) {
        // Class is either in the unnamed package or in
        // a named package within the unnamed module.  Either
        // case is outside of java.base, do not attempt to
        // load the class post java.base definition.  If
        // java.base has not been defined, let the class load
        // and its package will be checked later by
        // ModuleEntryTable::verify_javabase_packages.
        if (ModuleEntryTable::javabase_defined()) {
          return NULL;
        }
      } else {
        // Check that the class' package is defined within java.base.
        ModuleEntry* mod_entry = pkg_entry->module();
        Symbol* mod_entry_name = mod_entry->name();
        if (mod_entry_name->fast_compare(vmSymbols::java_base()) != 0) {
          return NULL;
        }
      }
    } else {
      // After the module system has been initialized, check if the class'
      // package is in a module defined to the boot loader.
      if (pkg_name == NULL || pkg_entry == NULL || pkg_entry->in_unnamed_module()) {
        // Class is either in the unnamed package, in a named package
        // within a module not defined to the boot loader or in a
        // a named package within the unnamed module.  In all cases,
        // limit visibility to search for the class only in the boot
        // loader's append path.
        if (!ClassLoader::has_bootclasspath_append()) {
           // If there is no bootclasspath append entry, no need to continue
           // searching.
           return NULL;
        }
        search_only_bootloader_append = true;
      }
    }

    // Prior to bootstrapping's module initialization, never load a class outside
    // of the boot loader's module path
    assert(Universe::is_module_initialized() ||
           !search_only_bootloader_append,
           "Attempt to load a class outside of boot loader's module path");

    // Search for classes in the CDS archive.
    InstanceKlass* k = NULL;
    {
#if INCLUDE_CDS
      PerfTraceTime vmtimer(ClassLoader::perf_shared_classload_time());
      k = load_shared_boot_class(class_name, THREAD);
#endif
    }

    if (k == NULL) {
      // Use VM class loader
      PerfTraceTime vmtimer(ClassLoader::perf_sys_classload_time());
      k = ClassLoader::load_class(class_name, search_only_bootloader_append, CHECK_NULL);
    }

    // find_or_define_instance_class may return a different InstanceKlass
    if (k != NULL) {
      InstanceKlass* defined_k =
        find_or_define_instance_class(class_name, class_loader, k, THREAD);
      if (!HAS_PENDING_EXCEPTION && defined_k != k) {
        // If a parallel capable class loader already defined this class, register 'k' for cleanup.
        assert(defined_k != NULL, "Should have a klass if there's no exception");
        loader_data->add_to_deallocate_list(k);
        k = defined_k;
      } else if (HAS_PENDING_EXCEPTION) {
        loader_data->add_to_deallocate_list(k);
        return NULL;
      }
    }
    return k;
  } else {
    // Use user specified class loader to load class. Call loadClass operation on class_loader.
    ResourceMark rm(THREAD);

    assert(THREAD->is_Java_thread(), "must be a JavaThread");
    JavaThread* jt = (JavaThread*) THREAD;

    PerfClassTraceTime vmtimer(ClassLoader::perf_app_classload_time(),
                               ClassLoader::perf_app_classload_selftime(),
                               ClassLoader::perf_app_classload_count(),
                               jt->get_thread_stat()->perf_recursion_counts_addr(),
                               jt->get_thread_stat()->perf_timers_addr(),
                               PerfClassTraceTime::CLASS_LOAD);

    Handle s = java_lang_String::create_from_symbol(class_name, CHECK_NULL);
    // Translate to external class name format, i.e., convert '/' chars to '.'
    Handle string = java_lang_String::externalize_classname(s, CHECK_NULL);

    JavaValue result(T_OBJECT);

    InstanceKlass* spec_klass = SystemDictionary::ClassLoader_klass();

    // Call public unsynchronized loadClass(String) directly for all class loaders.
    // For parallelCapable class loaders, JDK >=7, loadClass(String, boolean) will
    // acquire a class-name based lock rather than the class loader object lock.
    // JDK < 7 already acquire the class loader lock in loadClass(String, boolean).
    JavaCalls::call_virtual(&result,
                            class_loader,
                            spec_klass,
                            vmSymbols::loadClass_name(),
                            vmSymbols::string_class_signature(),
                            string,
                            CHECK_NULL);

    assert(result.get_type() == T_OBJECT, "just checking");
    oop obj = (oop) result.get_jobject();

    // Primitive classes return null since forName() can not be
    // used to obtain any of the Class objects representing primitives or void
    if ((obj != NULL) && !(java_lang_Class::is_primitive(obj))) {
      InstanceKlass* k = InstanceKlass::cast(java_lang_Class::as_Klass(obj));
      // For user defined Java class loaders, check that the name returned is
      // the same as that requested.  This check is done for the bootstrap
      // loader when parsing the class file.
      if (class_name == k->name()) {
        return k;
      }
    }
    // Class is not found or has the wrong name, return NULL
    return NULL;
  }
}

static void post_class_define_event(InstanceKlass* k, const ClassLoaderData* def_cld) {
  EventClassDefine event;
  if (event.should_commit()) {
    event.set_definedClass(k);
    event.set_definingClassLoader(def_cld);
    event.commit();
  }
}

void SystemDictionary::define_instance_class(InstanceKlass* k, TRAPS) {

  HandleMark hm(THREAD);
  ClassLoaderData* loader_data = k->class_loader_data();
  Handle class_loader_h(THREAD, loader_data->class_loader());

 // for bootstrap and other parallel classloaders don't acquire lock,
 // use placeholder token
 // If a parallelCapable class loader calls define_instance_class instead of
 // find_or_define_instance_class to get here, we have a timing
 // hole with systemDictionary updates and check_constraints
 if (!class_loader_h.is_null() && !is_parallelCapable(class_loader_h)) {
    assert(ObjectSynchronizer::current_thread_holds_lock((JavaThread*)THREAD,
         compute_loader_lock_object(class_loader_h, THREAD)),
         "define called without lock");
  }

  // Check class-loading constraints. Throw exception if violation is detected.
  // Grabs and releases SystemDictionary_lock
  // The check_constraints/find_class call and update_dictionary sequence
  // must be "atomic" for a specific class/classloader pair so we never
  // define two different instanceKlasses for that class/classloader pair.
  // Existing classloaders will call define_instance_class with the
  // classloader lock held
  // Parallel classloaders will call find_or_define_instance_class
  // which will require a token to perform the define class
  Symbol*  name_h = k->name();
  Dictionary* dictionary = loader_data->dictionary();
  unsigned int d_hash = dictionary->compute_hash(name_h);
  check_constraints(d_hash, k, class_loader_h, true, CHECK);

  // Register class just loaded with class loader (placed in ArrayList)
  // Note we do this before updating the dictionary, as this can
  // fail with an OutOfMemoryError (if it does, we will *not* put this
  // class in the dictionary and will not update the class hierarchy).
  // JVMTI FollowReferences needs to find the classes this way.
  if (k->class_loader() != NULL) {
    methodHandle m(THREAD, Universe::loader_addClass_method());
    JavaValue result(T_VOID);
    JavaCallArguments args(class_loader_h);
    args.push_oop(Handle(THREAD, k->java_mirror()));
    JavaCalls::call(&result, m, &args, CHECK);
  }

  // Add the new class. We need recompile lock during update of CHA.
  {
    unsigned int p_hash = placeholders()->compute_hash(name_h);
    int p_index = placeholders()->hash_to_index(p_hash);

    MutexLocker mu_r(THREAD, Compile_lock);

    // Add to class hierarchy, initialize vtables, and do possible
    // deoptimizations.
    add_to_hierarchy(k, CHECK); // No exception, but can block

    // Add to systemDictionary - so other classes can see it.
    // Grabs and releases SystemDictionary_lock
    update_dictionary(d_hash, p_index, p_hash,
                      k, class_loader_h, THREAD);
  }
  k->eager_initialize(THREAD);

  // notify jvmti
  if (JvmtiExport::should_post_class_load()) {
      assert(THREAD->is_Java_thread(), "thread->is_Java_thread()");
      JvmtiExport::post_class_load((JavaThread *) THREAD, k);

  }
  post_class_define_event(k, loader_data);
}

// Support parallel classloading
// All parallel class loaders, including bootstrap classloader
// lock a placeholder entry for this class/class_loader pair
// to allow parallel defines of different classes for this class loader
// With AllowParallelDefine flag==true, in case they do not synchronize around
// FindLoadedClass/DefineClass, calls, we check for parallel
// loading for them, wait if a defineClass is in progress
// and return the initial requestor's results
// This flag does not apply to the bootstrap classloader.
// With AllowParallelDefine flag==false, call through to define_instance_class
// which will throw LinkageError: duplicate class definition.
// False is the requested default.
// For better performance, the class loaders should synchronize
// findClass(), i.e. FindLoadedClass/DefineClassIfAbsent or they
// potentially waste time reading and parsing the bytestream.
// Note: VM callers should ensure consistency of k/class_name,class_loader
// Be careful when modifying this code: once you have run
// placeholders()->find_and_add(PlaceholderTable::DEFINE_CLASS),
// you need to find_and_remove it before returning.
// So be careful to not exit with a CHECK_ macro betweeen these calls.
InstanceKlass* SystemDictionary::find_or_define_instance_class(Symbol* class_name, Handle class_loader,
                                                               InstanceKlass* k, TRAPS) {

  Symbol*  name_h = k->name(); // passed in class_name may be null
  ClassLoaderData* loader_data = class_loader_data(class_loader);
  Dictionary* dictionary = loader_data->dictionary();

  unsigned int d_hash = dictionary->compute_hash(name_h);

  // Hold SD lock around find_class and placeholder creation for DEFINE_CLASS
  unsigned int p_hash = placeholders()->compute_hash(name_h);
  int p_index = placeholders()->hash_to_index(p_hash);
  PlaceholderEntry* probe;

  {
    MutexLocker mu(THREAD, SystemDictionary_lock);
    // First check if class already defined
    if (is_parallelDefine(class_loader)) {
      InstanceKlass* check = find_class(d_hash, name_h, dictionary);
      if (check != NULL) {
        return check;
      }
    }

    // Acquire define token for this class/classloader
    probe = placeholders()->find_and_add(p_index, p_hash, name_h, loader_data, PlaceholderTable::DEFINE_CLASS, NULL, THREAD);
    // Wait if another thread defining in parallel
    // All threads wait - even those that will throw duplicate class: otherwise
    // caller is surprised by LinkageError: duplicate, but findLoadedClass fails
    // if other thread has not finished updating dictionary
    while (probe->definer() != NULL) {
      SystemDictionary_lock->wait();
    }
    // Only special cases allow parallel defines and can use other thread's results
    // Other cases fall through, and may run into duplicate defines
    // caught by finding an entry in the SystemDictionary
    if (is_parallelDefine(class_loader) && (probe->instance_klass() != NULL)) {
        placeholders()->find_and_remove(p_index, p_hash, name_h, loader_data, PlaceholderTable::DEFINE_CLASS, THREAD);
        SystemDictionary_lock->notify_all();
#ifdef ASSERT
        InstanceKlass* check = find_class(d_hash, name_h, dictionary);
        assert(check != NULL, "definer missed recording success");
#endif
        return probe->instance_klass();
    } else {
      // This thread will define the class (even if earlier thread tried and had an error)
      probe->set_definer(THREAD);
    }
  }

  define_instance_class(k, THREAD);

  Handle linkage_exception = Handle(); // null handle

  // definer must notify any waiting threads
  {
    MutexLocker mu(THREAD, SystemDictionary_lock);
    PlaceholderEntry* probe = placeholders()->get_entry(p_index, p_hash, name_h, loader_data);
    assert(probe != NULL, "DEFINE_CLASS placeholder lost?");
    if (probe != NULL) {
      if (HAS_PENDING_EXCEPTION) {
        linkage_exception = Handle(THREAD,PENDING_EXCEPTION);
        CLEAR_PENDING_EXCEPTION;
      } else {
        probe->set_instance_klass(k);
      }
      probe->set_definer(NULL);
      placeholders()->find_and_remove(p_index, p_hash, name_h, loader_data, PlaceholderTable::DEFINE_CLASS, THREAD);
      SystemDictionary_lock->notify_all();
    }
  }

  // Can't throw exception while holding lock due to rank ordering
  if (linkage_exception() != NULL) {
    THROW_OOP_(linkage_exception(), NULL); // throws exception and returns
  }

  return k;
}

Handle SystemDictionary::compute_loader_lock_object(Handle class_loader, TRAPS) {
  // If class_loader is NULL we synchronize on _system_loader_lock_obj
  if (class_loader.is_null()) {
    return Handle(THREAD, _system_loader_lock_obj);
  } else {
    return class_loader;
  }
}

// This method is added to check how often we have to wait to grab loader
// lock. The results are being recorded in the performance counters defined in
// ClassLoader::_sync_systemLoaderLockContentionRate and
// ClassLoader::_sync_nonSystemLoaderLockConteionRate.
void SystemDictionary::check_loader_lock_contention(Handle loader_lock, TRAPS) {
  if (!UsePerfData) {
    return;
  }

  assert(!loader_lock.is_null(), "NULL lock object");

  if (ObjectSynchronizer::query_lock_ownership((JavaThread*)THREAD, loader_lock)
      == ObjectSynchronizer::owner_other) {
    // contention will likely happen, so increment the corresponding
    // contention counter.
    if (loader_lock() == _system_loader_lock_obj) {
      ClassLoader::sync_systemLoaderLockContentionRate()->inc();
    } else {
      ClassLoader::sync_nonSystemLoaderLockContentionRate()->inc();
    }
  }
}

// ----------------------------------------------------------------------------
// Lookup

InstanceKlass* SystemDictionary::find_class(unsigned int hash,
                                            Symbol* class_name,
                                            Dictionary* dictionary) {
  assert_locked_or_safepoint(SystemDictionary_lock);
  int index = dictionary->hash_to_index(hash);
  return dictionary->find_class(index, hash, class_name);
}


// Basic find on classes in the midst of being loaded
Symbol* SystemDictionary::find_placeholder(Symbol* class_name,
                                           ClassLoaderData* loader_data) {
  assert_locked_or_safepoint(SystemDictionary_lock);
  unsigned int p_hash = placeholders()->compute_hash(class_name);
  int p_index = placeholders()->hash_to_index(p_hash);
  return placeholders()->find_entry(p_index, p_hash, class_name, loader_data);
}


// Used for assertions and verification only
// Precalculating the hash and index is an optimization because there are many lookups
// before adding the class.
InstanceKlass* SystemDictionary::find_class(Symbol* class_name, ClassLoaderData* loader_data) {
  assert_locked_or_safepoint(SystemDictionary_lock);
  #ifndef ASSERT
  guarantee(VerifyBeforeGC      ||
            VerifyDuringGC      ||
            VerifyBeforeExit    ||
            VerifyDuringStartup ||
            VerifyAfterGC, "too expensive");
  #endif

  Dictionary* dictionary = loader_data->dictionary();
  unsigned int d_hash = dictionary->compute_hash(class_name);
  return find_class(d_hash, class_name, dictionary);
}


// ----------------------------------------------------------------------------
// Update hierachy. This is done before the new klass has been added to the SystemDictionary. The Recompile_lock
// is held, to ensure that the compiler is not using the class hierachy, and that deoptimization will kick in
// before a new class is used.

void SystemDictionary::add_to_hierarchy(InstanceKlass* k, TRAPS) {
  assert(k != NULL, "just checking");
  assert_locked_or_safepoint(Compile_lock);

  k->set_init_state(InstanceKlass::loaded);
  // make sure init_state store is already done.
  // The compiler reads the hierarchy outside of the Compile_lock.
  // Access ordering is used to add to hierarchy.

  // Link into hierachy.
  k->append_to_sibling_list();                    // add to superklass/sibling list
  k->process_interfaces(THREAD);                  // handle all "implements" declarations

  // Now flush all code that depended on old class hierarchy.
  // Note: must be done *after* linking k into the hierarchy (was bug 12/9/97)
  CodeCache::flush_dependents_on(k);
}

// ----------------------------------------------------------------------------
// GC support

// Assumes classes in the SystemDictionary are only unloaded at a safepoint
// Note: anonymous classes are not in the SD.
bool SystemDictionary::do_unloading(GCTimer* gc_timer) {

  bool unloading_occurred;
  bool is_concurrent = !SafepointSynchronize::is_at_safepoint();
  {
    GCTraceTime(Debug, gc, phases) t("ClassLoaderData", gc_timer);
    assert_locked_or_safepoint(ClassLoaderDataGraph_lock);  // caller locks.
    // First, mark for unload all ClassLoaderData referencing a dead class loader.
    unloading_occurred = ClassLoaderDataGraph::do_unloading();
    if (unloading_occurred) {
      MutexLocker ml2(is_concurrent ? Module_lock : NULL);
      JFR_ONLY(Jfr::on_unloading_classes();)

      MutexLocker ml1(is_concurrent ? SystemDictionary_lock : NULL);
      ClassLoaderDataGraph::clean_module_and_package_info();
      constraints()->purge_loader_constraints();
      resolution_errors()->purge_resolution_errors();
    }
  }

  GCTraceTime(Debug, gc, phases) t("Trigger cleanups", gc_timer);

  if (unloading_occurred) {
    SymbolTable::trigger_cleanup();

    // Oops referenced by the protection domain cache table may get unreachable independently
    // of the class loader (eg. cached protection domain oops). So we need to
    // explicitly unlink them here.
    // All protection domain oops are linked to the caller class, so if nothing
    // unloads, this is not needed.
    _pd_cache_table->trigger_cleanup();
  }

  return unloading_occurred;
}

void SystemDictionary::oops_do(OopClosure* f, bool include_handles) {
  f->do_oop(&_java_system_loader);
  f->do_oop(&_java_platform_loader);
  f->do_oop(&_system_loader_lock_obj);
  CDS_ONLY(SystemDictionaryShared::oops_do(f);)

  // Visit extra methods
  invoke_method_table()->oops_do(f);

  if (include_handles) {
    OopStorageSet::vm_global()->oops_do(f);
  }
}

// CDS: scan and relocate all classes referenced by _well_known_klasses[].
void SystemDictionary::well_known_klasses_do(MetaspaceClosure* it) {
  for (int id = FIRST_WKID; id < WKID_LIMIT; id++) {
    it->push(well_known_klass_addr((WKID)id));
  }
}

void SystemDictionary::methods_do(void f(Method*)) {
  // Walk methods in loaded classes
  MutexLocker ml(ClassLoaderDataGraph_lock);
  ClassLoaderDataGraph::methods_do(f);
  // Walk method handle intrinsics
  invoke_method_table()->methods_do(f);
}

// ----------------------------------------------------------------------------
// Initialization

void SystemDictionary::initialize(TRAPS) {
  // Allocate arrays
  _placeholders        = new PlaceholderTable(_placeholder_table_size);
  _loader_constraints  = new LoaderConstraintTable(_loader_constraint_size);
  _resolution_errors   = new ResolutionErrorTable(_resolution_error_size);
  _invoke_method_table = new SymbolPropertyTable(_invoke_method_size);
  _pd_cache_table = new ProtectionDomainCacheTable(defaultProtectionDomainCacheSize);

  // Allocate private object used as system class loader lock
  _system_loader_lock_obj = oopFactory::new_intArray(0, CHECK);
  // Initialize basic classes
  resolve_well_known_classes(CHECK);
}

// Compact table of directions on the initialization of klasses:
static const short wk_init_info[] = {
  #define WK_KLASS_INIT_INFO(name, symbol) \
    ((short)vmSymbols::VM_SYMBOL_ENUM_NAME(symbol)),

  WK_KLASSES_DO(WK_KLASS_INIT_INFO)
  #undef WK_KLASS_INIT_INFO
  0
};

#ifdef ASSERT
bool SystemDictionary::is_well_known_klass(Symbol* class_name) {
  int sid;
  for (int i = 0; (sid = wk_init_info[i]) != 0; i++) {
    Symbol* symbol = vmSymbols::symbol_at((vmSymbols::SID)sid);
    if (class_name == symbol) {
      return true;
    }
  }
  return false;
}
#endif

bool SystemDictionary::resolve_wk_klass(WKID id, TRAPS) {
  assert(id >= (int)FIRST_WKID && id < (int)WKID_LIMIT, "oob");
  int sid = wk_init_info[id - FIRST_WKID];
  Symbol* symbol = vmSymbols::symbol_at((vmSymbols::SID)sid);
  InstanceKlass** klassp = &_well_known_klasses[id];

  if ((*klassp) == NULL) {
    Klass* k = resolve_or_fail(symbol, true, CHECK_0);
    (*klassp) = InstanceKlass::cast(k);
  }
  return ((*klassp) != NULL);
}

void SystemDictionary::resolve_wk_klasses_until(WKID limit_id, WKID &start_id, TRAPS) {
  assert((int)start_id <= (int)limit_id, "IDs are out of order!");
  for (int id = (int)start_id; id < (int)limit_id; id++) {
    assert(id >= (int)FIRST_WKID && id < (int)WKID_LIMIT, "oob");
    resolve_wk_klass((WKID)id, CHECK);
  }

  // move the starting value forward to the limit:
  start_id = limit_id;
}

void SystemDictionary::resolve_well_known_classes(TRAPS) {
  assert(WK_KLASS(Object_klass) == NULL, "well-known classes should only be initialized once");

  // Create the ModuleEntry for java.base.  This call needs to be done here,
  // after vmSymbols::initialize() is called but before any classes are pre-loaded.
  ClassLoader::classLoader_init2(CHECK);

  // Preload commonly used klasses
  WKID scan = FIRST_WKID;
  // first do Object, then String, Class
#if INCLUDE_CDS
  if (UseSharedSpaces) {
    resolve_wk_klasses_through(WK_KLASS_ENUM_NAME(Object_klass), scan, CHECK);

    // It's unsafe to access the archived heap regions before they
    // are fixed up, so we must do the fixup as early as possible
    // before the archived java objects are accessed by functions
    // such as java_lang_Class::restore_archived_mirror and
    // ConstantPool::restore_unshareable_info (restores the archived
    // resolved_references array object).
    //
    // HeapShared::fixup_mapped_heap_regions() fills the empty
    // spaces in the archived heap regions and may use
    // SystemDictionary::Object_klass(), so we can do this only after
    // Object_klass is resolved. See the above resolve_wk_klasses_through()
    // call. No mirror objects are accessed/restored in the above call.
    // Mirrors are restored after java.lang.Class is loaded.
    HeapShared::fixup_mapped_heap_regions();

    // Initialize the constant pool for the Object_class
    assert(Object_klass()->is_shared(), "must be");
    Object_klass()->constants()->restore_unshareable_info(CHECK);
    resolve_wk_klasses_through(WK_KLASS_ENUM_NAME(Class_klass), scan, CHECK);
  } else
#endif
  {
    resolve_wk_klasses_through(WK_KLASS_ENUM_NAME(Class_klass), scan, CHECK);
  }

  assert(WK_KLASS(Object_klass) != NULL, "well-known classes should now be initialized");

  java_lang_Object::register_natives(CHECK);

  // Calculate offsets for String and Class classes since they are loaded and
  // can be used after this point.
  java_lang_String::compute_offsets();
  java_lang_Class::compute_offsets();

  // Fixup mirrors for classes loaded before java.lang.Class.
  // These calls iterate over the objects currently in the perm gen
  // so calling them at this point is matters (not before when there
  // are fewer objects and not later after there are more objects
  // in the perm gen.
  Universe::initialize_basic_type_mirrors(CHECK);
  Universe::fixup_mirrors(CHECK);

  // do a bunch more:
  resolve_wk_klasses_through(WK_KLASS_ENUM_NAME(Reference_klass), scan, CHECK);

  // Preload ref klasses and set reference types
  WK_KLASS(Reference_klass)->set_reference_type(REF_OTHER);
  InstanceRefKlass::update_nonstatic_oop_maps(WK_KLASS(Reference_klass));

  resolve_wk_klasses_through(WK_KLASS_ENUM_NAME(PhantomReference_klass), scan, CHECK);
  WK_KLASS(SoftReference_klass)->set_reference_type(REF_SOFT);
  WK_KLASS(WeakReference_klass)->set_reference_type(REF_WEAK);
  WK_KLASS(FinalReference_klass)->set_reference_type(REF_FINAL);
  WK_KLASS(PhantomReference_klass)->set_reference_type(REF_PHANTOM);

  // JSR 292 classes
  WKID jsr292_group_start = WK_KLASS_ENUM_NAME(MethodHandle_klass);
  WKID jsr292_group_end   = WK_KLASS_ENUM_NAME(VolatileCallSite_klass);
  resolve_wk_klasses_until(jsr292_group_start, scan, CHECK);
  resolve_wk_klasses_through(jsr292_group_end, scan, CHECK);
  WKID last = WKID_LIMIT;
  resolve_wk_klasses_until(last, scan, CHECK);

  _box_klasses[T_BOOLEAN] = WK_KLASS(Boolean_klass);
  _box_klasses[T_CHAR]    = WK_KLASS(Character_klass);
  _box_klasses[T_FLOAT]   = WK_KLASS(Float_klass);
  _box_klasses[T_DOUBLE]  = WK_KLASS(Double_klass);
  _box_klasses[T_BYTE]    = WK_KLASS(Byte_klass);
  _box_klasses[T_SHORT]   = WK_KLASS(Short_klass);
  _box_klasses[T_INT]     = WK_KLASS(Integer_klass);
  _box_klasses[T_LONG]    = WK_KLASS(Long_klass);
  //_box_klasses[T_OBJECT]  = WK_KLASS(object_klass);
  //_box_klasses[T_ARRAY]   = WK_KLASS(object_klass);

#ifdef ASSERT
  if (UseSharedSpaces) {
    assert(JvmtiExport::is_early_phase(),
           "All well known classes must be resolved in JVMTI early phase");
    for (int i = FIRST_WKID; i < last; i++) {
      InstanceKlass* k = _well_known_klasses[i];
      assert(k->is_shared(), "must not be replaced by JVMTI class file load hook");
    }
  }
#endif
}

// Tells if a given klass is a box (wrapper class, such as java.lang.Integer).
// If so, returns the basic type it holds.  If not, returns T_OBJECT.
BasicType SystemDictionary::box_klass_type(Klass* k) {
  assert(k != NULL, "");
  for (int i = T_BOOLEAN; i < T_VOID+1; i++) {
    if (_box_klasses[i] == k)
      return (BasicType)i;
  }
  return T_OBJECT;
}

// Constraints on class loaders. The details of the algorithm can be
// found in the OOPSLA'98 paper "Dynamic Class Loading in the Java
// Virtual Machine" by Sheng Liang and Gilad Bracha.  The basic idea is
// that the dictionary needs to maintain a set of contraints that
// must be satisfied by all classes in the dictionary.
// if defining is true, then LinkageError if already in dictionary
// if initiating loader, then ok if InstanceKlass matches existing entry

void SystemDictionary::check_constraints(unsigned int d_hash,
                                         InstanceKlass* k,
                                         Handle class_loader,
                                         bool defining,
                                         TRAPS) {
  ResourceMark rm(THREAD);
  stringStream ss;
  bool throwException = false;

  {
    Symbol *name = k->name();
    ClassLoaderData *loader_data = class_loader_data(class_loader);

    MutexLocker mu(THREAD, SystemDictionary_lock);

    InstanceKlass* check = find_class(d_hash, name, loader_data->dictionary());
    if (check != NULL) {
      // If different InstanceKlass - duplicate class definition,
      // else - ok, class loaded by a different thread in parallel.
      // We should only have found it if it was done loading and ok to use.
      // The dictionary only holds instance classes, placeholders
      // also hold array classes.

      assert(check->is_instance_klass(), "noninstance in systemdictionary");
      if ((defining == true) || (k != check)) {
        throwException = true;
        ss.print("loader %s", loader_data->loader_name_and_id());
        ss.print(" attempted duplicate %s definition for %s. (%s)",
                 k->external_kind(), k->external_name(), k->class_in_module_of_loader(false, true));
      } else {
        return;
      }
    }

#ifdef ASSERT
    Symbol* ph_check = find_placeholder(name, loader_data);
    assert(ph_check == NULL || ph_check == name, "invalid symbol");
#endif

    if (throwException == false) {
      if (constraints()->check_or_update(k, class_loader, name) == false) {
        throwException = true;
        ss.print("loader constraint violation: loader %s", loader_data->loader_name_and_id());
        ss.print(" wants to load %s %s.",
                 k->external_kind(), k->external_name());
        Klass *existing_klass = constraints()->find_constrained_klass(name, class_loader);
        if (existing_klass != NULL && existing_klass->class_loader() != class_loader()) {
          ss.print(" A different %s with the same name was previously loaded by %s. (%s)",
                   existing_klass->external_kind(),
                   existing_klass->class_loader_data()->loader_name_and_id(),
                   existing_klass->class_in_module_of_loader(false, true));
        } else {
          ss.print(" (%s)", k->class_in_module_of_loader(false, true));
        }
      }
    }
  }

  // Throw error now if needed (cannot throw while holding
  // SystemDictionary_lock because of rank ordering)
  if (throwException == true) {
    THROW_MSG(vmSymbols::java_lang_LinkageError(), ss.as_string());
  }
}

// Update class loader data dictionary - done after check_constraint and add_to_hierachy
// have been called.
void SystemDictionary::update_dictionary(unsigned int d_hash,
                                         int p_index, unsigned int p_hash,
                                         InstanceKlass* k,
                                         Handle class_loader,
                                         TRAPS) {
  // Compile_lock prevents systemDictionary updates during compilations
  assert_locked_or_safepoint(Compile_lock);
  Symbol*  name  = k->name();
  ClassLoaderData *loader_data = class_loader_data(class_loader);

  {
    MutexLocker mu1(THREAD, SystemDictionary_lock);

    // Make a new dictionary entry.
    Dictionary* dictionary = loader_data->dictionary();
    InstanceKlass* sd_check = find_class(d_hash, name, dictionary);
    if (sd_check == NULL) {
      dictionary->add_klass(d_hash, name, k);
    }
  #ifdef ASSERT
    sd_check = find_class(d_hash, name, dictionary);
    assert (sd_check != NULL, "should have entry in dictionary");
    // Note: there may be a placeholder entry: for circularity testing
    // or for parallel defines
  #endif
    SystemDictionary_lock->notify_all();
  }
}


// Try to find a class name using the loader constraints.  The
// loader constraints might know about a class that isn't fully loaded
// yet and these will be ignored.
Klass* SystemDictionary::find_constrained_instance_or_array_klass(
                    Symbol* class_name, Handle class_loader, TRAPS) {

  // First see if it has been loaded directly.
  // Force the protection domain to be null.  (This removes protection checks.)
  Handle no_protection_domain;
  Klass* klass = find_instance_or_array_klass(class_name, class_loader,
                                              no_protection_domain, CHECK_NULL);
  if (klass != NULL)
    return klass;

  // Now look to see if it has been loaded elsewhere, and is subject to
  // a loader constraint that would require this loader to return the
  // klass that is already loaded.
  if (Signature::is_array(class_name)) {
    // For array classes, their Klass*s are not kept in the
    // constraint table. The element Klass*s are.
<<<<<<< HEAD
    FieldArrayInfo fd;
    BasicType t = FieldType::get_array_info(class_name, fd, CHECK_(NULL));
    if (t != T_OBJECT && t != T_VALUETYPE) {
=======
    SignatureStream ss(class_name, false);
    int ndims = ss.skip_array_prefix();  // skip all '['s
    BasicType t = ss.type();
    if (t != T_OBJECT) {
>>>>>>> aa4ef80f
      klass = Universe::typeArrayKlassObj(t);
    } else {
      MutexLocker mu(THREAD, SystemDictionary_lock);
      klass = constraints()->find_constrained_klass(ss.as_symbol(), class_loader);
    }
    // If element class already loaded, allocate array klass
    if (klass != NULL) {
<<<<<<< HEAD
      klass = klass->array_klass_or_null(fd.storage_props(), fd.dimension());
=======
      klass = klass->array_klass_or_null(ndims);
>>>>>>> aa4ef80f
    }
  } else {
    MutexLocker mu(THREAD, SystemDictionary_lock);
    // Non-array classes are easy: simply check the constraint table.
    klass = constraints()->find_constrained_klass(class_name, class_loader);
  }

  return klass;
}


bool SystemDictionary::add_loader_constraint(Symbol* class_name,
                                             Handle class_loader1,
                                             Handle class_loader2,
                                             Thread* THREAD) {
  ClassLoaderData* loader_data1 = class_loader_data(class_loader1);
  ClassLoaderData* loader_data2 = class_loader_data(class_loader2);

  Symbol* constraint_name = NULL;

  if (!Signature::is_array(class_name)) {
    constraint_name = class_name;
  } else {
    // For array classes, their Klass*s are not kept in the
    // constraint table. The element classes are.
    SignatureStream ss(class_name, false);
    ss.skip_array_prefix();  // skip all '['s
    if (!ss.has_envelope()) {
      return true;     // primitive types always pass
    }
    constraint_name = ss.as_symbol();
    // Increment refcount to keep constraint_name alive after
    // SignatureStream is destructed. It will be decremented below
    // before returning.
    constraint_name->increment_refcount();
  }

  Dictionary* dictionary1 = loader_data1->dictionary();
  unsigned int d_hash1 = dictionary1->compute_hash(constraint_name);

  Dictionary* dictionary2 = loader_data2->dictionary();
  unsigned int d_hash2 = dictionary2->compute_hash(constraint_name);

  {
    MutexLocker mu_s(THREAD, SystemDictionary_lock);
    InstanceKlass* klass1 = find_class(d_hash1, constraint_name, dictionary1);
    InstanceKlass* klass2 = find_class(d_hash2, constraint_name, dictionary2);
    bool result = constraints()->add_entry(constraint_name, klass1, class_loader1,
                                           klass2, class_loader2);
    if (Signature::is_array(class_name)) {
      constraint_name->decrement_refcount();
    }
    return result;
  }
}

// Add entry to resolution error table to record the error when the first
// attempt to resolve a reference to a class has failed.
void SystemDictionary::add_resolution_error(const constantPoolHandle& pool, int which,
                                            Symbol* error, Symbol* message) {
  unsigned int hash = resolution_errors()->compute_hash(pool, which);
  int index = resolution_errors()->hash_to_index(hash);
  {
    MutexLocker ml(Thread::current(), SystemDictionary_lock);
    resolution_errors()->add_entry(index, hash, pool, which, error, message);
  }
}

// Delete a resolution error for RedefineClasses for a constant pool is going away
void SystemDictionary::delete_resolution_error(ConstantPool* pool) {
  resolution_errors()->delete_entry(pool);
}

// Lookup resolution error table. Returns error if found, otherwise NULL.
Symbol* SystemDictionary::find_resolution_error(const constantPoolHandle& pool, int which,
                                                Symbol** message) {
  unsigned int hash = resolution_errors()->compute_hash(pool, which);
  int index = resolution_errors()->hash_to_index(hash);
  {
    MutexLocker ml(Thread::current(), SystemDictionary_lock);
    ResolutionErrorEntry* entry = resolution_errors()->find_entry(index, hash, pool, which);
    if (entry != NULL) {
      *message = entry->message();
      return entry->error();
    } else {
      return NULL;
    }
  }
}


// Signature constraints ensure that callers and callees agree about
// the meaning of type names in their signatures.  This routine is the
// intake for constraints.  It collects them from several places:
//
//  * LinkResolver::resolve_method (if check_access is true) requires
//    that the resolving class (the caller) and the defining class of
//    the resolved method (the callee) agree on each type in the
//    method's signature.
//
//  * LinkResolver::resolve_interface_method performs exactly the same
//    checks.
//
//  * LinkResolver::resolve_field requires that the constant pool
//    attempting to link to a field agree with the field's defining
//    class about the type of the field signature.
//
//  * klassVtable::initialize_vtable requires that, when a class
//    overrides a vtable entry allocated by a superclass, that the
//    overriding method (i.e., the callee) agree with the superclass
//    on each type in the method's signature.
//
//  * klassItable::initialize_itable requires that, when a class fills
//    in its itables, for each non-abstract method installed in an
//    itable, the method (i.e., the callee) agree with the interface
//    on each type in the method's signature.
//
// All those methods have a boolean (check_access, checkconstraints)
// which turns off the checks.  This is used from specialized contexts
// such as bootstrapping, dumping, and debugging.
//
// No direct constraint is placed between the class and its
// supertypes.  Constraints are only placed along linked relations
// between callers and callees.  When a method overrides or implements
// an abstract method in a supertype (superclass or interface), the
// constraints are placed as if the supertype were the caller to the
// overriding method.  (This works well, since callers to the
// supertype have already established agreement between themselves and
// the supertype.)  As a result of all this, a class can disagree with
// its supertype about the meaning of a type name, as long as that
// class neither calls a relevant method of the supertype, nor is
// called (perhaps via an override) from the supertype.
//
//
// SystemDictionary::check_signature_loaders(sig, l1, l2)
//
// Make sure all class components (including arrays) in the given
// signature will be resolved to the same class in both loaders.
// Returns the name of the type that failed a loader constraint check, or
// NULL if no constraint failed.  No exception except OOME is thrown.
// Arrays are not added to the loader constraint table, their elements are.
Symbol* SystemDictionary::check_signature_loaders(Symbol* signature,
                                               Handle loader1, Handle loader2,
                                               bool is_method, TRAPS)  {
  // Nothing to do if loaders are the same.
  if (loader1() == loader2()) {
    return NULL;
  }

  for (SignatureStream ss(signature, is_method); !ss.is_done(); ss.next()) {
    if (ss.is_reference()) {
      Symbol* sig = ss.as_symbol();
      // Note: In the future, if template-like types can take
      // arguments, we will want to recognize them and dig out class
      // names hiding inside the argument lists.
      if (!add_loader_constraint(sig, loader1, loader2, THREAD)) {
        return sig;
      }
    }
  }
  return NULL;
}


Method* SystemDictionary::find_method_handle_intrinsic(vmIntrinsics::ID iid,
                                                       Symbol* signature,
                                                       TRAPS) {
  methodHandle empty;
  assert(MethodHandles::is_signature_polymorphic(iid) &&
         MethodHandles::is_signature_polymorphic_intrinsic(iid) &&
         iid != vmIntrinsics::_invokeGeneric,
         "must be a known MH intrinsic iid=%d: %s", iid, vmIntrinsics::name_at(iid));

  unsigned int hash  = invoke_method_table()->compute_hash(signature, iid);
  int          index = invoke_method_table()->hash_to_index(hash);
  SymbolPropertyEntry* spe = invoke_method_table()->find_entry(index, hash, signature, iid);
  methodHandle m;
  if (spe == NULL || spe->method() == NULL) {
    spe = NULL;
    // Must create lots of stuff here, but outside of the SystemDictionary lock.
    m = Method::make_method_handle_intrinsic(iid, signature, CHECK_NULL);
    if (!Arguments::is_interpreter_only()) {
      // Generate a compiled form of the MH intrinsic.
      AdapterHandlerLibrary::create_native_wrapper(m);
      // Check if have the compiled code.
      if (!m->has_compiled_code()) {
        THROW_MSG_NULL(vmSymbols::java_lang_VirtualMachineError(),
                       "Out of space in CodeCache for method handle intrinsic");
      }
    }
    // Now grab the lock.  We might have to throw away the new method,
    // if a racing thread has managed to install one at the same time.
    {
      MutexLocker ml(THREAD, SystemDictionary_lock);
      spe = invoke_method_table()->find_entry(index, hash, signature, iid);
      if (spe == NULL)
        spe = invoke_method_table()->add_entry(index, hash, signature, iid);
      if (spe->method() == NULL)
        spe->set_method(m());
    }
  }

  assert(spe != NULL && spe->method() != NULL, "");
  assert(Arguments::is_interpreter_only() || (spe->method()->has_compiled_code() &&
         spe->method()->code()->entry_point() == spe->method()->from_compiled_entry()),
         "MH intrinsic invariant");
  return spe->method();
}

// Helper for unpacking the return value from linkMethod and linkCallSite.
static Method* unpack_method_and_appendix(Handle mname,
                                          Klass* accessing_klass,
                                          objArrayHandle appendix_box,
                                          Handle* appendix_result,
                                          TRAPS) {
  if (mname.not_null()) {
    Method* m = java_lang_invoke_MemberName::vmtarget(mname());
    if (m != NULL) {
      oop appendix = appendix_box->obj_at(0);
      if (TraceMethodHandles) {
    #ifndef PRODUCT
        ttyLocker ttyl;
        tty->print("Linked method=" INTPTR_FORMAT ": ", p2i(m));
        m->print();
        if (appendix != NULL) { tty->print("appendix = "); appendix->print(); }
        tty->cr();
    #endif //PRODUCT
      }
      (*appendix_result) = Handle(THREAD, appendix);
      // the target is stored in the cpCache and if a reference to this
      // MemberName is dropped we need a way to make sure the
      // class_loader containing this method is kept alive.
      methodHandle mh(THREAD, m); // record_dependency can safepoint.
      ClassLoaderData* this_key = accessing_klass->class_loader_data();
      this_key->record_dependency(m->method_holder());
      return mh();
    }
  }
  THROW_MSG_NULL(vmSymbols::java_lang_LinkageError(), "bad value from MethodHandleNatives");
}

Method* SystemDictionary::find_method_handle_invoker(Klass* klass,
                                                     Symbol* name,
                                                     Symbol* signature,
                                                          Klass* accessing_klass,
                                                          Handle *appendix_result,
                                                          TRAPS) {
  assert(THREAD->can_call_java() ,"");
  Handle method_type =
    SystemDictionary::find_method_handle_type(signature, accessing_klass, CHECK_NULL);

  int ref_kind = JVM_REF_invokeVirtual;
  oop name_oop = StringTable::intern(name, CHECK_NULL);
  Handle name_str (THREAD, name_oop);
  objArrayHandle appendix_box = oopFactory::new_objArray_handle(SystemDictionary::Object_klass(), 1, CHECK_NULL);
  assert(appendix_box->obj_at(0) == NULL, "");

  // This should not happen.  JDK code should take care of that.
  if (accessing_klass == NULL || method_type.is_null()) {
    THROW_MSG_NULL(vmSymbols::java_lang_InternalError(), "bad invokehandle");
  }

  // call java.lang.invoke.MethodHandleNatives::linkMethod(... String, MethodType) -> MemberName
  JavaCallArguments args;
  args.push_oop(Handle(THREAD, accessing_klass->java_mirror()));
  args.push_int(ref_kind);
  args.push_oop(Handle(THREAD, klass->java_mirror()));
  args.push_oop(name_str);
  args.push_oop(method_type);
  args.push_oop(appendix_box);
  JavaValue result(T_OBJECT);
  JavaCalls::call_static(&result,
                         SystemDictionary::MethodHandleNatives_klass(),
                         vmSymbols::linkMethod_name(),
                         vmSymbols::linkMethod_signature(),
                         &args, CHECK_NULL);
  Handle mname(THREAD, (oop) result.get_jobject());
  return unpack_method_and_appendix(mname, accessing_klass, appendix_box, appendix_result, THREAD);
}

// Decide if we can globally cache a lookup of this class, to be returned to any client that asks.
// We must ensure that all class loaders everywhere will reach this class, for any client.
// This is a safe bet for public classes in java.lang, such as Object and String.
// We also include public classes in java.lang.invoke, because they appear frequently in system-level method types.
// Out of an abundance of caution, we do not include any other classes, not even for packages like java.util.
static bool is_always_visible_class(oop mirror) {
  Klass* klass = java_lang_Class::as_Klass(mirror);
  if (klass->is_objArray_klass()) {
    klass = ObjArrayKlass::cast(klass)->bottom_klass(); // check element type
  }
  if (klass->is_typeArray_klass()) {
    return true; // primitive array
  }
  assert(klass->is_instance_klass(), "%s", klass->external_name());
  return klass->is_public() &&
         (InstanceKlass::cast(klass)->is_same_class_package(SystemDictionary::Object_klass()) ||       // java.lang
          InstanceKlass::cast(klass)->is_same_class_package(SystemDictionary::MethodHandle_klass()));  // java.lang.invoke
}

// Find or construct the Java mirror (java.lang.Class instance) for a
// for the given field type signature, as interpreted relative to the
// given class loader.  Handles primitives, void, references, arrays,
// and all other reflectable types, except method types.
// N.B.  Code in reflection should use this entry point.
Handle SystemDictionary::find_java_mirror_for_type(Symbol* signature,
                                                   Klass* accessing_klass,
                                                   Handle class_loader,
                                                   Handle protection_domain,
                                                   SignatureStream::FailureMode failure_mode,
                                                   TRAPS) {
  Handle empty;

  assert(accessing_klass == NULL || (class_loader.is_null() && protection_domain.is_null()),
         "one or the other, or perhaps neither");

  SignatureStream ss(signature, false);

  // What we have here must be a valid field descriptor,
  // and all valid field descriptors are supported.
  // Produce the same java.lang.Class that reflection reports.
  if (ss.is_primitive() || (ss.type() == T_VOID)) {

    // It's a primitive.  (Void has a primitive mirror too.)
    return Handle(THREAD, java_lang_Class::primitive_mirror(ss.type()));

<<<<<<< HEAD
  } else if (FieldType::is_obj(type) || FieldType::is_valuetype(type) || FieldType::is_array(type)) {
=======
  } else if (ss.is_reference()) {
>>>>>>> aa4ef80f

    // It's a reference type.
    if (accessing_klass != NULL) {
      class_loader      = Handle(THREAD, accessing_klass->class_loader());
      protection_domain = Handle(THREAD, accessing_klass->protection_domain());
    }
    Klass* constant_type_klass;
    if (failure_mode == SignatureStream::ReturnNull) {
      constant_type_klass = resolve_or_null(signature, class_loader, protection_domain,
                                            CHECK_(empty));
    } else {
      bool throw_error = (failure_mode == SignatureStream::NCDFError);
      constant_type_klass = resolve_or_fail(signature, class_loader, protection_domain,
                                            throw_error, CHECK_(empty));
    }
    if (constant_type_klass == NULL) {
      return Handle();  // report failure this way
    }
    Handle mirror(THREAD, constant_type_klass->java_mirror());

    // Check accessibility, emulating ConstantPool::verify_constant_pool_resolve.
    if (accessing_klass != NULL) {
      Klass* sel_klass = constant_type_klass;
      bool fold_type_to_class = true;
      LinkResolver::check_klass_accessability(accessing_klass, sel_klass,
                                              fold_type_to_class, CHECK_(empty));
    }

    return mirror;

  }

  // Fall through to an error.
  assert(false, "unsupported mirror syntax");
  THROW_MSG_(vmSymbols::java_lang_InternalError(), "unsupported mirror syntax", empty);
}


// Ask Java code to find or construct a java.lang.invoke.MethodType for the given
// signature, as interpreted relative to the given class loader.
// Because of class loader constraints, all method handle usage must be
// consistent with this loader.
Handle SystemDictionary::find_method_handle_type(Symbol* signature,
                                                 Klass* accessing_klass,
                                                 TRAPS) {
  Handle empty;
  vmIntrinsics::ID null_iid = vmIntrinsics::_none;  // distinct from all method handle invoker intrinsics
  unsigned int hash  = invoke_method_table()->compute_hash(signature, null_iid);
  int          index = invoke_method_table()->hash_to_index(hash);
  SymbolPropertyEntry* spe = invoke_method_table()->find_entry(index, hash, signature, null_iid);
  if (spe != NULL && spe->method_type() != NULL) {
    assert(java_lang_invoke_MethodType::is_instance(spe->method_type()), "");
    return Handle(THREAD, spe->method_type());
  } else if (!THREAD->can_call_java()) {
    warning("SystemDictionary::find_method_handle_type called from compiler thread");  // FIXME
    return Handle();  // do not attempt from within compiler, unless it was cached
  }

  Handle class_loader, protection_domain;
  if (accessing_klass != NULL) {
    class_loader      = Handle(THREAD, accessing_klass->class_loader());
    protection_domain = Handle(THREAD, accessing_klass->protection_domain());
  }
  bool can_be_cached = true;
  int npts = ArgumentCount(signature).size();
  objArrayHandle pts = oopFactory::new_objArray_handle(SystemDictionary::Class_klass(), npts, CHECK_(empty));
  int arg = 0;
  Handle rt; // the return type from the signature
  ResourceMark rm(THREAD);
  for (SignatureStream ss(signature); !ss.is_done(); ss.next()) {
    oop mirror = NULL;
    if (can_be_cached) {
      // Use neutral class loader to lookup candidate classes to be placed in the cache.
      mirror = ss.as_java_mirror(Handle(), Handle(),
                                 SignatureStream::ReturnNull, CHECK_(empty));
      if (mirror == NULL || (ss.is_reference() && !is_always_visible_class(mirror))) {
        // Fall back to accessing_klass context.
        can_be_cached = false;
      }
    }
    if (!can_be_cached) {
      // Resolve, throwing a real error if it doesn't work.
      mirror = ss.as_java_mirror(class_loader, protection_domain,
                                 SignatureStream::NCDFError, CHECK_(empty));
    }
    assert(mirror != NULL, "%s", ss.as_symbol()->as_C_string());
    if (ss.at_return_type())
      rt = Handle(THREAD, mirror);
    else
      pts->obj_at_put(arg++, mirror);

    // Check accessibility.
    if (!java_lang_Class::is_primitive(mirror) && accessing_klass != NULL) {
      Klass* sel_klass = java_lang_Class::as_Klass(mirror);
      mirror = NULL;  // safety
      // Emulate ConstantPool::verify_constant_pool_resolve.
      bool fold_type_to_class = true;
      LinkResolver::check_klass_accessability(accessing_klass, sel_klass,
                                              fold_type_to_class, CHECK_(empty));
    }
  }
  assert(arg == npts, "");

  // call java.lang.invoke.MethodHandleNatives::findMethodHandleType(Class rt, Class[] pts) -> MethodType
  JavaCallArguments args(Handle(THREAD, rt()));
  args.push_oop(pts);
  JavaValue result(T_OBJECT);
  JavaCalls::call_static(&result,
                         SystemDictionary::MethodHandleNatives_klass(),
                         vmSymbols::findMethodHandleType_name(),
                         vmSymbols::findMethodHandleType_signature(),
                         &args, CHECK_(empty));
  Handle method_type(THREAD, (oop) result.get_jobject());

  if (can_be_cached) {
    // We can cache this MethodType inside the JVM.
    MutexLocker ml(THREAD, SystemDictionary_lock);
    spe = invoke_method_table()->find_entry(index, hash, signature, null_iid);
    if (spe == NULL)
      spe = invoke_method_table()->add_entry(index, hash, signature, null_iid);
    if (spe->method_type() == NULL) {
      spe->set_method_type(method_type());
    }
  }

  // report back to the caller with the MethodType
  return method_type;
}

Handle SystemDictionary::find_field_handle_type(Symbol* signature,
                                                Klass* accessing_klass,
                                                TRAPS) {
  Handle empty;
  ResourceMark rm(THREAD);
  SignatureStream ss(signature, /*is_method=*/ false);
  if (!ss.is_done()) {
    Handle class_loader, protection_domain;
    if (accessing_klass != NULL) {
      class_loader      = Handle(THREAD, accessing_klass->class_loader());
      protection_domain = Handle(THREAD, accessing_klass->protection_domain());
    }
    oop mirror = ss.as_java_mirror(class_loader, protection_domain, SignatureStream::NCDFError, CHECK_(empty));
    ss.next();
    if (ss.is_done()) {
      return Handle(THREAD, mirror);
    }
  }
  return empty;
}

// Ask Java code to find or construct a method handle constant.
Handle SystemDictionary::link_method_handle_constant(Klass* caller,
                                                     int ref_kind, //e.g., JVM_REF_invokeVirtual
                                                     Klass* callee,
                                                     Symbol* name,
                                                     Symbol* signature,
                                                     TRAPS) {
  Handle empty;
  if (caller == NULL) {
    THROW_MSG_(vmSymbols::java_lang_InternalError(), "bad MH constant", empty);
  }
  Handle name_str      = java_lang_String::create_from_symbol(name,      CHECK_(empty));
  Handle signature_str = java_lang_String::create_from_symbol(signature, CHECK_(empty));

  // Put symbolic info from the MH constant into freshly created MemberName and resolve it.
  Handle mname = MemberName_klass()->allocate_instance_handle(CHECK_(empty));
  java_lang_invoke_MemberName::set_clazz(mname(), callee->java_mirror());
  java_lang_invoke_MemberName::set_name (mname(), name_str());
  java_lang_invoke_MemberName::set_type (mname(), signature_str());
  java_lang_invoke_MemberName::set_flags(mname(), MethodHandles::ref_kind_to_flags(ref_kind));

  if (ref_kind == JVM_REF_invokeVirtual &&
      MethodHandles::is_signature_polymorphic_public_name(callee, name)) {
    // Skip resolution for public signature polymorphic methods such as
    // j.l.i.MethodHandle.invoke()/invokeExact() and those on VarHandle
    // They require appendix argument which MemberName resolution doesn't handle.
    // There's special logic on JDK side to handle them
    // (see MethodHandles.linkMethodHandleConstant() and MethodHandles.findVirtualForMH()).
  } else {
    MethodHandles::resolve_MemberName(mname, caller, /*speculative_resolve*/false, CHECK_(empty));
  }

  // After method/field resolution succeeded, it's safe to resolve MH signature as well.
  Handle type = MethodHandles::resolve_MemberName_type(mname, caller, CHECK_(empty));

  // call java.lang.invoke.MethodHandleNatives::linkMethodHandleConstant(Class caller, int refKind, Class callee, String name, Object type) -> MethodHandle
  JavaCallArguments args;
  args.push_oop(Handle(THREAD, caller->java_mirror()));  // the referring class
  args.push_int(ref_kind);
  args.push_oop(Handle(THREAD, callee->java_mirror()));  // the target class
  args.push_oop(name_str);
  args.push_oop(type);
  JavaValue result(T_OBJECT);
  JavaCalls::call_static(&result,
                         SystemDictionary::MethodHandleNatives_klass(),
                         vmSymbols::linkMethodHandleConstant_name(),
                         vmSymbols::linkMethodHandleConstant_signature(),
                         &args, CHECK_(empty));
  return Handle(THREAD, (oop) result.get_jobject());
}

// Ask Java to run a bootstrap method, in order to create a dynamic call site
// while linking an invokedynamic op, or compute a constant for Dynamic_info CP entry
// with linkage results being stored back into the bootstrap specifier.
void SystemDictionary::invoke_bootstrap_method(BootstrapInfo& bootstrap_specifier, TRAPS) {
  // Resolve the bootstrap specifier, its name, type, and static arguments
  bootstrap_specifier.resolve_bsm(CHECK);

  // This should not happen.  JDK code should take care of that.
  if (bootstrap_specifier.caller() == NULL || bootstrap_specifier.type_arg().is_null()) {
    THROW_MSG(vmSymbols::java_lang_InternalError(), "Invalid bootstrap method invocation with no caller or type argument");
  }

  bool is_indy = bootstrap_specifier.is_method_call();
  objArrayHandle appendix_box;
  if (is_indy) {
    // Some method calls may require an appendix argument.  Arrange to receive it.
    appendix_box = oopFactory::new_objArray_handle(SystemDictionary::Object_klass(), 1, CHECK);
    assert(appendix_box->obj_at(0) == NULL, "");
  }

  // call condy: java.lang.invoke.MethodHandleNatives::linkDynamicConstant(caller, condy_index, bsm, type, info)
  //       indy: java.lang.invoke.MethodHandleNatives::linkCallSite(caller, indy_index, bsm, name, mtype, info, &appendix)
  JavaCallArguments args;
  args.push_oop(Handle(THREAD, bootstrap_specifier.caller_mirror()));
  args.push_int(bootstrap_specifier.bss_index());
  args.push_oop(bootstrap_specifier.bsm());
  args.push_oop(bootstrap_specifier.name_arg());
  args.push_oop(bootstrap_specifier.type_arg());
  args.push_oop(bootstrap_specifier.arg_values());
  if (is_indy) {
    args.push_oop(appendix_box);
  }
  JavaValue result(T_OBJECT);
  JavaCalls::call_static(&result,
                         SystemDictionary::MethodHandleNatives_klass(),
                         is_indy ? vmSymbols::linkCallSite_name() : vmSymbols::linkDynamicConstant_name(),
                         is_indy ? vmSymbols::linkCallSite_signature() : vmSymbols::linkDynamicConstant_signature(),
                         &args, CHECK);

  Handle value(THREAD, (oop) result.get_jobject());
  if (is_indy) {
    Handle appendix;
    Method* method = unpack_method_and_appendix(value,
                                                bootstrap_specifier.caller(),
                                                appendix_box,
                                                &appendix, CHECK);
    methodHandle mh(THREAD, method);
    bootstrap_specifier.set_resolved_method(mh, appendix);
  } else {
    bootstrap_specifier.set_resolved_value(value);
  }

  // sanity check
  assert(bootstrap_specifier.is_resolved() ||
         (bootstrap_specifier.is_method_call() &&
          bootstrap_specifier.resolved_method().not_null()), "bootstrap method call failed");
}

// Protection domain cache table handling

ProtectionDomainCacheEntry* SystemDictionary::cache_get(Handle protection_domain) {
  return _pd_cache_table->get(protection_domain);
}

// ----------------------------------------------------------------------------

void SystemDictionary::print_on(outputStream *st) {
  CDS_ONLY(SystemDictionaryShared::print_on(st));
  GCMutexLocker mu(SystemDictionary_lock);

  ClassLoaderDataGraph::print_dictionary(st);

  // Placeholders
  placeholders()->print_on(st);
  st->cr();

  // loader constraints - print under SD_lock
  constraints()->print_on(st);
  st->cr();

  _pd_cache_table->print_on(st);
  st->cr();
}

void SystemDictionary::print() { print_on(tty); }

void SystemDictionary::verify() {
  guarantee(constraints() != NULL,
            "Verify of loader constraints failed");
  guarantee(placeholders()->number_of_entries() >= 0,
            "Verify of placeholders failed");

  GCMutexLocker mu(SystemDictionary_lock);

  // Verify dictionary
  ClassLoaderDataGraph::verify_dictionary();

  placeholders()->verify();

  // Verify constraint table
  guarantee(constraints() != NULL, "Verify of loader constraints failed");
  constraints()->verify(placeholders());

  _pd_cache_table->verify();
}

void SystemDictionary::dump(outputStream *st, bool verbose) {
  assert_locked_or_safepoint(SystemDictionary_lock);
  if (verbose) {
    print_on(st);
  } else {
    CDS_ONLY(SystemDictionaryShared::print_table_statistics(st));
    ClassLoaderDataGraph::print_table_statistics(st);
    placeholders()->print_table_statistics(st, "Placeholder Table");
    constraints()->print_table_statistics(st, "LoaderConstraints Table");
    pd_cache_table()->print_table_statistics(st, "ProtectionDomainCache Table");
  }
}

TableStatistics SystemDictionary::placeholders_statistics() {
  MutexLocker ml(SystemDictionary_lock);
  return placeholders()->statistics_calculate();
}

TableStatistics SystemDictionary::loader_constraints_statistics() {
  MutexLocker ml(SystemDictionary_lock);
  return constraints()->statistics_calculate();
}

TableStatistics SystemDictionary::protection_domain_cache_statistics() {
  MutexLocker ml(SystemDictionary_lock);
  return pd_cache_table()->statistics_calculate();
}

// Utility for dumping dictionaries.
SystemDictionaryDCmd::SystemDictionaryDCmd(outputStream* output, bool heap) :
                                 DCmdWithParser(output, heap),
  _verbose("-verbose", "Dump the content of each dictionary entry for all class loaders",
           "BOOLEAN", false, "false") {
  _dcmdparser.add_dcmd_option(&_verbose);
}

void SystemDictionaryDCmd::execute(DCmdSource source, TRAPS) {
  VM_DumpHashtable dumper(output(), VM_DumpHashtable::DumpSysDict,
                         _verbose.value());
  VMThread::execute(&dumper);
}

int SystemDictionaryDCmd::num_arguments() {
  ResourceMark rm;
  SystemDictionaryDCmd* dcmd = new SystemDictionaryDCmd(NULL, false);
  if (dcmd != NULL) {
    DCmdMark mark(dcmd);
    return dcmd->_dcmdparser.num_arguments();
  } else {
    return 0;
  }
}<|MERGE_RESOLUTION|>--- conflicted
+++ resolved
@@ -254,13 +254,8 @@
                                                                        Handle class_loader,
                                                                        Handle protection_domain,
                                                                        TRAPS) {
-<<<<<<< HEAD
-  assert(class_name != NULL && !FieldType::is_array(class_name), "must be");
-  if (FieldType::is_obj(class_name) || FieldType::is_valuetype(class_name)) {
-=======
   assert(class_name != NULL && !Signature::is_array(class_name), "must be");
   if (Signature::has_envelope(class_name)) {
->>>>>>> aa4ef80f
     ResourceMark rm(THREAD);
     // Ignore wrapping L and ;. (and Q and ; for value types);
     TempNewSymbol name = SymbolTable::new_symbol(class_name->as_C_string() + 1,
@@ -286,37 +281,19 @@
   SignatureStream ss(class_name, false);
   int ndims = ss.skip_array_prefix();  // skip all '['s
   Klass* k = NULL;
-<<<<<<< HEAD
-  FieldArrayInfo fd;
-  // dimension and object_key in FieldArrayInfo are assigned as a side-effect
-  // of this call
-  BasicType t = FieldType::get_array_info(class_name, fd, CHECK_NULL);
-  if (t == T_OBJECT  || t == T_VALUETYPE) {
-    // naked oop "k" is OK here -- we assign back into it
-    k = SystemDictionary::resolve_instance_class_or_null(fd.object_key(),
-=======
   BasicType t = ss.type();
   if (ss.has_envelope()) {
     Symbol* obj_class = ss.as_symbol();
     k = SystemDictionary::resolve_instance_class_or_null(obj_class,
->>>>>>> aa4ef80f
                                                          class_loader,
                                                          protection_domain,
                                                          CHECK_NULL);
     if (k != NULL) {
-<<<<<<< HEAD
-      k = k->array_klass(fd.storage_props(), fd.dimension(), CHECK_NULL);
+      k = k->array_klass(ArrayStorageProperties::for_signature(class_name), ndims, CHECK_NULL);
     }
   } else {
     k = Universe::typeArrayKlassObj(t);
-    k = TypeArrayKlass::cast(k)->array_klass(fd.storage_props(), fd.dimension(), CHECK_NULL);
-=======
-      k = k->array_klass(ndims, CHECK_NULL);
-    }
-  } else {
-    k = Universe::typeArrayKlassObj(t);
-    k = TypeArrayKlass::cast(k)->array_klass(ndims, CHECK_NULL);
->>>>>>> aa4ef80f
+    k = TypeArrayKlass::cast(k)->array_klass(ArrayStorageProperties::empty, ndims, CHECK_NULL);
   }
   return k;
 }
@@ -478,7 +455,7 @@
   PlaceholderEntry* oldprobe;
 
   {
-    MutexLocker mu(SystemDictionary_lock, THREAD);
+    MutexLocker mu(THREAD, SystemDictionary_lock);
     oldprobe = placeholders()->get_entry(p_index, p_hash, class_name, loader_data);
     if (oldprobe != NULL &&
       oldprobe->check_seen_thread(THREAD, PlaceholderTable::FLATTENABLE_FIELD)) {
@@ -500,7 +477,7 @@
   }
 
   {
-    MutexLocker mu(SystemDictionary_lock, THREAD);
+    MutexLocker mu(THREAD, SystemDictionary_lock);
     placeholders()->find_and_remove(p_index, p_hash, class_name, loader_data,
                                     PlaceholderTable::FLATTENABLE_FIELD, THREAD);
   }
@@ -723,13 +700,8 @@
                                                                 Handle class_loader,
                                                                 Handle protection_domain,
                                                                 TRAPS) {
-<<<<<<< HEAD
-  assert(name != NULL && !FieldType::is_array(name) &&
-         !FieldType::is_obj(name) && !FieldType::is_valuetype(name), "invalid class name");
-=======
   assert(name != NULL && !Signature::is_array(name) &&
          !Signature::has_envelope(name), "invalid class name");
->>>>>>> aa4ef80f
 
   EventClassLoad class_load_start_event;
 
@@ -1038,27 +1010,17 @@
     // The name refers to an array.  Parse the name.
     // dimension and object_key in FieldArrayInfo are assigned as a
     // side-effect of this call
-<<<<<<< HEAD
-    FieldArrayInfo fd;
-    BasicType t = FieldType::get_array_info(class_name, fd, CHECK_(NULL));
-    if (t != T_OBJECT  && t != T_VALUETYPE) {
-=======
     SignatureStream ss(class_name, false);
     int ndims = ss.skip_array_prefix();  // skip all '['s
     BasicType t = ss.type();
-    if (t != T_OBJECT) {
->>>>>>> aa4ef80f
+    if (t != T_OBJECT && t != T_VALUETYPE) {
       k = Universe::typeArrayKlassObj(t);
     } else {
       Symbol* obj_class = ss.as_symbol();
       k = SystemDictionary::find(obj_class, class_loader, protection_domain, THREAD);
     }
     if (k != NULL) {
-<<<<<<< HEAD
-      k = k->array_klass_or_null(fd.storage_props(), fd.dimension());
-=======
-      k = k->array_klass_or_null(ndims);
->>>>>>> aa4ef80f
+      k = k->array_klass_or_null(ArrayStorageProperties::for_signature(class_name), ndims);
     }
   } else {
     k = find(class_name, class_loader, protection_domain, THREAD);
@@ -2256,16 +2218,10 @@
   if (Signature::is_array(class_name)) {
     // For array classes, their Klass*s are not kept in the
     // constraint table. The element Klass*s are.
-<<<<<<< HEAD
-    FieldArrayInfo fd;
-    BasicType t = FieldType::get_array_info(class_name, fd, CHECK_(NULL));
-    if (t != T_OBJECT && t != T_VALUETYPE) {
-=======
     SignatureStream ss(class_name, false);
     int ndims = ss.skip_array_prefix();  // skip all '['s
     BasicType t = ss.type();
-    if (t != T_OBJECT) {
->>>>>>> aa4ef80f
+    if (t != T_OBJECT && t != T_VALUETYPE) {
       klass = Universe::typeArrayKlassObj(t);
     } else {
       MutexLocker mu(THREAD, SystemDictionary_lock);
@@ -2273,11 +2229,7 @@
     }
     // If element class already loaded, allocate array klass
     if (klass != NULL) {
-<<<<<<< HEAD
-      klass = klass->array_klass_or_null(fd.storage_props(), fd.dimension());
-=======
-      klass = klass->array_klass_or_null(ndims);
->>>>>>> aa4ef80f
+      klass = klass->array_klass_or_null(ArrayStorageProperties::for_signature(class_name), ndims);
     }
   } else {
     MutexLocker mu(THREAD, SystemDictionary_lock);
@@ -2603,11 +2555,7 @@
     // It's a primitive.  (Void has a primitive mirror too.)
     return Handle(THREAD, java_lang_Class::primitive_mirror(ss.type()));
 
-<<<<<<< HEAD
-  } else if (FieldType::is_obj(type) || FieldType::is_valuetype(type) || FieldType::is_array(type)) {
-=======
   } else if (ss.is_reference()) {
->>>>>>> aa4ef80f
 
     // It's a reference type.
     if (accessing_klass != NULL) {
