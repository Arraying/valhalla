--- conflicted
+++ resolved
@@ -3070,13 +3070,8 @@
 
 static int get_flags(const methodHandle& m) {
   int flags = (jushort)( m->access_flags().as_short() & JVM_RECOGNIZED_METHOD_MODIFIERS );
-<<<<<<< HEAD
   if (m->is_object_constructor()) {
     flags |= java_lang_invoke_MemberName::MN_IS_OBJECT_CONSTRUCTOR;
-=======
-  if (m->is_object_initializer()) {
-    flags |= java_lang_invoke_MemberName::MN_IS_CONSTRUCTOR;
->>>>>>> 19642bd3
   } else {
     // Note: Static initializers can be here. Record them as plain methods.
     flags |= java_lang_invoke_MemberName::MN_IS_METHOD;
