--- conflicted
+++ resolved
@@ -1083,17 +1083,13 @@
       // concurrently doesn't expect a k to have a null java_mirror.
       release_set_array_klass(comp_mirror(), k);
     }
-<<<<<<< HEAD
 
     if (k->is_inline_klass()) {
       oop secondary_mirror = create_secondary_mirror(k, mirror, CHECK);
       set_primary_mirror(mirror(), mirror());
       set_secondary_mirror(mirror(), secondary_mirror);
     }
-    if (DumpSharedSpaces) {
-=======
     if (CDSConfig::is_dumping_heap()) {
->>>>>>> d96f38b8
       create_scratch_mirror(k, CHECK);
     }
   } else {
