--- conflicted
+++ resolved
@@ -540,14 +540,10 @@
   // if they are not already on the _klasses list.
   free_deallocate_list_C_heap_structures();
 
-<<<<<<< HEAD
   value_classes_do(ValueKlass::cleanup);
 
-  // Tell serviceability tools these classes are unloading
-=======
   // Clean up class dependencies and tell serviceability tools
   // these classes are unloading.  Must be called
->>>>>>> 17773c31
   // after erroneous classes are released.
   classes_do(InstanceKlass::unload_class);
 
