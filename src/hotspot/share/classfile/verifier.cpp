/*
 * Copyright (c) 1998, 2025, Oracle and/or its affiliates. All rights reserved.
 * DO NOT ALTER OR REMOVE COPYRIGHT NOTICES OR THIS FILE HEADER.
 *
 * This code is free software; you can redistribute it and/or modify it
 * under the terms of the GNU General Public License version 2 only, as
 * published by the Free Software Foundation.
 *
 * This code is distributed in the hope that it will be useful, but WITHOUT
 * ANY WARRANTY; without even the implied warranty of MERCHANTABILITY or
 * FITNESS FOR A PARTICULAR PURPOSE.  See the GNU General Public License
 * version 2 for more details (a copy is included in the LICENSE file that
 * accompanied this code).
 *
 * You should have received a copy of the GNU General Public License version
 * 2 along with this work; if not, write to the Free Software Foundation,
 * Inc., 51 Franklin St, Fifth Floor, Boston, MA 02110-1301 USA.
 *
 * Please contact Oracle, 500 Oracle Parkway, Redwood Shores, CA 94065 USA
 * or visit www.oracle.com if you need additional information or have any
 * questions.
 *
 */

#include "cds/cdsConfig.hpp"
#include "classfile/classFileStream.hpp"
#include "classfile/classLoader.hpp"
#include "classfile/javaClasses.hpp"
#include "classfile/stackMapTable.hpp"
#include "classfile/stackMapFrame.hpp"
#include "classfile/stackMapTableFormat.hpp"
#include "classfile/symbolTable.hpp"
#include "classfile/systemDictionary.hpp"
#include "classfile/systemDictionaryShared.hpp"
#include "classfile/verifier.hpp"
#include "classfile/vmClasses.hpp"
#include "classfile/vmSymbols.hpp"
#include "interpreter/bytecodes.hpp"
#include "interpreter/bytecodeStream.hpp"
#include "jvm.h"
#include "logging/log.hpp"
#include "logging/logStream.hpp"
#include "memory/oopFactory.hpp"
#include "memory/resourceArea.hpp"
#include "memory/universe.hpp"
#include "oops/constantPool.inline.hpp"
#include "oops/instanceKlass.inline.hpp"
#include "oops/klass.inline.hpp"
#include "oops/oop.inline.hpp"
#include "oops/typeArrayOop.hpp"
#include "runtime/arguments.hpp"
#include "runtime/fieldDescriptor.hpp"
#include "runtime/handles.inline.hpp"
#include "runtime/interfaceSupport.inline.hpp"
#include "runtime/javaCalls.hpp"
#include "runtime/javaThread.hpp"
#include "runtime/jniHandles.inline.hpp"
#include "runtime/os.hpp"
#include "runtime/safepointVerifiers.hpp"
#include "services/threadService.hpp"
#include "utilities/align.hpp"
#include "utilities/bytes.hpp"

#define NOFAILOVER_MAJOR_VERSION                       51
#define NONZERO_PADDING_BYTES_IN_SWITCH_MAJOR_VERSION  51
#define STATIC_METHOD_IN_INTERFACE_MAJOR_VERSION       52
#define INLINE_TYPE_MAJOR_VERSION                       56
#define MAX_ARRAY_DIMENSIONS 255

// Access to external entry for VerifyClassForMajorVersion - old byte code verifier

extern "C" {
  typedef jboolean (*verify_byte_codes_fn_t)(JNIEnv *, jclass, char *, jint, jint);
}

static verify_byte_codes_fn_t volatile _verify_byte_codes_fn = nullptr;

static verify_byte_codes_fn_t verify_byte_codes_fn() {

  if (_verify_byte_codes_fn != nullptr)
    return _verify_byte_codes_fn;

  MutexLocker locker(Verify_lock);

  if (_verify_byte_codes_fn != nullptr)
    return _verify_byte_codes_fn;

  void *lib_handle = nullptr;
  // Load verify dll
  if (is_vm_statically_linked()) {
    lib_handle = os::get_default_process_handle();
  } else {
    char buffer[JVM_MAXPATHLEN];
    char ebuf[1024];
    if (!os::dll_locate_lib(buffer, sizeof(buffer), Arguments::get_dll_dir(), "verify"))
      return nullptr; // Caller will throw VerifyError

    lib_handle = os::dll_load(buffer, ebuf, sizeof(ebuf));
    if (lib_handle == nullptr)
      return nullptr; // Caller will throw VerifyError
  }

  void *fn = os::dll_lookup(lib_handle, "VerifyClassForMajorVersion");
  if (fn == nullptr)
    return nullptr; // Caller will throw VerifyError

  return _verify_byte_codes_fn = CAST_TO_FN_PTR(verify_byte_codes_fn_t, fn);
}


// Methods in Verifier

// This method determines whether we run the verifier and class file format checking code.
bool Verifier::should_verify_for(oop class_loader) {
  return class_loader == nullptr ?
    BytecodeVerificationLocal : BytecodeVerificationRemote;
}

// This method determines whether we allow package access in access checks in reflection.
bool Verifier::relax_access_for(oop loader) {
  bool trusted = java_lang_ClassLoader::is_trusted_loader(loader);
  bool need_verify =
    // verifyAll
    (BytecodeVerificationLocal && BytecodeVerificationRemote) ||
    // verifyRemote
    (!BytecodeVerificationLocal && BytecodeVerificationRemote && !trusted);
  return !need_verify;
}

// Callers will pass should_verify_class as true, depending on the results of should_verify_for() above,
// or pass true for redefinition of any class.
static bool is_eligible_for_verification(InstanceKlass* klass, bool should_verify_class) {
  Symbol* name = klass->name();

  return (should_verify_class &&
    // Can not verify the bytecodes for shared classes because they have
    // already been rewritten to contain constant pool cache indices,
    // which the verifier can't understand.
    // Shared classes shouldn't have stackmaps either.
    // However, bytecodes for shared old classes can be verified because
    // they have not been rewritten.
    !(klass->is_shared() && klass->is_rewritten()));
}

void Verifier::trace_class_resolution(Klass* resolve_class, InstanceKlass* verify_class) {
  assert(verify_class != nullptr, "Unexpected null verify_class");
  ResourceMark rm;
  Symbol* s = verify_class->source_file_name();
  const char* source_file = (s != nullptr ? s->as_C_string() : nullptr);
  const char* verify = verify_class->external_name();
  const char* resolve = resolve_class->external_name();
  // print in a single call to reduce interleaving between threads
  if (source_file != nullptr) {
    log_debug(class, resolve)("%s %s %s (verification)", verify, resolve, source_file);
  } else {
    log_debug(class, resolve)("%s %s (verification)", verify, resolve);
  }
}

// Prints the end-verification message to the appropriate output.
void Verifier::log_end_verification(outputStream* st, const char* klassName, Symbol* exception_name, oop pending_exception) {
  if (pending_exception != nullptr) {
    st->print("Verification for %s has", klassName);
    oop message = java_lang_Throwable::message(pending_exception);
    if (message != nullptr) {
      char* ex_msg = java_lang_String::as_utf8_string(message);
      st->print_cr(" exception pending '%s %s'",
                   pending_exception->klass()->external_name(), ex_msg);
    } else {
      st->print_cr(" exception pending %s ",
                   pending_exception->klass()->external_name());
    }
  } else if (exception_name != nullptr) {
    st->print_cr("Verification for %s failed", klassName);
  }
  st->print_cr("End class verification for: %s", klassName);
}

bool Verifier::verify(InstanceKlass* klass, bool should_verify_class, TRAPS) {
  HandleMark hm(THREAD);
  ResourceMark rm(THREAD);

  // Eagerly allocate the identity hash code for a klass. This is a fallout
  // from 6320749 and 8059924: hash code generator is not supposed to be called
  // during the safepoint, but it allows to sneak the hashcode in during
  // verification. Without this eager hashcode generation, we may end up
  // installing the hashcode during some other operation, which may be at
  // safepoint -- blowing up the checks. It was previously done as the side
  // effect (sic!) for external_name(), but instead of doing that, we opt to
  // explicitly push the hashcode in here. This is signify the following block
  // is IMPORTANT:
  if (klass->java_mirror() != nullptr) {
    klass->java_mirror()->identity_hash();
  }

  if (!is_eligible_for_verification(klass, should_verify_class)) {
    return true;
  }

  // Timer includes any side effects of class verification (resolution,
  // etc), but not recursive calls to Verifier::verify().
  JavaThread* jt = THREAD;
  PerfClassTraceTime timer(ClassLoader::perf_class_verify_time(),
                           ClassLoader::perf_class_verify_selftime(),
                           ClassLoader::perf_classes_verified(),
                           jt->get_thread_stat()->perf_recursion_counts_addr(),
                           jt->get_thread_stat()->perf_timers_addr(),
                           PerfClassTraceTime::CLASS_VERIFY);

  // If the class should be verified, first see if we can use the split
  // verifier.  If not, or if verification fails and can failover, then
  // call the inference verifier.
  Symbol* exception_name = nullptr;
  const size_t message_buffer_len = klass->name()->utf8_length() + 1024;
  char* message_buffer = nullptr;
  char* exception_message = nullptr;

  log_info(class, init)("Start class verification for: %s", klass->external_name());
  if (klass->major_version() >= STACKMAP_ATTRIBUTE_MAJOR_VERSION) {
    ClassVerifier split_verifier(jt, klass);
    // We don't use CHECK here, or on inference_verify below, so that we can log any exception.
    split_verifier.verify_class(THREAD);
    exception_name = split_verifier.result();

    // If dumping static archive then don't fall back to the old verifier on
    // verification failure. If a class fails verification with the split verifier,
    // it might fail the CDS runtime verifier constraint check. In that case, we
    // don't want to share the class. We only archive classes that pass the split
    // verifier.
    bool can_failover = !CDSConfig::is_dumping_static_archive() &&
      klass->major_version() < NOFAILOVER_MAJOR_VERSION;

    if (can_failover && !HAS_PENDING_EXCEPTION &&  // Split verifier doesn't set PENDING_EXCEPTION for failure
        (exception_name == vmSymbols::java_lang_VerifyError() ||
         exception_name == vmSymbols::java_lang_ClassFormatError())) {
      log_info(verification)("Fail over class verification to old verifier for: %s", klass->external_name());
      log_info(class, init)("Fail over class verification to old verifier for: %s", klass->external_name());
      // Exclude any classes that fail over during dynamic dumping
      if (CDSConfig::is_dumping_dynamic_archive()) {
        SystemDictionaryShared::warn_excluded(klass, "Failed over class verification while dynamic dumping");
        SystemDictionaryShared::set_excluded(klass);
      }
      message_buffer = NEW_RESOURCE_ARRAY(char, message_buffer_len);
      exception_message = message_buffer;
      exception_name = inference_verify(
        klass, message_buffer, message_buffer_len, THREAD);
    }
    if (exception_name != nullptr) {
      exception_message = split_verifier.exception_message();
    }
  } else {
    message_buffer = NEW_RESOURCE_ARRAY(char, message_buffer_len);
    exception_message = message_buffer;
    exception_name = inference_verify(
        klass, message_buffer, message_buffer_len, THREAD);
  }

  LogTarget(Info, class, init) lt1;
  if (lt1.is_enabled()) {
    LogStream ls(lt1);
    log_end_verification(&ls, klass->external_name(), exception_name, PENDING_EXCEPTION);
  }
  LogTarget(Info, verification) lt2;
  if (lt2.is_enabled()) {
    LogStream ls(lt2);
    log_end_verification(&ls, klass->external_name(), exception_name, PENDING_EXCEPTION);
  }

  if (HAS_PENDING_EXCEPTION) {
    return false; // use the existing exception
  } else if (exception_name == nullptr) {
    return true; // verification succeeded
  } else { // VerifyError or ClassFormatError to be created and thrown
    Klass* kls =
      SystemDictionary::resolve_or_fail(exception_name, true, CHECK_false);
    if (log_is_enabled(Debug, class, resolve)) {
      Verifier::trace_class_resolution(kls, klass);
    }

    while (kls != nullptr) {
      if (kls == klass) {
        // If the class being verified is the exception we're creating
        // or one of it's superclasses, we're in trouble and are going
        // to infinitely recurse when we try to initialize the exception.
        // So bail out here by throwing the preallocated VM error.
        THROW_OOP_(Universe::internal_error_instance(), false);
      }
      kls = kls->super();
    }
    if (message_buffer != nullptr) {
      message_buffer[message_buffer_len - 1] = '\0'; // just to be sure
    }
    assert(exception_message != nullptr, "");
    THROW_MSG_(exception_name, exception_message, false);
  }
}

Symbol* Verifier::inference_verify(
    InstanceKlass* klass, char* message, size_t message_len, TRAPS) {
  JavaThread* thread = THREAD;

  verify_byte_codes_fn_t verify_func = verify_byte_codes_fn();

  if (verify_func == nullptr) {
    jio_snprintf(message, message_len, "Could not link verifier");
    return vmSymbols::java_lang_VerifyError();
  }

  ResourceMark rm(thread);
  log_info(verification)("Verifying class %s with old format", klass->external_name());

  jclass cls = (jclass) JNIHandles::make_local(thread, klass->java_mirror());
  jint result;

  {
    HandleMark hm(thread);
    ThreadToNativeFromVM ttn(thread);
    // ThreadToNativeFromVM takes care of changing thread_state, so safepoint
    // code knows that we have left the VM
    JNIEnv *env = thread->jni_environment();
    result = (*verify_func)(env, cls, message, (int)message_len, klass->major_version());
  }

  JNIHandles::destroy_local(cls);

  // These numbers are chosen so that VerifyClassCodes interface doesn't need
  // to be changed (still return jboolean (unsigned char)), and result is
  // 1 when verification is passed.
  if (result == 0) {
    return vmSymbols::java_lang_VerifyError();
  } else if (result == 1) {
    return nullptr; // verified.
  } else if (result == 2) {
    THROW_MSG_(vmSymbols::java_lang_OutOfMemoryError(), message, nullptr);
  } else if (result == 3) {
    return vmSymbols::java_lang_ClassFormatError();
  } else {
    ShouldNotReachHere();
    return nullptr;
  }
}

TypeOrigin TypeOrigin::null() {
  return TypeOrigin();
}
TypeOrigin TypeOrigin::local(int index, StackMapFrame* frame) {
  assert(frame != nullptr, "Must have a frame");
  return TypeOrigin(CF_LOCALS, index, StackMapFrame::copy(frame),
     frame->local_at(index));
}
TypeOrigin TypeOrigin::stack(int index, StackMapFrame* frame) {
  assert(frame != nullptr, "Must have a frame");
  return TypeOrigin(CF_STACK, index, StackMapFrame::copy(frame),
      frame->stack_at(index));
}
TypeOrigin TypeOrigin::sm_local(int index, StackMapFrame* frame) {
  assert(frame != nullptr, "Must have a frame");
  return TypeOrigin(SM_LOCALS, index, StackMapFrame::copy(frame),
      frame->local_at(index));
}
TypeOrigin TypeOrigin::sm_stack(int index, StackMapFrame* frame) {
  assert(frame != nullptr, "Must have a frame");
  return TypeOrigin(SM_STACK, index, StackMapFrame::copy(frame),
      frame->stack_at(index));
}
TypeOrigin TypeOrigin::bad_index(int index) {
  return TypeOrigin(BAD_INDEX, index, nullptr, VerificationType::bogus_type());
}
TypeOrigin TypeOrigin::cp(int index, VerificationType vt) {
  return TypeOrigin(CONST_POOL, index, nullptr, vt);
}
TypeOrigin TypeOrigin::signature(VerificationType vt) {
  return TypeOrigin(SIG, 0, nullptr, vt);
}
TypeOrigin TypeOrigin::implicit(VerificationType t) {
  return TypeOrigin(IMPLICIT, 0, nullptr, t);
}
TypeOrigin TypeOrigin::frame(StackMapFrame* frame) {
  return TypeOrigin(FRAME_ONLY, 0, StackMapFrame::copy(frame),
                    VerificationType::bogus_type());
}

void TypeOrigin::reset_frame() {
  if (_frame != nullptr) {
    _frame->restore();
  }
}

void TypeOrigin::details(outputStream* ss) const {
  _type.print_on(ss);
  switch (_origin) {
    case CF_LOCALS:
      ss->print(" (current frame, locals[%d])", _index);
      break;
    case CF_STACK:
      ss->print(" (current frame, stack[%d])", _index);
      break;
    case SM_LOCALS:
      ss->print(" (stack map, locals[%d])", _index);
      break;
    case SM_STACK:
      ss->print(" (stack map, stack[%d])", _index);
      break;
    case CONST_POOL:
      ss->print(" (constant pool %d)", _index);
      break;
    case SIG:
      ss->print(" (from method signature)");
      break;
    case IMPLICIT:
    case FRAME_ONLY:
    case NONE:
    default:
      ;
  }
}

#ifdef ASSERT
void TypeOrigin::print_on(outputStream* str) const {
  str->print("{%d,%d,%p:", _origin, _index, _frame);
  if (_frame != nullptr) {
    _frame->print_on(str);
  } else {
    str->print("null");
  }
  str->print(",");
  _type.print_on(str);
  str->print("}");
}
#endif

void ErrorContext::details(outputStream* ss, const Method* method) const {
  if (is_valid()) {
    ss->cr();
    ss->print_cr("Exception Details:");
    location_details(ss, method);
    reason_details(ss);
    frame_details(ss);
    bytecode_details(ss, method);
    handler_details(ss, method);
    stackmap_details(ss, method);
  }
}

void ErrorContext::reason_details(outputStream* ss) const {
  streamIndentor si(ss);
  ss->indent().print_cr("Reason:");
  streamIndentor si2(ss);
  ss->indent().print("%s", "");
  switch (_fault) {
    case INVALID_BYTECODE:
      ss->print("Error exists in the bytecode");
      break;
    case WRONG_TYPE:
      if (_expected.is_valid()) {
        ss->print("Type ");
        _type.details(ss);
        ss->print(" is not assignable to ");
        _expected.details(ss);
      } else {
        ss->print("Invalid type: ");
        _type.details(ss);
      }
      break;
    case FLAGS_MISMATCH:
      if (_expected.is_valid()) {
        ss->print("Current frame's flags are not assignable "
                  "to stack map frame's.");
      } else {
        ss->print("Current frame's flags are invalid in this context.");
      }
      break;
    case BAD_CP_INDEX:
      ss->print("Constant pool index %d is invalid", _type.index());
      break;
    case BAD_LOCAL_INDEX:
      ss->print("Local index %d is invalid", _type.index());
      break;
    case LOCALS_SIZE_MISMATCH:
      ss->print("Current frame's local size doesn't match stackmap.");
      break;
    case STACK_SIZE_MISMATCH:
      ss->print("Current frame's stack size doesn't match stackmap.");
      break;
    case STACK_OVERFLOW:
      ss->print("Exceeded max stack size.");
      break;
    case STACK_UNDERFLOW:
      ss->print("Attempt to pop empty stack.");
      break;
    case MISSING_STACKMAP:
      ss->print("Expected stackmap frame at this location.");
      break;
    case BAD_STACKMAP:
      ss->print("Invalid stackmap specification.");
      break;
    case WRONG_INLINE_TYPE:
      ss->print("Type ");
      _type.details(ss);
      ss->print(" and type ");
      _expected.details(ss);
      ss->print(" must be identical inline types.");
      break;
    case UNKNOWN:
    default:
      ShouldNotReachHere();
      ss->print_cr("Unknown");
  }
  ss->cr();
}

void ErrorContext::location_details(outputStream* ss, const Method* method) const {
  if (_bci != -1 && method != nullptr) {
    streamIndentor si(ss);
    const char* bytecode_name = "<invalid>";
    if (method->validate_bci(_bci) != -1) {
      Bytecodes::Code code = Bytecodes::code_or_bp_at(method->bcp_from(_bci));
      if (Bytecodes::is_defined(code)) {
          bytecode_name = Bytecodes::name(code);
      } else {
          bytecode_name = "<illegal>";
      }
    }
    InstanceKlass* ik = method->method_holder();
    ss->indent().print_cr("Location:");
    streamIndentor si2(ss);
    ss->indent().print_cr("%s.%s%s @%d: %s",
        ik->name()->as_C_string(), method->name()->as_C_string(),
        method->signature()->as_C_string(), _bci, bytecode_name);
  }
}

void ErrorContext::frame_details(outputStream* ss) const {
  streamIndentor si(ss);
  if (_type.is_valid() && _type.frame() != nullptr) {
    ss->indent().print_cr("Current Frame:");
    streamIndentor si2(ss);
    _type.frame()->print_on(ss);
  }
  if (_expected.is_valid() && _expected.frame() != nullptr) {
    ss->indent().print_cr("Stackmap Frame:");
    streamIndentor si2(ss);
    _expected.frame()->print_on(ss);
  }
}

void ErrorContext::bytecode_details(outputStream* ss, const Method* method) const {
  if (method != nullptr) {
    streamIndentor si(ss);
    ss->indent().print_cr("Bytecode:");
    streamIndentor si2(ss);
    ss->print_data(method->code_base(), method->code_size(), false);
  }
}

void ErrorContext::handler_details(outputStream* ss, const Method* method) const {
  if (method != nullptr) {
    streamIndentor si(ss);
    ExceptionTable table(method);
    if (table.length() > 0) {
      ss->indent().print_cr("Exception Handler Table:");
      streamIndentor si2(ss);
      for (int i = 0; i < table.length(); ++i) {
        ss->indent().print_cr("bci [%d, %d] => handler: %d", table.start_pc(i),
            table.end_pc(i), table.handler_pc(i));
      }
    }
  }
}

void ErrorContext::stackmap_details(outputStream* ss, const Method* method) const {
  if (method != nullptr && method->has_stackmap_table()) {
    streamIndentor si(ss);
    ss->indent().print_cr("Stackmap Table:");
    Array<u1>* data = method->stackmap_data();
    stack_map_table* sm_table =
        stack_map_table::at((address)data->adr_at(0));
    stack_map_frame* sm_frame = sm_table->entries();
    streamIndentor si2(ss);
    int current_offset = -1;
    address end_of_sm_table = (address)sm_table + method->stackmap_data()->length();
    for (u2 i = 0; i < sm_table->number_of_entries(); ++i) {
      ss->indent();
      if (!sm_frame->verify((address)sm_frame, end_of_sm_table)) {
        sm_frame->print_truncated(ss, current_offset);
        return;
      }
      sm_frame->print_on(ss, current_offset);
      ss->cr();
      current_offset += sm_frame->offset_delta();
      sm_frame = sm_frame->next();
    }
  }
}

// Methods in ClassVerifier

ClassVerifier::ClassVerifier(JavaThread* current, InstanceKlass* klass)
    : _thread(current), _previous_symbol(nullptr), _symbols(nullptr), _exception_type(nullptr),
      _message(nullptr), _klass(klass) {
  _this_type = VerificationType::reference_type(klass->name());
}

ClassVerifier::~ClassVerifier() {
  // Decrement the reference count for any symbols created.
  if (_symbols != nullptr) {
    for (int i = 0; i < _symbols->length(); i++) {
      Symbol* s = _symbols->at(i);
      s->decrement_refcount();
    }
  }
}

VerificationType ClassVerifier::object_type() const {
  return VerificationType::reference_type(vmSymbols::java_lang_Object());
}

TypeOrigin ClassVerifier::ref_ctx(const char* sig) {
  VerificationType vt = VerificationType::reference_type(
                         create_temporary_symbol(sig, (int)strlen(sig)));
  return TypeOrigin::implicit(vt);
}

static bool supports_strict_fields(InstanceKlass* klass) {
  int ver = klass->major_version();
  return ver > Verifier::VALUE_TYPES_MAJOR_VERSION ||
         (ver == Verifier::VALUE_TYPES_MAJOR_VERSION && klass->minor_version() == Verifier::JAVA_PREVIEW_MINOR_VERSION);
}

void ClassVerifier::verify_class(TRAPS) {
  log_info(verification)("Verifying class %s with new format", _klass->external_name());

  // Either verifying both local and remote classes or just remote classes.
  assert(BytecodeVerificationRemote, "Should not be here");

  Array<Method*>* methods = _klass->methods();
  int num_methods = methods->length();

  for (int index = 0; index < num_methods; index++) {
    // Check for recursive re-verification before each method.
    if (was_recursively_verified()) return;

    Method* m = methods->at(index);
    if (m->is_native() || m->is_abstract() || m->is_overpass()) {
      // If m is native or abstract, skip it.  It is checked in class file
      // parser that methods do not override a final method.  Overpass methods
      // are trusted since the VM generates them.
      continue;
    }
    verify_method(methodHandle(THREAD, m), CHECK_VERIFY(this));
  }

  if (was_recursively_verified()){
    log_info(verification)("Recursive verification detected for: %s", _klass->external_name());
    log_info(class, init)("Recursive verification detected for: %s",
                        _klass->external_name());
  }
}

// Translate the signature entries into verification types and save them in
// the growable array.  Also, save the count of arguments.
void ClassVerifier::translate_signature(Symbol* const method_sig,
                                        sig_as_verification_types* sig_verif_types) {
  SignatureStream sig_stream(method_sig);
  VerificationType sig_type[2];
  int sig_i = 0;
  GrowableArray<VerificationType>* verif_types = sig_verif_types->sig_verif_types();

  // Translate the signature arguments into verification types.
  while (!sig_stream.at_return_type()) {
    int n = change_sig_to_verificationType(&sig_stream, sig_type);
    assert(n <= 2, "Unexpected signature type");

    // Store verification type(s).  Longs and Doubles each have two verificationTypes.
    for (int x = 0; x < n; x++) {
      verif_types->push(sig_type[x]);
    }
    sig_i += n;
    sig_stream.next();
  }

  // Set final arg count, not including the return type.  The final arg count will
  // be compared with sig_verify_types' length to see if there is a return type.
  sig_verif_types->set_num_args(sig_i);

  // Store verification type(s) for the return type, if there is one.
  if (sig_stream.type() != T_VOID) {
    int n = change_sig_to_verificationType(&sig_stream, sig_type);
    assert(n <= 2, "Unexpected signature return type");
    for (int y = 0; y < n; y++) {
      verif_types->push(sig_type[y]);
    }
  }
}

void ClassVerifier::create_method_sig_entry(sig_as_verification_types* sig_verif_types,
                                            int sig_index) {
  // Translate the signature into verification types.
  ConstantPool* cp = _klass->constants();
  Symbol* const method_sig = cp->symbol_at(sig_index);
  translate_signature(method_sig, sig_verif_types);

  // Add the list of this signature's verification types to the table.
  bool is_unique = method_signatures_table()->put(sig_index, sig_verif_types);
  assert(is_unique, "Duplicate entries in method_signature_table");
}

void ClassVerifier::verify_method(const methodHandle& m, TRAPS) {
  HandleMark hm(THREAD);
  _method = m;   // initialize _method
  log_info(verification)("Verifying method %s", m->name_and_sig_as_C_string());

// For clang, the only good constant format string is a literal constant format string.
#define bad_type_msg "Bad type on operand stack in %s"

  u2 max_stack = m->verifier_max_stack();
  u2 max_locals = m->max_locals();
  constantPoolHandle cp(THREAD, m->constants());

  // Method signature was checked in ClassFileParser.
  assert(SignatureVerifier::is_valid_method_signature(m->signature()),
         "Invalid method signature");

  // Initial stack map frame: offset is 0, stack is initially empty.
  StackMapFrame current_frame(max_locals, max_stack, this);
  // Set initial locals
  VerificationType return_type = current_frame.set_locals_from_arg( m, current_type());

  u2 stackmap_index = 0; // index to the stackmap array

  u4 code_length = m->code_size();

  // Scan the bytecode and map each instruction's start offset to a number.
  char* code_data = generate_code_data(m, code_length, CHECK_VERIFY(this));

  int ex_min = code_length;
  int ex_max = -1;
  // Look through each item on the exception table. Each of the fields must refer
  // to a legal instruction.
  if (was_recursively_verified()) return;
  verify_exception_handler_table(
    code_length, code_data, ex_min, ex_max, CHECK_VERIFY(this));

  // Look through each entry on the local variable table and make sure
  // its range of code array offsets is valid. (4169817)
  if (m->has_localvariable_table()) {
    verify_local_variable_table(code_length, code_data, CHECK_VERIFY(this));
  }

  Array<u1>* stackmap_data = m->stackmap_data();
  StackMapStream stream(stackmap_data);
  StackMapReader reader(this, &stream, code_data, code_length, &current_frame, max_locals, max_stack, THREAD);
  StackMapTable stackmap_table(&reader, CHECK_VERIFY(this));

  LogTarget(Debug, verification) lt;
  if (lt.is_enabled()) {
    ResourceMark rm(THREAD);
    LogStream ls(lt);
    stackmap_table.print_on(&ls);
  }

  RawBytecodeStream bcs(m);

  // Scan the byte code linearly from the start to the end
  bool no_control_flow = false; // Set to true when there is no direct control
                                // flow from current instruction to the next
                                // instruction in sequence

  Bytecodes::Code opcode;
  while (!bcs.is_last_bytecode()) {
    // Check for recursive re-verification before each bytecode.
    if (was_recursively_verified())  return;

    opcode = bcs.raw_next();
    int bci = bcs.bci();

    // Set current frame's offset to bci
    current_frame.set_offset(bci);
    current_frame.set_mark();

    // Make sure every offset in stackmap table point to the beginning to
    // an instruction. Match current_frame to stackmap_table entry with
    // the same offset if exists.
    stackmap_index = verify_stackmap_table(
      stackmap_index, bci, &current_frame, &stackmap_table,
      no_control_flow, CHECK_VERIFY(this));


    bool this_uninit = false;  // Set to true when invokespecial <init> initialized 'this'
    bool verified_exc_handlers = false;

    // Merge with the next instruction
    {
      int target;
      VerificationType type, type2;
      VerificationType atype;

      LogTarget(Debug, verification) lt;
      if (lt.is_enabled()) {
        ResourceMark rm(THREAD);
        LogStream ls(lt);
        current_frame.print_on(&ls);
        lt.print("offset = %d,  opcode = %s", bci,
                 opcode == Bytecodes::_illegal ? "illegal" : Bytecodes::name(opcode));
      }

      // Make sure wide instruction is in correct format
      if (bcs.is_wide()) {
        if (opcode != Bytecodes::_iinc   && opcode != Bytecodes::_iload  &&
            opcode != Bytecodes::_aload  && opcode != Bytecodes::_lload  &&
            opcode != Bytecodes::_istore && opcode != Bytecodes::_astore &&
            opcode != Bytecodes::_lstore && opcode != Bytecodes::_fload  &&
            opcode != Bytecodes::_dload  && opcode != Bytecodes::_fstore &&
            opcode != Bytecodes::_dstore) {
          /* Unreachable?  RawBytecodeStream's raw_next() returns 'illegal'
           * if we encounter a wide instruction that modifies an invalid
           * opcode (not one of the ones listed above) */
          verify_error(ErrorContext::bad_code(bci), "Bad wide instruction");
          return;
        }
      }

      // Look for possible jump target in exception handlers and see if it
      // matches current_frame.  Do this check here for astore*, dstore*,
      // fstore*, istore*, and lstore* opcodes because they can change the type
      // state by adding a local.  JVM Spec says that the incoming type state
      // should be used for this check.  So, do the check here before a possible
      // local is added to the type state.
      if (Bytecodes::is_store_into_local(opcode) && bci >= ex_min && bci < ex_max) {
        if (was_recursively_verified()) return;
        verify_exception_handler_targets(
          bci, this_uninit, &current_frame, &stackmap_table, CHECK_VERIFY(this));
        verified_exc_handlers = true;
      }

      if (was_recursively_verified()) return;

      switch (opcode) {
        case Bytecodes::_nop :
          no_control_flow = false; break;
        case Bytecodes::_aconst_null :
          current_frame.push_stack(
            VerificationType::null_type(), CHECK_VERIFY(this));
          no_control_flow = false; break;
        case Bytecodes::_iconst_m1 :
        case Bytecodes::_iconst_0 :
        case Bytecodes::_iconst_1 :
        case Bytecodes::_iconst_2 :
        case Bytecodes::_iconst_3 :
        case Bytecodes::_iconst_4 :
        case Bytecodes::_iconst_5 :
          current_frame.push_stack(
            VerificationType::integer_type(), CHECK_VERIFY(this));
          no_control_flow = false; break;
        case Bytecodes::_lconst_0 :
        case Bytecodes::_lconst_1 :
          current_frame.push_stack_2(
            VerificationType::long_type(),
            VerificationType::long2_type(), CHECK_VERIFY(this));
          no_control_flow = false; break;
        case Bytecodes::_fconst_0 :
        case Bytecodes::_fconst_1 :
        case Bytecodes::_fconst_2 :
          current_frame.push_stack(
            VerificationType::float_type(), CHECK_VERIFY(this));
          no_control_flow = false; break;
        case Bytecodes::_dconst_0 :
        case Bytecodes::_dconst_1 :
          current_frame.push_stack_2(
            VerificationType::double_type(),
            VerificationType::double2_type(), CHECK_VERIFY(this));
          no_control_flow = false; break;
        case Bytecodes::_sipush :
        case Bytecodes::_bipush :
          current_frame.push_stack(
            VerificationType::integer_type(), CHECK_VERIFY(this));
          no_control_flow = false; break;
        case Bytecodes::_ldc :
          verify_ldc(
            opcode, bcs.get_index_u1(), &current_frame,
            cp, bci, CHECK_VERIFY(this));
          no_control_flow = false; break;
        case Bytecodes::_ldc_w :
        case Bytecodes::_ldc2_w :
          verify_ldc(
            opcode, bcs.get_index_u2(), &current_frame,
            cp, bci, CHECK_VERIFY(this));
          no_control_flow = false; break;
        case Bytecodes::_iload :
          verify_iload(bcs.get_index(), &current_frame, CHECK_VERIFY(this));
          no_control_flow = false; break;
        case Bytecodes::_iload_0 :
        case Bytecodes::_iload_1 :
        case Bytecodes::_iload_2 :
        case Bytecodes::_iload_3 : {
          int index = opcode - Bytecodes::_iload_0;
          verify_iload(index, &current_frame, CHECK_VERIFY(this));
          no_control_flow = false; break;
          }
        case Bytecodes::_lload :
          verify_lload(bcs.get_index(), &current_frame, CHECK_VERIFY(this));
          no_control_flow = false; break;
        case Bytecodes::_lload_0 :
        case Bytecodes::_lload_1 :
        case Bytecodes::_lload_2 :
        case Bytecodes::_lload_3 : {
          int index = opcode - Bytecodes::_lload_0;
          verify_lload(index, &current_frame, CHECK_VERIFY(this));
          no_control_flow = false; break;
          }
        case Bytecodes::_fload :
          verify_fload(bcs.get_index(), &current_frame, CHECK_VERIFY(this));
          no_control_flow = false; break;
        case Bytecodes::_fload_0 :
        case Bytecodes::_fload_1 :
        case Bytecodes::_fload_2 :
        case Bytecodes::_fload_3 : {
          int index = opcode - Bytecodes::_fload_0;
          verify_fload(index, &current_frame, CHECK_VERIFY(this));
          no_control_flow = false; break;
          }
        case Bytecodes::_dload :
          verify_dload(bcs.get_index(), &current_frame, CHECK_VERIFY(this));
          no_control_flow = false; break;
        case Bytecodes::_dload_0 :
        case Bytecodes::_dload_1 :
        case Bytecodes::_dload_2 :
        case Bytecodes::_dload_3 : {
          int index = opcode - Bytecodes::_dload_0;
          verify_dload(index, &current_frame, CHECK_VERIFY(this));
          no_control_flow = false; break;
          }
        case Bytecodes::_aload :
          verify_aload(bcs.get_index(), &current_frame, CHECK_VERIFY(this));
          no_control_flow = false; break;
        case Bytecodes::_aload_0 :
        case Bytecodes::_aload_1 :
        case Bytecodes::_aload_2 :
        case Bytecodes::_aload_3 : {
          int index = opcode - Bytecodes::_aload_0;
          verify_aload(index, &current_frame, CHECK_VERIFY(this));
          no_control_flow = false; break;
          }
        case Bytecodes::_iaload :
          type = current_frame.pop_stack(
            VerificationType::integer_type(), CHECK_VERIFY(this));
          atype = current_frame.pop_stack(
            VerificationType::reference_check(), CHECK_VERIFY(this));
          if (!atype.is_int_array()) {
            verify_error(ErrorContext::bad_type(bci,
                current_frame.stack_top_ctx(), ref_ctx("[I")),
                bad_type_msg, "iaload");
            return;
          }
          current_frame.push_stack(
            VerificationType::integer_type(), CHECK_VERIFY(this));
          no_control_flow = false; break;
        case Bytecodes::_baload :
          type = current_frame.pop_stack(
            VerificationType::integer_type(), CHECK_VERIFY(this));
          atype = current_frame.pop_stack(
            VerificationType::reference_check(), CHECK_VERIFY(this));
          if (!atype.is_bool_array() && !atype.is_byte_array()) {
            verify_error(
                ErrorContext::bad_type(bci, current_frame.stack_top_ctx()),
                bad_type_msg, "baload");
            return;
          }
          current_frame.push_stack(
            VerificationType::integer_type(), CHECK_VERIFY(this));
          no_control_flow = false; break;
        case Bytecodes::_caload :
          type = current_frame.pop_stack(
            VerificationType::integer_type(), CHECK_VERIFY(this));
          atype = current_frame.pop_stack(
            VerificationType::reference_check(), CHECK_VERIFY(this));
          if (!atype.is_char_array()) {
            verify_error(ErrorContext::bad_type(bci,
                current_frame.stack_top_ctx(), ref_ctx("[C")),
                bad_type_msg, "caload");
            return;
          }
          current_frame.push_stack(
            VerificationType::integer_type(), CHECK_VERIFY(this));
          no_control_flow = false; break;
        case Bytecodes::_saload :
          type = current_frame.pop_stack(
            VerificationType::integer_type(), CHECK_VERIFY(this));
          atype = current_frame.pop_stack(
            VerificationType::reference_check(), CHECK_VERIFY(this));
          if (!atype.is_short_array()) {
            verify_error(ErrorContext::bad_type(bci,
                current_frame.stack_top_ctx(), ref_ctx("[S")),
                bad_type_msg, "saload");
            return;
          }
          current_frame.push_stack(
            VerificationType::integer_type(), CHECK_VERIFY(this));
          no_control_flow = false; break;
        case Bytecodes::_laload :
          type = current_frame.pop_stack(
            VerificationType::integer_type(), CHECK_VERIFY(this));
          atype = current_frame.pop_stack(
            VerificationType::reference_check(), CHECK_VERIFY(this));
          if (!atype.is_long_array()) {
            verify_error(ErrorContext::bad_type(bci,
                current_frame.stack_top_ctx(), ref_ctx("[J")),
                bad_type_msg, "laload");
            return;
          }
          current_frame.push_stack_2(
            VerificationType::long_type(),
            VerificationType::long2_type(), CHECK_VERIFY(this));
          no_control_flow = false; break;
        case Bytecodes::_faload :
          type = current_frame.pop_stack(
            VerificationType::integer_type(), CHECK_VERIFY(this));
          atype = current_frame.pop_stack(
            VerificationType::reference_check(), CHECK_VERIFY(this));
          if (!atype.is_float_array()) {
            verify_error(ErrorContext::bad_type(bci,
                current_frame.stack_top_ctx(), ref_ctx("[F")),
                bad_type_msg, "faload");
            return;
          }
          current_frame.push_stack(
            VerificationType::float_type(), CHECK_VERIFY(this));
          no_control_flow = false; break;
        case Bytecodes::_daload :
          type = current_frame.pop_stack(
            VerificationType::integer_type(), CHECK_VERIFY(this));
          atype = current_frame.pop_stack(
            VerificationType::reference_check(), CHECK_VERIFY(this));
          if (!atype.is_double_array()) {
            verify_error(ErrorContext::bad_type(bci,
                current_frame.stack_top_ctx(), ref_ctx("[D")),
                bad_type_msg, "daload");
            return;
          }
          current_frame.push_stack_2(
            VerificationType::double_type(),
            VerificationType::double2_type(), CHECK_VERIFY(this));
          no_control_flow = false; break;
        case Bytecodes::_aaload : {
          type = current_frame.pop_stack(
            VerificationType::integer_type(), CHECK_VERIFY(this));
          atype = current_frame.pop_stack(
            VerificationType::reference_check(), CHECK_VERIFY(this));
          if (!atype.is_reference_array()) {
            verify_error(ErrorContext::bad_type(bci,
                current_frame.stack_top_ctx(),
                TypeOrigin::implicit(VerificationType::reference_check())),
                bad_type_msg, "aaload");
            return;
          }
          if (atype.is_null()) {
            current_frame.push_stack(
              VerificationType::null_type(), CHECK_VERIFY(this));
          } else {
            VerificationType component = atype.get_component(this);
            current_frame.push_stack(component, CHECK_VERIFY(this));
          }
          no_control_flow = false; break;
        }
        case Bytecodes::_istore :
          verify_istore(bcs.get_index(), &current_frame, CHECK_VERIFY(this));
          no_control_flow = false; break;
        case Bytecodes::_istore_0 :
        case Bytecodes::_istore_1 :
        case Bytecodes::_istore_2 :
        case Bytecodes::_istore_3 : {
          int index = opcode - Bytecodes::_istore_0;
          verify_istore(index, &current_frame, CHECK_VERIFY(this));
          no_control_flow = false; break;
          }
        case Bytecodes::_lstore :
          verify_lstore(bcs.get_index(), &current_frame, CHECK_VERIFY(this));
          no_control_flow = false; break;
        case Bytecodes::_lstore_0 :
        case Bytecodes::_lstore_1 :
        case Bytecodes::_lstore_2 :
        case Bytecodes::_lstore_3 : {
          int index = opcode - Bytecodes::_lstore_0;
          verify_lstore(index, &current_frame, CHECK_VERIFY(this));
          no_control_flow = false; break;
          }
        case Bytecodes::_fstore :
          verify_fstore(bcs.get_index(), &current_frame, CHECK_VERIFY(this));
          no_control_flow = false; break;
        case Bytecodes::_fstore_0 :
        case Bytecodes::_fstore_1 :
        case Bytecodes::_fstore_2 :
        case Bytecodes::_fstore_3 : {
          int index = opcode - Bytecodes::_fstore_0;
          verify_fstore(index, &current_frame, CHECK_VERIFY(this));
          no_control_flow = false; break;
          }
        case Bytecodes::_dstore :
          verify_dstore(bcs.get_index(), &current_frame, CHECK_VERIFY(this));
          no_control_flow = false; break;
        case Bytecodes::_dstore_0 :
        case Bytecodes::_dstore_1 :
        case Bytecodes::_dstore_2 :
        case Bytecodes::_dstore_3 : {
          int index = opcode - Bytecodes::_dstore_0;
          verify_dstore(index, &current_frame, CHECK_VERIFY(this));
          no_control_flow = false; break;
          }
        case Bytecodes::_astore :
          verify_astore(bcs.get_index(), &current_frame, CHECK_VERIFY(this));
          no_control_flow = false; break;
        case Bytecodes::_astore_0 :
        case Bytecodes::_astore_1 :
        case Bytecodes::_astore_2 :
        case Bytecodes::_astore_3 : {
          int index = opcode - Bytecodes::_astore_0;
          verify_astore(index, &current_frame, CHECK_VERIFY(this));
          no_control_flow = false; break;
          }
        case Bytecodes::_iastore :
          type = current_frame.pop_stack(
            VerificationType::integer_type(), CHECK_VERIFY(this));
          type2 = current_frame.pop_stack(
            VerificationType::integer_type(), CHECK_VERIFY(this));
          atype = current_frame.pop_stack(
            VerificationType::reference_check(), CHECK_VERIFY(this));
          if (!atype.is_int_array()) {
            verify_error(ErrorContext::bad_type(bci,
                current_frame.stack_top_ctx(), ref_ctx("[I")),
                bad_type_msg, "iastore");
            return;
          }
          no_control_flow = false; break;
        case Bytecodes::_bastore :
          type = current_frame.pop_stack(
            VerificationType::integer_type(), CHECK_VERIFY(this));
          type2 = current_frame.pop_stack(
            VerificationType::integer_type(), CHECK_VERIFY(this));
          atype = current_frame.pop_stack(
            VerificationType::reference_check(), CHECK_VERIFY(this));
          if (!atype.is_bool_array() && !atype.is_byte_array()) {
            verify_error(
                ErrorContext::bad_type(bci, current_frame.stack_top_ctx()),
                bad_type_msg, "bastore");
            return;
          }
          no_control_flow = false; break;
        case Bytecodes::_castore :
          current_frame.pop_stack(
            VerificationType::integer_type(), CHECK_VERIFY(this));
          current_frame.pop_stack(
            VerificationType::integer_type(), CHECK_VERIFY(this));
          atype = current_frame.pop_stack(
            VerificationType::reference_check(), CHECK_VERIFY(this));
          if (!atype.is_char_array()) {
            verify_error(ErrorContext::bad_type(bci,
                current_frame.stack_top_ctx(), ref_ctx("[C")),
                bad_type_msg, "castore");
            return;
          }
          no_control_flow = false; break;
        case Bytecodes::_sastore :
          current_frame.pop_stack(
            VerificationType::integer_type(), CHECK_VERIFY(this));
          current_frame.pop_stack(
            VerificationType::integer_type(), CHECK_VERIFY(this));
          atype = current_frame.pop_stack(
            VerificationType::reference_check(), CHECK_VERIFY(this));
          if (!atype.is_short_array()) {
            verify_error(ErrorContext::bad_type(bci,
                current_frame.stack_top_ctx(), ref_ctx("[S")),
                bad_type_msg, "sastore");
            return;
          }
          no_control_flow = false; break;
        case Bytecodes::_lastore :
          current_frame.pop_stack_2(
            VerificationType::long2_type(),
            VerificationType::long_type(), CHECK_VERIFY(this));
          current_frame.pop_stack(
            VerificationType::integer_type(), CHECK_VERIFY(this));
          atype = current_frame.pop_stack(
            VerificationType::reference_check(), CHECK_VERIFY(this));
          if (!atype.is_long_array()) {
            verify_error(ErrorContext::bad_type(bci,
                current_frame.stack_top_ctx(), ref_ctx("[J")),
                bad_type_msg, "lastore");
            return;
          }
          no_control_flow = false; break;
        case Bytecodes::_fastore :
          current_frame.pop_stack(
            VerificationType::float_type(), CHECK_VERIFY(this));
          current_frame.pop_stack
            (VerificationType::integer_type(), CHECK_VERIFY(this));
          atype = current_frame.pop_stack(
            VerificationType::reference_check(), CHECK_VERIFY(this));
          if (!atype.is_float_array()) {
            verify_error(ErrorContext::bad_type(bci,
                current_frame.stack_top_ctx(), ref_ctx("[F")),
                bad_type_msg, "fastore");
            return;
          }
          no_control_flow = false; break;
        case Bytecodes::_dastore :
          current_frame.pop_stack_2(
            VerificationType::double2_type(),
            VerificationType::double_type(), CHECK_VERIFY(this));
          current_frame.pop_stack(
            VerificationType::integer_type(), CHECK_VERIFY(this));
          atype = current_frame.pop_stack(
            VerificationType::reference_check(), CHECK_VERIFY(this));
          if (!atype.is_double_array()) {
            verify_error(ErrorContext::bad_type(bci,
                current_frame.stack_top_ctx(), ref_ctx("[D")),
                bad_type_msg, "dastore");
            return;
          }
          no_control_flow = false; break;
        case Bytecodes::_aastore :
          type = current_frame.pop_stack(object_type(), CHECK_VERIFY(this));
          type2 = current_frame.pop_stack(
            VerificationType::integer_type(), CHECK_VERIFY(this));
          atype = current_frame.pop_stack(
            VerificationType::reference_check(), CHECK_VERIFY(this));
          // more type-checking is done at runtime
          if (!atype.is_reference_array()) {
            verify_error(ErrorContext::bad_type(bci,
                current_frame.stack_top_ctx(),
                TypeOrigin::implicit(VerificationType::reference_check())),
                bad_type_msg, "aastore");
            return;
          }
          // 4938384: relaxed constraint in JVMS 3rd edition.
          no_control_flow = false; break;
        case Bytecodes::_pop :
          current_frame.pop_stack(
            VerificationType::category1_check(), CHECK_VERIFY(this));
          no_control_flow = false; break;
        case Bytecodes::_pop2 :
          type = current_frame.pop_stack(CHECK_VERIFY(this));
          if (type.is_category1()) {
            current_frame.pop_stack(
              VerificationType::category1_check(), CHECK_VERIFY(this));
          } else if (type.is_category2_2nd()) {
            current_frame.pop_stack(
              VerificationType::category2_check(), CHECK_VERIFY(this));
          } else {
            /* Unreachable? Would need a category2_1st on TOS
             * which does not appear possible. */
            verify_error(
                ErrorContext::bad_type(bci, current_frame.stack_top_ctx()),
                bad_type_msg, "pop2");
            return;
          }
          no_control_flow = false; break;
        case Bytecodes::_dup :
          type = current_frame.pop_stack(
            VerificationType::category1_check(), CHECK_VERIFY(this));
          current_frame.push_stack(type, CHECK_VERIFY(this));
          current_frame.push_stack(type, CHECK_VERIFY(this));
          no_control_flow = false; break;
        case Bytecodes::_dup_x1 :
          type = current_frame.pop_stack(
            VerificationType::category1_check(), CHECK_VERIFY(this));
          type2 = current_frame.pop_stack(
            VerificationType::category1_check(), CHECK_VERIFY(this));
          current_frame.push_stack(type, CHECK_VERIFY(this));
          current_frame.push_stack(type2, CHECK_VERIFY(this));
          current_frame.push_stack(type, CHECK_VERIFY(this));
          no_control_flow = false; break;
        case Bytecodes::_dup_x2 :
        {
          VerificationType type3;
          type = current_frame.pop_stack(
            VerificationType::category1_check(), CHECK_VERIFY(this));
          type2 = current_frame.pop_stack(CHECK_VERIFY(this));
          if (type2.is_category1()) {
            type3 = current_frame.pop_stack(
              VerificationType::category1_check(), CHECK_VERIFY(this));
          } else if (type2.is_category2_2nd()) {
            type3 = current_frame.pop_stack(
              VerificationType::category2_check(), CHECK_VERIFY(this));
          } else {
            /* Unreachable? Would need a category2_1st at stack depth 2 with
             * a category1 on TOS which does not appear possible. */
            verify_error(ErrorContext::bad_type(
                bci, current_frame.stack_top_ctx()), bad_type_msg, "dup_x2");
            return;
          }
          current_frame.push_stack(type, CHECK_VERIFY(this));
          current_frame.push_stack(type3, CHECK_VERIFY(this));
          current_frame.push_stack(type2, CHECK_VERIFY(this));
          current_frame.push_stack(type, CHECK_VERIFY(this));
          no_control_flow = false; break;
        }
        case Bytecodes::_dup2 :
          type = current_frame.pop_stack(CHECK_VERIFY(this));
          if (type.is_category1()) {
            type2 = current_frame.pop_stack(
              VerificationType::category1_check(), CHECK_VERIFY(this));
          } else if (type.is_category2_2nd()) {
            type2 = current_frame.pop_stack(
              VerificationType::category2_check(), CHECK_VERIFY(this));
          } else {
            /* Unreachable?  Would need a category2_1st on TOS which does not
             * appear possible. */
            verify_error(
                ErrorContext::bad_type(bci, current_frame.stack_top_ctx()),
                bad_type_msg, "dup2");
            return;
          }
          current_frame.push_stack(type2, CHECK_VERIFY(this));
          current_frame.push_stack(type, CHECK_VERIFY(this));
          current_frame.push_stack(type2, CHECK_VERIFY(this));
          current_frame.push_stack(type, CHECK_VERIFY(this));
          no_control_flow = false; break;
        case Bytecodes::_dup2_x1 :
        {
          VerificationType type3;
          type = current_frame.pop_stack(CHECK_VERIFY(this));
          if (type.is_category1()) {
            type2 = current_frame.pop_stack(
              VerificationType::category1_check(), CHECK_VERIFY(this));
          } else if (type.is_category2_2nd()) {
            type2 = current_frame.pop_stack(
              VerificationType::category2_check(), CHECK_VERIFY(this));
          } else {
            /* Unreachable?  Would need a category2_1st on TOS which does
             * not appear possible. */
            verify_error(
                ErrorContext::bad_type(bci, current_frame.stack_top_ctx()),
                bad_type_msg, "dup2_x1");
            return;
          }
          type3 = current_frame.pop_stack(
            VerificationType::category1_check(), CHECK_VERIFY(this));
          current_frame.push_stack(type2, CHECK_VERIFY(this));
          current_frame.push_stack(type, CHECK_VERIFY(this));
          current_frame.push_stack(type3, CHECK_VERIFY(this));
          current_frame.push_stack(type2, CHECK_VERIFY(this));
          current_frame.push_stack(type, CHECK_VERIFY(this));
          no_control_flow = false; break;
        }
        case Bytecodes::_dup2_x2 :
        {
          VerificationType type3, type4;
          type = current_frame.pop_stack(CHECK_VERIFY(this));
          if (type.is_category1()) {
            type2 = current_frame.pop_stack(
              VerificationType::category1_check(), CHECK_VERIFY(this));
          } else if (type.is_category2_2nd()) {
            type2 = current_frame.pop_stack(
              VerificationType::category2_check(), CHECK_VERIFY(this));
          } else {
            /* Unreachable?  Would need a category2_1st on TOS which does
             * not appear possible. */
            verify_error(
                ErrorContext::bad_type(bci, current_frame.stack_top_ctx()),
                bad_type_msg, "dup2_x2");
            return;
          }
          type3 = current_frame.pop_stack(CHECK_VERIFY(this));
          if (type3.is_category1()) {
            type4 = current_frame.pop_stack(
              VerificationType::category1_check(), CHECK_VERIFY(this));
          } else if (type3.is_category2_2nd()) {
            type4 = current_frame.pop_stack(
              VerificationType::category2_check(), CHECK_VERIFY(this));
          } else {
            /* Unreachable?  Would need a category2_1st on TOS after popping
             * a long/double or two category 1's, which does not
             * appear possible. */
            verify_error(
                ErrorContext::bad_type(bci, current_frame.stack_top_ctx()),
                bad_type_msg, "dup2_x2");
            return;
          }
          current_frame.push_stack(type2, CHECK_VERIFY(this));
          current_frame.push_stack(type, CHECK_VERIFY(this));
          current_frame.push_stack(type4, CHECK_VERIFY(this));
          current_frame.push_stack(type3, CHECK_VERIFY(this));
          current_frame.push_stack(type2, CHECK_VERIFY(this));
          current_frame.push_stack(type, CHECK_VERIFY(this));
          no_control_flow = false; break;
        }
        case Bytecodes::_swap :
          type = current_frame.pop_stack(
            VerificationType::category1_check(), CHECK_VERIFY(this));
          type2 = current_frame.pop_stack(
            VerificationType::category1_check(), CHECK_VERIFY(this));
          current_frame.push_stack(type, CHECK_VERIFY(this));
          current_frame.push_stack(type2, CHECK_VERIFY(this));
          no_control_flow = false; break;
        case Bytecodes::_iadd :
        case Bytecodes::_isub :
        case Bytecodes::_imul :
        case Bytecodes::_idiv :
        case Bytecodes::_irem :
        case Bytecodes::_ishl :
        case Bytecodes::_ishr :
        case Bytecodes::_iushr :
        case Bytecodes::_ior :
        case Bytecodes::_ixor :
        case Bytecodes::_iand :
          current_frame.pop_stack(
            VerificationType::integer_type(), CHECK_VERIFY(this));
          // fall through
        case Bytecodes::_ineg :
          current_frame.pop_stack(
            VerificationType::integer_type(), CHECK_VERIFY(this));
          current_frame.push_stack(
            VerificationType::integer_type(), CHECK_VERIFY(this));
          no_control_flow = false; break;
        case Bytecodes::_ladd :
        case Bytecodes::_lsub :
        case Bytecodes::_lmul :
        case Bytecodes::_ldiv :
        case Bytecodes::_lrem :
        case Bytecodes::_land :
        case Bytecodes::_lor :
        case Bytecodes::_lxor :
          current_frame.pop_stack_2(
            VerificationType::long2_type(),
            VerificationType::long_type(), CHECK_VERIFY(this));
          // fall through
        case Bytecodes::_lneg :
          current_frame.pop_stack_2(
            VerificationType::long2_type(),
            VerificationType::long_type(), CHECK_VERIFY(this));
          current_frame.push_stack_2(
            VerificationType::long_type(),
            VerificationType::long2_type(), CHECK_VERIFY(this));
          no_control_flow = false; break;
        case Bytecodes::_lshl :
        case Bytecodes::_lshr :
        case Bytecodes::_lushr :
          current_frame.pop_stack(
            VerificationType::integer_type(), CHECK_VERIFY(this));
          current_frame.pop_stack_2(
            VerificationType::long2_type(),
            VerificationType::long_type(), CHECK_VERIFY(this));
          current_frame.push_stack_2(
            VerificationType::long_type(),
            VerificationType::long2_type(), CHECK_VERIFY(this));
          no_control_flow = false; break;
        case Bytecodes::_fadd :
        case Bytecodes::_fsub :
        case Bytecodes::_fmul :
        case Bytecodes::_fdiv :
        case Bytecodes::_frem :
          current_frame.pop_stack(
            VerificationType::float_type(), CHECK_VERIFY(this));
          // fall through
        case Bytecodes::_fneg :
          current_frame.pop_stack(
            VerificationType::float_type(), CHECK_VERIFY(this));
          current_frame.push_stack(
            VerificationType::float_type(), CHECK_VERIFY(this));
          no_control_flow = false; break;
        case Bytecodes::_dadd :
        case Bytecodes::_dsub :
        case Bytecodes::_dmul :
        case Bytecodes::_ddiv :
        case Bytecodes::_drem :
          current_frame.pop_stack_2(
            VerificationType::double2_type(),
            VerificationType::double_type(), CHECK_VERIFY(this));
          // fall through
        case Bytecodes::_dneg :
          current_frame.pop_stack_2(
            VerificationType::double2_type(),
            VerificationType::double_type(), CHECK_VERIFY(this));
          current_frame.push_stack_2(
            VerificationType::double_type(),
            VerificationType::double2_type(), CHECK_VERIFY(this));
          no_control_flow = false; break;
        case Bytecodes::_iinc :
          verify_iinc(bcs.get_index(), &current_frame, CHECK_VERIFY(this));
          no_control_flow = false; break;
        case Bytecodes::_i2l :
          type = current_frame.pop_stack(
            VerificationType::integer_type(), CHECK_VERIFY(this));
          current_frame.push_stack_2(
            VerificationType::long_type(),
            VerificationType::long2_type(), CHECK_VERIFY(this));
          no_control_flow = false; break;
       case Bytecodes::_l2i :
          current_frame.pop_stack_2(
            VerificationType::long2_type(),
            VerificationType::long_type(), CHECK_VERIFY(this));
          current_frame.push_stack(
            VerificationType::integer_type(), CHECK_VERIFY(this));
          no_control_flow = false; break;
        case Bytecodes::_i2f :
          current_frame.pop_stack(
            VerificationType::integer_type(), CHECK_VERIFY(this));
          current_frame.push_stack(
            VerificationType::float_type(), CHECK_VERIFY(this));
          no_control_flow = false; break;
        case Bytecodes::_i2d :
          current_frame.pop_stack(
            VerificationType::integer_type(), CHECK_VERIFY(this));
          current_frame.push_stack_2(
            VerificationType::double_type(),
            VerificationType::double2_type(), CHECK_VERIFY(this));
          no_control_flow = false; break;
        case Bytecodes::_l2f :
          current_frame.pop_stack_2(
            VerificationType::long2_type(),
            VerificationType::long_type(), CHECK_VERIFY(this));
          current_frame.push_stack(
            VerificationType::float_type(), CHECK_VERIFY(this));
          no_control_flow = false; break;
        case Bytecodes::_l2d :
          current_frame.pop_stack_2(
            VerificationType::long2_type(),
            VerificationType::long_type(), CHECK_VERIFY(this));
          current_frame.push_stack_2(
            VerificationType::double_type(),
            VerificationType::double2_type(), CHECK_VERIFY(this));
          no_control_flow = false; break;
        case Bytecodes::_f2i :
          current_frame.pop_stack(
            VerificationType::float_type(), CHECK_VERIFY(this));
          current_frame.push_stack(
            VerificationType::integer_type(), CHECK_VERIFY(this));
          no_control_flow = false; break;
        case Bytecodes::_f2l :
          current_frame.pop_stack(
            VerificationType::float_type(), CHECK_VERIFY(this));
          current_frame.push_stack_2(
            VerificationType::long_type(),
            VerificationType::long2_type(), CHECK_VERIFY(this));
          no_control_flow = false; break;
        case Bytecodes::_f2d :
          current_frame.pop_stack(
            VerificationType::float_type(), CHECK_VERIFY(this));
          current_frame.push_stack_2(
            VerificationType::double_type(),
            VerificationType::double2_type(), CHECK_VERIFY(this));
          no_control_flow = false; break;
        case Bytecodes::_d2i :
          current_frame.pop_stack_2(
            VerificationType::double2_type(),
            VerificationType::double_type(), CHECK_VERIFY(this));
          current_frame.push_stack(
            VerificationType::integer_type(), CHECK_VERIFY(this));
          no_control_flow = false; break;
        case Bytecodes::_d2l :
          current_frame.pop_stack_2(
            VerificationType::double2_type(),
            VerificationType::double_type(), CHECK_VERIFY(this));
          current_frame.push_stack_2(
            VerificationType::long_type(),
            VerificationType::long2_type(), CHECK_VERIFY(this));
          no_control_flow = false; break;
        case Bytecodes::_d2f :
          current_frame.pop_stack_2(
            VerificationType::double2_type(),
            VerificationType::double_type(), CHECK_VERIFY(this));
          current_frame.push_stack(
            VerificationType::float_type(), CHECK_VERIFY(this));
          no_control_flow = false; break;
        case Bytecodes::_i2b :
        case Bytecodes::_i2c :
        case Bytecodes::_i2s :
          current_frame.pop_stack(
            VerificationType::integer_type(), CHECK_VERIFY(this));
          current_frame.push_stack(
            VerificationType::integer_type(), CHECK_VERIFY(this));
          no_control_flow = false; break;
        case Bytecodes::_lcmp :
          current_frame.pop_stack_2(
            VerificationType::long2_type(),
            VerificationType::long_type(), CHECK_VERIFY(this));
          current_frame.pop_stack_2(
            VerificationType::long2_type(),
            VerificationType::long_type(), CHECK_VERIFY(this));
          current_frame.push_stack(
            VerificationType::integer_type(), CHECK_VERIFY(this));
          no_control_flow = false; break;
        case Bytecodes::_fcmpl :
        case Bytecodes::_fcmpg :
          current_frame.pop_stack(
            VerificationType::float_type(), CHECK_VERIFY(this));
          current_frame.pop_stack(
            VerificationType::float_type(), CHECK_VERIFY(this));
          current_frame.push_stack(
            VerificationType::integer_type(), CHECK_VERIFY(this));
          no_control_flow = false; break;
        case Bytecodes::_dcmpl :
        case Bytecodes::_dcmpg :
          current_frame.pop_stack_2(
            VerificationType::double2_type(),
            VerificationType::double_type(), CHECK_VERIFY(this));
          current_frame.pop_stack_2(
            VerificationType::double2_type(),
            VerificationType::double_type(), CHECK_VERIFY(this));
          current_frame.push_stack(
            VerificationType::integer_type(), CHECK_VERIFY(this));
          no_control_flow = false; break;
        case Bytecodes::_if_icmpeq:
        case Bytecodes::_if_icmpne:
        case Bytecodes::_if_icmplt:
        case Bytecodes::_if_icmpge:
        case Bytecodes::_if_icmpgt:
        case Bytecodes::_if_icmple:
          current_frame.pop_stack(
            VerificationType::integer_type(), CHECK_VERIFY(this));
          // fall through
        case Bytecodes::_ifeq:
        case Bytecodes::_ifne:
        case Bytecodes::_iflt:
        case Bytecodes::_ifge:
        case Bytecodes::_ifgt:
        case Bytecodes::_ifle:
          current_frame.pop_stack(
            VerificationType::integer_type(), CHECK_VERIFY(this));
          target = bcs.dest();
          stackmap_table.check_jump_target(
            &current_frame, target, CHECK_VERIFY(this));
          no_control_flow = false; break;
        case Bytecodes::_if_acmpeq :
        case Bytecodes::_if_acmpne :
          current_frame.pop_stack(
            VerificationType::reference_check(), CHECK_VERIFY(this));
          // fall through
        case Bytecodes::_ifnull :
        case Bytecodes::_ifnonnull :
          current_frame.pop_stack(
            VerificationType::reference_check(), CHECK_VERIFY(this));
          target = bcs.dest();
          stackmap_table.check_jump_target
            (&current_frame, target, CHECK_VERIFY(this));
          no_control_flow = false; break;
        case Bytecodes::_goto :
          target = bcs.dest();
          stackmap_table.check_jump_target(
            &current_frame, target, CHECK_VERIFY(this));
          no_control_flow = true; break;
        case Bytecodes::_goto_w :
          target = bcs.dest_w();
          stackmap_table.check_jump_target(
            &current_frame, target, CHECK_VERIFY(this));
          no_control_flow = true; break;
        case Bytecodes::_tableswitch :
        case Bytecodes::_lookupswitch :
          verify_switch(
            &bcs, code_length, code_data, &current_frame,
            &stackmap_table, CHECK_VERIFY(this));
          no_control_flow = true; break;
        case Bytecodes::_ireturn :
          type = current_frame.pop_stack(
            VerificationType::integer_type(), CHECK_VERIFY(this));
          verify_return_value(return_type, type, bci,
                              &current_frame, CHECK_VERIFY(this));
          no_control_flow = true; break;
        case Bytecodes::_lreturn :
          type2 = current_frame.pop_stack(
            VerificationType::long2_type(), CHECK_VERIFY(this));
          type = current_frame.pop_stack(
            VerificationType::long_type(), CHECK_VERIFY(this));
          verify_return_value(return_type, type, bci,
                              &current_frame, CHECK_VERIFY(this));
          no_control_flow = true; break;
        case Bytecodes::_freturn :
          type = current_frame.pop_stack(
            VerificationType::float_type(), CHECK_VERIFY(this));
          verify_return_value(return_type, type, bci,
                              &current_frame, CHECK_VERIFY(this));
          no_control_flow = true; break;
        case Bytecodes::_dreturn :
          type2 = current_frame.pop_stack(
            VerificationType::double2_type(),  CHECK_VERIFY(this));
          type = current_frame.pop_stack(
            VerificationType::double_type(), CHECK_VERIFY(this));
          verify_return_value(return_type, type, bci,
                              &current_frame, CHECK_VERIFY(this));
          no_control_flow = true; break;
        case Bytecodes::_areturn :
          type = current_frame.pop_stack(
            VerificationType::reference_check(), CHECK_VERIFY(this));
          verify_return_value(return_type, type, bci,
                              &current_frame, CHECK_VERIFY(this));
          no_control_flow = true; break;
        case Bytecodes::_return :
          if (return_type != VerificationType::bogus_type()) {
            verify_error(ErrorContext::bad_code(bci),
                         "Method expects a return value");
            return;
          }
          // Make sure "this" has been initialized if current method is an
          // <init>.
          if (_method->is_object_constructor() &&
              current_frame.flag_this_uninit()) {
            verify_error(ErrorContext::bad_code(bci),
                         "Constructor must call super() or this() "
                         "before return");
            return;
          }
          no_control_flow = true; break;
        case Bytecodes::_getstatic :
        case Bytecodes::_putstatic :
          // pass TRUE, operand can be an array type for getstatic/putstatic.
          verify_field_instructions(
            &bcs, &current_frame, cp, true, CHECK_VERIFY(this));
          no_control_flow = false; break;
        case Bytecodes::_getfield :
        case Bytecodes::_putfield :
          // pass FALSE, operand can't be an array type for getfield/putfield.
          verify_field_instructions(
            &bcs, &current_frame, cp, false, CHECK_VERIFY(this));
          no_control_flow = false; break;
        case Bytecodes::_invokevirtual :
        case Bytecodes::_invokespecial :
        case Bytecodes::_invokestatic :
        case Bytecodes::_invokeinterface :
        case Bytecodes::_invokedynamic :
          verify_invoke_instructions(
            &bcs, code_length, &current_frame, (bci >= ex_min && bci < ex_max),
            &this_uninit, cp, &stackmap_table, CHECK_VERIFY(this));
          no_control_flow = false; break;
        case Bytecodes::_new :
        {
          u2 index = bcs.get_index_u2();
          verify_cp_class_type(bci, index, cp, CHECK_VERIFY(this));
          VerificationType new_class_type =
            cp_index_to_type(index, cp, CHECK_VERIFY(this));
          if (!new_class_type.is_object()) {
            verify_error(ErrorContext::bad_type(bci,
                TypeOrigin::cp(index, new_class_type)),
                "Illegal new instruction");
            return;
          }
          type = VerificationType::uninitialized_type(checked_cast<u2>(bci));
          current_frame.push_stack(type, CHECK_VERIFY(this));
          no_control_flow = false; break;
        }
        case Bytecodes::_newarray :
          type = get_newarray_type(bcs.get_index(), bci, CHECK_VERIFY(this));
          current_frame.pop_stack(
            VerificationType::integer_type(),  CHECK_VERIFY(this));
          current_frame.push_stack(type, CHECK_VERIFY(this));
          no_control_flow = false; break;
        case Bytecodes::_anewarray :
          verify_anewarray(
            bci, bcs.get_index_u2(), cp, &current_frame, CHECK_VERIFY(this));
          no_control_flow = false; break;
        case Bytecodes::_arraylength :
          type = current_frame.pop_stack(
            VerificationType::reference_check(), CHECK_VERIFY(this));
          if (!(type.is_null() || type.is_array())) {
            verify_error(ErrorContext::bad_type(
                bci, current_frame.stack_top_ctx()),
                bad_type_msg, "arraylength");
          }
          current_frame.push_stack(
            VerificationType::integer_type(), CHECK_VERIFY(this));
          no_control_flow = false; break;
        case Bytecodes::_checkcast :
        {
          u2 index = bcs.get_index_u2();
          verify_cp_class_type(bci, index, cp, CHECK_VERIFY(this));
          current_frame.pop_stack(object_type(), CHECK_VERIFY(this));
          VerificationType klass_type = cp_index_to_type(
            index, cp, CHECK_VERIFY(this));
          current_frame.push_stack(klass_type, CHECK_VERIFY(this));
          no_control_flow = false; break;
        }
        case Bytecodes::_instanceof : {
          u2 index = bcs.get_index_u2();
          verify_cp_class_type(bci, index, cp, CHECK_VERIFY(this));
          current_frame.pop_stack(object_type(), CHECK_VERIFY(this));
          current_frame.push_stack(
            VerificationType::integer_type(), CHECK_VERIFY(this));
          no_control_flow = false; break;
        }
        case Bytecodes::_monitorenter :
        case Bytecodes::_monitorexit : {
          VerificationType ref = current_frame.pop_stack(
            VerificationType::reference_check(), CHECK_VERIFY(this));
          no_control_flow = false; break;
        }
        case Bytecodes::_multianewarray :
        {
          u2 index = bcs.get_index_u2();
          u2 dim = *(bcs.bcp()+3);
          verify_cp_class_type(bci, index, cp, CHECK_VERIFY(this));
          VerificationType new_array_type =
            cp_index_to_type(index, cp, CHECK_VERIFY(this));
          if (!new_array_type.is_array()) {
            verify_error(ErrorContext::bad_type(bci,
                TypeOrigin::cp(index, new_array_type)),
                "Illegal constant pool index in multianewarray instruction");
            return;
          }
          if (dim < 1 || new_array_type.dimensions() < dim) {
            verify_error(ErrorContext::bad_code(bci),
                "Illegal dimension in multianewarray instruction: %d", dim);
            return;
          }
          for (int i = 0; i < dim; i++) {
            current_frame.pop_stack(
              VerificationType::integer_type(), CHECK_VERIFY(this));
          }
          current_frame.push_stack(new_array_type, CHECK_VERIFY(this));
          no_control_flow = false; break;
        }
        case Bytecodes::_athrow :
          type = VerificationType::reference_type(
            vmSymbols::java_lang_Throwable());
          current_frame.pop_stack(type, CHECK_VERIFY(this));
          no_control_flow = true; break;
        default:
          // We only need to check the valid bytecodes in class file.
          // And jsr and ret are not in the new class file format in JDK1.6.
          verify_error(ErrorContext::bad_code(bci),
              "Bad instruction: %02x", opcode);
          no_control_flow = false;
          return;
      }  // end switch
    }  // end Merge with the next instruction

    // Look for possible jump target in exception handlers and see if it matches
    // current_frame.  Don't do this check if it has already been done (for
    // ([a,d,f,i,l]store* opcodes).  This check cannot be done earlier because
    // opcodes, such as invokespecial, may set the this_uninit flag.
    assert(!(verified_exc_handlers && this_uninit),
      "Exception handler targets got verified before this_uninit got set");
    if (!verified_exc_handlers && bci >= ex_min && bci < ex_max) {
      if (was_recursively_verified()) return;
      verify_exception_handler_targets(
        bci, this_uninit, &current_frame, &stackmap_table, CHECK_VERIFY(this));
    }
  } // end while

  // Make sure that control flow does not fall through end of the method
  if (!no_control_flow) {
    verify_error(ErrorContext::bad_code(code_length),
        "Control flow falls through code end");
    return;
  }
}

#undef bad_type_message

char* ClassVerifier::generate_code_data(const methodHandle& m, u4 code_length, TRAPS) {
  char* code_data = NEW_RESOURCE_ARRAY(char, code_length);
  memset(code_data, 0, sizeof(char) * code_length);
  RawBytecodeStream bcs(m);

  while (!bcs.is_last_bytecode()) {
    if (bcs.raw_next() != Bytecodes::_illegal) {
      int bci = bcs.bci();
      if (bcs.raw_code() == Bytecodes::_new) {
        code_data[bci] = NEW_OFFSET;
      } else {
        code_data[bci] = BYTECODE_OFFSET;
      }
    } else {
      verify_error(ErrorContext::bad_code(bcs.bci()), "Bad instruction");
      return nullptr;
    }
  }

  return code_data;
}

// Since this method references the constant pool, call was_recursively_verified()
// before calling this method to make sure a prior class load did not cause the
// current class to get verified.
void ClassVerifier::verify_exception_handler_table(u4 code_length, char* code_data, int& min, int& max, TRAPS) {
  ExceptionTable exhandlers(_method());
  int exlength = exhandlers.length();
  constantPoolHandle cp (THREAD, _method->constants());

  for(int i = 0; i < exlength; i++) {
    u2 start_pc = exhandlers.start_pc(i);
    u2 end_pc = exhandlers.end_pc(i);
    u2 handler_pc = exhandlers.handler_pc(i);
    if (start_pc >= code_length || code_data[start_pc] == 0) {
      class_format_error("Illegal exception table start_pc %d", start_pc);
      return;
    }
    if (end_pc != code_length) {   // special case: end_pc == code_length
      if (end_pc > code_length || code_data[end_pc] == 0) {
        class_format_error("Illegal exception table end_pc %d", end_pc);
        return;
      }
    }
    if (handler_pc >= code_length || code_data[handler_pc] == 0) {
      class_format_error("Illegal exception table handler_pc %d", handler_pc);
      return;
    }
    u2 catch_type_index = exhandlers.catch_type_index(i);
    if (catch_type_index != 0) {
      VerificationType catch_type = cp_index_to_type(
        catch_type_index, cp, CHECK_VERIFY(this));
      VerificationType throwable =
        VerificationType::reference_type(vmSymbols::java_lang_Throwable());
      // If the catch type is Throwable pre-resolve it now as the assignable check won't
      // do that, and we need to avoid a runtime resolution in case we are trying to
      // catch OutOfMemoryError.
      if (cp->klass_name_at(catch_type_index) == vmSymbols::java_lang_Throwable()) {
        cp->klass_at(catch_type_index, CHECK);
      }
      bool is_subclass = throwable.is_assignable_from(
        catch_type, this, false, CHECK_VERIFY(this));
      if (!is_subclass) {
        // 4286534: should throw VerifyError according to recent spec change
        verify_error(ErrorContext::bad_type(handler_pc,
            TypeOrigin::cp(catch_type_index, catch_type),
            TypeOrigin::implicit(throwable)),
            "Catch type is not a subclass "
            "of Throwable in exception handler %d", handler_pc);
        return;
      }
    }
    if (start_pc < min) min = start_pc;
    if (end_pc > max) max = end_pc;
  }
}

void ClassVerifier::verify_local_variable_table(u4 code_length, char* code_data, TRAPS) {
  int localvariable_table_length = _method->localvariable_table_length();
  if (localvariable_table_length > 0) {
    LocalVariableTableElement* table = _method->localvariable_table_start();
    for (int i = 0; i < localvariable_table_length; i++) {
      u2 start_bci = table[i].start_bci;
      u2 length = table[i].length;

      if (start_bci >= code_length || code_data[start_bci] == 0) {
        class_format_error(
          "Illegal local variable table start_pc %d", start_bci);
        return;
      }
      u4 end_bci = (u4)(start_bci + length);
      if (end_bci != code_length) {
        if (end_bci >= code_length || code_data[end_bci] == 0) {
          class_format_error( "Illegal local variable table length %d", length);
          return;
        }
      }
    }
  }
}

u2 ClassVerifier::verify_stackmap_table(u2 stackmap_index, int bci,
                                        StackMapFrame* current_frame,
                                        StackMapTable* stackmap_table,
                                        bool no_control_flow, TRAPS) {
  if (stackmap_index < stackmap_table->get_frame_count()) {
    int this_offset = stackmap_table->get_offset(stackmap_index);
    if (no_control_flow && this_offset > bci) {
      verify_error(ErrorContext::missing_stackmap(bci),
                   "Expecting a stack map frame");
      return 0;
    }
    if (this_offset == bci) {
      ErrorContext ctx;
      // See if current stack map can be assigned to the frame in table.
      // current_frame is the stackmap frame got from the last instruction.
      // If matched, current_frame will be updated by this method.
      bool matches = stackmap_table->match_stackmap(
        current_frame, this_offset, stackmap_index,
        !no_control_flow, true, &ctx, CHECK_VERIFY_(this, 0));
      if (!matches) {
        // report type error
        verify_error(ctx, "Instruction type does not match stack map");
        return 0;
      }
      stackmap_index++;
    } else if (this_offset < bci) {
      // current_offset should have met this_offset.
      class_format_error("Bad stack map offset %d", this_offset);
      return 0;
    }
  } else if (no_control_flow) {
    verify_error(ErrorContext::bad_code(bci), "Expecting a stack map frame");
    return 0;
  }
  return stackmap_index;
}

// Since this method references the constant pool, call was_recursively_verified()
// before calling this method to make sure a prior class load did not cause the
// current class to get verified.
void ClassVerifier::verify_exception_handler_targets(int bci, bool this_uninit,
                                                     StackMapFrame* current_frame,
                                                     StackMapTable* stackmap_table, TRAPS) {
  constantPoolHandle cp (THREAD, _method->constants());
  ExceptionTable exhandlers(_method());
  int exlength = exhandlers.length();
  for(int i = 0; i < exlength; i++) {
    u2 start_pc = exhandlers.start_pc(i);
    u2 end_pc = exhandlers.end_pc(i);
    u2 handler_pc = exhandlers.handler_pc(i);
    int catch_type_index = exhandlers.catch_type_index(i);
    if(bci >= start_pc && bci < end_pc) {
      u1 flags = current_frame->flags();
      if (this_uninit) {  flags |= FLAG_THIS_UNINIT; }
      StackMapFrame* new_frame = current_frame->frame_in_exception_handler(flags);
      if (catch_type_index != 0) {
        if (was_recursively_verified()) return;
        // We know that this index refers to a subclass of Throwable
        VerificationType catch_type = cp_index_to_type(
          catch_type_index, cp, CHECK_VERIFY(this));
        new_frame->push_stack(catch_type, CHECK_VERIFY(this));
      } else {
        VerificationType throwable =
          VerificationType::reference_type(vmSymbols::java_lang_Throwable());
        new_frame->push_stack(throwable, CHECK_VERIFY(this));
      }
      ErrorContext ctx;
      bool matches = stackmap_table->match_stackmap(
        new_frame, handler_pc, true, false, &ctx, CHECK_VERIFY(this));
      if (!matches) {
        verify_error(ctx, "Stack map does not match the one at "
            "exception handler %d", handler_pc);
        return;
      }
    }
  }
}

void ClassVerifier::verify_cp_index(
    int bci, const constantPoolHandle& cp, u2 index, TRAPS) {
  int nconstants = cp->length();
  if ((index <= 0) || (index >= nconstants)) {
    verify_error(ErrorContext::bad_cp_index(bci, index),
        "Illegal constant pool index %d in class %s",
        index, cp->pool_holder()->external_name());
    return;
  }
}

void ClassVerifier::verify_cp_type(
    int bci, u2 index, const constantPoolHandle& cp, unsigned int types, TRAPS) {

  // In some situations, bytecode rewriting may occur while we're verifying.
  // In this case, a constant pool cache exists and some indices refer to that
  // instead.  Be sure we don't pick up such indices by accident.
  // We must check was_recursively_verified() before we get here.
  guarantee(cp->cache() == nullptr, "not rewritten yet");

  verify_cp_index(bci, cp, index, CHECK_VERIFY(this));
  unsigned int tag = cp->tag_at(index).value();
<<<<<<< HEAD

  if ((types & (1 << tag)) == 0) {
=======
  // tags up to JVM_CONSTANT_ExternalMax are verifiable and valid for shift op
  if (tag > JVM_CONSTANT_ExternalMax || (types & (1 << tag)) == 0) {
>>>>>>> 0131c1bf
    verify_error(ErrorContext::bad_cp_index(bci, index),
      "Illegal type at constant pool entry %d in class %s",
      index, cp->pool_holder()->external_name());
    return;
  }
}

void ClassVerifier::verify_cp_class_type(
    int bci, u2 index, const constantPoolHandle& cp, TRAPS) {
  verify_cp_index(bci, cp, index, CHECK_VERIFY(this));
  constantTag tag = cp->tag_at(index);
  if (!tag.is_klass() && !tag.is_unresolved_klass()) {
    verify_error(ErrorContext::bad_cp_index(bci, index),
        "Illegal type at constant pool entry %d in class %s",
        index, cp->pool_holder()->external_name());
    return;
  }
}

void ClassVerifier::verify_error(ErrorContext ctx, const char* msg, ...) {
  stringStream ss;

  ctx.reset_frames();
  _exception_type = vmSymbols::java_lang_VerifyError();
  _error_context = ctx;
  va_list va;
  va_start(va, msg);
  ss.vprint(msg, va);
  va_end(va);
  _message = ss.as_string();
#ifdef ASSERT
  ResourceMark rm;
  const char* exception_name = _exception_type->as_C_string();
  Exceptions::debug_check_abort(exception_name, nullptr);
#endif // ndef ASSERT
}

void ClassVerifier::class_format_error(const char* msg, ...) {
  stringStream ss;
  _exception_type = vmSymbols::java_lang_ClassFormatError();
  va_list va;
  va_start(va, msg);
  ss.vprint(msg, va);
  va_end(va);
  if (!_method.is_null()) {
    ss.print(" in method '");
    _method->print_external_name(&ss);
    ss.print("'");
  }
  _message = ss.as_string();
}

Klass* ClassVerifier::load_class(Symbol* name, TRAPS) {
  HandleMark hm(THREAD);
  // Get current loader first.
  oop loader = current_class()->class_loader();

  assert(name_in_supers(name, current_class()), "name should be a super class");

  Klass* kls = SystemDictionary::resolve_or_fail(
    name, Handle(THREAD, loader), true, THREAD);

  if (kls != nullptr) {
    if (log_is_enabled(Debug, class, resolve)) {
      Verifier::trace_class_resolution(kls, current_class());
    }
  }
  return kls;
}

bool ClassVerifier::is_protected_access(InstanceKlass* this_class,
                                        Klass* target_class,
                                        Symbol* field_name,
                                        Symbol* field_sig,
                                        bool is_method) {
  NoSafepointVerifier nosafepoint;

  // If target class isn't a super class of this class, we don't worry about this case
  if (!this_class->is_subclass_of(target_class)) {
    return false;
  }
  // Check if the specified method or field is protected
  InstanceKlass* target_instance = InstanceKlass::cast(target_class);
  fieldDescriptor fd;
  if (is_method) {
    Method* m = target_instance->uncached_lookup_method(field_name, field_sig, Klass::OverpassLookupMode::find);
    if (m != nullptr && m->is_protected()) {
      if (!this_class->is_same_class_package(m->method_holder())) {
        return true;
      }
    }
  } else {
    Klass* member_klass = target_instance->find_field(field_name, field_sig, &fd);
    if (member_klass != nullptr && fd.is_protected()) {
      if (!this_class->is_same_class_package(member_klass)) {
        return true;
      }
    }
  }
  return false;
}

void ClassVerifier::verify_ldc(
    int opcode, u2 index, StackMapFrame* current_frame,
    const constantPoolHandle& cp, int bci, TRAPS) {
  verify_cp_index(bci, cp, index, CHECK_VERIFY(this));
  constantTag tag = cp->tag_at(index);
  unsigned int types = 0;
  if (opcode == Bytecodes::_ldc || opcode == Bytecodes::_ldc_w) {
    if (!tag.is_unresolved_klass()) {
      types = (1 << JVM_CONSTANT_Integer) | (1 << JVM_CONSTANT_Float)
            | (1 << JVM_CONSTANT_String) | (1 << JVM_CONSTANT_Class)
            | (1 << JVM_CONSTANT_MethodHandle) | (1 << JVM_CONSTANT_MethodType)
            | (1 << JVM_CONSTANT_Dynamic);
      // Note:  The class file parser already verified the legality of
      // MethodHandle and MethodType constants.
      verify_cp_type(bci, index, cp, types, CHECK_VERIFY(this));
    }
  } else {
    assert(opcode == Bytecodes::_ldc2_w, "must be ldc2_w");
    types = (1 << JVM_CONSTANT_Double) | (1 << JVM_CONSTANT_Long)
          | (1 << JVM_CONSTANT_Dynamic);
    verify_cp_type(bci, index, cp, types, CHECK_VERIFY(this));
  }
  if (tag.is_string()) {
    current_frame->push_stack(
      VerificationType::reference_type(
        vmSymbols::java_lang_String()), CHECK_VERIFY(this));
  } else if (tag.is_klass() || tag.is_unresolved_klass()) {
    current_frame->push_stack(
      VerificationType::reference_type(
        vmSymbols::java_lang_Class()), CHECK_VERIFY(this));
  } else if (tag.is_int()) {
    current_frame->push_stack(
      VerificationType::integer_type(), CHECK_VERIFY(this));
  } else if (tag.is_float()) {
    current_frame->push_stack(
      VerificationType::float_type(), CHECK_VERIFY(this));
  } else if (tag.is_double()) {
    current_frame->push_stack_2(
      VerificationType::double_type(),
      VerificationType::double2_type(), CHECK_VERIFY(this));
  } else if (tag.is_long()) {
    current_frame->push_stack_2(
      VerificationType::long_type(),
      VerificationType::long2_type(), CHECK_VERIFY(this));
  } else if (tag.is_method_handle()) {
    current_frame->push_stack(
      VerificationType::reference_type(
        vmSymbols::java_lang_invoke_MethodHandle()), CHECK_VERIFY(this));
  } else if (tag.is_method_type()) {
    current_frame->push_stack(
      VerificationType::reference_type(
        vmSymbols::java_lang_invoke_MethodType()), CHECK_VERIFY(this));
  } else if (tag.is_dynamic_constant()) {
    Symbol* constant_type = cp->uncached_signature_ref_at(index);
    // Field signature was checked in ClassFileParser.
    assert(SignatureVerifier::is_valid_type_signature(constant_type),
           "Invalid type for dynamic constant");
    assert(sizeof(VerificationType) == sizeof(uintptr_t),
          "buffer type must match VerificationType size");
    uintptr_t constant_type_buffer[2];
    VerificationType* v_constant_type = (VerificationType*)constant_type_buffer;
    SignatureStream sig_stream(constant_type, false);
    int n = change_sig_to_verificationType(&sig_stream, v_constant_type);
    int opcode_n = (opcode == Bytecodes::_ldc2_w ? 2 : 1);
    if (n != opcode_n) {
      // wrong kind of ldc; reverify against updated type mask
      types &= ~(1 << JVM_CONSTANT_Dynamic);
      verify_cp_type(bci, index, cp, types, CHECK_VERIFY(this));
    }
    for (int i = 0; i < n; i++) {
      current_frame->push_stack(v_constant_type[i], CHECK_VERIFY(this));
    }
  } else {
    /* Unreachable? verify_cp_type has already validated the cp type. */
    verify_error(
        ErrorContext::bad_cp_index(bci, index), "Invalid index in ldc");
    return;
  }
}

void ClassVerifier::verify_switch(
    RawBytecodeStream* bcs, u4 code_length, char* code_data,
    StackMapFrame* current_frame, StackMapTable* stackmap_table, TRAPS) {
  int bci = bcs->bci();
  address bcp = bcs->bcp();
  address aligned_bcp = align_up(bcp + 1, jintSize);

  if (_klass->major_version() < NONZERO_PADDING_BYTES_IN_SWITCH_MAJOR_VERSION) {
    // 4639449 & 4647081: padding bytes must be 0
    u2 padding_offset = 1;
    while ((bcp + padding_offset) < aligned_bcp) {
      if(*(bcp + padding_offset) != 0) {
        verify_error(ErrorContext::bad_code(bci),
                     "Nonzero padding byte in lookupswitch or tableswitch");
        return;
      }
      padding_offset++;
    }
  }

  int default_offset = (int) Bytes::get_Java_u4(aligned_bcp);
  int keys, delta;
  current_frame->pop_stack(
    VerificationType::integer_type(), CHECK_VERIFY(this));
  if (bcs->raw_code() == Bytecodes::_tableswitch) {
    jint low = (jint)Bytes::get_Java_u4(aligned_bcp + jintSize);
    jint high = (jint)Bytes::get_Java_u4(aligned_bcp + 2*jintSize);
    if (low > high) {
      verify_error(ErrorContext::bad_code(bci),
          "low must be less than or equal to high in tableswitch");
      return;
    }
    int64_t keys64 = ((int64_t)high - low) + 1;
    if (keys64 > 65535) {  // Max code length
      verify_error(ErrorContext::bad_code(bci), "too many keys in tableswitch");
      return;
    }
    keys = (int)keys64;
    delta = 1;
  } else {
    keys = (int)Bytes::get_Java_u4(aligned_bcp + jintSize);
    if (keys < 0) {
      verify_error(ErrorContext::bad_code(bci),
                   "number of keys in lookupswitch less than 0");
      return;
    }
    delta = 2;
    // Make sure that the lookupswitch items are sorted
    for (int i = 0; i < (keys - 1); i++) {
      jint this_key = Bytes::get_Java_u4(aligned_bcp + (2+2*i)*jintSize);
      jint next_key = Bytes::get_Java_u4(aligned_bcp + (2+2*i+2)*jintSize);
      if (this_key >= next_key) {
        verify_error(ErrorContext::bad_code(bci),
                     "Bad lookupswitch instruction");
        return;
      }
    }
  }
  int target = bci + default_offset;
  stackmap_table->check_jump_target(current_frame, target, CHECK_VERIFY(this));
  for (int i = 0; i < keys; i++) {
    // Because check_jump_target() may safepoint, the bytecode could have
    // moved, which means 'aligned_bcp' is no good and needs to be recalculated.
    aligned_bcp = align_up(bcs->bcp() + 1, jintSize);
    target = bci + (jint)Bytes::get_Java_u4(aligned_bcp+(3+i*delta)*jintSize);
    stackmap_table->check_jump_target(
      current_frame, target, CHECK_VERIFY(this));
  }
  NOT_PRODUCT(aligned_bcp = nullptr);  // no longer valid at this point
}

bool ClassVerifier::name_in_supers(
    Symbol* ref_name, InstanceKlass* current) {
  Klass* super = current->super();
  while (super != nullptr) {
    if (super->name() == ref_name) {
      return true;
    }
    super = super->super();
  }
  return false;
}

void ClassVerifier::verify_field_instructions(RawBytecodeStream* bcs,
                                              StackMapFrame* current_frame,
                                              const constantPoolHandle& cp,
                                              bool allow_arrays,
                                              TRAPS) {
  u2 index = bcs->get_index_u2();
  verify_cp_type(bcs->bci(), index, cp,
      1 << JVM_CONSTANT_Fieldref, CHECK_VERIFY(this));

  // Get field name and signature
  Symbol* field_name = cp->uncached_name_ref_at(index);
  Symbol* field_sig = cp->uncached_signature_ref_at(index);
  bool is_getfield = false;

  // Field signature was checked in ClassFileParser.
  assert(SignatureVerifier::is_valid_type_signature(field_sig),
         "Invalid field signature");

  // Get referenced class type
  VerificationType ref_class_type = cp_ref_index_to_type(
    index, cp, CHECK_VERIFY(this));
  if (!ref_class_type.is_object() &&
      (!allow_arrays || !ref_class_type.is_array())) {
    verify_error(ErrorContext::bad_type(bcs->bci(),
        TypeOrigin::cp(index, ref_class_type)),
        "Expecting reference to class in class %s at constant pool index %d",
        _klass->external_name(), index);
    return;
  }

  VerificationType target_class_type = ref_class_type;

  assert(sizeof(VerificationType) == sizeof(uintptr_t),
        "buffer type must match VerificationType size");
  uintptr_t field_type_buffer[2];
  VerificationType* field_type = (VerificationType*)field_type_buffer;
  // If we make a VerificationType[2] array directly, the compiler calls
  // to the c-runtime library to do the allocation instead of just
  // stack allocating it.  Plus it would run constructors.  This shows up
  // in performance profiles.

  SignatureStream sig_stream(field_sig, false);
  VerificationType stack_object_type;
  int n = change_sig_to_verificationType(&sig_stream, field_type);
  int bci = bcs->bci();
  bool is_assignable;
  switch (bcs->raw_code()) {
    case Bytecodes::_getstatic: {
      for (int i = 0; i < n; i++) {
        current_frame->push_stack(field_type[i], CHECK_VERIFY(this));
      }
      break;
    }
    case Bytecodes::_putstatic: {
      for (int i = n - 1; i >= 0; i--) {
        current_frame->pop_stack(field_type[i], CHECK_VERIFY(this));
      }
      break;
    }
    case Bytecodes::_getfield: {
      is_getfield = true;
      stack_object_type = current_frame->pop_stack(
        target_class_type, CHECK_VERIFY(this));
      goto check_protected;
    }
    case Bytecodes::_putfield: {
      for (int i = n - 1; i >= 0; i--) {
        current_frame->pop_stack(field_type[i], CHECK_VERIFY(this));
      }
      stack_object_type = current_frame->pop_stack(CHECK_VERIFY(this));

      // Field initialization is allowed before the superclass
      // initializer, if the field is defined within the current class.
      fieldDescriptor fd;
      bool is_local_field = _klass->find_local_field(field_name, field_sig, &fd) &&
                            target_class_type.equals(current_type());
      if (stack_object_type == VerificationType::uninitialized_this_type()) {
        if (is_local_field) {
          // Set the type to the current type so the is_assignable check passes.
          stack_object_type = current_type();
        }
      } else if (supports_strict_fields(_klass)) {
        // `strict` fields are not writable, but only local fields produce verification errors
        if (is_local_field && fd.access_flags().is_strict()) {
          verify_error(ErrorContext::bad_code(bci),
                       "Illegal use of putfield on a strict field");
          return;
        }
      }
      is_assignable = target_class_type.is_assignable_from(
        stack_object_type, this, false, CHECK_VERIFY(this));
      if (!is_assignable) {
        verify_error(ErrorContext::bad_type(bci,
            current_frame->stack_top_ctx(),
            TypeOrigin::cp(index, target_class_type)),
            "Bad type on operand stack in putfield");
        return;
      }
    }
    check_protected: {
      if (_this_type == stack_object_type)
        break; // stack_object_type must be assignable to _current_class_type
      if (was_recursively_verified()) {
        if (is_getfield) {
          // Push field type for getfield.
          for (int i = 0; i < n; i++) {
            current_frame->push_stack(field_type[i], CHECK_VERIFY(this));
          }
        }
        return;
      }
      Symbol* ref_class_name =
        cp->klass_name_at(cp->uncached_klass_ref_index_at(index));
      if (!name_in_supers(ref_class_name, current_class()))
        // stack_object_type must be assignable to _current_class_type since:
        // 1. stack_object_type must be assignable to ref_class.
        // 2. ref_class must be _current_class or a subclass of it. It can't
        //    be a superclass of it. See revised JVMS 5.4.4.
        break;

      Klass* ref_class_oop = load_class(ref_class_name, CHECK);
      if (is_protected_access(current_class(), ref_class_oop, field_name,
                              field_sig, false)) {
        // It's protected access, check if stack object is assignable to
        // current class.
        is_assignable = current_type().is_assignable_from(
          stack_object_type, this, true, CHECK_VERIFY(this));
        if (!is_assignable) {
          verify_error(ErrorContext::bad_type(bci,
              current_frame->stack_top_ctx(),
              TypeOrigin::implicit(current_type())),
              "Bad access to protected data in %s",
              is_getfield ? "getfield" : "putfield");
          return;
        }
      }
      break;
    }
    default: ShouldNotReachHere();
  }
  if (is_getfield) {
    // Push field type for getfield after doing protection check.
    for (int i = 0; i < n; i++) {
      current_frame->push_stack(field_type[i], CHECK_VERIFY(this));
    }
  }
}

// Look at the method's handlers.  If the bci is in the handler's try block
// then check if the handler_pc is already on the stack.  If not, push it
// unless the handler has already been scanned.
void ClassVerifier::push_handlers(ExceptionTable* exhandlers,
                                  GrowableArray<u4>* handler_list,
                                  GrowableArray<u4>* handler_stack,
                                  u4 bci) {
  int exlength = exhandlers->length();
  for(int x = 0; x < exlength; x++) {
    if (bci >= exhandlers->start_pc(x) && bci < exhandlers->end_pc(x)) {
      u4 exhandler_pc = exhandlers->handler_pc(x);
      if (!handler_list->contains(exhandler_pc)) {
        handler_stack->append_if_missing(exhandler_pc);
        handler_list->append(exhandler_pc);
      }
    }
  }
}

// Return TRUE if all code paths starting with start_bc_offset end in
// bytecode athrow or loop.
bool ClassVerifier::ends_in_athrow(u4 start_bc_offset) {
  ResourceMark rm;
  // Create bytecode stream.
  RawBytecodeStream bcs(method());
  int code_length = method()->code_size();
  bcs.set_start(start_bc_offset);

  // Create stack for storing bytecode start offsets for if* and *switch.
  GrowableArray<u4>* bci_stack = new GrowableArray<u4>(30);
  // Create stack for handlers for try blocks containing this handler.
  GrowableArray<u4>* handler_stack = new GrowableArray<u4>(30);
  // Create list of handlers that have been pushed onto the handler_stack
  // so that handlers embedded inside of their own TRY blocks only get
  // scanned once.
  GrowableArray<u4>* handler_list = new GrowableArray<u4>(30);
  // Create list of visited branch opcodes (goto* and if*).
  GrowableArray<u4>* visited_branches = new GrowableArray<u4>(30);
  ExceptionTable exhandlers(_method());

  while (true) {
    if (bcs.is_last_bytecode()) {
      // if no more starting offsets to parse or if at the end of the
      // method then return false.
      if ((bci_stack->is_empty()) || (bcs.end_bci() == code_length))
        return false;
      // Pop a bytecode starting offset and scan from there.
      bcs.set_start(bci_stack->pop());
    }
    Bytecodes::Code opcode = bcs.raw_next();
    int bci = bcs.bci();

    // If the bytecode is in a TRY block, push its handlers so they
    // will get parsed.
    push_handlers(&exhandlers, handler_list, handler_stack, bci);

    switch (opcode) {
      case Bytecodes::_if_icmpeq:
      case Bytecodes::_if_icmpne:
      case Bytecodes::_if_icmplt:
      case Bytecodes::_if_icmpge:
      case Bytecodes::_if_icmpgt:
      case Bytecodes::_if_icmple:
      case Bytecodes::_ifeq:
      case Bytecodes::_ifne:
      case Bytecodes::_iflt:
      case Bytecodes::_ifge:
      case Bytecodes::_ifgt:
      case Bytecodes::_ifle:
      case Bytecodes::_if_acmpeq:
      case Bytecodes::_if_acmpne:
      case Bytecodes::_ifnull:
      case Bytecodes::_ifnonnull: {
        int target = bcs.dest();
        if (visited_branches->contains(bci)) {
          if (bci_stack->is_empty()) {
            if (handler_stack->is_empty()) {
              return true;
            } else {
              // Parse the catch handlers for try blocks containing athrow.
              bcs.set_start(handler_stack->pop());
            }
          } else {
            // Pop a bytecode starting offset and scan from there.
            bcs.set_start(bci_stack->pop());
          }
        } else {
          if (target > bci) { // forward branch
            if (target >= code_length) return false;
            // Push the branch target onto the stack.
            bci_stack->push(target);
            // then, scan bytecodes starting with next.
            bcs.set_start(bcs.next_bci());
          } else { // backward branch
            // Push bytecode offset following backward branch onto the stack.
            bci_stack->push(bcs.next_bci());
            // Check bytecodes starting with branch target.
            bcs.set_start(target);
          }
          // Record target so we don't branch here again.
          visited_branches->append(bci);
        }
        break;
        }

      case Bytecodes::_goto:
      case Bytecodes::_goto_w: {
        int target = (opcode == Bytecodes::_goto ? bcs.dest() : bcs.dest_w());
        if (visited_branches->contains(bci)) {
          if (bci_stack->is_empty()) {
            if (handler_stack->is_empty()) {
              return true;
            } else {
              // Parse the catch handlers for try blocks containing athrow.
              bcs.set_start(handler_stack->pop());
            }
          } else {
            // Been here before, pop new starting offset from stack.
            bcs.set_start(bci_stack->pop());
          }
        } else {
          if (target >= code_length) return false;
          // Continue scanning from the target onward.
          bcs.set_start(target);
          // Record target so we don't branch here again.
          visited_branches->append(bci);
        }
        break;
        }

      // Check that all switch alternatives end in 'athrow' bytecodes. Since it
      // is  difficult to determine where each switch alternative ends, parse
      // each switch alternative until either hit a 'return', 'athrow', or reach
      // the end of the method's bytecodes.  This is gross but should be okay
      // because:
      // 1. tableswitch and lookupswitch byte codes in handlers for ctor explicit
      //    constructor invocations should be rare.
      // 2. if each switch alternative ends in an athrow then the parsing should be
      //    short.  If there is no athrow then it is bogus code, anyway.
      case Bytecodes::_lookupswitch:
      case Bytecodes::_tableswitch:
        {
          address aligned_bcp = align_up(bcs.bcp() + 1, jintSize);
          int default_offset = Bytes::get_Java_u4(aligned_bcp) + bci;
          int keys, delta;
          if (opcode == Bytecodes::_tableswitch) {
            jint low = (jint)Bytes::get_Java_u4(aligned_bcp + jintSize);
            jint high = (jint)Bytes::get_Java_u4(aligned_bcp + 2*jintSize);
            // This is invalid, but let the regular bytecode verifier
            // report this because the user will get a better error message.
            if (low > high) return true;
            keys = high - low + 1;
            delta = 1;
          } else {
            keys = (int)Bytes::get_Java_u4(aligned_bcp + jintSize);
            delta = 2;
          }
          // Invalid, let the regular bytecode verifier deal with it.
          if (keys < 0) return true;

          // Push the offset of the next bytecode onto the stack.
          bci_stack->push(bcs.next_bci());

          // Push the switch alternatives onto the stack.
          for (int i = 0; i < keys; i++) {
            int target = bci + (jint)Bytes::get_Java_u4(aligned_bcp+(3+i*delta)*jintSize);
            if (target > code_length) return false;
            bci_stack->push(target);
          }

          // Start bytecode parsing for the switch at the default alternative.
          if (default_offset > code_length) return false;
          bcs.set_start(default_offset);
          break;
        }

      case Bytecodes::_return:
        return false;

      case Bytecodes::_athrow:
        {
          if (bci_stack->is_empty()) {
            if (handler_stack->is_empty()) {
              return true;
            } else {
              // Parse the catch handlers for try blocks containing athrow.
              bcs.set_start(handler_stack->pop());
            }
          } else {
            // Pop a bytecode offset and starting scanning from there.
            bcs.set_start(bci_stack->pop());
          }
        }
        break;

      default:
        ;
    } // end switch
  } // end while loop

  return false;
}

void ClassVerifier::verify_invoke_init(
    RawBytecodeStream* bcs, u2 ref_class_index, VerificationType ref_class_type,
    StackMapFrame* current_frame, u4 code_length, bool in_try_block,
    bool *this_uninit, const constantPoolHandle& cp, StackMapTable* stackmap_table,
    TRAPS) {
  int bci = bcs->bci();
  VerificationType type = current_frame->pop_stack(
    VerificationType::reference_check(), CHECK_VERIFY(this));
  if (type == VerificationType::uninitialized_this_type()) {
    // The method must be an <init> method of this class or its superclass
    Klass* superk = current_class()->super();
    if (ref_class_type.name() != current_class()->name() &&
        ref_class_type.name() != superk->name()) {
      verify_error(ErrorContext::bad_type(bci,
          TypeOrigin::implicit(ref_class_type),
          TypeOrigin::implicit(current_type())),
          "Bad <init> method call");
      return;
    }

    // If this invokespecial call is done from inside of a TRY block then make
    // sure that all catch clause paths end in a throw.  Otherwise, this can
    // result in returning an incomplete object.
    if (in_try_block) {
      ExceptionTable exhandlers(_method());
      int exlength = exhandlers.length();
      for(int i = 0; i < exlength; i++) {
        u2 start_pc = exhandlers.start_pc(i);
        u2 end_pc = exhandlers.end_pc(i);

        if (bci >= start_pc && bci < end_pc) {
          if (!ends_in_athrow(exhandlers.handler_pc(i))) {
            verify_error(ErrorContext::bad_code(bci),
              "Bad <init> method call from after the start of a try block");
            return;
          } else if (log_is_enabled(Debug, verification)) {
            ResourceMark rm(THREAD);
            log_debug(verification)("Survived call to ends_in_athrow(): %s",
                                          current_class()->name()->as_C_string());
          }
        }
      }

      // Check the exception handler target stackmaps with the locals from the
      // incoming stackmap (before initialize_object() changes them to outgoing
      // state).
      if (was_recursively_verified()) return;
      verify_exception_handler_targets(bci, true, current_frame,
                                       stackmap_table, CHECK_VERIFY(this));
    } // in_try_block

    current_frame->initialize_object(type, current_type());
    *this_uninit = true;
  } else if (type.is_uninitialized()) {
    u2 new_offset = type.bci();
    address new_bcp = bcs->bcp() - bci + new_offset;
    if (new_offset > (code_length - 3) || (*new_bcp) != Bytecodes::_new) {
      /* Unreachable?  Stack map parsing ensures valid type and new
       * instructions have a valid BCI. */
      verify_error(ErrorContext::bad_code(new_offset),
                   "Expecting new instruction");
      return;
    }
    u2 new_class_index = Bytes::get_Java_u2(new_bcp + 1);
    if (was_recursively_verified()) return;
    verify_cp_class_type(bci, new_class_index, cp, CHECK_VERIFY(this));

    // The method must be an <init> method of the indicated class
    VerificationType new_class_type = cp_index_to_type(
      new_class_index, cp, CHECK_VERIFY(this));
    if (!new_class_type.equals(ref_class_type)) {
      verify_error(ErrorContext::bad_type(bci,
          TypeOrigin::cp(new_class_index, new_class_type),
          TypeOrigin::cp(ref_class_index, ref_class_type)),
          "Call to wrong <init> method");
      return;
    }
    // According to the VM spec, if the referent class is a superclass of the
    // current class, and is in a different runtime package, and the method is
    // protected, then the objectref must be the current class or a subclass
    // of the current class.
    VerificationType objectref_type = new_class_type;
    if (name_in_supers(ref_class_type.name(), current_class())) {
      Klass* ref_klass = load_class(ref_class_type.name(), CHECK);
      if (was_recursively_verified()) return;
      Method* m = InstanceKlass::cast(ref_klass)->uncached_lookup_method(
        vmSymbols::object_initializer_name(),
        cp->uncached_signature_ref_at(bcs->get_index_u2()),
        Klass::OverpassLookupMode::find);
      // Do nothing if method is not found.  Let resolution detect the error.
      if (m != nullptr) {
        InstanceKlass* mh = m->method_holder();
        if (m->is_protected() && !mh->is_same_class_package(_klass)) {
          bool assignable = current_type().is_assignable_from(
            objectref_type, this, true, CHECK_VERIFY(this));
          if (!assignable) {
            verify_error(ErrorContext::bad_type(bci,
                TypeOrigin::cp(new_class_index, objectref_type),
                TypeOrigin::implicit(current_type())),
                "Bad access to protected <init> method");
            return;
          }
        }
      }
    }
    // Check the exception handler target stackmaps with the locals from the
    // incoming stackmap (before initialize_object() changes them to outgoing
    // state).
    if (in_try_block) {
      if (was_recursively_verified()) return;
      verify_exception_handler_targets(bci, *this_uninit, current_frame,
                                       stackmap_table, CHECK_VERIFY(this));
    }
    current_frame->initialize_object(type, new_class_type);
  } else {
    verify_error(ErrorContext::bad_type(bci, current_frame->stack_top_ctx()),
        "Bad operand type when invoking <init>");
    return;
  }
}

bool ClassVerifier::is_same_or_direct_interface(
    InstanceKlass* klass,
    VerificationType klass_type,
    VerificationType ref_class_type) {
  if (ref_class_type.equals(klass_type)) return true;
  Array<InstanceKlass*>* local_interfaces = klass->local_interfaces();
  if (local_interfaces != nullptr) {
    for (int x = 0; x < local_interfaces->length(); x++) {
      InstanceKlass* k = local_interfaces->at(x);
      assert (k != nullptr && k->is_interface(), "invalid interface");
      if (ref_class_type.equals(VerificationType::reference_type(k->name()))) {
        return true;
      }
    }
  }
  return false;
}

void ClassVerifier::verify_invoke_instructions(
    RawBytecodeStream* bcs, u4 code_length, StackMapFrame* current_frame,
    bool in_try_block, bool *this_uninit,
    const constantPoolHandle& cp, StackMapTable* stackmap_table, TRAPS) {
  // Make sure the constant pool item is the right type
  u2 index = bcs->get_index_u2();
  Bytecodes::Code opcode = bcs->raw_code();
  unsigned int types = 0;
  switch (opcode) {
    case Bytecodes::_invokeinterface:
      types = 1 << JVM_CONSTANT_InterfaceMethodref;
      break;
    case Bytecodes::_invokedynamic:
      types = 1 << JVM_CONSTANT_InvokeDynamic;
      break;
    case Bytecodes::_invokespecial:
    case Bytecodes::_invokestatic:
      types = (_klass->major_version() < STATIC_METHOD_IN_INTERFACE_MAJOR_VERSION) ?
        (1 << JVM_CONSTANT_Methodref) :
        ((1 << JVM_CONSTANT_InterfaceMethodref) | (1 << JVM_CONSTANT_Methodref));
      break;
    default:
      types = 1 << JVM_CONSTANT_Methodref;
  }
  verify_cp_type(bcs->bci(), index, cp, types, CHECK_VERIFY(this));

  // Get method name and signature
  Symbol* method_name = cp->uncached_name_ref_at(index);
  Symbol* method_sig = cp->uncached_signature_ref_at(index);

  // Method signature was checked in ClassFileParser.
  assert(SignatureVerifier::is_valid_method_signature(method_sig),
         "Invalid method signature");

  // Get referenced class
  VerificationType ref_class_type;
  if (opcode == Bytecodes::_invokedynamic) {
    if (_klass->major_version() < Verifier::INVOKEDYNAMIC_MAJOR_VERSION) {
      class_format_error(
        "invokedynamic instructions not supported by this class file version (%d), class %s",
        _klass->major_version(), _klass->external_name());
      return;
    }
  } else {
    ref_class_type = cp_ref_index_to_type(index, cp, CHECK_VERIFY(this));
  }

  assert(sizeof(VerificationType) == sizeof(uintptr_t),
        "buffer type must match VerificationType size");

  // Get the UTF8 index for this signature.
  int sig_index = cp->signature_ref_index_at(cp->uncached_name_and_type_ref_index_at(index));

  // Get the signature's verification types.
  sig_as_verification_types* mth_sig_verif_types;
  sig_as_verification_types** mth_sig_verif_types_ptr = method_signatures_table()->get(sig_index);
  if (mth_sig_verif_types_ptr != nullptr) {
    // Found the entry for the signature's verification types in the hash table.
    mth_sig_verif_types = *mth_sig_verif_types_ptr;
    assert(mth_sig_verif_types != nullptr, "Unexpected null sig_as_verification_types value");
  } else {
    // Not found, add the entry to the table.
    GrowableArray<VerificationType>* verif_types = new GrowableArray<VerificationType>(10);
    mth_sig_verif_types = new sig_as_verification_types(verif_types);
    create_method_sig_entry(mth_sig_verif_types, sig_index);
  }

  // Get the number of arguments for this signature.
  int nargs = mth_sig_verif_types->num_args();

  // Check instruction operands
  int bci = bcs->bci();
  if (opcode == Bytecodes::_invokeinterface) {
    address bcp = bcs->bcp();
    // 4905268: count operand in invokeinterface should be nargs+1, not nargs.
    // JSR202 spec: The count operand of an invokeinterface instruction is valid if it is
    // the difference between the size of the operand stack before and after the instruction
    // executes.
    if (*(bcp+3) != (nargs+1)) {
      verify_error(ErrorContext::bad_code(bci),
          "Inconsistent args count operand in invokeinterface");
      return;
    }
    if (*(bcp+4) != 0) {
      verify_error(ErrorContext::bad_code(bci),
          "Fourth operand byte of invokeinterface must be zero");
      return;
    }
  }

  if (opcode == Bytecodes::_invokedynamic) {
    address bcp = bcs->bcp();
    if (*(bcp+3) != 0 || *(bcp+4) != 0) {
      verify_error(ErrorContext::bad_code(bci),
          "Third and fourth operand bytes of invokedynamic must be zero");
      return;
    }
  }

  if (method_name->char_at(0) == JVM_SIGNATURE_SPECIAL) {
    // Make sure:
    //   <init> can only be invoked by invokespecial.
    if (opcode != Bytecodes::_invokespecial ||
          method_name != vmSymbols::object_initializer_name()) {
      verify_error(ErrorContext::bad_code(bci),
          "Illegal call to internal method");
      return;
    }
  } else if (opcode == Bytecodes::_invokespecial
             && !is_same_or_direct_interface(current_class(), current_type(), ref_class_type)
             && !ref_class_type.equals(VerificationType::reference_type(
                  current_class()->super()->name()))) { // super() can never be an inline_type.
    bool subtype = false;
    bool have_imr_indirect = cp->tag_at(index).value() == JVM_CONSTANT_InterfaceMethodref;
    subtype = ref_class_type.is_assignable_from(
               current_type(), this, false, CHECK_VERIFY(this));
    if (!subtype) {
      verify_error(ErrorContext::bad_code(bci),
          "Bad invokespecial instruction: "
          "current class isn't assignable to reference class.");
       return;
    } else if (have_imr_indirect) {
      verify_error(ErrorContext::bad_code(bci),
          "Bad invokespecial instruction: "
          "interface method reference is in an indirect superinterface.");
      return;
    }

  }

  // Get the verification types for the method's arguments.
  GrowableArray<VerificationType>* sig_verif_types = mth_sig_verif_types->sig_verif_types();
  assert(sig_verif_types != nullptr, "Missing signature's array of verification types");
  // Match method descriptor with operand stack
  // The arguments are on the stack in descending order.
  for (int i = nargs - 1; i >= 0; i--) { // Run backwards
    current_frame->pop_stack(sig_verif_types->at(i), CHECK_VERIFY(this));
  }

  // Check objectref on operand stack
  if (opcode != Bytecodes::_invokestatic &&
      opcode != Bytecodes::_invokedynamic) {
    if (method_name == vmSymbols::object_initializer_name()) {  // <init> method
      verify_invoke_init(bcs, index, ref_class_type, current_frame,
        code_length, in_try_block, this_uninit, cp, stackmap_table,
        CHECK_VERIFY(this));
      if (was_recursively_verified()) return;
    } else {   // other methods
      // Ensures that target class is assignable to method class.
      if (opcode == Bytecodes::_invokespecial) {
        current_frame->pop_stack(current_type(), CHECK_VERIFY(this));
      } else if (opcode == Bytecodes::_invokevirtual) {
        VerificationType stack_object_type =
          current_frame->pop_stack(ref_class_type, CHECK_VERIFY(this));
        if (current_type() != stack_object_type) {
          if (was_recursively_verified()) return;
          assert(cp->cache() == nullptr, "not rewritten yet");
          Symbol* ref_class_name =
            cp->klass_name_at(cp->uncached_klass_ref_index_at(index));
          // See the comments in verify_field_instructions() for
          // the rationale behind this.
          if (name_in_supers(ref_class_name, current_class())) {
            Klass* ref_class = load_class(ref_class_name, CHECK);
            if (is_protected_access(
                  _klass, ref_class, method_name, method_sig, true)) {
              // It's protected access, check if stack object is
              // assignable to current class.
              if (ref_class_type.name() == vmSymbols::java_lang_Object()
                  && stack_object_type.is_array()
                  && method_name == vmSymbols::clone_name()) {
                // Special case: arrays pretend to implement public Object
                // clone().
              } else {
                bool is_assignable = current_type().is_assignable_from(
                  stack_object_type, this, true, CHECK_VERIFY(this));
                if (!is_assignable) {
                  verify_error(ErrorContext::bad_type(bci,
                      current_frame->stack_top_ctx(),
                      TypeOrigin::implicit(current_type())),
                      "Bad access to protected data in invokevirtual");
                  return;
                }
              }
            }
          }
        }
      } else {
        assert(opcode == Bytecodes::_invokeinterface, "Unexpected opcode encountered");
        current_frame->pop_stack(ref_class_type, CHECK_VERIFY(this));
      }
    }
  }
  // Push the result type.
  int sig_verif_types_len = sig_verif_types->length();
  if (sig_verif_types_len > nargs) {  // There's a return type
    if (method_name == vmSymbols::object_initializer_name()) {
      // an <init> method must have a void return type
      verify_error(ErrorContext::bad_code(bci),
          "Return type must be void in <init> method");
      return;
    }

    assert(sig_verif_types_len <= nargs + 2,
           "Signature verification types array return type is bogus");
    for (int i = nargs; i < sig_verif_types_len; i++) {
      assert(i == nargs || sig_verif_types->at(i).is_long2() ||
             sig_verif_types->at(i).is_double2(), "Unexpected return verificationType");
      current_frame->push_stack(sig_verif_types->at(i), CHECK_VERIFY(this));
    }
  }
}

VerificationType ClassVerifier::get_newarray_type(
    u2 index, int bci, TRAPS) {
  const char* from_bt[] = {
    nullptr, nullptr, nullptr, nullptr, "[Z", "[C", "[F", "[D", "[B", "[S", "[I", "[J",
  };
  if (index < T_BOOLEAN || index > T_LONG) {
    verify_error(ErrorContext::bad_code(bci), "Illegal newarray instruction");
    return VerificationType::bogus_type();
  }

  // from_bt[index] contains the array signature which has a length of 2
  Symbol* sig = create_temporary_symbol(from_bt[index], 2);
  return VerificationType::reference_type(sig);
}

void ClassVerifier::verify_anewarray(
    int bci, u2 index, const constantPoolHandle& cp,
    StackMapFrame* current_frame, TRAPS) {
  verify_cp_class_type(bci, index, cp, CHECK_VERIFY(this));
  current_frame->pop_stack(
    VerificationType::integer_type(), CHECK_VERIFY(this));

  if (was_recursively_verified()) return;
  VerificationType component_type =
    cp_index_to_type(index, cp, CHECK_VERIFY(this));
  int length;
  char* arr_sig_str;
  if (component_type.is_array()) {     // it's an array
    const char* component_name = component_type.name()->as_utf8();
    // Check for more than MAX_ARRAY_DIMENSIONS
    length = (int)strlen(component_name);
    if (length > MAX_ARRAY_DIMENSIONS &&
        component_name[MAX_ARRAY_DIMENSIONS - 1] == JVM_SIGNATURE_ARRAY) {
      verify_error(ErrorContext::bad_code(bci),
        "Illegal anewarray instruction, array has more than 255 dimensions");
    }
    // add one dimension to component
    length++;
    arr_sig_str = NEW_RESOURCE_ARRAY_IN_THREAD(THREAD, char, length + 1);
    int n = os::snprintf(arr_sig_str, length + 1, "%c%s",
                         JVM_SIGNATURE_ARRAY, component_name);
    assert(n == length, "Unexpected number of characters in string");
  } else {         // it's an object or interface
    const char* component_name = component_type.name()->as_utf8();
    // add one dimension to component with 'L' prepended and ';' postpended.
    length = (int)strlen(component_name) + 3;
    arr_sig_str = NEW_RESOURCE_ARRAY_IN_THREAD(THREAD, char, length + 1);
    int n = os::snprintf(arr_sig_str, length + 1, "%c%c%s;",
                         JVM_SIGNATURE_ARRAY, JVM_SIGNATURE_CLASS, component_name);
    assert(n == length, "Unexpected number of characters in string");
  }
  Symbol* arr_sig = create_temporary_symbol(arr_sig_str, length);
  VerificationType new_array_type = VerificationType::reference_type(arr_sig);
  current_frame->push_stack(new_array_type, CHECK_VERIFY(this));
}

void ClassVerifier::verify_iload(int index, StackMapFrame* current_frame, TRAPS) {
  current_frame->get_local(
    index, VerificationType::integer_type(), CHECK_VERIFY(this));
  current_frame->push_stack(
    VerificationType::integer_type(), CHECK_VERIFY(this));
}

void ClassVerifier::verify_lload(int index, StackMapFrame* current_frame, TRAPS) {
  current_frame->get_local_2(
    index, VerificationType::long_type(),
    VerificationType::long2_type(), CHECK_VERIFY(this));
  current_frame->push_stack_2(
    VerificationType::long_type(),
    VerificationType::long2_type(), CHECK_VERIFY(this));
}

void ClassVerifier::verify_fload(int index, StackMapFrame* current_frame, TRAPS) {
  current_frame->get_local(
    index, VerificationType::float_type(), CHECK_VERIFY(this));
  current_frame->push_stack(
    VerificationType::float_type(), CHECK_VERIFY(this));
}

void ClassVerifier::verify_dload(int index, StackMapFrame* current_frame, TRAPS) {
  current_frame->get_local_2(
    index, VerificationType::double_type(),
    VerificationType::double2_type(), CHECK_VERIFY(this));
  current_frame->push_stack_2(
    VerificationType::double_type(),
    VerificationType::double2_type(), CHECK_VERIFY(this));
}

void ClassVerifier::verify_aload(int index, StackMapFrame* current_frame, TRAPS) {
  VerificationType type = current_frame->get_local(
    index, VerificationType::reference_check(), CHECK_VERIFY(this));
  current_frame->push_stack(type, CHECK_VERIFY(this));
}

void ClassVerifier::verify_istore(int index, StackMapFrame* current_frame, TRAPS) {
  current_frame->pop_stack(
    VerificationType::integer_type(), CHECK_VERIFY(this));
  current_frame->set_local(
    index, VerificationType::integer_type(), CHECK_VERIFY(this));
}

void ClassVerifier::verify_lstore(int index, StackMapFrame* current_frame, TRAPS) {
  current_frame->pop_stack_2(
    VerificationType::long2_type(),
    VerificationType::long_type(), CHECK_VERIFY(this));
  current_frame->set_local_2(
    index, VerificationType::long_type(),
    VerificationType::long2_type(), CHECK_VERIFY(this));
}

void ClassVerifier::verify_fstore(int index, StackMapFrame* current_frame, TRAPS) {
  current_frame->pop_stack(VerificationType::float_type(), CHECK_VERIFY(this));
  current_frame->set_local(
    index, VerificationType::float_type(), CHECK_VERIFY(this));
}

void ClassVerifier::verify_dstore(int index, StackMapFrame* current_frame, TRAPS) {
  current_frame->pop_stack_2(
    VerificationType::double2_type(),
    VerificationType::double_type(), CHECK_VERIFY(this));
  current_frame->set_local_2(
    index, VerificationType::double_type(),
    VerificationType::double2_type(), CHECK_VERIFY(this));
}

void ClassVerifier::verify_astore(int index, StackMapFrame* current_frame, TRAPS) {
  VerificationType type = current_frame->pop_stack(
    VerificationType::reference_check(), CHECK_VERIFY(this));
  current_frame->set_local(index, type, CHECK_VERIFY(this));
}

void ClassVerifier::verify_iinc(int index, StackMapFrame* current_frame, TRAPS) {
  VerificationType type = current_frame->get_local(
    index, VerificationType::integer_type(), CHECK_VERIFY(this));
  current_frame->set_local(index, type, CHECK_VERIFY(this));
}

void ClassVerifier::verify_return_value(
    VerificationType return_type, VerificationType type, int bci,
    StackMapFrame* current_frame, TRAPS) {
  if (return_type == VerificationType::bogus_type()) {
    verify_error(ErrorContext::bad_type(bci,
        current_frame->stack_top_ctx(), TypeOrigin::signature(return_type)),
        "Method does not expect a return value");
    return;
  }
  bool match = return_type.is_assignable_from(type, this, false, CHECK_VERIFY(this));
  if (!match) {
    verify_error(ErrorContext::bad_type(bci,
        current_frame->stack_top_ctx(), TypeOrigin::signature(return_type)),
        "Bad return type");
    return;
  }
}

// The verifier creates symbols which are substrings of Symbols.
// These are stored in the verifier until the end of verification so that
// they can be reference counted.
Symbol* ClassVerifier::create_temporary_symbol(const char *name, int length) {
  // Quick deduplication check
  if (_previous_symbol != nullptr && _previous_symbol->equals(name, length)) {
    return _previous_symbol;
  }
  Symbol* sym = SymbolTable::new_symbol(name, length);
  if (!sym->is_permanent()) {
    if (_symbols == nullptr) {
      _symbols = new GrowableArray<Symbol*>(50, 0, nullptr);
    }
    _symbols->push(sym);
  }
  _previous_symbol = sym;
  return sym;
}<|MERGE_RESOLUTION|>--- conflicted
+++ resolved
@@ -2046,13 +2046,8 @@
 
   verify_cp_index(bci, cp, index, CHECK_VERIFY(this));
   unsigned int tag = cp->tag_at(index).value();
-<<<<<<< HEAD
-
-  if ((types & (1 << tag)) == 0) {
-=======
   // tags up to JVM_CONSTANT_ExternalMax are verifiable and valid for shift op
   if (tag > JVM_CONSTANT_ExternalMax || (types & (1 << tag)) == 0) {
->>>>>>> 0131c1bf
     verify_error(ErrorContext::bad_cp_index(bci, index),
       "Illegal type at constant pool entry %d in class %s",
       index, cp->pool_holder()->external_name());
