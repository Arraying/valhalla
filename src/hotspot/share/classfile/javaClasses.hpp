/*
 * Copyright (c) 1997, 2025, Oracle and/or its affiliates. All rights reserved.
 * DO NOT ALTER OR REMOVE COPYRIGHT NOTICES OR THIS FILE HEADER.
 *
 * This code is free software; you can redistribute it and/or modify it
 * under the terms of the GNU General Public License version 2 only, as
 * published by the Free Software Foundation.
 *
 * This code is distributed in the hope that it will be useful, but WITHOUT
 * ANY WARRANTY; without even the implied warranty of MERCHANTABILITY or
 * FITNESS FOR A PARTICULAR PURPOSE.  See the GNU General Public License
 * version 2 for more details (a copy is included in the LICENSE file that
 * accompanied this code).
 *
 * You should have received a copy of the GNU General Public License version
 * 2 along with this work; if not, write to the Free Software Foundation,
 * Inc., 51 Franklin St, Fifth Floor, Boston, MA 02110-1301 USA.
 *
 * Please contact Oracle, 500 Oracle Parkway, Redwood Shores, CA 94065 USA
 * or visit www.oracle.com if you need additional information or have any
 * questions.
 *
 */

#ifndef SHARE_CLASSFILE_JAVACLASSES_HPP
#define SHARE_CLASSFILE_JAVACLASSES_HPP

#include "classfile/vmClasses.hpp"
#include "oops/instanceKlass.hpp"
#include "oops/oopsHierarchy.hpp"
#include "oops/symbol.hpp"
#include "runtime/handles.hpp"
#include "runtime/os.hpp"
#include "utilities/macros.hpp"
#include "utilities/utf8.hpp"
#include "utilities/vmEnums.hpp"

class JvmtiThreadState;
class RecordComponent;
class SerializeClosure;
class ObjectWaiter;
class ObjectMonitor;

#define CHECK_INIT(offset)  assert(offset != 0, "should be initialized"); return offset;

// Interface to java.lang.Object objects

class java_lang_Object : AllStatic {
 public:
  static void register_natives(TRAPS);
};

// Interface to java.lang.String objects

// The flags field is a collection of bits representing boolean values used
// internally by the VM.
#define STRING_INJECTED_FIELDS(macro) \
  macro(java_lang_String, flags, byte_signature, false)

class java_lang_String : AllStatic {
 private:
  static int _value_offset;
  static int _hash_offset;
  static int _hashIsZero_offset;
  static int _coder_offset;
  static int _flags_offset;

  static bool _initialized;

  static Handle basic_create(int length, bool byte_arr, TRAPS);

  static inline void set_coder(oop string, jbyte coder);

  // Bitmasks for values in the injected flags field.
  static const uint8_t _deduplication_forbidden_mask = 1 << 0;
  static const uint8_t _deduplication_requested_mask = 1 << 1;

  static int flags_offset() { CHECK_INIT(_flags_offset); }
  // Return the address of the injected flags field.
  static inline uint8_t* flags_addr(oop java_string);
  // Test whether the designated bit of the injected flags field is set.
  static inline bool is_flag_set(oop java_string, uint8_t flag_mask);
  // Atomically test and set the designated bit of the injected flags field,
  // returning true if the bit was already set.
  static bool test_and_set_flag(oop java_string, uint8_t flag_mask);

  static inline unsigned int hash_code_impl(oop java_string, bool update);

 public:

  // Coders
  enum Coder {
    CODER_LATIN1 =  0,
    CODER_UTF16  =  1
  };

  static void compute_offsets();
  static void serialize_offsets(SerializeClosure* f) NOT_CDS_RETURN;

  // Instance creation
  static Handle create_from_unicode(const jchar* unicode, int len, TRAPS);
  static oop    create_oop_from_unicode(const jchar* unicode, int len, TRAPS);
  static Handle create_from_str(const char* utf8_str, TRAPS);
  static oop    create_oop_from_str(const char* utf8_str, TRAPS);
  static Handle create_from_symbol(const Symbol* symbol, TRAPS);
  static Handle create_from_platform_dependent_str(const char* str, TRAPS);

  static void set_compact_strings(bool value);

  static int value_offset() { CHECK_INIT(_value_offset); }
  static int coder_offset() { CHECK_INIT(_coder_offset); }

  static inline void set_value(oop string, typeArrayOop buffer);

  // Set the deduplication_forbidden flag true.  This flag is sticky; once
  // set it never gets cleared.  This is set when a String is interned in
  // the StringTable, to prevent string deduplication from changing the
  // String's value array.
  static inline void set_deduplication_forbidden(oop java_string);

  // Test and set the deduplication_requested flag.  Returns the old value
  // of the flag.  This flag is sticky; once set it never gets cleared.
  // Some GCs may use this flag when deciding whether to request
  // deduplication of a String, to avoid multiple requests for the same
  // object.
  static inline bool test_and_set_deduplication_requested(oop java_string);

  // Accessors
  static inline typeArrayOop value(oop java_string);
  static inline typeArrayOop value_no_keepalive(oop java_string);
  static inline bool hash_is_set(oop string);
  static inline bool is_latin1(oop java_string);
  static inline bool deduplication_forbidden(oop java_string);
  static inline bool deduplication_requested(oop java_string);
  static inline int length(oop java_string);
  static inline int length(oop java_string, typeArrayOop string_value);
  static size_t utf8_length(oop java_string);
  static size_t utf8_length(oop java_string, typeArrayOop string_value);
  // Legacy variants that truncate the length if needed
  static int    utf8_length_as_int(oop java_string);
  static int    utf8_length_as_int(oop java_string, typeArrayOop string_value);

  // String converters
  static char*  as_utf8_string(oop java_string);
  // `length` is set to the length of the utf8 sequence.
  static char*  as_utf8_string(oop java_string, size_t& length);
  static char*  as_utf8_string_full(oop java_string, char* buf, size_t buflen, size_t& length);
  static char*  as_utf8_string(oop java_string, char* buf, size_t buflen);
  static char*  as_utf8_string(oop java_string, int start, int len);
  static char*  as_utf8_string(oop java_string, typeArrayOop value, char* buf, size_t buflen);
  static char*  as_utf8_string(oop java_string, typeArrayOop value, int start, int len, char* buf, size_t buflen);
  static char*  as_platform_dependent_str(Handle java_string, TRAPS);
  static jchar* as_unicode_string(oop java_string, int& length, TRAPS);
  static jchar* as_unicode_string_or_null(oop java_string, int& length);
  // produce an ascii string with all other values quoted using \u####
  static char*  as_quoted_ascii(oop java_string);

  // Compute the hash value for a java.lang.String object which would
  // contain the characters passed in.
  //
  // As the hash value used by the String object itself, in
  // String.hashCode().  This value is normally calculated in Java code
  // in the String.hashCode method(), but is precomputed for String
  // objects in the shared archive file.
  // hash P(31) from Kernighan & Ritchie
  //
  // For this reason, THIS ALGORITHM MUST MATCH String.hashCode().
  static unsigned int hash_code(const jchar* s, int len) {
    unsigned int h = 0;
    while (len-- > 0) {
      h = 31*h + (unsigned int) *s;
      s++;
    }
    return h;
  }

  static unsigned int hash_code(const jbyte* s, int len) {
    unsigned int h = 0;
    while (len-- > 0) {
      h = 31*h + (((unsigned int) *s) & 0xFF);
      s++;
    }
    return h;
  }

  static unsigned int hash_code(const char* utf8_str, size_t utf8_len) {
    unsigned int h = 0;
    int unicode_length = UTF8::unicode_length(utf8_str, utf8_len);

    jchar c;
    while (unicode_length-- > 0) {
      utf8_str = UTF8::next(utf8_str, &c);
      h = 31 * h + ((unsigned int)c);
    }
    return h;
  }

  static unsigned int hash_code(oop java_string);
  static unsigned int hash_code_noupdate(oop java_string);

  // Compare strings (of different types/encodings), length is the string (array) length
  static bool equals(oop java_string, const jchar* chars, int len);
  static bool equals(oop java_string, const char* utf8_str, size_t utf8_len);
  static bool equals(oop str1, oop str2);
  static inline bool value_equals(typeArrayOop str_value1, typeArrayOop str_value2);

  // Conversion between '.' and '/' formats, and allocate a String from the result.
  static Handle externalize_classname(Symbol* java_name, TRAPS);

  // Conversion
  static Symbol* as_symbol(oop java_string);
  static Symbol* as_symbol_or_null(oop java_string);

  // Tester
  static inline bool is_instance(oop obj);

  // Debugging
  static void print(oop java_string, outputStream* st, int max_length = MaxStringPrintSize);
  friend class JavaClasses;
  friend class StringTable;
};


// Interface to java.lang.Class objects

#define CLASS_INJECTED_FIELDS(macro)                                       \
  macro(java_lang_Class, klass,                  intptr_signature,  false) \
  macro(java_lang_Class, array_klass,            intptr_signature,  false) \
  macro(java_lang_Class, oop_size,               int_signature,     false) \
  macro(java_lang_Class, static_oop_field_count, int_signature,     false) \
  macro(java_lang_Class, source_file,            object_signature,  false) \
  macro(java_lang_Class, init_lock,              object_signature,  false)

class java_lang_Class : AllStatic {
  friend class VMStructs;
  friend class JVMCIVMStructs;

 private:

  // The fake offsets are added by the class loader when java.lang.Class is loaded

  static int _klass_offset;
  static int _array_klass_offset;

  static int _oop_size_offset;
  static int _static_oop_field_count_offset;

  static int _protection_domain_offset;
  static int _init_lock_offset;
  static int _signers_offset;
  static int _class_loader_offset;
  static int _module_offset;
  static int _component_mirror_offset;

  static int _name_offset;
  static int _source_file_offset;
  static int _classData_offset;
  static int _classRedefinedCount_offset;
  static int _reflectionData_offset;
  static int _modifiers_offset;
  static int _is_primitive_offset;
  static int _raw_access_flags_offset;

  static bool _offsets_computed;

  static GrowableArray<Klass*>* _fixup_mirror_list;
  static GrowableArray<Klass*>* _fixup_module_field_list;

  static void set_init_lock(oop java_class, oop init_lock);
  static void set_protection_domain(oop java_class, oop protection_domain);
  static void set_class_loader(oop java_class, oop class_loader);
  static void set_component_mirror(oop java_class, oop comp_mirror);
<<<<<<< HEAD

  static void initialize_mirror_fields(Klass* k, Handle mirror, Handle protection_domain,
=======
  static void initialize_mirror_fields(InstanceKlass* ik, Handle mirror, Handle protection_domain,
>>>>>>> a49856bb
                                       Handle classData, TRAPS);
  static void set_mirror_module_field(JavaThread* current, Klass* K, Handle mirror, Handle module);
 public:
  static void allocate_fixup_lists();
  static void compute_offsets();

  // Instance creation
  static void allocate_mirror(Klass* k, bool is_scratch, Handle protection_domain, Handle classData,
                              Handle& mirror, Handle& comp_mirror, TRAPS); // returns mirror and comp_mirror
  static void create_mirror(Klass* k, Handle class_loader, Handle module,
                            Handle protection_domain, Handle classData, TRAPS);
  static void fixup_mirror(Klass* k, TRAPS);
  static oop  create_basic_type_mirror(const char* basic_type_name, BasicType type, TRAPS);

  // Archiving
  static void serialize_offsets(SerializeClosure* f) NOT_CDS_RETURN;
  static void create_scratch_mirror(Klass* k, TRAPS) NOT_CDS_JAVA_HEAP_RETURN;
  static bool restore_archived_mirror(Klass *k, Handle class_loader, Handle module,
                                      Handle protection_domain,
                                      TRAPS) NOT_CDS_JAVA_HEAP_RETURN_(false);

  static void fixup_module_field(Klass* k, Handle module);

  // Conversion -- java_class must not be null. The return value is null only if java_class is a primitive type.
  static Klass* as_Klass(oop java_class);
  static InstanceKlass* as_InstanceKlass(oop java_class);

  static void set_klass(oop java_class, Klass* klass);
  static BasicType as_BasicType(oop java_class, Klass** reference_klass = nullptr);
  static Symbol* as_signature(oop java_class, bool intern_if_not_found);
  static void print_signature(oop java_class, outputStream *st);
  static const char* as_external_name(oop java_class);
  // Testing
  static bool is_instance(oop obj);

  static bool is_primitive(oop java_class);
  static void set_is_primitive(oop java_class);
  static BasicType primitive_type(oop java_class);
  static oop primitive_mirror(BasicType t);
  // JVM_NewArray support
  static Klass* array_klass_acquire(oop java_class);
  static void release_set_array_klass(oop java_class, Klass* klass);
  // compiler support for class operations
  static int klass_offset()                { CHECK_INIT(_klass_offset); }
  static int array_klass_offset()          { CHECK_INIT(_array_klass_offset); }

  // Support for classRedefinedCount field
  static int classRedefinedCount(oop the_class_mirror);
  static void set_classRedefinedCount(oop the_class_mirror, int value);

  // Support for embedded per-class oops
  static oop  protection_domain(oop java_class);
  static oop  init_lock(oop java_class);
  static void clear_init_lock(oop java_class) {
    set_init_lock(java_class, nullptr);
  }
  static oop  component_mirror(oop java_class);
  static int component_mirror_offset() { return _component_mirror_offset; }
  static objArrayOop signers(oop java_class);
  static oop  class_data(oop java_class);
  static void set_class_data(oop java_class, oop classData);
  static void set_reflection_data(oop java_class, oop reflection_data);
  static int reflection_data_offset() { return _reflectionData_offset; }

  static oop class_loader(oop java_class);
  static void set_module(oop java_class, oop module);
  static oop module(oop java_class);

  static oop name(Handle java_class, TRAPS);

  static oop source_file(oop java_class);
  static void set_source_file(oop java_class, oop source_file);

  static int modifiers(oop java_class);
  static void set_modifiers(oop java_class, u2 value);

  static int raw_access_flags(oop java_class);
  static void set_raw_access_flags(oop java_class, u2 value);

  static size_t oop_size(oop java_class);
  static void set_oop_size(HeapWord* java_class, size_t size);
  static int static_oop_field_count(oop java_class);
  static void set_static_oop_field_count(oop java_class, int size);

  static GrowableArray<Klass*>* fixup_mirror_list() {
    return _fixup_mirror_list;
  }
  static void set_fixup_mirror_list(GrowableArray<Klass*>* v) {
    _fixup_mirror_list = v;
  }

  static GrowableArray<Klass*>* fixup_module_field_list() {
    return _fixup_module_field_list;
  }
  static void set_fixup_module_field_list(GrowableArray<Klass*>* v) {
    _fixup_module_field_list = v;
  }

  // Debugging
  friend class JavaClasses;
};

// Interface to java.lang.Thread objects

#define THREAD_INJECTED_FIELDS(macro)                                  \
  macro(java_lang_Thread, jvmti_thread_state, intptr_signature, false) \
  macro(java_lang_Thread, jvmti_VTMS_transition_disable_count, int_signature, false) \
  macro(java_lang_Thread, jvmti_is_in_VTMS_transition, bool_signature, false) \
  JFR_ONLY(macro(java_lang_Thread, jfr_epoch, short_signature, false))

class java_lang_Thread : AllStatic {
  friend class java_lang_VirtualThread;
  friend class JVMCIVMStructs;
 private:
  // Note that for this class the layout changed between JDK1.2 and JDK1.3,
  // so we compute the offsets at startup rather than hard-wiring them.
  static int _holder_offset;
  static int _name_offset;
  static int _contextClassLoader_offset;
  static int _eetop_offset;
  static int _jvmti_thread_state_offset;
  static int _jvmti_VTMS_transition_disable_count_offset;
  static int _jvmti_is_in_VTMS_transition_offset;
  static int _interrupted_offset;
  static int _interruptLock_offset;
  static int _tid_offset;
  static int _continuation_offset;
  static int _park_blocker_offset;
  static int _scopedValueBindings_offset;
  JFR_ONLY(static int _jfr_epoch_offset;)

  static void compute_offsets();

 public:
  static void serialize_offsets(SerializeClosure* f) NOT_CDS_RETURN;

  // Returns the JavaThread associated with the thread obj
  static JavaThread* thread(oop java_thread);
  static JavaThread* thread_acquire(oop java_thread);
  // Set JavaThread for instance
  static void set_thread(oop java_thread, JavaThread* thread);
  static void release_set_thread(oop java_thread, JavaThread* thread);
  // FieldHolder
  static oop holder(oop java_thread);
  // interruptLock
  static oop interrupt_lock(oop java_thread);
  // Interrupted status
  static bool interrupted(oop java_thread);
  static void set_interrupted(oop java_thread, bool val);
  // Name
  static oop name(oop java_thread);
  static void set_name(oop java_thread, oop name);
  // Priority
  static ThreadPriority priority(oop java_thread);
  static void set_priority(oop java_thread, ThreadPriority priority);
  // Thread group
  static oop  threadGroup(oop java_thread);
  // Alive (NOTE: this is not really a field, but provides the correct
  // definition without doing a Java call)
  static bool is_alive(oop java_thread);
  // Daemon
  static bool is_daemon(oop java_thread);
  static void set_daemon(oop java_thread);
  // Context ClassLoader
  static oop context_class_loader(oop java_thread);
  // Stack size hint
  static jlong stackSize(oop java_thread);
  // Thread ID
  static int64_t thread_id(oop java_thread);
  static ByteSize thread_id_offset();
  // Continuation
  static inline oop continuation(oop java_thread);

  static JvmtiThreadState* jvmti_thread_state(oop java_thread);
  static void set_jvmti_thread_state(oop java_thread, JvmtiThreadState* state);
  static int  VTMS_transition_disable_count(oop java_thread);
  static void inc_VTMS_transition_disable_count(oop java_thread);
  static void dec_VTMS_transition_disable_count(oop java_thread);
  static bool is_in_VTMS_transition(oop java_thread);
  static void set_is_in_VTMS_transition(oop java_thread, bool val);
  static int  is_in_VTMS_transition_offset();

  // Clear all scoped value bindings on error
  static void clear_scopedValueBindings(oop java_thread);

  // Blocker object responsible for thread parking
  static oop park_blocker(oop java_thread);

  // Write thread status info to threadStatus field of java.lang.Thread.
  static void set_thread_status(oop java_thread_oop, JavaThreadStatus status);
  // Read thread status info from threadStatus field of java.lang.Thread.
  static JavaThreadStatus get_thread_status(oop java_thread_oop);

  static const char*  thread_status_name(oop java_thread_oop);

  // Fill in current stack trace, can cause GC
  static oop async_get_stack_trace(jobject jthread, TRAPS);

  JFR_ONLY(static u2 jfr_epoch(oop java_thread);)
  JFR_ONLY(static void set_jfr_epoch(oop java_thread, u2 epoch);)
  JFR_ONLY(static int jfr_epoch_offset() { CHECK_INIT(_jfr_epoch_offset); })

  // Debugging
  friend class JavaClasses;
};

// Interface to java.lang.Thread$FieldHolder objects

class java_lang_Thread_FieldHolder : AllStatic {
 private:
  static int _group_offset;
  static int _priority_offset;
  static int _stackSize_offset;
  static int _daemon_offset;
  static int _thread_status_offset;

  static void compute_offsets();

 public:
  static void serialize_offsets(SerializeClosure* f) NOT_CDS_RETURN;

  static oop threadGroup(oop holder);

  static ThreadPriority priority(oop holder);
  static void set_priority(oop holder, ThreadPriority priority);

  static jlong stackSize(oop holder);

  static bool is_daemon(oop holder);
  static void set_daemon(oop holder, bool val);

  static void set_thread_status(oop holder, JavaThreadStatus status);
  static JavaThreadStatus get_thread_status(oop holder);

  friend class JavaClasses;
};

// Interface to java.lang.Thread$Constants objects

class java_lang_Thread_Constants : AllStatic {
 private:
  static int _static_VTHREAD_GROUP_offset;
  static int _static_NOT_SUPPORTED_CLASSLOADER_offset;

  static void compute_offsets();
  static void serialize_offsets(SerializeClosure* f) NOT_CDS_RETURN;

 public:
  static oop get_VTHREAD_GROUP();

  friend class JavaClasses;
};

// Interface to java.lang.ThreadGroup objects

class java_lang_ThreadGroup : AllStatic {
 private:
  static int _parent_offset;
  static int _name_offset;
  static int _maxPriority_offset;
  static int _daemon_offset;

  static void compute_offsets();
 public:
  static void serialize_offsets(SerializeClosure* f) NOT_CDS_RETURN;

  // parent ThreadGroup
  static oop parent(oop java_thread_group);
  // name
  static const char* name(oop java_thread_group);
  // maxPriority in group
  static ThreadPriority maxPriority(oop java_thread_group);
  // Daemon
  static bool is_daemon(oop java_thread_group);

  // Debugging
  friend class JavaClasses;
};


// Interface to java.lang.VirtualThread objects
#define VTHREAD_INJECTED_FIELDS(macro)                                           \
  macro(java_lang_VirtualThread,   objectWaiter,  intptr_signature,       false)

class java_lang_VirtualThread : AllStatic {
 private:
  static int static_vthread_scope_offset;
  static int _carrierThread_offset;
  static int _continuation_offset;
  static int _state_offset;
  static int _next_offset;
  static int _onWaitingList_offset;
  static int _notified_offset;
  static int _recheckInterval_offset;
  static int _timeout_offset;
  static int _objectWaiter_offset;
  JFR_ONLY(static int _jfr_epoch_offset;)
 public:
  enum {
    NEW           = 0,
    STARTED       = 1,
    RUNNING       = 2,
    PARKING       = 3,
    PARKED        = 4,
    PINNED        = 5,
    TIMED_PARKING = 6,
    TIMED_PARKED  = 7,
    TIMED_PINNED  = 8,
    UNPARKED      = 9,
    YIELDING      = 10,
    YIELDED       = 11,
    BLOCKING      = 12,
    BLOCKED       = 13,
    UNBLOCKED     = 14,
    WAITING       = 15,
    WAIT          = 16,  // waiting in Object.wait
    TIMED_WAITING = 17,
    TIMED_WAIT    = 18,  // waiting in timed-Object.wait
    TERMINATED    = 99,

    // additional state bits
    SUSPENDED    = 1 << 8,   // suspended when unmounted
  };

  static void compute_offsets();
  static void serialize_offsets(SerializeClosure* f) NOT_CDS_RETURN;

  // Testers
  static bool is_subclass(Klass* klass) {
    return klass->is_subclass_of(vmClasses::VirtualThread_klass());
  }
  static bool is_instance(oop obj);

  static oop vthread_scope();
  static oop carrier_thread(oop vthread);
  static oop continuation(oop vthread);
  static int state(oop vthread);
  static void set_state(oop vthread, int state);
  static int cmpxchg_state(oop vthread, int old_state, int new_state);
  static oop next(oop vthread);
  static void set_next(oop vthread, oop next_vthread);
  static bool set_onWaitingList(oop vthread, OopHandle& list_head);
  static jlong timeout(oop vthread);
  static void set_timeout(oop vthread, jlong value);
  static void set_notified(oop vthread, jboolean value);
  static bool is_preempted(oop vthread);
  static JavaThreadStatus map_state_to_thread_status(int state);

  static inline ObjectWaiter* objectWaiter(oop vthread);
  static inline void set_objectWaiter(oop vthread, ObjectWaiter* waiter);
  static ObjectMonitor* current_pending_monitor(oop vthread);
  static ObjectMonitor* current_waiting_monitor(oop vthread);
};


// Interface to java.lang.Throwable objects

class java_lang_Throwable: AllStatic {
  friend class BacktraceBuilder;
  friend class BacktraceIterator;

 private:
  // Trace constants
  enum {
    trace_methods_offset = 0,
    trace_bcis_offset    = 1,
    trace_mirrors_offset = 2,
    trace_names_offset   = 3,
    trace_conts_offset   = 4,
    trace_next_offset    = 5,
    trace_hidden_offset  = 6,
    trace_size           = 7,
    trace_chunk_size     = 32
  };

  static int _backtrace_offset;
  static int _detailMessage_offset;
  static int _stackTrace_offset;
  static int _depth_offset;
  static int _cause_offset;
  static int _static_unassigned_stacktrace_offset;

  // StackTrace (programmatic access, new since 1.4)
  static void clear_stacktrace(oop throwable);
  // Stacktrace (post JDK 1.7.0 to allow immutability protocol to be followed)
  static void set_stacktrace(oop throwable, oop st_element_array);
  static oop unassigned_stacktrace();

 public:
  // Backtrace
  static oop backtrace(oop throwable);
  static void set_backtrace(oop throwable, oop value);
  static int depth(oop throwable);
  static void set_depth(oop throwable, int value);
  // Message
  static int get_detailMessage_offset() { CHECK_INIT(_detailMessage_offset); }
  static oop message(oop throwable);
  static const char* message_as_utf8(oop throwable);
  static void set_message(oop throwable, oop value);

  static oop cause(oop throwable);

  static void print_stack_element(outputStream *st, Method* method, int bci);

  static void compute_offsets();
  static void serialize_offsets(SerializeClosure* f) NOT_CDS_RETURN;

  // Allocate space for backtrace (created but stack trace not filled in)
  static void allocate_backtrace(Handle throwable, TRAPS);
  // Fill in current stack trace for throwable with preallocated backtrace (no GC)
  static void fill_in_stack_trace_of_preallocated_backtrace(Handle throwable);
  // Fill in current stack trace, can cause GC
  static void fill_in_stack_trace(Handle throwable, const methodHandle& method, TRAPS);
  static void fill_in_stack_trace(Handle throwable, const methodHandle& method = methodHandle());

  // Programmatic access to stack trace
  static void get_stack_trace_elements(int depth, Handle backtrace, objArrayHandle stack_trace, TRAPS);

  // For recreating class initialization error exceptions.
  static Handle create_initialization_error(JavaThread* current, Handle throwable);

  // Printing
  static void print(oop throwable, outputStream* st);
  static void print_stack_trace(Handle throwable, outputStream* st);
  static void java_printStackTrace(Handle throwable, TRAPS);
  // Debugging
  friend class JavaClasses;
  // Gets the method and bci of the top frame (TOS). Returns false if this failed.
  static bool get_top_method_and_bci(oop throwable, Method** method, int* bci);
};


// Interface to java.lang.reflect.AccessibleObject objects

class java_lang_reflect_AccessibleObject: AllStatic {
 private:
  // Note that to reduce dependencies on the JDK we compute these
  // offsets at run-time.
  static int _override_offset;

  static void compute_offsets();

 public:
  static void serialize_offsets(SerializeClosure* f) NOT_CDS_RETURN;

  // Accessors
  static jboolean override(oop reflect);
  static void set_override(oop reflect, jboolean value);

  // Debugging
  friend class JavaClasses;
};


// Interface to java.lang.reflect.Method objects

class java_lang_reflect_Method : public java_lang_reflect_AccessibleObject {
 private:
  // Note that to reduce dependencies on the JDK we compute these
  // offsets at run-time.
  static int _clazz_offset;
  static int _name_offset;
  static int _returnType_offset;
  static int _parameterTypes_offset;
  static int _exceptionTypes_offset;
  static int _slot_offset;
  static int _modifiers_offset;
  static int _signature_offset;
  static int _annotations_offset;
  static int _parameter_annotations_offset;
  static int _annotation_default_offset;

  static void compute_offsets();
 public:
  static void serialize_offsets(SerializeClosure* f) NOT_CDS_RETURN;

  // Allocation
  static Handle create(TRAPS);

  // Accessors
  static oop clazz(oop reflect);
  static void set_clazz(oop reflect, oop value);

  static void set_name(oop method, oop value);

  static oop return_type(oop method);
  static void set_return_type(oop method, oop value);

  static oop parameter_types(oop method);
  static void set_parameter_types(oop method, oop value);

  static int slot(oop reflect);
  static void set_slot(oop reflect, int value);

  static void set_exception_types(oop method, oop value);
  static void set_modifiers(oop method, int value);
  static void set_signature(oop method, oop value);
  static void set_annotations(oop method, oop value);
  static void set_parameter_annotations(oop method, oop value);
  static void set_annotation_default(oop method, oop value);

  // Debugging
  friend class JavaClasses;
};


// Interface to java.lang.reflect.Constructor objects

class java_lang_reflect_Constructor : public java_lang_reflect_AccessibleObject {
 private:
  // Note that to reduce dependencies on the JDK we compute these
  // offsets at run-time.
  static int _clazz_offset;
  static int _parameterTypes_offset;
  static int _exceptionTypes_offset;
  static int _slot_offset;
  static int _modifiers_offset;
  static int _signature_offset;
  static int _annotations_offset;
  static int _parameter_annotations_offset;

  static void compute_offsets();
 public:
  static void serialize_offsets(SerializeClosure* f) NOT_CDS_RETURN;

  // Allocation
  static Handle create(TRAPS);

  // Accessors
  static oop clazz(oop reflect);
  static void set_clazz(oop reflect, oop value);

  static oop parameter_types(oop constructor);
  static void set_parameter_types(oop constructor, oop value);

  static int slot(oop reflect);
  static void set_slot(oop reflect, int value);

  static void set_exception_types(oop constructor, oop value);
  static void set_modifiers(oop constructor, int value);
  static void set_signature(oop constructor, oop value);
  static void set_annotations(oop constructor, oop value);
  static void set_parameter_annotations(oop method, oop value);

  // Debugging
  friend class JavaClasses;
};


// Interface to java.lang.reflect.Field objects

class java_lang_reflect_Field : public java_lang_reflect_AccessibleObject {
 private:
  // Note that to reduce dependencies on the JDK we compute these
  // offsets at run-time.
  static int _clazz_offset;
  static int _name_offset;
  static int _type_offset;
  static int _slot_offset;
  static int _modifiers_offset;
  static int _flags_offset;
  static int _signature_offset;
  static int _annotations_offset;

  static void compute_offsets();

 public:
  static void serialize_offsets(SerializeClosure* f) NOT_CDS_RETURN;

  // Allocation
  static Handle create(TRAPS);

  // Accessors
  static oop clazz(oop reflect);
  static void set_clazz(oop reflect, oop value);

  static oop name(oop field);
  static void set_name(oop field, oop value);

  static oop type(oop field);
  static void set_type(oop field, oop value);

  static int slot(oop reflect);
  static void set_slot(oop reflect, int value);

  static int modifiers(oop field);
  static void set_modifiers(oop field, int value);

  static void set_flags(oop field, int value);

  static void set_signature(oop constructor, oop value);
  static void set_annotations(oop constructor, oop value);

  // Debugging
  friend class JavaClasses;
};

class java_lang_reflect_Parameter {
 private:
  // Note that to reduce dependencies on the JDK we compute these
  // offsets at run-time.
  static int _name_offset;
  static int _modifiers_offset;
  static int _index_offset;
  static int _executable_offset;

  static void compute_offsets();

 public:
  static void serialize_offsets(SerializeClosure* f) NOT_CDS_RETURN;

  // Allocation
  static Handle create(TRAPS);

  // Accessors
  static oop name(oop field);
  static void set_name(oop field, oop value);

  static int index(oop reflect);
  static void set_index(oop reflect, int value);

  static int modifiers(oop reflect);
  static void set_modifiers(oop reflect, int value);

  static oop executable(oop constructor);
  static void set_executable(oop constructor, oop value);

  friend class JavaClasses;
};

#define MODULE_INJECTED_FIELDS(macro)                            \
  macro(java_lang_Module, module_entry, intptr_signature, false)

class java_lang_Module {
  private:
    static int _loader_offset;
    static int _name_offset;
    static int _module_entry_offset;

    static void compute_offsets();

  public:
    static void serialize_offsets(SerializeClosure* f) NOT_CDS_RETURN;

    // Allocation
    static Handle create(Handle loader, Handle module_name, TRAPS);

    // Testers
    static bool is_instance(oop obj);

    // Accessors
    static oop loader(oop module);
    static void set_loader(oop module, oop value);

    // CDS
    static int module_entry_offset() { return _module_entry_offset; }

    static oop name(oop module);
    static void set_name(oop module, oop value);

    static ModuleEntry* module_entry(oop module);
    static ModuleEntry* module_entry_raw(oop module);
    static void set_module_entry(oop module, ModuleEntry* module_entry);

  friend class JavaClasses;
};

#define CONSTANTPOOL_INJECTED_FIELDS(macro)                             \
  macro(reflect_ConstantPool, vmholder, object_signature, false)

// Interface to jdk.internal.reflect.ConstantPool objects
class reflect_ConstantPool {
 private:
  // Note that to reduce dependencies on the JDK we compute these
  // offsets at run-time. This field is the oop offset for the
  // actual constant pool, previously called constantPoolOop.
  static int _vmholder_offset;

  static void compute_offsets();

 public:
  static void serialize_offsets(SerializeClosure* f) NOT_CDS_RETURN;

  // Allocation
  static Handle create(TRAPS);

  // Accessors
  static void set_cp(oop reflect, ConstantPool* value);

  static ConstantPool* get_cp(oop reflect);

  // Debugging
  friend class JavaClasses;
};


// Interface to java.lang primitive type boxing objects:
//  - java.lang.Boolean
//  - java.lang.Character
//  - java.lang.Float
//  - java.lang.Double
//  - java.lang.Byte
//  - java.lang.Short
//  - java.lang.Integer
//  - java.lang.Long

// This could be separated out into 8 individual classes.

class java_lang_boxing_object: AllStatic {
 private:
  static int* _offsets;

  static void compute_offsets();
  static oop initialize_and_allocate(BasicType type, TRAPS);
 public:
  // Allocation. Returns a boxed value, or null for invalid type.
  static oop create(BasicType type, jvalue* value, TRAPS);
  // Accessors. Returns the basic type being boxed, or T_ILLEGAL for invalid oop.
  static BasicType get_value(oop box, jvalue* value);
  static BasicType set_value(oop box, jvalue* value);
  static BasicType basic_type(oop box);
  static bool is_instance(oop box)                 { return basic_type(box) != T_ILLEGAL; }
  static bool is_instance(oop box, BasicType type) { return basic_type(box) == type; }
  static void print(oop box, outputStream* st)     { jvalue value;  print(get_value(box, &value), &value, st); }
  static void print(BasicType type, jvalue* value, outputStream* st);

  static int value_offset(BasicType type) {
    assert(type >= T_BOOLEAN && type <= T_LONG, "BasicType out of range");
    assert(_offsets != nullptr, "Uninitialized offsets");
    return _offsets[type - T_BOOLEAN];
  }

  static void serialize_offsets(SerializeClosure* f);

  // Debugging
  friend class JavaClasses;
};



// Interface to java.lang.ref.Reference objects

class java_lang_ref_Reference: AllStatic {
  static int _referent_offset;
  static int _queue_offset;
  static int _next_offset;
  static int _discovered_offset;

  static bool _offsets_initialized;

 public:
  // Accessors
  static inline oop weak_referent_no_keepalive(oop ref);
  static inline oop weak_referent(oop ref);
  static inline oop phantom_referent_no_keepalive(oop ref);
  static inline oop unknown_referent_no_keepalive(oop ref);
  static inline void clear_referent(oop ref);
  static inline void clear_referent_raw(oop ref);
  static inline HeapWord* referent_addr_raw(oop ref);
  static inline oop next(oop ref);
  static inline void set_next(oop ref, oop value);
  static inline void set_next_raw(oop ref, oop value);
  static inline HeapWord* next_addr_raw(oop ref);
  static inline oop discovered(oop ref);
  static inline void set_discovered(oop ref, oop value);
  static inline void set_discovered_raw(oop ref, oop value);
  static inline HeapWord* discovered_addr_raw(oop ref);
  static bool is_referent_field(oop obj, ptrdiff_t offset);
  static inline bool is_final(oop ref);
  static inline bool is_phantom(oop ref);
  static inline bool is_weak(oop ref);
  static inline bool is_soft(oop ref);

  static int referent_offset()    { CHECK_INIT(_referent_offset); }
  static int queue_offset()       { CHECK_INIT(_queue_offset); }
  static int next_offset()        { CHECK_INIT(_next_offset); }
  static int discovered_offset()  { CHECK_INIT(_discovered_offset); }

  static void compute_offsets();
  static void serialize_offsets(SerializeClosure* f) NOT_CDS_RETURN;
};


// Interface to java.lang.ref.SoftReference objects

class java_lang_ref_SoftReference: public java_lang_ref_Reference {
  static int _timestamp_offset;
  static int _static_clock_offset;

 public:
  // Accessors
  static jlong timestamp(oop ref);

  // Accessors for statics
  static jlong clock();
  static void set_clock(jlong value);

  static void compute_offsets();
  static void serialize_offsets(SerializeClosure* f) NOT_CDS_RETURN;
};

// Interface to java.lang.invoke.MethodHandle objects

class java_lang_invoke_MethodHandle: AllStatic {
  friend class JavaClasses;

 private:
  static int _type_offset;               // the MethodType of this MH
  static int _form_offset;               // the LambdaForm of this MH

  static void compute_offsets();

 public:
  static void serialize_offsets(SerializeClosure* f) NOT_CDS_RETURN;

  // Accessors
  static oop            type(oop mh);
  static void       set_type(oop mh, oop mtype);

  static oop            form(oop mh);
  static void       set_form(oop mh, oop lform);

  // Testers
  static bool is_subclass(Klass* klass) {
    return klass->is_subclass_of(vmClasses::MethodHandle_klass());
  }
  static bool is_instance(oop obj);

  // Accessors for code generation:
  static int type_offset()             { CHECK_INIT(_type_offset); }
  static int form_offset()             { CHECK_INIT(_form_offset); }
};

// Interface to java.lang.invoke.DirectMethodHandle objects

class java_lang_invoke_DirectMethodHandle: AllStatic {
  friend class JavaClasses;

 private:
  static int _member_offset;               // the MemberName of this DMH

  static void compute_offsets();

 public:
  static void serialize_offsets(SerializeClosure* f) NOT_CDS_RETURN;

  // Accessors
  static oop  member(oop mh);

  // Testers
  static bool is_subclass(Klass* klass) {
    return klass->is_subclass_of(vmClasses::DirectMethodHandle_klass());
  }
  static bool is_instance(oop obj);

  // Accessors for code generation:
  static int member_offset()           { CHECK_INIT(_member_offset); }
};

// Interface to java.lang.invoke.LambdaForm objects
// (These are a private interface for managing adapter code generation.)

class java_lang_invoke_LambdaForm: AllStatic {
  friend class JavaClasses;

 private:
  static int _vmentry_offset;  // type is MemberName

  static void compute_offsets();

 public:
  static void serialize_offsets(SerializeClosure* f) NOT_CDS_RETURN;

  // Accessors
  static oop            vmentry(oop lform);

  // Testers
  static bool is_subclass(Klass* klass) {
    return vmClasses::LambdaForm_klass() != nullptr &&
      klass->is_subclass_of(vmClasses::LambdaForm_klass());
  }
  static bool is_instance(oop obj);

  // Accessors for code generation:
  static int vmentry_offset()          { CHECK_INIT(_vmentry_offset); }
};

// Interface to java.lang.invoke.NativeEntryPoint objects
// (These are a private interface for managing adapter code generation.)

class jdk_internal_foreign_abi_NativeEntryPoint: AllStatic {
  friend class JavaClasses;

 private:
  static int _method_type_offset;
  static int _downcall_stub_address_offset;

  static void compute_offsets();

 public:
  static void serialize_offsets(SerializeClosure* f) NOT_CDS_RETURN;

  // Accessors
  static oop        method_type(oop entry);
  static jlong      downcall_stub_address(oop entry);

  // Testers
  static bool is_subclass(Klass* klass) {
    return vmClasses::NativeEntryPoint_klass() != nullptr &&
      klass->is_subclass_of(vmClasses::NativeEntryPoint_klass());
  }
  static bool is_instance(oop obj);

  // Accessors for code generation:
  static int method_type_offset_in_bytes()           { return _method_type_offset; }
  static int downcall_stub_address_offset_in_bytes() { return _downcall_stub_address_offset; }
};

class jdk_internal_foreign_abi_ABIDescriptor: AllStatic {
  friend class JavaClasses;

 private:
  static int _inputStorage_offset;
  static int _outputStorage_offset;
  static int _volatileStorage_offset;
  static int _stackAlignment_offset;
  static int _shadowSpace_offset;
  static int _scratch1_offset;
  static int _scratch2_offset;

  static void compute_offsets();

 public:
  static void serialize_offsets(SerializeClosure* f) NOT_CDS_RETURN;

  // Accessors
  static objArrayOop inputStorage(oop entry);
  static objArrayOop outputStorage(oop entry);
  static objArrayOop volatileStorage(oop entry);
  static jint        stackAlignment(oop entry);
  static jint        shadowSpace(oop entry);
  static oop         scratch1(oop entry);
  static oop         scratch2(oop entry);

  // Testers
  static bool is_subclass(Klass* klass) {
    return vmClasses::ABIDescriptor_klass() != nullptr &&
      klass->is_subclass_of(vmClasses::ABIDescriptor_klass());
  }
  static bool is_instance(oop obj);
};

class jdk_internal_foreign_abi_VMStorage: AllStatic {
  friend class JavaClasses;

 private:
  static int _type_offset;
  static int _indexOrOffset_offset;
  static int _segmentMaskOrSize_offset;
  static int _debugName_offset;

  static void compute_offsets();

 public:
  static void serialize_offsets(SerializeClosure* f) NOT_CDS_RETURN;

  // Accessors
  static jbyte  type(oop entry);
  static jint   index_or_offset(oop entry);
  static jshort segment_mask_or_size(oop entry);
  static oop    debugName(oop entry);

  // Testers
  static bool is_subclass(Klass* klass) {
    return vmClasses::VMStorage_klass() != nullptr &&
      klass->is_subclass_of(vmClasses::VMStorage_klass());
  }
  static bool is_instance(oop obj);
};

class jdk_internal_foreign_abi_CallConv: AllStatic {
  friend class JavaClasses;

 private:
  static int _argRegs_offset;
  static int _retRegs_offset;

  static void compute_offsets();

 public:
  static void serialize_offsets(SerializeClosure* f) NOT_CDS_RETURN;

  // Accessors
  static objArrayOop argRegs(oop entry);
  static objArrayOop retRegs(oop entry);

  // Testers
  static bool is_subclass(Klass* klass) {
    return vmClasses::CallConv_klass() != nullptr &&
      klass->is_subclass_of(vmClasses::CallConv_klass());
  }
  static bool is_instance(oop obj);
};

// Interface to java.lang.invoke.MemberName objects
// (These are a private interface for Java code to query the class hierarchy.)

#define RESOLVEDMETHOD_INJECTED_FIELDS(macro)                                   \
  macro(java_lang_invoke_ResolvedMethodName, vmtarget, intptr_signature, false)

class java_lang_invoke_ResolvedMethodName : AllStatic {
  friend class JavaClasses;

  static int _vmtarget_offset;
  static int _vmholder_offset;

  static void compute_offsets();
 public:
  static void serialize_offsets(SerializeClosure* f) NOT_CDS_RETURN;

  static int vmtarget_offset() { CHECK_INIT(_vmtarget_offset); }

  static Method* vmtarget(oop resolved_method);
  static void set_vmtarget(oop resolved_method, Method* method);

  static void set_vmholder(oop resolved_method, oop holder);

  // find or create resolved member name
  static oop find_resolved_method(const methodHandle& m, TRAPS);

  static bool is_instance(oop resolved_method);
};


#define MEMBERNAME_INJECTED_FIELDS(macro)                               \
  macro(java_lang_invoke_MemberName, vmindex,  intptr_signature, false)


class java_lang_invoke_MemberName: AllStatic {
  friend class JavaClasses;

 private:
  // From java.lang.invoke.MemberName:
  //    private Class<?>   clazz;       // class in which the method is defined
  //    private String     name;        // may be null if not yet materialized
  //    private Object     type;        // may be null if not yet materialized
  //    private int        flags;       // modifier bits; see reflect.Modifier
  //    private ResolvedMethodName method;    // holds VM-specific target value
  //    private intptr_t   vmindex;     // member index within class or interface
  static int _clazz_offset;
  static int _name_offset;
  static int _type_offset;
  static int _flags_offset;
  static int _method_offset;
  static int _vmindex_offset;

  static void compute_offsets();

 public:
  static void serialize_offsets(SerializeClosure* f) NOT_CDS_RETURN;
  // Accessors
  static oop            clazz(oop mname);
  static void       set_clazz(oop mname, oop clazz);

  static oop            type(oop mname);
  static void       set_type(oop mname, oop type);

  static oop            name(oop mname);
  static void       set_name(oop mname, oop name);

  static int            flags(oop mname);
  static void       set_flags(oop mname, int flags);

  // Link through ResolvedMethodName field to get Method*
  static Method*        vmtarget(oop mname);
  static void       set_method(oop mname, oop method);

  static intptr_t       vmindex(oop mname);
  static void       set_vmindex(oop mname, intptr_t index);

  // Testers
  static bool is_subclass(Klass* klass) {
    return klass->is_subclass_of(vmClasses::MemberName_klass());
  }
  static bool is_instance(oop obj);

  static bool is_method(oop obj);

  // Relevant integer codes (keep these in synch. with MethodHandleNatives.Constants):
  enum {
    MN_IS_METHOD             = 0x00010000, // method (not constructor)
    MN_IS_OBJECT_CONSTRUCTOR = 0x00020000, // constructor
    MN_IS_FIELD              = 0x00040000, // field
    MN_IS_TYPE               = 0x00080000, // nested type
    MN_CALLER_SENSITIVE      = 0x00100000, // @CallerSensitive annotation detected
    MN_TRUSTED_FINAL         = 0x00200000, // trusted final field
    MN_HIDDEN_MEMBER         = 0x00400000, // @Hidden annotation detected
    MN_NULL_RESTRICTED_FIELD = 0x00800000, // null-restricted field
    MN_REFERENCE_KIND_SHIFT  = 24, // refKind
    MN_REFERENCE_KIND_MASK   = 0x0F000000 >> MN_REFERENCE_KIND_SHIFT, // 4 bits
    MN_LAYOUT_SHIFT          = 28, // field layout
    MN_LAYOUT_MASK           = 0x70000000 >> MN_LAYOUT_SHIFT, // 3 bits
    MN_NESTMATE_CLASS        = 0x00000001,
    MN_HIDDEN_CLASS          = 0x00000002,
    MN_STRONG_LOADER_LINK    = 0x00000004,
    MN_ACCESS_VM_ANNOTATIONS = 0x00000008,
    // Lookup modes
    MN_MODULE_MODE           = 0x00000010,
    MN_UNCONDITIONAL_MODE    = 0x00000020,
    MN_TRUSTED_MODE          = -1
  };

  // Accessors for code generation:
  static int clazz_offset()   { CHECK_INIT(_clazz_offset); }
  static int type_offset()    { CHECK_INIT(_type_offset); }
  static int flags_offset()   { CHECK_INIT(_flags_offset); }
  static int method_offset()  { CHECK_INIT(_method_offset); }
  static int vmindex_offset() { CHECK_INIT(_vmindex_offset); }
};


// Interface to java.lang.invoke.MethodType objects

class java_lang_invoke_MethodType: AllStatic {
  friend class JavaClasses;

 private:
  static int _rtype_offset;
  static int _ptypes_offset;

  static void compute_offsets();

 public:
  static void serialize_offsets(SerializeClosure* f) NOT_CDS_RETURN;
  // Accessors
  static oop            rtype(oop mt);
  static objArrayOop    ptypes(oop mt);

  static oop            ptype(oop mt, int index);
  static int            ptype_count(oop mt);

  static int            ptype_slot_count(oop mt);  // extra counts for long/double
  static int            rtype_slot_count(oop mt);  // extra counts for long/double

  static Symbol*        as_signature(oop mt, bool intern_if_not_found);
  static void           print_signature(oop mt, outputStream* st);

  static bool is_instance(oop obj);

  static bool equals(oop mt1, oop mt2);

  // Accessors for code generation:
  static int rtype_offset()  { CHECK_INIT(_rtype_offset); }
  static int ptypes_offset() { CHECK_INIT(_ptypes_offset); }
};


// Interface to java.lang.invoke.CallSite objects
#define CALLSITE_INJECTED_FIELDS(macro) \
  macro(java_lang_invoke_CallSite, vmdependencies, intptr_signature, false) \
  macro(java_lang_invoke_CallSite, last_cleanup, long_signature, false)

class java_lang_invoke_CallSite: AllStatic {
  friend class JavaClasses;

private:
  static int _target_offset;
  static int _vmdependencies_offset;
  static int _last_cleanup_offset;

  static void compute_offsets();

public:
  static void serialize_offsets(SerializeClosure* f) NOT_CDS_RETURN;
  // Accessors
  static oop              target(          oop site);
  static void         set_target(          oop site, oop target);
  static void         set_target_volatile( oop site, oop target);

  static DependencyContext vmdependencies(oop call_site);

  // Testers
  static bool is_subclass(Klass* klass) {
    return klass->is_subclass_of(vmClasses::CallSite_klass());
  }
  static bool is_instance(oop obj);

  // Accessors for code generation:
  static int target_offset()  { CHECK_INIT(_target_offset); }
};

// Interface to java.lang.invoke.ConstantCallSite objects

class java_lang_invoke_ConstantCallSite: AllStatic {
  friend class JavaClasses;

private:
  static int _is_frozen_offset;

  static void compute_offsets();

public:
  static void serialize_offsets(SerializeClosure* f) NOT_CDS_RETURN;
  // Accessors
  static jboolean is_frozen(oop site);

  // Testers
  static bool is_subclass(Klass* klass) {
    return klass->is_subclass_of(vmClasses::ConstantCallSite_klass());
  }
  static bool is_instance(oop obj);
};

// Interface to java.lang.ClassLoader objects

#define CLASSLOADER_INJECTED_FIELDS(macro)                            \
  macro(java_lang_ClassLoader, loader_data,  intptr_signature, false)

class java_lang_ClassLoader : AllStatic {
 private:
  static int _loader_data_offset;
  static int _parent_offset;
  static int _parallelCapable_offset;
  static int _name_offset;
  static int _nameAndId_offset;
  static int _unnamedModule_offset;

  static void compute_offsets();

 public:
  // Support for CDS
  static void serialize_offsets(SerializeClosure* f) NOT_CDS_RETURN;
  static int loader_data_offset() { return  _loader_data_offset; }

  static ClassLoaderData* loader_data_acquire(oop loader);
  static ClassLoaderData* loader_data(oop loader);
  static void release_set_loader_data(oop loader, ClassLoaderData* new_data);

  static oop parent(oop loader);
  static oop parent_no_keepalive(oop loader);
  static oop name(oop loader);
  static oop nameAndId(oop loader);
  static bool isAncestor(oop loader, oop cl);

  // Support for parallelCapable field
  static bool parallelCapable(oop the_class_mirror);

  static bool is_trusted_loader(oop loader);

  // Testers
  static bool is_subclass(Klass* klass) {
    return klass->is_subclass_of(vmClasses::ClassLoader_klass());
  }
  static bool is_instance(oop obj);

  static oop unnamedModule(oop loader);

  // Debugging
  friend class JavaClasses;
};


// Interface to java.lang.System objects

class java_lang_System : AllStatic {
 private:
  static int _static_in_offset;
  static int _static_out_offset;
  static int _static_err_offset;

 public:
  static int  in_offset() { CHECK_INIT(_static_in_offset); }
  static int out_offset() { CHECK_INIT(_static_out_offset); }
  static int err_offset() { CHECK_INIT(_static_err_offset); }

  static void compute_offsets();
  static void serialize_offsets(SerializeClosure* f) NOT_CDS_RETURN;

  // Debugging
  friend class JavaClasses;
};


// Interface to java.lang.StackTraceElement objects

class java_lang_StackTraceElement: AllStatic {
 private:
  static int _declaringClassObject_offset;
  static int _classLoaderName_offset;
  static int _moduleName_offset;
  static int _moduleVersion_offset;
  static int _declaringClass_offset;
  static int _methodName_offset;
  static int _fileName_offset;
  static int _lineNumber_offset;

  // Setters
  static void set_classLoaderName(oop element, oop value);
  static void set_moduleName(oop element, oop value);
  static void set_moduleVersion(oop element, oop value);
  static void set_declaringClass(oop element, oop value);
  static void set_methodName(oop element, oop value);
  static void set_fileName(oop element, oop value);
  static void set_lineNumber(oop element, int value);
  static void set_declaringClassObject(oop element, oop value);

  static void decode_file_and_line(Handle java_mirror, InstanceKlass* holder, int version,
                                   const methodHandle& method, int bci,
                                   Symbol*& source, oop& source_file, int& line_number, TRAPS);

 public:
  // Create an instance of StackTraceElement
  static oop create(const methodHandle& method, int bci, TRAPS);

  static void fill_in(Handle element, InstanceKlass* holder, const methodHandle& method,
                      int version, int bci, Symbol* name, TRAPS);

  static void compute_offsets();
  static void serialize_offsets(SerializeClosure* f) NOT_CDS_RETURN;

#if INCLUDE_JVMCI
  static void decode(const methodHandle& method, int bci, Symbol*& fileName, int& lineNumber, TRAPS);
#endif

  // Debugging
  friend class JavaClasses;
};


class Backtrace: AllStatic {
 public:
  // Helper backtrace functions to store bci|version together.
  static int merge_bci_and_version(int bci, int version);
  static int merge_mid_and_cpref(int mid, int cpref);
  static int bci_at(unsigned int merged);
  static int version_at(unsigned int merged);
  static int mid_at(unsigned int merged);
  static int cpref_at(unsigned int merged);
  static int get_line_number(Method* method, int bci);
  static Symbol* get_source_file_name(InstanceKlass* holder, int version);

  // Debugging
  friend class JavaClasses;
};

class java_lang_ClassFrameInfo: AllStatic {
private:
  static int _classOrMemberName_offset;
  static int _flags_offset;

public:
  static oop  classOrMemberName(oop info);
  static int  flags(oop info);

  // Setters
  static void init_class(Handle stackFrame, const methodHandle& m);
  static void init_method(Handle stackFrame, const methodHandle& m, TRAPS);

  static void compute_offsets();
  static void serialize_offsets(SerializeClosure* f) NOT_CDS_RETURN;

  // Debugging
  friend class JavaClasses;
};

// Interface to java.lang.StackFrameInfo objects

#define STACKFRAMEINFO_INJECTED_FIELDS(macro)                      \
  macro(java_lang_StackFrameInfo, version, short_signature, false)

class java_lang_StackFrameInfo: AllStatic {
private:
  static int _type_offset;
  static int _name_offset;
  static int _bci_offset;
  static int _version_offset;
  static int _contScope_offset;

public:
  // Getters
  static oop name(oop info);
  static oop type(oop info);
  static Method* get_method(oop info);

  // Setters
  static void set_method_and_bci(Handle stackFrame, const methodHandle& method, int bci, oop cont, TRAPS);
  static void set_name(oop info, oop value);
  static void set_type(oop info, oop value);
  static void set_bci(oop info, int value);

  static void set_version(oop info, short value);
  static void set_contScope(oop info, oop value);

  static void compute_offsets();
  static void serialize_offsets(SerializeClosure* f) NOT_CDS_RETURN;

  static void to_stack_trace_element(Handle stackFrame, Handle stack_trace_element, TRAPS);

  // Debugging
  friend class JavaClasses;
};

class java_lang_LiveStackFrameInfo: AllStatic {
 private:
  static int _monitors_offset;
  static int _locals_offset;
  static int _operands_offset;
  static int _mode_offset;

 public:
  static void set_monitors(oop info, oop value);
  static void set_locals(oop info, oop value);
  static void set_operands(oop info, oop value);
  static void set_mode(oop info, int value);

  static void compute_offsets();
  static void serialize_offsets(SerializeClosure* f) NOT_CDS_RETURN;

  // Debugging
  friend class JavaClasses;
};

// Interface to java.lang.reflect.RecordComponent objects

class java_lang_reflect_RecordComponent: AllStatic {
 private:
  static int _clazz_offset;
  static int _name_offset;
  static int _type_offset;
  static int _accessor_offset;
  static int _signature_offset;
  static int _annotations_offset;
  static int _typeAnnotations_offset;

  // Setters
  static void set_clazz(oop element, oop value);
  static void set_name(oop element, oop value);
  static void set_type(oop element, oop value);
  static void set_accessor(oop element, oop value);
  static void set_signature(oop element, oop value);
  static void set_annotations(oop element, oop value);
  static void set_typeAnnotations(oop element, oop value);

 public:
  // Create an instance of RecordComponent
  static oop create(InstanceKlass* holder, RecordComponent* component, TRAPS);

  static void compute_offsets();
  static void serialize_offsets(SerializeClosure* f) NOT_CDS_RETURN;

  // Debugging
  friend class JavaClasses;
};


// Interface to java.lang.AssertionStatusDirectives objects

class java_lang_AssertionStatusDirectives: AllStatic {
 private:
  static int _classes_offset;
  static int _classEnabled_offset;
  static int _packages_offset;
  static int _packageEnabled_offset;
  static int _deflt_offset;

 public:
  // Setters
  static void set_classes(oop obj, oop val);
  static void set_classEnabled(oop obj, oop val);
  static void set_packages(oop obj, oop val);
  static void set_packageEnabled(oop obj, oop val);
  static void set_deflt(oop obj, bool val);

  static void compute_offsets();
  static void serialize_offsets(SerializeClosure* f) NOT_CDS_RETURN;

  // Debugging
  friend class JavaClasses;
};


class java_util_concurrent_locks_AbstractOwnableSynchronizer : AllStatic {
 private:
  static int  _owner_offset;
 public:
  static void compute_offsets();
  static oop  get_owner_threadObj(oop obj);
  static void serialize_offsets(SerializeClosure* f) NOT_CDS_RETURN;
};

 // Interface to jdk.internal.misc.UnsafeConsants

class jdk_internal_misc_UnsafeConstants : AllStatic {
 public:
  static void set_unsafe_constants();
  static void compute_offsets() { }
  static void serialize_offsets(SerializeClosure* f) { }
};

// Interface to jdk.internal.vm.vector.VectorSupport.VectorPayload objects

class vector_VectorPayload : AllStatic {
 private:
  static int _payload_offset;
 public:
  static void set_payload(oop o, oop val);

  static void compute_offsets();
  static void serialize_offsets(SerializeClosure* f) NOT_CDS_RETURN;

  // Testers
  static bool is_subclass(Klass* klass) {
    return klass->is_subclass_of(vmClasses::vector_VectorPayload_klass());
  }
  static bool is_instance(oop obj);
};

class java_lang_Integer : AllStatic {
public:
  static jint value(oop obj);
};

class java_lang_Long : AllStatic {
public:
  static jlong value(oop obj);
};

class java_lang_Character : AllStatic {
public:
  static jchar value(oop obj);
};

class java_lang_Short : AllStatic {
public:
  static jshort value(oop obj);
};

class java_lang_Byte : AllStatic {
public:
  static jbyte value(oop obj);
};

class java_lang_Boolean : AllStatic {
 private:
  static int _static_TRUE_offset;
  static int _static_FALSE_offset;
 public:
  static Symbol* symbol();
  static void compute_offsets(InstanceKlass* k);
  static oop  get_TRUE(InstanceKlass *k);
  static oop  get_FALSE(InstanceKlass *k);
  static void serialize_offsets(SerializeClosure* f) NOT_CDS_RETURN;
  static jboolean value(oop obj);
};

class java_lang_Integer_IntegerCache : AllStatic {
 private:
  static int _static_cache_offset;
 public:
  static Symbol* symbol();
  static void compute_offsets(InstanceKlass* k);
  static objArrayOop  cache(InstanceKlass *k);
  static void serialize_offsets(SerializeClosure* f) NOT_CDS_RETURN;
};

class java_lang_Long_LongCache : AllStatic {
 private:
  static int _static_cache_offset;
 public:
  static Symbol* symbol();
  static void compute_offsets(InstanceKlass* k);
  static objArrayOop  cache(InstanceKlass *k);
  static void serialize_offsets(SerializeClosure* f) NOT_CDS_RETURN;
};

class java_lang_Character_CharacterCache : AllStatic {
 private:
  static int _static_cache_offset;
 public:
  static Symbol* symbol();
  static void compute_offsets(InstanceKlass* k);
  static objArrayOop  cache(InstanceKlass *k);
  static void serialize_offsets(SerializeClosure* f) NOT_CDS_RETURN;
};

class java_lang_Short_ShortCache : AllStatic {
 private:
  static int _static_cache_offset;
 public:
  static Symbol* symbol();
  static void compute_offsets(InstanceKlass* k);
  static objArrayOop  cache(InstanceKlass *k);
  static void serialize_offsets(SerializeClosure* f) NOT_CDS_RETURN;
};

class java_lang_Byte_ByteCache : AllStatic {
 private:
  static int _static_cache_offset;
 public:
  static Symbol* symbol();
  static void compute_offsets(InstanceKlass* k);
  static objArrayOop  cache(InstanceKlass *k);
  static void serialize_offsets(SerializeClosure* f) NOT_CDS_RETURN;
};

// Interface to java.lang.InternalError objects

#define INTERNALERROR_INJECTED_FIELDS(macro)                      \
  macro(java_lang_InternalError, during_unsafe_access, bool_signature, false)

class java_lang_InternalError : AllStatic {
 private:
  static int _during_unsafe_access_offset;
 public:
  static jboolean during_unsafe_access(oop internal_error);
  static void set_during_unsafe_access(oop internal_error);
  static void compute_offsets();
  static void serialize_offsets(SerializeClosure* f) NOT_CDS_RETURN;
};

// Use to declare fields that need to be injected into Java classes
// for the JVM to use.  The name_index and signature_index are
// declared in vmSymbols.  The may_be_java flag is used to declare
// fields that might already exist in Java but should be injected if
// they don't.  Otherwise the field is unconditionally injected and
// the JVM uses the injected one.  This is to ensure that name
// collisions don't occur.  In general may_be_java should be false
// unless there's a good reason.

class InjectedField {
 public:
  const vmClassID klass_id;
  const vmSymbolID name_index;
  const vmSymbolID signature_index;
  const bool may_be_java;


  InstanceKlass* klass() const { return vmClasses::klass_at(klass_id); }
  Symbol* name() const { return lookup_symbol(name_index); }
  Symbol* signature() const { return lookup_symbol(signature_index); }

  int compute_offset();

  // Find the Symbol for this index
  static Symbol* lookup_symbol(vmSymbolID symbol_index) {
    return Symbol::vm_symbol_at(symbol_index);
  }
};


// Interface to hard-coded offset checking

enum class InjectedFieldID : int;

class JavaClasses : AllStatic {
 private:

  static InjectedField _injected_fields[];

  static bool check_offset(const char *klass_name, int offset, const char *field_name, const char* field_sig) PRODUCT_RETURN0;
 public:

  static int compute_injected_offset(InjectedFieldID id);

  static void compute_offsets();
  static void check_offsets() PRODUCT_RETURN;
  static void serialize_offsets(SerializeClosure* soc) NOT_CDS_RETURN;
  static InjectedField* get_injected(Symbol* class_name, int* field_count);
  static bool is_supported_for_archiving(oop obj) NOT_CDS_JAVA_HEAP_RETURN_(false);

  static void compute_offset(int &dest_offset,
                             InstanceKlass* ik, Symbol* name_symbol, Symbol* signature_symbol,
                             bool is_static = false);
  static void compute_offset(int& dest_offset, InstanceKlass* ik,
                             const char* name_string, Symbol* signature_symbol,
                             bool is_static = false);
};

#undef CHECK_INIT

#endif // SHARE_CLASSFILE_JAVACLASSES_HPP<|MERGE_RESOLUTION|>--- conflicted
+++ resolved
@@ -270,12 +270,7 @@
   static void set_protection_domain(oop java_class, oop protection_domain);
   static void set_class_loader(oop java_class, oop class_loader);
   static void set_component_mirror(oop java_class, oop comp_mirror);
-<<<<<<< HEAD
-
-  static void initialize_mirror_fields(Klass* k, Handle mirror, Handle protection_domain,
-=======
   static void initialize_mirror_fields(InstanceKlass* ik, Handle mirror, Handle protection_domain,
->>>>>>> a49856bb
                                        Handle classData, TRAPS);
   static void set_mirror_module_field(JavaThread* current, Klass* K, Handle mirror, Handle module);
  public:
