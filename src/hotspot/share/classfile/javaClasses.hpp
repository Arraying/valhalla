/*
 * Copyright (c) 1997, 2019, Oracle and/or its affiliates. All rights reserved.
 * DO NOT ALTER OR REMOVE COPYRIGHT NOTICES OR THIS FILE HEADER.
 *
 * This code is free software; you can redistribute it and/or modify it
 * under the terms of the GNU General Public License version 2 only, as
 * published by the Free Software Foundation.
 *
 * This code is distributed in the hope that it will be useful, but WITHOUT
 * ANY WARRANTY; without even the implied warranty of MERCHANTABILITY or
 * FITNESS FOR A PARTICULAR PURPOSE.  See the GNU General Public License
 * version 2 for more details (a copy is included in the LICENSE file that
 * accompanied this code).
 *
 * You should have received a copy of the GNU General Public License version
 * 2 along with this work; if not, write to the Free Software Foundation,
 * Inc., 51 Franklin St, Fifth Floor, Boston, MA 02110-1301 USA.
 *
 * Please contact Oracle, 500 Oracle Parkway, Redwood Shores, CA 94065 USA
 * or visit www.oracle.com if you need additional information or have any
 * questions.
 *
 */

#ifndef SHARE_CLASSFILE_JAVACLASSES_HPP
#define SHARE_CLASSFILE_JAVACLASSES_HPP

#include "classfile/systemDictionary.hpp"
#include "jvmtifiles/jvmti.h"
#include "oops/oop.hpp"
#include "runtime/os.hpp"

// Interface for manipulating the basic Java classes.
//
// All dependencies on layout of actual Java classes should be kept here.
// If the layout of any of the classes above changes the offsets must be adjusted.
//
// For most classes we hardwire the offsets for performance reasons. In certain
// cases (e.g. java.security.AccessControlContext) we compute the offsets at
// startup since the layout here differs between JDK1.2 and JDK1.3.
//
// Note that fields (static and non-static) are arranged with oops before non-oops
// on a per class basis. The offsets below have to reflect this ordering.
//
// When editing the layouts please update the check_offset verification code
// correspondingly. The names in the enums must be identical to the actual field
// names in order for the verification code to work.

#define BASIC_JAVA_CLASSES_DO_PART1(f) \
  f(java_lang_Class) \
  f(java_lang_String) \
  //end

#define BASIC_JAVA_CLASSES_DO_PART2(f) \
  f(java_lang_System) \
  f(java_lang_ClassLoader) \
  f(java_lang_Throwable) \
  f(java_lang_Thread) \
  f(java_lang_ThreadGroup) \
  f(java_lang_AssertionStatusDirectives) \
  f(java_lang_ref_SoftReference) \
  f(java_lang_invoke_MethodHandle) \
  f(java_lang_invoke_DirectMethodHandle) \
  f(java_lang_invoke_MemberName) \
  f(java_lang_invoke_ResolvedMethodName) \
  f(java_lang_invoke_LambdaForm) \
  f(java_lang_invoke_MethodType) \
  f(java_lang_invoke_CallSite) \
  f(java_lang_invoke_MethodHandleNatives_CallSiteContext) \
  f(java_security_AccessControlContext) \
  f(java_lang_reflect_AccessibleObject) \
  f(java_lang_reflect_Method) \
  f(java_lang_reflect_Constructor) \
  f(java_lang_reflect_Field) \
  f(java_nio_Buffer) \
  f(reflect_ConstantPool) \
  f(reflect_UnsafeStaticFieldAccessorImpl) \
  f(java_lang_reflect_Parameter) \
  f(java_lang_Module) \
  f(java_lang_StackTraceElement) \
  f(java_lang_StackFrameInfo) \
  f(java_lang_LiveStackFrameInfo) \
  f(java_util_concurrent_locks_AbstractOwnableSynchronizer) \
  f(jdk_internal_misc_UnsafeConstants) \
  //end

#define BASIC_JAVA_CLASSES_DO(f) \
        BASIC_JAVA_CLASSES_DO_PART1(f) \
        BASIC_JAVA_CLASSES_DO_PART2(f)

// Interface to java.lang.Object objects

class java_lang_Object : AllStatic {
 public:
  static void register_natives(TRAPS);
};

// Interface to java.lang.String objects

class java_lang_String : AllStatic {
 private:
  static int value_offset;
  static int hash_offset;
  static int hashIsZero_offset;
  static int coder_offset;

  static bool initialized;

  static Handle basic_create(int length, bool byte_arr, TRAPS);

  static inline void set_coder(oop string, jbyte coder);

 public:

  // Coders
  enum Coder {
    CODER_LATIN1 =  0,
    CODER_UTF16  =  1
  };

  static void compute_offsets();
  static void serialize_offsets(SerializeClosure* f) NOT_CDS_RETURN;

  // Instance creation
  static Handle create_from_unicode(const jchar* unicode, int len, TRAPS);
  static oop    create_oop_from_unicode(const jchar* unicode, int len, TRAPS);
  static Handle create_from_str(const char* utf8_str, TRAPS);
  static oop    create_oop_from_str(const char* utf8_str, TRAPS);
  static Handle create_from_symbol(Symbol* symbol, TRAPS);
  static Handle create_from_platform_dependent_str(const char* str, TRAPS);
  static Handle char_converter(Handle java_string, jchar from_char, jchar to_char, TRAPS);

  static void set_compact_strings(bool value);

  static int value_offset_in_bytes()  {
    assert(initialized && (value_offset > 0), "Must be initialized");
    return value_offset;
  }
  static int hash_offset_in_bytes()   {
    assert(initialized && (hash_offset > 0), "Must be initialized");
    return hash_offset;
  }
  static int hashIsZero_offset_in_bytes()   {
    assert(initialized && (hashIsZero_offset > 0), "Must be initialized");
    return hashIsZero_offset;
  }
  static int coder_offset_in_bytes()   {
    assert(initialized && (coder_offset > 0), "Must be initialized");
    return coder_offset;
  }

  static inline void set_value_raw(oop string, typeArrayOop buffer);
  static inline void set_value(oop string, typeArrayOop buffer);

  // Accessors
  static inline typeArrayOop value(oop java_string);
  static inline typeArrayOop value_no_keepalive(oop java_string);
  static inline bool hash_is_set(oop string);
  static inline bool is_latin1(oop java_string);
  static inline int length(oop java_string);
  static inline int length(oop java_string, typeArrayOop string_value);
  static int utf8_length(oop java_string);
  static int utf8_length(oop java_string, typeArrayOop string_value);

  // String converters
  static char*  as_utf8_string(oop java_string);
  static char*  as_utf8_string(oop java_string, char* buf, int buflen);
  static char*  as_utf8_string(oop java_string, int start, int len);
  static char*  as_utf8_string(oop java_string, typeArrayOop value, char* buf, int buflen);
  static char*  as_utf8_string(oop java_string, typeArrayOop value, int start, int len, char* buf, int buflen);
  static char*  as_platform_dependent_str(Handle java_string, TRAPS);
  static jchar* as_unicode_string(oop java_string, int& length, TRAPS);
  // produce an ascii string with all other values quoted using \u####
  static char*  as_quoted_ascii(oop java_string);

  // Compute the hash value for a java.lang.String object which would
  // contain the characters passed in.
  //
  // As the hash value used by the String object itself, in
  // String.hashCode().  This value is normally calculated in Java code
  // in the String.hashCode method(), but is precomputed for String
  // objects in the shared archive file.
  // hash P(31) from Kernighan & Ritchie
  //
  // For this reason, THIS ALGORITHM MUST MATCH String.hashCode().
  static unsigned int hash_code(const jchar* s, int len) {
    unsigned int h = 0;
    while (len-- > 0) {
      h = 31*h + (unsigned int) *s;
      s++;
    }
    return h;
  }

  static unsigned int hash_code(const jbyte* s, int len) {
    unsigned int h = 0;
    while (len-- > 0) {
      h = 31*h + (((unsigned int) *s) & 0xFF);
      s++;
    }
    return h;
  }

  static unsigned int hash_code(oop java_string);

  static bool equals(oop java_string, const jchar* chars, int len);
  static bool equals(oop str1, oop str2);
  static inline bool value_equals(typeArrayOop str_value1, typeArrayOop str_value2);

  // Conversion between '.' and '/' formats
  static Handle externalize_classname(Handle java_string, TRAPS) {
    return char_converter(java_string, JVM_SIGNATURE_SLASH, JVM_SIGNATURE_DOT, THREAD);
  }

  // Conversion
  static Symbol* as_symbol(oop java_string);
  static Symbol* as_symbol_or_null(oop java_string);

  // Testers
  static bool is_instance(oop obj);
  static inline bool is_instance_inlined(oop obj);

  // Debugging
  static void print(oop java_string, outputStream* st);
  friend class JavaClasses;
  friend class StringTable;
};


// Interface to java.lang.Class objects

#define CLASS_INJECTED_FIELDS(macro)                                       \
  macro(java_lang_Class, klass,                  intptr_signature,  false) \
  macro(java_lang_Class, array_klass,            intptr_signature,  false) \
  macro(java_lang_Class, oop_size,               int_signature,     false) \
  macro(java_lang_Class, static_oop_field_count, int_signature,     false) \
  macro(java_lang_Class, protection_domain,      object_signature,  false) \
  macro(java_lang_Class, signers,                object_signature,  false) \
  macro(java_lang_Class, source_file,            object_signature,  false) \

class java_lang_Class : AllStatic {
  friend class VMStructs;
  friend class JVMCIVMStructs;

 private:
  // The fake offsets are added by the class loader when java.lang.Class is loaded

  static int _klass_offset;
  static int _array_klass_offset;

  static int _oop_size_offset;
  static int _static_oop_field_count_offset;

  static int _protection_domain_offset;
  static int _init_lock_offset;
  static int _signers_offset;
  static int _class_loader_offset;
  static int _module_offset;
  static int _component_mirror_offset;
  static int _name_offset;
  static int _source_file_offset;
  static int _inline_mirror_offset;
  static int _indirect_mirror_offset;

  static bool offsets_computed;
  static int classRedefinedCount_offset;

  static GrowableArray<Klass*>* _fixup_mirror_list;
  static GrowableArray<Klass*>* _fixup_module_field_list;

  static void set_init_lock(oop java_class, oop init_lock);
  static void set_protection_domain(oop java_class, oop protection_domain);
  static void set_class_loader(oop java_class, oop class_loader);
  static void set_component_mirror(oop java_class, oop comp_mirror);
  static void initialize_mirror_fields(Klass* k, Handle mirror, Handle protection_domain, TRAPS);
  static void set_mirror_module_field(Klass* K, Handle mirror, Handle module, TRAPS);
 public:
  static void allocate_fixup_lists();
  static void compute_offsets();

  // Instance creation
  static void create_mirror(Klass* k, Handle class_loader, Handle module,
                            Handle protection_domain, TRAPS);
  static void fixup_mirror(Klass* k, TRAPS);
  static oop  create_basic_type_mirror(const char* basic_type_name, BasicType type, TRAPS);
<<<<<<< HEAD
  static oop  create_indirect_type_mirror(Klass* k, Handle mirror, TRAPS);
=======
  static void update_archived_primitive_mirror_native_pointers(oop archived_mirror) NOT_CDS_JAVA_HEAP_RETURN;
  static void update_archived_mirror_native_pointers(oop archived_mirror) NOT_CDS_JAVA_HEAP_RETURN;
>>>>>>> 0e5a288d

  // Archiving
  static void serialize_offsets(SerializeClosure* f) NOT_CDS_RETURN;
  static void archive_basic_type_mirrors(TRAPS) NOT_CDS_JAVA_HEAP_RETURN;
  static oop  archive_mirror(Klass* k, TRAPS) NOT_CDS_JAVA_HEAP_RETURN_(NULL);
  static oop  process_archived_mirror(Klass* k, oop mirror, oop archived_mirror, Thread *THREAD)
                                      NOT_CDS_JAVA_HEAP_RETURN_(NULL);
  static bool restore_archived_mirror(Klass *k, Handle class_loader, Handle module,
                                      Handle protection_domain,
                                      TRAPS) NOT_CDS_JAVA_HEAP_RETURN_(false);

  static void fixup_module_field(Klass* k, Handle module);

  // Conversion
  static Klass* as_Klass(oop java_class);
  static Klass* as_Klass_raw(oop java_class);
  static void set_klass(oop java_class, Klass* klass);
  static BasicType as_BasicType(oop java_class, Klass** reference_klass = NULL);
  static Symbol* as_signature(oop java_class, bool intern_if_not_found);
  static void print_signature(oop java_class, outputStream *st);
  static const char* as_external_name(oop java_class);
  // Testing
  static bool is_instance(oop obj);

  static bool is_primitive(oop java_class);
  static BasicType primitive_type(oop java_class);
  static oop primitive_mirror(BasicType t);
  // JVM_NewArray support
  static Klass* array_klass_acquire(oop java_class);
  static void release_set_array_klass(oop java_class, Klass* klass);
  // compiler support for class operations
  static int klass_offset_in_bytes()                { return _klass_offset; }
  static int array_klass_offset_in_bytes()          { return _array_klass_offset; }
  static int inline_mirror_offset_in_bytes()        { return _inline_mirror_offset; }
  static int component_mirror_offset_in_bytes()     { return _component_mirror_offset; }
  // Support for classRedefinedCount field
  static int classRedefinedCount(oop the_class_mirror);
  static void set_classRedefinedCount(oop the_class_mirror, int value);

  // Support for embedded per-class oops
  static oop  protection_domain(oop java_class);
  static oop  init_lock(oop java_class);
  static oop  component_mirror(oop java_class);
  static objArrayOop  signers(oop java_class);
  static void set_signers(oop java_class, objArrayOop signers);

  static oop class_loader(oop java_class);
  static void set_module(oop java_class, oop module);
  static oop module(oop java_class);

  static void set_indirect_type_mirror(oop java_class, oop mirror);
  static oop indirect_type_mirror(oop java_class);
  static bool is_indirect_type(oop java_class) { // Must match "Class.isIndirectType()"
    return indirect_type_mirror(java_class) == NULL || indirect_type_mirror(java_class) == java_class;
  }

  static void set_inline_type_mirror(oop java_class, oop mirror);
  static oop inline_type_mirror(oop java_class);

  static oop name(Handle java_class, TRAPS);

  static oop source_file(oop java_class);
  static void set_source_file(oop java_class, oop source_file);

  static int oop_size(oop java_class);
  static int oop_size_raw(oop java_class);
  static void set_oop_size(HeapWord* java_class, int size);
  static int static_oop_field_count(oop java_class);
  static int static_oop_field_count_raw(oop java_class);
  static void set_static_oop_field_count(oop java_class, int size);

  static GrowableArray<Klass*>* fixup_mirror_list() {
    return _fixup_mirror_list;
  }
  static void set_fixup_mirror_list(GrowableArray<Klass*>* v) {
    _fixup_mirror_list = v;
  }

  static GrowableArray<Klass*>* fixup_module_field_list() {
    return _fixup_module_field_list;
  }
  static void set_fixup_module_field_list(GrowableArray<Klass*>* v) {
    _fixup_module_field_list = v;
  }

  // Debugging
  friend class JavaClasses;
  friend class InstanceKlass;   // verification code accesses offsets
  friend class ClassFileParser; // access to number_of_fake_fields
};

// Interface to java.lang.Thread objects

class java_lang_Thread : AllStatic {
 private:
  // Note that for this class the layout changed between JDK1.2 and JDK1.3,
  // so we compute the offsets at startup rather than hard-wiring them.
  static int _name_offset;
  static int _group_offset;
  static int _contextClassLoader_offset;
  static int _inheritedAccessControlContext_offset;
  static int _priority_offset;
  static int _eetop_offset;
  static int _interrupted_offset;
  static int _daemon_offset;
  static int _stillborn_offset;
  static int _stackSize_offset;
  static int _tid_offset;
  static int _thread_status_offset;
  static int _park_blocker_offset;

  static void compute_offsets();

 public:
  static void serialize_offsets(SerializeClosure* f) NOT_CDS_RETURN;

  // Instance creation
  static oop create();
  // Returns the JavaThread associated with the thread obj
  static JavaThread* thread(oop java_thread);
  // Set JavaThread for instance
  static void set_thread(oop java_thread, JavaThread* thread);
  // Interrupted status
  static bool interrupted(oop java_thread);
  static void set_interrupted(oop java_thread, bool val);
  // Name
  static oop name(oop java_thread);
  static void set_name(oop java_thread, oop name);
  // Priority
  static ThreadPriority priority(oop java_thread);
  static void set_priority(oop java_thread, ThreadPriority priority);
  // Thread group
  static oop  threadGroup(oop java_thread);
  // Stillborn
  static bool is_stillborn(oop java_thread);
  static void set_stillborn(oop java_thread);
  // Alive (NOTE: this is not really a field, but provides the correct
  // definition without doing a Java call)
  static bool is_alive(oop java_thread);
  // Daemon
  static bool is_daemon(oop java_thread);
  static void set_daemon(oop java_thread);
  // Context ClassLoader
  static oop context_class_loader(oop java_thread);
  // Control context
  static oop inherited_access_control_context(oop java_thread);
  // Stack size hint
  static jlong stackSize(oop java_thread);
  // Thread ID
  static jlong thread_id(oop java_thread);

  // Blocker object responsible for thread parking
  static oop park_blocker(oop java_thread);

  // Java Thread Status for JVMTI and M&M use.
  // This thread status info is saved in threadStatus field of
  // java.lang.Thread java class.
  enum ThreadStatus {
    NEW                      = 0,
    RUNNABLE                 = JVMTI_THREAD_STATE_ALIVE +          // runnable / running
                               JVMTI_THREAD_STATE_RUNNABLE,
    SLEEPING                 = JVMTI_THREAD_STATE_ALIVE +          // Thread.sleep()
                               JVMTI_THREAD_STATE_WAITING +
                               JVMTI_THREAD_STATE_WAITING_WITH_TIMEOUT +
                               JVMTI_THREAD_STATE_SLEEPING,
    IN_OBJECT_WAIT           = JVMTI_THREAD_STATE_ALIVE +          // Object.wait()
                               JVMTI_THREAD_STATE_WAITING +
                               JVMTI_THREAD_STATE_WAITING_INDEFINITELY +
                               JVMTI_THREAD_STATE_IN_OBJECT_WAIT,
    IN_OBJECT_WAIT_TIMED     = JVMTI_THREAD_STATE_ALIVE +          // Object.wait(long)
                               JVMTI_THREAD_STATE_WAITING +
                               JVMTI_THREAD_STATE_WAITING_WITH_TIMEOUT +
                               JVMTI_THREAD_STATE_IN_OBJECT_WAIT,
    PARKED                   = JVMTI_THREAD_STATE_ALIVE +          // LockSupport.park()
                               JVMTI_THREAD_STATE_WAITING +
                               JVMTI_THREAD_STATE_WAITING_INDEFINITELY +
                               JVMTI_THREAD_STATE_PARKED,
    PARKED_TIMED             = JVMTI_THREAD_STATE_ALIVE +          // LockSupport.park(long)
                               JVMTI_THREAD_STATE_WAITING +
                               JVMTI_THREAD_STATE_WAITING_WITH_TIMEOUT +
                               JVMTI_THREAD_STATE_PARKED,
    BLOCKED_ON_MONITOR_ENTER = JVMTI_THREAD_STATE_ALIVE +          // (re-)entering a synchronization block
                               JVMTI_THREAD_STATE_BLOCKED_ON_MONITOR_ENTER,
    TERMINATED               = JVMTI_THREAD_STATE_TERMINATED
  };
  // Write thread status info to threadStatus field of java.lang.Thread.
  static void set_thread_status(oop java_thread_oop, ThreadStatus status);
  // Read thread status info from threadStatus field of java.lang.Thread.
  static ThreadStatus get_thread_status(oop java_thread_oop);

  static const char*  thread_status_name(oop java_thread_oop);

  // Debugging
  friend class JavaClasses;
};

// Interface to java.lang.ThreadGroup objects

class java_lang_ThreadGroup : AllStatic {
 private:
  static int _parent_offset;
  static int _name_offset;
  static int _threads_offset;
  static int _groups_offset;
  static int _maxPriority_offset;
  static int _destroyed_offset;
  static int _daemon_offset;
  static int _nthreads_offset;
  static int _ngroups_offset;

  static void compute_offsets();

 public:
  static void serialize_offsets(SerializeClosure* f) NOT_CDS_RETURN;

  // parent ThreadGroup
  static oop  parent(oop java_thread_group);
  // name
  static const char* name(oop java_thread_group);
  // ("name as oop" accessor is not necessary)
  // Number of threads in group
  static int nthreads(oop java_thread_group);
  // threads
  static objArrayOop threads(oop java_thread_group);
  // Number of threads in group
  static int ngroups(oop java_thread_group);
  // groups
  static objArrayOop groups(oop java_thread_group);
  // maxPriority in group
  static ThreadPriority maxPriority(oop java_thread_group);
  // Destroyed
  static bool is_destroyed(oop java_thread_group);
  // Daemon
  static bool is_daemon(oop java_thread_group);
  // Debugging
  friend class JavaClasses;
};



// Interface to java.lang.Throwable objects

class java_lang_Throwable: AllStatic {
  friend class BacktraceBuilder;
  friend class BacktraceIterator;

 private:
  // Offsets
  enum {
    hc_backtrace_offset     =  0,
    hc_detailMessage_offset =  1,
    hc_cause_offset         =  2,  // New since 1.4
    hc_stackTrace_offset    =  3   // New since 1.4
  };
  // Trace constants
  enum {
    trace_methods_offset = 0,
    trace_bcis_offset    = 1,
    trace_mirrors_offset = 2,
    trace_names_offset   = 3,
    trace_next_offset    = 4,
    trace_hidden_offset  = 5,
    trace_size           = 6,
    trace_chunk_size     = 32
  };

  static int backtrace_offset;
  static int detailMessage_offset;
  static int stackTrace_offset;
  static int depth_offset;
  static int static_unassigned_stacktrace_offset;

  // StackTrace (programmatic access, new since 1.4)
  static void clear_stacktrace(oop throwable);
  // Stacktrace (post JDK 1.7.0 to allow immutability protocol to be followed)
  static void set_stacktrace(oop throwable, oop st_element_array);
  static oop unassigned_stacktrace();

 public:
  // Backtrace
  static oop backtrace(oop throwable);
  static void set_backtrace(oop throwable, oop value);
  static int depth(oop throwable);
  static void set_depth(oop throwable, int value);
  // Needed by JVMTI to filter out this internal field.
  static int get_backtrace_offset() { return backtrace_offset;}
  static int get_detailMessage_offset() { return detailMessage_offset;}
  // Message
  static oop message(oop throwable);
  static void set_message(oop throwable, oop value);
  static Symbol* detail_message(oop throwable);
  static void print_stack_element(outputStream *st, Method* method, int bci);
  static void print_stack_usage(Handle stream);

  static void compute_offsets();
  static void serialize_offsets(SerializeClosure* f) NOT_CDS_RETURN;

  // Allocate space for backtrace (created but stack trace not filled in)
  static void allocate_backtrace(Handle throwable, TRAPS);
  // Fill in current stack trace for throwable with preallocated backtrace (no GC)
  static void fill_in_stack_trace_of_preallocated_backtrace(Handle throwable);
  // Fill in current stack trace, can cause GC
  static void fill_in_stack_trace(Handle throwable, const methodHandle& method, TRAPS);
  static void fill_in_stack_trace(Handle throwable, const methodHandle& method = methodHandle());
  // Programmatic access to stack trace
  static void get_stack_trace_elements(Handle throwable, objArrayHandle stack_trace, TRAPS);
  // Printing
  static void print(oop throwable, outputStream* st);
  static void print_stack_trace(Handle throwable, outputStream* st);
  static void java_printStackTrace(Handle throwable, TRAPS);
  // Debugging
  friend class JavaClasses;
  // Gets the method and bci of the top frame (TOS). Returns false if this failed.
  static bool get_top_method_and_bci(oop throwable, Method** method, int* bci);
};


// Interface to java.lang.reflect.AccessibleObject objects

class java_lang_reflect_AccessibleObject: AllStatic {
 private:
  // Note that to reduce dependencies on the JDK we compute these
  // offsets at run-time.
  static int override_offset;

  static void compute_offsets();

 public:
  static void serialize_offsets(SerializeClosure* f) NOT_CDS_RETURN;

  // Accessors
  static jboolean override(oop reflect);
  static void set_override(oop reflect, jboolean value);

  // Debugging
  friend class JavaClasses;
};


// Interface to java.lang.reflect.Method objects

class java_lang_reflect_Method : public java_lang_reflect_AccessibleObject {
 private:
  // Note that to reduce dependencies on the JDK we compute these
  // offsets at run-time.
  static int clazz_offset;
  static int name_offset;
  static int returnType_offset;
  static int parameterTypes_offset;
  static int exceptionTypes_offset;
  static int slot_offset;
  static int modifiers_offset;
  static int signature_offset;
  static int annotations_offset;
  static int parameter_annotations_offset;
  static int annotation_default_offset;

  static void compute_offsets();
 public:
  static void serialize_offsets(SerializeClosure* f) NOT_CDS_RETURN;

  // Allocation
  static Handle create(TRAPS);

  // Accessors
  static oop clazz(oop reflect);
  static void set_clazz(oop reflect, oop value);

  static void set_name(oop method, oop value);

  static oop return_type(oop method);
  static void set_return_type(oop method, oop value);

  static oop parameter_types(oop method);
  static void set_parameter_types(oop method, oop value);

  static int slot(oop reflect);
  static void set_slot(oop reflect, int value);

  static void set_exception_types(oop method, oop value);
  static void set_modifiers(oop method, int value);
  static void set_signature(oop method, oop value);
  static void set_annotations(oop method, oop value);
  static void set_parameter_annotations(oop method, oop value);
  static void set_annotation_default(oop method, oop value);

  // Debugging
  friend class JavaClasses;
};


// Interface to java.lang.reflect.Constructor objects

class java_lang_reflect_Constructor : public java_lang_reflect_AccessibleObject {
 private:
  // Note that to reduce dependencies on the JDK we compute these
  // offsets at run-time.
  static int clazz_offset;
  static int parameterTypes_offset;
  static int exceptionTypes_offset;
  static int slot_offset;
  static int modifiers_offset;
  static int signature_offset;
  static int annotations_offset;
  static int parameter_annotations_offset;

  static void compute_offsets();
 public:
  static void serialize_offsets(SerializeClosure* f) NOT_CDS_RETURN;

  // Allocation
  static Handle create(TRAPS);

  // Accessors
  static oop clazz(oop reflect);
  static void set_clazz(oop reflect, oop value);

  static oop parameter_types(oop constructor);
  static void set_parameter_types(oop constructor, oop value);

  static int slot(oop reflect);
  static void set_slot(oop reflect, int value);

  static void set_exception_types(oop constructor, oop value);
  static void set_modifiers(oop constructor, int value);
  static void set_signature(oop constructor, oop value);
  static void set_annotations(oop constructor, oop value);
  static void set_parameter_annotations(oop method, oop value);

  // Debugging
  friend class JavaClasses;
};


// Interface to java.lang.reflect.Field objects

class java_lang_reflect_Field : public java_lang_reflect_AccessibleObject {
 private:
  // Note that to reduce dependencies on the JDK we compute these
  // offsets at run-time.
  static int clazz_offset;
  static int name_offset;
  static int type_offset;
  static int slot_offset;
  static int modifiers_offset;
  static int signature_offset;
  static int annotations_offset;

  static void compute_offsets();

 public:
  static void serialize_offsets(SerializeClosure* f) NOT_CDS_RETURN;

  // Allocation
  static Handle create(TRAPS);

  // Accessors
  static oop clazz(oop reflect);
  static void set_clazz(oop reflect, oop value);

  static oop name(oop field);
  static void set_name(oop field, oop value);

  static oop type(oop field);
  static void set_type(oop field, oop value);

  static int slot(oop reflect);
  static void set_slot(oop reflect, int value);

  static int modifiers(oop field);
  static void set_modifiers(oop field, int value);

  static void set_signature(oop constructor, oop value);
  static void set_annotations(oop constructor, oop value);
  static void set_parameter_annotations(oop method, oop value);
  static void set_annotation_default(oop method, oop value);

  // Debugging
  friend class JavaClasses;
};

class java_lang_reflect_Parameter {
 private:
  // Note that to reduce dependencies on the JDK we compute these
  // offsets at run-time.
  static int name_offset;
  static int modifiers_offset;
  static int index_offset;
  static int executable_offset;

  static void compute_offsets();

 public:
  static void serialize_offsets(SerializeClosure* f) NOT_CDS_RETURN;

  // Allocation
  static Handle create(TRAPS);

  // Accessors
  static oop name(oop field);
  static void set_name(oop field, oop value);

  static int index(oop reflect);
  static void set_index(oop reflect, int value);

  static int modifiers(oop reflect);
  static void set_modifiers(oop reflect, int value);

  static oop executable(oop constructor);
  static void set_executable(oop constructor, oop value);

  friend class JavaClasses;
};

#define MODULE_INJECTED_FIELDS(macro)                            \
  macro(java_lang_Module, module_entry, intptr_signature, false)

class java_lang_Module {
  private:
    static int loader_offset;
    static int name_offset;
    static int _module_entry_offset;
    static void compute_offsets();

  public:
    static void serialize_offsets(SerializeClosure* f) NOT_CDS_RETURN;

    // Allocation
    static Handle create(Handle loader, Handle module_name, TRAPS);

    // Testers
    static bool is_instance(oop obj);

    // Accessors
    static oop loader(oop module);
    static void set_loader(oop module, oop value);

    static oop name(oop module);
    static void set_name(oop module, oop value);

    static ModuleEntry* module_entry(oop module);
    static void set_module_entry(oop module, ModuleEntry* module_entry);

  friend class JavaClasses;
};

// Interface to jdk.internal.reflect.ConstantPool objects
class reflect_ConstantPool {
 private:
  // Note that to reduce dependencies on the JDK we compute these
  // offsets at run-time.
  static int _oop_offset;

  static void compute_offsets();

 public:
  static void serialize_offsets(SerializeClosure* f) NOT_CDS_RETURN;

  // Allocation
  static Handle create(TRAPS);

  // Accessors
  static void set_cp(oop reflect, ConstantPool* value);
  static int oop_offset() {
    return _oop_offset;
  }

  static ConstantPool* get_cp(oop reflect);

  // Debugging
  friend class JavaClasses;
};

// Interface to jdk.internal.reflect.UnsafeStaticFieldAccessorImpl objects
class reflect_UnsafeStaticFieldAccessorImpl {
 private:
  static int _base_offset;
  static void compute_offsets();

 public:
  static void serialize_offsets(SerializeClosure* f) NOT_CDS_RETURN;

  static int base_offset() {
    return _base_offset;
  }

  // Debugging
  friend class JavaClasses;
};

// Interface to java.lang primitive type boxing objects:
//  - java.lang.Boolean
//  - java.lang.Character
//  - java.lang.Float
//  - java.lang.Double
//  - java.lang.Byte
//  - java.lang.Short
//  - java.lang.Integer
//  - java.lang.Long

// This could be separated out into 8 individual classes.

class java_lang_boxing_object: AllStatic {
 private:
  enum {
   hc_value_offset = 0
  };
  static int value_offset;
  static int long_value_offset;

  static oop initialize_and_allocate(BasicType type, TRAPS);
 public:
  // Allocation. Returns a boxed value, or NULL for invalid type.
  static oop create(BasicType type, jvalue* value, TRAPS);
  // Accessors. Returns the basic type being boxed, or T_ILLEGAL for invalid oop.
  static BasicType get_value(oop box, jvalue* value);
  static BasicType set_value(oop box, jvalue* value);
  static BasicType basic_type(oop box);
  static bool is_instance(oop box)                 { return basic_type(box) != T_ILLEGAL; }
  static bool is_instance(oop box, BasicType type) { return basic_type(box) == type; }
  static void print(oop box, outputStream* st)     { jvalue value;  print(get_value(box, &value), &value, st); }
  static void print(BasicType type, jvalue* value, outputStream* st);

  static int value_offset_in_bytes(BasicType type) {
    return ( type == T_LONG || type == T_DOUBLE ) ? long_value_offset :
                                                    value_offset;
  }

  // Debugging
  friend class JavaClasses;
};



// Interface to java.lang.ref.Reference objects

class java_lang_ref_Reference: AllStatic {
 public:
  enum {
   hc_referent_offset   = 0,
   hc_queue_offset      = 1,
   hc_next_offset       = 2,
   hc_discovered_offset = 3  // Is not last, see SoftRefs.
  };

  static int referent_offset;
  static int queue_offset;
  static int next_offset;
  static int discovered_offset;

  // Accessors
  static inline oop referent(oop ref);
  static inline void set_referent(oop ref, oop value);
  static inline void set_referent_raw(oop ref, oop value);
  static inline HeapWord* referent_addr_raw(oop ref);
  static inline oop next(oop ref);
  static inline void set_next(oop ref, oop value);
  static inline void set_next_raw(oop ref, oop value);
  static inline HeapWord* next_addr_raw(oop ref);
  static inline oop discovered(oop ref);
  static inline void set_discovered(oop ref, oop value);
  static inline void set_discovered_raw(oop ref, oop value);
  static inline HeapWord* discovered_addr_raw(oop ref);
  static inline oop queue(oop ref);
  static inline void set_queue(oop ref, oop value);
  static bool is_referent_field(oop obj, ptrdiff_t offset);
  static inline bool is_final(oop ref);
  static inline bool is_phantom(oop ref);
};


// Interface to java.lang.ref.SoftReference objects

class java_lang_ref_SoftReference: public java_lang_ref_Reference {
 public:
  static int timestamp_offset;
  static int static_clock_offset;

  // Accessors
  static jlong timestamp(oop ref);

  // Accessors for statics
  static jlong clock();
  static void set_clock(jlong value);

  static void compute_offsets();
  static void serialize_offsets(SerializeClosure* f) NOT_CDS_RETURN;
};

// Interface to java.lang.invoke.MethodHandle objects

class MethodHandleEntry;

class java_lang_invoke_MethodHandle: AllStatic {
  friend class JavaClasses;

 private:
  static int _type_offset;               // the MethodType of this MH
  static int _form_offset;               // the LambdaForm of this MH

  static void compute_offsets();

 public:
  static void serialize_offsets(SerializeClosure* f) NOT_CDS_RETURN;

  // Accessors
  static oop            type(oop mh);
  static void       set_type(oop mh, oop mtype);

  static oop            form(oop mh);
  static void       set_form(oop mh, oop lform);

  // Testers
  static bool is_subclass(Klass* klass) {
    return klass->is_subclass_of(SystemDictionary::MethodHandle_klass());
  }
  static bool is_instance(oop obj);

  // Accessors for code generation:
  static int type_offset_in_bytes()             { return _type_offset; }
  static int form_offset_in_bytes()             { return _form_offset; }
};

// Interface to java.lang.invoke.DirectMethodHandle objects

class java_lang_invoke_DirectMethodHandle: AllStatic {
  friend class JavaClasses;

 private:
  static int _member_offset;               // the MemberName of this DMH

  static void compute_offsets();

 public:
  static void serialize_offsets(SerializeClosure* f) NOT_CDS_RETURN;

  // Accessors
  static oop  member(oop mh);

  // Testers
  static bool is_subclass(Klass* klass) {
    return klass->is_subclass_of(SystemDictionary::DirectMethodHandle_klass());
  }
  static bool is_instance(oop obj);

  // Accessors for code generation:
  static int member_offset_in_bytes()           { return _member_offset; }
};

// Interface to java.lang.invoke.LambdaForm objects
// (These are a private interface for managing adapter code generation.)

class java_lang_invoke_LambdaForm: AllStatic {
  friend class JavaClasses;

 private:
  static int _vmentry_offset;  // type is MemberName

  static void compute_offsets();

 public:
  static void serialize_offsets(SerializeClosure* f) NOT_CDS_RETURN;

  // Accessors
  static oop            vmentry(oop lform);
  static void       set_vmentry(oop lform, oop invoker);

  // Testers
  static bool is_subclass(Klass* klass) {
    return SystemDictionary::LambdaForm_klass() != NULL &&
      klass->is_subclass_of(SystemDictionary::LambdaForm_klass());
  }
  static bool is_instance(oop obj);

  // Accessors for code generation:
  static int vmentry_offset_in_bytes()          { return _vmentry_offset; }
};


// Interface to java.lang.invoke.MemberName objects
// (These are a private interface for Java code to query the class hierarchy.)

#define RESOLVEDMETHOD_INJECTED_FIELDS(macro)                                   \
  macro(java_lang_invoke_ResolvedMethodName, vmholder, object_signature, false) \
  macro(java_lang_invoke_ResolvedMethodName, vmtarget, intptr_signature, false)

class java_lang_invoke_ResolvedMethodName : AllStatic {
  friend class JavaClasses;

  static int _vmtarget_offset;
  static int _vmholder_offset;

  static void compute_offsets();
 public:
  static void serialize_offsets(SerializeClosure* f) NOT_CDS_RETURN;

  static int vmtarget_offset_in_bytes() { return _vmtarget_offset; }

  static Method* vmtarget(oop resolved_method);
  static void set_vmtarget(oop resolved_method, Method* method);

  static void set_vmholder(oop resolved_method, oop holder);

  // find or create resolved member name
  static oop find_resolved_method(const methodHandle& m, TRAPS);

  static bool is_instance(oop resolved_method);
};


#define MEMBERNAME_INJECTED_FIELDS(macro)                               \
  macro(java_lang_invoke_MemberName, vmindex,  intptr_signature, false)


class java_lang_invoke_MemberName: AllStatic {
  friend class JavaClasses;

 private:
  // From java.lang.invoke.MemberName:
  //    private Class<?>   clazz;       // class in which the method is defined
  //    private String     name;        // may be null if not yet materialized
  //    private Object     type;        // may be null if not yet materialized
  //    private int        flags;       // modifier bits; see reflect.Modifier
  //    private ResolvedMethodName method;    // holds VM-specific target value
  //    private intptr_t   vmindex;     // member index within class or interface
  static int _clazz_offset;
  static int _name_offset;
  static int _type_offset;
  static int _flags_offset;
  static int _method_offset;
  static int _vmindex_offset;

  static void compute_offsets();

 public:
  static void serialize_offsets(SerializeClosure* f) NOT_CDS_RETURN;
  // Accessors
  static oop            clazz(oop mname);
  static void       set_clazz(oop mname, oop clazz);

  static oop            type(oop mname);
  static void       set_type(oop mname, oop type);

  static oop            name(oop mname);
  static void       set_name(oop mname, oop name);

  static int            flags(oop mname);
  static void       set_flags(oop mname, int flags);

  // Link through ResolvedMethodName field to get Method*
  static Method*        vmtarget(oop mname);
  static void       set_method(oop mname, oop method);

  static intptr_t       vmindex(oop mname);
  static void       set_vmindex(oop mname, intptr_t index);

  // Testers
  static bool is_subclass(Klass* klass) {
    return klass->is_subclass_of(SystemDictionary::MemberName_klass());
  }
  static bool is_instance(oop obj);

  static bool is_method(oop obj);

  // Relevant integer codes (keep these in synch. with MethodHandleNatives.Constants):
  enum {
    MN_IS_METHOD             = 0x00010000, // method (not object constructor)
    MN_IS_OBJECT_CONSTRUCTOR = 0x00020000, // object constructor
    MN_IS_FIELD              = 0x00040000, // field
    MN_IS_TYPE               = 0x00080000, // nested type
    MN_CALLER_SENSITIVE      = 0x00100000, // @CallerSensitive annotation detected
    MN_REFERENCE_KIND_SHIFT  = 24, // refKind
    MN_REFERENCE_KIND_MASK   = 0x0F000000 >> MN_REFERENCE_KIND_SHIFT,
    // The SEARCH_* bits are not for MN.flags but for the matchFlags argument of MHN.getMembers:
    MN_SEARCH_SUPERCLASSES   = 0x00100000, // walk super classes
    MN_SEARCH_INTERFACES     = 0x00200000  // walk implemented interfaces
  };

  // Accessors for code generation:
  static int clazz_offset_in_bytes()            { return _clazz_offset; }
  static int type_offset_in_bytes()             { return _type_offset; }
  static int name_offset_in_bytes()             { return _name_offset; }
  static int flags_offset_in_bytes()            { return _flags_offset; }
  static int method_offset_in_bytes()           { return _method_offset; }
  static int vmindex_offset_in_bytes()          { return _vmindex_offset; }
};


// Interface to java.lang.invoke.MethodType objects

class java_lang_invoke_MethodType: AllStatic {
  friend class JavaClasses;

 private:
  static int _rtype_offset;
  static int _ptypes_offset;

  static void compute_offsets();

 public:
  static void serialize_offsets(SerializeClosure* f) NOT_CDS_RETURN;
  // Accessors
  static oop            rtype(oop mt);
  static objArrayOop    ptypes(oop mt);

  static oop            ptype(oop mt, int index);
  static int            ptype_count(oop mt);

  static int            ptype_slot_count(oop mt);  // extra counts for long/double
  static int            rtype_slot_count(oop mt);  // extra counts for long/double

  static Symbol*        as_signature(oop mt, bool intern_if_not_found);
  static void           print_signature(oop mt, outputStream* st);

  static bool is_instance(oop obj);

  static bool equals(oop mt1, oop mt2);

  // Accessors for code generation:
  static int rtype_offset_in_bytes()            { return _rtype_offset; }
  static int ptypes_offset_in_bytes()           { return _ptypes_offset; }
};


// Interface to java.lang.invoke.CallSite objects

class java_lang_invoke_CallSite: AllStatic {
  friend class JavaClasses;

private:
  static int _target_offset;
  static int _context_offset;

  static void compute_offsets();

public:
  static void serialize_offsets(SerializeClosure* f) NOT_CDS_RETURN;
  // Accessors
  static oop              target(          oop site);
  static void         set_target(          oop site, oop target);
  static void         set_target_volatile( oop site, oop target);

  static oop context_no_keepalive(oop site);

  // Testers
  static bool is_subclass(Klass* klass) {
    return klass->is_subclass_of(SystemDictionary::CallSite_klass());
  }
  static bool is_instance(oop obj);

  // Accessors for code generation:
  static int target_offset_in_bytes()           { return _target_offset; }
};

// Interface to java.lang.invoke.MethodHandleNatives$CallSiteContext objects

#define CALLSITECONTEXT_INJECTED_FIELDS(macro) \
  macro(java_lang_invoke_MethodHandleNatives_CallSiteContext, vmdependencies, intptr_signature, false) \
  macro(java_lang_invoke_MethodHandleNatives_CallSiteContext, last_cleanup, long_signature, false)

class DependencyContext;

class java_lang_invoke_MethodHandleNatives_CallSiteContext : AllStatic {
  friend class JavaClasses;

private:
  static int _vmdependencies_offset;
  static int _last_cleanup_offset;

  static void compute_offsets();

public:
  static void serialize_offsets(SerializeClosure* f) NOT_CDS_RETURN;
  // Accessors
  static DependencyContext vmdependencies(oop context);

  // Testers
  static bool is_subclass(Klass* klass) {
    return klass->is_subclass_of(SystemDictionary::Context_klass());
  }
  static bool is_instance(oop obj);
};

// Interface to java.security.AccessControlContext objects

class java_security_AccessControlContext: AllStatic {
 private:
  // Note that for this class the layout changed between JDK1.2 and JDK1.3,
  // so we compute the offsets at startup rather than hard-wiring them.
  static int _context_offset;
  static int _privilegedContext_offset;
  static int _isPrivileged_offset;
  static int _isAuthorized_offset;

  static void compute_offsets();
 public:
  static void serialize_offsets(SerializeClosure* f) NOT_CDS_RETURN;
  static oop create(objArrayHandle context, bool isPrivileged, Handle privileged_context, TRAPS);

  // Debugging/initialization
  friend class JavaClasses;
};


// Interface to java.lang.ClassLoader objects

#define CLASSLOADER_INJECTED_FIELDS(macro)                            \
  macro(java_lang_ClassLoader, loader_data,  intptr_signature, false)

class java_lang_ClassLoader : AllStatic {
 private:
  static int _loader_data_offset;
  static bool offsets_computed;
  static int parent_offset;
  static int parallelCapable_offset;
  static int name_offset;
  static int nameAndId_offset;
  static int unnamedModule_offset;

 public:
  static void compute_offsets();
  static void serialize_offsets(SerializeClosure* f) NOT_CDS_RETURN;

  static ClassLoaderData* loader_data_acquire(oop loader);
  static ClassLoaderData* loader_data_raw(oop loader);
  static void release_set_loader_data(oop loader, ClassLoaderData* new_data);

  static oop parent(oop loader);
  static oop name(oop loader);
  static oop nameAndId(oop loader);
  static bool isAncestor(oop loader, oop cl);

  // Support for parallelCapable field
  static bool parallelCapable(oop the_class_mirror);

  static bool is_trusted_loader(oop loader);

  // Return true if this is one of the class loaders associated with
  // the generated bytecodes for reflection.
  static bool is_reflection_class_loader(oop loader);

  // Fix for 4474172
  static oop  non_reflection_class_loader(oop loader);

  // Testers
  static bool is_subclass(Klass* klass) {
    return klass->is_subclass_of(SystemDictionary::ClassLoader_klass());
  }
  static bool is_instance(oop obj);

  static oop unnamedModule(oop loader);

  // Debugging
  friend class JavaClasses;
  friend class ClassFileParser; // access to number_of_fake_fields
};


// Interface to java.lang.System objects

class java_lang_System : AllStatic {
 private:
  static int  static_in_offset;
  static int static_out_offset;
  static int static_err_offset;
  static int static_security_offset;

 public:
  static int  in_offset_in_bytes();
  static int out_offset_in_bytes();
  static int err_offset_in_bytes();

  static void compute_offsets();
  static void serialize_offsets(SerializeClosure* f) NOT_CDS_RETURN;

  // Debugging
  friend class JavaClasses;
};


// Interface to java.lang.StackTraceElement objects

class java_lang_StackTraceElement: AllStatic {
 private:
  static int declaringClassObject_offset;
  static int classLoaderName_offset;
  static int moduleName_offset;
  static int moduleVersion_offset;
  static int declaringClass_offset;
  static int methodName_offset;
  static int fileName_offset;
  static int lineNumber_offset;

  // Setters
  static void set_classLoaderName(oop element, oop value);
  static void set_moduleName(oop element, oop value);
  static void set_moduleVersion(oop element, oop value);
  static void set_declaringClass(oop element, oop value);
  static void set_methodName(oop element, oop value);
  static void set_fileName(oop element, oop value);
  static void set_lineNumber(oop element, int value);
  static void set_declaringClassObject(oop element, oop value);

 public:
  // Create an instance of StackTraceElement
  static oop create(const methodHandle& method, int bci, TRAPS);

  static void fill_in(Handle element, InstanceKlass* holder, const methodHandle& method,
                      int version, int bci, Symbol* name, TRAPS);

  static void compute_offsets();
  static void serialize_offsets(SerializeClosure* f) NOT_CDS_RETURN;

#if INCLUDE_JVMCI
  static void decode(Handle mirror, int method, int version, int bci, int cpref, Symbol*& methodName, Symbol*& fileName, int& lineNumber);
  static void decode(Handle mirror, methodHandle method, int bci, Symbol*& methodName, Symbol*& fileName, int& lineNumber);
#endif

  // Debugging
  friend class JavaClasses;
};


class Backtrace: AllStatic {
 public:
  // Helper backtrace functions to store bci|version together.
  static int merge_bci_and_version(int bci, int version);
  static int merge_mid_and_cpref(int mid, int cpref);
  static int bci_at(unsigned int merged);
  static int version_at(unsigned int merged);
  static int mid_at(unsigned int merged);
  static int cpref_at(unsigned int merged);
  static int get_line_number(Method* method, int bci);
  static Symbol* get_source_file_name(InstanceKlass* holder, int version);

  // Debugging
  friend class JavaClasses;
};

// Interface to java.lang.StackFrameInfo objects

#define STACKFRAMEINFO_INJECTED_FIELDS(macro)                      \
  macro(java_lang_StackFrameInfo, version, short_signature, false)

class java_lang_StackFrameInfo: AllStatic {
private:
  static int _memberName_offset;
  static int _bci_offset;
  static int _version_offset;

  static Method* get_method(Handle stackFrame, InstanceKlass* holder, TRAPS);

public:
  // Setters
  static void set_method_and_bci(Handle stackFrame, const methodHandle& method, int bci, TRAPS);
  static void set_bci(oop info, int value);

  static void set_version(oop info, short value);

  static void compute_offsets();
  static void serialize_offsets(SerializeClosure* f) NOT_CDS_RETURN;

  static void to_stack_trace_element(Handle stackFrame, Handle stack_trace_element, TRAPS);

  // Debugging
  friend class JavaClasses;
};

class java_lang_LiveStackFrameInfo: AllStatic {
 private:
  static int _monitors_offset;
  static int _locals_offset;
  static int _operands_offset;
  static int _mode_offset;

 public:
  static void set_monitors(oop info, oop value);
  static void set_locals(oop info, oop value);
  static void set_operands(oop info, oop value);
  static void set_mode(oop info, int value);

  static void compute_offsets();
  static void serialize_offsets(SerializeClosure* f) NOT_CDS_RETURN;

  // Debugging
  friend class JavaClasses;
};

// Interface to java.lang.AssertionStatusDirectives objects

class java_lang_AssertionStatusDirectives: AllStatic {
 private:
  static int classes_offset;
  static int classEnabled_offset;
  static int packages_offset;
  static int packageEnabled_offset;
  static int deflt_offset;

 public:
  // Setters
  static void set_classes(oop obj, oop val);
  static void set_classEnabled(oop obj, oop val);
  static void set_packages(oop obj, oop val);
  static void set_packageEnabled(oop obj, oop val);
  static void set_deflt(oop obj, bool val);

  static void compute_offsets();
  static void serialize_offsets(SerializeClosure* f) NOT_CDS_RETURN;

  // Debugging
  friend class JavaClasses;
};


class java_nio_Buffer: AllStatic {
 private:
  static int _limit_offset;

 public:
  static int  limit_offset();
  static void compute_offsets();
  static void serialize_offsets(SerializeClosure* f) NOT_CDS_RETURN;
};

class java_util_concurrent_locks_AbstractOwnableSynchronizer : AllStatic {
 private:
  static int  _owner_offset;
 public:
  static void compute_offsets();
  static oop  get_owner_threadObj(oop obj);
  static void serialize_offsets(SerializeClosure* f) NOT_CDS_RETURN;
};

 // Interface to jdk.internal.misc.UnsafeConsants

class jdk_internal_misc_UnsafeConstants : AllStatic {
 public:
  static void set_unsafe_constants();
  static void compute_offsets() { }
  static void serialize_offsets(SerializeClosure* f) { }
};

class java_lang_Integer : AllStatic {
public:
  static jint value(oop obj);
};

class java_lang_Long : AllStatic {
public:
  static jlong value(oop obj);
};

class java_lang_Character : AllStatic {
public:
  static jchar value(oop obj);
};

class java_lang_Short : AllStatic {
public:
  static jshort value(oop obj);
};

class java_lang_Byte : AllStatic {
public:
  static jbyte value(oop obj);
};

class java_lang_Boolean : AllStatic {
 private:
  static int _static_TRUE_offset;
  static int _static_FALSE_offset;
 public:
  static Symbol* symbol();
  static void compute_offsets(InstanceKlass* k);
  static oop  get_TRUE(InstanceKlass *k);
  static oop  get_FALSE(InstanceKlass *k);
  static void serialize_offsets(SerializeClosure* f) NOT_CDS_RETURN;
  static jboolean value(oop obj);
};

class java_lang_Integer_IntegerCache : AllStatic {
 private:
  static int _static_cache_offset;
 public:
  static Symbol* symbol();
  static void compute_offsets(InstanceKlass* k);
  static objArrayOop  cache(InstanceKlass *k);
  static void serialize_offsets(SerializeClosure* f) NOT_CDS_RETURN;
};

class java_lang_Long_LongCache : AllStatic {
 private:
  static int _static_cache_offset;
 public:
  static Symbol* symbol();
  static void compute_offsets(InstanceKlass* k);
  static objArrayOop  cache(InstanceKlass *k);
  static void serialize_offsets(SerializeClosure* f) NOT_CDS_RETURN;
};

class java_lang_Character_CharacterCache : AllStatic {
 private:
  static int _static_cache_offset;
 public:
  static Symbol* symbol();
  static void compute_offsets(InstanceKlass* k);
  static objArrayOop  cache(InstanceKlass *k);
  static void serialize_offsets(SerializeClosure* f) NOT_CDS_RETURN;
};

class java_lang_Short_ShortCache : AllStatic {
 private:
  static int _static_cache_offset;
 public:
  static Symbol* symbol();
  static void compute_offsets(InstanceKlass* k);
  static objArrayOop  cache(InstanceKlass *k);
  static void serialize_offsets(SerializeClosure* f) NOT_CDS_RETURN;
};

class java_lang_Byte_ByteCache : AllStatic {
 private:
  static int _static_cache_offset;
 public:
  static Symbol* symbol();
  static void compute_offsets(InstanceKlass* k);
  static objArrayOop  cache(InstanceKlass *k);
  static void serialize_offsets(SerializeClosure* f) NOT_CDS_RETURN;
};

// Use to declare fields that need to be injected into Java classes
// for the JVM to use.  The name_index and signature_index are
// declared in vmSymbols.  The may_be_java flag is used to declare
// fields that might already exist in Java but should be injected if
// they don't.  Otherwise the field is unconditionally injected and
// the JVM uses the injected one.  This is to ensure that name
// collisions don't occur.  In general may_be_java should be false
// unless there's a good reason.

class InjectedField {
 public:
  const SystemDictionary::WKID klass_id;
  const vmSymbols::SID name_index;
  const vmSymbols::SID signature_index;
  const bool           may_be_java;


  Klass* klass() const    { return SystemDictionary::well_known_klass(klass_id); }
  Symbol* name() const      { return lookup_symbol(name_index); }
  Symbol* signature() const { return lookup_symbol(signature_index); }

  int compute_offset();

  // Find the Symbol for this index
  static Symbol* lookup_symbol(int symbol_index) {
    return vmSymbols::symbol_at((vmSymbols::SID)symbol_index);
  }
};

#define DECLARE_INJECTED_FIELD_ENUM(klass, name, signature, may_be_java) \
  klass##_##name##_enum,

#define ALL_INJECTED_FIELDS(macro)          \
  CLASS_INJECTED_FIELDS(macro)              \
  CLASSLOADER_INJECTED_FIELDS(macro)        \
  RESOLVEDMETHOD_INJECTED_FIELDS(macro)     \
  MEMBERNAME_INJECTED_FIELDS(macro)         \
  CALLSITECONTEXT_INJECTED_FIELDS(macro)    \
  STACKFRAMEINFO_INJECTED_FIELDS(macro)     \
  MODULE_INJECTED_FIELDS(macro)

// Interface to hard-coded offset checking

class JavaClasses : AllStatic {
 private:

  static InjectedField _injected_fields[];

  static bool check_offset(const char *klass_name, int offset, const char *field_name, const char* field_sig) PRODUCT_RETURN0;
 public:
  enum InjectedFieldID {
    ALL_INJECTED_FIELDS(DECLARE_INJECTED_FIELD_ENUM)
    MAX_enum
  };

  static int compute_injected_offset(InjectedFieldID id);

  static void compute_hard_coded_offsets();
  static void compute_offsets();
  static void check_offsets() PRODUCT_RETURN;
  static void serialize_offsets(SerializeClosure* soc) NOT_CDS_RETURN;
  static InjectedField* get_injected(Symbol* class_name, int* field_count);
  static bool is_supported_for_archiving(oop obj) NOT_CDS_JAVA_HEAP_RETURN_(false);
};

#undef DECLARE_INJECTED_FIELD_ENUM

#endif // SHARE_CLASSFILE_JAVACLASSES_HPP<|MERGE_RESOLUTION|>--- conflicted
+++ resolved
@@ -283,12 +283,9 @@
                             Handle protection_domain, TRAPS);
   static void fixup_mirror(Klass* k, TRAPS);
   static oop  create_basic_type_mirror(const char* basic_type_name, BasicType type, TRAPS);
-<<<<<<< HEAD
   static oop  create_indirect_type_mirror(Klass* k, Handle mirror, TRAPS);
-=======
   static void update_archived_primitive_mirror_native_pointers(oop archived_mirror) NOT_CDS_JAVA_HEAP_RETURN;
   static void update_archived_mirror_native_pointers(oop archived_mirror) NOT_CDS_JAVA_HEAP_RETURN;
->>>>>>> 0e5a288d
 
   // Archiving
   static void serialize_offsets(SerializeClosure* f) NOT_CDS_RETURN;
