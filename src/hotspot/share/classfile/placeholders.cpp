--- conflicted
+++ resolved
@@ -201,11 +201,7 @@
 // SystemDictionary_lock, so we don't need special precautions
 // on store ordering here.
 static PlaceholderEntry* add_entry(Symbol* class_name, ClassLoaderData* loader_data,
-<<<<<<< HEAD
-                            Symbol* next_klass_name){
-=======
                                    Symbol* next_klass_name){
->>>>>>> 1d05989b
   assert_locked_or_safepoint(SystemDictionary_lock);
   assert(class_name != nullptr, "adding nullptr obj");
 
@@ -262,12 +258,8 @@
                                                  classloadAction action,
                                                  Symbol* next_klass_name,
                                                  JavaThread* thread) {
-<<<<<<< HEAD
-  assert(action != DETECT_CIRCULARITY || next_klass_name != nullptr, "must have a super class name");
-=======
   assert(action != DETECT_CIRCULARITY || next_klass_name != nullptr,
          "must have a class name for the next step in the class resolution recursion");
->>>>>>> 1d05989b
   PlaceholderEntry* probe = get_entry(name, loader_data);
   if (probe == nullptr) {
     // Nothing found, add place holder
@@ -306,11 +298,7 @@
   assert(probe != nullptr, "must find an entry");
   log(name, probe, "find_and_remove", action);
   probe->remove_seen_thread(thread, action);
-<<<<<<< HEAD
-  if (probe->superThreadQ() == nullptr) {
-=======
   if (probe->circularityThreadQ() == nullptr) {
->>>>>>> 1d05989b
     probe->set_next_klass_name(nullptr);
   }
   // If no other threads using this entry, and this thread is not using this entry for other states
