/*
 * Copyright (c) 2003, 2025, Oracle and/or its affiliates. All rights reserved.
 * DO NOT ALTER OR REMOVE COPYRIGHT NOTICES OR THIS FILE HEADER.
 *
 * This code is free software; you can redistribute it and/or modify it
 * under the terms of the GNU General Public License version 2 only, as
 * published by the Free Software Foundation.
 *
 * This code is distributed in the hope that it will be useful, but WITHOUT
 * ANY WARRANTY; without even the implied warranty of MERCHANTABILITY or
 * FITNESS FOR A PARTICULAR PURPOSE.  See the GNU General Public License
 * version 2 for more details (a copy is included in the LICENSE file that
 * accompanied this code).
 *
 * You should have received a copy of the GNU General Public License version
 * 2 along with this work; if not, write to the Free Software Foundation,
 * Inc., 51 Franklin St, Fifth Floor, Boston, MA 02110-1301 USA.
 *
 * Please contact Oracle, 500 Oracle Parkway, Redwood Shores, CA 94065 USA
 * or visit www.oracle.com if you need additional information or have any
 * questions.
 *
 */

#ifndef SHARE_CLASSFILE_STACKMAPTABLE_HPP
#define SHARE_CLASSFILE_STACKMAPTABLE_HPP

#include "classfile/stackMapFrame.hpp"
#include "classfile/verifier.hpp"
#include "memory/allocation.hpp"
#include "oops/constantPool.hpp"
#include "oops/method.hpp"
#include "utilities/bytes.hpp"
#include "utilities/globalDefinitions.hpp"

class StackMapReader;

// StackMapTable class is the StackMap table used by type checker
class StackMapTable : public StackObj {
 private:
  // Logically, the _frame_count (as well as many fields in the StackFrame)
  // should be a u2, but if we defined the variable as that type it will
  // be difficult to detect/recover from overflow or underflow conditions.
  // Widening the type and making it signed will help detect these.
  int32_t              _code_length;
  int32_t              _frame_count;     // Stackmap frame count
  GrowableArray<StackMapFrame*>* _frame_array;

 public:
  StackMapTable(StackMapReader* reader, TRAPS);

  inline int32_t get_frame_count() const { return _frame_count; }
  inline int get_offset(int index) const {
    return _frame_array->at(index)->offset();
  }

  // Match and/or update current_frame to the frame in stackmap table with
  // specified offset. Return true if the two frames match.
  bool match_stackmap(
    StackMapFrame* current_frame, int32_t offset,
    bool match, bool update, ErrorContext* ctx, TRAPS) const;
  // Match and/or update current_frame to the frame in stackmap table with
  // specified offset and frame index. Return true if the two frames match.
  bool match_stackmap(
    StackMapFrame* current_frame, int32_t offset, int32_t frame_index,
    bool match, bool update, ErrorContext* ctx, TRAPS) const;

  // Check jump instructions. Make sure there are no uninitialized
  // instances on backward branch.
  void check_jump_target(StackMapFrame* frame, int32_t target, TRAPS) const;

  // The following methods are only used inside this class.

  // Returns the frame array index where the frame with offset is stored.
  int get_index_from_offset(int32_t offset) const;

  void print_on(outputStream* str) const;
};

class StackMapStream : StackObj {
 private:
  Array<u1>* _data;
  int _index;
 public:
  StackMapStream(Array<u1>* ah)
    : _data(ah), _index(0) {
  }
  u1 get_u1(TRAPS) {
    if (_data == nullptr || _index >= _data->length()) {
      stackmap_format_error("access beyond the end of attribute", CHECK_0);
    }
    return _data->at(_index++);
  }
  u2 get_u2(TRAPS) {
    if (_data == nullptr || _index >= _data->length() - 1) {
      stackmap_format_error("access beyond the end of attribute", CHECK_0);
    }
    u2 res = Bytes::get_Java_u2(_data->adr_at(_index));
    _index += 2;
    return res;
  }
  bool at_end() {
    return (_data == nullptr) || (_index == _data->length());
  }
  static void stackmap_format_error(const char* msg, TRAPS);
};

class StackMapReader : StackObj {
  friend class VM_RedefineClasses;
 private:
  // information about the class and method
  constantPoolHandle  _cp;
  ClassVerifier* _verifier;
  StackMapStream* _stream;
  char* _code_data;
  int32_t _code_length;

  // information from the attribute
  int32_t  _frame_count;

  // Number of frames parsed
  int32_t  _parsed_frame_count;

  // Previous frame buffer
  StackMapFrame* _prev_frame;

  // information from method
  u2 _max_locals;
  u2 _max_stack;

  // Contains assert_unset_fields generated from classfile
  StackMapFrame::AssertUnsetFieldTable* _assert_unset_fields_buffer;

  // Check if reading first entry
  bool _first;

  StackMapFrame* next_helper(TRAPS);
  void check_offset(StackMapFrame* frame);
  void check_size(TRAPS);
  int32_t chop(VerificationType* locals, int32_t length, int32_t chops);
  VerificationType parse_verification_type(u1* flags, TRAPS);
  void check_verification_type_array_size(
      int32_t size, int32_t max_size, TRAPS) {
    if (size < 0 || size > max_size) {
      // Since this error could be caused someone rewriting the method
      // but not knowing to update the stackmap data, we call the
      // verifier's error method, which may not throw an exception and
      // failover to the old verifier instead.
      _verifier->class_format_error(
        "StackMapTable format error: bad type array size");
    }
  }

  enum {
<<<<<<< HEAD
    EARLY_LARVAL = 246,
=======
    SAME_FRAME_START = 0,
    SAME_FRAME_END = 63,
    SAME_LOCALS_1_STACK_ITEM_FRAME_START = 64,
    SAME_LOCALS_1_STACK_ITEM_FRAME_END = 127,
    RESERVED_START = 128,
    RESERVED_END = 246,
>>>>>>> 1ca008fd
    SAME_LOCALS_1_STACK_ITEM_EXTENDED = 247,
    CHOP_FRAME_START = 248,
    CHOP_FRAME_END = 250,
    SAME_FRAME_EXTENDED = 251,
    APPEND_FRAME_START = 252,
    APPEND_FRAME_END = 254,
    FULL_FRAME = 255
  };

 public:
  // Constructor
  StackMapReader(ClassVerifier* v, StackMapStream* stream,
                 char* code_data, int32_t code_len,
                 StackMapFrame* init_frame,
                 u2 max_locals, u2 max_stack,
                 StackMapFrame::AssertUnsetFieldTable* initial_strict_fields, TRAPS);

  inline int32_t get_frame_count()   const { return _frame_count; }
  inline StackMapFrame* prev_frame() const { return _prev_frame; }
  inline char* code_data()           const { return _code_data; }
  inline int32_t code_length()       const { return _code_length; }
  inline bool at_end()               const { return _stream->at_end(); }

  StackMapFrame* next(TRAPS);
  void check_end(TRAPS);
};

#endif // SHARE_CLASSFILE_STACKMAPTABLE_HPP<|MERGE_RESOLUTION|>--- conflicted
+++ resolved
@@ -152,16 +152,13 @@
   }
 
   enum {
-<<<<<<< HEAD
-    EARLY_LARVAL = 246,
-=======
     SAME_FRAME_START = 0,
     SAME_FRAME_END = 63,
     SAME_LOCALS_1_STACK_ITEM_FRAME_START = 64,
     SAME_LOCALS_1_STACK_ITEM_FRAME_END = 127,
     RESERVED_START = 128,
-    RESERVED_END = 246,
->>>>>>> 1ca008fd
+    RESERVED_END = 245,
+    EARLY_LARVAL = 246,
     SAME_LOCALS_1_STACK_ITEM_EXTENDED = 247,
     CHOP_FRAME_START = 248,
     CHOP_FRAME_END = 250,
