/*
 * Copyright (c) 2003, 2023, Oracle and/or its affiliates. All rights reserved.
 * DO NOT ALTER OR REMOVE COPYRIGHT NOTICES OR THIS FILE HEADER.
 *
 * This code is free software; you can redistribute it and/or modify it
 * under the terms of the GNU General Public License version 2 only, as
 * published by the Free Software Foundation.
 *
 * This code is distributed in the hope that it will be useful, but WITHOUT
 * ANY WARRANTY; without even the implied warranty of MERCHANTABILITY or
 * FITNESS FOR A PARTICULAR PURPOSE.  See the GNU General Public License
 * version 2 for more details (a copy is included in the LICENSE file that
 * accompanied this code).
 *
 * You should have received a copy of the GNU General Public License version
 * 2 along with this work; if not, write to the Free Software Foundation,
 * Inc., 51 Franklin St, Fifth Floor, Boston, MA 02110-1301 USA.
 *
 * Please contact Oracle, 500 Oracle Parkway, Redwood Shores, CA 94065 USA
 * or visit www.oracle.com if you need additional information or have any
 * questions.
 *
 */

#ifndef SHARE_CLASSFILE_PLACEHOLDERS_HPP
#define SHARE_CLASSFILE_PLACEHOLDERS_HPP

#include "oops/symbolHandle.hpp"

class PlaceholderEntry;
class Thread;
class ClassLoaderData;

// Placeholder objects. These represent classes currently
// being loaded, as well as arrays of primitives.
//

class PlaceholderTable : public AllStatic {
 public:
  // caller to create a placeholder entry must enumerate an action
  // caller claims ownership of that action
  // For parallel classloading:
  // multiple LOAD_INSTANCE threads can proceed in parallel
  // multiple LOAD_SUPER threads can proceed in parallel
  // LOAD_SUPER needed to check for class circularity
  // DEFINE_CLASS: ultimately define class must be single threaded
  // on a class/classloader basis
  // so the head of that queue owns the token
  // and the rest of the threads return the result the first thread gets
  // PRIMITIVE_OBJECT_FIELD: needed to check for inline type fields circularity
  enum classloadAction {
    LOAD_INSTANCE = 1,             // calling load_instance_class
    LOAD_SUPER = 2,                // loading superclass for this class
    DEFINE_CLASS = 3,              // find_or_define class
    PRIMITIVE_OBJECT_FIELD = 4     // primitive object fields
 };

  static PlaceholderEntry* get_entry(Symbol* name, ClassLoaderData* loader_data);

  // find_and_add returns probe pointer - old or new
  // If no entry exists, add a placeholder entry and push SeenThread for classloadAction
  // If entry exists, reuse entry and push SeenThread for classloadAction
  static PlaceholderEntry* find_and_add(Symbol* name, ClassLoaderData* loader_data,
                                        classloadAction action, Symbol* supername,
                                        JavaThread* thread);

  // find_and_remove first removes SeenThread for classloadAction
  // If all queues are empty and definer is null, remove the PlacheholderEntry completely
  static void find_and_remove(Symbol* name, ClassLoaderData* loader_data,
                       classloadAction action, JavaThread* thread);

  static void print_on(outputStream* st);
  static void print();
};

class SeenThread;

// Placeholder objects represent classes currently being loaded.
// All threads examining the placeholder table must hold the
// SystemDictionary_lock, so we don't need special precautions
// on store ordering here.
// The system dictionary is the only user of this class.
class PlaceholderEntry {
  friend class PlaceholderTable;
 private:
  SymbolHandle      _supername;
  JavaThread*       _definer;       // owner of define token
  InstanceKlass*    _instanceKlass; // InstanceKlass from successful define
  SeenThread*       _superThreadQ;  // doubly-linked queue of Threads loading a superclass for this class
  SeenThread*       _loadInstanceThreadQ;  // loadInstance thread
                                    // This can't be multiple threads since class loading waits for
                                    // this token to be removed.

  SeenThread*       _defineThreadQ; // queue of Threads trying to define this class
                                    // including _definer
                                    // _definer owns token
                                    // queue waits for and returns results from _definer
  SeenThread*       _inlineTypeFieldQ;  // queue of inline types for circularity checking

  SeenThread* actionToQueue(PlaceholderTable::classloadAction action);
  void set_threadQ(SeenThread* seenthread, PlaceholderTable::classloadAction action);
  void add_seen_thread(JavaThread* thread, PlaceholderTable::classloadAction action);
  bool remove_seen_thread(JavaThread* thread, PlaceholderTable::classloadAction action);

  SeenThread*        superThreadQ()        const { return _superThreadQ; }
  void               set_superThreadQ(SeenThread* SeenThread) { _superThreadQ = SeenThread; }

  SeenThread*        loadInstanceThreadQ() const { return _loadInstanceThreadQ; }
  void               set_loadInstanceThreadQ(SeenThread* SeenThread) { _loadInstanceThreadQ = SeenThread; }

  SeenThread*        defineThreadQ()       const { return _defineThreadQ; }
  void               set_defineThreadQ(SeenThread* SeenThread) { _defineThreadQ = SeenThread; }
 public:
  PlaceholderEntry() :
<<<<<<< HEAD
     _supername(nullptr), _definer(nullptr), _instanceKlass(nullptr),
     _superThreadQ(nullptr), _loadInstanceThreadQ(nullptr), _defineThreadQ(nullptr),
     _inlineTypeFieldQ(nullptr) { }
=======
     _definer(nullptr), _instanceKlass(nullptr),
     _superThreadQ(nullptr), _loadInstanceThreadQ(nullptr), _defineThreadQ(nullptr) { }
>>>>>>> 861e3020

  Symbol*            supername()           const { return _supername; }
  void               set_supername(Symbol* supername);

  JavaThread*        definer()             const {return _definer; }
  void               set_definer(JavaThread* definer) { _definer = definer; }

  InstanceKlass*     instance_klass()      const {return _instanceKlass; }
  void               set_instance_klass(InstanceKlass* ik) { _instanceKlass = ik; }

<<<<<<< HEAD
  SeenThread*        superThreadQ()        const { return _superThreadQ; }
  void               set_superThreadQ(SeenThread* SeenThread) { _superThreadQ = SeenThread; }

  SeenThread*        loadInstanceThreadQ() const { return _loadInstanceThreadQ; }
  void               set_loadInstanceThreadQ(SeenThread* SeenThread) { _loadInstanceThreadQ = SeenThread; }

  SeenThread*        defineThreadQ()       const { return _defineThreadQ; }
  void               set_defineThreadQ(SeenThread* SeenThread) { _defineThreadQ = SeenThread; }

  SeenThread*        inlineTypeFieldQ()    const { return _inlineTypeFieldQ; }
  void               set_inlineTypeFieldQ(SeenThread* SeenThread) { _inlineTypeFieldQ = SeenThread; }

=======
>>>>>>> 861e3020
  bool super_load_in_progress() {
     return (_superThreadQ != nullptr);
  }

  bool instance_load_in_progress() {
    return (_loadInstanceThreadQ != nullptr);
  }

  bool define_class_in_progress() {
    return (_defineThreadQ != nullptr);
  }

  bool inline_type_field_in_progress() {
    return (_inlineTypeFieldQ != NULL);
  }

  // Used for ClassCircularityError checking
  bool check_seen_thread(JavaThread* thread, PlaceholderTable::classloadAction action);

  void print_on(outputStream* st) const;
};

#endif // SHARE_CLASSFILE_PLACEHOLDERS_HPP<|MERGE_RESOLUTION|>--- conflicted
+++ resolved
@@ -112,14 +112,9 @@
   void               set_defineThreadQ(SeenThread* SeenThread) { _defineThreadQ = SeenThread; }
  public:
   PlaceholderEntry() :
-<<<<<<< HEAD
-     _supername(nullptr), _definer(nullptr), _instanceKlass(nullptr),
+     _definer(nullptr), _instanceKlass(nullptr),
      _superThreadQ(nullptr), _loadInstanceThreadQ(nullptr), _defineThreadQ(nullptr),
      _inlineTypeFieldQ(nullptr) { }
-=======
-     _definer(nullptr), _instanceKlass(nullptr),
-     _superThreadQ(nullptr), _loadInstanceThreadQ(nullptr), _defineThreadQ(nullptr) { }
->>>>>>> 861e3020
 
   Symbol*            supername()           const { return _supername; }
   void               set_supername(Symbol* supername);
@@ -130,21 +125,9 @@
   InstanceKlass*     instance_klass()      const {return _instanceKlass; }
   void               set_instance_klass(InstanceKlass* ik) { _instanceKlass = ik; }
 
-<<<<<<< HEAD
-  SeenThread*        superThreadQ()        const { return _superThreadQ; }
-  void               set_superThreadQ(SeenThread* SeenThread) { _superThreadQ = SeenThread; }
-
-  SeenThread*        loadInstanceThreadQ() const { return _loadInstanceThreadQ; }
-  void               set_loadInstanceThreadQ(SeenThread* SeenThread) { _loadInstanceThreadQ = SeenThread; }
-
-  SeenThread*        defineThreadQ()       const { return _defineThreadQ; }
-  void               set_defineThreadQ(SeenThread* SeenThread) { _defineThreadQ = SeenThread; }
-
   SeenThread*        inlineTypeFieldQ()    const { return _inlineTypeFieldQ; }
   void               set_inlineTypeFieldQ(SeenThread* SeenThread) { _inlineTypeFieldQ = SeenThread; }
 
-=======
->>>>>>> 861e3020
   bool super_load_in_progress() {
      return (_superThreadQ != nullptr);
   }
@@ -158,7 +141,7 @@
   }
 
   bool inline_type_field_in_progress() {
-    return (_inlineTypeFieldQ != NULL);
+    return (_inlineTypeFieldQ != nullptr);
   }
 
   // Used for ClassCircularityError checking
