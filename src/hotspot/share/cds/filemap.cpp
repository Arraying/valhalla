--- conflicted
+++ resolved
@@ -2601,7 +2601,6 @@
     return false;
   }
 
-<<<<<<< HEAD
   if (is_static()) {
     const char* err = nullptr;
     if (CDSConfig::is_valhalla_preview()) {
@@ -2618,14 +2617,14 @@
                          "incompatible with the current JVM setting", err);
       return false;
     }
-=======
+  }
+
   if (compact_headers() != UseCompactObjectHeaders) {
     log_warning(cds)("Unable to use shared archive.\nThe shared archive file's UseCompactObjectHeaders setting (%s)"
                      " does not equal the current UseCompactObjectHeaders setting (%s).",
                      _compact_headers          ? "enabled" : "disabled",
                      UseCompactObjectHeaders   ? "enabled" : "disabled");
     return false;
->>>>>>> 95a00f8a
   }
 
   if (!_use_optimized_module_handling) {
