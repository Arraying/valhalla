/*
 * Copyright (c) 2018, 2023, Oracle and/or its affiliates. All rights reserved.
 * DO NOT ALTER OR REMOVE COPYRIGHT NOTICES OR THIS FILE HEADER.
 *
 * This code is free software; you can redistribute it and/or modify it
 * under the terms of the GNU General Public License version 2 only, as
 * published by the Free Software Foundation.
 *
 * This code is distributed in the hope that it will be useful, but WITHOUT
 * ANY WARRANTY; without even the implied warranty of MERCHANTABILITY or
 * FITNESS FOR A PARTICULAR PURPOSE.  See the GNU General Public License
 * version 2 for more details (a copy is included in the LICENSE file that
 * accompanied this code).
 *
 * You should have received a copy of the GNU General Public License version
 * 2 along with this work; if not, write to the Free Software Foundation,
 * Inc., 51 Franklin St, Fifth Floor, Boston, MA 02110-1301 USA.
 *
 * Please contact Oracle, 500 Oracle Parkway, Redwood Shores, CA 94065 USA
 * or visit www.oracle.com if you need additional information or have any
 * questions.
 *
 */

#include "precompiled.hpp"
#include "cds/archiveBuilder.hpp"
#include "cds/archiveHeapLoader.hpp"
#include "cds/archiveHeapWriter.hpp"
#include "cds/archiveUtils.hpp"
#include "cds/cdsHeapVerifier.hpp"
#include "cds/heapShared.hpp"
#include "cds/metaspaceShared.hpp"
#include "classfile/classLoaderData.hpp"
#include "classfile/javaClasses.inline.hpp"
#include "classfile/modules.hpp"
#include "classfile/stringTable.hpp"
#include "classfile/symbolTable.hpp"
#include "classfile/systemDictionary.hpp"
#include "classfile/systemDictionaryShared.hpp"
#include "classfile/vmClasses.hpp"
#include "classfile/vmSymbols.hpp"
#include "gc/shared/collectedHeap.hpp"
#include "gc/shared/gcLocker.hpp"
#include "gc/shared/gcVMOperations.hpp"
#include "logging/log.hpp"
#include "logging/logStream.hpp"
#include "memory/iterator.inline.hpp"
#include "memory/resourceArea.hpp"
#include "memory/universe.hpp"
#include "oops/compressedOops.inline.hpp"
#include "oops/fieldStreams.inline.hpp"
#include "oops/objArrayOop.inline.hpp"
#include "oops/oop.inline.hpp"
#include "oops/typeArrayOop.inline.hpp"
#include "prims/jvmtiExport.hpp"
#include "runtime/fieldDescriptor.inline.hpp"
#include "runtime/init.hpp"
#include "runtime/javaCalls.hpp"
#include "runtime/mutexLocker.hpp"
#include "runtime/safepointVerifiers.hpp"
#include "utilities/bitMap.inline.hpp"
#include "utilities/copy.hpp"
#if INCLUDE_G1GC
#include "gc/g1/g1CollectedHeap.hpp"
#endif

#if INCLUDE_CDS_JAVA_HEAP

struct ArchivableStaticFieldInfo {
  const char* klass_name;
  const char* field_name;
  InstanceKlass* klass;
  int offset;
  BasicType type;

  ArchivableStaticFieldInfo(const char* k, const char* f)
  : klass_name(k), field_name(f), klass(nullptr), offset(0), type(T_ILLEGAL) {}

  bool valid() {
    return klass_name != nullptr;
  }
};

bool HeapShared::_disable_writing = false;
DumpedInternedStrings *HeapShared::_dumped_interned_strings = nullptr;

size_t HeapShared::_alloc_count[HeapShared::ALLOC_STAT_SLOTS];
size_t HeapShared::_alloc_size[HeapShared::ALLOC_STAT_SLOTS];
size_t HeapShared::_total_obj_count;
size_t HeapShared::_total_obj_size;

#ifndef PRODUCT
#define ARCHIVE_TEST_FIELD_NAME "archivedObjects"
static Array<char>* _archived_ArchiveHeapTestClass = nullptr;
static const char* _test_class_name = nullptr;
static const Klass* _test_class = nullptr;
static const ArchivedKlassSubGraphInfoRecord* _test_class_record = nullptr;
#endif


//
// If you add new entries to the following tables, you should know what you're doing!
//

static ArchivableStaticFieldInfo archive_subgraph_entry_fields[] = {
  {"java/lang/Integer$IntegerCache",              "archivedCache"},
  {"java/lang/Long$LongCache",                    "archivedCache"},
  {"java/lang/Byte$ByteCache",                    "archivedCache"},
  {"java/lang/Short$ShortCache",                  "archivedCache"},
  {"java/lang/Character$CharacterCache",          "archivedCache"},
  {"java/util/jar/Attributes$Name",               "KNOWN_NAMES"},
  {"sun/util/locale/BaseLocale",                  "constantBaseLocales"},
  {"jdk/internal/module/ArchivedModuleGraph",     "archivedModuleGraph"},
  {"java/util/ImmutableCollections",              "archivedObjects"},
  {"java/lang/ModuleLayer",                       "EMPTY_LAYER"},
  {"java/lang/module/Configuration",              "EMPTY_CONFIGURATION"},
  {"jdk/internal/math/FDBigInteger",              "archivedCaches"},
#ifndef PRODUCT
  {nullptr, nullptr}, // Extra slot for -XX:ArchiveHeapTestClass
#endif
  {nullptr, nullptr},
};

// full module graph
static ArchivableStaticFieldInfo fmg_archive_subgraph_entry_fields[] = {
  {"jdk/internal/loader/ArchivedClassLoaders",    "archivedClassLoaders"},
  {"jdk/internal/module/ArchivedBootLayer",       "archivedBootLayer"},
  {"java/lang/Module$ArchivedData",               "archivedData"},
  {nullptr, nullptr},
};

KlassSubGraphInfo* HeapShared::_default_subgraph_info;
GrowableArrayCHeap<oop, mtClassShared>* HeapShared::_pending_roots = nullptr;
OopHandle HeapShared::_roots;
OopHandle HeapShared::_scratch_basic_type_mirrors[T_VOID+1];
MetaspaceObjToOopHandleTable* HeapShared::_scratch_java_mirror_table = nullptr;
MetaspaceObjToOopHandleTable* HeapShared::_scratch_references_table = nullptr;
<<<<<<< HEAD
ClassLoaderData* HeapShared::_saved_java_platform_loader_data = nullptr;
ClassLoaderData* HeapShared::_saved_java_system_loader_data = nullptr;
=======
>>>>>>> 16fa7709

static bool is_subgraph_root_class_of(ArchivableStaticFieldInfo fields[], InstanceKlass* ik) {
  for (int i = 0; fields[i].valid(); i++) {
    if (fields[i].klass == ik) {
      return true;
    }
  }
  return false;
}

bool HeapShared::is_subgraph_root_class(InstanceKlass* ik) {
  return is_subgraph_root_class_of(archive_subgraph_entry_fields, ik) ||
         is_subgraph_root_class_of(fmg_archive_subgraph_entry_fields, ik);
}

unsigned HeapShared::oop_hash(oop const& p) {
  // Do not call p->identity_hash() as that will update the
  // object header.
  return primitive_hash(cast_from_oop<intptr_t>(p));
}

static void reset_states(oop obj, TRAPS) {
  Handle h_obj(THREAD, obj);
  InstanceKlass* klass = InstanceKlass::cast(obj->klass());
  TempNewSymbol method_name = SymbolTable::new_symbol("resetArchivedStates");
  Symbol* method_sig = vmSymbols::void_method_signature();

  while (klass != nullptr) {
    Method* method = klass->find_method(method_name, method_sig);
    if (method != nullptr) {
      assert(method->is_private(), "must be");
      if (log_is_enabled(Debug, cds)) {
        ResourceMark rm(THREAD);
        log_debug(cds)("  calling %s", method->name_and_sig_as_C_string());
      }
      JavaValue result(T_VOID);
      JavaCalls::call_special(&result, h_obj, klass,
                              method_name, method_sig, CHECK);
    }
    klass = klass->java_super();
  }
}

void HeapShared::reset_archived_object_states(TRAPS) {
  assert(DumpSharedSpaces, "dump-time only");
  log_debug(cds)("Resetting platform loader");
  reset_states(SystemDictionary::java_platform_loader(), CHECK);
  log_debug(cds)("Resetting system loader");
  reset_states(SystemDictionary::java_system_loader(), CHECK);

  // Clean up jdk.internal.loader.ClassLoaders::bootLoader(), which is not
  // directly used for class loading, but rather is used by the core library
  // to keep track of resources, etc, loaded by the null class loader.
  //
  // Note, this object is non-null, and is not the same as
  // ClassLoaderData::the_null_class_loader_data()->class_loader(),
  // which is null.
  log_debug(cds)("Resetting boot loader");
  JavaValue result(T_OBJECT);
  JavaCalls::call_static(&result,
                         vmClasses::jdk_internal_loader_ClassLoaders_klass(),
                         vmSymbols::bootLoader_name(),
                         vmSymbols::void_BuiltinClassLoader_signature(),
                         CHECK);
  Handle boot_loader(THREAD, result.get_oop());
  reset_states(boot_loader(), CHECK);
}

HeapShared::ArchivedObjectCache* HeapShared::_archived_object_cache = nullptr;

bool HeapShared::has_been_archived(oop obj) {
  assert(DumpSharedSpaces, "dump-time only");
  return archived_object_cache()->get(obj) != nullptr;
}

int HeapShared::append_root(oop obj) {
  assert(DumpSharedSpaces, "dump-time only");

  // No GC should happen since we aren't scanning _pending_roots.
  assert(Thread::current() == (Thread*)VMThread::vm_thread(), "should be in vm thread");

  if (_pending_roots == nullptr) {
    _pending_roots = new GrowableArrayCHeap<oop, mtClassShared>(500);
  }

  return _pending_roots->append(obj);
}

objArrayOop HeapShared::roots() {
  if (DumpSharedSpaces) {
    assert(Thread::current() == (Thread*)VMThread::vm_thread(), "should be in vm thread");
    if (!HeapShared::can_write()) {
      return nullptr;
    }
  } else {
    assert(UseSharedSpaces, "must be");
  }

  objArrayOop roots = (objArrayOop)_roots.resolve();
  assert(roots != nullptr, "should have been initialized");
  return roots;
}

// Returns an objArray that contains all the roots of the archived objects
oop HeapShared::get_root(int index, bool clear) {
  assert(index >= 0, "sanity");
  assert(!DumpSharedSpaces && UseSharedSpaces, "runtime only");
  assert(!_roots.is_empty(), "must have loaded shared heap");
  oop result = roots()->obj_at(index);
  if (clear) {
    clear_root(index);
  }
  return result;
}

void HeapShared::clear_root(int index) {
  assert(index >= 0, "sanity");
  assert(UseSharedSpaces, "must be");
  if (ArchiveHeapLoader::is_in_use()) {
    if (log_is_enabled(Debug, cds, heap)) {
      oop old = roots()->obj_at(index);
      log_debug(cds, heap)("Clearing root %d: was " PTR_FORMAT, index, p2i(old));
    }
    roots()->obj_at_put(index, nullptr);
  }
}

bool HeapShared::archive_object(oop obj) {
  assert(DumpSharedSpaces, "dump-time only");

  assert(!obj->is_stackChunk(), "do not archive stack chunks");
  if (has_been_archived(obj)) {
    return true;
  }

  if (ArchiveHeapWriter::is_too_large_to_archive(obj->size())) {
    log_debug(cds, heap)("Cannot archive, object (" PTR_FORMAT ") is too large: " SIZE_FORMAT,
                         p2i(obj), obj->size());
    return false;
  } else {
    count_allocation(obj->size());
    ArchiveHeapWriter::add_source_obj(obj);

    // The archived objects are discovered in a predictable order. Compute
    // their identity_hash() as soon as we see them. This ensures that the
    // the identity_hash in the object header will have a predictable value,
    // making the archive reproducible.
    obj->identity_hash();
    CachedOopInfo info = make_cached_oop_info();
    archived_object_cache()->put(obj, info);
    mark_native_pointers(obj);

    if (log_is_enabled(Debug, cds, heap)) {
      ResourceMark rm;
      log_debug(cds, heap)("Archived heap object " PTR_FORMAT " : %s",
                           p2i(obj), obj->klass()->external_name());
    }

<<<<<<< HEAD
    if (java_lang_Module::is_instance(obj)) {
      if (Modules::check_module_oop(obj)) {
        Modules::update_oops_in_archived_module(obj, append_root(obj));
      }
      java_lang_Module::set_module_entry(obj, nullptr);
    } else if (java_lang_ClassLoader::is_instance(obj)) {
      // class_data will be restored explicitly at run time and after dumptime
      guarantee(obj == SystemDictionary::java_platform_loader() ||
                obj == SystemDictionary::java_system_loader() ||
                java_lang_ClassLoader::loader_data(obj) == nullptr, "must be");
      if (obj == SystemDictionary::java_platform_loader()) {
        _saved_java_platform_loader_data = java_lang_ClassLoader::loader_data_acquire(SystemDictionary::java_platform_loader());
      } else if (obj == SystemDictionary::java_system_loader()) {
        _saved_java_system_loader_data = java_lang_ClassLoader::loader_data_acquire(SystemDictionary::java_system_loader());
      }
      java_lang_ClassLoader::release_set_loader_data(obj, nullptr);
=======
    if (java_lang_Module::is_instance(obj) && Modules::check_archived_module_oop(obj)) {
      Modules::update_oops_in_archived_module(obj, append_root(obj));
>>>>>>> 16fa7709
    }

    return true;
  }
}

<<<<<<< HEAD
void HeapShared::restore_loader_data() {
  log_info(cds)("Restoring java platform and system loaders");
  java_lang_ClassLoader::release_set_loader_data(SystemDictionary::java_platform_loader(), _saved_java_platform_loader_data);
  java_lang_ClassLoader::release_set_loader_data(SystemDictionary::java_system_loader(), _saved_java_system_loader_data);
}

=======
>>>>>>> 16fa7709
class MetaspaceObjToOopHandleTable: public ResourceHashtable<MetaspaceObj*, OopHandle,
    36137, // prime number
    AnyObj::C_HEAP,
    mtClassShared> {
public:
  oop get_oop(MetaspaceObj* ptr) {
    MutexLocker ml(ScratchObjects_lock, Mutex::_no_safepoint_check_flag);
    OopHandle* handle = get(ptr);
    if (handle != nullptr) {
      return handle->resolve();
    } else {
      return nullptr;
    }
  }
  void set_oop(MetaspaceObj* ptr, oop o) {
    MutexLocker ml(ScratchObjects_lock, Mutex::_no_safepoint_check_flag);
    OopHandle handle(Universe::vm_global(), o);
    bool is_new = put(ptr, handle);
    assert(is_new, "cannot set twice");
  }
  void remove_oop(MetaspaceObj* ptr) {
    MutexLocker ml(ScratchObjects_lock, Mutex::_no_safepoint_check_flag);
    OopHandle* handle = get(ptr);
    if (handle != nullptr) {
      handle->release(Universe::vm_global());
      remove(ptr);
    }
  }
};

void HeapShared::add_scratch_resolved_references(ConstantPool* src, objArrayOop dest) {
  _scratch_references_table->set_oop(src, dest);
}

objArrayOop HeapShared::scratch_resolved_references(ConstantPool* src) {
  return (objArrayOop)_scratch_references_table->get_oop(src);
}

void HeapShared::init_scratch_objects(TRAPS) {
  for (int i = T_BOOLEAN; i < T_VOID+1; i++) {
    BasicType bt = (BasicType)i;
    if (!is_reference_type(bt)) {
      oop m = java_lang_Class::create_basic_type_mirror(type2name(bt), bt, CHECK);
      _scratch_basic_type_mirrors[i] = OopHandle(Universe::vm_global(), m);
    }
  }
  _scratch_java_mirror_table = new (mtClass)MetaspaceObjToOopHandleTable();
  _scratch_references_table = new (mtClass)MetaspaceObjToOopHandleTable();
}

oop HeapShared::scratch_java_mirror(BasicType t) {
  assert((uint)t < T_VOID+1, "range check");
  assert(!is_reference_type(t), "sanity");
  return _scratch_basic_type_mirrors[t].resolve();
}

oop HeapShared::scratch_java_mirror(Klass* k) {
  return _scratch_java_mirror_table->get_oop(k);
}

void HeapShared::set_scratch_java_mirror(Klass* k, oop mirror) {
  _scratch_java_mirror_table->set_oop(k, mirror);
}

void HeapShared::remove_scratch_objects(Klass* k) {
  _scratch_java_mirror_table->remove_oop(k);
  if (k->is_instance_klass()) {
    _scratch_references_table->remove(InstanceKlass::cast(k)->constants());
  }
}

void HeapShared::archive_java_mirrors() {
  for (int i = T_BOOLEAN; i < T_VOID+1; i++) {
    BasicType bt = (BasicType)i;
    if (!is_reference_type(bt)) {
      oop m = _scratch_basic_type_mirrors[i].resolve();
      assert(m != nullptr, "sanity");
      bool success = archive_reachable_objects_from(1, _default_subgraph_info, m);
      assert(success, "sanity");

      log_trace(cds, heap, mirror)(
        "Archived %s mirror object from " PTR_FORMAT,
        type2name(bt), p2i(m));

      Universe::set_archived_basic_type_mirror_index(bt, append_root(m));
    }
  }

  GrowableArray<Klass*>* klasses = ArchiveBuilder::current()->klasses();
  assert(klasses != nullptr, "sanity");
  for (int i = 0; i < klasses->length(); i++) {
    Klass* orig_k = klasses->at(i);
    oop m = scratch_java_mirror(orig_k);
    if (m != nullptr) {
      Klass* buffered_k = ArchiveBuilder::get_buffered_klass(orig_k);
      bool success = archive_reachable_objects_from(1, _default_subgraph_info, m);
      guarantee(success, "scratch mirrors must point to only archivable objects");
      buffered_k->set_archived_java_mirror(append_root(m));
      ResourceMark rm;
      log_trace(cds, heap, mirror)(
        "Archived %s mirror object from " PTR_FORMAT,
        buffered_k->external_name(), p2i(m));

      // archive the resolved_referenes array
      if (buffered_k->is_instance_klass()) {
        InstanceKlass* ik = InstanceKlass::cast(buffered_k);
        oop rr = ik->constants()->prepare_resolved_references_for_archiving();
        if (rr != nullptr && !ArchiveHeapWriter::is_too_large_to_archive(rr)) {
          bool success = HeapShared::archive_reachable_objects_from(1, _default_subgraph_info, rr);
          assert(success, "must be");
          int root_index = append_root(rr);
          ik->constants()->cache()->set_archived_references(root_index);
        }
      }
    }
  }
}

void HeapShared::archive_strings() {
  oop shared_strings_array = StringTable::init_shared_table(_dumped_interned_strings);
  bool success = archive_reachable_objects_from(1, _default_subgraph_info, shared_strings_array);
  // We must succeed because:
  // - _dumped_interned_strings do not contain any large strings.
  // - StringTable::init_shared_table() doesn't create any large arrays.
  assert(success, "shared strings array must not point to arrays or strings that are too large to archive");
  StringTable::set_shared_strings_array_index(append_root(shared_strings_array));
}

void HeapShared::mark_native_pointers(oop orig_obj) {
  if (java_lang_Class::is_instance(orig_obj)) {
    ArchiveHeapWriter::mark_native_pointer(orig_obj, java_lang_Class::klass_offset());
    ArchiveHeapWriter::mark_native_pointer(orig_obj, java_lang_Class::array_klass_offset());
  }
}

// -- Handling of Enum objects
// Java Enum classes have synthetic <clinit> methods that look like this
//     enum MyEnum {FOO, BAR}
//     MyEnum::<clinint> {
//        /*static final MyEnum*/ MyEnum::FOO = new MyEnum("FOO");
//        /*static final MyEnum*/ MyEnum::BAR = new MyEnum("BAR");
//     }
//
// If MyEnum::FOO object is referenced by any of the archived subgraphs, we must
// ensure the archived value equals (in object address) to the runtime value of
// MyEnum::FOO.
//
// However, since MyEnum::<clinint> is synthetically generated by javac, there's
// no way of programmatically handling this inside the Java code (as you would handle
// ModuleLayer::EMPTY_LAYER, for example).
//
// Instead, we archive all static field of such Enum classes. At runtime,
// HeapShared::initialize_enum_klass() will skip the <clinit> method and pull
// the static fields out of the archived heap.
void HeapShared::check_enum_obj(int level,
                                KlassSubGraphInfo* subgraph_info,
                                oop orig_obj) {
  assert(level > 1, "must never be called at the first (outermost) level");
  Klass* k = orig_obj->klass();
  Klass* buffered_k = ArchiveBuilder::get_buffered_klass(k);
  if (!k->is_instance_klass()) {
    return;
  }
  InstanceKlass* ik = InstanceKlass::cast(k);
  if (ik->java_super() == vmClasses::Enum_klass() && !ik->has_archived_enum_objs()) {
    ResourceMark rm;
    ik->set_has_archived_enum_objs();
    buffered_k->set_has_archived_enum_objs();
    oop mirror = ik->java_mirror();

    for (JavaFieldStream fs(ik); !fs.done(); fs.next()) {
      if (fs.access_flags().is_static()) {
        fieldDescriptor& fd = fs.field_descriptor();
        if (fd.field_type() != T_OBJECT && fd.field_type() != T_ARRAY) {
          guarantee(false, "static field %s::%s must be T_OBJECT or T_ARRAY",
                    ik->external_name(), fd.name()->as_C_string());
        }
        oop oop_field = mirror->obj_field(fd.offset());
        if (oop_field == nullptr) {
          guarantee(false, "static field %s::%s must not be null",
                    ik->external_name(), fd.name()->as_C_string());
        } else if (oop_field->klass() != ik && oop_field->klass() != ik->array_klass_or_null()) {
          guarantee(false, "static field %s::%s is of the wrong type",
                    ik->external_name(), fd.name()->as_C_string());
        }
        bool success = archive_reachable_objects_from(level, subgraph_info, oop_field);
        assert(success, "VM should have exited with unarchivable objects for _level > 1");
        int root_index = append_root(oop_field);
        log_info(cds, heap)("Archived enum obj @%d %s::%s (" INTPTR_FORMAT ")",
                            root_index, ik->external_name(), fd.name()->as_C_string(),
                            p2i((oopDesc*)oop_field));
        SystemDictionaryShared::add_enum_klass_static_field(ik, root_index);
      }
    }
  }
}

// See comments in HeapShared::check_enum_obj()
bool HeapShared::initialize_enum_klass(InstanceKlass* k, TRAPS) {
  if (!ArchiveHeapLoader::is_in_use()) {
    return false;
  }

  RunTimeClassInfo* info = RunTimeClassInfo::get_for(k);
  assert(info != nullptr, "sanity");

  if (log_is_enabled(Info, cds, heap)) {
    ResourceMark rm;
    log_info(cds, heap)("Initializing Enum class: %s", k->external_name());
  }

  oop mirror = k->java_mirror();
  int i = 0;
  for (JavaFieldStream fs(k); !fs.done(); fs.next()) {
    if (fs.access_flags().is_static()) {
      int root_index = info->enum_klass_static_field_root_index_at(i++);
      fieldDescriptor& fd = fs.field_descriptor();
      assert(fd.field_type() == T_OBJECT || fd.field_type() == T_ARRAY, "must be");
      mirror->obj_field_put(fd.offset(), get_root(root_index, /*clear=*/true));
    }
  }
  return true;
}

void HeapShared::archive_objects(ArchiveHeapInfo *heap_info) {
  {
    NoSafepointVerifier nsv;

    _default_subgraph_info = init_subgraph_info(vmClasses::Object_klass(), false);

    // Cache for recording where the archived objects are copied to
    create_archived_object_cache();

    log_info(cds)("Heap range = [" PTR_FORMAT " - "  PTR_FORMAT "]",
                   UseCompressedOops ? p2i(CompressedOops::begin()) :
                                       p2i((address)G1CollectedHeap::heap()->reserved().start()),
                   UseCompressedOops ? p2i(CompressedOops::end()) :
                                       p2i((address)G1CollectedHeap::heap()->reserved().end()));
    copy_objects();

    CDSHeapVerifier::verify();
    check_default_subgraph_classes();
  }

  ArchiveHeapWriter::write(_pending_roots, heap_info);
}

void HeapShared::copy_interned_strings() {
  init_seen_objects_table();

  auto copier = [&] (oop s, bool value_ignored) {
    assert(s != nullptr, "sanity");
    assert(!ArchiveHeapWriter::is_string_too_large_to_archive(s), "large strings must have been filtered");
    bool success = archive_reachable_objects_from(1, _default_subgraph_info, s);
    assert(success, "must be");
    // Prevent string deduplication from changing the value field to
    // something not in the archive.
    java_lang_String::set_deduplication_forbidden(s);
  };
  _dumped_interned_strings->iterate_all(copier);

  delete_seen_objects_table();
}

void HeapShared::copy_special_objects() {
  // Archive special objects that do not belong to any subgraphs
  init_seen_objects_table();
  archive_java_mirrors();
  archive_strings();
  delete_seen_objects_table();
}

void HeapShared::copy_objects() {
  assert(HeapShared::can_write(), "must be");

  copy_interned_strings();
  copy_special_objects();

  archive_object_subgraphs(archive_subgraph_entry_fields,
                           false /* is_full_module_graph */);

  if (MetaspaceShared::use_full_module_graph()) {
    archive_object_subgraphs(fmg_archive_subgraph_entry_fields,
                             true /* is_full_module_graph */);
    Modules::verify_archived_modules();
  }
}

//
// Subgraph archiving support
//
HeapShared::DumpTimeKlassSubGraphInfoTable* HeapShared::_dump_time_subgraph_info_table = nullptr;
HeapShared::RunTimeKlassSubGraphInfoTable   HeapShared::_run_time_subgraph_info_table;

// Get the subgraph_info for Klass k. A new subgraph_info is created if
// there is no existing one for k. The subgraph_info records the "buffered"
// address of the class.
KlassSubGraphInfo* HeapShared::init_subgraph_info(Klass* k, bool is_full_module_graph) {
  assert(DumpSharedSpaces, "dump time only");
  bool created;
  Klass* buffered_k = ArchiveBuilder::get_buffered_klass(k);
  KlassSubGraphInfo* info =
    _dump_time_subgraph_info_table->put_if_absent(k, KlassSubGraphInfo(buffered_k, is_full_module_graph),
                                                  &created);
  assert(created, "must not initialize twice");
  return info;
}

KlassSubGraphInfo* HeapShared::get_subgraph_info(Klass* k) {
  assert(DumpSharedSpaces, "dump time only");
  KlassSubGraphInfo* info = _dump_time_subgraph_info_table->get(k);
  assert(info != nullptr, "must have been initialized");
  return info;
}

// Add an entry field to the current KlassSubGraphInfo.
void KlassSubGraphInfo::add_subgraph_entry_field(int static_field_offset, oop v) {
  assert(DumpSharedSpaces, "dump time only");
  if (_subgraph_entry_fields == nullptr) {
    _subgraph_entry_fields =
      new (mtClass) GrowableArray<int>(10, mtClass);
  }
  _subgraph_entry_fields->append(static_field_offset);
  _subgraph_entry_fields->append(HeapShared::append_root(v));
}

// Add the Klass* for an object in the current KlassSubGraphInfo's subgraphs.
// Only objects of boot classes can be included in sub-graph.
void KlassSubGraphInfo::add_subgraph_object_klass(Klass* orig_k) {
  assert(DumpSharedSpaces, "dump time only");
  Klass* buffered_k = ArchiveBuilder::get_buffered_klass(orig_k);

  if (_subgraph_object_klasses == nullptr) {
    _subgraph_object_klasses =
      new (mtClass) GrowableArray<Klass*>(50, mtClass);
  }

  assert(ArchiveBuilder::current()->is_in_buffer_space(buffered_k), "must be a shared class");

  if (_k == buffered_k) {
    // Don't add the Klass containing the sub-graph to it's own klass
    // initialization list.
    return;
  }

  if (buffered_k->is_instance_klass()) {
    assert(InstanceKlass::cast(buffered_k)->is_shared_boot_class(),
          "must be boot class");
    // vmClasses::xxx_klass() are not updated, need to check
    // the original Klass*
    if (orig_k == vmClasses::String_klass() ||
        orig_k == vmClasses::Object_klass()) {
      // Initialized early during VM initialization. No need to be added
      // to the sub-graph object class list.
      return;
    }
    check_allowed_klass(InstanceKlass::cast(orig_k));
  } else if (buffered_k->is_objArray_klass()) {
    Klass* abk = ObjArrayKlass::cast(buffered_k)->bottom_klass();
    if (abk->is_instance_klass()) {
      assert(InstanceKlass::cast(abk)->is_shared_boot_class(),
            "must be boot class");
      check_allowed_klass(InstanceKlass::cast(ObjArrayKlass::cast(orig_k)->bottom_klass()));
    }
    if (buffered_k == Universe::objectArrayKlassObj()) {
      // Initialized early during Universe::genesis. No need to be added
      // to the list.
      return;
    }
  } else {
    assert(buffered_k->is_typeArray_klass(), "must be");
    // Primitive type arrays are created early during Universe::genesis.
    return;
  }

  if (log_is_enabled(Debug, cds, heap)) {
    if (!_subgraph_object_klasses->contains(buffered_k)) {
      ResourceMark rm;
      log_debug(cds, heap)("Adding klass %s", orig_k->external_name());
    }
  }

  _subgraph_object_klasses->append_if_missing(buffered_k);
  _has_non_early_klasses |= is_non_early_klass(orig_k);
}

void KlassSubGraphInfo::check_allowed_klass(InstanceKlass* ik) {
  if (ik->module()->name() == vmSymbols::java_base()) {
    assert(ik->package() != nullptr, "classes in java.base cannot be in unnamed package");
    return;
  }

#ifndef PRODUCT
  if (!ik->module()->is_named() && ik->package() == nullptr) {
    // This class is loaded by ArchiveHeapTestClass
    return;
  }
  const char* extra_msg = ", or in an unnamed package of an unnamed module";
#else
  const char* extra_msg = "";
#endif

  ResourceMark rm;
  log_error(cds, heap)("Class %s not allowed in archive heap. Must be in java.base%s",
                       ik->external_name(), extra_msg);
  MetaspaceShared::unrecoverable_writing_error();
}

bool KlassSubGraphInfo::is_non_early_klass(Klass* k) {
  if (k->is_objArray_klass()) {
    k = ObjArrayKlass::cast(k)->bottom_klass();
  }
  if (k->is_instance_klass()) {
    if (!SystemDictionaryShared::is_early_klass(InstanceKlass::cast(k))) {
      ResourceMark rm;
      log_info(cds, heap)("non-early: %s", k->external_name());
      return true;
    } else {
      return false;
    }
  } else {
    return false;
  }
}

// Initialize an archived subgraph_info_record from the given KlassSubGraphInfo.
void ArchivedKlassSubGraphInfoRecord::init(KlassSubGraphInfo* info) {
  _k = info->klass();
  _entry_field_records = nullptr;
  _subgraph_object_klasses = nullptr;
  _is_full_module_graph = info->is_full_module_graph();

  if (_is_full_module_graph) {
    // Consider all classes referenced by the full module graph as early -- we will be
    // allocating objects of these classes during JVMTI early phase, so they cannot
    // be processed by (non-early) JVMTI ClassFileLoadHook
    _has_non_early_klasses = false;
  } else {
    _has_non_early_klasses = info->has_non_early_klasses();
  }

  if (_has_non_early_klasses) {
    ResourceMark rm;
    log_info(cds, heap)(
          "Subgraph of klass %s has non-early klasses and cannot be used when JVMTI ClassFileLoadHook is enabled",
          _k->external_name());
  }

  // populate the entry fields
  GrowableArray<int>* entry_fields = info->subgraph_entry_fields();
  if (entry_fields != nullptr) {
    int num_entry_fields = entry_fields->length();
    assert(num_entry_fields % 2 == 0, "sanity");
    _entry_field_records =
      ArchiveBuilder::new_ro_array<int>(num_entry_fields);
    for (int i = 0 ; i < num_entry_fields; i++) {
      _entry_field_records->at_put(i, entry_fields->at(i));
    }
  }

  // the Klasses of the objects in the sub-graphs
  GrowableArray<Klass*>* subgraph_object_klasses = info->subgraph_object_klasses();
  if (subgraph_object_klasses != nullptr) {
    int num_subgraphs_klasses = subgraph_object_klasses->length();
    _subgraph_object_klasses =
      ArchiveBuilder::new_ro_array<Klass*>(num_subgraphs_klasses);
    for (int i = 0; i < num_subgraphs_klasses; i++) {
      Klass* subgraph_k = subgraph_object_klasses->at(i);
      if (log_is_enabled(Info, cds, heap)) {
        ResourceMark rm;
        log_info(cds, heap)(
          "Archived object klass %s (%2d) => %s",
          _k->external_name(), i, subgraph_k->external_name());
      }
      _subgraph_object_klasses->at_put(i, subgraph_k);
      ArchivePtrMarker::mark_pointer(_subgraph_object_klasses->adr_at(i));
    }
  }

  ArchivePtrMarker::mark_pointer(&_k);
  ArchivePtrMarker::mark_pointer(&_entry_field_records);
  ArchivePtrMarker::mark_pointer(&_subgraph_object_klasses);
}

struct CopyKlassSubGraphInfoToArchive : StackObj {
  CompactHashtableWriter* _writer;
  CopyKlassSubGraphInfoToArchive(CompactHashtableWriter* writer) : _writer(writer) {}

  bool do_entry(Klass* klass, KlassSubGraphInfo& info) {
    if (info.subgraph_object_klasses() != nullptr || info.subgraph_entry_fields() != nullptr) {
      ArchivedKlassSubGraphInfoRecord* record =
        (ArchivedKlassSubGraphInfoRecord*)ArchiveBuilder::ro_region_alloc(sizeof(ArchivedKlassSubGraphInfoRecord));
      record->init(&info);

      Klass* buffered_k = ArchiveBuilder::get_buffered_klass(klass);
      unsigned int hash = SystemDictionaryShared::hash_for_shared_dictionary((address)buffered_k);
      u4 delta = ArchiveBuilder::current()->any_to_offset_u4(record);
      _writer->add(hash, delta);
    }
    return true; // keep on iterating
  }
};

// Build the records of archived subgraph infos, which include:
// - Entry points to all subgraphs from the containing class mirror. The entry
//   points are static fields in the mirror. For each entry point, the field
//   offset, and value are recorded in the sub-graph
//   info. The value is stored back to the corresponding field at runtime.
// - A list of klasses that need to be loaded/initialized before archived
//   java object sub-graph can be accessed at runtime.
void HeapShared::write_subgraph_info_table() {
  // Allocate the contents of the hashtable(s) inside the RO region of the CDS archive.
  DumpTimeKlassSubGraphInfoTable* d_table = _dump_time_subgraph_info_table;
  CompactHashtableStats stats;

  _run_time_subgraph_info_table.reset();

  CompactHashtableWriter writer(d_table->_count, &stats);
  CopyKlassSubGraphInfoToArchive copy(&writer);
  d_table->iterate(&copy);
  writer.dump(&_run_time_subgraph_info_table, "subgraphs");

#ifndef PRODUCT
  if (ArchiveHeapTestClass != nullptr) {
    size_t len = strlen(ArchiveHeapTestClass) + 1;
    Array<char>* array = ArchiveBuilder::new_ro_array<char>((int)len);
    strncpy(array->adr_at(0), ArchiveHeapTestClass, len);
    _archived_ArchiveHeapTestClass = array;
  }
#endif
  if (log_is_enabled(Info, cds, heap)) {
    print_stats();
  }
}

void HeapShared::init_roots(oop roots_oop) {
  if (roots_oop != nullptr) {
    assert(ArchiveHeapLoader::is_in_use(), "must be");
    _roots = OopHandle(Universe::vm_global(), roots_oop);
  }
}

void HeapShared::serialize_tables(SerializeClosure* soc) {

#ifndef PRODUCT
  soc->do_ptr(&_archived_ArchiveHeapTestClass);
  if (soc->reading() && _archived_ArchiveHeapTestClass != nullptr) {
    _test_class_name = _archived_ArchiveHeapTestClass->adr_at(0);
    setup_test_class(_test_class_name);
  }
#endif

  _run_time_subgraph_info_table.serialize_header(soc);
}

static void verify_the_heap(Klass* k, const char* which) {
  if (VerifyArchivedFields > 0) {
    ResourceMark rm;
    log_info(cds, heap)("Verify heap %s initializing static field(s) in %s",
                        which, k->external_name());

    VM_Verify verify_op;
    VMThread::execute(&verify_op);

    if (VerifyArchivedFields > 1 && is_init_completed()) {
      // At this time, the oop->klass() of some archived objects in the heap may not
      // have been loaded into the system dictionary yet. Nevertheless, oop->klass() should
      // have enough information (object size, oop maps, etc) so that a GC can be safely
      // performed.
      //
      // -XX:VerifyArchivedFields=2 force a GC to happen in such an early stage
      // to check for GC safety.
      log_info(cds, heap)("Trigger GC %s initializing static field(s) in %s",
                          which, k->external_name());
      FlagSetting fs1(VerifyBeforeGC, true);
      FlagSetting fs2(VerifyDuringGC, true);
      FlagSetting fs3(VerifyAfterGC,  true);
      Universe::heap()->collect(GCCause::_java_lang_system_gc);
    }
  }
}

// Before GC can execute, we must ensure that all oops reachable from HeapShared::roots()
// have a valid klass. I.e., oopDesc::klass() must have already been resolved.
//
// Note: if a ArchivedKlassSubGraphInfoRecord contains non-early classes, and JVMTI
// ClassFileLoadHook is enabled, it's possible for this class to be dynamically replaced. In
// this case, we will not load the ArchivedKlassSubGraphInfoRecord and will clear its roots.
void HeapShared::resolve_classes(JavaThread* current) {
  assert(UseSharedSpaces, "runtime only!");
  if (!ArchiveHeapLoader::is_in_use()) {
    return; // nothing to do
  }
  resolve_classes_for_subgraphs(current, archive_subgraph_entry_fields);
  resolve_classes_for_subgraphs(current, fmg_archive_subgraph_entry_fields);
}

void HeapShared::resolve_classes_for_subgraphs(JavaThread* current, ArchivableStaticFieldInfo fields[]) {
  for (int i = 0; fields[i].valid(); i++) {
    ArchivableStaticFieldInfo* info = &fields[i];
    TempNewSymbol klass_name = SymbolTable::new_symbol(info->klass_name);
    InstanceKlass* k = SystemDictionaryShared::find_builtin_class(klass_name);
    assert(k != nullptr && k->is_shared_boot_class(), "sanity");
    resolve_classes_for_subgraph_of(current, k);
  }
}

void HeapShared::resolve_classes_for_subgraph_of(JavaThread* current, Klass* k) {
  JavaThread* THREAD = current;
  ExceptionMark em(THREAD);
  const ArchivedKlassSubGraphInfoRecord* record =
   resolve_or_init_classes_for_subgraph_of(k, /*do_init=*/false, THREAD);
  if (HAS_PENDING_EXCEPTION) {
   CLEAR_PENDING_EXCEPTION;
  }
  if (record == nullptr) {
   clear_archived_roots_of(k);
  }
}

void HeapShared::initialize_from_archived_subgraph(JavaThread* current, Klass* k) {
  JavaThread* THREAD = current;
  if (!ArchiveHeapLoader::is_in_use()) {
    return; // nothing to do
  }

  ExceptionMark em(THREAD);
  const ArchivedKlassSubGraphInfoRecord* record =
    resolve_or_init_classes_for_subgraph_of(k, /*do_init=*/true, THREAD);

  if (HAS_PENDING_EXCEPTION) {
    CLEAR_PENDING_EXCEPTION;
    // None of the field value will be set if there was an exception when initializing the classes.
    // The java code will not see any of the archived objects in the
    // subgraphs referenced from k in this case.
    return;
  }

  if (record != nullptr) {
    init_archived_fields_for(k, record);
  }
}

const ArchivedKlassSubGraphInfoRecord*
HeapShared::resolve_or_init_classes_for_subgraph_of(Klass* k, bool do_init, TRAPS) {
  assert(!DumpSharedSpaces, "Should not be called with DumpSharedSpaces");

  if (!k->is_shared()) {
    return nullptr;
  }
  unsigned int hash = SystemDictionaryShared::hash_for_shared_dictionary_quick(k);
  const ArchivedKlassSubGraphInfoRecord* record = _run_time_subgraph_info_table.lookup(k, hash, 0);

#ifndef PRODUCT
  if (_test_class_name != nullptr && k->name()->equals(_test_class_name) && record != nullptr) {
    _test_class = k;
    _test_class_record = record;
  }
#endif

  // Initialize from archived data. Currently this is done only
  // during VM initialization time. No lock is needed.
  if (record != nullptr) {
    if (record->is_full_module_graph() && !MetaspaceShared::use_full_module_graph()) {
      if (log_is_enabled(Info, cds, heap)) {
        ResourceMark rm(THREAD);
        log_info(cds, heap)("subgraph %s cannot be used because full module graph is disabled",
                            k->external_name());
      }
      return nullptr;
    }

    if (record->has_non_early_klasses() && JvmtiExport::should_post_class_file_load_hook()) {
      if (log_is_enabled(Info, cds, heap)) {
        ResourceMark rm(THREAD);
        log_info(cds, heap)("subgraph %s cannot be used because JVMTI ClassFileLoadHook is enabled",
                            k->external_name());
      }
      return nullptr;
    }

    if (log_is_enabled(Info, cds, heap)) {
      ResourceMark rm;
      log_info(cds, heap)("%s subgraph %s ", do_init ? "init" : "resolve", k->external_name());
    }

    resolve_or_init(k, do_init, CHECK_NULL);

    // Load/link/initialize the klasses of the objects in the subgraph.
    // nullptr class loader is used.
    Array<Klass*>* klasses = record->subgraph_object_klasses();
    if (klasses != nullptr) {
      for (int i = 0; i < klasses->length(); i++) {
        Klass* klass = klasses->at(i);
        if (!klass->is_shared()) {
          return nullptr;
        }
        resolve_or_init(klass, do_init, CHECK_NULL);
      }
    }
  }

  return record;
}

void HeapShared::resolve_or_init(Klass* k, bool do_init, TRAPS) {
  if (!do_init) {
    if (k->class_loader_data() == nullptr) {
      Klass* resolved_k = SystemDictionary::resolve_or_null(k->name(), CHECK);
      assert(resolved_k == k, "classes used by archived heap must not be replaced by JVMTI ClassFileLoadHook");
    }
  } else {
    assert(k->class_loader_data() != nullptr, "must have been resolved by HeapShared::resolve_classes");
    if (k->is_instance_klass()) {
      InstanceKlass* ik = InstanceKlass::cast(k);
      ik->initialize(CHECK);
    } else if (k->is_objArray_klass()) {
      ObjArrayKlass* oak = ObjArrayKlass::cast(k);
      oak->initialize(CHECK);
    }
  }
}

void HeapShared::init_archived_fields_for(Klass* k, const ArchivedKlassSubGraphInfoRecord* record) {
  verify_the_heap(k, "before");

  // Load the subgraph entry fields from the record and store them back to
  // the corresponding fields within the mirror.
  oop m = k->java_mirror();
  Array<int>* entry_field_records = record->entry_field_records();
  if (entry_field_records != nullptr) {
    int efr_len = entry_field_records->length();
    assert(efr_len % 2 == 0, "sanity");
    for (int i = 0; i < efr_len; i += 2) {
      int field_offset = entry_field_records->at(i);
      int root_index = entry_field_records->at(i+1);
      oop v = get_root(root_index, /*clear=*/true);
      m->obj_field_put(field_offset, v);
      log_debug(cds, heap)("  " PTR_FORMAT " init field @ %2d = " PTR_FORMAT, p2i(k), field_offset, p2i(v));
    }

    // Done. Java code can see the archived sub-graphs referenced from k's
    // mirror after this point.
    if (log_is_enabled(Info, cds, heap)) {
      ResourceMark rm;
      log_info(cds, heap)("initialize_from_archived_subgraph %s " PTR_FORMAT "%s",
                          k->external_name(), p2i(k), JvmtiExport::is_early_phase() ? " (early)" : "");
    }
  }

  verify_the_heap(k, "after ");
}

void HeapShared::clear_archived_roots_of(Klass* k) {
  unsigned int hash = SystemDictionaryShared::hash_for_shared_dictionary_quick(k);
  const ArchivedKlassSubGraphInfoRecord* record = _run_time_subgraph_info_table.lookup(k, hash, 0);
  if (record != nullptr) {
    Array<int>* entry_field_records = record->entry_field_records();
    if (entry_field_records != nullptr) {
      int efr_len = entry_field_records->length();
      assert(efr_len % 2 == 0, "sanity");
      for (int i = 0; i < efr_len; i += 2) {
        int root_index = entry_field_records->at(i+1);
        clear_root(root_index);
      }
    }
  }
}

class WalkOopAndArchiveClosure: public BasicOopIterateClosure {
  int _level;
  bool _record_klasses_only;
  KlassSubGraphInfo* _subgraph_info;
  oop _referencing_obj;

  // The following are for maintaining a stack for determining
  // CachedOopInfo::_referrer
  static WalkOopAndArchiveClosure* _current;
  WalkOopAndArchiveClosure* _last;
 public:
  WalkOopAndArchiveClosure(int level,
                           bool record_klasses_only,
                           KlassSubGraphInfo* subgraph_info,
                           oop orig) :
    _level(level),
    _record_klasses_only(record_klasses_only),
    _subgraph_info(subgraph_info),
    _referencing_obj(orig) {
    _last = _current;
    _current = this;
  }
  ~WalkOopAndArchiveClosure() {
    _current = _last;
  }
  void do_oop(narrowOop *p) { WalkOopAndArchiveClosure::do_oop_work(p); }
  void do_oop(      oop *p) { WalkOopAndArchiveClosure::do_oop_work(p); }

 protected:
  template <class T> void do_oop_work(T *p) {
    oop obj = RawAccess<>::oop_load(p);
    if (!CompressedOops::is_null(obj)) {
      size_t field_delta = pointer_delta(p, _referencing_obj, sizeof(char));

      if (!_record_klasses_only && log_is_enabled(Debug, cds, heap)) {
        ResourceMark rm;
        log_debug(cds, heap)("(%d) %s[" SIZE_FORMAT "] ==> " PTR_FORMAT " size " SIZE_FORMAT " %s", _level,
                             _referencing_obj->klass()->external_name(), field_delta,
                             p2i(obj), obj->size() * HeapWordSize, obj->klass()->external_name());
        if (log_is_enabled(Trace, cds, heap)) {
          LogTarget(Trace, cds, heap) log;
          LogStream out(log);
          obj->print_on(&out);
        }
      }

      bool success = HeapShared::archive_reachable_objects_from(
          _level + 1, _subgraph_info, obj);
      assert(success, "VM should have exited with unarchivable objects for _level > 1");
    }
  }

 public:
  static WalkOopAndArchiveClosure* current()  { return _current;              }
  oop referencing_obj()                       { return _referencing_obj;      }
  KlassSubGraphInfo* subgraph_info()          { return _subgraph_info;        }
};

WalkOopAndArchiveClosure* WalkOopAndArchiveClosure::_current = nullptr;

HeapShared::CachedOopInfo HeapShared::make_cached_oop_info() {
  WalkOopAndArchiveClosure* walker = WalkOopAndArchiveClosure::current();
  oop referrer = (walker == nullptr) ? nullptr : walker->referencing_obj();
  return CachedOopInfo(referrer);
}

// (1) If orig_obj has not been archived yet, archive it.
// (2) If orig_obj has not been seen yet (since start_recording_subgraph() was called),
//     trace all  objects that are reachable from it, and make sure these objects are archived.
// (3) Record the klasses of all orig_obj and all reachable objects.
bool HeapShared::archive_reachable_objects_from(int level,
                                                KlassSubGraphInfo* subgraph_info,
                                                oop orig_obj) {
  assert(orig_obj != nullptr, "must be");

  if (!JavaClasses::is_supported_for_archiving(orig_obj)) {
    // This object has injected fields that cannot be supported easily, so we disallow them for now.
    // If you get an error here, you probably made a change in the JDK library that has added
    // these objects that are referenced (directly or indirectly) by static fields.
    ResourceMark rm;
    log_error(cds, heap)("Cannot archive object of class %s", orig_obj->klass()->external_name());
    MetaspaceShared::unrecoverable_writing_error();
  }

  // java.lang.Class instances cannot be included in an archived object sub-graph. We only support
  // them as Klass::_archived_mirror because they need to be specially restored at run time.
  //
  // If you get an error here, you probably made a change in the JDK library that has added a Class
  // object that is referenced (directly or indirectly) by static fields.
  if (java_lang_Class::is_instance(orig_obj) && subgraph_info != _default_subgraph_info) {
    log_error(cds, heap)("(%d) Unknown java.lang.Class object is in the archived sub-graph", level);
    MetaspaceShared::unrecoverable_writing_error();
  }

  if (has_been_seen_during_subgraph_recording(orig_obj)) {
    // orig_obj has already been archived and traced. Nothing more to do.
    return true;
  } else {
    set_has_been_seen_during_subgraph_recording(orig_obj);
  }

  bool already_archived = has_been_archived(orig_obj);
  bool record_klasses_only = already_archived;
  if (!already_archived) {
    ++_num_new_archived_objs;
    if (!archive_object(orig_obj)) {
      // Skip archiving the sub-graph referenced from the current entry field.
      ResourceMark rm;
      log_error(cds, heap)(
        "Cannot archive the sub-graph referenced from %s object ("
        PTR_FORMAT ") size " SIZE_FORMAT ", skipped.",
        orig_obj->klass()->external_name(), p2i(orig_obj), orig_obj->size() * HeapWordSize);
      if (level == 1) {
        // Don't archive a subgraph root that's too big. For archives static fields, that's OK
        // as the Java code will take care of initializing this field dynamically.
        return false;
      } else {
        // We don't know how to handle an object that has been archived, but some of its reachable
        // objects cannot be archived. Bail out for now. We might need to fix this in the future if
        // we have a real use case.
        MetaspaceShared::unrecoverable_writing_error();
      }
    }
  }

  Klass *orig_k = orig_obj->klass();
  subgraph_info->add_subgraph_object_klass(orig_k);

  WalkOopAndArchiveClosure walker(level, record_klasses_only, subgraph_info, orig_obj);
  orig_obj->oop_iterate(&walker);

  check_enum_obj(level + 1, subgraph_info, orig_obj);
  return true;
}

//
// Start from the given static field in a java mirror and archive the
// complete sub-graph of java heap objects that are reached directly
// or indirectly from the starting object by following references.
// Sub-graph archiving restrictions (current):
//
// - All classes of objects in the archived sub-graph (including the
//   entry class) must be boot class only.
// - No java.lang.Class instance (java mirror) can be included inside
//   an archived sub-graph. Mirror can only be the sub-graph entry object.
//
// The Java heap object sub-graph archiving process (see
// WalkOopAndArchiveClosure):
//
// 1) Java object sub-graph archiving starts from a given static field
// within a Class instance (java mirror). If the static field is a
// reference field and points to a non-null java object, proceed to
// the next step.
//
// 2) Archives the referenced java object. If an archived copy of the
// current object already exists, updates the pointer in the archived
// copy of the referencing object to point to the current archived object.
// Otherwise, proceed to the next step.
//
// 3) Follows all references within the current java object and recursively
// archive the sub-graph of objects starting from each reference.
//
// 4) Updates the pointer in the archived copy of referencing object to
// point to the current archived object.
//
// 5) The Klass of the current java object is added to the list of Klasses
// for loading and initializing before any object in the archived graph can
// be accessed at runtime.
//
void HeapShared::archive_reachable_objects_from_static_field(InstanceKlass *k,
                                                             const char* klass_name,
                                                             int field_offset,
                                                             const char* field_name) {
  assert(DumpSharedSpaces, "dump time only");
  assert(k->is_shared_boot_class(), "must be boot class");

  oop m = k->java_mirror();

  KlassSubGraphInfo* subgraph_info = get_subgraph_info(k);
  oop f = m->obj_field(field_offset);

  log_debug(cds, heap)("Start archiving from: %s::%s (" PTR_FORMAT ")", klass_name, field_name, p2i(f));

  if (!CompressedOops::is_null(f)) {
    if (log_is_enabled(Trace, cds, heap)) {
      LogTarget(Trace, cds, heap) log;
      LogStream out(log);
      f->print_on(&out);
    }

    bool success = archive_reachable_objects_from(1, subgraph_info, f);
    if (!success) {
      log_error(cds, heap)("Archiving failed %s::%s (some reachable objects cannot be archived)",
                           klass_name, field_name);
    } else {
      // Note: the field value is not preserved in the archived mirror.
      // Record the field as a new subGraph entry point. The recorded
      // information is restored from the archive at runtime.
      subgraph_info->add_subgraph_entry_field(field_offset, f);
      log_info(cds, heap)("Archived field %s::%s => " PTR_FORMAT, klass_name, field_name, p2i(f));
    }
  } else {
    // The field contains null, we still need to record the entry point,
    // so it can be restored at runtime.
    subgraph_info->add_subgraph_entry_field(field_offset, nullptr);
  }
}

#ifndef PRODUCT
class VerifySharedOopClosure: public BasicOopIterateClosure {
 public:
  void do_oop(narrowOop *p) { VerifySharedOopClosure::do_oop_work(p); }
  void do_oop(      oop *p) { VerifySharedOopClosure::do_oop_work(p); }

 protected:
  template <class T> void do_oop_work(T *p) {
    oop obj = RawAccess<>::oop_load(p);
    if (!CompressedOops::is_null(obj)) {
      HeapShared::verify_reachable_objects_from(obj);
    }
  }
};

void HeapShared::verify_subgraph_from_static_field(InstanceKlass* k, int field_offset) {
  assert(DumpSharedSpaces, "dump time only");
  assert(k->is_shared_boot_class(), "must be boot class");

  oop m = k->java_mirror();
  oop f = m->obj_field(field_offset);
  if (!CompressedOops::is_null(f)) {
    verify_subgraph_from(f);
  }
}

void HeapShared::verify_subgraph_from(oop orig_obj) {
  if (!has_been_archived(orig_obj)) {
    // It's OK for the root of a subgraph to be not archived. See comments in
    // archive_reachable_objects_from().
    return;
  }

  // Verify that all objects reachable from orig_obj are archived.
  init_seen_objects_table();
  verify_reachable_objects_from(orig_obj);
  delete_seen_objects_table();
}

void HeapShared::verify_reachable_objects_from(oop obj) {
  _num_total_verifications ++;
  if (!has_been_seen_during_subgraph_recording(obj)) {
    set_has_been_seen_during_subgraph_recording(obj);
    assert(has_been_archived(obj), "must be");
    VerifySharedOopClosure walker;
    obj->oop_iterate(&walker);
  }
}
#endif

// The "default subgraph" contains special objects (see heapShared.hpp) that
// can be accessed before we load any Java classes (including java/lang/Class).
// Make sure that these are only instances of the very few specific types
// that we can handle.
void HeapShared::check_default_subgraph_classes() {
  GrowableArray<Klass*>* klasses = _default_subgraph_info->subgraph_object_klasses();
  int num = klasses->length();
  for (int i = 0; i < num; i++) {
    Klass* subgraph_k = klasses->at(i);
    if (log_is_enabled(Info, cds, heap)) {
      ResourceMark rm;
      log_info(cds, heap)(
          "Archived object klass (default subgraph %d) => %s",
          i, subgraph_k->external_name());
    }

    guarantee(subgraph_k->name()->equals("java/lang/Class") ||
              subgraph_k->name()->equals("java/lang/String") ||
              subgraph_k->name()->equals("[Ljava/lang/Object;") ||
              subgraph_k->name()->equals("[C") ||
              subgraph_k->name()->equals("[B"),
              "default subgraph can have only these objects");
  }
}

HeapShared::SeenObjectsTable* HeapShared::_seen_objects_table = nullptr;
int HeapShared::_num_new_walked_objs;
int HeapShared::_num_new_archived_objs;
int HeapShared::_num_old_recorded_klasses;

int HeapShared::_num_total_subgraph_recordings = 0;
int HeapShared::_num_total_walked_objs = 0;
int HeapShared::_num_total_archived_objs = 0;
int HeapShared::_num_total_recorded_klasses = 0;
int HeapShared::_num_total_verifications = 0;

bool HeapShared::has_been_seen_during_subgraph_recording(oop obj) {
  return _seen_objects_table->get(obj) != nullptr;
}

void HeapShared::set_has_been_seen_during_subgraph_recording(oop obj) {
  assert(!has_been_seen_during_subgraph_recording(obj), "sanity");
  _seen_objects_table->put(obj, true);
  ++ _num_new_walked_objs;
}

void HeapShared::start_recording_subgraph(InstanceKlass *k, const char* class_name, bool is_full_module_graph) {
  log_info(cds, heap)("Start recording subgraph(s) for archived fields in %s", class_name);
  init_subgraph_info(k, is_full_module_graph);
  init_seen_objects_table();
  _num_new_walked_objs = 0;
  _num_new_archived_objs = 0;
  _num_old_recorded_klasses = get_subgraph_info(k)->num_subgraph_object_klasses();
}

void HeapShared::done_recording_subgraph(InstanceKlass *k, const char* class_name) {
  int num_new_recorded_klasses = get_subgraph_info(k)->num_subgraph_object_klasses() -
    _num_old_recorded_klasses;
  log_info(cds, heap)("Done recording subgraph(s) for archived fields in %s: "
                      "walked %d objs, archived %d new objs, recorded %d classes",
                      class_name, _num_new_walked_objs, _num_new_archived_objs,
                      num_new_recorded_klasses);

  delete_seen_objects_table();

  _num_total_subgraph_recordings ++;
  _num_total_walked_objs      += _num_new_walked_objs;
  _num_total_archived_objs    += _num_new_archived_objs;
  _num_total_recorded_klasses +=  num_new_recorded_klasses;
}

class ArchivableStaticFieldFinder: public FieldClosure {
  InstanceKlass* _ik;
  Symbol* _field_name;
  bool _found;
  int _offset;
public:
  ArchivableStaticFieldFinder(InstanceKlass* ik, Symbol* field_name) :
    _ik(ik), _field_name(field_name), _found(false), _offset(-1) {}

  virtual void do_field(fieldDescriptor* fd) {
    if (fd->name() == _field_name) {
      assert(!_found, "fields can never be overloaded");
      if (is_reference_type(fd->field_type())) {
        _found = true;
        _offset = fd->offset();
      }
    }
  }
  bool found()     { return _found;  }
  int offset()     { return _offset; }
};

void HeapShared::init_subgraph_entry_fields(ArchivableStaticFieldInfo fields[],
                                            TRAPS) {
  for (int i = 0; fields[i].valid(); i++) {
    ArchivableStaticFieldInfo* info = &fields[i];
    TempNewSymbol klass_name =  SymbolTable::new_symbol(info->klass_name);
    TempNewSymbol field_name =  SymbolTable::new_symbol(info->field_name);
    ResourceMark rm; // for stringStream::as_string() etc.

#ifndef PRODUCT
    bool is_test_class = (ArchiveHeapTestClass != nullptr) && (strcmp(info->klass_name, ArchiveHeapTestClass) == 0);
#else
    bool is_test_class = false;
#endif

    if (is_test_class) {
      log_warning(cds)("Loading ArchiveHeapTestClass %s ...", ArchiveHeapTestClass);
    }

    Klass* k = SystemDictionary::resolve_or_fail(klass_name, true, THREAD);
    if (HAS_PENDING_EXCEPTION) {
      CLEAR_PENDING_EXCEPTION;
      stringStream st;
      st.print("Fail to initialize archive heap: %s cannot be loaded by the boot loader", info->klass_name);
      THROW_MSG(vmSymbols::java_lang_IllegalArgumentException(), st.as_string());
    }

    if (!k->is_instance_klass()) {
      stringStream st;
      st.print("Fail to initialize archive heap: %s is not an instance class", info->klass_name);
      THROW_MSG(vmSymbols::java_lang_IllegalArgumentException(), st.as_string());
    }

    InstanceKlass* ik = InstanceKlass::cast(k);
    assert(InstanceKlass::cast(ik)->is_shared_boot_class(),
           "Only support boot classes");

    if (is_test_class) {
      if (ik->module()->is_named()) {
        // We don't want ArchiveHeapTestClass to be abused to easily load/initialize arbitrary
        // core-lib classes. You need to at least append to the bootclasspath.
        stringStream st;
        st.print("ArchiveHeapTestClass %s is not in unnamed module", ArchiveHeapTestClass);
        THROW_MSG(vmSymbols::java_lang_IllegalArgumentException(), st.as_string());
      }

      if (ik->package() != nullptr) {
        // This restriction makes HeapShared::is_a_test_class_in_unnamed_module() easy.
        stringStream st;
        st.print("ArchiveHeapTestClass %s is not in unnamed package", ArchiveHeapTestClass);
        THROW_MSG(vmSymbols::java_lang_IllegalArgumentException(), st.as_string());
      }
    } else {
      if (ik->module()->name() != vmSymbols::java_base()) {
        // We don't want to deal with cases when a module is unavailable at runtime.
        // FUTURE -- load from archived heap only when module graph has not changed
        //           between dump and runtime.
        stringStream st;
        st.print("%s is not in java.base module", info->klass_name);
        THROW_MSG(vmSymbols::java_lang_IllegalArgumentException(), st.as_string());
      }
    }

    if (is_test_class) {
      log_warning(cds)("Initializing ArchiveHeapTestClass %s ...", ArchiveHeapTestClass);
    }
    ik->initialize(CHECK);

    ArchivableStaticFieldFinder finder(ik, field_name);
    ik->do_local_static_fields(&finder);
    if (!finder.found()) {
      stringStream st;
      st.print("Unable to find the static T_OBJECT field %s::%s", info->klass_name, info->field_name);
      THROW_MSG(vmSymbols::java_lang_IllegalArgumentException(), st.as_string());
    }

    info->klass = ik;
    info->offset = finder.offset();
  }
}

void HeapShared::init_subgraph_entry_fields(TRAPS) {
  assert(HeapShared::can_write(), "must be");
  _dump_time_subgraph_info_table = new (mtClass)DumpTimeKlassSubGraphInfoTable();
  init_subgraph_entry_fields(archive_subgraph_entry_fields, CHECK);
  if (MetaspaceShared::use_full_module_graph()) {
    init_subgraph_entry_fields(fmg_archive_subgraph_entry_fields, CHECK);
  }
}

#ifndef PRODUCT
void HeapShared::setup_test_class(const char* test_class_name) {
  ArchivableStaticFieldInfo* p = archive_subgraph_entry_fields;
  int num_slots = sizeof(archive_subgraph_entry_fields) / sizeof(ArchivableStaticFieldInfo);
  assert(p[num_slots - 2].klass_name == nullptr, "must have empty slot that's patched below");
  assert(p[num_slots - 1].klass_name == nullptr, "must have empty slot that marks the end of the list");

  if (test_class_name != nullptr) {
    p[num_slots - 2].klass_name = test_class_name;
    p[num_slots - 2].field_name = ARCHIVE_TEST_FIELD_NAME;
  }
}

// See if ik is one of the test classes that are pulled in by -XX:ArchiveHeapTestClass
// during runtime. This may be called before the module system is initialized so
// we cannot rely on InstanceKlass::module(), etc.
bool HeapShared::is_a_test_class_in_unnamed_module(Klass* ik) {
  if (_test_class != nullptr) {
    if (ik == _test_class) {
      return true;
    }
    Array<Klass*>* klasses = _test_class_record->subgraph_object_klasses();
    if (klasses == nullptr) {
      return false;
    }

    for (int i = 0; i < klasses->length(); i++) {
      Klass* k = klasses->at(i);
      if (k == ik) {
        Symbol* name;
        if (k->is_instance_klass()) {
          name = InstanceKlass::cast(k)->name();
        } else if (k->is_objArray_klass()) {
          Klass* bk = ObjArrayKlass::cast(k)->bottom_klass();
          if (!bk->is_instance_klass()) {
            return false;
          }
          name = bk->name();
        } else {
          return false;
        }

        // See KlassSubGraphInfo::check_allowed_klass() - only two types of
        // classes are allowed:
        //   (A) java.base classes (which must not be in the unnamed module)
        //   (B) test classes which must be in the unnamed package of the unnamed module.
        // So if we see a '/' character in the class name, it must be in (A);
        // otherwise it must be in (B).
        if (name->index_of_at(0, "/", 1)  >= 0) {
          return false; // (A)
        }

        return true; // (B)
      }
    }
  }

  return false;
}
#endif

void HeapShared::init_for_dumping(TRAPS) {
  if (HeapShared::can_write()) {
    setup_test_class(ArchiveHeapTestClass);
    _dumped_interned_strings = new (mtClass)DumpedInternedStrings();
    init_subgraph_entry_fields(CHECK);
  }
}

void HeapShared::archive_object_subgraphs(ArchivableStaticFieldInfo fields[],
                                          bool is_full_module_graph) {
  _num_total_subgraph_recordings = 0;
  _num_total_walked_objs = 0;
  _num_total_archived_objs = 0;
  _num_total_recorded_klasses = 0;
  _num_total_verifications = 0;

  // For each class X that has one or more archived fields:
  // [1] Dump the subgraph of each archived field
  // [2] Create a list of all the class of the objects that can be reached
  //     by any of these static fields.
  //     At runtime, these classes are initialized before X's archived fields
  //     are restored by HeapShared::initialize_from_archived_subgraph().
  int i;
  for (int i = 0; fields[i].valid(); ) {
    ArchivableStaticFieldInfo* info = &fields[i];
    const char* klass_name = info->klass_name;
    start_recording_subgraph(info->klass, klass_name, is_full_module_graph);

    // If you have specified consecutive fields of the same klass in
    // fields[], these will be archived in the same
    // {start_recording_subgraph ... done_recording_subgraph} pass to
    // save time.
    for (; fields[i].valid(); i++) {
      ArchivableStaticFieldInfo* f = &fields[i];
      if (f->klass_name != klass_name) {
        break;
      }

      archive_reachable_objects_from_static_field(f->klass, f->klass_name,
                                                  f->offset, f->field_name);
    }
    done_recording_subgraph(info->klass, klass_name);
  }

  log_info(cds, heap)("Archived subgraph records = %d",
                      _num_total_subgraph_recordings);
  log_info(cds, heap)("  Walked %d objects", _num_total_walked_objs);
  log_info(cds, heap)("  Archived %d objects", _num_total_archived_objs);
  log_info(cds, heap)("  Recorded %d klasses", _num_total_recorded_klasses);

#ifndef PRODUCT
  for (int i = 0; fields[i].valid(); i++) {
    ArchivableStaticFieldInfo* f = &fields[i];
    verify_subgraph_from_static_field(f->klass, f->offset);
  }
  log_info(cds, heap)("  Verified %d references", _num_total_verifications);
#endif
}

// Not all the strings in the global StringTable are dumped into the archive, because
// some of those strings may be only referenced by classes that are excluded from
// the archive. We need to explicitly mark the strings that are:
//   [1] used by classes that WILL be archived;
//   [2] included in the SharedArchiveConfigFile.
void HeapShared::add_to_dumped_interned_strings(oop string) {
  assert_at_safepoint(); // DumpedInternedStrings uses raw oops
  assert(!ArchiveHeapWriter::is_string_too_large_to_archive(string), "must be");
  bool created;
  _dumped_interned_strings->put_if_absent(string, true, &created);
}

#ifndef PRODUCT
// At dump-time, find the location of all the non-null oop pointers in an archived heap
// region. This way we can quickly relocate all the pointers without using
// BasicOopIterateClosure at runtime.
class FindEmbeddedNonNullPointers: public BasicOopIterateClosure {
  void* _start;
  BitMap *_oopmap;
  int _num_total_oops;
  int _num_null_oops;
 public:
  FindEmbeddedNonNullPointers(void* start, BitMap* oopmap)
    : _start(start), _oopmap(oopmap), _num_total_oops(0),  _num_null_oops(0) {}

  virtual void do_oop(narrowOop* p) {
    assert(UseCompressedOops, "sanity");
    _num_total_oops ++;
    narrowOop v = *p;
    if (!CompressedOops::is_null(v)) {
      size_t idx = p - (narrowOop*)_start;
      _oopmap->set_bit(idx);
    } else {
      _num_null_oops ++;
    }
  }
  virtual void do_oop(oop* p) {
    assert(!UseCompressedOops, "sanity");
    _num_total_oops ++;
    if ((*p) != nullptr) {
      size_t idx = p - (oop*)_start;
      _oopmap->set_bit(idx);
    } else {
      _num_null_oops ++;
    }
  }
  int num_total_oops() const { return _num_total_oops; }
  int num_null_oops()  const { return _num_null_oops; }
};
#endif

#ifndef PRODUCT
ResourceBitMap HeapShared::calculate_oopmap(MemRegion region) {
  size_t num_bits = region.byte_size() / (UseCompressedOops ? sizeof(narrowOop) : sizeof(oop));
  ResourceBitMap oopmap(num_bits);

  HeapWord* p   = region.start();
  HeapWord* end = region.end();
  FindEmbeddedNonNullPointers finder((void*)p, &oopmap);

  int num_objs = 0;
  while (p < end) {
    oop o = cast_to_oop(p);
    o->oop_iterate(&finder);
    p += o->size();
    ++ num_objs;
  }

  log_info(cds, heap)("calculate_oopmap: objects = %6d, oop fields = %7d (nulls = %7d)",
                      num_objs, finder.num_total_oops(), finder.num_null_oops());
  return oopmap;
}

#endif // !PRODUCT

void HeapShared::count_allocation(size_t size) {
  _total_obj_count ++;
  _total_obj_size += size;
  for (int i = 0; i < ALLOC_STAT_SLOTS; i++) {
    if (size <= (size_t(1) << i)) {
      _alloc_count[i] ++;
      _alloc_size[i] += size;
      return;
    }
  }
}

static double avg_size(size_t size, size_t count) {
  double avg = 0;
  if (count > 0) {
    avg = double(size * HeapWordSize) / double(count);
  }
  return avg;
}

void HeapShared::print_stats() {
  size_t huge_count = _total_obj_count;
  size_t huge_size = _total_obj_size;

  for (int i = 0; i < ALLOC_STAT_SLOTS; i++) {
    size_t byte_size_limit = (size_t(1) << i) * HeapWordSize;
    size_t count = _alloc_count[i];
    size_t size = _alloc_size[i];
    log_info(cds, heap)(SIZE_FORMAT_W(8) " objects are <= " SIZE_FORMAT_W(-6)
                        " bytes (total " SIZE_FORMAT_W(8) " bytes, avg %8.1f bytes)",
                        count, byte_size_limit, size * HeapWordSize, avg_size(size, count));
    huge_count -= count;
    huge_size -= size;
  }

  log_info(cds, heap)(SIZE_FORMAT_W(8) " huge  objects               (total "  SIZE_FORMAT_W(8) " bytes"
                      ", avg %8.1f bytes)",
                      huge_count, huge_size * HeapWordSize,
                      avg_size(huge_size, huge_count));
  log_info(cds, heap)(SIZE_FORMAT_W(8) " total objects               (total "  SIZE_FORMAT_W(8) " bytes"
                      ", avg %8.1f bytes)",
                      _total_obj_count, _total_obj_size * HeapWordSize,
                      avg_size(_total_obj_size, _total_obj_count));
}

#endif // INCLUDE_CDS_JAVA_HEAP<|MERGE_RESOLUTION|>--- conflicted
+++ resolved
@@ -135,11 +135,6 @@
 OopHandle HeapShared::_scratch_basic_type_mirrors[T_VOID+1];
 MetaspaceObjToOopHandleTable* HeapShared::_scratch_java_mirror_table = nullptr;
 MetaspaceObjToOopHandleTable* HeapShared::_scratch_references_table = nullptr;
-<<<<<<< HEAD
-ClassLoaderData* HeapShared::_saved_java_platform_loader_data = nullptr;
-ClassLoaderData* HeapShared::_saved_java_system_loader_data = nullptr;
-=======
->>>>>>> 16fa7709
 
 static bool is_subgraph_root_class_of(ArchivableStaticFieldInfo fields[], InstanceKlass* ik) {
   for (int i = 0; fields[i].valid(); i++) {
@@ -298,42 +293,14 @@
                            p2i(obj), obj->klass()->external_name());
     }
 
-<<<<<<< HEAD
-    if (java_lang_Module::is_instance(obj)) {
-      if (Modules::check_module_oop(obj)) {
-        Modules::update_oops_in_archived_module(obj, append_root(obj));
-      }
-      java_lang_Module::set_module_entry(obj, nullptr);
-    } else if (java_lang_ClassLoader::is_instance(obj)) {
-      // class_data will be restored explicitly at run time and after dumptime
-      guarantee(obj == SystemDictionary::java_platform_loader() ||
-                obj == SystemDictionary::java_system_loader() ||
-                java_lang_ClassLoader::loader_data(obj) == nullptr, "must be");
-      if (obj == SystemDictionary::java_platform_loader()) {
-        _saved_java_platform_loader_data = java_lang_ClassLoader::loader_data_acquire(SystemDictionary::java_platform_loader());
-      } else if (obj == SystemDictionary::java_system_loader()) {
-        _saved_java_system_loader_data = java_lang_ClassLoader::loader_data_acquire(SystemDictionary::java_system_loader());
-      }
-      java_lang_ClassLoader::release_set_loader_data(obj, nullptr);
-=======
     if (java_lang_Module::is_instance(obj) && Modules::check_archived_module_oop(obj)) {
       Modules::update_oops_in_archived_module(obj, append_root(obj));
->>>>>>> 16fa7709
     }
 
     return true;
   }
 }
 
-<<<<<<< HEAD
-void HeapShared::restore_loader_data() {
-  log_info(cds)("Restoring java platform and system loaders");
-  java_lang_ClassLoader::release_set_loader_data(SystemDictionary::java_platform_loader(), _saved_java_platform_loader_data);
-  java_lang_ClassLoader::release_set_loader_data(SystemDictionary::java_system_loader(), _saved_java_system_loader_data);
-}
-
-=======
->>>>>>> 16fa7709
 class MetaspaceObjToOopHandleTable: public ResourceHashtable<MetaspaceObj*, OopHandle,
     36137, // prime number
     AnyObj::C_HEAP,
