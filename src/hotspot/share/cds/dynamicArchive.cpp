/*
 * Copyright (c) 2019, 2025, Oracle and/or its affiliates. All rights reserved.
 * DO NOT ALTER OR REMOVE COPYRIGHT NOTICES OR THIS FILE HEADER.
 *
 * This code is free software; you can redistribute it and/or modify it
 * under the terms of the GNU General Public License version 2 only, as
 * published by the Free Software Foundation.
 *
 * This code is distributed in the hope that it will be useful, but WITHOUT
 * ANY WARRANTY; without even the implied warranty of MERCHANTABILITY or
 * FITNESS FOR A PARTICULAR PURPOSE.  See the GNU General Public License
 * version 2 for more details (a copy is included in the LICENSE file that
 * accompanied this code).
 *
 * You should have received a copy of the GNU General Public License version
 * 2 along with this work; if not, write to the Free Software Foundation,
 * Inc., 51 Franklin St, Fifth Floor, Boston, MA 02110-1301 USA.
 *
 * Please contact Oracle, 500 Oracle Parkway, Redwood Shores, CA 94065 USA
 * or visit www.oracle.com if you need additional information or have any
 * questions.
 *
 */

#include "cds/aotArtifactFinder.hpp"
#include "cds/aotClassLinker.hpp"
#include "cds/aotClassLocation.hpp"
#include "cds/aotLogging.hpp"
#include "cds/archiveBuilder.hpp"
#include "cds/archiveHeapWriter.hpp"
#include "cds/archiveUtils.inline.hpp"
#include "cds/cds_globals.hpp"
#include "cds/cdsConfig.hpp"
#include "cds/dynamicArchive.hpp"
#include "cds/lambdaFormInvokers.hpp"
#include "cds/lambdaProxyClassDictionary.hpp"
#include "cds/metaspaceShared.hpp"
#include "cds/regeneratedClasses.hpp"
#include "classfile/classLoader.hpp"
#include "classfile/classLoaderData.inline.hpp"
#include "classfile/symbolTable.hpp"
#include "classfile/systemDictionaryShared.hpp"
#include "classfile/vmSymbols.hpp"
#include "gc/shared/collectedHeap.hpp"
#include "gc/shared/gc_globals.hpp"
#include "gc/shared/gcVMOperations.hpp"
#include "jvm.h"
#include "logging/log.hpp"
#include "memory/metaspaceClosure.hpp"
#include "memory/resourceArea.hpp"
#include "oops/klass.inline.hpp"
#include "runtime/arguments.hpp"
#include "runtime/os.hpp"
#include "runtime/sharedRuntime.hpp"
#include "runtime/vmOperations.hpp"
#include "runtime/vmThread.hpp"
#include "utilities/align.hpp"
#include "utilities/bitMap.inline.hpp"


class DynamicArchiveBuilder : public ArchiveBuilder {
  const char* _archive_name;
public:
  DynamicArchiveBuilder(const char* archive_name) : _archive_name(archive_name) {}
  void mark_pointer(address* ptr_loc) {
    ArchivePtrMarker::mark_pointer(ptr_loc);
  }

  static int dynamic_dump_method_comparator(Method* a, Method* b) {
    Symbol* a_name = a->name();
    Symbol* b_name = b->name();

    if (a_name == b_name) {
      return 0;
    }

    u4 a_offset = ArchiveBuilder::current()->any_to_offset_u4(a_name);
    u4 b_offset = ArchiveBuilder::current()->any_to_offset_u4(b_name);

    if (a_offset < b_offset) {
      return -1;
    } else {
      assert(a_offset > b_offset, "must be");
      return 1;
    }
  }

public:
  DynamicArchiveHeader *_header;

  void init_header();
  void release_header();
  void post_dump();
  void sort_methods();
  void sort_methods(InstanceKlass* ik) const;
  void remark_pointers_for_instance_klass(InstanceKlass* k, bool should_mark) const;
  void write_archive(char* serialized_data, AOTClassLocationConfig* cl_config);
  void gather_array_klasses();

public:
  // Do this before and after the archive dump to see if any corruption
  // is caused by dynamic dumping.
  void verify_universe(const char* info) {
    if (VerifyBeforeExit) {
      log_info(aot)("Verify %s", info);
      // Among other things, this ensures that Eden top is correct.
      Universe::heap()->prepare_for_verify();
      Universe::verify(info);
    }
  }

  void doit() {
    verify_universe("Before CDS dynamic dump");
    DEBUG_ONLY(SystemDictionaryShared::NoClassLoadingMark nclm);

    // Block concurrent class unloading from changing the _dumptime_table
    MutexLocker ml(DumpTimeTable_lock, Mutex::_no_safepoint_check_flag);

    if (SystemDictionaryShared::is_dumptime_table_empty()) {
      log_warning(cds, dynamic)("There is no class to be included in the dynamic archive.");
      return;
    }

    log_info(cds, dynamic)("CDS dynamic dump: clinit = " JLONG_FORMAT "ms)",
                           ClassLoader::class_init_time_ms());

    init_header();
    gather_source_objs();
    gather_array_klasses();
    reserve_buffer();

    log_info(cds, dynamic)("Copying %d klasses and %d symbols",
                           klasses()->length(), symbols()->length());
    dump_rw_metadata();
    dump_ro_metadata();
    relocate_metaspaceobj_embedded_pointers();

    sort_methods();

    log_info(aot)("Make classes shareable");
    make_klasses_shareable();

    char* serialized_data;
    AOTClassLocationConfig* cl_config;
    {
      // Write the symbol table and system dictionaries to the RO space.
      // Note that these tables still point to the *original* objects, so
      // they would need to call DynamicArchive::original_to_target() to
      // get the correct addresses.
      assert(current_dump_region() == ro_region(), "Must be RO space");
      SymbolTable::write_to_archive(symbols());

      ArchiveBuilder::OtherROAllocMark mark;
      SystemDictionaryShared::write_to_archive(false);
      cl_config = AOTClassLocationConfig::dumptime()->write_to_archive();
      DynamicArchive::dump_array_klasses();
      AOTClassLinker::write_to_archive();

      serialized_data = ro_region()->top();
      WriteClosure wc(ro_region());
      ArchiveBuilder::serialize_dynamic_archivable_items(&wc);
    }

    if (CDSConfig::is_dumping_lambdas_in_legacy_mode()) {
      log_info(aot)("Adjust lambda proxy class dictionary");
      LambdaProxyClassDictionary::adjust_dumptime_table();
    }

    relocate_to_requested();

    write_archive(serialized_data, cl_config);
    release_header();
    DynamicArchive::post_dump();

    post_dump();

    verify_universe("After CDS dynamic dump");
  }

  virtual void iterate_roots(MetaspaceClosure* it) {
    AOTArtifactFinder::all_cached_classes_do(it);
    SystemDictionaryShared::dumptime_classes_do(it);
    iterate_primitive_array_klasses(it);
  }

  void iterate_primitive_array_klasses(MetaspaceClosure* it) {
    for (int i = T_BOOLEAN; i <= T_LONG; i++) {
      assert(is_java_primitive((BasicType)i), "sanity");
      Klass* k = Universe::typeArrayKlass((BasicType)i);  // this give you "[I", etc
      assert(MetaspaceShared::in_aot_cache_static_region((void*)k),
        "one-dimensional primitive array should be in static archive");
      ArrayKlass* ak = ArrayKlass::cast(k);
      while (ak != nullptr && ak->in_aot_cache()) {
        Klass* next_k = ak->array_klass_or_null();
        if (next_k != nullptr) {
          ak = ArrayKlass::cast(next_k);
        } else {
          ak = nullptr;
        }
      }
      if (ak != nullptr) {
        assert(ak->dimension() > 1, "sanity");
        // this is the lowest dimension that's not in the static archive
        it->push(&ak);
      }
    }
  }
};

void DynamicArchiveBuilder::init_header() {
  FileMapInfo* mapinfo = new FileMapInfo(_archive_name, false);
  assert(FileMapInfo::dynamic_info() == mapinfo, "must be");
  FileMapInfo* base_info = FileMapInfo::current_info();
  // header only be available after populate_header
  mapinfo->populate_header(base_info->core_region_alignment());
  _header = mapinfo->dynamic_header();

  _header->set_base_header_crc(base_info->crc());
  for (int i = 0; i < MetaspaceShared::n_regions; i++) {
    _header->set_base_region_crc(i, base_info->region_crc(i));
  }
}

void DynamicArchiveBuilder::release_header() {
  // We temporarily allocated a dynamic FileMapInfo for dumping, which makes it appear we
  // have mapped a dynamic archive, but we actually have not. We are in a safepoint now.
  // Let's free it so that if class loading happens after we leave the safepoint, nothing
  // bad will happen.
  assert(SafepointSynchronize::is_at_safepoint(), "must be");
  FileMapInfo *mapinfo = FileMapInfo::dynamic_info();
  assert(mapinfo != nullptr && _header == mapinfo->dynamic_header(), "must be");
  delete mapinfo;
  assert(!DynamicArchive::is_mapped(), "must be");
  _header = nullptr;
}

void DynamicArchiveBuilder::post_dump() {
  ArchivePtrMarker::reset_map_and_vs();
  AOTClassLinker::dispose();
}

void DynamicArchiveBuilder::sort_methods() {
  InstanceKlass::disable_method_binary_search();
  for (int i = 0; i < klasses()->length(); i++) {
    Klass* k = get_buffered_addr(klasses()->at(i));
    if (k->is_instance_klass()) {
      sort_methods(InstanceKlass::cast(k));
    }
  }
}

// The address order of the copied Symbols may be different than when the original
// klasses were created. Re-sort all the tables. See Method::sort_methods().
void DynamicArchiveBuilder::sort_methods(InstanceKlass* ik) const {
  assert(ik != nullptr, "DynamicArchiveBuilder currently doesn't support dumping the base archive");
  if (MetaspaceShared::in_aot_cache(ik)) {
    // We have reached a supertype that's already in the base archive
    return;
  }
  assert(is_in_buffer_space(ik), "method sorting must be done on buffered class, not original class");
  if (ik->java_mirror() == nullptr) {
    // null mirror means this class has already been visited and methods are already sorted
    return;
  }
  ik->remove_java_mirror();

  if (log_is_enabled(Debug, cds, dynamic)) {
    ResourceMark rm;
    log_debug(cds, dynamic)("sorting methods for " PTR_FORMAT " (" PTR_FORMAT ") %s",
                            p2i(ik), p2i(to_requested(ik)), ik->external_name());
  }

  // Method sorting may re-layout the [iv]tables, which would change the offset(s)
  // of the locations in an InstanceKlass that would contain pointers. Let's clear
  // all the existing pointer marking bits, and re-mark the pointers after sorting.
  remark_pointers_for_instance_klass(ik, false);

  // Make sure all supertypes have been sorted
  sort_methods(ik->super());
  Array<InstanceKlass*>* interfaces = ik->local_interfaces();
  int len = interfaces->length();
  for (int i = 0; i < len; i++) {
    sort_methods(interfaces->at(i));
  }

#ifdef ASSERT
  if (ik->methods() != nullptr) {
    for (int m = 0; m < ik->methods()->length(); m++) {
      Symbol* name = ik->methods()->at(m)->name();
      assert(MetaspaceShared::in_aot_cache(name) || is_in_buffer_space(name), "must be");
    }
  }
  if (ik->default_methods() != nullptr) {
    for (int m = 0; m < ik->default_methods()->length(); m++) {
      Symbol* name = ik->default_methods()->at(m)->name();
      assert(MetaspaceShared::in_aot_cache(name) || is_in_buffer_space(name), "must be");
    }
  }
#endif

  Method::sort_methods(ik->methods(), /*set_idnums=*/true, dynamic_dump_method_comparator);
  if (ik->default_methods() != nullptr) {
    Method::sort_methods(ik->default_methods(), /*set_idnums=*/false, dynamic_dump_method_comparator);
  }
  if (ik->is_linked()) {
    // If the class has already been linked, we must relayout the i/v tables, whose order depends
    // on the method sorting order.
    // If the class is unlinked, we cannot layout the i/v tables yet. This is OK, as the
    // i/v tables will be initialized at runtime after bytecode verification.
    ik->vtable().initialize_vtable();
    ik->itable().initialize_itable();
  }

  // Set all the pointer marking bits after sorting.
  remark_pointers_for_instance_klass(ik, true);
}

template<bool should_mark>
class PointerRemarker: public MetaspaceClosure {
public:
  virtual bool do_ref(Ref* ref, bool read_only) {
    if (should_mark) {
      ArchivePtrMarker::mark_pointer(ref->addr());
    } else {
      ArchivePtrMarker::clear_pointer(ref->addr());
    }
    return false; // don't recurse
  }
};

void DynamicArchiveBuilder::remark_pointers_for_instance_klass(InstanceKlass* k, bool should_mark) const {
  if (should_mark) {
    PointerRemarker<true> marker;
    k->metaspace_pointers_do(&marker);
    marker.finish();
  } else {
    PointerRemarker<false> marker;
    k->metaspace_pointers_do(&marker);
    marker.finish();
  }
}

void DynamicArchiveBuilder::write_archive(char* serialized_data, AOTClassLocationConfig* cl_config) {
  _header->set_class_location_config(cl_config);
  _header->set_serialized_data(serialized_data);

  FileMapInfo* dynamic_info = FileMapInfo::dynamic_info();
  assert(dynamic_info != nullptr, "Sanity");

  dynamic_info->open_as_output();
  ArchiveHeapInfo no_heap_for_dynamic_dump;
  ArchiveBuilder::write_archive(dynamic_info, &no_heap_for_dynamic_dump);

  address base = _requested_dynamic_archive_bottom;
  address top  = _requested_dynamic_archive_top;
  size_t file_size = pointer_delta(top, base, sizeof(char));

  log_info(cds, dynamic)("Written dynamic archive " PTR_FORMAT " - " PTR_FORMAT
                         " [" UINT32_FORMAT " bytes header, %zu bytes total]",
                         p2i(base), p2i(top), _header->header_size(), file_size);

  log_info(cds, dynamic)("%d klasses; %d symbols", klasses()->length(), symbols()->length());
}

void DynamicArchiveBuilder::gather_array_klasses() {
  for (int i = 0; i < klasses()->length(); i++) {
    if (klasses()->at(i)->is_objArray_klass()) {
      ObjArrayKlass* oak = ObjArrayKlass::cast(klasses()->at(i));
      if (oak->is_refined_objArray_klass()) {
        oak = ObjArrayKlass::cast(oak->super());
      }
      Klass* elem = oak->element_klass();
      if (MetaspaceShared::in_aot_cache_static_region(elem)) {
        // Only capture the array klass whose element_klass is in the static archive.
        // During run time, setup (see DynamicArchive::setup_array_klasses()) is needed
        // so that the element_klass can find its array klasses from the dynamic archive.
        DynamicArchive::append_array_klass(oak);
      } else {
        // The element_klass and its array klasses are in the same archive.
        assert(!MetaspaceShared::in_aot_cache_static_region(oak),
          "we should not gather klasses that are already in the static archive");
      }
    }
  }
  log_debug(aot)("Total array klasses gathered for dynamic archive: %d", DynamicArchive::num_array_klasses());
}

class VM_PopulateDynamicDumpSharedSpace: public VM_Heap_Sync_Operation {
  DynamicArchiveBuilder _builder;
public:
  VM_PopulateDynamicDumpSharedSpace(const char* archive_name)
  : VM_Heap_Sync_Operation(), _builder(archive_name) {}
  VMOp_Type type() const { return VMOp_PopulateDumpSharedSpace; }
  void doit() {
    ResourceMark rm;
    if (AllowArchivingWithJavaAgent) {
      aot_log_warning(aot)("This %s was created with AllowArchivingWithJavaAgent. It should be used "
                       "for testing purposes only and should not be used in a production environment",
                       CDSConfig::type_of_archive_being_loaded());
    }
    AOTClassLocationConfig::dumptime_check_nonempty_dirs();
    _builder.doit();
  }
  ~VM_PopulateDynamicDumpSharedSpace() {
    RegeneratedClasses::cleanup();
  }
};

// _array_klasses and _dynamic_archive_array_klasses only hold the array klasses
// which have element klass in the static archive.
GrowableArray<ObjArrayKlass*>* DynamicArchive::_array_klasses = nullptr;
Array<ObjArrayKlass*>* DynamicArchive::_dynamic_archive_array_klasses = nullptr;

void DynamicArchive::append_array_klass(ObjArrayKlass* ak) {
  if (_array_klasses == nullptr) {
    _array_klasses = new (mtClassShared) GrowableArray<ObjArrayKlass*>(50, mtClassShared);
  }
  _array_klasses->append(ak);
}

void DynamicArchive::dump_array_klasses() {
  assert(CDSConfig::is_dumping_dynamic_archive(), "sanity");
  if (_array_klasses != nullptr) {
    ArchiveBuilder* builder = ArchiveBuilder::current();
    int num_array_klasses = _array_klasses->length();
    _dynamic_archive_array_klasses =
        ArchiveBuilder::new_ro_array<ObjArrayKlass*>(num_array_klasses);
    for (int i = 0; i < num_array_klasses; i++) {
      builder->write_pointer_in_buffer(_dynamic_archive_array_klasses->adr_at(i), _array_klasses->at(i));
    }
  }
}

void DynamicArchive::setup_array_klasses() {
  if (_dynamic_archive_array_klasses != nullptr) {
    for (int i = 0; i < _dynamic_archive_array_klasses->length(); i++) {
      ObjArrayKlass* oak = _dynamic_archive_array_klasses->at(i);
      assert(!oak->is_typeArray_klass(), "all type array classes must be in static archive");

      Klass* elm = oak->element_klass();
<<<<<<< HEAD
      assert(MetaspaceShared::is_shared_static((void*)elm), "must be");
      // Higher dimension may have been set when doing setup on ObjArrayKlass
      if (!oak->is_refined_objArray_klass()) {
        if (elm->is_instance_klass()) {
          assert(InstanceKlass::cast(elm)->array_klasses() == nullptr, "must be");
          InstanceKlass::cast(elm)->set_array_klasses(oak);
        } else {
          assert(elm->is_array_klass(), "sanity");
          assert(ArrayKlass::cast(elm)->higher_dimension() == nullptr, "must be");
          ArrayKlass::cast(elm)->set_higher_dimension(oak);
        }
=======
      assert(MetaspaceShared::in_aot_cache_static_region((void*)elm), "must be");

      if (elm->is_instance_klass()) {
        assert(InstanceKlass::cast(elm)->array_klasses() == nullptr, "must be");
        InstanceKlass::cast(elm)->set_array_klasses(oak);
      } else {
        assert(elm->is_array_klass(), "sanity");
        assert(ArrayKlass::cast(elm)->higher_dimension() == nullptr, "must be");
        ArrayKlass::cast(elm)->set_higher_dimension(oak);
>>>>>>> ab9f70dd
      }
    }
    log_debug(aot)("Total array klasses read from dynamic archive: %d", _dynamic_archive_array_klasses->length());
  }
}

void DynamicArchive::serialize_array_klasses(SerializeClosure* soc) {
  soc->do_ptr(&_dynamic_archive_array_klasses);
}

void DynamicArchive::make_array_klasses_shareable() {
  if (_array_klasses != nullptr) {
    int num_array_klasses = _array_klasses->length();
    for (int i = 0; i < num_array_klasses; i++) {
      ObjArrayKlass* k = ArchiveBuilder::current()->get_buffered_addr(_array_klasses->at(i));
      k->remove_unshareable_info();
    }
  }
}

void DynamicArchive::post_dump() {
  if (_array_klasses != nullptr) {
    delete _array_klasses;
    _array_klasses = nullptr;
  }
}

int DynamicArchive::num_array_klasses() {
  return _array_klasses != nullptr ? _array_klasses->length() : 0;
}

void DynamicArchive::dump_impl(bool jcmd_request, const char* archive_name, TRAPS) {
  MetaspaceShared::link_shared_classes(CHECK);
  if (!jcmd_request && CDSConfig::is_dumping_regenerated_lambdaform_invokers()) {
    LambdaFormInvokers::regenerate_holder_classes(CHECK);
  }

  VM_PopulateDynamicDumpSharedSpace op(archive_name);
  VMThread::execute(&op);
}

void DynamicArchive::dump_at_exit(JavaThread* current) {
  ExceptionMark em(current);
  ResourceMark rm(current);
  CDSConfig::DumperThreadMark dumper_thread_mark(current);

  const char* archive_name = CDSConfig::output_archive_path();
  if (!CDSConfig::is_dumping_dynamic_archive() || archive_name == nullptr) {
    return;
  }

  log_info(cds, dynamic)("Preparing for dynamic dump at exit in thread %s", current->name());

  JavaThread* THREAD = current; // For TRAPS processing related to link_shared_classes
  dump_impl(/*jcmd_request=*/false, archive_name, THREAD);
  if (HAS_PENDING_EXCEPTION) {
    // One of the prepatory steps failed
    oop ex = current->pending_exception();
    aot_log_error(aot)("Dynamic dump has failed");
    aot_log_error(aot)("%s: %s", ex->klass()->external_name(),
                   java_lang_String::as_utf8_string(java_lang_Throwable::message(ex)));
    CLEAR_PENDING_EXCEPTION;
    CDSConfig::disable_dumping_dynamic_archive();  // Just for good measure
  }
}

// This is called by "jcmd VM.cds dynamic_dump"
void DynamicArchive::dump_for_jcmd(const char* archive_name, TRAPS) {
  CDSConfig::DumperThreadMark dumper_thread_mark(THREAD);
  assert(CDSConfig::is_using_archive() && RecordDynamicDumpInfo, "already checked in arguments.cpp");
  assert(ArchiveClassesAtExit == nullptr, "already checked in arguments.cpp");
  assert(CDSConfig::is_dumping_dynamic_archive(), "already checked by check_for_dynamic_dump() during VM startup");
  dump_impl(/*jcmd_request=*/true, archive_name, CHECK);
}

bool DynamicArchive::validate(FileMapInfo* dynamic_info) {
  assert(!dynamic_info->is_static(), "must be");
  // Check if the recorded base archive matches with the current one
  FileMapInfo* base_info = FileMapInfo::current_info();
  DynamicArchiveHeader* dynamic_header = dynamic_info->dynamic_header();

  // Check the header crc
  if (dynamic_header->base_header_crc() != base_info->crc()) {
    aot_log_warning(aot)("Dynamic archive cannot be used: static archive header checksum verification failed.");
    return false;
  }

  // Check each space's crc
  for (int i = 0; i < MetaspaceShared::n_regions; i++) {
    if (dynamic_header->base_region_crc(i) != base_info->region_crc(i)) {
      aot_log_warning(aot)("Dynamic archive cannot be used: static archive region #%d checksum verification failed.", i);
      return false;
    }
  }

  return true;
}

void DynamicArchiveHeader::print(outputStream* st) {
  ResourceMark rm;

  st->print_cr("- base_header_crc:                0x%08x", base_header_crc());
  for (int i = 0; i < NUM_CDS_REGIONS; i++) {
    st->print_cr("- base_region_crc[%d]:             0x%08x", i, base_region_crc(i));
  }
}<|MERGE_RESOLUTION|>--- conflicted
+++ resolved
@@ -438,8 +438,7 @@
       assert(!oak->is_typeArray_klass(), "all type array classes must be in static archive");
 
       Klass* elm = oak->element_klass();
-<<<<<<< HEAD
-      assert(MetaspaceShared::is_shared_static((void*)elm), "must be");
+      assert(MetaspaceShared::in_aot_cache_static_region((void*)elm), "must be");
       // Higher dimension may have been set when doing setup on ObjArrayKlass
       if (!oak->is_refined_objArray_klass()) {
         if (elm->is_instance_klass()) {
@@ -450,17 +449,6 @@
           assert(ArrayKlass::cast(elm)->higher_dimension() == nullptr, "must be");
           ArrayKlass::cast(elm)->set_higher_dimension(oak);
         }
-=======
-      assert(MetaspaceShared::in_aot_cache_static_region((void*)elm), "must be");
-
-      if (elm->is_instance_klass()) {
-        assert(InstanceKlass::cast(elm)->array_klasses() == nullptr, "must be");
-        InstanceKlass::cast(elm)->set_array_klasses(oak);
-      } else {
-        assert(elm->is_array_klass(), "sanity");
-        assert(ArrayKlass::cast(elm)->higher_dimension() == nullptr, "must be");
-        ArrayKlass::cast(elm)->set_higher_dimension(oak);
->>>>>>> ab9f70dd
       }
     }
     log_debug(aot)("Total array klasses read from dynamic archive: %d", _dynamic_archive_array_klasses->length());
