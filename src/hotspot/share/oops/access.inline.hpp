--- conflicted
+++ resolved
@@ -199,7 +199,6 @@
     }
   };
 
-<<<<<<< HEAD
   template <class GCBarrierType, DecoratorSet decorators>
   struct PostRuntimeDispatch<GCBarrierType, BARRIER_VALUE_COPY, decorators>: public AllStatic {
     static void access_barrier(void* src, void* dst, InlineKlass* md) {
@@ -207,15 +206,6 @@
     }
   };
 
-  template <class GCBarrierType, DecoratorSet decorators>
-  struct PostRuntimeDispatch<GCBarrierType, BARRIER_RESOLVE, decorators>: public AllStatic {
-    static oop access_barrier(oop obj) {
-      return GCBarrierType::resolve(obj);
-    }
-  };
-
-=======
->>>>>>> 2ef68711
   // Resolving accessors with barriers from the barrier set happens in two steps.
   // 1. Expand paths with runtime-decorators, e.g. is UseCompressedOops on or off.
   // 2. Expand paths for each BarrierSet available in the system.
@@ -363,7 +353,6 @@
     _clone_func = function;
     function(src, dst, size);
   }
-<<<<<<< HEAD
 
   template <DecoratorSet decorators, typename T>
   void RuntimeDispatch<decorators, T, BARRIER_VALUE_COPY>::value_copy_init(void* src, void* dst, InlineKlass* md) {
@@ -371,15 +360,6 @@
     _value_copy_func = function;
     function(src, dst, md);
   }
-
-  template <DecoratorSet decorators, typename T>
-  oop RuntimeDispatch<decorators, T, BARRIER_RESOLVE>::resolve_init(oop obj) {
-    func_t function = BarrierResolver<decorators, func_t, BARRIER_RESOLVE>::resolve_barrier();
-    _resolve_func = function;
-    return function(obj);
-  }
-=======
->>>>>>> 2ef68711
 }
 
 #endif // SHARE_OOPS_ACCESS_INLINE_HPP