/*
 * Copyright (c) 1997, 2019, Oracle and/or its affiliates. All rights reserved.
 * DO NOT ALTER OR REMOVE COPYRIGHT NOTICES OR THIS FILE HEADER.
 *
 * This code is free software; you can redistribute it and/or modify it
 * under the terms of the GNU General Public License version 2 only, as
 * published by the Free Software Foundation.
 *
 * This code is distributed in the hope that it will be useful, but WITHOUT
 * ANY WARRANTY; without even the implied warranty of MERCHANTABILITY or
 * FITNESS FOR A PARTICULAR PURPOSE.  See the GNU General Public License
 * version 2 for more details (a copy is included in the LICENSE file that
 * accompanied this code).
 *
 * You should have received a copy of the GNU General Public License version
 * 2 along with this work; if not, write to the Free Software Foundation,
 * Inc., 51 Franklin St, Fifth Floor, Boston, MA 02110-1301 USA.
 *
 * Please contact Oracle, 500 Oracle Parkway, Redwood Shores, CA 94065 USA
 * or visit www.oracle.com if you need additional information or have any
 * questions.
 *
 */

#ifndef SHARE_OOPS_OOP_HPP
#define SHARE_OOPS_OOP_HPP

#include "memory/iterator.hpp"
#include "memory/memRegion.hpp"
#include "oops/access.hpp"
<<<<<<< HEAD
#include "oops/arrayStorageProperties.hpp"
=======
#include "oops/markWord.hpp"
>>>>>>> ea0fbbca
#include "oops/metadata.hpp"
#include "runtime/atomic.hpp"
#include "utilities/macros.hpp"

// oopDesc is the top baseclass for objects classes. The {name}Desc classes describe
// the format of Java objects so the fields can be accessed from C++.
// oopDesc is abstract.
// (see oopHierarchy for complete oop class hierarchy)
//
// no virtual functions allowed
//
// oopDesc::_mark - the "oop mark word" encoding to be found separately in markOop.hpp
//
// oopDesc::_metadata - encodes both the object's klass pointer and potentially
//                      "storage properties" (currently confined to arrays in the form of
//                      ArrayStorageProperties). Storage properties are peculiar to the
//                      *instance*, and not necessarily the "type".
//
// The overall size of the _metadata field is dependent on "UseCompressedClassPointers",
// hence the terms "narrow" (32 bits) vs "wide" (64 bits).
//
// "Wide" encoding of _metadata:
// bit number          |63             0|
// bit length          |--3|-----61-----|
// --------------------------------------
// _klass              [xxx| Klass*     ]
// _wide_storage_props [ sp|            ]
// --------------------------------------
// with:
//    xxx = klass_mask(), Klass* = Klass pointer to be masked
//    sp = storage properties, bit number: wide_storage_props_shift
//
// "Narrow" encoding of _metadata:
// bit number            |31             0|
// bit length            |--3|-----29-----|
// ----------------------------------------
// _compressed_klass     [xxx| narrowKlass]
// _narrow_storage_props [ sp|            ]
// ----------------------------------------
// with:
//   xxx = compressed_klass_mask(), narrowKlass = compressed Klass pointer to be masked
//         narrowKlass may be further decoded (Klass::decode_klass()) to produce Klass*
//   sp = storage properties, bit number: narrow_storage_props_shift
//
// Storage properties encodings are current confined to arrayStorageProperties.hpp


extern bool always_do_update_barrier;

// Forward declarations.
class OopClosure;
class ScanClosure;
class FastScanClosure;
class FilteringClosure;
class CMSIsAliveClosure;

class PSPromotionManager;
class ParCompactionManager;

class oopDesc {
  friend class VMStructs;
  friend class JVMCIVMStructs;
 private:
  volatile markWord _mark;
  union _metadata {
    Klass*      _klass;
    narrowKlass _compressed_klass;
    uintptr_t   _wide_storage_props;
    uint32_t   _narrow_storage_props;
  } _metadata;

 public:
  inline markWord  mark()          const;
  inline markWord  mark_raw()      const;
  inline markWord* mark_addr_raw() const;

  inline void set_mark(volatile markWord m);
  inline void set_mark_raw(volatile markWord m);
  static inline void set_mark_raw(HeapWord* mem, markWord m);

  inline void release_set_mark(markWord m);
  inline markWord cas_set_mark(markWord new_mark, markWord old_mark);
  inline markWord cas_set_mark_raw(markWord new_mark, markWord old_mark, atomic_memory_order order = memory_order_conservative);

  // Used only to re-initialize the mark word (e.g., of promoted
  // objects during a GC) -- requires a valid klass pointer
  inline void init_mark();
  inline void init_mark_raw();

  enum {
    storage_props_nof_bits     = LogKlassAlignmentInBytes, // This alignment gives us some "free bits"
    narrow_storage_props_shift = (sizeof(narrowKlass) << 3) - storage_props_nof_bits,
    wide_storage_props_shift   = (sizeof(Klass*) << 3) - storage_props_nof_bits
  };

  static inline narrowKlass compressed_klass_mask();
  static inline narrowKlass compressed_klass_masked(narrowKlass raw);
  static inline uintptr_t   klass_mask();
  static inline Klass*      klass_masked(uintptr_t raw);

  inline Klass* klass() const;
  inline Klass* klass_or_null() const volatile;
  inline Klass* klass_or_null_acquire() const volatile;
  static inline Klass** klass_addr(HeapWord* mem);
  static inline narrowKlass* compressed_klass_addr(HeapWord* mem);
  inline Klass** klass_addr();
  inline narrowKlass* compressed_klass_addr();

  inline void set_klass(Klass* k);
  static inline void release_set_klass(HeapWord* mem, Klass* klass);

  // Extra container metadata specific to arrays (encoded into high bits of _metadata)
  static inline uintptr_t* wide_metadata_addr(HeapWord* mem);
  inline ArrayStorageProperties array_storage_properties() const;
  inline void set_metadata(ArrayStorageProperties storage_props, Klass* k);
  static inline void release_set_metadata(HeapWord* mem, ArrayStorageProperties storage_props, Klass* klass);


  // For klass field compression
  inline int klass_gap() const;
  inline void set_klass_gap(int z);
  static inline void set_klass_gap(HeapWord* mem, int z);
  // For when the klass pointer is being used as a linked list "next" field.
  inline void set_klass_to_list_ptr(oop k);
  inline oop list_ptr_from_klass();

  // size of object header, aligned to platform wordSize
  static int header_size() { return sizeof(oopDesc)/HeapWordSize; }

  // Returns whether this is an instance of k or an instance of a subclass of k
  inline bool is_a(Klass* k) const;

  // Returns the actual oop size of the object
  inline int size();

  // Sometimes (for complicated concurrency-related reasons), it is useful
  // to be able to figure out the size of an object knowing its klass.
  inline int size_given_klass(Klass* klass);

  // type test operations (inlined in oop.inline.hpp)
  inline bool is_instance()            const;
  inline bool is_array()               const;
  inline bool is_objArray()            const;
  inline bool is_typeArray()           const;
  inline bool is_value()               const;
  inline bool is_valueArray()          const;

  // type test operations that don't require inclusion of oop.inline.hpp.
  bool is_instance_noinline()          const;
  bool is_array_noinline()             const;
  bool is_objArray_noinline()          const;
  bool is_typeArray_noinline()         const;
  bool is_value_noinline()             const;
  bool is_valueArray_noinline()        const;

 protected:
  inline oop        as_oop() const { return const_cast<oopDesc*>(this); }

 public:
  // field addresses in oop
  inline void* field_addr(int offset)     const;
  inline void* field_addr_raw(int offset) const;

  // Need this as public for garbage collection.
  template <class T> inline T* obj_field_addr_raw(int offset) const;

  template <typename T> inline size_t field_offset(T* p) const;

  // Standard compare function returns negative value if o1 < o2
  //                                   0              if o1 == o2
  //                                   positive value if o1 > o2
  inline static int  compare(oop o1, oop o2) {
    void* o1_addr = (void*)o1;
    void* o2_addr = (void*)o2;
    if (o1_addr < o2_addr) {
      return -1;
    } else if (o1_addr > o2_addr) {
      return 1;
    } else {
      return 0;
    }
  }

  inline static bool equals(oop o1, oop o2) { return Access<>::equals(o1, o2); }

  inline static bool equals_raw(oop o1, oop o2) { return RawAccess<>::equals(o1, o2); }

  // Access to fields in a instanceOop through these methods.
  template <DecoratorSet decorator>
  oop obj_field_access(int offset) const;
  oop obj_field(int offset) const;
  void obj_field_put(int offset, oop value);
  void obj_field_put_raw(int offset, oop value);
  void obj_field_put_volatile(int offset, oop value);

  Metadata* metadata_field(int offset) const;
  Metadata* metadata_field_raw(int offset) const;
  void metadata_field_put(int offset, Metadata* value);

  Metadata* metadata_field_acquire(int offset) const;
  void release_metadata_field_put(int offset, Metadata* value);

  jbyte byte_field(int offset) const;
  void byte_field_put(int offset, jbyte contents);

  jchar char_field(int offset) const;
  void char_field_put(int offset, jchar contents);

  jboolean bool_field(int offset) const;
  void bool_field_put(int offset, jboolean contents);

  jint int_field(int offset) const;
  jint int_field_raw(int offset) const;
  void int_field_put(int offset, jint contents);

  jshort short_field(int offset) const;
  void short_field_put(int offset, jshort contents);

  jlong long_field(int offset) const;
  void long_field_put(int offset, jlong contents);

  jfloat float_field(int offset) const;
  void float_field_put(int offset, jfloat contents);

  jdouble double_field(int offset) const;
  void double_field_put(int offset, jdouble contents);

  address address_field(int offset) const;
  void address_field_put(int offset, address contents);

  oop obj_field_acquire(int offset) const;
  void release_obj_field_put(int offset, oop value);

  jbyte byte_field_acquire(int offset) const;
  void release_byte_field_put(int offset, jbyte contents);

  jchar char_field_acquire(int offset) const;
  void release_char_field_put(int offset, jchar contents);

  jboolean bool_field_acquire(int offset) const;
  void release_bool_field_put(int offset, jboolean contents);

  jint int_field_acquire(int offset) const;
  void release_int_field_put(int offset, jint contents);

  jshort short_field_acquire(int offset) const;
  void release_short_field_put(int offset, jshort contents);

  jlong long_field_acquire(int offset) const;
  void release_long_field_put(int offset, jlong contents);

  jfloat float_field_acquire(int offset) const;
  void release_float_field_put(int offset, jfloat contents);

  jdouble double_field_acquire(int offset) const;
  void release_double_field_put(int offset, jdouble contents);

  address address_field_acquire(int offset) const;
  void release_address_field_put(int offset, address contents);

  // printing functions for VM debugging
  void print_on(outputStream* st) const;        // First level print
  void print_value_on(outputStream* st) const;  // Second level print.
  void print_address_on(outputStream* st) const; // Address printing

  // printing on default output stream
  void print();
  void print_value();
  void print_address();

  // return the print strings
  char* print_string();
  char* print_value_string();

  // verification operations
  static void verify_on(outputStream* st, oopDesc* oop_desc);
  static void verify(oopDesc* oopDesc);

  // locking operations
  inline bool is_locked()   const;
  inline bool is_unlocked() const;
  inline bool has_bias_pattern() const;
  inline bool has_bias_pattern_raw() const;

  // asserts and guarantees
  static bool is_oop(oop obj, bool ignore_mark_word = false);
  static bool is_oop_or_null(oop obj, bool ignore_mark_word = false);

  // garbage collection
  inline bool is_gc_marked() const;

  // Forward pointer operations for scavenge
  inline bool is_forwarded() const;

  void verify_forwardee(oop forwardee) NOT_DEBUG_RETURN;

  inline void forward_to(oop p);
  inline bool cas_forward_to(oop p, markWord compare, atomic_memory_order order = memory_order_conservative);

  // Like "forward_to", but inserts the forwarding pointer atomically.
  // Exactly one thread succeeds in inserting the forwarding pointer, and
  // this call returns "NULL" for that thread; any other thread has the
  // value of the forwarding pointer returned and does not modify "this".
  inline oop forward_to_atomic(oop p, markWord compare, atomic_memory_order order = memory_order_conservative);

  inline oop forwardee() const;
  inline oop forwardee_acquire() const;

  // Age of object during scavenge
  inline uint age() const;
  inline void incr_age();

  // mark-sweep support
  void follow_body(int begin, int end);

  template <typename OopClosureType>
  inline void oop_iterate(OopClosureType* cl);

  template <typename OopClosureType>
  inline void oop_iterate(OopClosureType* cl, MemRegion mr);

  template <typename OopClosureType>
  inline int oop_iterate_size(OopClosureType* cl);

  template <typename OopClosureType>
  inline int oop_iterate_size(OopClosureType* cl, MemRegion mr);

  template <typename OopClosureType>
  inline void oop_iterate_backwards(OopClosureType* cl);

  inline static bool is_instanceof_or_null(oop obj, Klass* klass);

  // identity hash; returns the identity hash key (computes it if necessary)
  // NOTE with the introduction of UseBiasedLocking that identity_hash() might reach a
  // safepoint if called on a biased object. Calling code must be aware of that.
  inline intptr_t identity_hash();
  intptr_t slow_identity_hash();

  // marks are forwarded to stack when object is locked
  inline bool     has_displaced_mark_raw() const;
  inline markWord displaced_mark_raw() const;
  inline void     set_displaced_mark_raw(markWord m);

  // Checks if the mark word needs to be preserved
  inline bool mark_must_be_preserved() const;
  inline bool mark_must_be_preserved(markWord m) const;
  inline bool mark_must_be_preserved_for_promotion_failure(markWord m) const;

  static bool has_klass_gap();

  // for code generation
  static int mark_offset_in_bytes()      { return offset_of(oopDesc, _mark); }
  static int klass_offset_in_bytes()     { return offset_of(oopDesc, _metadata._klass); }
  static int klass_gap_offset_in_bytes() {
    assert(has_klass_gap(), "only applicable to compressed klass pointers");
    return klass_offset_in_bytes() + sizeof(narrowKlass);
  }

  // for error reporting
  static void* load_klass_raw(oop obj);
  static void* load_oop_raw(oop obj, int offset);
};

#endif // SHARE_OOPS_OOP_HPP<|MERGE_RESOLUTION|>--- conflicted
+++ resolved
@@ -28,11 +28,8 @@
 #include "memory/iterator.hpp"
 #include "memory/memRegion.hpp"
 #include "oops/access.hpp"
-<<<<<<< HEAD
 #include "oops/arrayStorageProperties.hpp"
-=======
 #include "oops/markWord.hpp"
->>>>>>> ea0fbbca
 #include "oops/metadata.hpp"
 #include "runtime/atomic.hpp"
 #include "utilities/macros.hpp"
@@ -44,7 +41,7 @@
 //
 // no virtual functions allowed
 //
-// oopDesc::_mark - the "oop mark word" encoding to be found separately in markOop.hpp
+// oopDesc::_mark - the "oop mark word" encoding to be found separately in markWord.hpp
 //
 // oopDesc::_metadata - encodes both the object's klass pointer and potentially
 //                      "storage properties" (currently confined to arrays in the form of
