--- conflicted
+++ resolved
@@ -249,20 +249,7 @@
 
   ClassState      _init_state;              // state of class
 
-<<<<<<< HEAD
-  // This can be used to quickly discriminate among the five kinds of
-  // InstanceKlass. This should be an enum (?)
-  static const unsigned _kind_other        = 0; // concrete InstanceKlass
-  static const unsigned _kind_reference    = 1; // InstanceRefKlass
-  static const unsigned _kind_class_loader = 2; // InstanceClassLoaderKlass
-  static const unsigned _kind_mirror       = 3; // InstanceMirrorKlass
-  static const unsigned _kind_inline_type  = 4; // InlineKlass
-
-  u1              _reference_type;                // reference type
-  u1              _kind;                          // kind of InstanceKlass
-=======
   u1              _reference_type;          // reference type
->>>>>>> c1040897
 
   enum {
     _misc_rewritten                           = 1 << 0,  // methods rewritten.
@@ -914,17 +901,6 @@
   }
 
 public:
-<<<<<<< HEAD
-
-  // Other is anything that is not one of the more specialized kinds of InstanceKlass.
-  bool is_other_instance_klass() const        { return is_kind(_kind_other); }
-  bool is_reference_instance_klass() const    { return is_kind(_kind_reference); }
-  bool is_mirror_instance_klass() const       { return is_kind(_kind_mirror); }
-  bool is_class_loader_instance_klass() const { return is_kind(_kind_class_loader); }
-  bool is_inline_type_klass()           const { return is_kind(_kind_inline_type); }
-
-=======
->>>>>>> c1040897
 #if INCLUDE_JVMTI
 
   void init_previous_versions() {
