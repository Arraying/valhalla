--- conflicted
+++ resolved
@@ -1930,14 +1930,8 @@
   assert(bt == tag_bt, "same result");
 #endif
   CellTypeState   cts;
-<<<<<<< HEAD
-  if (tag.basic_type() == T_OBJECT) {
+  if (is_reference_type(bt)) {  // could be T_ARRAY with condy
     assert(!tag.is_string_index() && !tag.is_klass_index() && !tag.is_value_type_index(), "Unexpected index tag");
-    assert(bt == T_OBJECT, "Guard is incorrect");
-=======
-  if (is_reference_type(bt)) {  // could be T_ARRAY with condy
-    assert(!tag.is_string_index() && !tag.is_klass_index(), "Unexpected index tag");
->>>>>>> 7d7c653a
     cts = CellTypeState::make_line_ref(bci);
   } else {
     cts = valCTS;
