/*
 * Copyright (c) 1997, 2023, Oracle and/or its affiliates. All rights reserved.
 * DO NOT ALTER OR REMOVE COPYRIGHT NOTICES OR THIS FILE HEADER.
 *
 * This code is free software; you can redistribute it and/or modify it
 * under the terms of the GNU General Public License version 2 only, as
 * published by the Free Software Foundation.
 *
 * This code is distributed in the hope that it will be useful, but WITHOUT
 * ANY WARRANTY; without even the implied warranty of MERCHANTABILITY or
 * FITNESS FOR A PARTICULAR PURPOSE.  See the GNU General Public License
 * version 2 for more details (a copy is included in the LICENSE file that
 * accompanied this code).
 *
 * You should have received a copy of the GNU General Public License version
 * 2 along with this work; if not, write to the Free Software Foundation,
 * Inc., 51 Franklin St, Fifth Floor, Boston, MA 02110-1301 USA.
 *
 * Please contact Oracle, 500 Oracle Parkway, Redwood Shores, CA 94065 USA
 * or visit www.oracle.com if you need additional information or have any
 * questions.
 *
 */

#include "precompiled.hpp"
#include "classfile/vmSymbols.hpp"
#include "interpreter/bytecodeStream.hpp"
#include "logging/log.hpp"
#include "logging/logStream.hpp"
#include "memory/allocation.inline.hpp"
#include "memory/resourceArea.hpp"
#include "oops/constantPool.hpp"
#include "oops/generateOopMap.hpp"
#include "oops/oop.inline.hpp"
#include "oops/symbol.hpp"
#include "runtime/handles.inline.hpp"
#include "runtime/java.hpp"
#include "runtime/os.hpp"
#include "runtime/relocator.hpp"
#include "runtime/timerTrace.hpp"
#include "utilities/bitMap.inline.hpp"
#include "utilities/ostream.hpp"

//
//
// Compute stack layouts for each instruction in method.
//
//  Problems:
//  - What to do about jsr with different types of local vars?
//  Need maps that are conditional on jsr path?
//  - Jsr and exceptions should be done more efficiently (the retAddr stuff)
//
//  Alternative:
//  - Could extend verifier to provide this information.
//    For: one fewer abstract interpreter to maintain. Against: the verifier
//    solves a bigger problem so slower (undesirable to force verification of
//    everything?).
//
//  Algorithm:
//    Partition bytecodes into basic blocks
//    For each basic block: store entry state (vars, stack). For instructions
//    inside basic blocks we do not store any state (instead we recompute it
//    from state produced by previous instruction).
//
//    Perform abstract interpretation of bytecodes over this lattice:
//
//                _--'#'--_
//               /  /  \   \
//             /   /     \   \
//            /    |     |     \
//          'r'   'v'   'p'   ' '
//           \     |     |     /
//            \    \     /    /
//              \   \   /    /
//                -- '@' --
//
//    '#'  top, result of conflict merge
//    'r'  reference type
//    'v'  value type
//    'p'  pc type for jsr/ret
//    ' '  uninitialized; never occurs on operand stack in Java
//    '@'  bottom/unexecuted; initial state each bytecode.
//
//    Basic block headers are the only merge points. We use this iteration to
//    compute the information:
//
//    find basic blocks;
//    initialize them with uninitialized state;
//    initialize first BB according to method signature;
//    mark first BB changed
//    while (some BB is changed) do {
//      perform abstract interpration of all bytecodes in BB;
//      merge exit state of BB into entry state of all successor BBs,
//      noting if any of these change;
//    }
//
//  One additional complication is necessary. The jsr instruction pushes
//  a return PC on the stack (a 'p' type in the abstract interpretation).
//  To be able to process "ret" bytecodes, we keep track of these return
//  PC's in a 'retAddrs' structure in abstract interpreter context (when
//  processing a "ret" bytecodes, it is not sufficient to know that it gets
//  an argument of the right type 'p'; we need to know which address it
//  returns to).
//
// (Note this comment is borrowed form the original author of the algorithm)

// ComputeCallStack
//
// Specialization of SignatureIterator - compute the effects of a call
//
class ComputeCallStack : public SignatureIterator {
  CellTypeState *_effect;
  int _idx;

  void setup();
  void set(CellTypeState state)         { _effect[_idx++] = state; }
  int  length()                         { return _idx; };

  friend class SignatureIterator;  // so do_parameters_on can call do_type
  void do_type(BasicType type, bool for_return = false) {
    if (for_return && type == T_VOID) {
      set(CellTypeState::bottom);
    } else if (is_reference_type(type)) {
      set(CellTypeState::ref);
    } else {
      assert(is_java_primitive(type), "");
      set(CellTypeState::value);
      if (is_double_word_type(type)) {
        set(CellTypeState::value);
      }
    }
  }

 public:
  ComputeCallStack(Symbol* signature) : SignatureIterator(signature) {};

  // Compute methods
  int compute_for_parameters(bool is_static, CellTypeState *effect) {
    _idx    = 0;
    _effect = effect;

    if (!is_static) {
      effect[_idx++] = CellTypeState::ref;
    }

    do_parameters_on(this);

    return length();
  };

  int compute_for_returntype(CellTypeState *effect) {
    _idx    = 0;
    _effect = effect;
    do_type(return_type(), true);
    set(CellTypeState::bottom);  // Always terminate with a bottom state, so ppush works

    return length();
  }
};

//=========================================================================================
// ComputeEntryStack
//
// Specialization of SignatureIterator - in order to set up first stack frame
//
class ComputeEntryStack : public SignatureIterator {
  CellTypeState *_effect;
  int _idx;

  void setup();
  void set(CellTypeState state)         { _effect[_idx++] = state; }
  int  length()                         { return _idx; };

  friend class SignatureIterator;  // so do_parameters_on can call do_type
  void do_type(BasicType type, bool for_return = false) {
    if (for_return && type == T_VOID) {
      set(CellTypeState::bottom);
    } else if (is_reference_type(type)) {
      set(CellTypeState::make_slot_ref(_idx));
    } else {
      assert(is_java_primitive(type), "");
      set(CellTypeState::value);
      if (is_double_word_type(type)) {
        set(CellTypeState::value);
      }
    }
  }

 public:
  ComputeEntryStack(Symbol* signature) : SignatureIterator(signature) {};

  // Compute methods
  int compute_for_parameters(bool is_static, CellTypeState *effect) {
    _idx    = 0;
    _effect = effect;

    if (!is_static)
      effect[_idx++] = CellTypeState::make_slot_ref(0);

    do_parameters_on(this);

    return length();
  };

  int compute_for_returntype(CellTypeState *effect) {
    _idx    = 0;
    _effect = effect;
    do_type(return_type(), true);
    set(CellTypeState::bottom);  // Always terminate with a bottom state, so ppush works

    return length();
  }
};

//=====================================================================================
//
// Implementation of RetTable/RetTableEntry
//
// Contains function to itereate through all bytecodes
// and find all return entry points
//
int RetTable::_init_nof_entries = 10;
int RetTableEntry::_init_nof_jsrs = 5;

RetTableEntry::RetTableEntry(int target, RetTableEntry *next) {
  _target_bci = target;
  _jsrs = new GrowableArray<int>(_init_nof_jsrs);
  _next = next;
}

void RetTableEntry::add_delta(int bci, int delta) {
  if (_target_bci > bci) _target_bci += delta;

  for (int k = 0; k < _jsrs->length(); k++) {
    int jsr = _jsrs->at(k);
    if (jsr > bci) _jsrs->at_put(k, jsr+delta);
  }
}

void RetTable::compute_ret_table(const methodHandle& method) {
  BytecodeStream i(method);
  Bytecodes::Code bytecode;

  while( (bytecode = i.next()) >= 0) {
    switch (bytecode) {
      case Bytecodes::_jsr:
        add_jsr(i.next_bci(), i.dest());
        break;
      case Bytecodes::_jsr_w:
        add_jsr(i.next_bci(), i.dest_w());
        break;
      default:
        break;
    }
  }
}

void RetTable::add_jsr(int return_bci, int target_bci) {
  RetTableEntry* entry = _first;

  // Scan table for entry
  for (;entry && entry->target_bci() != target_bci; entry = entry->next());

  if (!entry) {
    // Allocate new entry and put in list
    entry = new RetTableEntry(target_bci, _first);
    _first = entry;
  }

  // Now "entry" is set.  Make sure that the entry is initialized
  // and has room for the new jsr.
  entry->add_jsr(return_bci);
}

RetTableEntry* RetTable::find_jsrs_for_target(int targBci) {
  RetTableEntry *cur = _first;

  while(cur) {
    assert(cur->target_bci() != -1, "sanity check");
    if (cur->target_bci() == targBci)  return cur;
    cur = cur->next();
  }
  ShouldNotReachHere();
  return nullptr;
}

// The instruction at bci is changing size by "delta".  Update the return map.
void RetTable::update_ret_table(int bci, int delta) {
  RetTableEntry *cur = _first;
  while(cur) {
    cur->add_delta(bci, delta);
    cur = cur->next();
  }
}

//
// Celltype state
//

CellTypeState CellTypeState::bottom      = CellTypeState::make_bottom();
CellTypeState CellTypeState::uninit      = CellTypeState::make_any(uninit_value);
CellTypeState CellTypeState::ref         = CellTypeState::make_any(ref_conflict);
CellTypeState CellTypeState::value       = CellTypeState::make_any(val_value);
CellTypeState CellTypeState::refUninit   = CellTypeState::make_any(ref_conflict | uninit_value);
CellTypeState CellTypeState::top         = CellTypeState::make_top();
CellTypeState CellTypeState::addr        = CellTypeState::make_any(addr_conflict);

// Commonly used constants
static CellTypeState epsilonCTS[1] = { CellTypeState::bottom };
static CellTypeState   refCTS   = CellTypeState::ref;
static CellTypeState   valCTS   = CellTypeState::value;
static CellTypeState    vCTS[2] = { CellTypeState::value, CellTypeState::bottom };
static CellTypeState    rCTS[2] = { CellTypeState::ref,   CellTypeState::bottom };
static CellTypeState   rrCTS[3] = { CellTypeState::ref,   CellTypeState::ref,   CellTypeState::bottom };
static CellTypeState   vrCTS[3] = { CellTypeState::value, CellTypeState::ref,   CellTypeState::bottom };
static CellTypeState   vvCTS[3] = { CellTypeState::value, CellTypeState::value, CellTypeState::bottom };
static CellTypeState  rvrCTS[4] = { CellTypeState::ref,   CellTypeState::value, CellTypeState::ref,   CellTypeState::bottom };
static CellTypeState  vvrCTS[4] = { CellTypeState::value, CellTypeState::value, CellTypeState::ref,   CellTypeState::bottom };
static CellTypeState  vvvCTS[4] = { CellTypeState::value, CellTypeState::value, CellTypeState::value, CellTypeState::bottom };
static CellTypeState vvvrCTS[5] = { CellTypeState::value, CellTypeState::value, CellTypeState::value, CellTypeState::ref,   CellTypeState::bottom };
static CellTypeState vvvvCTS[5] = { CellTypeState::value, CellTypeState::value, CellTypeState::value, CellTypeState::value, CellTypeState::bottom };

char CellTypeState::to_char() const {
  if (can_be_reference()) {
    if (can_be_value() || can_be_address())
      return '#';    // Conflict that needs to be rewritten
    else
      return 'r';
  } else if (can_be_value())
    return 'v';
  else if (can_be_address())
    return 'p';
  else if (can_be_uninit())
    return ' ';
  else
    return '@';
}


// Print a detailed CellTypeState.  Indicate all bits that are set.  If
// the CellTypeState represents an address or a reference, print the
// value of the additional information.
void CellTypeState::print(outputStream *os) {
  if (can_be_address()) {
    os->print("(p");
  } else {
    os->print("( ");
  }
  if (can_be_reference()) {
    os->print("r");
  } else {
    os->print(" ");
  }
  if (can_be_value()) {
    os->print("v");
  } else {
    os->print(" ");
  }
  if (can_be_uninit()) {
    os->print("u|");
  } else {
    os->print(" |");
  }
  if (is_info_top()) {
    os->print("Top)");
  } else if (is_info_bottom()) {
    os->print("Bot)");
  } else {
    if (is_reference()) {
      int info = get_info();
      int data = info & ~(ref_not_lock_bit | ref_slot_bit);
      if (info & ref_not_lock_bit) {
        // Not a monitor lock reference.
        if (info & ref_slot_bit) {
          // slot
          os->print("slot%d)", data);
        } else {
          // line
          os->print("line%d)", data);
        }
      } else {
        // lock
        os->print("lock%d)", data);
      }
    } else {
      os->print("%d)", get_info());
    }
  }
}

//
// Basicblock handling methods
//

void GenerateOopMap::initialize_bb() {
  _gc_points = 0;
  _bb_count  = 0;
  _bb_hdr_bits.reinitialize(method()->code_size());
}

void GenerateOopMap::bb_mark_fct(GenerateOopMap *c, int bci, int *data) {
  assert(bci>= 0 && bci < c->method()->code_size(), "index out of bounds");
  if (c->is_bb_header(bci))
     return;

  if (TraceNewOopMapGeneration) {
     tty->print_cr("Basicblock#%d begins at: %d", c->_bb_count, bci);
  }
  c->set_bbmark_bit(bci);
  c->_bb_count++;
}


void GenerateOopMap::mark_bbheaders_and_count_gc_points() {
  initialize_bb();

  bool fellThrough = false;  // False to get first BB marked.

  // First mark all exception handlers as start of a basic-block
  ExceptionTable excps(method());
  for(int i = 0; i < excps.length(); i ++) {
    bb_mark_fct(this, excps.handler_pc(i), nullptr);
  }

  // Then iterate through the code
  BytecodeStream bcs(_method);
  Bytecodes::Code bytecode;

  while( (bytecode = bcs.next()) >= 0) {
    int bci = bcs.bci();

    if (!fellThrough)
        bb_mark_fct(this, bci, nullptr);

    fellThrough = jump_targets_do(&bcs, &GenerateOopMap::bb_mark_fct, nullptr);

     /* We will also mark successors of jsr's as basic block headers. */
    switch (bytecode) {
      case Bytecodes::_jsr:
        assert(!fellThrough, "should not happen");
        bb_mark_fct(this, bci + Bytecodes::length_for(bytecode), nullptr);
        break;
      case Bytecodes::_jsr_w:
        assert(!fellThrough, "should not happen");
        bb_mark_fct(this, bci + Bytecodes::length_for(bytecode), nullptr);
        break;
      default:
        break;
    }

    if (possible_gc_point(&bcs))
      _gc_points++;
  }
}

void GenerateOopMap::set_bbmark_bit(int bci) {
  _bb_hdr_bits.at_put(bci, true);
}

void GenerateOopMap::reachable_basicblock(GenerateOopMap *c, int bci, int *data) {
  assert(bci>= 0 && bci < c->method()->code_size(), "index out of bounds");
  BasicBlock* bb = c->get_basic_block_at(bci);
  if (bb->is_dead()) {
    bb->mark_as_alive();
    *data = 1; // Mark basicblock as changed
  }
}


void GenerateOopMap::mark_reachable_code() {
  int change = 1; // int to get function pointers to work

  // Mark entry basic block as alive and all exception handlers
  _basic_blocks[0].mark_as_alive();
  ExceptionTable excps(method());
  for(int i = 0; i < excps.length(); i++) {
    BasicBlock *bb = get_basic_block_at(excps.handler_pc(i));
    // If block is not already alive (due to multiple exception handlers to same bb), then
    // make it alive
    if (bb->is_dead()) bb->mark_as_alive();
  }

  BytecodeStream bcs(_method);

  // Iterate through all basic blocks until we reach a fixpoint
  while (change) {
    change = 0;

    for (int i = 0; i < _bb_count; i++) {
      BasicBlock *bb = &_basic_blocks[i];
      if (bb->is_alive()) {
        // Position bytecodestream at last bytecode in basicblock
        bcs.set_start(bb->_end_bci);
        bcs.next();
        Bytecodes::Code bytecode = bcs.code();
        int bci = bcs.bci();
        assert(bci == bb->_end_bci, "wrong bci");

        bool fell_through = jump_targets_do(&bcs, &GenerateOopMap::reachable_basicblock, &change);

        // We will also mark successors of jsr's as alive.
        switch (bytecode) {
          case Bytecodes::_jsr:
          case Bytecodes::_jsr_w:
            assert(!fell_through, "should not happen");
            reachable_basicblock(this, bci + Bytecodes::length_for(bytecode), &change);
            break;
          default:
            break;
        }
        if (fell_through) {
          // Mark successor as alive
          if (bb[1].is_dead()) {
            bb[1].mark_as_alive();
            change = 1;
          }
        }
      }
    }
  }
}

/* If the current instruction in "c" has no effect on control flow,
   returns "true".  Otherwise, calls "jmpFct" one or more times, with
   "c", an appropriate "pcDelta", and "data" as arguments, then
   returns "false".  There is one exception: if the current
   instruction is a "ret", returns "false" without calling "jmpFct".
   Arrangements for tracking the control flow of a "ret" must be made
   externally. */
bool GenerateOopMap::jump_targets_do(BytecodeStream *bcs, jmpFct_t jmpFct, int *data) {
  int bci = bcs->bci();

  switch (bcs->code()) {
    case Bytecodes::_ifeq:
    case Bytecodes::_ifne:
    case Bytecodes::_iflt:
    case Bytecodes::_ifge:
    case Bytecodes::_ifgt:
    case Bytecodes::_ifle:
    case Bytecodes::_if_icmpeq:
    case Bytecodes::_if_icmpne:
    case Bytecodes::_if_icmplt:
    case Bytecodes::_if_icmpge:
    case Bytecodes::_if_icmpgt:
    case Bytecodes::_if_icmple:
    case Bytecodes::_if_acmpeq:
    case Bytecodes::_if_acmpne:
    case Bytecodes::_ifnull:
    case Bytecodes::_ifnonnull:
      (*jmpFct)(this, bcs->dest(), data);
      // Class files verified by the old verifier can have a conditional branch
      // as their last bytecode, provided the conditional branch is unreachable
      // during execution.  Check if this instruction is the method's last bytecode
      // and, if so, don't call the jmpFct.
      if (bci + 3 < method()->code_size()) {
        (*jmpFct)(this, bci + 3, data);
      }
      break;

    case Bytecodes::_goto:
      (*jmpFct)(this, bcs->dest(), data);
      break;
    case Bytecodes::_goto_w:
      (*jmpFct)(this, bcs->dest_w(), data);
      break;
    case Bytecodes::_tableswitch:
      { Bytecode_tableswitch tableswitch(method(), bcs->bcp());
        int len = tableswitch.length();

        (*jmpFct)(this, bci + tableswitch.default_offset(), data); /* Default. jump address */
        while (--len >= 0) {
          (*jmpFct)(this, bci + tableswitch.dest_offset_at(len), data);
        }
        break;
      }

    case Bytecodes::_lookupswitch:
      { Bytecode_lookupswitch lookupswitch(method(), bcs->bcp());
        int npairs = lookupswitch.number_of_pairs();
        (*jmpFct)(this, bci + lookupswitch.default_offset(), data); /* Default. */
        while(--npairs >= 0) {
          LookupswitchPair pair = lookupswitch.pair_at(npairs);
          (*jmpFct)(this, bci + pair.offset(), data);
        }
        break;
      }
    case Bytecodes::_jsr:
      assert(bcs->is_wide()==false, "sanity check");
      (*jmpFct)(this, bcs->dest(), data);



      break;
    case Bytecodes::_jsr_w:
      (*jmpFct)(this, bcs->dest_w(), data);
      break;
    case Bytecodes::_wide:
      ShouldNotReachHere();
      return true;
      break;
    case Bytecodes::_athrow:
    case Bytecodes::_ireturn:
    case Bytecodes::_lreturn:
    case Bytecodes::_freturn:
    case Bytecodes::_dreturn:
    case Bytecodes::_areturn:
    case Bytecodes::_return:
    case Bytecodes::_ret:
      break;
    default:
      return true;
  }
  return false;
}

/* Requires "pc" to be the head of a basic block; returns that basic
   block. */
BasicBlock *GenerateOopMap::get_basic_block_at(int bci) const {
  BasicBlock* bb = get_basic_block_containing(bci);
  assert(bb->_bci == bci, "should have found BB");
  return bb;
}

// Requires "pc" to be the start of an instruction; returns the basic
//   block containing that instruction. */
BasicBlock  *GenerateOopMap::get_basic_block_containing(int bci) const {
  BasicBlock *bbs = _basic_blocks;
  int lo = 0, hi = _bb_count - 1;

  while (lo <= hi) {
    int m = (lo + hi) / 2;
    int mbci = bbs[m]._bci;
    int nbci;

    if ( m == _bb_count-1) {
      assert( bci >= mbci && bci < method()->code_size(), "sanity check failed");
      return bbs+m;
    } else {
      nbci = bbs[m+1]._bci;
    }

    if ( mbci <= bci && bci < nbci) {
      return bbs+m;
    } else if (mbci < bci) {
      lo = m + 1;
    } else {
      assert(mbci > bci, "sanity check");
      hi = m - 1;
    }
  }

  fatal("should have found BB");
  return nullptr;
}

void GenerateOopMap::restore_state(BasicBlock *bb)
{
  memcpy(_state, bb->_state, _state_len*sizeof(CellTypeState));
  _stack_top = bb->_stack_top;
  _monitor_top = bb->_monitor_top;
}

int GenerateOopMap::next_bb_start_pc(BasicBlock *bb) {
 intptr_t bbNum = bb - _basic_blocks + 1;
 if (bbNum == _bb_count)
    return method()->code_size();

 return _basic_blocks[bbNum]._bci;
}

//
// CellType handling methods
//

// Allocate memory and throw LinkageError if failure.
#define ALLOC_RESOURCE_ARRAY(var, type, count)                           \
  var = NEW_RESOURCE_ARRAY_RETURN_NULL(type, count);                     \
  if (var == nullptr) {                                                  \
    report_error("Cannot reserve enough memory to analyze this method"); \
    return;                                                              \
  }


void GenerateOopMap::init_state() {
  _state_len     = _max_locals + _max_stack + _max_monitors;
  ALLOC_RESOURCE_ARRAY(_state, CellTypeState, _state_len);
  memset(_state, 0, _state_len * sizeof(CellTypeState));
  int count = MAX3(_max_locals, _max_stack, _max_monitors) + 1/*for null terminator char */;
  ALLOC_RESOURCE_ARRAY(_state_vec_buf, char, count);
}

void GenerateOopMap::make_context_uninitialized() {
  CellTypeState* vs = vars();

  for (int i = 0; i < _max_locals; i++)
      vs[i] = CellTypeState::uninit;

  _stack_top = 0;
  _monitor_top = 0;
}

int GenerateOopMap::methodsig_to_effect(Symbol* signature, bool is_static, CellTypeState* effect) {
  ComputeEntryStack ces(signature);
  return ces.compute_for_parameters(is_static, effect);
}

// Return result of merging cts1 and cts2.
CellTypeState CellTypeState::merge(CellTypeState cts, int slot) const {
  CellTypeState result;

  assert(!is_bottom() && !cts.is_bottom(),
         "merge of bottom values is handled elsewhere");

  result._state = _state | cts._state;

  // If the top bit is set, we don't need to do any more work.
  if (!result.is_info_top()) {
    assert((result.can_be_address() || result.can_be_reference()),
           "only addresses and references have non-top info");

    if (!equal(cts)) {
      // The two values being merged are different.  Raise to top.
      if (result.is_reference()) {
        result = CellTypeState::make_slot_ref(slot);
      } else {
        result._state |= info_conflict;
      }
    }
  }
  assert(result.is_valid_state(), "checking that CTS merge maintains legal state");

  return result;
}

// Merge the variable state for locals and stack from cts into bbts.
bool GenerateOopMap::merge_local_state_vectors(CellTypeState* cts,
                                               CellTypeState* bbts) {
  int i;
  int len = _max_locals + _stack_top;
  bool change = false;

  for (i = len - 1; i >= 0; i--) {
    CellTypeState v = cts[i].merge(bbts[i], i);
    change = change || !v.equal(bbts[i]);
    bbts[i] = v;
  }

  return change;
}

// Merge the monitor stack state from cts into bbts.
bool GenerateOopMap::merge_monitor_state_vectors(CellTypeState* cts,
                                                 CellTypeState* bbts) {
  bool change = false;
  if (_max_monitors > 0 && _monitor_top != bad_monitors) {
    // If there are no monitors in the program, or there has been
    // a monitor matching error before this point in the program,
    // then we do not merge in the monitor state.

    int base = _max_locals + _max_stack;
    int len = base + _monitor_top;
    for (int i = len - 1; i >= base; i--) {
      CellTypeState v = cts[i].merge(bbts[i], i);

      // Can we prove that, when there has been a change, it will already
      // have been detected at this point?  That would make this equal
      // check here unnecessary.
      change = change || !v.equal(bbts[i]);
      bbts[i] = v;
    }
  }

  return change;
}

void GenerateOopMap::copy_state(CellTypeState *dst, CellTypeState *src) {
  int len = _max_locals + _stack_top;
  for (int i = 0; i < len; i++) {
    if (src[i].is_nonlock_reference()) {
      dst[i] = CellTypeState::make_slot_ref(i);
    } else {
      dst[i] = src[i];
    }
  }
  if (_max_monitors > 0 && _monitor_top != bad_monitors) {
    int base = _max_locals + _max_stack;
    len = base + _monitor_top;
    for (int i = base; i < len; i++) {
      dst[i] = src[i];
    }
  }
}


// Merge the states for the current block and the next.  As long as a
// block is reachable the locals and stack must be merged.  If the
// stack heights don't match then this is a verification error and
// it's impossible to interpret the code.  Simultaneously monitor
// states are being check to see if they nest statically.  If monitor
// depths match up then their states are merged.  Otherwise the
// mismatch is simply recorded and interpretation continues since
// monitor matching is purely informational and doesn't say anything
// about the correctness of the code.
void GenerateOopMap::merge_state_into_bb(BasicBlock *bb) {
  guarantee(bb != nullptr, "null basicblock");
  assert(bb->is_alive(), "merging state into a dead basicblock");

  if (_stack_top == bb->_stack_top) {
    // always merge local state even if monitors don't match.
    if (merge_local_state_vectors(_state, bb->_state)) {
      bb->set_changed(true);
    }
    if (_monitor_top == bb->_monitor_top) {
      // monitors still match so continue merging monitor states.
      if (merge_monitor_state_vectors(_state, bb->_state)) {
        bb->set_changed(true);
      }
    } else {
      if (log_is_enabled(Info, monitormismatch)) {
        report_monitor_mismatch("monitor stack height merge conflict");
      }
      // When the monitor stacks are not matched, we set _monitor_top to
      // bad_monitors.  This signals that, from here on, the monitor stack cannot
      // be trusted.  In particular, monitorexit bytecodes may throw
      // exceptions.  We mark this block as changed so that the change
      // propagates properly.
      bb->_monitor_top = bad_monitors;
      bb->set_changed(true);
      _monitor_safe = false;
    }
  } else if (!bb->is_reachable()) {
    // First time we look at this  BB
    copy_state(bb->_state, _state);
    bb->_stack_top = _stack_top;
    bb->_monitor_top = _monitor_top;
    bb->set_changed(true);
  } else {
    verify_error("stack height conflict: %d vs. %d",  _stack_top, bb->_stack_top);
  }
}

void GenerateOopMap::merge_state(GenerateOopMap *gom, int bci, int* data) {
   gom->merge_state_into_bb(gom->get_basic_block_at(bci));
}

void GenerateOopMap::set_var(int localNo, CellTypeState cts) {
  assert(cts.is_reference() || cts.is_inline_type() || cts.is_address(),
         "wrong celltypestate");
  if (localNo < 0 || localNo > _max_locals) {
    verify_error("variable write error: r%d", localNo);
    return;
  }
  vars()[localNo] = cts;
}

CellTypeState GenerateOopMap::get_var(int localNo) {
  assert(localNo < _max_locals + _nof_refval_conflicts, "variable read error");
  if (localNo < 0 || localNo > _max_locals) {
    verify_error("variable read error: r%d", localNo);
    return valCTS; // just to pick something;
  }
  return vars()[localNo];
}

CellTypeState GenerateOopMap::pop() {
  if ( _stack_top <= 0) {
    verify_error("stack underflow");
    return valCTS; // just to pick something
  }
  return  stack()[--_stack_top];
}

void GenerateOopMap::push(CellTypeState cts) {
  if ( _stack_top >= _max_stack) {
    verify_error("stack overflow");
    return;
  }
  stack()[_stack_top++] = cts;
}

CellTypeState GenerateOopMap::monitor_pop() {
  assert(_monitor_top != bad_monitors, "monitor_pop called on error monitor stack");
  if (_monitor_top == 0) {
    // We have detected a pop of an empty monitor stack.
    _monitor_safe = false;
     _monitor_top = bad_monitors;

    if (log_is_enabled(Info, monitormismatch)) {
      report_monitor_mismatch("monitor stack underflow");
    }
    return CellTypeState::ref; // just to keep the analysis going.
  }
  return  monitors()[--_monitor_top];
}

void GenerateOopMap::monitor_push(CellTypeState cts) {
  assert(_monitor_top != bad_monitors, "monitor_push called on error monitor stack");
  if (_monitor_top >= _max_monitors) {
    // Some monitorenter is being executed more than once.
    // This means that the monitor stack cannot be simulated.
    _monitor_safe = false;
    _monitor_top = bad_monitors;

    if (log_is_enabled(Info, monitormismatch)) {
      report_monitor_mismatch("monitor stack overflow");
    }
    return;
  }
  monitors()[_monitor_top++] = cts;
}

//
// Interpretation handling methods
//

void GenerateOopMap::do_interpretation()
{
  // "i" is just for debugging, so we can detect cases where this loop is
  // iterated more than once.
  int i = 0;
  do {
#ifndef PRODUCT
    if (TraceNewOopMapGeneration) {
      tty->print("\n\nIteration #%d of do_interpretation loop, method:\n", i);
      method()->print_name(tty);
      tty->print("\n\n");
    }
#endif
    _conflict = false;
    _monitor_safe = true;
    // init_state is now called from init_basic_blocks.  The length of a
    // state vector cannot be determined until we have made a pass through
    // the bytecodes counting the possible monitor entries.
    if (!_got_error) init_basic_blocks();
    if (!_got_error) setup_method_entry_state();
    if (!_got_error) interp_all();
    if (!_got_error) rewrite_refval_conflicts();
    i++;
  } while (_conflict && !_got_error);
}

void GenerateOopMap::init_basic_blocks() {
  // Note: Could consider reserving only the needed space for each BB's state
  // (entry stack may not be of maximal height for every basic block).
  // But cumbersome since we don't know the stack heights yet.  (Nor the
  // monitor stack heights...)

  ALLOC_RESOURCE_ARRAY(_basic_blocks, BasicBlock, _bb_count);

  // Make a pass through the bytecodes.  Count the number of monitorenters.
  // This can be used an upper bound on the monitor stack depth in programs
  // which obey stack discipline with their monitor usage.  Initialize the
  // known information about basic blocks.
  BytecodeStream j(_method);
  Bytecodes::Code bytecode;

  int bbNo = 0;
  int monitor_count = 0;
  int prev_bci = -1;
  while( (bytecode = j.next()) >= 0) {
    if (j.code() == Bytecodes::_monitorenter) {
      monitor_count++;
    }

    int bci = j.bci();
    if (is_bb_header(bci)) {
      // Initialize the basicblock structure
      BasicBlock *bb   = _basic_blocks + bbNo;
      bb->_bci         = bci;
      bb->_max_locals  = _max_locals;
      bb->_max_stack   = _max_stack;
      bb->set_changed(false);
      bb->_stack_top   = BasicBlock::_dead_basic_block; // Initialize all basicblocks are dead.
      bb->_monitor_top = bad_monitors;

      if (bbNo > 0) {
        _basic_blocks[bbNo - 1]._end_bci = prev_bci;
      }

      bbNo++;
    }
    // Remember previous bci.
    prev_bci = bci;
  }
  // Set
  _basic_blocks[bbNo-1]._end_bci = prev_bci;


  // Check that the correct number of basicblocks was found
  if (bbNo !=_bb_count) {
    if (bbNo < _bb_count) {
      verify_error("jump into the middle of instruction?");
      return;
    } else {
      verify_error("extra basic blocks - should not happen?");
      return;
    }
  }

  _max_monitors = monitor_count;

  // Now that we have a bound on the depth of the monitor stack, we can
  // initialize the CellTypeState-related information.
  init_state();

  // We allocate space for all state-vectors for all basicblocks in one huge
  // chunk.  Then in the next part of the code, we set a pointer in each
  // _basic_block that points to each piece.

  // The product of bbNo and _state_len can get large if there are lots of
  // basic blocks and stack/locals/monitors.  Need to check to make sure
  // we don't overflow the capacity of a pointer.
  if ((unsigned)bbNo > UINTPTR_MAX / sizeof(CellTypeState) / _state_len) {
    report_error("The amount of memory required to analyze this method "
                 "exceeds addressable range");
    return;
  }

  CellTypeState *basicBlockState;
  ALLOC_RESOURCE_ARRAY(basicBlockState, CellTypeState, bbNo * _state_len);
  memset(basicBlockState, 0, bbNo * _state_len * sizeof(CellTypeState));

  // Make a pass over the basicblocks and assign their state vectors.
  for (int blockNum=0; blockNum < bbNo; blockNum++) {
    BasicBlock *bb = _basic_blocks + blockNum;
    bb->_state = basicBlockState + blockNum * _state_len;

#ifdef ASSERT
    if (blockNum + 1 < bbNo) {
      address bcp = _method->bcp_from(bb->_end_bci);
      int bc_len = Bytecodes::java_length_at(_method(), bcp);
      assert(bb->_end_bci + bc_len == bb[1]._bci, "unmatched bci info in basicblock");
    }
#endif
  }
#ifdef ASSERT
  { BasicBlock *bb = &_basic_blocks[bbNo-1];
    address bcp = _method->bcp_from(bb->_end_bci);
    int bc_len = Bytecodes::java_length_at(_method(), bcp);
    assert(bb->_end_bci + bc_len == _method->code_size(), "wrong end bci");
  }
#endif

  // Mark all alive blocks
  mark_reachable_code();
}

void GenerateOopMap::setup_method_entry_state() {

    // Initialize all locals to 'uninit' and set stack-height to 0
    make_context_uninitialized();

    // Initialize CellState type of arguments
    methodsig_to_effect(method()->signature(), method()->is_static(), vars());

    // If some references must be pre-assigned to null, then set that up
    initialize_vars();

    // This is the start state
    merge_state_into_bb(&_basic_blocks[0]);

    assert(_basic_blocks[0].changed(), "we are not getting off the ground");
}

// The instruction at bci is changing size by "delta".  Update the basic blocks.
void GenerateOopMap::update_basic_blocks(int bci, int delta,
                                         int new_method_size) {
  assert(new_method_size >= method()->code_size() + delta,
         "new method size is too small");

  _bb_hdr_bits.reinitialize(new_method_size);

  for(int k = 0; k < _bb_count; k++) {
    if (_basic_blocks[k]._bci > bci) {
      _basic_blocks[k]._bci     += delta;
      _basic_blocks[k]._end_bci += delta;
    }
    _bb_hdr_bits.at_put(_basic_blocks[k]._bci, true);
  }
}

//
// Initvars handling
//

void GenerateOopMap::initialize_vars() {
  for (int k = 0; k < _init_vars->length(); k++)
    _state[_init_vars->at(k)] = CellTypeState::make_slot_ref(k);
}

void GenerateOopMap::add_to_ref_init_set(int localNo) {

  if (TraceNewOopMapGeneration)
    tty->print_cr("Added init vars: %d", localNo);

  // Is it already in the set?
  if (_init_vars->contains(localNo) )
    return;

   _init_vars->append(localNo);
}

//
// Interpreration code
//

void GenerateOopMap::interp_all() {
  bool change = true;

  while (change && !_got_error) {
    change = false;
    for (int i = 0; i < _bb_count && !_got_error; i++) {
      BasicBlock *bb = &_basic_blocks[i];
      if (bb->changed()) {
         if (_got_error) return;
         change = true;
         bb->set_changed(false);
         interp_bb(bb);
      }
    }
  }
}

void GenerateOopMap::interp_bb(BasicBlock *bb) {

  // We do not want to do anything in case the basic-block has not been initialized. This
  // will happen in the case where there is dead-code hang around in a method.
  assert(bb->is_reachable(), "should be reachable or deadcode exist");
  restore_state(bb);

  BytecodeStream itr(_method);

  // Set iterator interval to be the current basicblock
  int lim_bci = next_bb_start_pc(bb);
  itr.set_interval(bb->_bci, lim_bci);
  assert(lim_bci != bb->_bci, "must be at least one instruction in a basicblock");
  itr.next(); // read first instruction

  // Iterates through all bytecodes except the last in a basic block.
  // We handle the last one special, since there is controlflow change.
  while(itr.next_bci() < lim_bci && !_got_error) {
    if (_has_exceptions || _monitor_top != 0) {
      // We do not need to interpret the results of exceptional
      // continuation from this instruction when the method has no
      // exception handlers and the monitor stack is currently
      // empty.
      do_exception_edge(&itr);
    }
    interp1(&itr);
    itr.next();
  }

  // Handle last instruction.
  if (!_got_error) {
    assert(itr.next_bci() == lim_bci, "must point to end");
    if (_has_exceptions || _monitor_top != 0) {
      do_exception_edge(&itr);
    }
    interp1(&itr);

    bool fall_through = jump_targets_do(&itr, GenerateOopMap::merge_state, nullptr);
    if (_got_error)  return;

    if (itr.code() == Bytecodes::_ret) {
      assert(!fall_through, "cannot be set if ret instruction");
      // Automatically handles 'wide' ret indices
      ret_jump_targets_do(&itr, GenerateOopMap::merge_state, itr.get_index(), nullptr);
    } else if (fall_through) {
     // Hit end of BB, but the instr. was a fall-through instruction,
     // so perform transition as if the BB ended in a "jump".
     if (lim_bci != bb[1]._bci) {
       verify_error("bytecodes fell through last instruction");
       return;
     }
     merge_state_into_bb(bb + 1);
    }
  }
}

void GenerateOopMap::do_exception_edge(BytecodeStream* itr) {
  // Only check exception edge, if bytecode can trap
  if (!Bytecodes::can_trap(itr->code())) return;
  switch (itr->code()) {
    case Bytecodes::_aload_0:
      // These bytecodes can trap for rewriting.  We need to assume that
      // they do not throw exceptions to make the monitor analysis work.
      return;

    case Bytecodes::_ireturn:
    case Bytecodes::_lreturn:
    case Bytecodes::_freturn:
    case Bytecodes::_dreturn:
    case Bytecodes::_areturn:
    case Bytecodes::_return:
      // If the monitor stack height is not zero when we leave the method,
      // then we are either exiting with a non-empty stack or we have
      // found monitor trouble earlier in our analysis.  In either case,
      // assume an exception could be taken here.
      if (_monitor_top == 0) {
        return;
      }
      break;

    case Bytecodes::_monitorexit:
      // If the monitor stack height is bad_monitors, then we have detected a
      // monitor matching problem earlier in the analysis.  If the
      // monitor stack height is 0, we are about to pop a monitor
      // off of an empty stack.  In either case, the bytecode
      // could throw an exception.
      if (_monitor_top != bad_monitors && _monitor_top != 0) {
        return;
      }
      break;

    default:
      break;
  }

  if (_has_exceptions) {
    int bci = itr->bci();
    ExceptionTable exct(method());
    for(int i = 0; i< exct.length(); i++) {
      int start_pc   = exct.start_pc(i);
      int end_pc     = exct.end_pc(i);
      int handler_pc = exct.handler_pc(i);
      int catch_type = exct.catch_type_index(i);

      if (start_pc <= bci && bci < end_pc) {
        BasicBlock *excBB = get_basic_block_at(handler_pc);
        guarantee(excBB != nullptr, "no basic block for exception");
        CellTypeState *excStk = excBB->stack();
        CellTypeState *cOpStck = stack();
        CellTypeState cOpStck_0 = cOpStck[0];
        int cOpStackTop = _stack_top;

        // Exception stacks are always the same.
        assert(method()->max_stack() > 0, "sanity check");

        // We remembered the size and first element of "cOpStck"
        // above; now we temporarily set them to the appropriate
        // values for an exception handler. */
        cOpStck[0] = CellTypeState::make_slot_ref(_max_locals);
        _stack_top = 1;

        merge_state_into_bb(excBB);

        // Now undo the temporary change.
        cOpStck[0] = cOpStck_0;
        _stack_top = cOpStackTop;

        // If this is a "catch all" handler, then we do not need to
        // consider any additional handlers.
        if (catch_type == 0) {
          return;
        }
      }
    }
  }

  // It is possible that none of the exception handlers would have caught
  // the exception.  In this case, we will exit the method.  We must
  // ensure that the monitor stack is empty in this case.
  if (_monitor_top == 0) {
    return;
  }

  // We pessimistically assume that this exception can escape the
  // method. (It is possible that it will always be caught, but
  // we don't care to analyse the types of the catch clauses.)

  // We don't set _monitor_top to bad_monitors because there are no successors
  // to this exceptional exit.

  if (log_is_enabled(Info, monitormismatch) && _monitor_safe) {
    // We check _monitor_safe so that we only report the first mismatched
    // exceptional exit.
    report_monitor_mismatch("non-empty monitor stack at exceptional exit");
  }
  _monitor_safe = false;

}

void GenerateOopMap::report_monitor_mismatch(const char *msg) {
  ResourceMark rm;
  LogStream ls(Log(monitormismatch)::info());
  ls.print("Monitor mismatch in method ");
  method()->print_short_name(&ls);
  ls.print_cr(": %s", msg);
}

void GenerateOopMap::print_states(outputStream *os,
                                  CellTypeState* vec, int num) {
  for (int i = 0; i < num; i++) {
    vec[i].print(tty);
  }
}

// Print the state values at the current bytecode.
void GenerateOopMap::print_current_state(outputStream   *os,
                                         BytecodeStream *currentBC,
                                         bool            detailed) {
  if (detailed) {
    os->print("     %4d vars     = ", currentBC->bci());
    print_states(os, vars(), _max_locals);
    os->print("    %s", Bytecodes::name(currentBC->code()));
  } else {
    os->print("    %4d  vars = '%s' ", currentBC->bci(),  state_vec_to_string(vars(), _max_locals));
    os->print("     stack = '%s' ", state_vec_to_string(stack(), _stack_top));
    if (_monitor_top != bad_monitors) {
      os->print("  monitors = '%s'  \t%s", state_vec_to_string(monitors(), _monitor_top), Bytecodes::name(currentBC->code()));
    } else {
      os->print("  [bad monitor stack]");
    }
  }

  switch(currentBC->code()) {
    case Bytecodes::_invokevirtual:
    case Bytecodes::_invokespecial:
    case Bytecodes::_invokestatic:
    case Bytecodes::_invokedynamic:
    case Bytecodes::_invokeinterface: {
      int idx = currentBC->has_index_u4() ? currentBC->get_index_u4() : currentBC->get_index_u2();
      ConstantPool* cp      = method()->constants();
      int nameAndTypeIdx    = cp->name_and_type_ref_index_at(idx, currentBC->code());
      int signatureIdx      = cp->signature_ref_index_at(nameAndTypeIdx);
      Symbol* signature     = cp->symbol_at(signatureIdx);
      os->print("%s", signature->as_C_string());
    }
    default:
      break;
  }

  if (detailed) {
    os->cr();
    os->print("          stack    = ");
    print_states(os, stack(), _stack_top);
    os->cr();
    if (_monitor_top != bad_monitors) {
      os->print("          monitors = ");
      print_states(os, monitors(), _monitor_top);
    } else {
      os->print("          [bad monitor stack]");
    }
  }

  os->cr();
}

// Sets the current state to be the state after executing the
// current instruction, starting in the current state.
void GenerateOopMap::interp1(BytecodeStream *itr) {
  if (TraceNewOopMapGeneration) {
    print_current_state(tty, itr, TraceNewOopMapGenerationDetailed);
  }

  // Should we report the results? Result is reported *before* the instruction at the current bci is executed.
  // However, not for calls. For calls we do not want to include the arguments, so we postpone the reporting until
  // they have been popped (in method ppl).
  if (_report_result == true) {
    switch(itr->code()) {
      case Bytecodes::_invokevirtual:
      case Bytecodes::_invokespecial:
      case Bytecodes::_invokestatic:
      case Bytecodes::_invokedynamic:
      case Bytecodes::_invokeinterface:
        _itr_send = itr;
        _report_result_for_send = true;
        break;
      default:
       fill_stackmap_for_opcodes(itr, vars(), stack(), _stack_top);
       break;
    }
  }

  // abstract interpretation of current opcode
  switch(itr->code()) {
    case Bytecodes::_nop:                                           break;
    case Bytecodes::_goto:                                          break;
    case Bytecodes::_goto_w:                                        break;
    case Bytecodes::_iinc:                                          break;
    case Bytecodes::_return:            do_return_monitor_check();
                                        break;

    case Bytecodes::_aconst_null:
    case Bytecodes::_new:               ppush1(CellTypeState::make_line_ref(itr->bci()));
                                        break;

    case Bytecodes::_aconst_init:      ppush1(CellTypeState::make_line_ref(itr->bci())); break;
    case Bytecodes::_withfield:        do_withfield(itr->get_index_u2(), itr->bci(), itr->code()); break;

    case Bytecodes::_iconst_m1:
    case Bytecodes::_iconst_0:
    case Bytecodes::_iconst_1:
    case Bytecodes::_iconst_2:
    case Bytecodes::_iconst_3:
    case Bytecodes::_iconst_4:
    case Bytecodes::_iconst_5:
    case Bytecodes::_fconst_0:
    case Bytecodes::_fconst_1:
    case Bytecodes::_fconst_2:
    case Bytecodes::_bipush:
    case Bytecodes::_sipush:            ppush1(valCTS);             break;

    case Bytecodes::_lconst_0:
    case Bytecodes::_lconst_1:
    case Bytecodes::_dconst_0:
    case Bytecodes::_dconst_1:          ppush(vvCTS);               break;

    case Bytecodes::_ldc2_w:            ppush(vvCTS);               break;

    case Bytecodes::_ldc:               // fall through:
    case Bytecodes::_ldc_w:             do_ldc(itr->bci());         break;

    case Bytecodes::_iload:
    case Bytecodes::_fload:             ppload(vCTS, itr->get_index()); break;

    case Bytecodes::_lload:
    case Bytecodes::_dload:             ppload(vvCTS,itr->get_index()); break;

    case Bytecodes::_aload:             ppload(rCTS, itr->get_index()); break;

    case Bytecodes::_iload_0:
    case Bytecodes::_fload_0:           ppload(vCTS, 0);            break;
    case Bytecodes::_iload_1:
    case Bytecodes::_fload_1:           ppload(vCTS, 1);            break;
    case Bytecodes::_iload_2:
    case Bytecodes::_fload_2:           ppload(vCTS, 2);            break;
    case Bytecodes::_iload_3:
    case Bytecodes::_fload_3:           ppload(vCTS, 3);            break;

    case Bytecodes::_lload_0:
    case Bytecodes::_dload_0:           ppload(vvCTS, 0);           break;
    case Bytecodes::_lload_1:
    case Bytecodes::_dload_1:           ppload(vvCTS, 1);           break;
    case Bytecodes::_lload_2:
    case Bytecodes::_dload_2:           ppload(vvCTS, 2);           break;
    case Bytecodes::_lload_3:
    case Bytecodes::_dload_3:           ppload(vvCTS, 3);           break;

    case Bytecodes::_aload_0:           ppload(rCTS, 0);            break;
    case Bytecodes::_aload_1:           ppload(rCTS, 1);            break;
    case Bytecodes::_aload_2:           ppload(rCTS, 2);            break;
    case Bytecodes::_aload_3:           ppload(rCTS, 3);            break;

    case Bytecodes::_iaload:
    case Bytecodes::_faload:
    case Bytecodes::_baload:
    case Bytecodes::_caload:
    case Bytecodes::_saload:            pp(vrCTS, vCTS); break;

    case Bytecodes::_laload:            pp(vrCTS, vvCTS);  break;
    case Bytecodes::_daload:            pp(vrCTS, vvCTS); break;

    case Bytecodes::_aaload:            pp_new_ref(vrCTS, itr->bci()); break;

    case Bytecodes::_istore:
    case Bytecodes::_fstore:            ppstore(vCTS, itr->get_index()); break;

    case Bytecodes::_lstore:
    case Bytecodes::_dstore:            ppstore(vvCTS, itr->get_index()); break;

    case Bytecodes::_astore:            do_astore(itr->get_index());     break;

    case Bytecodes::_istore_0:
    case Bytecodes::_fstore_0:          ppstore(vCTS, 0);           break;
    case Bytecodes::_istore_1:
    case Bytecodes::_fstore_1:          ppstore(vCTS, 1);           break;
    case Bytecodes::_istore_2:
    case Bytecodes::_fstore_2:          ppstore(vCTS, 2);           break;
    case Bytecodes::_istore_3:
    case Bytecodes::_fstore_3:          ppstore(vCTS, 3);           break;

    case Bytecodes::_lstore_0:
    case Bytecodes::_dstore_0:          ppstore(vvCTS, 0);          break;
    case Bytecodes::_lstore_1:
    case Bytecodes::_dstore_1:          ppstore(vvCTS, 1);          break;
    case Bytecodes::_lstore_2:
    case Bytecodes::_dstore_2:          ppstore(vvCTS, 2);          break;
    case Bytecodes::_lstore_3:
    case Bytecodes::_dstore_3:          ppstore(vvCTS, 3);          break;

    case Bytecodes::_astore_0:          do_astore(0);               break;
    case Bytecodes::_astore_1:          do_astore(1);               break;
    case Bytecodes::_astore_2:          do_astore(2);               break;
    case Bytecodes::_astore_3:          do_astore(3);               break;

    case Bytecodes::_iastore:
    case Bytecodes::_fastore:
    case Bytecodes::_bastore:
    case Bytecodes::_castore:
    case Bytecodes::_sastore:           ppop(vvrCTS);               break;
    case Bytecodes::_lastore:
    case Bytecodes::_dastore:           ppop(vvvrCTS);              break;
    case Bytecodes::_aastore:           ppop(rvrCTS);               break;

    case Bytecodes::_pop:               ppop_any(1);                break;
    case Bytecodes::_pop2:              ppop_any(2);                break;

    case Bytecodes::_dup:               ppdupswap(1, "11");         break;
    case Bytecodes::_dup_x1:            ppdupswap(2, "121");        break;
    case Bytecodes::_dup_x2:            ppdupswap(3, "1321");       break;
    case Bytecodes::_dup2:              ppdupswap(2, "2121");       break;
    case Bytecodes::_dup2_x1:           ppdupswap(3, "21321");      break;
    case Bytecodes::_dup2_x2:           ppdupswap(4, "214321");     break;
    case Bytecodes::_swap:              ppdupswap(2, "12");         break;

    case Bytecodes::_iadd:
    case Bytecodes::_fadd:
    case Bytecodes::_isub:
    case Bytecodes::_fsub:
    case Bytecodes::_imul:
    case Bytecodes::_fmul:
    case Bytecodes::_idiv:
    case Bytecodes::_fdiv:
    case Bytecodes::_irem:
    case Bytecodes::_frem:
    case Bytecodes::_ishl:
    case Bytecodes::_ishr:
    case Bytecodes::_iushr:
    case Bytecodes::_iand:
    case Bytecodes::_ior:
    case Bytecodes::_ixor:
    case Bytecodes::_l2f:
    case Bytecodes::_l2i:
    case Bytecodes::_d2f:
    case Bytecodes::_d2i:
    case Bytecodes::_fcmpl:
    case Bytecodes::_fcmpg:             pp(vvCTS, vCTS); break;

    case Bytecodes::_ladd:
    case Bytecodes::_dadd:
    case Bytecodes::_lsub:
    case Bytecodes::_dsub:
    case Bytecodes::_lmul:
    case Bytecodes::_dmul:
    case Bytecodes::_ldiv:
    case Bytecodes::_ddiv:
    case Bytecodes::_lrem:
    case Bytecodes::_drem:
    case Bytecodes::_land:
    case Bytecodes::_lor:
    case Bytecodes::_lxor:              pp(vvvvCTS, vvCTS); break;

    case Bytecodes::_ineg:
    case Bytecodes::_fneg:
    case Bytecodes::_i2f:
    case Bytecodes::_f2i:
    case Bytecodes::_i2c:
    case Bytecodes::_i2s:
    case Bytecodes::_i2b:               pp(vCTS, vCTS); break;

    case Bytecodes::_lneg:
    case Bytecodes::_dneg:
    case Bytecodes::_l2d:
    case Bytecodes::_d2l:               pp(vvCTS, vvCTS); break;

    case Bytecodes::_lshl:
    case Bytecodes::_lshr:
    case Bytecodes::_lushr:             pp(vvvCTS, vvCTS); break;

    case Bytecodes::_i2l:
    case Bytecodes::_i2d:
    case Bytecodes::_f2l:
    case Bytecodes::_f2d:               pp(vCTS, vvCTS); break;

    case Bytecodes::_lcmp:              pp(vvvvCTS, vCTS); break;
    case Bytecodes::_dcmpl:
    case Bytecodes::_dcmpg:             pp(vvvvCTS, vCTS); break;

    case Bytecodes::_ifeq:
    case Bytecodes::_ifne:
    case Bytecodes::_iflt:
    case Bytecodes::_ifge:
    case Bytecodes::_ifgt:
    case Bytecodes::_ifle:
    case Bytecodes::_tableswitch:       ppop1(valCTS);
                                        break;
    case Bytecodes::_ireturn:
    case Bytecodes::_freturn:           do_return_monitor_check();
                                        ppop1(valCTS);
                                        break;
    case Bytecodes::_if_icmpeq:
    case Bytecodes::_if_icmpne:
    case Bytecodes::_if_icmplt:
    case Bytecodes::_if_icmpge:
    case Bytecodes::_if_icmpgt:
    case Bytecodes::_if_icmple:         ppop(vvCTS);
                                        break;

    case Bytecodes::_lreturn:           do_return_monitor_check();
                                        ppop(vvCTS);
                                        break;

    case Bytecodes::_dreturn:           do_return_monitor_check();
                                        ppop(vvCTS);
                                        break;

    case Bytecodes::_if_acmpeq:
    case Bytecodes::_if_acmpne:         ppop(rrCTS);                 break;

    case Bytecodes::_jsr:               do_jsr(itr->dest());         break;
    case Bytecodes::_jsr_w:             do_jsr(itr->dest_w());       break;

    case Bytecodes::_getstatic:         do_field(true,   true,  itr->get_index_u2(), itr->bci(), itr->code()); break;
    case Bytecodes::_putstatic:         do_field(false,  true,  itr->get_index_u2(), itr->bci(), itr->code()); break;
    case Bytecodes::_getfield:          do_field(true,   false, itr->get_index_u2(), itr->bci(), itr->code()); break;
    case Bytecodes::_putfield:          do_field(false,  false, itr->get_index_u2(), itr->bci(), itr->code()); break;

    case Bytecodes::_invokeinterface:
    case Bytecodes::_invokevirtual:
<<<<<<< HEAD
    case Bytecodes::_invokespecial:     do_method(false, itr->get_index_u2_cpcache(), itr->bci(), itr->code()); break;
    case Bytecodes::_invokestatic:      do_method(true , itr->get_index_u2_cpcache(), itr->bci(), itr->code()); break;
    case Bytecodes::_invokedynamic:     do_method(true , itr->get_index_u4(),         itr->bci(), itr->code()); break;
=======
    case Bytecodes::_invokespecial:     do_method(false, false, itr->get_index_u2(), itr->bci(), itr->code()); break;
    case Bytecodes::_invokestatic:      do_method(true,  false, itr->get_index_u2(), itr->bci(), itr->code()); break;
    case Bytecodes::_invokedynamic:     do_method(true,  false, itr->get_index_u4(), itr->bci(), itr->code()); break;
    case Bytecodes::_invokeinterface:   do_method(false, true,  itr->get_index_u2(), itr->bci(), itr->code()); break;
>>>>>>> ffa35d8c
    case Bytecodes::_newarray:
    case Bytecodes::_anewarray:         pp_new_ref(vCTS, itr->bci()); break;
    case Bytecodes::_checkcast:         do_checkcast(); break;
    case Bytecodes::_arraylength:
    case Bytecodes::_instanceof:        pp(rCTS, vCTS); break;
    case Bytecodes::_monitorenter:      do_monitorenter(itr->bci()); break;
    case Bytecodes::_monitorexit:       do_monitorexit(itr->bci()); break;

    case Bytecodes::_athrow:            // handled by do_exception_edge() BUT ...
                                        // vlh(apple): do_exception_edge() does not get
                                        // called if method has no exception handlers
                                        if ((!_has_exceptions) && (_monitor_top > 0)) {
                                          _monitor_safe = false;
                                        }
                                        break;

    case Bytecodes::_areturn:           do_return_monitor_check();
                                        ppop1(refCTS);
                                        break;

    case Bytecodes::_ifnull:
    case Bytecodes::_ifnonnull:         ppop1(refCTS); break;
    case Bytecodes::_multianewarray:    do_multianewarray(*(itr->bcp()+3), itr->bci()); break;

    case Bytecodes::_wide:              fatal("Iterator should skip this bytecode"); break;
    case Bytecodes::_ret:                                           break;

    // Java opcodes
    case Bytecodes::_lookupswitch:      ppop1(valCTS);             break;

    default:
         tty->print("unexpected opcode: %d\n", itr->code());
         ShouldNotReachHere();
    break;
  }
}

void GenerateOopMap::check_type(CellTypeState expected, CellTypeState actual) {
  if (!expected.equal_kind(actual)) {
    verify_error("wrong type on stack (found: %c expected: %c)", actual.to_char(), expected.to_char());
  }
}

void GenerateOopMap::ppstore(CellTypeState *in, int loc_no) {
  while(!(*in).is_bottom()) {
    CellTypeState expected =*in++;
    CellTypeState actual   = pop();
    check_type(expected, actual);
    assert(loc_no >= 0, "sanity check");
    set_var(loc_no++, actual);
  }
}

void GenerateOopMap::ppload(CellTypeState *out, int loc_no) {
  while(!(*out).is_bottom()) {
    CellTypeState out1 = *out++;
    CellTypeState vcts = get_var(loc_no);
    assert(out1.can_be_reference() || out1.can_be_value(),
           "can only load refs. and values.");
    if (out1.is_reference()) {
      assert(loc_no>=0, "sanity check");
      if (!vcts.is_reference()) {
        // We were asked to push a reference, but the type of the
        // variable can be something else
        _conflict = true;
        if (vcts.can_be_uninit()) {
          // It is a ref-uninit conflict (at least). If there are other
          // problems, we'll get them in the next round
          add_to_ref_init_set(loc_no);
          vcts = out1;
        } else {
          // It wasn't a ref-uninit conflict. So must be a
          // ref-val or ref-pc conflict. Split the variable.
          record_refval_conflict(loc_no);
          vcts = out1;
        }
        push(out1); // recover...
      } else {
        push(vcts); // preserve reference.
      }
      // Otherwise it is a conflict, but one that verification would
      // have caught if illegal. In particular, it can't be a topCTS
      // resulting from mergeing two difference pcCTS's since the verifier
      // would have rejected any use of such a merge.
    } else {
      push(out1); // handle val/init conflict
    }
    loc_no++;
  }
}

void GenerateOopMap::ppdupswap(int poplen, const char *out) {
  CellTypeState actual[5];
  assert(poplen < 5, "this must be less than length of actual vector");

  // Pop all arguments.
  for (int i = 0; i < poplen; i++) {
    actual[i] = pop();
  }
  // Field _state is uninitialized when calling push.
  for (int i = poplen; i < 5; i++) {
    actual[i] = CellTypeState::uninit;
  }

  // put them back
  char push_ch = *out++;
  while (push_ch != '\0') {
    int idx = push_ch - '1';
    assert(idx >= 0 && idx < poplen, "wrong arguments");
    push(actual[idx]);
    push_ch = *out++;
  }
}

void GenerateOopMap::ppop1(CellTypeState out) {
  CellTypeState actual = pop();
  check_type(out, actual);
}

void GenerateOopMap::ppop(CellTypeState *out) {
  while (!(*out).is_bottom()) {
    ppop1(*out++);
  }
}

void GenerateOopMap::ppush1(CellTypeState in) {
  assert(in.is_reference() || in.is_inline_type(), "sanity check");
  push(in);
}

void GenerateOopMap::ppush(CellTypeState *in) {
  while (!(*in).is_bottom()) {
    ppush1(*in++);
  }
}

void GenerateOopMap::pp(CellTypeState *in, CellTypeState *out) {
  ppop(in);
  ppush(out);
}

void GenerateOopMap::pp_new_ref(CellTypeState *in, int bci) {
  ppop(in);
  ppush1(CellTypeState::make_line_ref(bci));
}

void GenerateOopMap::ppop_any(int poplen) {
  if (_stack_top >= poplen) {
    _stack_top -= poplen;
  } else {
    verify_error("stack underflow");
  }
}

// Replace all occurrences of the state 'match' with the state 'replace'
// in our current state vector.
void GenerateOopMap::replace_all_CTS_matches(CellTypeState match,
                                             CellTypeState replace) {
  int i;
  int len = _max_locals + _stack_top;
  bool change = false;

  for (i = len - 1; i >= 0; i--) {
    if (match.equal(_state[i])) {
      _state[i] = replace;
    }
  }

  if (_monitor_top > 0) {
    int base = _max_locals + _max_stack;
    len = base + _monitor_top;
    for (i = len - 1; i >= base; i--) {
      if (match.equal(_state[i])) {
        _state[i] = replace;
      }
    }
  }
}

void GenerateOopMap::do_checkcast() {
  CellTypeState actual = pop();
  check_type(refCTS, actual);
  push(actual);
}

void GenerateOopMap::do_monitorenter(int bci) {
  CellTypeState actual = pop();
  if (_monitor_top == bad_monitors) {
    return;
  }

  // Bail out when we get repeated locks on an identical monitor.  This case
  // isn't too hard to handle and can be made to work if supporting nested
  // redundant synchronized statements becomes a priority.
  //
  // See also "Note" in do_monitorexit(), below.
  if (actual.is_lock_reference()) {
    _monitor_top = bad_monitors;
    _monitor_safe = false;

    if (log_is_enabled(Info, monitormismatch)) {
      report_monitor_mismatch("nested redundant lock -- bailout...");
    }
    return;
  }

  CellTypeState lock = CellTypeState::make_lock_ref(bci);
  check_type(refCTS, actual);
  if (!actual.is_info_top()) {
    replace_all_CTS_matches(actual, lock);
    monitor_push(lock);
  }
}

void GenerateOopMap::do_monitorexit(int bci) {
  CellTypeState actual = pop();
  if (_monitor_top == bad_monitors) {
    return;
  }
  check_type(refCTS, actual);
  CellTypeState expected = monitor_pop();
  if (!actual.is_lock_reference() || !expected.equal(actual)) {
    // The monitor we are exiting is not verifiably the one
    // on the top of our monitor stack.  This causes a monitor
    // mismatch.
    _monitor_top = bad_monitors;
    _monitor_safe = false;

    // We need to mark this basic block as changed so that
    // this monitorexit will be visited again.  We need to
    // do this to ensure that we have accounted for the
    // possibility that this bytecode will throw an
    // exception.
    BasicBlock* bb = get_basic_block_containing(bci);
    guarantee(bb != nullptr, "no basic block for bci");
    bb->set_changed(true);
    bb->_monitor_top = bad_monitors;

    if (log_is_enabled(Info, monitormismatch)) {
      report_monitor_mismatch("improper monitor pair");
    }
  } else {
    // This code is a fix for the case where we have repeated
    // locking of the same object in straightline code.  We clear
    // out the lock when it is popped from the monitor stack
    // and replace it with an unobtrusive reference value that can
    // be locked again.
    //
    // Note: when generateOopMap is fixed to properly handle repeated,
    //       nested, redundant locks on the same object, then this
    //       fix will need to be removed at that time.
    replace_all_CTS_matches(actual, CellTypeState::make_line_ref(bci));
  }
}

void GenerateOopMap::do_return_monitor_check() {
  if (_monitor_top > 0) {
    // The monitor stack must be empty when we leave the method
    // for the monitors to be properly matched.
    _monitor_safe = false;

    // Since there are no successors to the *return bytecode, it
    // isn't necessary to set _monitor_top to bad_monitors.

    if (log_is_enabled(Info, monitormismatch)) {
      report_monitor_mismatch("non-empty monitor stack at return");
    }
  }
}

void GenerateOopMap::do_jsr(int targ_bci) {
  push(CellTypeState::make_addr(targ_bci));
}



void GenerateOopMap::do_ldc(int bci) {
  Bytecode_loadconstant ldc(methodHandle(Thread::current(), method()), bci);
  ConstantPool* cp  = method()->constants();
  constantTag tag = cp->tag_at(ldc.pool_index()); // idx is index in resolved_references
  BasicType       bt  = ldc.result_type();
#ifdef ASSERT
  BasicType   tag_bt = (tag.is_dynamic_constant() || tag.is_dynamic_constant_in_error()) ? bt : tag.basic_type();
  assert(bt == tag_bt, "same result");
#endif
  CellTypeState   cts;
  if (is_reference_type(bt)) {  // could be T_ARRAY with condy
    assert(!tag.is_string_index() && !tag.is_klass_index(), "Unexpected index tag");
    cts = CellTypeState::make_line_ref(bci);
  } else {
    cts = valCTS;
  }
  ppush1(cts);
}

void GenerateOopMap::do_multianewarray(int dims, int bci) {
  assert(dims >= 1, "sanity check");
  for(int i = dims -1; i >=0; i--) {
    ppop1(valCTS);
  }
  ppush1(CellTypeState::make_line_ref(bci));
}

void GenerateOopMap::do_astore(int idx) {
  CellTypeState r_or_p = pop();
  if (!r_or_p.is_address() && !r_or_p.is_reference()) {
    // We actually expected ref or pc, but we only report that we expected a ref. It does not
    // really matter (at least for now)
    verify_error("wrong type on stack (found: %c, expected: {pr})", r_or_p.to_char());
    return;
  }
  set_var(idx, r_or_p);
}

// Copies bottom/zero terminated CTS string from "src" into "dst".
//   Does NOT terminate with a bottom. Returns the number of cells copied.
int GenerateOopMap::copy_cts(CellTypeState *dst, CellTypeState *src) {
  int idx = 0;
  while (!src[idx].is_bottom()) {
    dst[idx] = src[idx];
    idx++;
  }
  return idx;
}

void GenerateOopMap::do_field(int is_get, int is_static, int idx, int bci, Bytecodes::Code bc) {
  // Dig up signature for field in constant pool
  ConstantPool* cp     = method()->constants();
  int nameAndTypeIdx     = cp->name_and_type_ref_index_at(idx, bc);
  int signatureIdx       = cp->signature_ref_index_at(nameAndTypeIdx);
  Symbol* signature      = cp->symbol_at(signatureIdx);

  CellTypeState temp[4];
  CellTypeState *eff  = signature_to_effect(signature, bci, temp);

  CellTypeState in[4];
  CellTypeState *out;
  int i =  0;

  if (is_get) {
    out = eff;
  } else {
    out = epsilonCTS;
    i   = copy_cts(in, eff);
  }
  if (!is_static) {
    in[i++] = CellTypeState::ref;
  }
  in[i] = CellTypeState::bottom;
  assert(i<=3, "sanity check");
  pp(in, out);
}

void GenerateOopMap::do_method(int is_static, int idx, int bci, Bytecodes::Code bc) {
 // Dig up signature for field in constant pool
  ConstantPool* cp  = _method->constants();
  Symbol* signature   = cp->signature_ref_at(idx, bc);

  // Parse method signature
  CellTypeState out[4];
  CellTypeState in[MAXARGSIZE+1];   // Includes result
  ComputeCallStack cse(signature);

  // Compute return type
  int res_length=  cse.compute_for_returntype(out);

  // Temporary hack.
  if (out[0].equal(CellTypeState::ref) && out[1].equal(CellTypeState::bottom)) {
    out[0] = CellTypeState::make_line_ref(bci);
  }

  assert(res_length<=4, "max value should be vv");

  // Compute arguments
  int arg_length = cse.compute_for_parameters(is_static != 0, in);
  assert(arg_length<=MAXARGSIZE, "too many locals");

  // Pop arguments
  for (int i = arg_length - 1; i >= 0; i--) ppop1(in[i]);// Do args in reverse order.

  // Report results
  if (_report_result_for_send == true) {
     fill_stackmap_for_opcodes(_itr_send, vars(), stack(), _stack_top);
     _report_result_for_send = false;
  }

  // Push return address
  ppush(out);
}

void GenerateOopMap::do_withfield(int idx, int bci, Bytecodes::Code bc) {
  // Dig up signature for field in constant pool
  ConstantPool* cp = method()->constants();
  int nameAndTypeIdx = cp->name_and_type_ref_index_at(idx, bc);
  int signatureIdx = cp->signature_ref_index_at(nameAndTypeIdx);
  Symbol* signature = cp->symbol_at(signatureIdx);

  // Parse signature (especially simple for fields)
  assert(signature->utf8_length() > 0,
      "field signatures cannot have zero length");
  // The signature is UFT8 encoded, but the first char is always ASCII for signatures.
  CellTypeState temp[4];
  CellTypeState *eff = signature_to_effect(signature, bci, temp);

  CellTypeState in[4];
  int i = copy_cts(in, eff);
  in[i++] = CellTypeState::ref;
  in[i] = CellTypeState::bottom;
  assert(i <= 3, "sanity check");

  CellTypeState out[2];
  out[0] = CellTypeState::ref;
  out[1] = CellTypeState::bottom;

  pp(in, out);
}

// This is used to parse the signature for fields, since they are very simple...
CellTypeState *GenerateOopMap::signature_to_effect(const Symbol* sig, int bci, CellTypeState *out) {
  // Object and array
  BasicType bt = Signature::basic_type(sig);
  if (is_reference_type(bt)) {
    out[0] = CellTypeState::make_line_ref(bci);
    out[1] = CellTypeState::bottom;
    return out;
  }
  if (is_double_word_type(bt)) return vvCTS; // Long and Double
  if (bt == T_VOID) return epsilonCTS;       // Void
  return vCTS;                               // Otherwise
}

uint64_t GenerateOopMap::_total_byte_count = 0;
elapsedTimer GenerateOopMap::_total_oopmap_time;

// This function assumes "bcs" is at a "ret" instruction and that the vars
// state is valid for that instruction. Furthermore, the ret instruction
// must be the last instruction in "bb" (we store information about the
// "ret" in "bb").
void GenerateOopMap::ret_jump_targets_do(BytecodeStream *bcs, jmpFct_t jmpFct, int varNo, int *data) {
  CellTypeState ra = vars()[varNo];
  if (!ra.is_good_address()) {
    verify_error("ret returns from two jsr subroutines?");
    return;
  }
  int target = ra.get_info();

  RetTableEntry* rtEnt = _rt.find_jsrs_for_target(target);
  int bci = bcs->bci();
  for (int i = 0; i < rtEnt->nof_jsrs(); i++) {
    int target_bci = rtEnt->jsrs(i);
    // Make sure a jrtRet does not set the changed bit for dead basicblock.
    BasicBlock* jsr_bb    = get_basic_block_containing(target_bci - 1);
    debug_only(BasicBlock* target_bb = &jsr_bb[1];)
    assert(target_bb  == get_basic_block_at(target_bci), "wrong calc. of successor basicblock");
    bool alive = jsr_bb->is_alive();
    if (TraceNewOopMapGeneration) {
      tty->print("pc = %d, ret -> %d alive: %s\n", bci, target_bci, alive ? "true" : "false");
    }
    if (alive) jmpFct(this, target_bci, data);
  }
}

//
// Debug method
//
char* GenerateOopMap::state_vec_to_string(CellTypeState* vec, int len) {
#ifdef ASSERT
  int checklen = MAX3(_max_locals, _max_stack, _max_monitors) + 1;
  assert(len < checklen, "state_vec_buf overflow");
#endif
  for (int i = 0; i < len; i++) _state_vec_buf[i] = vec[i].to_char();
  _state_vec_buf[len] = 0;
  return _state_vec_buf;
}

void GenerateOopMap::print_time() {
  tty->print_cr ("Accumulated oopmap times:");
  tty->print_cr ("---------------------------");
  tty->print_cr ("  Total : %3.3f sec.", GenerateOopMap::_total_oopmap_time.seconds());
  tty->print_cr ("  (%3.0f bytecodes per sec) ",
  (double)GenerateOopMap::_total_byte_count / GenerateOopMap::_total_oopmap_time.seconds());
}

//
//  ============ Main Entry Point ===========
//
GenerateOopMap::GenerateOopMap(const methodHandle& method) {
  // We have to initialize all variables here, that can be queried directly
  _method = method;
  _max_locals=0;
  _init_vars = nullptr;

#ifndef PRODUCT
  // If we are doing a detailed trace, include the regular trace information.
  if (TraceNewOopMapGenerationDetailed) {
    TraceNewOopMapGeneration = true;
  }
#endif
}

bool GenerateOopMap::compute_map(Thread* current) {
#ifndef PRODUCT
  if (TimeOopMap2) {
    method()->print_short_name(tty);
    tty->print("  ");
  }
  if (TimeOopMap) {
    _total_byte_count += method()->code_size();
  }
#endif
  TraceTime t_single("oopmap time", TimeOopMap2);
  TraceTime t_all(nullptr, &_total_oopmap_time, TimeOopMap);

  // Initialize values
  _got_error      = false;
  _conflict       = false;
  _max_locals     = method()->max_locals();
  _max_stack      = method()->max_stack();
  _has_exceptions = (method()->has_exception_handler());
  _nof_refval_conflicts = 0;
  _init_vars      = new GrowableArray<intptr_t>(5);  // There are seldom more than 5 init_vars
  _report_result  = false;
  _report_result_for_send = false;
  _new_var_map    = nullptr;
  _ret_adr_tos    = new GrowableArray<int>(5);  // 5 seems like a good number;
  _did_rewriting  = false;
  _did_relocation = false;

  if (TraceNewOopMapGeneration) {
    tty->print("Method name: %s\n", method()->name()->as_C_string());
    if (Verbose) {
      _method->print_codes();
      tty->print_cr("Exception table:");
      ExceptionTable excps(method());
      for(int i = 0; i < excps.length(); i ++) {
        tty->print_cr("[%d - %d] -> %d",
                      excps.start_pc(i), excps.end_pc(i), excps.handler_pc(i));
      }
    }
  }

  // if no code - do nothing
  // compiler needs info
  if (method()->code_size() == 0 || _max_locals + method()->max_stack() == 0) {
    fill_stackmap_prolog(0);
    fill_stackmap_epilog();
    return true;
  }
  // Step 1: Compute all jump targets and their return value
  if (!_got_error)
    _rt.compute_ret_table(_method);

  // Step 2: Find all basic blocks and count GC points
  if (!_got_error)
    mark_bbheaders_and_count_gc_points();

  // Step 3: Calculate stack maps
  if (!_got_error)
    do_interpretation();

  // Step 4:Return results
  if (!_got_error && report_results())
     report_result();

  return !_got_error;
}

// Error handling methods
//
// If we compute from a suitable JavaThread then we create an exception for the GenerateOopMap
// calling code to retrieve (via exception()) and throw if desired (in most cases errors are ignored).
// Otherwise it is considered a fatal error to hit malformed bytecode.
void GenerateOopMap::error_work(const char *format, va_list ap) {
  _got_error = true;
  char msg_buffer[512];
  os::vsnprintf(msg_buffer, sizeof(msg_buffer), format, ap);
  // Append method name
  char msg_buffer2[512];
  os::snprintf(msg_buffer2, sizeof(msg_buffer2), "%s in method %s", msg_buffer, method()->name()->as_C_string());
  Thread* current = Thread::current();
  if (current->can_call_java()) {
    _exception = Exceptions::new_exception(JavaThread::cast(current),
                                           vmSymbols::java_lang_LinkageError(),
                                           msg_buffer2);
  } else {
    fatal("%s", msg_buffer2);
  }
}

void GenerateOopMap::report_error(const char *format, ...) {
  va_list ap;
  va_start(ap, format);
  error_work(format, ap);
}

void GenerateOopMap::verify_error(const char *format, ...) {
  // We do not distinguish between different types of errors for verification
  // errors.  Let the verifier give a better message.
  report_error("Illegal class file encountered. Try running with -Xverify:all");
}

//
// Report result opcodes
//
void GenerateOopMap::report_result() {

  if (TraceNewOopMapGeneration) tty->print_cr("Report result pass");

  // We now want to report the result of the parse
  _report_result = true;

  // Prolog code
  fill_stackmap_prolog(_gc_points);

   // Mark everything changed, then do one interpretation pass.
  for (int i = 0; i<_bb_count; i++) {
    if (_basic_blocks[i].is_reachable()) {
      _basic_blocks[i].set_changed(true);
      interp_bb(&_basic_blocks[i]);
    }
  }

  // Note: Since we are skipping dead-code when we are reporting results, then
  // the no. of encountered gc-points might be fewer than the previously number
  // we have counted. (dead-code is a pain - it should be removed before we get here)
  fill_stackmap_epilog();

  // Report initvars
  fill_init_vars(_init_vars);

  _report_result = false;
}

void GenerateOopMap::result_for_basicblock(int bci) {
 if (TraceNewOopMapGeneration) tty->print_cr("Report result pass for basicblock");

  // We now want to report the result of the parse
  _report_result = true;

  // Find basicblock and report results
  BasicBlock* bb = get_basic_block_containing(bci);
  guarantee(bb != nullptr, "no basic block for bci");
  assert(bb->is_reachable(), "getting result from unreachable basicblock");
  bb->set_changed(true);
  interp_bb(bb);
}

//
// Conflict handling code
//

void GenerateOopMap::record_refval_conflict(int varNo) {
  assert(varNo>=0 && varNo< _max_locals, "index out of range");

  if (TraceOopMapRewrites) {
     tty->print("### Conflict detected (local no: %d)\n", varNo);
  }

  if (!_new_var_map) {
    _new_var_map = NEW_RESOURCE_ARRAY(int, _max_locals);
    for (int k = 0; k < _max_locals; k++)  _new_var_map[k] = k;
  }

  if ( _new_var_map[varNo] == varNo) {
    // Check if max. number of locals has been reached
    if (_max_locals + _nof_refval_conflicts >= MAX_LOCAL_VARS) {
      report_error("Rewriting exceeded local variable limit");
      return;
    }
    _new_var_map[varNo] = _max_locals + _nof_refval_conflicts;
    _nof_refval_conflicts++;
  }
}

void GenerateOopMap::rewrite_refval_conflicts()
{
  // We can get here two ways: Either a rewrite conflict was detected, or
  // an uninitialize reference was detected. In the second case, we do not
  // do any rewriting, we just want to recompute the reference set with the
  // new information

  int nof_conflicts = 0;              // Used for debugging only

  if ( _nof_refval_conflicts == 0 )
     return;

  // Check if rewrites are allowed in this parse.
  if (!allow_rewrites()) {
    fatal("Rewriting method not allowed at this stage");
  }


  // Tracing flag
  _did_rewriting = true;

  if (TraceOopMapRewrites) {
    tty->print_cr("ref/value conflict for method %s - bytecodes are getting rewritten", method()->name()->as_C_string());
    method()->print();
    method()->print_codes();
  }

  assert(_new_var_map!=nullptr, "nothing to rewrite");
  assert(_conflict==true, "We should not be here");

  compute_ret_adr_at_TOS();
  if (!_got_error) {
    for (int k = 0; k < _max_locals && !_got_error; k++) {
      if (_new_var_map[k] != k) {
        if (TraceOopMapRewrites) {
          tty->print_cr("Rewriting: %d -> %d", k, _new_var_map[k]);
        }
        rewrite_refval_conflict(k, _new_var_map[k]);
        if (_got_error) return;
        nof_conflicts++;
      }
    }
  }

  assert(nof_conflicts == _nof_refval_conflicts, "sanity check");

  // Adjust the number of locals
  method()->set_max_locals(_max_locals+_nof_refval_conflicts);
  _max_locals += _nof_refval_conflicts;

  // That was that...
  _new_var_map = nullptr;
  _nof_refval_conflicts = 0;
}

void GenerateOopMap::rewrite_refval_conflict(int from, int to) {
  bool startOver;
  do {
    // Make sure that the BytecodeStream is constructed in the loop, since
    // during rewriting a new method is going to be used, and the next time
    // around we want to use that.
    BytecodeStream bcs(_method);
    startOver = false;

    while( !startOver && !_got_error &&
           // test bcs in case method changed and it became invalid
           bcs.next() >=0) {
      startOver = rewrite_refval_conflict_inst(&bcs, from, to);
    }
  } while (startOver && !_got_error);
}

/* If the current instruction is one that uses local variable "from"
   in a ref way, change it to use "to". There's a subtle reason why we
   renumber the ref uses and not the non-ref uses: non-ref uses may be
   2 slots wide (double, long) which would necessitate keeping track of
   whether we should add one or two variables to the method. If the change
   affected the width of some instruction, returns "TRUE"; otherwise, returns "FALSE".
   Another reason for moving ref's value is for solving (addr, ref) conflicts, which
   both uses aload/astore methods.
*/
bool GenerateOopMap::rewrite_refval_conflict_inst(BytecodeStream *itr, int from, int to) {
  Bytecodes::Code bc = itr->code();
  int index;
  int bci = itr->bci();

  if (is_aload(itr, &index) && index == from) {
    if (TraceOopMapRewrites) {
      tty->print_cr("Rewriting aload at bci: %d", bci);
    }
    return rewrite_load_or_store(itr, Bytecodes::_aload, Bytecodes::_aload_0, to);
  }

  if (is_astore(itr, &index) && index == from) {
    if (!stack_top_holds_ret_addr(bci)) {
      if (TraceOopMapRewrites) {
        tty->print_cr("Rewriting astore at bci: %d", bci);
      }
      return rewrite_load_or_store(itr, Bytecodes::_astore, Bytecodes::_astore_0, to);
    } else {
      if (TraceOopMapRewrites) {
        tty->print_cr("Suppress rewriting of astore at bci: %d", bci);
      }
    }
  }

  return false;
}

// The argument to this method is:
// bc : Current bytecode
// bcN : either _aload or _astore
// bc0 : either _aload_0 or _astore_0
bool GenerateOopMap::rewrite_load_or_store(BytecodeStream *bcs, Bytecodes::Code bcN, Bytecodes::Code bc0, unsigned int varNo) {
  assert(bcN == Bytecodes::_astore   || bcN == Bytecodes::_aload,   "wrong argument (bcN)");
  assert(bc0 == Bytecodes::_astore_0 || bc0 == Bytecodes::_aload_0, "wrong argument (bc0)");
  int ilen = Bytecodes::length_at(_method(), bcs->bcp());
  int newIlen;

  if (ilen == 4) {
    // Original instruction was wide; keep it wide for simplicity
    newIlen = 4;
  } else if (varNo < 4)
     newIlen = 1;
  else if (varNo >= 256)
     newIlen = 4;
  else
     newIlen = 2;

  // If we need to relocate in order to patch the byte, we
  // do the patching in a temp. buffer, that is passed to the reloc.
  // The patching of the bytecode stream is then done by the Relocator.
  // This is necessary, since relocating the instruction at a certain bci, might
  // also relocate that instruction, e.g., if a _goto before it gets widen to a _goto_w.
  // Hence, we do not know which bci to patch after relocation.

  assert(newIlen <= 4, "sanity check");
  u_char inst_buffer[4]; // Max. instruction size is 4.
  address bcp;

  if (newIlen != ilen) {
    // Relocation needed do patching in temp. buffer
    bcp = (address)inst_buffer;
  } else {
    bcp = _method->bcp_from(bcs->bci());
  }

  // Patch either directly in Method* or in temp. buffer
  if (newIlen == 1) {
    assert(varNo < 4, "varNo too large");
    *bcp = (u1)(bc0 + varNo);
  } else if (newIlen == 2) {
    assert(varNo < 256, "2-byte index needed!");
    *(bcp + 0) = bcN;
    *(bcp + 1) = (u1)varNo;
  } else {
    assert(newIlen == 4, "Wrong instruction length");
    *(bcp + 0) = Bytecodes::_wide;
    *(bcp + 1) = bcN;
    Bytes::put_Java_u2(bcp+2, (u2)varNo);
  }

  if (newIlen != ilen) {
    expand_current_instr(bcs->bci(), ilen, newIlen, inst_buffer);
  }


  return (newIlen != ilen);
}

class RelocCallback : public RelocatorListener {
 private:
  GenerateOopMap* _gom;
 public:
   RelocCallback(GenerateOopMap* gom) { _gom = gom; };

  // Callback method
  virtual void relocated(int bci, int delta, int new_code_length) {
    _gom->update_basic_blocks  (bci, delta, new_code_length);
    _gom->update_ret_adr_at_TOS(bci, delta);
    _gom->_rt.update_ret_table (bci, delta);
  }
};

// Returns true if expanding was successful. Otherwise, reports an error and
// returns false.
void GenerateOopMap::expand_current_instr(int bci, int ilen, int newIlen, u_char inst_buffer[]) {
  JavaThread* THREAD = JavaThread::current(); // For exception macros.
  RelocCallback rcb(this);
  Relocator rc(_method, &rcb);
  methodHandle m= rc.insert_space_at(bci, newIlen, inst_buffer, THREAD);
  if (m.is_null() || HAS_PENDING_EXCEPTION) {
    report_error("could not rewrite method - exception occurred or bytecode buffer overflow");
    return;
  }

  // Relocator returns a new method.
  _did_relocation = true;
  _method = m;
}


bool GenerateOopMap::is_astore(BytecodeStream *itr, int *index) {
  Bytecodes::Code bc = itr->code();
  switch(bc) {
    case Bytecodes::_astore_0:
    case Bytecodes::_astore_1:
    case Bytecodes::_astore_2:
    case Bytecodes::_astore_3:
      *index = bc - Bytecodes::_astore_0;
      return true;
    case Bytecodes::_astore:
      *index = itr->get_index();
      return true;
    default:
      return false;
  }
}

bool GenerateOopMap::is_aload(BytecodeStream *itr, int *index) {
  Bytecodes::Code bc = itr->code();
  switch(bc) {
    case Bytecodes::_aload_0:
    case Bytecodes::_aload_1:
    case Bytecodes::_aload_2:
    case Bytecodes::_aload_3:
      *index = bc - Bytecodes::_aload_0;
      return true;

    case Bytecodes::_aload:
      *index = itr->get_index();
      return true;

    default:
      return false;
  }
}


// Return true iff the top of the operand stack holds a return address at
// the current instruction
bool GenerateOopMap::stack_top_holds_ret_addr(int bci) {
  for(int i = 0; i < _ret_adr_tos->length(); i++) {
    if (_ret_adr_tos->at(i) == bci)
      return true;
  }

  return false;
}

void GenerateOopMap::compute_ret_adr_at_TOS() {
  assert(_ret_adr_tos != nullptr, "must be initialized");
  _ret_adr_tos->clear();

  for (int i = 0; i < bb_count(); i++) {
    BasicBlock* bb = &_basic_blocks[i];

    // Make sure to only check basicblocks that are reachable
    if (bb->is_reachable()) {

      // For each Basic block we check all instructions
      BytecodeStream bcs(_method);
      bcs.set_interval(bb->_bci, next_bb_start_pc(bb));

      restore_state(bb);

      while (bcs.next()>=0 && !_got_error) {
        // TDT: should this be is_good_address() ?
        if (_stack_top > 0 && stack()[_stack_top-1].is_address()) {
          _ret_adr_tos->append(bcs.bci());
          if (TraceNewOopMapGeneration) {
            tty->print_cr("Ret_adr TOS at bci: %d", bcs.bci());
          }
        }
        interp1(&bcs);
      }
    }
  }
}

void GenerateOopMap::update_ret_adr_at_TOS(int bci, int delta) {
  for(int i = 0; i < _ret_adr_tos->length(); i++) {
    int v = _ret_adr_tos->at(i);
    if (v > bci)  _ret_adr_tos->at_put(i, v + delta);
  }
}

// ===================================================================

#ifndef PRODUCT
int ResolveOopMapConflicts::_nof_invocations  = 0;
int ResolveOopMapConflicts::_nof_rewrites     = 0;
int ResolveOopMapConflicts::_nof_relocations  = 0;
#endif

methodHandle ResolveOopMapConflicts::do_potential_rewrite(TRAPS) {
  if (!compute_map(THREAD)) {
    THROW_HANDLE_(exception(), methodHandle());
  }

#ifndef PRODUCT
  // Tracking and statistics
  if (PrintRewrites) {
    _nof_invocations++;
    if (did_rewriting()) {
      _nof_rewrites++;
      if (did_relocation()) _nof_relocations++;
      tty->print("Method was rewritten %s: ", (did_relocation()) ? "and relocated" : "");
      method()->print_value(); tty->cr();
      tty->print_cr("Cand.: %d rewrts: %d (%d%%) reloc.: %d (%d%%)",
          _nof_invocations,
          _nof_rewrites,    (_nof_rewrites    * 100) / _nof_invocations,
          _nof_relocations, (_nof_relocations * 100) / _nof_invocations);
    }
  }
#endif
  return methodHandle(THREAD, method());
}<|MERGE_RESOLUTION|>--- conflicted
+++ resolved
@@ -1608,16 +1608,9 @@
 
     case Bytecodes::_invokeinterface:
     case Bytecodes::_invokevirtual:
-<<<<<<< HEAD
-    case Bytecodes::_invokespecial:     do_method(false, itr->get_index_u2_cpcache(), itr->bci(), itr->code()); break;
-    case Bytecodes::_invokestatic:      do_method(true , itr->get_index_u2_cpcache(), itr->bci(), itr->code()); break;
-    case Bytecodes::_invokedynamic:     do_method(true , itr->get_index_u4(),         itr->bci(), itr->code()); break;
-=======
-    case Bytecodes::_invokespecial:     do_method(false, false, itr->get_index_u2(), itr->bci(), itr->code()); break;
-    case Bytecodes::_invokestatic:      do_method(true,  false, itr->get_index_u2(), itr->bci(), itr->code()); break;
-    case Bytecodes::_invokedynamic:     do_method(true,  false, itr->get_index_u4(), itr->bci(), itr->code()); break;
-    case Bytecodes::_invokeinterface:   do_method(false, true,  itr->get_index_u2(), itr->bci(), itr->code()); break;
->>>>>>> ffa35d8c
+    case Bytecodes::_invokespecial:     do_method(false, itr->get_index_u2(), itr->bci(), itr->code()); break;
+    case Bytecodes::_invokestatic:      do_method(true , itr->get_index_u2(), itr->bci(), itr->code()); break;
+    case Bytecodes::_invokedynamic:     do_method(true , itr->get_index_u4(), itr->bci(), itr->code()); break;
     case Bytecodes::_newarray:
     case Bytecodes::_anewarray:         pp_new_ref(vCTS, itr->bci()); break;
     case Bytecodes::_checkcast:         do_checkcast(); break;
