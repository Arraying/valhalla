/*
 * Copyright (c) 1997, 2020, Oracle and/or its affiliates. All rights reserved.
 * DO NOT ALTER OR REMOVE COPYRIGHT NOTICES OR THIS FILE HEADER.
 *
 * This code is free software; you can redistribute it and/or modify it
 * under the terms of the GNU General Public License version 2 only, as
 * published by the Free Software Foundation.
 *
 * This code is distributed in the hope that it will be useful, but WITHOUT
 * ANY WARRANTY; without even the implied warranty of MERCHANTABILITY or
 * FITNESS FOR A PARTICULAR PURPOSE.  See the GNU General Public License
 * version 2 for more details (a copy is included in the LICENSE file that
 * accompanied this code).
 *
 * You should have received a copy of the GNU General Public License version
 * 2 along with this work; if not, write to the Free Software Foundation,
 * Inc., 51 Franklin St, Fifth Floor, Boston, MA 02110-1301 USA.
 *
 * Please contact Oracle, 500 Oracle Parkway, Redwood Shores, CA 94065 USA
 * or visit www.oracle.com if you need additional information or have any
 * questions.
 *
 */

#ifndef SHARE_OOPS_MARKWORD_HPP
#define SHARE_OOPS_MARKWORD_HPP

#include "metaprogramming/integralConstant.hpp"
#include "metaprogramming/primitiveConversions.hpp"
#include "oops/oopsHierarchy.hpp"
#include "runtime/globals.hpp"

// The markWord describes the header of an object.
//
// Bit-format of an object header (most significant first, big endian layout below):
//
//  32 bits:
//  --------
//             hash:25 ------------>| age:4    biased_lock:1 lock:2 (normal object)
//             JavaThread*:23 epoch:2 age:4    biased_lock:1 lock:2 (biased object)
//             "1"        :23 epoch:2 age:4    biased_lock:1 lock:2 (biased always locked object)
//
//  64 bits:
//  --------
//  unused:25 hash:31 -->| unused_gap:1   age:4    biased_lock:1 lock:2 (normal object)
//  JavaThread*:54 epoch:2 unused_gap:1   age:4    biased_lock:1 lock:2 (biased object)
//  "1"        :54 epoch:2 unused:1   age:4    biased_lock:1 lock:2 (biased always locked object)
//
//  - hash contains the identity hash value: largest value is
//    31 bits, see os::random().  Also, 64-bit vm's require
//    a hash value no bigger than 32 bits because they will not
//    properly generate a mask larger than that: see library_call.cpp
//    and c1_CodePatterns_sparc.cpp.
//
//  - the biased lock pattern is used to bias a lock toward a given
//    thread. When this pattern is set in the low three bits, the lock
//    is either biased toward a given thread or "anonymously" biased,
//    indicating that it is possible for it to be biased. When the
//    lock is biased toward a given thread, locking and unlocking can
//    be performed by that thread without using atomic operations.
//    When a lock's bias is revoked, it reverts back to the normal
//    locking scheme described below.
//
//    Note that we are overloading the meaning of the "unlocked" state
//    of the header. Because we steal a bit from the age we can
//    guarantee that the bias pattern will never be seen for a truly
//    unlocked object.
//
//    Note also that the biased state contains the age bits normally
//    contained in the object header. Large increases in scavenge
//    times were seen when these bits were absent and an arbitrary age
//    assigned to all biased objects, because they tended to consume a
//    significant fraction of the eden semispaces and were not
//    promoted promptly, causing an increase in the amount of copying
//    performed. The runtime system aligns all JavaThread* pointers to
//    a very large value (currently 128 bytes (32bVM) or 256 bytes (64bVM))
//    to make room for the age bits & the epoch bits (used in support of
//    biased locking).
//
//    [JavaThread* | epoch | age | 1 | 01]       lock is biased toward given thread
//    [0           | epoch | age | 1 | 01]       lock is anonymously biased
//
//  - the two lock bits are used to describe three states: locked/unlocked and monitor.
//
//    [ptr             | 00]  locked             ptr points to real header on stack
//    [header      | 0 | 01]  unlocked           regular object header
//    [ptr             | 10]  monitor            inflated lock (header is wapped out)
//    [ptr             | 11]  marked             used to mark an object
//    [0 ............ 0| 00]  inflating          inflation in progress
//
//    We assume that stack/thread pointers have the lowest two bits cleared.
//
<<<<<<< HEAD
//    Always locked: since displaced and monitor references require memory at a
//    fixed address, and hash code can be displaced, an efficiently providing a
//    *permanent lock* leaves us with specializing the biased pattern (even when
//    biased locking isn't enabled). Since biased_lock_alignment for the thread
//    reference doesn't use the lowest bit ("2 << thread_shift"), we can use
//    this illegal thread pointer alignment to denote "always locked" pattern.
//
//    [ <unused> | larval |1| epoch | age | 1 | 01]       permanently locked
//
//    A private buffered value is always locked and can be in a larval state.
//
//
//  - INFLATING() is a distinguished markword value that is used when
//    inflating an existing stack-lock into an ObjectMonitor. See below
//    for is_being_inflated() and INFLATING().
=======
//  - INFLATING() is a distinguished markword value of all zeros that is
//    used when inflating an existing stack-lock into an ObjectMonitor.
//    See below for is_being_inflated() and INFLATING().
>>>>>>> 55dd4401

class BasicLock;
class ObjectMonitor;
class JavaThread;

class markWord {
 private:
  uintptr_t _value;

 public:
  explicit markWord(uintptr_t value) : _value(value) {}

  markWord() { /* uninitialized */}

  // It is critical for performance that this class be trivially
  // destructable, copyable, and assignable.

  static markWord from_pointer(void* ptr) {
    return markWord((uintptr_t)ptr);
  }
  void* to_pointer() const {
    return (void*)_value;
  }

  bool operator==(const markWord& other) const {
    return _value == other._value;
  }
  bool operator!=(const markWord& other) const {
    return !operator==(other);
  }

  // Conversion
  uintptr_t value() const { return _value; }

  // Constants
  static const int age_bits                       = 4;
  static const int lock_bits                      = 2;
  static const int biased_lock_bits               = 1;
  static const int max_hash_bits                  = BitsPerWord - age_bits - lock_bits - biased_lock_bits;
  static const int hash_bits                      = max_hash_bits > 31 ? 31 : max_hash_bits;
  static const int unused_gap_bits                = LP64_ONLY(1) NOT_LP64(0);
  static const int epoch_bits                     = 2;
  static const int always_locked_bits             = 1;
  static const int larval_bits                    = 1;


  // The biased locking code currently requires that the age bits be
  // contiguous to the lock bits.
  static const int lock_shift                     = 0;
  static const int biased_lock_shift              = lock_bits;
  static const int age_shift                      = lock_bits + biased_lock_bits;
  static const int unused_gap_shift               = age_shift + age_bits;
  static const int hash_shift                     = unused_gap_shift + unused_gap_bits;
  static const int epoch_shift                    = hash_shift;
  static const int thread_shift                   = epoch_shift + epoch_bits;
  static const int larval_shift                   = thread_shift + always_locked_bits;

  static const uintptr_t lock_mask                = right_n_bits(lock_bits);
  static const uintptr_t lock_mask_in_place       = lock_mask << lock_shift;
  static const uintptr_t biased_lock_mask         = right_n_bits(lock_bits + biased_lock_bits);
  static const uintptr_t biased_lock_mask_in_place= biased_lock_mask << lock_shift;
  static const uintptr_t biased_lock_bit_in_place = 1 << biased_lock_shift;
  static const uintptr_t age_mask                 = right_n_bits(age_bits);
  static const uintptr_t age_mask_in_place        = age_mask << age_shift;
  static const uintptr_t epoch_mask               = right_n_bits(epoch_bits);
  static const uintptr_t epoch_mask_in_place      = epoch_mask << epoch_shift;
  static const uintptr_t larval_mask              = right_n_bits(larval_bits);
  static const uintptr_t larval_mask_in_place     = larval_mask << larval_shift;

  static const uintptr_t hash_mask                = right_n_bits(hash_bits);
  static const uintptr_t hash_mask_in_place       = hash_mask << hash_shift;

  // Alignment of JavaThread pointers encoded in object header required by biased locking
  static const size_t biased_lock_alignment       = 2 << thread_shift;

  static const uintptr_t locked_value             = 0;
  static const uintptr_t unlocked_value           = 1;
  static const uintptr_t monitor_value            = 2;
  static const uintptr_t marked_value             = 3;
  static const uintptr_t biased_lock_pattern      = 5;
  static const uintptr_t always_locked_pattern    = 1 << thread_shift | biased_lock_pattern;

  static const uintptr_t no_hash                  = 0 ;  // no hash value assigned
  static const uintptr_t no_hash_in_place         = (address_word)no_hash << hash_shift;
  static const uintptr_t no_lock_in_place         = unlocked_value;

  static const uint max_age                       = age_mask;

  static const int max_bias_epoch                 = epoch_mask;

  // Creates a markWord with all bits set to zero.
  static markWord zero() { return markWord(uintptr_t(0)); }

  enum { larval_state_pattern     = (1 << larval_shift) };

  static markWord always_locked_prototype() {
    return markWord(always_locked_pattern);
  }

  bool is_always_locked() const { return mask_bits(value(), always_locked_pattern) == always_locked_pattern; }

  // Biased Locking accessors.
  // These must be checked by all code which calls into the
  // ObjectSynchronizer and other code. The biasing is not understood
  // by the lower-level CAS-based locking code, although the runtime
  // fixes up biased locks to be compatible with it when a bias is
  // revoked.
  bool has_bias_pattern() const {
    return (mask_bits(value(), biased_lock_mask_in_place) == biased_lock_pattern);
  }
  JavaThread* biased_locker() const {
    assert(has_bias_pattern(), "should not call this otherwise");
    assert(!is_always_locked(), "invariant");
    return (JavaThread*) mask_bits(value(), ~(biased_lock_mask_in_place | age_mask_in_place | epoch_mask_in_place));
  }
  // Indicates that the mark has the bias bit set but that it has not
  // yet been biased toward a particular thread
  bool is_biased_anonymously() const {
    return (has_bias_pattern() && (biased_locker() == NULL));
  }
  // Indicates epoch in which this bias was acquired. If the epoch
  // changes due to too many bias revocations occurring, the biases
  // from the previous epochs are all considered invalid.
  int bias_epoch() const {
    assert(has_bias_pattern(), "should not call this otherwise");
    return (mask_bits(value(), epoch_mask_in_place) >> epoch_shift);
  }
  markWord set_bias_epoch(int epoch) {
    assert(has_bias_pattern(), "should not call this otherwise");
    assert((epoch & (~epoch_mask)) == 0, "epoch overflow");
    assert(!is_always_locked(), "Rebias needs to fail");
    return markWord(mask_bits(value(), ~epoch_mask_in_place) | (epoch << epoch_shift));
  }
  markWord incr_bias_epoch() {
    return set_bias_epoch((1 + bias_epoch()) & epoch_mask);
  }
  // Prototype mark for initialization
  static markWord biased_locking_prototype() {
    return markWord( biased_lock_pattern );
  }

  // lock accessors (note that these assume lock_shift == 0)
  bool is_locked()   const {
    return (mask_bits(value(), lock_mask_in_place) != unlocked_value);
  }
  bool is_unlocked() const {
    return (mask_bits(value(), biased_lock_mask_in_place) == unlocked_value);
  }
  bool is_marked()   const {
    return (mask_bits(value(), lock_mask_in_place) == marked_value);
  }
  bool is_neutral()  const { return (mask_bits(value(), biased_lock_mask_in_place) == unlocked_value); }

  // Special temporary state of the markWord while being inflated.
  // Code that looks at mark outside a lock need to take this into account.
  bool is_being_inflated() const { return (value() == 0); }

  // Distinguished markword value - used when inflating over
  // an existing stack-lock.  0 indicates the markword is "BUSY".
  // Lockword mutators that use a LD...CAS idiom should always
  // check for and avoid overwriting a 0 value installed by some
  // other thread.  (They should spin or block instead.  The 0 value
  // is transient and *should* be short-lived).
  static markWord INFLATING() { return zero(); }    // inflate-in-progress

  // Should this header be preserved during GC?
  template <typename KlassProxy>
  inline bool must_be_preserved(KlassProxy klass) const;

  // Should this header (including its age bits) be preserved in the
  // case of a promotion failure during scavenge?
  // Note that we special case this situation. We want to avoid
  // calling BiasedLocking::preserve_marks()/restore_marks() (which
  // decrease the number of mark words that need to be preserved
  // during GC) during each scavenge. During scavenges in which there
  // is no promotion failure, we actually don't need to call the above
  // routines at all, since we don't mutate and re-initialize the
  // marks of promoted objects using init_mark(). However, during
  // scavenges which result in promotion failure, we do re-initialize
  // the mark words of objects, meaning that we should have called
  // these mark word preservation routines. Currently there's no good
  // place in which to call them in any of the scavengers (although
  // guarded by appropriate locks we could make one), but the
  // observation is that promotion failures are quite rare and
  // reducing the number of mark words preserved during them isn't a
  // high priority.
  template <typename KlassProxy>
  inline bool must_be_preserved_for_promotion_failure(KlassProxy klass) const;

  // WARNING: The following routines are used EXCLUSIVELY by
  // synchronization functions. They are not really gc safe.
  // They must get updated if markWord layout get changed.
  markWord set_unlocked() const {
    return markWord(value() | unlocked_value);
  }
  bool has_locker() const {
    return ((value() & lock_mask_in_place) == locked_value);
  }
  BasicLock* locker() const {
    assert(has_locker(), "check");
    return (BasicLock*) value();
  }
  bool has_monitor() const {
    return ((value() & monitor_value) != 0);
  }
  ObjectMonitor* monitor() const {
    assert(has_monitor(), "check");
    // Use xor instead of &~ to provide one extra tag-bit check.
    return (ObjectMonitor*) (value() ^ monitor_value);
  }
  bool has_displaced_mark_helper() const {
    return ((value() & unlocked_value) == 0);
  }
  markWord displaced_mark_helper() const {
    assert(has_displaced_mark_helper(), "check");
    uintptr_t ptr = (value() & ~monitor_value);
    return *(markWord*)ptr;
  }
  void set_displaced_mark_helper(markWord m) const {
    assert(has_displaced_mark_helper(), "check");
    uintptr_t ptr = (value() & ~monitor_value);
    ((markWord*)ptr)->_value = m._value;
  }
  markWord copy_set_hash(intptr_t hash) const {
    uintptr_t tmp = value() & (~hash_mask_in_place);
    tmp |= ((hash & hash_mask) << hash_shift);
    return markWord(tmp);
  }
  // it is only used to be stored into BasicLock as the
  // indicator that the lock is using heavyweight monitor
  static markWord unused_mark() {
    return markWord(marked_value);
  }
  // the following two functions create the markWord to be
  // stored into object header, it encodes monitor info
  static markWord encode(BasicLock* lock) {
    return from_pointer(lock);
  }
  static markWord encode(ObjectMonitor* monitor) {
    uintptr_t tmp = (uintptr_t) monitor;
    return markWord(tmp | monitor_value);
  }
  static markWord encode(JavaThread* thread, uint age, int bias_epoch) {
    uintptr_t tmp = (uintptr_t) thread;
    assert(UseBiasedLocking && ((tmp & (epoch_mask_in_place | age_mask_in_place | biased_lock_mask_in_place)) == 0), "misaligned JavaThread pointer");
    assert(age <= max_age, "age too large");
    assert(bias_epoch <= max_bias_epoch, "bias epoch too large");
    return markWord(tmp | (bias_epoch << epoch_shift) | (age << age_shift) | biased_lock_pattern);
  }

  // used to encode pointers during GC
  markWord clear_lock_bits() { return markWord(value() & ~lock_mask_in_place); }

  // age operations
  markWord set_marked()   { return markWord((value() & ~lock_mask_in_place) | marked_value); }
  markWord set_unmarked() { return markWord((value() & ~lock_mask_in_place) | unlocked_value); }

  uint     age()           const { return mask_bits(value() >> age_shift, age_mask); }
  markWord set_age(uint v) const {
    assert((v & ~age_mask) == 0, "shouldn't overflow age field");
    return markWord((value() & ~age_mask_in_place) | ((v & age_mask) << age_shift));
  }
  markWord incr_age()      const { return age() == max_age ? markWord(_value) : set_age(age() + 1); }

  // hash operations
  intptr_t hash() const {
    return mask_bits(value() >> hash_shift, hash_mask);
  }

  bool has_no_hash() const {
    return hash() == no_hash;
  }

  // private buffered value operations
  markWord enter_larval_state() const {
    return markWord((value() & ~larval_mask_in_place) | larval_state_pattern);
  }
  markWord exit_larval_state() const {
    return markWord(value() & ~larval_mask_in_place);
  }
  bool is_larval_state() const {
    return (value() & larval_mask_in_place) == larval_state_pattern;
  }

  // Prototype mark for initialization
  static markWord prototype() {
    return markWord( no_hash_in_place | no_lock_in_place );
  }

  // Helper function for restoration of unmarked mark oops during GC
  static inline markWord prototype_for_klass(const Klass* klass);

  // Debugging
  void print_on(outputStream* st) const;

  // Prepare address of oop for placement into mark
  inline static markWord encode_pointer_as_mark(void* p) { return from_pointer(p).set_marked(); }

  // Recover address of oop from encoded form used in mark
  inline void* decode_pointer() { if (has_bias_pattern()) return NULL; return (void*)clear_lock_bits().value(); }
};

// Support atomic operations.
template<>
struct PrimitiveConversions::Translate<markWord> : public TrueType {
  typedef markWord Value;
  typedef uintptr_t Decayed;

  static Decayed decay(const Value& x) { return x.value(); }
  static Value recover(Decayed x) { return Value(x); }
};

#endif // SHARE_OOPS_MARKWORD_HPP<|MERGE_RESOLUTION|>--- conflicted
+++ resolved
@@ -90,7 +90,6 @@
 //
 //    We assume that stack/thread pointers have the lowest two bits cleared.
 //
-<<<<<<< HEAD
 //    Always locked: since displaced and monitor references require memory at a
 //    fixed address, and hash code can be displaced, an efficiently providing a
 //    *permanent lock* leaves us with specializing the biased pattern (even when
@@ -103,14 +102,9 @@
 //    A private buffered value is always locked and can be in a larval state.
 //
 //
-//  - INFLATING() is a distinguished markword value that is used when
-//    inflating an existing stack-lock into an ObjectMonitor. See below
-//    for is_being_inflated() and INFLATING().
-=======
 //  - INFLATING() is a distinguished markword value of all zeros that is
 //    used when inflating an existing stack-lock into an ObjectMonitor.
 //    See below for is_being_inflated() and INFLATING().
->>>>>>> 55dd4401
 
 class BasicLock;
 class ObjectMonitor;
