/*
 * Copyright (c) 1997, 2020, Oracle and/or its affiliates. All rights reserved.
 * DO NOT ALTER OR REMOVE COPYRIGHT NOTICES OR THIS FILE HEADER.
 *
 * This code is free software; you can redistribute it and/or modify it
 * under the terms of the GNU General Public License version 2 only, as
 * published by the Free Software Foundation.
 *
 * This code is distributed in the hope that it will be useful, but WITHOUT
 * ANY WARRANTY; without even the implied warranty of MERCHANTABILITY or
 * FITNESS FOR A PARTICULAR PURPOSE.  See the GNU General Public License
 * version 2 for more details (a copy is included in the LICENSE file that
 * accompanied this code).
 *
 * You should have received a copy of the GNU General Public License version
 * 2 along with this work; if not, write to the Free Software Foundation,
 * Inc., 51 Franklin St, Fifth Floor, Boston, MA 02110-1301 USA.
 *
 * Please contact Oracle, 500 Oracle Parkway, Redwood Shores, CA 94065 USA
 * or visit www.oracle.com if you need additional information or have any
 * questions.
 *
 */

#ifndef SHARE_OOPS_KLASS_HPP
#define SHARE_OOPS_KLASS_HPP

#include "classfile/classLoaderData.hpp"
#include "memory/iterator.hpp"
#include "memory/memRegion.hpp"
#include "oops/markWord.hpp"
#include "oops/metadata.hpp"
#include "oops/oop.hpp"
#include "oops/oopHandle.hpp"
#include "utilities/accessFlags.hpp"
#include "utilities/macros.hpp"
#if INCLUDE_JFR
#include "jfr/support/jfrTraceIdExtension.hpp"
#endif

// Klass IDs for all subclasses of Klass
enum KlassID {
  InstanceKlassID,
  InstanceRefKlassID,
  InstanceMirrorKlassID,
  InstanceClassLoaderKlassID,
  TypeArrayKlassID,
  FlatArrayKlassID,
  ObjArrayKlassID
};

const uint KLASS_ID_COUNT = 7;

//
// A Klass provides:
//  1: language level class object (method dictionary etc.)
//  2: provide vm dispatch behavior for the object
// Both functions are combined into one C++ class.

// One reason for the oop/klass dichotomy in the implementation is
// that we don't want a C++ vtbl pointer in every object.  Thus,
// normal oops don't have any virtual functions.  Instead, they
// forward all "virtual" functions to their klass, which does have
// a vtbl and does the C++ dispatch depending on the object's
// actual type.  (See oop.inline.hpp for some of the forwarding code.)
// ALL FUNCTIONS IMPLEMENTING THIS DISPATCH ARE PREFIXED WITH "oop_"!

// Forward declarations.
template <class T> class Array;
template <class T> class GrowableArray;
class fieldDescriptor;
class klassVtable;
class ModuleEntry;
class PackageEntry;
class ParCompactionManager;
class PSPromotionManager;
class vtableEntry;

class Klass : public Metadata {
  friend class VMStructs;
  friend class JVMCIVMStructs;
 protected:
  // If you add a new field that points to any metaspace object, you
  // must add this field to Klass::metaspace_pointers_do().

  // note: put frequently-used fields together at start of klass structure
  // for better cache behavior (may not make much of a difference but sure won't hurt)
  enum { _primary_super_limit = 8 };

  // The "layout helper" is a combined descriptor of object layout.
  // For klasses which are neither instance nor array, the value is zero.
  //
  // For instances, layout helper is a positive number, the instance size.
  // This size is already passed through align_object_size and scaled to bytes.
  // The low order bit is set if instances of this class cannot be
  // allocated using the fastpath.
  //
  // For arrays, layout helper is a negative number, containing four
  // distinct bytes, as follows:
  //    MSB:[tag, hsz, ebt, log2(esz)]:LSB
  // where:
  //    tag is 0x80 if the elements are oops, 0xC0 if non-oops, 0xA0 if value types
  //    hsz is array header size in bytes (i.e., offset of first element)
  //    ebt is the BasicType of the elements
  //    esz is the element size in bytes
  // This packed word is arranged so as to be quickly unpacked by the
  // various fast paths that use the various subfields.
  //
  // The esz bits can be used directly by a SLL instruction, without masking.
  //
  // Note that the array-kind tag looks like 0x00 for instance klasses,
  // since their length in bytes is always less than 24Mb.
  //
  // Final note:  This comes first, immediately after C++ vtable,
  // because it is frequently queried.
  jint        _layout_helper;

  // Klass identifier used to implement devirtualized oop closure dispatching.
  const KlassID _id;

  // vtable length
  int _vtable_len;

  // The fields _super_check_offset, _secondary_super_cache, _secondary_supers
  // and _primary_supers all help make fast subtype checks.  See big discussion
  // in doc/server_compiler/checktype.txt
  //
  // Where to look to observe a supertype (it is &_secondary_super_cache for
  // secondary supers, else is &_primary_supers[depth()].
  juint       _super_check_offset;

  // Class name.  Instance classes: java/lang/String, etc.  Array classes: [I,
  // [Ljava/lang/String;, etc.  Set to zero for all other kinds of classes.
  Symbol*     _name;

  // Cache of last observed secondary supertype
  Klass*      _secondary_super_cache;
  // Array of all secondary supertypes
  Array<Klass*>* _secondary_supers;
  // Ordered list of all primary supertypes
  Klass*      _primary_supers[_primary_super_limit];
  // java/lang/Class instance mirroring this class
  OopHandle   _java_mirror;
  // Superclass
  Klass*      _super;
  // First subclass (NULL if none); _subklass->next_sibling() is next one
  Klass* volatile _subklass;
  // Sibling link (or NULL); links all subklasses of a klass
  Klass* volatile _next_sibling;

  // All klasses loaded by a class loader are chained through these links
  Klass*      _next_link;

  // The VM's representation of the ClassLoader used to load this class.
  // Provide access the corresponding instance java.lang.ClassLoader.
  ClassLoaderData* _class_loader_data;

  jint        _modifier_flags;  // Processed access flags, for use by Class.getModifiers.
  AccessFlags _access_flags;    // Access flags. The class/interface distinction is stored here.

  JFR_ONLY(DEFINE_TRACE_ID_FIELD;)

  // Biased locking implementation and statistics
  // (the 64-bit chunk goes first, to avoid some fragmentation)
  jlong    _last_biased_lock_bulk_revocation_time;
  markWord _prototype_header;   // Used when biased locking is both enabled and disabled for this type
  jint     _biased_lock_revocation_count;

private:
  // This is an index into FileMapHeader::_shared_path_table[], to
  // associate this class with the JAR file where it's loaded from during
  // dump time. If a class is not loaded from the shared archive, this field is
  // -1.
  jshort _shared_class_path_index;

#if INCLUDE_CDS
  // Flags of the current shared class.
  u2     _shared_class_flags;
  enum {
    _has_raw_archived_mirror = 1,
    _archived_lambda_proxy_is_available = 2
  };
#endif

  // The _archived_mirror is set at CDS dump time pointing to the cached mirror
  // in the open archive heap region when archiving java object is supported.
  CDS_JAVA_HEAP_ONLY(narrowOop _archived_mirror;)

protected:

  // Constructor
  Klass(KlassID id);
  Klass() : _id(KlassID(-1)) { assert(DumpSharedSpaces || UseSharedSpaces, "only for cds"); }

  void* operator new(size_t size, ClassLoaderData* loader_data, size_t word_size, TRAPS) throw();

 public:
  int id() { return _id; }

  enum class DefaultsLookupMode { find, skip };
  enum class OverpassLookupMode { find, skip };
  enum class StaticLookupMode   { find, skip };
  enum class PrivateLookupMode  { find, skip };

  virtual bool is_klass() const { return true; }

  // super() cannot be InstanceKlass* -- Java arrays are covariant, and _super is used
  // to implement that. NB: the _super of "[Ljava/lang/Integer;" is "[Ljava/lang/Number;"
  // If this is not what your code expects, you're probably looking for Klass::java_super().
  Klass* super() const               { return _super; }
  void set_super(Klass* k)           { _super = k; }

  // initializes _super link, _primary_supers & _secondary_supers arrays
  void initialize_supers(Klass* k, Array<InstanceKlass*>* transitive_interfaces, TRAPS);

  // klass-specific helper for initializing _secondary_supers
  virtual GrowableArray<Klass*>* compute_secondary_supers(int num_extra_slots,
                                                          Array<InstanceKlass*>* transitive_interfaces);

  // java_super is the Java-level super type as specified by Class.getSuperClass.
  virtual InstanceKlass* java_super() const  { return NULL; }

  juint    super_check_offset() const  { return _super_check_offset; }
  void set_super_check_offset(juint o) { _super_check_offset = o; }

  Klass* secondary_super_cache() const     { return _secondary_super_cache; }
  void set_secondary_super_cache(Klass* k) { _secondary_super_cache = k; }

  Array<Klass*>* secondary_supers() const { return _secondary_supers; }
  void set_secondary_supers(Array<Klass*>* k) { _secondary_supers = k; }

  // Return the element of the _super chain of the given depth.
  // If there is no such element, return either NULL or this.
  Klass* primary_super_of_depth(juint i) const {
    assert(i < primary_super_limit(), "oob");
    Klass* super = _primary_supers[i];
    assert(super == NULL || super->super_depth() == i, "correct display");
    return super;
  }

  // Can this klass be a primary super?  False for interfaces and arrays of
  // interfaces.  False also for arrays or classes with long super chains.
  bool can_be_primary_super() const {
    const juint secondary_offset = in_bytes(secondary_super_cache_offset());
    return super_check_offset() != secondary_offset;
  }
  virtual bool can_be_primary_super_slow() const;

  // Returns number of primary supers; may be a number in the inclusive range [0, primary_super_limit].
  juint super_depth() const {
    if (!can_be_primary_super()) {
      return primary_super_limit();
    } else {
      juint d = (super_check_offset() - in_bytes(primary_supers_offset())) / sizeof(Klass*);
      assert(d < primary_super_limit(), "oob");
      assert(_primary_supers[d] == this, "proper init");
      return d;
    }
  }

  // java mirror
  oop java_mirror() const;
  oop java_mirror_no_keepalive() const;
  void set_java_mirror(Handle m);

  oop archived_java_mirror_raw() NOT_CDS_JAVA_HEAP_RETURN_(NULL); // no GC barrier
  narrowOop archived_java_mirror_raw_narrow() NOT_CDS_JAVA_HEAP_RETURN_(0); // no GC barrier
  void set_archived_java_mirror_raw(oop m) NOT_CDS_JAVA_HEAP_RETURN; // no GC barrier

  // Temporary mirror switch used by RedefineClasses
  void replace_java_mirror(oop mirror);

  // Set java mirror OopHandle to NULL for CDS
  // This leaves the OopHandle in the CLD, but that's ok, you can't release them.
  void clear_java_mirror_handle() { _java_mirror = OopHandle(); }

  // modifier flags
  jint modifier_flags() const          { return _modifier_flags; }
  void set_modifier_flags(jint flags)  { _modifier_flags = flags; }

  // size helper
  int layout_helper() const            { return _layout_helper; }
  void set_layout_helper(int lh)       { _layout_helper = lh; }

  // Note: for instances layout_helper() may include padding.
  // Use InstanceKlass::contains_field_offset to classify field offsets.

  // sub/superklass links
  Klass* subklass(bool log = false) const;
  Klass* next_sibling(bool log = false) const;

  InstanceKlass* superklass() const;
  void append_to_sibling_list();           // add newly created receiver to superklass' subklass list

  void set_next_link(Klass* k) { _next_link = k; }
  Klass* next_link() const { return _next_link; }   // The next klass defined by the class loader.
  Klass** next_link_addr() { return &_next_link; }

  // class loader data
  ClassLoaderData* class_loader_data() const               { return _class_loader_data; }
  void set_class_loader_data(ClassLoaderData* loader_data) {  _class_loader_data = loader_data; }

  int shared_classpath_index() const   {
    return _shared_class_path_index;
  };

  void set_shared_classpath_index(int index) {
    _shared_class_path_index = index;
  };

  void set_has_raw_archived_mirror() {
    CDS_ONLY(_shared_class_flags |= _has_raw_archived_mirror;)
  }
  void clear_has_raw_archived_mirror() {
    CDS_ONLY(_shared_class_flags &= ~_has_raw_archived_mirror;)
  }
  bool has_raw_archived_mirror() const {
    CDS_ONLY(return (_shared_class_flags & _has_raw_archived_mirror) != 0;)
    NOT_CDS(return false;)
  }

  void set_lambda_proxy_is_available() {
    CDS_ONLY(_shared_class_flags |= _archived_lambda_proxy_is_available;)
  }
  void clear_lambda_proxy_is_available() {
    CDS_ONLY(_shared_class_flags &= ~_archived_lambda_proxy_is_available;)
  }
  bool lambda_proxy_is_available() const {
    CDS_ONLY(return (_shared_class_flags & _archived_lambda_proxy_is_available) != 0;)
    NOT_CDS(return false;)
  }

  // Obtain the module or package for this class
  virtual ModuleEntry* module() const = 0;
  virtual PackageEntry* package() const = 0;

 protected:                                // internal accessors
  void     set_subklass(Klass* s);
  void     set_next_sibling(Klass* s);

 public:

  // Compiler support
  static ByteSize super_offset()                 { return in_ByteSize(offset_of(Klass, _super)); }
  static ByteSize super_check_offset_offset()    { return in_ByteSize(offset_of(Klass, _super_check_offset)); }
  static ByteSize primary_supers_offset()        { return in_ByteSize(offset_of(Klass, _primary_supers)); }
  static ByteSize secondary_super_cache_offset() { return in_ByteSize(offset_of(Klass, _secondary_super_cache)); }
  static ByteSize secondary_supers_offset()      { return in_ByteSize(offset_of(Klass, _secondary_supers)); }
  static ByteSize java_mirror_offset()           { return in_ByteSize(offset_of(Klass, _java_mirror)); }
  static ByteSize class_loader_data_offset()     { return in_ByteSize(offset_of(Klass, _class_loader_data)); }
  static ByteSize modifier_flags_offset()        { return in_ByteSize(offset_of(Klass, _modifier_flags)); }
  static ByteSize layout_helper_offset()         { return in_ByteSize(offset_of(Klass, _layout_helper)); }
  static ByteSize access_flags_offset()          { return in_ByteSize(offset_of(Klass, _access_flags)); }

  // Unpacking layout_helper:
  static const int _lh_neutral_value           = 0;  // neutral non-array non-instance value
  static const int _lh_instance_slow_path_bit  = 0x01;
  static const int _lh_log2_element_size_shift = BitsPerByte*0;
  static const int _lh_log2_element_size_mask  = BitsPerLong-1;
  static const int _lh_element_type_shift      = BitsPerByte*1;
  static const int _lh_element_type_mask       = right_n_bits(BitsPerByte);  // shifted mask
  static const int _lh_header_size_shift       = BitsPerByte*2;
  static const int _lh_header_size_mask        = right_n_bits(BitsPerByte);  // shifted mask
  static const int _lh_array_tag_bits          = 3;
  static const int _lh_array_tag_shift         = BitsPerInt - _lh_array_tag_bits;

  static const unsigned int _lh_array_tag_type_value = 0Xfffffffc;
  static const unsigned int _lh_array_tag_vt_value   = 0Xfffffffd;
  static const unsigned int _lh_array_tag_obj_value  = 0Xfffffffe;

  // null-free array flag bit under the array tag bits, shift one more to get array tag value
  static const int _lh_null_free_shift = _lh_array_tag_shift - 1;
  static const int _lh_null_free_mask  = 1;

  static const jint _lh_array_tag_vt_value_bit_inplace = (jint) (1 << _lh_array_tag_shift);
  static const jint _lh_null_free_bit_inplace = (jint) (_lh_null_free_mask << _lh_null_free_shift);

  static int layout_helper_size_in_bytes(jint lh) {
    assert(lh > (jint)_lh_neutral_value, "must be instance");
    return (int) lh & ~_lh_instance_slow_path_bit;
  }
  static bool layout_helper_needs_slow_path(jint lh) {
    assert(lh > (jint)_lh_neutral_value, "must be instance");
    return (lh & _lh_instance_slow_path_bit) != 0;
  }
  static bool layout_helper_is_instance(jint lh) {
    return (jint)lh > (jint)_lh_neutral_value;
  }
  static bool layout_helper_is_array(jint lh) {
    return (jint)lh < (jint)_lh_neutral_value;
  }
  static bool layout_helper_is_typeArray(jint lh) {
    return (juint) _lh_array_tag_type_value == (juint)(lh >> _lh_array_tag_shift);
  }
  static bool layout_helper_is_objArray(jint lh) {
    return (juint)_lh_array_tag_obj_value == (juint)(lh >> _lh_array_tag_shift);
  }
  static bool layout_helper_is_flatArray(jint lh) {
    return (juint)_lh_array_tag_vt_value == (juint)(lh >> _lh_array_tag_shift);
  }
  static bool layout_helper_is_null_free(jint lh) {
    assert(layout_helper_is_flatArray(lh) || layout_helper_is_objArray(lh), "must be array of inline types");
    return ((lh >> _lh_null_free_shift) & _lh_null_free_mask);
  }
  static jint layout_helper_set_null_free(jint lh) {
    lh |= (_lh_null_free_mask << _lh_null_free_shift);
    assert(layout_helper_is_null_free(lh), "Bad encoding");
    return lh;
  }
  static int layout_helper_header_size(jint lh) {
    assert(lh < (jint)_lh_neutral_value, "must be array");
    int hsize = (lh >> _lh_header_size_shift) & _lh_header_size_mask;
    assert(hsize > 0 && hsize < (int)sizeof(oopDesc)*3, "sanity");
    return hsize;
  }
  static BasicType layout_helper_element_type(jint lh) {
    assert(lh < (jint)_lh_neutral_value, "must be array");
    int btvalue = (lh >> _lh_element_type_shift) & _lh_element_type_mask;
    assert((btvalue >= T_BOOLEAN && btvalue <= T_OBJECT) || btvalue == T_INLINE_TYPE, "sanity");
    return (BasicType) btvalue;
  }

  // Want a pattern to quickly diff against layout header in register
  // find something less clever!
  static int layout_helper_boolean_diffbit() {
    jint zlh = array_layout_helper(T_BOOLEAN);
    jint blh = array_layout_helper(T_BYTE);
    assert(zlh != blh, "array layout helpers must differ");
    int diffbit = 1;
    while ((diffbit & (zlh ^ blh)) == 0 && (diffbit & zlh) == 0) {
      diffbit <<= 1;
      assert(diffbit != 0, "make sure T_BOOLEAN has a different bit than T_BYTE");
    }
    return diffbit;
  }

  static int layout_helper_log2_element_size(jint lh) {
    assert(lh < (jint)_lh_neutral_value, "must be array");
    int l2esz = (lh >> _lh_log2_element_size_shift) & _lh_log2_element_size_mask;
    assert(layout_helper_element_type(lh) == T_INLINE_TYPE || l2esz <= LogBytesPerLong,
           "sanity. l2esz: 0x%x for lh: 0x%x", (uint)l2esz, (uint)lh);
    return l2esz;
  }
  static jint array_layout_helper(jint tag, bool null_free, int hsize, BasicType etype, int log2_esize) {
    return (tag        << _lh_array_tag_shift)
      |    ((null_free ? 1 : 0) <<  _lh_null_free_shift)
      |    (hsize      << _lh_header_size_shift)
      |    ((int)etype << _lh_element_type_shift)
      |    (log2_esize << _lh_log2_element_size_shift);
  }
  static jint instance_layout_helper(jint size, bool slow_path_flag) {
    return (size << LogBytesPerWord)
      |    (slow_path_flag ? _lh_instance_slow_path_bit : 0);
  }
  static int layout_helper_to_size_helper(jint lh) {
    assert(lh > (jint)_lh_neutral_value, "must be instance");
    // Note that the following expression discards _lh_instance_slow_path_bit.
    return lh >> LogBytesPerWord;
  }
  // Out-of-line version computes everything based on the etype:
  static jint array_layout_helper(BasicType etype);

  // What is the maximum number of primary superclasses any klass can have?
  static juint primary_super_limit()         { return _primary_super_limit; }

  // vtables
  klassVtable vtable() const;
  int vtable_length() const { return _vtable_len; }

  // subclass check
  bool is_subclass_of(const Klass* k) const;
  // subtype check: true if is_subclass_of, or if k is interface and receiver implements it
  bool is_subtype_of(Klass* k) const {
    juint    off = k->super_check_offset();
    Klass* sup = *(Klass**)( (address)this + off );
    const juint secondary_offset = in_bytes(secondary_super_cache_offset());
    if (sup == k) {
      return true;
    } else if (off != secondary_offset) {
      return false;
    } else {
      return search_secondary_supers(k);
    }
  }

  bool search_secondary_supers(Klass* k) const;

  // Find LCA in class hierarchy
  Klass *LCA( Klass *k );

  // Check whether reflection/jni/jvm code is allowed to instantiate this class;
  // if not, throw either an Error or an Exception.
  virtual void check_valid_for_instantiation(bool throwError, TRAPS);

  // array copying
  virtual void  copy_array(arrayOop s, int src_pos, arrayOop d, int dst_pos, int length, TRAPS);

  // tells if the class should be initialized
  virtual bool should_be_initialized() const    { return false; }
  // initializes the klass
  virtual void initialize(TRAPS);
  virtual Klass* find_field(Symbol* name, Symbol* signature, fieldDescriptor* fd) const;
  virtual Method* uncached_lookup_method(const Symbol* name, const Symbol* signature,
                                         OverpassLookupMode overpass_mode,
                                         PrivateLookupMode = PrivateLookupMode::find) const;
 public:
  Method* lookup_method(const Symbol* name, const Symbol* signature) const {
    return uncached_lookup_method(name, signature, OverpassLookupMode::find);
  }

  // array class with specific rank
  Klass* array_klass(int rank, TRAPS)         {  return array_klass_impl(false, rank, THREAD); }

  // array class with this klass as element type
  Klass* array_klass(TRAPS)                   {  return array_klass_impl(false, THREAD); }

  // These will return NULL instead of allocating on the heap:
  // NB: these can block for a mutex, like other functions with TRAPS arg.
  Klass* array_klass_or_null(int rank);
  Klass* array_klass_or_null();

  virtual oop protection_domain() const = 0;

  oop class_loader() const;

  // This loads the klass's holder as a phantom. This is useful when a weak Klass
  // pointer has been "peeked" and then must be kept alive before it may
  // be used safely.  All uses of klass_holder need to apply the appropriate barriers,
  // except during GC.
  oop klass_holder() const { return class_loader_data()->holder_phantom(); }

 protected:
  virtual Klass* array_klass_impl(bool or_null, int rank, TRAPS);
  virtual Klass* array_klass_impl(bool or_null, TRAPS);

  // Error handling when length > max_length or length < 0
  static void check_array_allocation_length(int length, int max_length, TRAPS);

  void set_vtable_length(int len) { _vtable_len= len; }

  vtableEntry* start_of_vtable() const;
  void restore_unshareable_info(ClassLoaderData* loader_data, Handle protection_domain, TRAPS);
 public:
  Method* method_at_vtable(int index);

  static ByteSize vtable_start_offset();
  static ByteSize vtable_length_offset() {
    return byte_offset_of(Klass, _vtable_len);
  }

  // CDS support - remove and restore oops from metadata. Oops are not shared.
  virtual void remove_unshareable_info();
  virtual void remove_java_mirror();

  bool is_unshareable_info_restored() const {
    assert(is_shared(), "use this for shared classes only");
    if (has_raw_archived_mirror()) {
      // _java_mirror is not a valid OopHandle but rather an encoded reference in the shared heap
      return false;
    } else if (_java_mirror.ptr_raw() == NULL) {
      return false;
    } else {
      return true;
    }
  }

 public:
  // ALL FUNCTIONS BELOW THIS POINT ARE DISPATCHED FROM AN OOP
  // These functions describe behavior for the oop not the KLASS.

  // actual oop size of obj in memory
  virtual int oop_size(oop obj) const = 0;

  // Size of klass in word size.
  virtual int size() const = 0;

  // Returns the Java name for a class (Resource allocated)
  // For arrays, this returns the name of the element with a leading '['.
  // For classes, this returns the name with the package separators
  //     turned into '.'s.
  const char* external_name() const;
  // Returns the name for a class (Resource allocated) as the class
  // would appear in a signature.
  // For arrays, this returns the name of the element with a leading '['.
  // For classes, this returns the name with a leading 'L' and a trailing ';'
  //     and the package separators as '/'.
  // For value classes, this returns the name with a leading 'Q' and a trailing ';'
  //     and the package separators as '/'.
  virtual const char* signature_name() const;

  const char* joint_in_module_of_loader(const Klass* class2, bool include_parent_loader = false) const;
  const char* class_in_module_of_loader(bool use_are = false, bool include_parent_loader = false) const;

  // Returns "interface", "abstract class" or "class".
  const char* external_kind() const;

  // type testing operations
#ifdef ASSERT
 protected:
  virtual bool is_instance_klass_slow()     const { return false; }
  virtual bool is_array_klass_slow()        const { return false; }
  virtual bool is_objArray_klass_slow()     const { return false; }
  virtual bool is_typeArray_klass_slow()    const { return false; }
  virtual bool is_flatArray_klass_slow()    const { return false; }
#endif // ASSERT
  // current implementation uses this method even in non debug builds
  virtual bool is_inline_klass_slow()       const { return false; }
 public:

  // Fast non-virtual versions
  #ifndef ASSERT
  #define assert_same_query(xval, xcheck) xval
  #else
 private:
  static bool assert_same_query(bool xval, bool xslow) {
    assert(xval == xslow, "slow and fast queries agree");
    return xval;
  }
 public:
  #endif
  inline  bool is_instance_klass()            const { return assert_same_query(
                                                      layout_helper_is_instance(layout_helper()),
                                                      is_instance_klass_slow()); }
  inline  bool is_array_klass()               const { return assert_same_query(
                                                    layout_helper_is_array(layout_helper()),
                                                    is_array_klass_slow()); }
  inline  bool is_objArray_klass()            const { return assert_same_query(
                                                    layout_helper_is_objArray(layout_helper()),
                                                    is_objArray_klass_slow()); }
  inline  bool is_typeArray_klass()           const { return assert_same_query(
                                                    layout_helper_is_typeArray(layout_helper()),
                                                    is_typeArray_klass_slow()); }
  inline  bool is_inline_klass()              const { return is_inline_klass_slow(); } //temporary hack
  inline  bool is_flatArray_klass()           const { return assert_same_query(
                                                    layout_helper_is_flatArray(layout_helper()),
                                                    is_flatArray_klass_slow()); }

  #undef assert_same_query

  inline bool is_null_free_array_klass()      const { return layout_helper_is_null_free(layout_helper()); }

  // Access flags
  AccessFlags access_flags() const         { return _access_flags;  }
  void set_access_flags(AccessFlags flags) { _access_flags = flags; }

  bool is_public() const                { return _access_flags.is_public(); }
  bool is_final() const                 { return _access_flags.is_final(); }
  bool is_interface() const             { return _access_flags.is_interface(); }
  bool is_abstract() const              { return _access_flags.is_abstract(); }
  bool is_super() const                 { return _access_flags.is_super(); }
  bool is_synthetic() const             { return _access_flags.is_synthetic(); }
  void set_is_synthetic()               { _access_flags.set_is_synthetic(); }
  bool has_finalizer() const            { return _access_flags.has_finalizer(); }
  bool has_final_method() const         { return _access_flags.has_final_method(); }
  void set_has_finalizer()              { _access_flags.set_has_finalizer(); }
  void set_has_final_method()           { _access_flags.set_has_final_method(); }
  bool has_vanilla_constructor() const  { return _access_flags.has_vanilla_constructor(); }
  void set_has_vanilla_constructor()    { _access_flags.set_has_vanilla_constructor(); }
  bool has_miranda_methods () const     { return access_flags().has_miranda_methods(); }
  void set_has_miranda_methods()        { _access_flags.set_has_miranda_methods(); }
  bool is_shared() const                { return access_flags().is_shared_class(); } // shadows MetaspaceObj::is_shared)()
  void set_is_shared()                  { _access_flags.set_is_shared_class(); }
  bool is_hidden() const                { return access_flags().is_hidden_class(); }
  void set_is_hidden()                  { _access_flags.set_is_hidden_class(); }
  bool is_non_strong_hidden() const     { return access_flags().is_hidden_class() &&
                                          class_loader_data()->has_class_mirror_holder(); }
  bool is_box() const                   { return access_flags().is_box_class(); }
  void set_is_box()                     { _access_flags.set_is_box_class(); }

  bool is_cloneable() const;
  void set_is_cloneable();

  // Biased locking support
  // Note: the prototype header is always set up to be at least the
  // prototype markWord. If biased locking is enabled it may further be
  // biasable and have an epoch.
<<<<<<< HEAD
  markWord prototype_header() const     { return _prototype_header; }
  static inline markWord default_prototype_header(Klass* k) {
    return (k == NULL) ? markWord::prototype() : k->prototype_header();
  }
=======
  markWord prototype_header() const      { return _prototype_header; }
>>>>>>> 55dd4401

  // NOTE: once instances of this klass are floating around in the
  // system, this header must only be updated at a safepoint.
  // NOTE 2: currently we only ever set the prototype header to the
  // biasable prototype for instanceKlasses. There is no technical
  // reason why it could not be done for arrayKlasses aside from
  // wanting to reduce the initial scope of this optimization. There
  // are potential problems in setting the bias pattern for
  // JVM-internal oops.
  inline void set_prototype_header(markWord header);
  static ByteSize prototype_header_offset() { return in_ByteSize(offset_of(Klass, _prototype_header)); }

  int  biased_lock_revocation_count() const { return (int) _biased_lock_revocation_count; }
  // Atomically increments biased_lock_revocation_count and returns updated value
  int atomic_incr_biased_lock_revocation_count();
  void set_biased_lock_revocation_count(int val) { _biased_lock_revocation_count = (jint) val; }
  jlong last_biased_lock_bulk_revocation_time() { return _last_biased_lock_bulk_revocation_time; }
  void  set_last_biased_lock_bulk_revocation_time(jlong cur_time) { _last_biased_lock_bulk_revocation_time = cur_time; }

  JFR_ONLY(DEFINE_TRACE_ID_METHODS;)

  virtual void metaspace_pointers_do(MetaspaceClosure* iter);
  virtual MetaspaceObj::Type type() const { return ClassType; }

  // Iff the class loader (or mirror for unsafe anonymous classes) is alive the
  // Klass is considered alive. This is safe to call before the CLD is marked as
  // unloading, and hence during concurrent class unloading.
  bool is_loader_alive() const { return class_loader_data()->is_alive(); }

  void clean_subklass();

  static void clean_weak_klass_links(bool unloading_occurred, bool clean_alive_klasses = true);
  static void clean_subklass_tree() {
    clean_weak_klass_links(/*unloading_occurred*/ true , /* clean_alive_klasses */ false);
  }

  virtual void array_klasses_do(void f(Klass* k)) {}

  // Return self, except for abstract classes with exactly 1
  // implementor.  Then return the 1 concrete implementation.
  Klass *up_cast_abstract();

  // klass name
  Symbol* name() const                   { return _name; }
  void set_name(Symbol* n);

  virtual void release_C_heap_structures();

 public:
  // jvm support
  virtual jint compute_modifier_flags(TRAPS) const;

  // JVMTI support
  virtual jint jvmti_class_status() const;

  // Printing
  virtual void print_on(outputStream* st) const;

  virtual void oop_print_value_on(oop obj, outputStream* st);
  virtual void oop_print_on      (oop obj, outputStream* st);

  virtual const char* internal_name() const = 0;

  // Verification
  virtual void verify_on(outputStream* st);
  void verify() { verify_on(tty); }

#ifndef PRODUCT
  bool verify_vtable_index(int index);
#endif

  virtual void oop_verify_on(oop obj, outputStream* st);

  // for error reporting
  static bool is_valid(Klass* k);
};

#endif // SHARE_OOPS_KLASS_HPP<|MERGE_RESOLUTION|>--- conflicted
+++ resolved
@@ -674,14 +674,10 @@
   // Note: the prototype header is always set up to be at least the
   // prototype markWord. If biased locking is enabled it may further be
   // biasable and have an epoch.
-<<<<<<< HEAD
   markWord prototype_header() const     { return _prototype_header; }
   static inline markWord default_prototype_header(Klass* k) {
     return (k == NULL) ? markWord::prototype() : k->prototype_header();
   }
-=======
-  markWord prototype_header() const      { return _prototype_header; }
->>>>>>> 55dd4401
 
   // NOTE: once instances of this klass are floating around in the
   // system, this header must only be updated at a safepoint.
