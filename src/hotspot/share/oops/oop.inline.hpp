/*
 * Copyright (c) 1997, 2021, Oracle and/or its affiliates. All rights reserved.
 * DO NOT ALTER OR REMOVE COPYRIGHT NOTICES OR THIS FILE HEADER.
 *
 * This code is free software; you can redistribute it and/or modify it
 * under the terms of the GNU General Public License version 2 only, as
 * published by the Free Software Foundation.
 *
 * This code is distributed in the hope that it will be useful, but WITHOUT
 * ANY WARRANTY; without even the implied warranty of MERCHANTABILITY or
 * FITNESS FOR A PARTICULAR PURPOSE.  See the GNU General Public License
 * version 2 for more details (a copy is included in the LICENSE file that
 * accompanied this code).
 *
 * You should have received a copy of the GNU General Public License version
 * 2 along with this work; if not, write to the Free Software Foundation,
 * Inc., 51 Franklin St, Fifth Floor, Boston, MA 02110-1301 USA.
 *
 * Please contact Oracle, 500 Oracle Parkway, Redwood Shores, CA 94065 USA
 * or visit www.oracle.com if you need additional information or have any
 * questions.
 *
 */

#ifndef SHARE_OOPS_OOP_INLINE_HPP
#define SHARE_OOPS_OOP_INLINE_HPP

#include "oops/oop.hpp"

#include "memory/universe.hpp"
#include "oops/access.inline.hpp"
#include "oops/arrayKlass.hpp"
#include "oops/arrayOop.hpp"
#include "oops/compressedOops.inline.hpp"
#include "oops/markWord.hpp"
#include "oops/oopsHierarchy.hpp"
#include "runtime/atomic.hpp"
#include "runtime/globals.hpp"
#include "utilities/align.hpp"
#include "utilities/debug.hpp"
#include "utilities/macros.hpp"
#include "utilities/globalDefinitions.hpp"

// Implementation of all inlined member functions defined in oop.hpp
// We need a separate file to avoid circular references

markWord oopDesc::mark() const {
  return Atomic::load(&_mark);
}

markWord oopDesc::mark_acquire() const {
  return Atomic::load_acquire(&_mark);
}

markWord* oopDesc::mark_addr() const {
  return (markWord*) &_mark;
}

void oopDesc::set_mark(markWord m) {
  Atomic::store(&_mark, m);
}

void oopDesc::set_mark(HeapWord* mem, markWord m) {
  *(markWord*)(((char*)mem) + mark_offset_in_bytes()) = m;
}

void oopDesc::release_set_mark(markWord m) {
  Atomic::release_store(&_mark, m);
}

markWord oopDesc::cas_set_mark(markWord new_mark, markWord old_mark) {
  return Atomic::cmpxchg(&_mark, old_mark, new_mark);
}

markWord oopDesc::cas_set_mark(markWord new_mark, markWord old_mark, atomic_memory_order order) {
  return Atomic::cmpxchg(&_mark, old_mark, new_mark, order);
}

void oopDesc::init_mark() {
  set_mark(Klass::default_prototype_header(klass()));
}

Klass* oopDesc::klass() const {
  if (UseCompressedClassPointers) {
    return CompressedKlassPointers::decode_not_null(_metadata._compressed_klass);
  } else {
    return _metadata._klass;
  }
}

Klass* oopDesc::klass_or_null() const {
  if (UseCompressedClassPointers) {
    return CompressedKlassPointers::decode(_metadata._compressed_klass);
  } else {
    return _metadata._klass;
  }
}

Klass* oopDesc::klass_or_null_acquire() const {
  if (UseCompressedClassPointers) {
    narrowKlass nklass = Atomic::load_acquire(&_metadata._compressed_klass);
    return CompressedKlassPointers::decode(nklass);
  } else {
    return Atomic::load_acquire(&_metadata._klass);
  }
}

void oopDesc::set_klass(Klass* k) {
  assert(Universe::is_bootstrapping() || (k != NULL && k->is_klass()), "incorrect Klass");
  if (UseCompressedClassPointers) {
    _metadata._compressed_klass = CompressedKlassPointers::encode_not_null(k);
  } else {
    _metadata._klass = k;
  }
}

void oopDesc::release_set_klass(HeapWord* mem, Klass* k) {
  assert(Universe::is_bootstrapping() || (k != NULL && k->is_klass()), "incorrect Klass");
  char* raw_mem = ((char*)mem + klass_offset_in_bytes());
  if (UseCompressedClassPointers) {
    Atomic::release_store((narrowKlass*)raw_mem,
                          CompressedKlassPointers::encode_not_null(k));
  } else {
    Atomic::release_store((Klass**)raw_mem, k);
  }
}

int oopDesc::klass_gap() const {
  return *(int*)(((intptr_t)this) + klass_gap_offset_in_bytes());
}

void oopDesc::set_klass_gap(HeapWord* mem, int v) {
  if (UseCompressedClassPointers) {
    *(int*)(((char*)mem) + klass_gap_offset_in_bytes()) = v;
  }
}

void oopDesc::set_klass_gap(int v) {
  set_klass_gap((HeapWord*)this, v);
}

bool oopDesc::is_a(Klass* k) const {
  return klass()->is_subtype_of(k);
}

size_t oopDesc::size()  {
  return size_given_klass(klass());
}

size_t oopDesc::size_given_klass(Klass* klass)  {
  int lh = klass->layout_helper();
  size_t s;

  // lh is now a value computed at class initialization that may hint
  // at the size.  For instances, this is positive and equal to the
  // size.  For arrays, this is negative and provides log2 of the
  // array element size.  For other oops, it is zero and thus requires
  // a virtual call.
  //
  // We go to all this trouble because the size computation is at the
  // heart of phase 2 of mark-compaction, and called for every object,
  // alive or dead.  So the speed here is equal in importance to the
  // speed of allocation.

  if (lh > Klass::_lh_neutral_value) {
    if (!Klass::layout_helper_needs_slow_path(lh)) {
      s = lh >> LogHeapWordSize;  // deliver size scaled by wordSize
    } else {
      s = klass->oop_size(this);
    }
  } else if (lh <= Klass::_lh_neutral_value) {
    // The most common case is instances; fall through if so.
    if (lh < Klass::_lh_neutral_value) {
      // Second most common case is arrays.  We have to fetch the
      // length of the array, shift (multiply) it appropriately,
      // up to wordSize, add the header, and align to object size.
      size_t size_in_bytes;
      size_t array_length = (size_t) ((arrayOop)this)->length();
      size_in_bytes = array_length << Klass::layout_helper_log2_element_size(lh);
      size_in_bytes += Klass::layout_helper_header_size(lh);

      // This code could be simplified, but by keeping array_header_in_bytes
      // in units of bytes and doing it this way we can round up just once,
      // skipping the intermediate round to HeapWordSize.
      s = align_up(size_in_bytes, MinObjAlignmentInBytes) / HeapWordSize;

      // UseParallelGC and UseG1GC can change the length field
      // of an "old copy" of an object array in the young gen so it indicates
      // the grey portion of an already copied array. This will cause the first
      // disjunct below to fail if the two comparands are computed across such
      // a concurrent change.
      assert((s == klass->oop_size(this)) ||
             (Universe::is_gc_active() && is_objArray() && is_forwarded() && (get_UseParallelGC() || get_UseG1GC())),
             "wrong array object size");
    } else {
      // Must be zero, so bite the bullet and take the virtual call.
      s = klass->oop_size(this);
    }
  }

  assert(s > 0, "Oop size must be greater than zero, not " SIZE_FORMAT, s);
  assert(is_object_aligned(s), "Oop size is not properly aligned: " SIZE_FORMAT, s);
  return s;
}

bool oopDesc::is_instance()  const { return klass()->is_instance_klass();  }
bool oopDesc::is_array()     const { return klass()->is_array_klass();     }
bool oopDesc::is_objArray()  const { return klass()->is_objArray_klass();  }
bool oopDesc::is_typeArray() const { return klass()->is_typeArray_klass(); }

<<<<<<< HEAD
bool oopDesc::is_inline_type() const { return mark().is_inline_type(); }
#ifdef _LP64
bool oopDesc::is_flatArray() const {
  markWord mrk = mark();
  return (mrk.is_unlocked()) ? mrk.is_flat_array() : klass()->is_flatArray_klass();
}
bool oopDesc::is_null_free_array() const {
  markWord mrk = mark();
  return (mrk.is_unlocked()) ? mrk.is_null_free_array() : klass()->is_null_free_array_klass();
}
#else
bool oopDesc::is_flatArray()       const { return klass()->is_flatArray_klass(); }
bool oopDesc::is_null_free_array() const { return klass()->is_null_free_array_klass(); }
#endif

void*    oopDesc::field_addr(int offset)     const { return reinterpret_cast<void*>(cast_from_oop<intptr_t>(as_oop()) + offset); }

template <class T>
T*       oopDesc::obj_field_addr(int offset) const { return (T*) field_addr(offset); }
=======
template<typename T>
T*       oopDesc::field_addr(int offset)     const { return reinterpret_cast<T*>(cast_from_oop<intptr_t>(as_oop()) + offset); }
>>>>>>> 8683de5e

template <typename T>
size_t   oopDesc::field_offset(T* p) const { return pointer_delta((void*)p, (void*)this, 1); }

template <DecoratorSet decorators>
inline oop  oopDesc::obj_field_access(int offset) const             { return HeapAccess<decorators>::oop_load_at(as_oop(), offset); }
inline oop  oopDesc::obj_field(int offset) const                    { return HeapAccess<>::oop_load_at(as_oop(), offset);  }

inline void oopDesc::obj_field_put(int offset, oop value)           { HeapAccess<>::oop_store_at(as_oop(), offset, value); }

inline jbyte oopDesc::byte_field(int offset) const                  { return *field_addr<jbyte>(offset);  }
inline void  oopDesc::byte_field_put(int offset, jbyte value)       { *field_addr<jbyte>(offset) = value; }

inline jchar oopDesc::char_field(int offset) const                  { return *field_addr<jchar>(offset);  }
inline void  oopDesc::char_field_put(int offset, jchar value)       { *field_addr<jchar>(offset) = value; }

inline jboolean oopDesc::bool_field(int offset) const               { return *field_addr<jboolean>(offset); }
inline void     oopDesc::bool_field_put(int offset, jboolean value) { *field_addr<jboolean>(offset) = jboolean(value & 1); }
inline jboolean oopDesc::bool_field_volatile(int offset) const      { return RawAccess<MO_SEQ_CST>::load(field_addr<jboolean>(offset)); }
inline void     oopDesc::bool_field_put_volatile(int offset, jboolean value) { RawAccess<MO_SEQ_CST>::store(field_addr<jboolean>(offset), jboolean(value & 1)); }
inline jshort oopDesc::short_field(int offset) const                { return *field_addr<jshort>(offset);   }
inline void   oopDesc::short_field_put(int offset, jshort value)    { *field_addr<jshort>(offset) = value;  }

inline jint oopDesc::int_field(int offset) const                    { return *field_addr<jint>(offset);     }
inline void oopDesc::int_field_put(int offset, jint value)          { *field_addr<jint>(offset) = value;    }

inline jlong oopDesc::long_field(int offset) const                  { return *field_addr<jlong>(offset);    }
inline void  oopDesc::long_field_put(int offset, jlong value)       { *field_addr<jlong>(offset) = value;   }

inline jfloat oopDesc::float_field(int offset) const                { return *field_addr<jfloat>(offset);   }
inline void   oopDesc::float_field_put(int offset, jfloat value)    { *field_addr<jfloat>(offset) = value;  }

inline jdouble oopDesc::double_field(int offset) const              { return *field_addr<jdouble>(offset);  }
inline void    oopDesc::double_field_put(int offset, jdouble value) { *field_addr<jdouble>(offset) = value; }

bool oopDesc::is_locked() const {
  return mark().is_locked();
}

bool oopDesc::is_unlocked() const {
  return mark().is_unlocked();
}

// Used only for markSweep, scavenging
bool oopDesc::is_gc_marked() const {
  return mark().is_marked();
}

// Used by scavengers
bool oopDesc::is_forwarded() const {
  // The extra heap check is needed since the obj might be locked, in which case the
  // mark would point to a stack location and have the sentinel bit cleared
  return mark().is_marked();
}

// Used by scavengers
void oopDesc::forward_to(oop p) {
  verify_forwardee(p);
  markWord m = markWord::encode_pointer_as_mark(p);
  assert(m.decode_pointer() == p, "encoding must be reversable");
  set_mark(m);
}

oop oopDesc::forward_to_atomic(oop p, markWord compare, atomic_memory_order order) {
  verify_forwardee(p);
  markWord m = markWord::encode_pointer_as_mark(p);
  assert(m.decode_pointer() == p, "encoding must be reversable");
  markWord old_mark = cas_set_mark(m, compare, order);
  if (old_mark == compare) {
    return NULL;
  } else {
    return cast_to_oop(old_mark.decode_pointer());
  }
}

// Note that the forwardee is not the same thing as the displaced_mark.
// The forwardee is used when copying during scavenge and mark-sweep.
// It does need to clear the low two locking- and GC-related bits.
oop oopDesc::forwardee() const {
  assert(is_forwarded(), "only decode when actually forwarded");
  return cast_to_oop(mark().decode_pointer());
}

// The following method needs to be MT safe.
uint oopDesc::age() const {
  assert(!mark().is_marked(), "Attempt to read age from forwarded mark");
  if (has_displaced_mark()) {
    return displaced_mark().age();
  } else {
    return mark().age();
  }
}

void oopDesc::incr_age() {
  assert(!mark().is_marked(), "Attempt to increment age of forwarded mark");
  if (has_displaced_mark()) {
    set_displaced_mark(displaced_mark().incr_age());
  } else {
    set_mark(mark().incr_age());
  }
}

template <typename OopClosureType>
void oopDesc::oop_iterate(OopClosureType* cl) {
  OopIteratorClosureDispatch::oop_oop_iterate(cl, this, klass());
}

template <typename OopClosureType>
void oopDesc::oop_iterate(OopClosureType* cl, MemRegion mr) {
  OopIteratorClosureDispatch::oop_oop_iterate(cl, this, klass(), mr);
}

template <typename OopClosureType>
size_t oopDesc::oop_iterate_size(OopClosureType* cl) {
  Klass* k = klass();
  size_t size = size_given_klass(k);
  OopIteratorClosureDispatch::oop_oop_iterate(cl, this, k);
  return size;
}

template <typename OopClosureType>
size_t oopDesc::oop_iterate_size(OopClosureType* cl, MemRegion mr) {
  Klass* k = klass();
  size_t size = size_given_klass(k);
  OopIteratorClosureDispatch::oop_oop_iterate(cl, this, k, mr);
  return size;
}

template <typename OopClosureType>
void oopDesc::oop_iterate_backwards(OopClosureType* cl) {
  oop_iterate_backwards(cl, klass());
}

template <typename OopClosureType>
void oopDesc::oop_iterate_backwards(OopClosureType* cl, Klass* k) {
  assert(k == klass(), "wrong klass");
  OopIteratorClosureDispatch::oop_oop_iterate_backwards(cl, this, k);
}

bool oopDesc::is_instanceof_or_null(oop obj, Klass* klass) {
  return obj == NULL || obj->klass()->is_subtype_of(klass);
}

intptr_t oopDesc::identity_hash() {
  // Fast case; if the object is unlocked and the hash value is set, no locking is needed
  // Note: The mark must be read into local variable to avoid concurrent updates.
  markWord mrk = mark();
  if (mrk.is_unlocked() && !mrk.has_no_hash()) {
    return mrk.hash();
  } else if (mrk.is_marked()) {
    return mrk.hash();
  } else {
    return slow_identity_hash();
  }
}

bool oopDesc::has_displaced_mark() const {
  return mark().has_displaced_mark_helper();
}

markWord oopDesc::displaced_mark() const {
  return mark().displaced_mark_helper();
}

void oopDesc::set_displaced_mark(markWord m) {
  mark().set_displaced_mark_helper(m);
}

bool oopDesc::mark_must_be_preserved() const {
  return mark_must_be_preserved(mark());
}

bool oopDesc::mark_must_be_preserved(markWord m) const {
  return m.must_be_preserved(this);
}

#endif // SHARE_OOPS_OOP_INLINE_HPP<|MERGE_RESOLUTION|>--- conflicted
+++ resolved
@@ -208,7 +208,6 @@
 bool oopDesc::is_objArray()  const { return klass()->is_objArray_klass();  }
 bool oopDesc::is_typeArray() const { return klass()->is_typeArray_klass(); }
 
-<<<<<<< HEAD
 bool oopDesc::is_inline_type() const { return mark().is_inline_type(); }
 #ifdef _LP64
 bool oopDesc::is_flatArray() const {
@@ -224,14 +223,8 @@
 bool oopDesc::is_null_free_array() const { return klass()->is_null_free_array_klass(); }
 #endif
 
-void*    oopDesc::field_addr(int offset)     const { return reinterpret_cast<void*>(cast_from_oop<intptr_t>(as_oop()) + offset); }
-
-template <class T>
-T*       oopDesc::obj_field_addr(int offset) const { return (T*) field_addr(offset); }
-=======
 template<typename T>
 T*       oopDesc::field_addr(int offset)     const { return reinterpret_cast<T*>(cast_from_oop<intptr_t>(as_oop()) + offset); }
->>>>>>> 8683de5e
 
 template <typename T>
 size_t   oopDesc::field_offset(T* p) const { return pointer_delta((void*)p, (void*)this, 1); }
