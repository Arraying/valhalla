--- conflicted
+++ resolved
@@ -286,19 +286,10 @@
 // Arrays of...
 
 bool InlineKlass::flat_array() {
-<<<<<<< HEAD
-  if (!UseFlatArray) {
-    return false;
-  }
   if (VectorSupport::is_vector_payload_mf(this) || VectorSupport::is_vector(this)) {
     return false;
   }
-  // Too big
-  int elem_bytes = payload_size_in_bytes();
-  if ((FlatArrayElementMaxSize >= 0) && (elem_bytes > FlatArrayElementMaxSize)) {
-=======
   if (!UseArrayFlattening) {
->>>>>>> 0e899b25
     return false;
   }
   // Too many embedded oops
