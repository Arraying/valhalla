--- conflicted
+++ resolved
@@ -240,7 +240,6 @@
     return code_byte == char_at(position);
   }
 
-<<<<<<< HEAD
   // True if this is a descriptor for a method with void return.
   // (Assumes it is a valid descriptor.)
   bool is_void_method_signature() const {
@@ -253,12 +252,8 @@
   Symbol* fundamental_name(TRAPS);
   bool is_same_fundamental_type(Symbol*) const;
 
-  // Tests if the symbol starts with the given prefix.
-  int index_of_at(int i, const char* str, int len) const;
-=======
   // Test if the symbol has the give substring at or after the i-th char.
   int index_of_at(int i, const char* substr, int substr_len) const;
->>>>>>> 95c7c556
 
   // Three-way compare for sorting; returns -1/0/1 if receiver is </==/> than arg
   // note that the ordering is not alfabetical
