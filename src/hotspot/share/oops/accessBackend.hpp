--- conflicted
+++ resolved
@@ -71,13 +71,8 @@
     BARRIER_ATOMIC_XCHG,
     BARRIER_ATOMIC_XCHG_AT,
     BARRIER_ARRAYCOPY,
-<<<<<<< HEAD
     BARRIER_CLONE,
-    BARRIER_VALUE_COPY,
-    BARRIER_RESOLVE
-=======
-    BARRIER_CLONE
->>>>>>> 2ef68711
+    BARRIER_VALUE_COPY
   };
 
   template <DecoratorSet decorators, typename T>
@@ -127,11 +122,7 @@
                                      arrayOop dst_obj, size_t dst_offset_in_bytes, T* dst_raw,
                                      size_t length);
     typedef void (*clone_func_t)(oop src, oop dst, size_t size);
-<<<<<<< HEAD
     typedef void (*value_copy_func_t)(void* src, void* dst, InlineKlass* md);
-    typedef oop (*resolve_func_t)(oop obj);
-=======
->>>>>>> 2ef68711
   };
 
   template <DecoratorSet decorators>
@@ -158,11 +149,7 @@
   ACCESS_GENERATE_ACCESS_FUNCTION(BARRIER_ATOMIC_XCHG_AT, atomic_xchg_at_func_t);
   ACCESS_GENERATE_ACCESS_FUNCTION(BARRIER_ARRAYCOPY, arraycopy_func_t);
   ACCESS_GENERATE_ACCESS_FUNCTION(BARRIER_CLONE, clone_func_t);
-<<<<<<< HEAD
   ACCESS_GENERATE_ACCESS_FUNCTION(BARRIER_VALUE_COPY, value_copy_func_t);
-  ACCESS_GENERATE_ACCESS_FUNCTION(BARRIER_RESOLVE, resolve_func_t);
-=======
->>>>>>> 2ef68711
 #undef ACCESS_GENERATE_ACCESS_FUNCTION
 
   template <DecoratorSet decorators, typename T, BarrierType barrier_type>
@@ -412,13 +399,8 @@
                             size_t length);
 
   static void clone(oop src, oop dst, size_t size);
-<<<<<<< HEAD
-
   static void value_copy(void* src, void* dst, InlineKlass* md);
 
-  static oop resolve(oop obj) { return obj; }
-=======
->>>>>>> 2ef68711
 };
 
 // Below is the implementation of the first 4 steps of the template pipeline:
@@ -600,7 +582,6 @@
     }
   };
 
-<<<<<<< HEAD
   template <DecoratorSet decorators, typename T>
   struct RuntimeDispatch<decorators, T, BARRIER_VALUE_COPY>: AllStatic {
     typedef typename AccessFunction<decorators, T, BARRIER_VALUE_COPY>::type func_t;
@@ -613,20 +594,6 @@
     }
   };
 
-  template <DecoratorSet decorators, typename T>
-  struct RuntimeDispatch<decorators, T, BARRIER_RESOLVE>: AllStatic {
-    typedef typename AccessFunction<decorators, T, BARRIER_RESOLVE>::type func_t;
-    static func_t _resolve_func;
-
-    static oop resolve_init(oop obj);
-
-    static inline oop resolve(oop obj) {
-      return _resolve_func(obj);
-    }
-  };
-
-=======
->>>>>>> 2ef68711
   // Initialize the function pointers to point to the resolving function.
   template <DecoratorSet decorators, typename T>
   typename AccessFunction<decorators, T, BARRIER_STORE>::type
@@ -668,17 +635,10 @@
   typename AccessFunction<decorators, T, BARRIER_CLONE>::type
   RuntimeDispatch<decorators, T, BARRIER_CLONE>::_clone_func = &clone_init;
 
-<<<<<<< HEAD
   template <DecoratorSet decorators, typename T>
   typename AccessFunction<decorators, T, BARRIER_VALUE_COPY>::type
   RuntimeDispatch<decorators, T, BARRIER_VALUE_COPY>::_value_copy_func = &value_copy_init;
 
-  template <DecoratorSet decorators, typename T>
-  typename AccessFunction<decorators, T, BARRIER_RESOLVE>::type
-  RuntimeDispatch<decorators, T, BARRIER_RESOLVE>::_resolve_func = &resolve_init;
-
-=======
->>>>>>> 2ef68711
   // Step 3: Pre-runtime dispatching.
   // The PreRuntimeDispatch class is responsible for filtering the barrier strength
   // decorators. That is, for AS_RAW, it hardwires the accesses without a runtime
