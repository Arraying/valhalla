--- conflicted
+++ resolved
@@ -128,11 +128,7 @@
   if (obj->mark().value() != 0) {
     return true;
   }
-<<<<<<< HEAD
-  return !SafepointSynchronize::is_at_safepoint() ;
-=======
   return LockingMode == LM_LIGHTWEIGHT || !SafepointSynchronize::is_at_safepoint();
->>>>>>> 2836c34b
 }
 
 // used only for asserts and guarantees
