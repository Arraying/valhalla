/*
 * Copyright (c) 1997, 2022, Oracle and/or its affiliates. All rights reserved.
 * DO NOT ALTER OR REMOVE COPYRIGHT NOTICES OR THIS FILE HEADER.
 *
 * This code is free software; you can redistribute it and/or modify it
 * under the terms of the GNU General Public License version 2 only, as
 * published by the Free Software Foundation.
 *
 * This code is distributed in the hope that it will be useful, but WITHOUT
 * ANY WARRANTY; without even the implied warranty of MERCHANTABILITY or
 * FITNESS FOR A PARTICULAR PURPOSE.  See the GNU General Public License
 * version 2 for more details (a copy is included in the LICENSE file that
 * accompanied this code).
 *
 * You should have received a copy of the GNU General Public License version
 * 2 along with this work; if not, write to the Free Software Foundation,
 * Inc., 51 Franklin St, Fifth Floor, Boston, MA 02110-1301 USA.
 *
 * Please contact Oracle, 500 Oracle Parkway, Redwood Shores, CA 94065 USA
 * or visit www.oracle.com if you need additional information or have any
 * questions.
 *
 */

#include "precompiled.hpp"
#include "classfile/altHashing.hpp"
#include "classfile/javaClasses.inline.hpp"
#include "gc/shared/collectedHeap.inline.hpp"
#include "gc/shared/gc_globals.hpp"
#include "memory/resourceArea.hpp"
#include "memory/universe.hpp"
#include "oops/access.inline.hpp"
#include "oops/compressedOops.inline.hpp"
#include "oops/oop.inline.hpp"
#include "oops/verifyOopClosure.hpp"
#include "runtime/handles.inline.hpp"
#include "runtime/javaThread.hpp"
#include "runtime/synchronizer.hpp"
#include "utilities/macros.hpp"

void oopDesc::print_on(outputStream* st) const {
  if (*((juint*)this) == badHeapWordVal) {
    st->print("BAD WORD");
  } else if (*((juint*)this) == badMetaWordVal) {
    st->print("BAD META WORD");
  } else {
    klass()->oop_print_on(cast_to_oop(this), st);
  }
}

void oopDesc::print_address_on(outputStream* st) const {
  st->print("{" PTR_FORMAT "}", p2i(this));

}

void oopDesc::print()         { print_on(tty);         }

void oopDesc::print_address() { print_address_on(tty); }

char* oopDesc::print_string() {
  stringStream st;
  print_on(&st);
  return st.as_string();
}

void oopDesc::print_value() {
  print_value_on(tty);
}

char* oopDesc::print_value_string() {
  char buf[100];
  stringStream st(buf, sizeof(buf));
  print_value_on(&st);
  return st.as_string();
}

void oopDesc::print_value_on(outputStream* st) const {
  oop obj = const_cast<oopDesc*>(this);
  if (java_lang_String::is_instance(obj)) {
    java_lang_String::print(obj, st);
    print_address_on(st);
  } else {
    klass()->oop_print_value_on(obj, st);
  }
}


void oopDesc::verify_on(outputStream* st, oopDesc* oop_desc) {
  if (oop_desc != NULL) {
    oop_desc->klass()->oop_verify_on(oop_desc, st);
  }
}


void oopDesc::verify(oopDesc* oop_desc) {
  verify_on(tty, oop_desc);
}

intptr_t oopDesc::slow_identity_hash() {
  // slow case; we have to acquire the micro lock in order to locate the header
  Thread* current = Thread::current();
<<<<<<< HEAD
  ResetNoHandleMark rnm; // Might be called from LEAF/QUICK ENTRY
  HandleMark hm(current);
  Handle object(current, this);
  return ObjectSynchronizer::FastHashCode(current, object());
=======
  return ObjectSynchronizer::FastHashCode(current, this);
>>>>>>> 175e3d3f
}

// used only for asserts and guarantees
bool oopDesc::is_oop(oop obj, bool ignore_mark_word) {
  if (!Universe::heap()->is_oop(obj)) {
    return false;
  }

  // Header verification: the mark is typically non-zero. If we're
  // at a safepoint, it must not be zero.
  // Outside of a safepoint, the header could be changing (for example,
  // another thread could be inflating a lock on this object).
  if (ignore_mark_word) {
    return true;
  }
  if (obj->mark().value() != 0) {
    return true;
  }
  return !SafepointSynchronize::is_at_safepoint() ;
}

// used only for asserts and guarantees
bool oopDesc::is_oop_or_null(oop obj, bool ignore_mark_word) {
  return obj == NULL ? true : is_oop(obj, ignore_mark_word);
}

VerifyOopClosure VerifyOopClosure::verify_oop;

template <class T> void VerifyOopClosure::do_oop_work(T* p) {
  oop obj = RawAccess<>::oop_load(p);
  guarantee(oopDesc::is_oop_or_null(obj), "invalid oop: " PTR_FORMAT, p2i(obj));
}

void VerifyOopClosure::do_oop(oop* p)       { VerifyOopClosure::do_oop_work(p); }
void VerifyOopClosure::do_oop(narrowOop* p) { VerifyOopClosure::do_oop_work(p); }

// type test operations that doesn't require inclusion of oop.inline.hpp.
bool oopDesc::is_instance_noinline()        const { return is_instance();         }
bool oopDesc::is_instanceRef_noinline()     const { return is_instanceRef();      }
bool oopDesc::is_stackChunk_noinline()      const { return is_stackChunk();       }
bool oopDesc::is_array_noinline()           const { return is_array();            }
bool oopDesc::is_objArray_noinline()        const { return is_objArray();         }
bool oopDesc::is_typeArray_noinline()       const { return is_typeArray();        }
bool oopDesc::is_flatArray_noinline()       const { return is_flatArray();        }
bool oopDesc::is_null_free_array_noinline() const { return is_null_free_array();  }

bool oopDesc::has_klass_gap() {
  // Only has a klass gap when compressed class pointers are used.
  return UseCompressedClassPointers;
}

#if INCLUDE_CDS_JAVA_HEAP
void oopDesc::set_narrow_klass(narrowKlass nk) {
  assert(DumpSharedSpaces, "Used by CDS only. Do not abuse!");
  assert(UseCompressedClassPointers, "must be");
  _metadata._compressed_klass = nk;
}
#endif

void* oopDesc::load_klass_raw(oop obj) {
  if (UseCompressedClassPointers) {
    narrowKlass narrow_klass = obj->_metadata._compressed_klass;
    if (narrow_klass == 0) return NULL;
    return (void*)CompressedKlassPointers::decode_raw(narrow_klass);
  } else {
    return obj->_metadata._klass;
  }
}

void* oopDesc::load_oop_raw(oop obj, int offset) {
  uintptr_t addr = (uintptr_t)(void*)obj + (uint)offset;
  if (UseCompressedOops) {
    narrowOop narrow_oop = *(narrowOop*)addr;
    if (CompressedOops::is_null(narrow_oop)) return NULL;
    return (void*)CompressedOops::decode_raw(narrow_oop);
  } else {
    return *(void**)addr;
  }
}

oop oopDesc::obj_field_acquire(int offset) const                      { return HeapAccess<MO_ACQUIRE>::oop_load_at(as_oop(), offset); }

void oopDesc::obj_field_put_raw(int offset, oop value)                { RawAccess<>::oop_store_at(as_oop(), offset, value); }
void oopDesc::release_obj_field_put(int offset, oop value)            { HeapAccess<MO_RELEASE>::oop_store_at(as_oop(), offset, value); }
void oopDesc::obj_field_put_volatile(int offset, oop value)           { HeapAccess<MO_SEQ_CST>::oop_store_at(as_oop(), offset, value); }

address oopDesc::address_field(int offset) const                      { return *field_addr<address>(offset); }
address oopDesc::address_field_acquire(int offset) const              { return Atomic::load_acquire(field_addr<address>(offset)); }

void oopDesc::address_field_put(int offset, address value)            { *field_addr<address>(offset) = value; }
void oopDesc::release_address_field_put(int offset, address value)    { Atomic::release_store(field_addr<address>(offset), value); }

Metadata* oopDesc::metadata_field(int offset) const                   { return *field_addr<Metadata*>(offset); }
void oopDesc::metadata_field_put(int offset, Metadata* value)         { *field_addr<Metadata*>(offset) = value; }

Metadata* oopDesc::metadata_field_acquire(int offset) const           { return Atomic::load_acquire(field_addr<Metadata*>(offset)); }
void oopDesc::release_metadata_field_put(int offset, Metadata* value) { Atomic::release_store(field_addr<Metadata*>(offset), value); }

jbyte oopDesc::byte_field_acquire(int offset) const                   { return Atomic::load_acquire(field_addr<jbyte>(offset)); }
void oopDesc::release_byte_field_put(int offset, jbyte value)         { Atomic::release_store(field_addr<jbyte>(offset), value); }

jchar oopDesc::char_field_acquire(int offset) const                   { return Atomic::load_acquire(field_addr<jchar>(offset)); }
void oopDesc::release_char_field_put(int offset, jchar value)         { Atomic::release_store(field_addr<jchar>(offset), value); }

jboolean oopDesc::bool_field_acquire(int offset) const                { return Atomic::load_acquire(field_addr<jboolean>(offset)); }
void oopDesc::release_bool_field_put(int offset, jboolean value)      { Atomic::release_store(field_addr<jboolean>(offset), jboolean(value & 1)); }

jint oopDesc::int_field_acquire(int offset) const                     { return Atomic::load_acquire(field_addr<jint>(offset)); }
void oopDesc::release_int_field_put(int offset, jint value)           { Atomic::release_store(field_addr<jint>(offset), value); }

jshort oopDesc::short_field_acquire(int offset) const                 { return Atomic::load_acquire(field_addr<jshort>(offset)); }
void oopDesc::release_short_field_put(int offset, jshort value)       { Atomic::release_store(field_addr<jshort>(offset), value); }

jlong oopDesc::long_field_acquire(int offset) const                   { return Atomic::load_acquire(field_addr<jlong>(offset)); }
void oopDesc::release_long_field_put(int offset, jlong value)         { Atomic::release_store(field_addr<jlong>(offset), value); }

jfloat oopDesc::float_field_acquire(int offset) const                 { return Atomic::load_acquire(field_addr<jfloat>(offset)); }
void oopDesc::release_float_field_put(int offset, jfloat value)       { Atomic::release_store(field_addr<jfloat>(offset), value); }

jdouble oopDesc::double_field_acquire(int offset) const               { return Atomic::load_acquire(field_addr<jdouble>(offset)); }
void oopDesc::release_double_field_put(int offset, jdouble value)     { Atomic::release_store(field_addr<jdouble>(offset), value); }

#ifdef ASSERT
void oopDesc::verify_forwardee(oop forwardee) {
#if INCLUDE_CDS_JAVA_HEAP
  assert(!Universe::heap()->is_archived_object(forwardee) && !Universe::heap()->is_archived_object(this),
         "forwarding archive object");
#endif
}

bool oopDesc::size_might_change() {
  // UseParallelGC and UseG1GC can change the length field
  // of an "old copy" of an object array in the young gen so it indicates
  // the grey portion of an already copied array. This will cause the first
  // disjunct below to fail if the two comparands are computed across such
  // a concurrent change.
  return Universe::heap()->is_gc_active() && is_objArray() && is_forwarded() && (UseParallelGC || UseG1GC);
}
#endif<|MERGE_RESOLUTION|>--- conflicted
+++ resolved
@@ -99,14 +99,7 @@
 intptr_t oopDesc::slow_identity_hash() {
   // slow case; we have to acquire the micro lock in order to locate the header
   Thread* current = Thread::current();
-<<<<<<< HEAD
-  ResetNoHandleMark rnm; // Might be called from LEAF/QUICK ENTRY
-  HandleMark hm(current);
-  Handle object(current, this);
-  return ObjectSynchronizer::FastHashCode(current, object());
-=======
   return ObjectSynchronizer::FastHashCode(current, this);
->>>>>>> 175e3d3f
 }
 
 // used only for asserts and guarantees
