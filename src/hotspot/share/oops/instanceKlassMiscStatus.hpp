--- conflicted
+++ resolved
@@ -46,21 +46,18 @@
     flag(is_shared_platform_class           , 1 << 11) /* defining class loader is platform class loader */ \
     flag(is_shared_app_class                , 1 << 12) /* defining class loader is app class loader */ \
     flag(has_contended_annotations          , 1 << 13) /* has @Contended annotation */ \
-<<<<<<< HEAD
-    flag(has_inline_type_fields             , 1 << 14) /* has inline fields and related embedded section is not empty */ \
-    flag(is_empty_inline_type               , 1 << 15) /* empty inline type (*) */ \
-    flag(is_naturally_atomic                , 1 << 16) /* loaded/stored in one instruction */ \
-    flag(is_declared_atomic                 , 1 << 17) /* Listed -XX:ForceNonTearable=clist option */ \
-    flag(carries_value_modifier             , 1 << 18) /* the class or one of its super types has the ACC_VALUE modifier */ \
-    flag(carries_identity_modifier          , 1 << 19) /* the class or one of its super types has the ACC_IDENTITY modifier */
+    flag(has_localvariable_table            , 1 << 14) /* has localvariable information */ \
+    flag(has_inline_type_fields             , 1 << 15) /* has inline fields and related embedded section is not empty */ \
+    flag(is_empty_inline_type               , 1 << 16) /* empty inline type (*) */ \
+    flag(is_naturally_atomic                , 1 << 17) /* loaded/stored in one instruction */ \
+    flag(is_declared_atomic                 , 1 << 18) /* Listed -XX:ForceNonTearable=clist option */ \
+    flag(carries_value_modifier             , 1 << 19) /* the class or one of its super types has the ACC_VALUE modifier */ \
+    flag(carries_identity_modifier          , 1 << 20) /* the class or one of its super types has the ACC_IDENTITY modifier */
 
   /* (*) An inline type is considered empty if it contains no non-static fields or
      if it contains only empty inline fields. Note that JITs have a slightly different
      definition: empty inline fields must be flattened otherwise the container won't
      be considered empty */
-=======
-    flag(has_localvariable_table            , 1 << 14) /* has localvariable information */
->>>>>>> 33f3bd8f
 
 #define IK_FLAGS_ENUM_NAME(name, value)    _misc_##name = value,
   enum {
@@ -100,16 +97,14 @@
   void set_shared_class_loader_type(s2 loader_type);
 
   void assign_class_loader_type(const ClassLoaderData* cld);
-<<<<<<< HEAD
 
   u4 flags() const { return _flags; }
 
   static u4 is_empty_inline_type_value() {
     return _misc_is_empty_inline_type;
   }
-=======
+
   void assert_is_safe(bool set) NOT_DEBUG_RETURN;
->>>>>>> 33f3bd8f
 };
 
 #endif // SHARE_OOPS_INSTANCEKLASSMISCSTATUS_HPP