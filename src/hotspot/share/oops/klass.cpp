--- conflicted
+++ resolved
@@ -284,12 +284,8 @@
 // which doesn't zero out the memory before calling the constructor.
 Klass::Klass(KlassKind kind, markWord prototype_header) : _kind(kind),
                                _shared_class_path_index(-1) {
-<<<<<<< HEAD
   set_prototype_header(make_prototype_header(this, prototype_header));
-  CDS_ONLY(_shared_class_flags = 0;)
-=======
   CDS_ONLY(_aot_class_flags = 0;)
->>>>>>> 3d679087
   CDS_JAVA_HEAP_ONLY(_archived_mirror_index = -1;)
   _primary_supers[0] = this;
   set_super_check_offset(in_bytes(primary_supers_offset()));
