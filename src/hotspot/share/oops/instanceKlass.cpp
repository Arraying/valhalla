--- conflicted
+++ resolved
@@ -4126,28 +4126,9 @@
 unsigned char * InstanceKlass::get_cached_class_file_bytes() {
   return VM_RedefineClasses::get_cached_class_file_bytes(_cached_class_file);
 }
-<<<<<<< HEAD
-
-#if INCLUDE_CDS
-JvmtiCachedClassFileData* InstanceKlass::get_archived_class_data() {
-  if (DumpSharedSpaces) {
-    return _cached_class_file;
-  } else {
-    assert(this->is_shared(), "class should be shared");
-    if (MetaspaceShared::is_in_shared_metaspace(_cached_class_file)) {
-      return _cached_class_file;
-    } else {
-      return NULL;
-    }
-  }
-}
-#endif
 #endif
 
 #define THROW_DVT_ERROR(s) \
   Exceptions::fthrow(THREAD_AND_LOCATION, vmSymbols::java_lang_IncompatibleClassChangeError(), \
       "ValueCapableClass class '%s' %s", external_name(),(s)); \
-      return
-=======
-#endif
->>>>>>> 06befcd1
+      return