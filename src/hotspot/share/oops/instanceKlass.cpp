--- conflicted
+++ resolved
@@ -152,13 +152,9 @@
                                        nonstatic_oop_map_size(parser.total_oop_map_count()),
                                        parser.is_interface(),
                                        parser.is_anonymous(),
-<<<<<<< HEAD
-                                       should_store_fingerprint(),
+                                       should_store_fingerprint(parser.is_anonymous()),
                                        parser.has_value_fields() ? parser.java_fields_count() : 0,
                                        parser.is_value_type());
-=======
-                                       should_store_fingerprint(parser.is_anonymous()));
->>>>>>> 5f97b693
 
   const Symbol* const class_name = parser.class_name();
   assert(class_name != NULL, "invariant");
