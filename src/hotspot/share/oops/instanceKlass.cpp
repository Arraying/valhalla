/*
 * Copyright (c) 1997, 2024, Oracle and/or its affiliates. All rights reserved.
 * DO NOT ALTER OR REMOVE COPYRIGHT NOTICES OR THIS FILE HEADER.
 *
 * This code is free software; you can redistribute it and/or modify it
 * under the terms of the GNU General Public License version 2 only, as
 * published by the Free Software Foundation.
 *
 * This code is distributed in the hope that it will be useful, but WITHOUT
 * ANY WARRANTY; without even the implied warranty of MERCHANTABILITY or
 * FITNESS FOR A PARTICULAR PURPOSE.  See the GNU General Public License
 * version 2 for more details (a copy is included in the LICENSE file that
 * accompanied this code).
 *
 * You should have received a copy of the GNU General Public License version
 * 2 along with this work; if not, write to the Free Software Foundation,
 * Inc., 51 Franklin St, Fifth Floor, Boston, MA 02110-1301 USA.
 *
 * Please contact Oracle, 500 Oracle Parkway, Redwood Shores, CA 94065 USA
 * or visit www.oracle.com if you need additional information or have any
 * questions.
 *
 */

#include "precompiled.hpp"
#include "cds/archiveUtils.hpp"
#include "cds/cdsConfig.hpp"
#include "cds/cdsEnumKlass.hpp"
#include "cds/classListWriter.hpp"
#include "cds/heapShared.hpp"
#include "cds/metaspaceShared.hpp"
#include "classfile/classFileParser.hpp"
#include "classfile/classFileStream.hpp"
#include "classfile/classLoader.hpp"
#include "classfile/classLoaderData.inline.hpp"
#include "classfile/javaClasses.hpp"
#include "classfile/moduleEntry.hpp"
#include "classfile/systemDictionary.hpp"
#include "classfile/systemDictionaryShared.hpp"
#include "classfile/verifier.hpp"
#include "classfile/vmClasses.hpp"
#include "classfile/vmSymbols.hpp"
#include "code/codeCache.hpp"
#include "code/dependencyContext.hpp"
#include "compiler/compilationPolicy.hpp"
#include "compiler/compileBroker.hpp"
#include "gc/shared/collectedHeap.inline.hpp"
#include "interpreter/bytecodeStream.hpp"
#include "interpreter/oopMapCache.hpp"
#include "interpreter/rewriter.hpp"
#include "jvm.h"
#include "jvmtifiles/jvmti.h"
#include "logging/log.hpp"
#include "logging/logMessage.hpp"
#include "logging/logStream.hpp"
#include "memory/allocation.inline.hpp"
#include "memory/iterator.inline.hpp"
#include "memory/metadataFactory.hpp"
#include "memory/metaspaceClosure.hpp"
#include "memory/oopFactory.hpp"
#include "memory/resourceArea.hpp"
#include "memory/universe.hpp"
#include "oops/fieldStreams.inline.hpp"
#include "oops/constantPool.hpp"
#include "oops/instanceClassLoaderKlass.hpp"
#include "oops/instanceKlass.inline.hpp"
#include "oops/instanceMirrorKlass.hpp"
#include "oops/instanceOop.hpp"
#include "oops/instanceStackChunkKlass.hpp"
#include "oops/klass.inline.hpp"
#include "oops/method.hpp"
#include "oops/oop.inline.hpp"
#include "oops/recordComponent.hpp"
#include "oops/symbol.hpp"
#include "oops/inlineKlass.hpp"
#include "prims/jvmtiExport.hpp"
#include "prims/jvmtiRedefineClasses.hpp"
#include "prims/jvmtiThreadState.hpp"
#include "prims/methodComparator.hpp"
#include "prims/vectorSupport.hpp"
#include "runtime/arguments.hpp"
#include "runtime/deoptimization.hpp"
#include "runtime/atomic.hpp"
#include "runtime/fieldDescriptor.inline.hpp"
#include "runtime/handles.inline.hpp"
#include "runtime/javaCalls.hpp"
#include "runtime/javaThread.inline.hpp"
#include "runtime/mutexLocker.hpp"
#include "runtime/orderAccess.hpp"
#include "runtime/os.inline.hpp"
#include "runtime/reflection.hpp"
#include "runtime/synchronizer.hpp"
#include "runtime/threads.hpp"
#include "services/classLoadingService.hpp"
#include "services/finalizerService.hpp"
#include "services/threadService.hpp"
#include "utilities/dtrace.hpp"
#include "utilities/events.hpp"
#include "utilities/macros.hpp"
#include "utilities/stringUtils.hpp"
#include "utilities/pair.hpp"
#ifdef COMPILER1
#include "c1/c1_Compiler.hpp"
#endif
#if INCLUDE_JFR
#include "jfr/jfrEvents.hpp"
#endif

#ifdef DTRACE_ENABLED


#define HOTSPOT_CLASS_INITIALIZATION_required HOTSPOT_CLASS_INITIALIZATION_REQUIRED
#define HOTSPOT_CLASS_INITIALIZATION_recursive HOTSPOT_CLASS_INITIALIZATION_RECURSIVE
#define HOTSPOT_CLASS_INITIALIZATION_concurrent HOTSPOT_CLASS_INITIALIZATION_CONCURRENT
#define HOTSPOT_CLASS_INITIALIZATION_erroneous HOTSPOT_CLASS_INITIALIZATION_ERRONEOUS
#define HOTSPOT_CLASS_INITIALIZATION_super__failed HOTSPOT_CLASS_INITIALIZATION_SUPER_FAILED
#define HOTSPOT_CLASS_INITIALIZATION_clinit HOTSPOT_CLASS_INITIALIZATION_CLINIT
#define HOTSPOT_CLASS_INITIALIZATION_error HOTSPOT_CLASS_INITIALIZATION_ERROR
#define HOTSPOT_CLASS_INITIALIZATION_end HOTSPOT_CLASS_INITIALIZATION_END
#define DTRACE_CLASSINIT_PROBE(type, thread_type)                \
  {                                                              \
    char* data = nullptr;                                        \
    int len = 0;                                                 \
    Symbol* clss_name = name();                                  \
    if (clss_name != nullptr) {                                  \
      data = (char*)clss_name->bytes();                          \
      len = clss_name->utf8_length();                            \
    }                                                            \
    HOTSPOT_CLASS_INITIALIZATION_##type(                         \
      data, len, (void*)class_loader(), thread_type);            \
  }

#define DTRACE_CLASSINIT_PROBE_WAIT(type, thread_type, wait)     \
  {                                                              \
    char* data = nullptr;                                        \
    int len = 0;                                                 \
    Symbol* clss_name = name();                                  \
    if (clss_name != nullptr) {                                  \
      data = (char*)clss_name->bytes();                          \
      len = clss_name->utf8_length();                            \
    }                                                            \
    HOTSPOT_CLASS_INITIALIZATION_##type(                         \
      data, len, (void*)class_loader(), thread_type, wait);      \
  }

#else //  ndef DTRACE_ENABLED

#define DTRACE_CLASSINIT_PROBE(type, thread_type)
#define DTRACE_CLASSINIT_PROBE_WAIT(type, thread_type, wait)

#endif //  ndef DTRACE_ENABLED

void InlineLayoutInfo::metaspace_pointers_do(MetaspaceClosure* it) {
  log_trace(cds)("Iter(InlineFieldInfo): %p", this);
  it->push(&_klass);
}

bool InstanceKlass::_finalization_enabled = true;

static inline bool is_class_loader(const Symbol* class_name,
                                   const ClassFileParser& parser) {
  assert(class_name != nullptr, "invariant");

  if (class_name == vmSymbols::java_lang_ClassLoader()) {
    return true;
  }

  if (vmClasses::ClassLoader_klass_loaded()) {
    const Klass* const super_klass = parser.super_klass();
    if (super_klass != nullptr) {
      if (super_klass->is_subtype_of(vmClasses::ClassLoader_klass())) {
        return true;
      }
    }
  }
  return false;
}

FieldInfo MultiFieldInfo::base_field_info(InstanceKlass* ik) {
  return ik->field(_base_index);
}

void MultiFieldInfo::metaspace_pointers_do(MetaspaceClosure* it) {
  it->push(&_name);
}

bool InstanceKlass::field_is_null_free_inline_type(int index) const {
  return field(index).field_flags().is_null_free_inline_type();
}

bool InstanceKlass::is_class_in_loadable_descriptors_attribute(Symbol* name) const {
  if (_loadable_descriptors == nullptr) return false;
  for (int i = 0; i < _loadable_descriptors->length(); i++) {
        Symbol* class_name = _constants->symbol_at(_loadable_descriptors->at(i));
        if (class_name == name) return true;
  }
  return false;
}

static inline bool is_stack_chunk_class(const Symbol* class_name,
                                        const ClassLoaderData* loader_data) {
  return (class_name == vmSymbols::jdk_internal_vm_StackChunk() &&
          loader_data->is_the_null_class_loader_data());
}

// private: called to verify that k is a static member of this nest.
// We know that k is an instance class in the same package and hence the
// same classloader.
bool InstanceKlass::has_nest_member(JavaThread* current, InstanceKlass* k) const {
  assert(!is_hidden(), "unexpected hidden class");
  if (_nest_members == nullptr || _nest_members == Universe::the_empty_short_array()) {
    if (log_is_enabled(Trace, class, nestmates)) {
      ResourceMark rm(current);
      log_trace(class, nestmates)("Checked nest membership of %s in non-nest-host class %s",
                                  k->external_name(), this->external_name());
    }
    return false;
  }

  if (log_is_enabled(Trace, class, nestmates)) {
    ResourceMark rm(current);
    log_trace(class, nestmates)("Checking nest membership of %s in %s",
                                k->external_name(), this->external_name());
  }

  // Check for the named class in _nest_members.
  // We don't resolve, or load, any classes.
  for (int i = 0; i < _nest_members->length(); i++) {
    int cp_index = _nest_members->at(i);
    Symbol* name = _constants->klass_name_at(cp_index);
    if (name == k->name()) {
      log_trace(class, nestmates)("- named class found at nest_members[%d] => cp[%d]", i, cp_index);
      return true;
    }
  }
  log_trace(class, nestmates)("- class is NOT a nest member!");
  return false;
}

// Called to verify that k is a permitted subclass of this class
bool InstanceKlass::has_as_permitted_subclass(const InstanceKlass* k) const {
  Thread* current = Thread::current();
  assert(k != nullptr, "sanity check");
  assert(_permitted_subclasses != nullptr && _permitted_subclasses != Universe::the_empty_short_array(),
         "unexpected empty _permitted_subclasses array");

  if (log_is_enabled(Trace, class, sealed)) {
    ResourceMark rm(current);
    log_trace(class, sealed)("Checking for permitted subclass of %s in %s",
                             k->external_name(), this->external_name());
  }

  // Check that the class and its super are in the same module.
  if (k->module() != this->module()) {
    ResourceMark rm(current);
    log_trace(class, sealed)("Check failed for same module of permitted subclass %s and sealed class %s",
                             k->external_name(), this->external_name());
    return false;
  }

  if (!k->is_public() && !is_same_class_package(k)) {
    ResourceMark rm(current);
    log_trace(class, sealed)("Check failed, subclass %s not public and not in the same package as sealed class %s",
                             k->external_name(), this->external_name());
    return false;
  }

  for (int i = 0; i < _permitted_subclasses->length(); i++) {
    int cp_index = _permitted_subclasses->at(i);
    Symbol* name = _constants->klass_name_at(cp_index);
    if (name == k->name()) {
      log_trace(class, sealed)("- Found it at permitted_subclasses[%d] => cp[%d]", i, cp_index);
      return true;
    }
  }
  log_trace(class, sealed)("- class is NOT a permitted subclass!");
  return false;
}

// Return nest-host class, resolving, validating and saving it if needed.
// In cases where this is called from a thread that cannot do classloading
// (such as a native JIT thread) then we simply return null, which in turn
// causes the access check to return false. Such code will retry the access
// from a more suitable environment later. Otherwise the _nest_host is always
// set once this method returns.
// Any errors from nest-host resolution must be preserved so they can be queried
// from higher-level access checking code, and reported as part of access checking
// exceptions.
// VirtualMachineErrors are propagated with a null return.
// Under any conditions where the _nest_host can be set to non-null the resulting
// value of it and, if applicable, the nest host resolution/validation error,
// are idempotent.
InstanceKlass* InstanceKlass::nest_host(TRAPS) {
  InstanceKlass* nest_host_k = _nest_host;
  if (nest_host_k != nullptr) {
    return nest_host_k;
  }

  ResourceMark rm(THREAD);

  // need to resolve and save our nest-host class.
  if (_nest_host_index != 0) { // we have a real nest_host
    // Before trying to resolve check if we're in a suitable context
    bool can_resolve = THREAD->can_call_java();
    if (!can_resolve && !_constants->tag_at(_nest_host_index).is_klass()) {
      log_trace(class, nestmates)("Rejected resolution of nest-host of %s in unsuitable thread",
                                  this->external_name());
      return nullptr; // sentinel to say "try again from a different context"
    }

    log_trace(class, nestmates)("Resolving nest-host of %s using cp entry for %s",
                                this->external_name(),
                                _constants->klass_name_at(_nest_host_index)->as_C_string());

    Klass* k = _constants->klass_at(_nest_host_index, THREAD);
    if (HAS_PENDING_EXCEPTION) {
      if (PENDING_EXCEPTION->is_a(vmClasses::VirtualMachineError_klass())) {
        return nullptr; // propagate VMEs
      }
      stringStream ss;
      char* target_host_class = _constants->klass_name_at(_nest_host_index)->as_C_string();
      ss.print("Nest host resolution of %s with host %s failed: ",
               this->external_name(), target_host_class);
      java_lang_Throwable::print(PENDING_EXCEPTION, &ss);
      const char* msg = ss.as_string(true /* on C-heap */);
      constantPoolHandle cph(THREAD, constants());
      SystemDictionary::add_nest_host_error(cph, _nest_host_index, msg);
      CLEAR_PENDING_EXCEPTION;

      log_trace(class, nestmates)("%s", msg);
    } else {
      // A valid nest-host is an instance class in the current package that lists this
      // class as a nest member. If any of these conditions are not met the class is
      // its own nest-host.
      const char* error = nullptr;

      // JVMS 5.4.4 indicates package check comes first
      if (is_same_class_package(k)) {
        // Now check actual membership. We can't be a member if our "host" is
        // not an instance class.
        if (k->is_instance_klass()) {
          nest_host_k = InstanceKlass::cast(k);
          bool is_member = nest_host_k->has_nest_member(THREAD, this);
          if (is_member) {
            _nest_host = nest_host_k; // save resolved nest-host value

            log_trace(class, nestmates)("Resolved nest-host of %s to %s",
                                        this->external_name(), k->external_name());
            return nest_host_k;
          } else {
            error = "current type is not listed as a nest member";
          }
        } else {
          error = "host is not an instance class";
        }
      } else {
        error = "types are in different packages";
      }

      // something went wrong, so record what and log it
      {
        stringStream ss;
        ss.print("Type %s (loader: %s) is not a nest member of type %s (loader: %s): %s",
                 this->external_name(),
                 this->class_loader_data()->loader_name_and_id(),
                 k->external_name(),
                 k->class_loader_data()->loader_name_and_id(),
                 error);
        const char* msg = ss.as_string(true /* on C-heap */);
        constantPoolHandle cph(THREAD, constants());
        SystemDictionary::add_nest_host_error(cph, _nest_host_index, msg);
        log_trace(class, nestmates)("%s", msg);
      }
    }
  } else {
    log_trace(class, nestmates)("Type %s is not part of a nest: setting nest-host to self",
                                this->external_name());
  }

  // Either not in an explicit nest, or else an error occurred, so
  // the nest-host is set to `this`. Any thread that sees this assignment
  // will also see any setting of nest_host_error(), if applicable.
  return (_nest_host = this);
}

// Dynamic nest member support: set this class's nest host to the given class.
// This occurs as part of the class definition, as soon as the instanceKlass
// has been created and doesn't require further resolution. The code:
//    lookup().defineHiddenClass(bytes_for_X, NESTMATE);
// results in:
//    class_of_X.set_nest_host(lookup().lookupClass().getNestHost())
// If it has an explicit _nest_host_index or _nest_members, these will be ignored.
// We also know the "host" is a valid nest-host in the same package so we can
// assert some of those facts.
void InstanceKlass::set_nest_host(InstanceKlass* host) {
  assert(is_hidden(), "must be a hidden class");
  assert(host != nullptr, "null nest host specified");
  assert(_nest_host == nullptr, "current class has resolved nest-host");
  assert(nest_host_error() == nullptr, "unexpected nest host resolution error exists: %s",
         nest_host_error());
  assert((host->_nest_host == nullptr && host->_nest_host_index == 0) ||
         (host->_nest_host == host), "proposed host is not a valid nest-host");
  // Can't assert this as package is not set yet:
  // assert(is_same_class_package(host), "proposed host is in wrong package");

  if (log_is_enabled(Trace, class, nestmates)) {
    ResourceMark rm;
    const char* msg = "";
    // a hidden class does not expect a statically defined nest-host
    if (_nest_host_index > 0) {
      msg = "(the NestHost attribute in the current class is ignored)";
    } else if (_nest_members != nullptr && _nest_members != Universe::the_empty_short_array()) {
      msg = "(the NestMembers attribute in the current class is ignored)";
    }
    log_trace(class, nestmates)("Injected type %s into the nest of %s %s",
                                this->external_name(),
                                host->external_name(),
                                msg);
  }
  // set dynamic nest host
  _nest_host = host;
  // Record dependency to keep nest host from being unloaded before this class.
  ClassLoaderData* this_key = class_loader_data();
  assert(this_key != nullptr, "sanity");
  this_key->record_dependency(host);
}

// check if 'this' and k are nestmates (same nest_host), or k is our nest_host,
// or we are k's nest_host - all of which is covered by comparing the two
// resolved_nest_hosts.
// Any exceptions (i.e. VMEs) are propagated.
bool InstanceKlass::has_nestmate_access_to(InstanceKlass* k, TRAPS) {

  assert(this != k, "this should be handled by higher-level code");

  // Per JVMS 5.4.4 we first resolve and validate the current class, then
  // the target class k.

  InstanceKlass* cur_host = nest_host(CHECK_false);
  if (cur_host == nullptr) {
    return false;
  }

  Klass* k_nest_host = k->nest_host(CHECK_false);
  if (k_nest_host == nullptr) {
    return false;
  }

  bool access = (cur_host == k_nest_host);

  ResourceMark rm(THREAD);
  log_trace(class, nestmates)("Class %s does %shave nestmate access to %s",
                              this->external_name(),
                              access ? "" : "NOT ",
                              k->external_name());
  return access;
}

const char* InstanceKlass::nest_host_error() {
  if (_nest_host_index == 0) {
    return nullptr;
  } else {
    constantPoolHandle cph(Thread::current(), constants());
    return SystemDictionary::find_nest_host_error(cph, (int)_nest_host_index);
  }
}

void* InstanceKlass::operator new(size_t size, ClassLoaderData* loader_data, size_t word_size,
                                  bool use_class_space, TRAPS) throw() {
  return Metaspace::allocate(loader_data, word_size, ClassType, use_class_space, THREAD);
}

InstanceKlass* InstanceKlass::allocate_instance_klass(const ClassFileParser& parser, TRAPS) {
  const int size = InstanceKlass::size(parser.vtable_size(),
                                       parser.itable_size(),
                                       nonstatic_oop_map_size(parser.total_oop_map_count()),
                                       parser.is_interface(),
                                       parser.is_inline_type());

  const Symbol* const class_name = parser.class_name();
  assert(class_name != nullptr, "invariant");
  ClassLoaderData* loader_data = parser.loader_data();
  assert(loader_data != nullptr, "invariant");

  InstanceKlass* ik;
  const bool use_class_space = !parser.is_interface() && !parser.is_abstract();

  // Allocation
  if (parser.is_instance_ref_klass()) {
    // java.lang.ref.Reference
    ik = new (loader_data, size, use_class_space, THREAD) InstanceRefKlass(parser);
  } else if (class_name == vmSymbols::java_lang_Class()) {
    // mirror - java.lang.Class
    ik = new (loader_data, size, use_class_space, THREAD) InstanceMirrorKlass(parser);
  } else if (is_stack_chunk_class(class_name, loader_data)) {
    // stack chunk
    ik = new (loader_data, size, use_class_space, THREAD) InstanceStackChunkKlass(parser);
  } else if (is_class_loader(class_name, parser)) {
    // class loader - java.lang.ClassLoader
    ik = new (loader_data, size, use_class_space, THREAD) InstanceClassLoaderKlass(parser);
  } else if (parser.is_inline_type()) {
    // inline type
    ik = new (loader_data, size, use_class_space, THREAD) InlineKlass(parser);
  } else {
    // normal
    ik = new (loader_data, size, use_class_space, THREAD) InstanceKlass(parser);
  }

  // Check for pending exception before adding to the loader data and incrementing
  // class count.  Can get OOM here.
  if (HAS_PENDING_EXCEPTION) {
    return nullptr;
  }

#ifdef ASSERT
  ik->bounds_check((address) ik->start_of_vtable(), false, size);
  ik->bounds_check((address) ik->start_of_itable(), false, size);
  ik->bounds_check((address) ik->end_of_itable(), true, size);
  ik->bounds_check((address) ik->end_of_nonstatic_oop_maps(), true, size);
#endif //ASSERT
  return ik;
}

#ifndef PRODUCT
bool InstanceKlass::bounds_check(address addr, bool edge_ok, intptr_t size_in_bytes) const {
  const char* bad = nullptr;
  address end = nullptr;
  if (addr < (address)this) {
    bad = "before";
  } else if (addr == (address)this) {
    if (edge_ok)  return true;
    bad = "just before";
  } else if (addr == (end = (address)this + sizeof(intptr_t) * (size_in_bytes < 0 ? size() : size_in_bytes))) {
    if (edge_ok)  return true;
    bad = "just after";
  } else if (addr > end) {
    bad = "after";
  } else {
    return true;
  }
  tty->print_cr("%s object bounds: " INTPTR_FORMAT " [" INTPTR_FORMAT ".." INTPTR_FORMAT "]",
      bad, (intptr_t)addr, (intptr_t)this, (intptr_t)end);
  Verbose = WizardMode = true; this->print(); //@@
  return false;
}
#endif //PRODUCT

// copy method ordering from resource area to Metaspace
void InstanceKlass::copy_method_ordering(const intArray* m, TRAPS) {
  if (m != nullptr) {
    // allocate a new array and copy contents (memcpy?)
    _method_ordering = MetadataFactory::new_array<int>(class_loader_data(), m->length(), CHECK);
    for (int i = 0; i < m->length(); i++) {
      _method_ordering->at_put(i, m->at(i));
    }
  } else {
    _method_ordering = Universe::the_empty_int_array();
  }
}

// create a new array of vtable_indices for default methods
Array<int>* InstanceKlass::create_new_default_vtable_indices(int len, TRAPS) {
  Array<int>* vtable_indices = MetadataFactory::new_array<int>(class_loader_data(), len, CHECK_NULL);
  assert(default_vtable_indices() == nullptr, "only create once");
  set_default_vtable_indices(vtable_indices);
  return vtable_indices;
}


InstanceKlass::InstanceKlass() {
  assert(CDSConfig::is_dumping_static_archive() || CDSConfig::is_using_archive(), "only for CDS");
}

InstanceKlass::InstanceKlass(const ClassFileParser& parser, KlassKind kind, ReferenceType reference_type) :
  Klass(kind),
  _nest_members(nullptr),
  _nest_host(nullptr),
  _permitted_subclasses(nullptr),
  _record_components(nullptr),
  _multifield_info(nullptr),
  _static_field_size(parser.static_field_size()),
  _nonstatic_oop_map_size(nonstatic_oop_map_size(parser.total_oop_map_count())),
  _itable_len(parser.itable_size()),
  _nest_host_index(0),
  _init_state(allocated),
  _reference_type(reference_type),
  _init_thread(nullptr),
  _inline_layout_info_array(nullptr),
  _loadable_descriptors(nullptr),
  _adr_inlineklass_fixed_block(nullptr)
{
  set_vtable_length(parser.vtable_size());
  set_access_flags(parser.access_flags());
  if (parser.is_hidden()) set_is_hidden();
  set_layout_helper(Klass::instance_layout_helper(parser.layout_size(),
                                                    false));
  if (parser.has_inline_fields()) {
    set_has_inline_type_fields();
  }

  assert(nullptr == _methods, "underlying memory not zeroed?");
  assert(is_instance_klass(), "is layout incorrect?");
  assert(size_helper() == parser.layout_size(), "incorrect size_helper?");
}

void InstanceKlass::deallocate_methods(ClassLoaderData* loader_data,
                                       Array<Method*>* methods) {
  if (methods != nullptr && methods != Universe::the_empty_method_array() &&
      !methods->is_shared()) {
    for (int i = 0; i < methods->length(); i++) {
      Method* method = methods->at(i);
      if (method == nullptr) continue;  // maybe null if error processing
      // Only want to delete methods that are not executing for RedefineClasses.
      // The previous version will point to them so they're not totally dangling
      assert (!method->on_stack(), "shouldn't be called with methods on stack");
      MetadataFactory::free_metadata(loader_data, method);
    }
    MetadataFactory::free_array<Method*>(loader_data, methods);
  }
}

void InstanceKlass::deallocate_interfaces(ClassLoaderData* loader_data,
                                          const Klass* super_klass,
                                          Array<InstanceKlass*>* local_interfaces,
                                          Array<InstanceKlass*>* transitive_interfaces) {
  // Only deallocate transitive interfaces if not empty, same as super class
  // or same as local interfaces.  See code in parseClassFile.
  Array<InstanceKlass*>* ti = transitive_interfaces;
  if (ti != Universe::the_empty_instance_klass_array() && ti != local_interfaces) {
    // check that the interfaces don't come from super class
    Array<InstanceKlass*>* sti = (super_klass == nullptr) ? nullptr :
                    InstanceKlass::cast(super_klass)->transitive_interfaces();
    if (ti != sti && ti != nullptr && !ti->is_shared()) {
      MetadataFactory::free_array<InstanceKlass*>(loader_data, ti);
    }
  }

  // local interfaces can be empty
  if (local_interfaces != Universe::the_empty_instance_klass_array() &&
      local_interfaces != nullptr && !local_interfaces->is_shared()) {
    MetadataFactory::free_array<InstanceKlass*>(loader_data, local_interfaces);
  }
}

void InstanceKlass::deallocate_record_components(ClassLoaderData* loader_data,
                                                 Array<RecordComponent*>* record_components) {
  if (record_components != nullptr && !record_components->is_shared()) {
    for (int i = 0; i < record_components->length(); i++) {
      RecordComponent* record_component = record_components->at(i);
      MetadataFactory::free_metadata(loader_data, record_component);
    }
    MetadataFactory::free_array<RecordComponent*>(loader_data, record_components);
  }
}

// This function deallocates the metadata and C heap pointers that the
// InstanceKlass points to.
void InstanceKlass::deallocate_contents(ClassLoaderData* loader_data) {
  // Orphan the mirror first, CMS thinks it's still live.
  if (java_mirror() != nullptr) {
    java_lang_Class::set_klass(java_mirror(), nullptr);
  }

  // Also remove mirror from handles
  loader_data->remove_handle(_java_mirror);

  // Need to take this class off the class loader data list.
  loader_data->remove_class(this);

  // The array_klass for this class is created later, after error handling.
  // For class redefinition, we keep the original class so this scratch class
  // doesn't have an array class.  Either way, assert that there is nothing
  // to deallocate.
  assert(array_klasses() == nullptr, "array classes shouldn't be created for this class yet");

  // Release C heap allocated data that this points to, which includes
  // reference counting symbol names.
  // Can't release the constant pool or MethodData C heap data here because the constant
  // pool can be deallocated separately from the InstanceKlass for default methods and
  // redefine classes.  MethodData can also be released separately.
  release_C_heap_structures(/* release_sub_metadata */ false);

  deallocate_methods(loader_data, methods());
  set_methods(nullptr);

  deallocate_record_components(loader_data, record_components());
  set_record_components(nullptr);

  if (method_ordering() != nullptr &&
      method_ordering() != Universe::the_empty_int_array() &&
      !method_ordering()->is_shared()) {
    MetadataFactory::free_array<int>(loader_data, method_ordering());
  }
  set_method_ordering(nullptr);

  // default methods can be empty
  if (default_methods() != nullptr &&
      default_methods() != Universe::the_empty_method_array() &&
      !default_methods()->is_shared()) {
    MetadataFactory::free_array<Method*>(loader_data, default_methods());
  }
  // Do NOT deallocate the default methods, they are owned by superinterfaces.
  set_default_methods(nullptr);

  // default methods vtable indices can be empty
  if (default_vtable_indices() != nullptr &&
      !default_vtable_indices()->is_shared()) {
    MetadataFactory::free_array<int>(loader_data, default_vtable_indices());
  }
  set_default_vtable_indices(nullptr);


  // This array is in Klass, but remove it with the InstanceKlass since
  // this place would be the only caller and it can share memory with transitive
  // interfaces.
  if (secondary_supers() != nullptr &&
      secondary_supers() != Universe::the_empty_klass_array() &&
      // see comments in compute_secondary_supers about the following cast
      (address)(secondary_supers()) != (address)(transitive_interfaces()) &&
      !secondary_supers()->is_shared()) {
    MetadataFactory::free_array<Klass*>(loader_data, secondary_supers());
  }
  set_secondary_supers(nullptr);

  deallocate_interfaces(loader_data, super(), local_interfaces(), transitive_interfaces());
  set_transitive_interfaces(nullptr);
  set_local_interfaces(nullptr);

  if (fieldinfo_stream() != nullptr && !fieldinfo_stream()->is_shared()) {
    MetadataFactory::free_array<u1>(loader_data, fieldinfo_stream());
  }
  set_fieldinfo_stream(nullptr);

  if (fields_status() != nullptr && !fields_status()->is_shared()) {
    MetadataFactory::free_array<FieldStatus>(loader_data, fields_status());
  }
  set_fields_status(nullptr);

  if (inline_layout_info_array() != nullptr) {
    MetadataFactory::free_array<InlineLayoutInfo>(loader_data, inline_layout_info_array());
  }
  set_inline_layout_info_array(nullptr);

  // If a method from a redefined class is using this constant pool, don't
  // delete it, yet.  The new class's previous version will point to this.
  if (constants() != nullptr) {
    assert (!constants()->on_stack(), "shouldn't be called if anything is onstack");
    if (!constants()->is_shared()) {
      MetadataFactory::free_metadata(loader_data, constants());
    }
    // Delete any cached resolution errors for the constant pool
    SystemDictionary::delete_resolution_error(constants());

    set_constants(nullptr);
  }

  if (inner_classes() != nullptr &&
      inner_classes() != Universe::the_empty_short_array() &&
      !inner_classes()->is_shared()) {
    MetadataFactory::free_array<jushort>(loader_data, inner_classes());
  }
  set_inner_classes(nullptr);

  if (nest_members() != nullptr &&
      nest_members() != Universe::the_empty_short_array() &&
      !nest_members()->is_shared()) {
    MetadataFactory::free_array<jushort>(loader_data, nest_members());
  }
  set_nest_members(nullptr);

  if (permitted_subclasses() != nullptr &&
      permitted_subclasses() != Universe::the_empty_short_array() &&
      !permitted_subclasses()->is_shared()) {
    MetadataFactory::free_array<jushort>(loader_data, permitted_subclasses());
  }
  set_permitted_subclasses(nullptr);

  if (loadable_descriptors() != nullptr &&
      loadable_descriptors() != Universe::the_empty_short_array() &&
      !loadable_descriptors()->is_shared()) {
    MetadataFactory::free_array<jushort>(loader_data, loadable_descriptors());
  }
  set_loadable_descriptors(nullptr);

  // We should deallocate the Annotations instance if it's not in shared spaces.
  if (annotations() != nullptr && !annotations()->is_shared()) {
    MetadataFactory::free_metadata(loader_data, annotations());
  }
  set_annotations(nullptr);

  if (_multifield_info != NULL && !_multifield_info->is_shared()) {
    MetadataFactory::free_array<MultiFieldInfo>(loader_data, _multifield_info);
  }

  SystemDictionaryShared::handle_class_unloading(this);

#if INCLUDE_CDS_JAVA_HEAP
  if (CDSConfig::is_dumping_heap()) {
    HeapShared::remove_scratch_objects(this);
  }
#endif
}

bool InstanceKlass::is_record() const {
  return _record_components != nullptr &&
         is_final() &&
         java_super() == vmClasses::Record_klass();
}

bool InstanceKlass::is_sealed() const {
  return _permitted_subclasses != nullptr &&
         _permitted_subclasses != Universe::the_empty_short_array();
}

bool InstanceKlass::should_be_initialized() const {
  return !is_initialized();
}

klassItable InstanceKlass::itable() const {
  return klassItable(const_cast<InstanceKlass*>(this));
}

// JVMTI spec thinks there are signers and protection domain in the
// instanceKlass.  These accessors pretend these fields are there.
// The hprof specification also thinks these fields are in InstanceKlass.
oop InstanceKlass::protection_domain() const {
  // return the protection_domain from the mirror
  return java_lang_Class::protection_domain(java_mirror());
}

objArrayOop InstanceKlass::signers() const {
  // return the signers from the mirror
  return java_lang_Class::signers(java_mirror());
}

oop InstanceKlass::init_lock() const {
  // return the init lock from the mirror
  oop lock = java_lang_Class::init_lock(java_mirror());
  // Prevent reordering with any access of initialization state
  OrderAccess::loadload();
  assert(lock != nullptr || !is_not_initialized(), // initialized or in_error state
         "only fully initialized state can have a null lock");
  return lock;
}

// Set the initialization lock to null so the object can be GC'ed.  Any racing
// threads to get this lock will see a null lock and will not lock.
// That's okay because they all check for initialized state after getting
// the lock and return.
void InstanceKlass::fence_and_clear_init_lock() {
  // make sure previous stores are all done, notably the init_state.
  OrderAccess::storestore();
  java_lang_Class::clear_init_lock(java_mirror());
  assert(!is_not_initialized(), "class must be initialized now");
}


// See "The Virtual Machine Specification" section 2.16.5 for a detailed explanation of the class initialization
// process. The step comments refers to the procedure described in that section.
// Note: implementation moved to static method to expose the this pointer.
void InstanceKlass::initialize(TRAPS) {
  if (this->should_be_initialized()) {
    initialize_impl(CHECK);
    // Note: at this point the class may be initialized
    //       OR it may be in the state of being initialized
    //       in case of recursive initialization!
  } else {
    assert(is_initialized(), "sanity check");
  }
}


bool InstanceKlass::verify_code(TRAPS) {
  // 1) Verify the bytecodes
  return Verifier::verify(this, should_verify_class(), THREAD);
}

void InstanceKlass::link_class(TRAPS) {
  assert(is_loaded(), "must be loaded");
  if (!is_linked()) {
    link_class_impl(CHECK);
  }
}

// Called to verify that a class can link during initialization, without
// throwing a VerifyError.
bool InstanceKlass::link_class_or_fail(TRAPS) {
  assert(is_loaded(), "must be loaded");
  if (!is_linked()) {
    link_class_impl(CHECK_false);
  }
  return is_linked();
}

bool InstanceKlass::link_class_impl(TRAPS) {
  if (CDSConfig::is_dumping_static_archive() && SystemDictionaryShared::has_class_failed_verification(this)) {
    // This is for CDS static dump only -- we use the in_error_state to indicate that
    // the class has failed verification. Throwing the NoClassDefFoundError here is just
    // a convenient way to stop repeat attempts to verify the same (bad) class.
    //
    // Note that the NoClassDefFoundError is not part of the JLS, and should not be thrown
    // if we are executing Java code. This is not a problem for CDS dumping phase since
    // it doesn't execute any Java code.
    ResourceMark rm(THREAD);
    Exceptions::fthrow(THREAD_AND_LOCATION,
                       vmSymbols::java_lang_NoClassDefFoundError(),
                       "Class %s, or one of its supertypes, failed class initialization",
                       external_name());
    return false;
  }
  // return if already verified
  if (is_linked()) {
    return true;
  }

  // Timing
  // timer handles recursion
  JavaThread* jt = THREAD;

  // link super class before linking this class
  Klass* super_klass = super();
  if (super_klass != nullptr) {
    if (super_klass->is_interface()) {  // check if super class is an interface
      ResourceMark rm(THREAD);
      Exceptions::fthrow(
        THREAD_AND_LOCATION,
        vmSymbols::java_lang_IncompatibleClassChangeError(),
        "class %s has interface %s as super class",
        external_name(),
        super_klass->external_name()
      );
      return false;
    }

    InstanceKlass* ik_super = InstanceKlass::cast(super_klass);
    ik_super->link_class_impl(CHECK_false);
  }

  // link all interfaces implemented by this class before linking this class
  Array<InstanceKlass*>* interfaces = local_interfaces();
  int num_interfaces = interfaces->length();
  for (int index = 0; index < num_interfaces; index++) {
    InstanceKlass* interk = interfaces->at(index);
    interk->link_class_impl(CHECK_false);
  }


  // If a class declares a method that uses an inline class as an argument
  // type or return inline type, this inline class must be loaded during the
  // linking of this class because size and properties of the inline class
  // must be known in order to be able to perform inline type optimizations.
  // The implementation below is an approximation of this rule, the code
  // iterates over all methods of the current class (including overridden
  // methods), not only the methods declared by this class. This
  // approximation makes the code simpler, and doesn't change the semantic
  // because classes declaring methods overridden by the current class are
  // linked (and have performed their own pre-loading) before the linking
  // of the current class.


  // Note:
  // Inline class types are loaded during
  // the loading phase (see ClassFileParser::post_process_parsed_stream()).
  // Inline class types used as element types for array creation
  // are not pre-loaded. Their loading is triggered by either anewarray
  // or multianewarray bytecodes.

  // Could it be possible to do the following processing only if the
  // class uses inline types?
  if (EnableValhalla) {
    ResourceMark rm(THREAD);
    for (AllFieldStream fs(this); !fs.done(); fs.next()) {
      if (fs.is_null_free_inline_type() && fs.access_flags().is_static()) {
        Symbol* sig = fs.signature();
        TempNewSymbol s = Signature::strip_envelope(sig);
        if (s != name()) {
          log_info(class, preload)("Preloading class %s during linking of class %s. Cause: a null-free static field is declared with this type", s->as_C_string(), name()->as_C_string());
          Klass* klass = SystemDictionary::resolve_or_fail(s,
                                                          Handle(THREAD, class_loader()), Handle(THREAD, protection_domain()), true,
                                                          CHECK_false);
          if (HAS_PENDING_EXCEPTION) {
            log_warning(class, preload)("Preloading of class %s during linking of class %s (cause: null-free static field) failed: %s",
                                      s->as_C_string(), name()->as_C_string(), PENDING_EXCEPTION->klass()->name()->as_C_string());
            return false; // Exception is still pending
          }
          log_info(class, preload)("Preloading of class %s during linking of class %s (cause: null-free static field) succeeded",
                                   s->as_C_string(), name()->as_C_string());
          assert(klass != nullptr, "Sanity check");
          if (klass->is_abstract()) {
            THROW_MSG_(vmSymbols::java_lang_IncompatibleClassChangeError(),
                      err_msg("Class %s expects class %s to be concrete value class, but it is an abstract class",
                      name()->as_C_string(),
                      InstanceKlass::cast(klass)->external_name()), false);
          }
          if (!klass->is_inline_klass()) {
            THROW_MSG_(vmSymbols::java_lang_IncompatibleClassChangeError(),
                       err_msg("class %s expects class %s to be a value class but it is an identity class",
                       name()->as_C_string(), klass->external_name()), false);
          }
          InlineKlass* vk = InlineKlass::cast(klass);
          if (!vk->is_implicitly_constructible()) {
             THROW_MSG_(vmSymbols::java_lang_IncompatibleClassChangeError(),
                        err_msg("class %s is not implicitly constructible and it is used in a null restricted static field (not supported)",
                        klass->external_name()), false);
          }
          // the inline_type_field_klasses_array might have been loaded with CDS, so update only if not already set and check consistency
          InlineLayoutInfo* li = inline_layout_info_adr(fs.index());
          if (li->klass() == nullptr) {
            li->set_klass(InlineKlass::cast(vk));
            li->set_kind(LayoutKind::REFERENCE);
          }
          assert(get_inline_type_field_klass(fs.index()) == vk, "Must match");
        } else {
          InlineLayoutInfo* li = inline_layout_info_adr(fs.index());
          if (li->klass() == nullptr) {
            li->set_klass(InlineKlass::cast(this));
            li->set_kind(LayoutKind::REFERENCE);
          }
          assert(get_inline_type_field_klass(fs.index()) == this, "Must match");
        }
      }
    }

    // Aggressively preloading all classes from the LoadableDescriptors attribute
    if (loadable_descriptors() != nullptr) {
      HandleMark hm(THREAD);
      for (int i = 0; i < loadable_descriptors()->length(); i++) {
        Symbol* sig = constants()->symbol_at(loadable_descriptors()->at(i));
        if (!Signature::has_envelope(sig)) continue;
        TempNewSymbol class_name = Signature::strip_envelope(sig);
        if (class_name == name()) continue;
        if (ClassFileParser::is_jdk_internal_class(class_name)) continue;
        log_info(class, preload)("Preloading class %s during linking of class %s because of the class is listed in the LoadableDescriptors attribute", sig->as_C_string(), name()->as_C_string());
        oop loader = class_loader();
        oop protection_domain = this->protection_domain();
        Klass* klass = SystemDictionary::resolve_or_null(class_name,
                                                         Handle(THREAD, loader), Handle(THREAD, protection_domain), THREAD);
        if (HAS_PENDING_EXCEPTION) {
          CLEAR_PENDING_EXCEPTION;
        }
        if (klass != nullptr) {
          log_info(class, preload)("Preloading of class %s during linking of class %s (cause: LoadableDescriptors attribute) succeeded", class_name->as_C_string(), name()->as_C_string());
          if (!klass->is_inline_klass()) {
            // Non value class are allowed by the current spec, but it could be an indication of an issue so let's log a warning
              log_warning(class, preload)("Preloading class %s during linking of class %s (cause: LoadableDescriptors attribute) but loaded class is not a value class", class_name->as_C_string(), name()->as_C_string());
          }
        } else {
          log_warning(class, preload)("Preloading of class %s during linking of class %s (cause: LoadableDescriptors attribute) failed", class_name->as_C_string(), name()->as_C_string());
        }
      }
    }
  }

  // in case the class is linked in the process of linking its superclasses
  if (is_linked()) {
    return true;
  }

  // trace only the link time for this klass that includes
  // the verification time
  PerfClassTraceTime vmtimer(ClassLoader::perf_class_link_time(),
                             ClassLoader::perf_class_link_selftime(),
                             ClassLoader::perf_classes_linked(),
                             jt->get_thread_stat()->perf_recursion_counts_addr(),
                             jt->get_thread_stat()->perf_timers_addr(),
                             PerfClassTraceTime::CLASS_LINK);

  // verification & rewriting
  {
    HandleMark hm(THREAD);
    Handle h_init_lock(THREAD, init_lock());
    ObjectLocker ol(h_init_lock, jt);
    // rewritten will have been set if loader constraint error found
    // on an earlier link attempt
    // don't verify or rewrite if already rewritten
    //

    if (!is_linked()) {
      if (!is_rewritten()) {
        if (is_shared()) {
          assert(!verified_at_dump_time(), "must be");
        }
        {
          bool verify_ok = verify_code(THREAD);
          if (!verify_ok) {
            return false;
          }
        }

        // Just in case a side-effect of verify linked this class already
        // (which can sometimes happen since the verifier loads classes
        // using custom class loaders, which are free to initialize things)
        if (is_linked()) {
          return true;
        }

        // also sets rewritten
        rewrite_class(CHECK_false);
      } else if (is_shared()) {
        SystemDictionaryShared::check_verification_constraints(this, CHECK_false);
      }

      // relocate jsrs and link methods after they are all rewritten
      link_methods(CHECK_false);

      // Initialize the vtable and interface table after
      // methods have been rewritten since rewrite may
      // fabricate new Method*s.
      // also does loader constraint checking
      //
      // initialize_vtable and initialize_itable need to be rerun
      // for a shared class if
      // 1) the class is loaded by custom class loader or
      // 2) the class is loaded by built-in class loader but failed to add archived loader constraints or
      // 3) the class was not verified during dump time
      bool need_init_table = true;
      if (is_shared() && verified_at_dump_time() &&
          SystemDictionaryShared::check_linking_constraints(THREAD, this)) {
        need_init_table = false;
      }
      if (need_init_table) {
        vtable().initialize_vtable_and_check_constraints(CHECK_false);
        itable().initialize_itable_and_check_constraints(CHECK_false);
      }
#ifdef ASSERT
      vtable().verify(tty, true);
      // In case itable verification is ever added.
      // itable().verify(tty, true);
#endif
      if (Universe::is_fully_initialized()) {
        DeoptimizationScope deopt_scope;
        {
          // Now mark all code that assumes the class is not linked.
          // Set state under the Compile_lock also.
          MutexLocker ml(THREAD, Compile_lock);

          set_init_state(linked);
          CodeCache::mark_dependents_on(&deopt_scope, this);
        }
        // Perform the deopt handshake outside Compile_lock.
        deopt_scope.deoptimize_marked();
      } else {
        set_init_state(linked);
      }
      if (JvmtiExport::should_post_class_prepare()) {
        JvmtiExport::post_class_prepare(THREAD, this);
      }
    }
  }
  return true;
}

// Rewrite the byte codes of all of the methods of a class.
// The rewriter must be called exactly once. Rewriting must happen after
// verification but before the first method of the class is executed.
void InstanceKlass::rewrite_class(TRAPS) {
  assert(is_loaded(), "must be loaded");
  if (is_rewritten()) {
    assert(is_shared(), "rewriting an unshared class?");
    return;
  }
  Rewriter::rewrite(this, CHECK);
  set_rewritten();
}

// Now relocate and link method entry points after class is rewritten.
// This is outside is_rewritten flag. In case of an exception, it can be
// executed more than once.
void InstanceKlass::link_methods(TRAPS) {
  PerfTraceTime timer(ClassLoader::perf_ik_link_methods_time());

  int len = methods()->length();
  for (int i = len-1; i >= 0; i--) {
    methodHandle m(THREAD, methods()->at(i));

    // Set up method entry points for compiler and interpreter    .
    m->link_method(m, CHECK);
  }
}

// Eagerly initialize superinterfaces that declare default methods (concrete instance: any access)
void InstanceKlass::initialize_super_interfaces(TRAPS) {
  assert (has_nonstatic_concrete_methods(), "caller should have checked this");
  for (int i = 0; i < local_interfaces()->length(); ++i) {
    InstanceKlass* ik = local_interfaces()->at(i);

    // Initialization is depth first search ie. we start with top of the inheritance tree
    // has_nonstatic_concrete_methods drives searching superinterfaces since it
    // means has_nonstatic_concrete_methods in its superinterface hierarchy
    if (ik->has_nonstatic_concrete_methods()) {
      ik->initialize_super_interfaces(CHECK);
    }

    // Only initialize() interfaces that "declare" concrete methods.
    if (ik->should_be_initialized() && ik->declares_nonstatic_concrete_methods()) {
      ik->initialize(CHECK);
    }
  }
}

using InitializationErrorTable = ResourceHashtable<const InstanceKlass*, OopHandle, 107, AnyObj::C_HEAP, mtClass>;
static InitializationErrorTable* _initialization_error_table;

void InstanceKlass::add_initialization_error(JavaThread* current, Handle exception) {
  // Create the same exception with a message indicating the thread name,
  // and the StackTraceElements.
  Handle init_error = java_lang_Throwable::create_initialization_error(current, exception);
  ResourceMark rm(current);
  if (init_error.is_null()) {
    log_trace(class, init)("Unable to create the desired initialization error for class %s", external_name());

    // We failed to create the new exception, most likely due to either out-of-memory or
    // a stackoverflow error. If the original exception was either of those then we save
    // the shared, pre-allocated, stackless, instance of that exception.
    if (exception->klass() == vmClasses::StackOverflowError_klass()) {
      log_debug(class, init)("Using shared StackOverflowError as initialization error for class %s", external_name());
      init_error = Handle(current, Universe::class_init_stack_overflow_error());
    } else if (exception->klass() == vmClasses::OutOfMemoryError_klass()) {
      log_debug(class, init)("Using shared OutOfMemoryError as initialization error for class %s", external_name());
      init_error = Handle(current, Universe::class_init_out_of_memory_error());
    } else {
      return;
    }
  }

  MutexLocker ml(current, ClassInitError_lock);
  OopHandle elem = OopHandle(Universe::vm_global(), init_error());
  bool created;
  if (_initialization_error_table == nullptr) {
    _initialization_error_table = new (mtClass) InitializationErrorTable();
  }
  _initialization_error_table->put_if_absent(this, elem, &created);
  assert(created, "Initialization is single threaded");
  log_trace(class, init)("Initialization error added for class %s", external_name());
}

oop InstanceKlass::get_initialization_error(JavaThread* current) {
  MutexLocker ml(current, ClassInitError_lock);
  if (_initialization_error_table == nullptr) {
    return nullptr;
  }
  OopHandle* h = _initialization_error_table->get(this);
  return (h != nullptr) ? h->resolve() : nullptr;
}

// Need to remove entries for unloaded classes.
void InstanceKlass::clean_initialization_error_table() {
  struct InitErrorTableCleaner {
    bool do_entry(const InstanceKlass* ik, OopHandle h) {
      if (!ik->is_loader_alive()) {
        h.release(Universe::vm_global());
        return true;
      } else {
        return false;
      }
    }
  };

  assert_locked_or_safepoint(ClassInitError_lock);
  InitErrorTableCleaner cleaner;
  if (_initialization_error_table != nullptr) {
    _initialization_error_table->unlink(&cleaner);
  }
}

void InstanceKlass::initialize_impl(TRAPS) {
  HandleMark hm(THREAD);

  // Make sure klass is linked (verified) before initialization
  // A class could already be verified, since it has been reflected upon.
  link_class(CHECK);

  DTRACE_CLASSINIT_PROBE(required, -1);

  bool wait = false;

  JavaThread* jt = THREAD;

  bool debug_logging_enabled = log_is_enabled(Debug, class, init);

  // refer to the JVM book page 47 for description of steps
  // Step 1
  {
    Handle h_init_lock(THREAD, init_lock());
    ObjectLocker ol(h_init_lock, jt);

    // Step 2
    // If we were to use wait() instead of waitInterruptibly() then
    // we might end up throwing IE from link/symbol resolution sites
    // that aren't expected to throw.  This would wreak havoc.  See 6320309.
    while (is_being_initialized() && !is_reentrant_initialization(jt)) {
      if (debug_logging_enabled) {
        ResourceMark rm(jt);
        log_debug(class, init)("Thread \"%s\" waiting for initialization of %s by thread \"%s\"",
                               jt->name(), external_name(), init_thread_name());
      }
      wait = true;
      jt->set_class_to_be_initialized(this);
      ol.wait_uninterruptibly(jt);
      jt->set_class_to_be_initialized(nullptr);
    }

    // Step 3
    if (is_being_initialized() && is_reentrant_initialization(jt)) {
      if (debug_logging_enabled) {
        ResourceMark rm(jt);
        log_debug(class, init)("Thread \"%s\" recursively initializing %s",
                               jt->name(), external_name());
      }
      DTRACE_CLASSINIT_PROBE_WAIT(recursive, -1, wait);
      return;
    }

    // Step 4
    if (is_initialized()) {
      if (debug_logging_enabled) {
        ResourceMark rm(jt);
        log_debug(class, init)("Thread \"%s\" found %s already initialized",
                               jt->name(), external_name());
      }
      DTRACE_CLASSINIT_PROBE_WAIT(concurrent, -1, wait);
      return;
    }

    // Step 5
    if (is_in_error_state()) {
      if (debug_logging_enabled) {
        ResourceMark rm(jt);
        log_debug(class, init)("Thread \"%s\" found %s is in error state",
                               jt->name(), external_name());
      }

      DTRACE_CLASSINIT_PROBE_WAIT(erroneous, -1, wait);
      ResourceMark rm(THREAD);
      Handle cause(THREAD, get_initialization_error(THREAD));

      stringStream ss;
      ss.print("Could not initialize class %s", external_name());
      if (cause.is_null()) {
        THROW_MSG(vmSymbols::java_lang_NoClassDefFoundError(), ss.as_string());
      } else {
        THROW_MSG_CAUSE(vmSymbols::java_lang_NoClassDefFoundError(),
                        ss.as_string(), cause);
      }
    } else {

      // Step 6
      set_init_state(being_initialized);
      set_init_thread(jt);
      if (debug_logging_enabled) {
        ResourceMark rm(jt);
        log_debug(class, init)("Thread \"%s\" is initializing %s",
                               jt->name(), external_name());
      }
    }
  }

  // Pre-allocating an instance of the default value
  if (is_inline_klass()) {
      InlineKlass* vk = InlineKlass::cast(this);
      oop val = vk->allocate_instance(THREAD);
      if (HAS_PENDING_EXCEPTION) {
          Handle e(THREAD, PENDING_EXCEPTION);
          CLEAR_PENDING_EXCEPTION;
          {
              EXCEPTION_MARK;
              add_initialization_error(THREAD, e);
              // Locks object, set state, and notify all waiting threads
              set_initialization_state_and_notify(initialization_error, THREAD);
              CLEAR_PENDING_EXCEPTION;
          }
          THROW_OOP(e());
      }
      vk->set_default_value(val);
      if (vk->has_nullable_layout()) {
        val = vk->allocate_instance(THREAD);
        if (HAS_PENDING_EXCEPTION) {
            Handle e(THREAD, PENDING_EXCEPTION);
            CLEAR_PENDING_EXCEPTION;
            {
                EXCEPTION_MARK;
                add_initialization_error(THREAD, e);
                // Locks object, set state, and notify all waiting threads
                set_initialization_state_and_notify(initialization_error, THREAD);
                CLEAR_PENDING_EXCEPTION;
            }
            THROW_OOP(e());
        }
        vk->set_null_reset_value(val);
      }
  }

  // Step 7
  // Next, if C is a class rather than an interface, initialize it's super class and super
  // interfaces.
  if (!is_interface()) {
    Klass* super_klass = super();
    if (super_klass != nullptr && super_klass->should_be_initialized()) {
      super_klass->initialize(THREAD);
    }
    // If C implements any interface that declares a non-static, concrete method,
    // the initialization of C triggers initialization of its super interfaces.
    // Only need to recurse if has_nonstatic_concrete_methods which includes declaring and
    // having a superinterface that declares, non-static, concrete methods
    if (!HAS_PENDING_EXCEPTION && has_nonstatic_concrete_methods()) {
      initialize_super_interfaces(THREAD);
    }

    // If any exceptions, complete abruptly, throwing the same exception as above.
    if (HAS_PENDING_EXCEPTION) {
      Handle e(THREAD, PENDING_EXCEPTION);
      CLEAR_PENDING_EXCEPTION;
      {
        EXCEPTION_MARK;
        add_initialization_error(THREAD, e);
        // Locks object, set state, and notify all waiting threads
        set_initialization_state_and_notify(initialization_error, THREAD);
        CLEAR_PENDING_EXCEPTION;
      }
      DTRACE_CLASSINIT_PROBE_WAIT(super__failed, -1, wait);
      THROW_OOP(e());
    }
  }

  // Step 8
  // Initialize classes of inline fields
  if (EnableValhalla) {
    for (AllFieldStream fs(this); !fs.done(); fs.next()) {
      if (fs.is_null_free_inline_type()) {

        // inline type field klass array entries must have alreadyt been filed at load time or link time
        Klass* klass = get_inline_type_field_klass(fs.index());

        InstanceKlass::cast(klass)->initialize(THREAD);
        if (fs.access_flags().is_static()) {
          if (java_mirror()->obj_field(fs.offset()) == nullptr) {
            java_mirror()->obj_field_put(fs.offset(), InlineKlass::cast(klass)->default_value());
          }
        }

        if (HAS_PENDING_EXCEPTION) {
          Handle e(THREAD, PENDING_EXCEPTION);
          CLEAR_PENDING_EXCEPTION;
          {
            EXCEPTION_MARK;
            add_initialization_error(THREAD, e);
            // Locks object, set state, and notify all waiting threads
            set_initialization_state_and_notify(initialization_error, THREAD);
            CLEAR_PENDING_EXCEPTION;
          }
          THROW_OOP(e());
        }
      }
    }
  }


  // Step 9
  {
    DTRACE_CLASSINIT_PROBE_WAIT(clinit, -1, wait);
    if (class_initializer() != nullptr) {
      // Timer includes any side effects of class initialization (resolution,
      // etc), but not recursive entry into call_class_initializer().
      PerfClassTraceTime timer(ClassLoader::perf_class_init_time(),
                               ClassLoader::perf_class_init_selftime(),
                               ClassLoader::perf_classes_inited(),
                               jt->get_thread_stat()->perf_recursion_counts_addr(),
                               jt->get_thread_stat()->perf_timers_addr(),
                               PerfClassTraceTime::CLASS_CLINIT);
      call_class_initializer(THREAD);
    } else {
      // The elapsed time is so small it's not worth counting.
      if (UsePerfData) {
        ClassLoader::perf_classes_inited()->inc();
      }
      call_class_initializer(THREAD);
    }
  }

  // Step 10
  if (!HAS_PENDING_EXCEPTION) {
    set_initialization_state_and_notify(fully_initialized, CHECK);
    debug_only(vtable().verify(tty, true);)
  }
  else {
    // Step 11 and 12
    Handle e(THREAD, PENDING_EXCEPTION);
    CLEAR_PENDING_EXCEPTION;
    // JVMTI has already reported the pending exception
    // JVMTI internal flag reset is needed in order to report ExceptionInInitializerError
    JvmtiExport::clear_detected_exception(jt);
    {
      EXCEPTION_MARK;
      add_initialization_error(THREAD, e);
      set_initialization_state_and_notify(initialization_error, THREAD);
      CLEAR_PENDING_EXCEPTION;   // ignore any exception thrown, class initialization error is thrown below
      // JVMTI has already reported the pending exception
      // JVMTI internal flag reset is needed in order to report ExceptionInInitializerError
      JvmtiExport::clear_detected_exception(jt);
    }
    DTRACE_CLASSINIT_PROBE_WAIT(error, -1, wait);
    if (e->is_a(vmClasses::Error_klass())) {
      THROW_OOP(e());
    } else {
      JavaCallArguments args(e);
      THROW_ARG(vmSymbols::java_lang_ExceptionInInitializerError(),
                vmSymbols::throwable_void_signature(),
                &args);
    }
  }
  DTRACE_CLASSINIT_PROBE_WAIT(end, -1, wait);
}


void InstanceKlass::set_initialization_state_and_notify(ClassState state, TRAPS) {
  Handle h_init_lock(THREAD, init_lock());
  if (h_init_lock() != nullptr) {
    ObjectLocker ol(h_init_lock, THREAD);
    set_init_thread(nullptr); // reset _init_thread before changing _init_state
    set_init_state(state);
    fence_and_clear_init_lock();
    ol.notify_all(CHECK);
  } else {
    assert(h_init_lock() != nullptr, "The initialization state should never be set twice");
    set_init_thread(nullptr); // reset _init_thread before changing _init_state
    set_init_state(state);
  }
}

// Update hierarchy. This is done before the new klass has been added to the SystemDictionary. The Compile_lock
// is grabbed, to ensure that the compiler is not using the class hierarchy.
void InstanceKlass::add_to_hierarchy(JavaThread* current) {
  assert(!SafepointSynchronize::is_at_safepoint(), "must NOT be at safepoint");

  DeoptimizationScope deopt_scope;
  {
    MutexLocker ml(current, Compile_lock);

    set_init_state(InstanceKlass::loaded);
    // make sure init_state store is already done.
    // The compiler reads the hierarchy outside of the Compile_lock.
    // Access ordering is used to add to hierarchy.

    // Link into hierarchy.
    append_to_sibling_list();                    // add to superklass/sibling list
    process_interfaces();                        // handle all "implements" declarations

    // Now mark all code that depended on old class hierarchy.
    // Note: must be done *after* linking k into the hierarchy (was bug 12/9/97)
    if (Universe::is_fully_initialized()) {
      CodeCache::mark_dependents_on(&deopt_scope, this);
    }
  }
  // Perform the deopt handshake outside Compile_lock.
  deopt_scope.deoptimize_marked();
}


InstanceKlass* InstanceKlass::implementor() const {
  InstanceKlass* volatile* ik = adr_implementor();
  if (ik == nullptr) {
    return nullptr;
  } else {
    // This load races with inserts, and therefore needs acquire.
    InstanceKlass* ikls = Atomic::load_acquire(ik);
    if (ikls != nullptr && !ikls->is_loader_alive()) {
      return nullptr;  // don't return unloaded class
    } else {
      return ikls;
    }
  }
}


void InstanceKlass::set_implementor(InstanceKlass* ik) {
  assert_locked_or_safepoint(Compile_lock);
  assert(is_interface(), "not interface");
  InstanceKlass* volatile* addr = adr_implementor();
  assert(addr != nullptr, "null addr");
  if (addr != nullptr) {
    Atomic::release_store(addr, ik);
  }
}

int  InstanceKlass::nof_implementors() const {
  InstanceKlass* ik = implementor();
  if (ik == nullptr) {
    return 0;
  } else if (ik != this) {
    return 1;
  } else {
    return 2;
  }
}

// The embedded _implementor field can only record one implementor.
// When there are more than one implementors, the _implementor field
// is set to the interface Klass* itself. Following are the possible
// values for the _implementor field:
//   null                  - no implementor
//   implementor Klass*    - one implementor
//   self                  - more than one implementor
//
// The _implementor field only exists for interfaces.
void InstanceKlass::add_implementor(InstanceKlass* ik) {
  if (Universe::is_fully_initialized()) {
    assert_lock_strong(Compile_lock);
  }
  assert(is_interface(), "not interface");
  // Filter out my subinterfaces.
  // (Note: Interfaces are never on the subklass list.)
  if (ik->is_interface()) return;

  // Filter out subclasses whose supers already implement me.
  // (Note: CHA must walk subclasses of direct implementors
  // in order to locate indirect implementors.)
  InstanceKlass* super_ik = ik->java_super();
  if (super_ik != nullptr && super_ik->implements_interface(this))
    // We only need to check one immediate superclass, since the
    // implements_interface query looks at transitive_interfaces.
    // Any supers of the super have the same (or fewer) transitive_interfaces.
    return;

  InstanceKlass* iklass = implementor();
  if (iklass == nullptr) {
    set_implementor(ik);
  } else if (iklass != this && iklass != ik) {
    // There is already an implementor. Use itself as an indicator of
    // more than one implementors.
    set_implementor(this);
  }

  // The implementor also implements the transitive_interfaces
  for (int index = 0; index < local_interfaces()->length(); index++) {
    local_interfaces()->at(index)->add_implementor(ik);
  }
}

void InstanceKlass::init_implementor() {
  if (is_interface()) {
    set_implementor(nullptr);
  }
}


void InstanceKlass::process_interfaces() {
  // link this class into the implementors list of every interface it implements
  for (int i = local_interfaces()->length() - 1; i >= 0; i--) {
    assert(local_interfaces()->at(i)->is_klass(), "must be a klass");
    InstanceKlass* interf = local_interfaces()->at(i);
    assert(interf->is_interface(), "expected interface");
    interf->add_implementor(this);
  }
}

bool InstanceKlass::can_be_primary_super_slow() const {
  if (is_interface())
    return false;
  else
    return Klass::can_be_primary_super_slow();
}

GrowableArray<Klass*>* InstanceKlass::compute_secondary_supers(int num_extra_slots,
                                                               Array<InstanceKlass*>* transitive_interfaces) {
  // The secondaries are the implemented interfaces.
  // We need the cast because Array<Klass*> is NOT a supertype of Array<InstanceKlass*>,
  // (but it's safe to do here because we won't write into _secondary_supers from this point on).
  Array<Klass*>* interfaces = (Array<Klass*>*)(address)transitive_interfaces;
  int num_secondaries = num_extra_slots + interfaces->length();
  if (num_secondaries == 0) {
    // Must share this for correct bootstrapping!
    set_secondary_supers(Universe::the_empty_klass_array(), Universe::the_empty_klass_bitmap());
    return nullptr;
  } else if (num_extra_slots == 0) {
    // The secondary super list is exactly the same as the transitive interfaces, so
    // let's use it instead of making a copy.
    // Redefine classes has to be careful not to delete this!
    if (!UseSecondarySupersTable) {
      set_secondary_supers(interfaces);
      return nullptr;
    } else if (num_extra_slots == 0 && interfaces->length() <= 1) {
      // We will reuse the transitive interfaces list if we're certain
      // it's in hash order.
      uintx bitmap = compute_secondary_supers_bitmap(interfaces);
      set_secondary_supers(interfaces, bitmap);
      return nullptr;
    }
    // ... fall through if that didn't work.
  }
  // Copy transitive interfaces to a temporary growable array to be constructed
  // into the secondary super list with extra slots.
  GrowableArray<Klass*>* secondaries = new GrowableArray<Klass*>(interfaces->length());
  for (int i = 0; i < interfaces->length(); i++) {
    secondaries->push(interfaces->at(i));
  }
  return secondaries;
}

bool InstanceKlass::implements_interface(Klass* k) const {
  if (this == k) return true;
  assert(k->is_interface(), "should be an interface class");
  for (int i = 0; i < transitive_interfaces()->length(); i++) {
    if (transitive_interfaces()->at(i) == k) {
      return true;
    }
  }
  return false;
}

bool InstanceKlass::is_same_or_direct_interface(Klass *k) const {
  // Verify direct super interface
  if (this == k) return true;
  assert(k->is_interface(), "should be an interface class");
  for (int i = 0; i < local_interfaces()->length(); i++) {
    if (local_interfaces()->at(i) == k) {
      return true;
    }
  }
  return false;
}

objArrayOop InstanceKlass::allocate_objArray(int n, int length, TRAPS) {
  check_array_allocation_length(length, arrayOopDesc::max_array_length(T_OBJECT), CHECK_NULL);
  size_t size = objArrayOopDesc::object_size(length);
  ArrayKlass* ak = array_klass(n, CHECK_NULL);
  objArrayOop o = (objArrayOop)Universe::heap()->array_allocate(ak, size, length,
                                                                /* do_zero */ true, CHECK_NULL);
  return o;
}

instanceOop InstanceKlass::register_finalizer(instanceOop i, TRAPS) {
  if (TraceFinalizerRegistration) {
    tty->print("Registered ");
    i->print_value_on(tty);
    tty->print_cr(" (" PTR_FORMAT ") as finalizable", p2i(i));
  }
  instanceHandle h_i(THREAD, i);
  // Pass the handle as argument, JavaCalls::call expects oop as jobjects
  JavaValue result(T_VOID);
  JavaCallArguments args(h_i);
  methodHandle mh(THREAD, Universe::finalizer_register_method());
  JavaCalls::call(&result, mh, &args, CHECK_NULL);
  MANAGEMENT_ONLY(FinalizerService::on_register(h_i(), THREAD);)
  return h_i();
}

instanceOop InstanceKlass::allocate_instance(TRAPS) {
  assert(!is_abstract() && !is_interface(), "Should not create this object");
  size_t size = size_helper();  // Query before forming handle.
  return (instanceOop)Universe::heap()->obj_allocate(this, size, CHECK_NULL);
}

instanceOop InstanceKlass::allocate_instance(oop java_class, TRAPS) {
  Klass* k = java_lang_Class::as_Klass(java_class);
  if (k == nullptr) {
    ResourceMark rm(THREAD);
    THROW_(vmSymbols::java_lang_InstantiationException(), nullptr);
  }
  InstanceKlass* ik = cast(k);
  ik->check_valid_for_instantiation(false, CHECK_NULL);
  ik->initialize(CHECK_NULL);
  return ik->allocate_instance(THREAD);
}

instanceHandle InstanceKlass::allocate_instance_handle(TRAPS) {
  return instanceHandle(THREAD, allocate_instance(THREAD));
}

void InstanceKlass::check_valid_for_instantiation(bool throwError, TRAPS) {
  if (is_interface() || is_abstract()) {
    ResourceMark rm(THREAD);
    THROW_MSG(throwError ? vmSymbols::java_lang_InstantiationError()
              : vmSymbols::java_lang_InstantiationException(), external_name());
  }
  if (this == vmClasses::Class_klass()) {
    ResourceMark rm(THREAD);
    THROW_MSG(throwError ? vmSymbols::java_lang_IllegalAccessError()
              : vmSymbols::java_lang_IllegalAccessException(), external_name());
  }
}

ArrayKlass* InstanceKlass::array_klass(int n, TRAPS) {
  // Need load-acquire for lock-free read
  if (array_klasses_acquire() == nullptr) {

    // Recursively lock array allocation
    RecursiveLocker rl(MultiArray_lock, THREAD);

    // Check if another thread created the array klass while we were waiting for the lock.
    if (array_klasses() == nullptr) {
      ObjArrayKlass* k = ObjArrayKlass::allocate_objArray_klass(class_loader_data(), 1, this, false, CHECK_NULL);
      // use 'release' to pair with lock-free load
      release_set_array_klasses(k);
    }
  }

  // array_klasses() will always be set at this point
  ArrayKlass* ak = array_klasses();
  assert(ak != nullptr, "should be set");
  return ak->array_klass(n, THREAD);
}

ArrayKlass* InstanceKlass::array_klass_or_null(int n) {
  // Need load-acquire for lock-free read
  ArrayKlass* ak = array_klasses_acquire();
  if (ak == nullptr) {
    return nullptr;
  } else {
    return ak->array_klass_or_null(n);
  }
}

ArrayKlass* InstanceKlass::array_klass(TRAPS) {
  return array_klass(1, THREAD);
}

ArrayKlass* InstanceKlass::array_klass_or_null() {
  return array_klass_or_null(1);
}

static int call_class_initializer_counter = 0;   // for debugging

Method* InstanceKlass::class_initializer() const {
  Method* clinit = find_method(
      vmSymbols::class_initializer_name(), vmSymbols::void_method_signature());
  if (clinit != nullptr && clinit->is_class_initializer()) {
    return clinit;
  }
  return nullptr;
}

void InstanceKlass::call_class_initializer(TRAPS) {
  if (ReplayCompiles &&
      (ReplaySuppressInitializers == 1 ||
       (ReplaySuppressInitializers >= 2 && class_loader() != nullptr))) {
    // Hide the existence of the initializer for the purpose of replaying the compile
    return;
  }

#if INCLUDE_CDS
  // This is needed to ensure the consistency of the archived heap objects.
  if (has_archived_enum_objs()) {
    assert(is_shared(), "must be");
    bool initialized = CDSEnumKlass::initialize_enum_klass(this, CHECK);
    if (initialized) {
      return;
    }
  }
#endif

  methodHandle h_method(THREAD, class_initializer());
  assert(!is_initialized(), "we cannot initialize twice");
  LogTarget(Info, class, init) lt;
  if (lt.is_enabled()) {
    ResourceMark rm(THREAD);
    LogStream ls(lt);
    ls.print("%d Initializing ", call_class_initializer_counter++);
    name()->print_value_on(&ls);
    ls.print_cr("%s (" PTR_FORMAT ") by thread \"%s\"",
                h_method() == nullptr ? "(no method)" : "", p2i(this),
                THREAD->name());
  }
  if (h_method() != nullptr) {
    JavaCallArguments args; // No arguments
    JavaValue result(T_VOID);
    JavaCalls::call(&result, h_method, &args, CHECK); // Static call (no args)
  }
}


void InstanceKlass::mask_for(const methodHandle& method, int bci,
  InterpreterOopMap* entry_for) {
  // Lazily create the _oop_map_cache at first request.
  // Load_acquire is needed to safely get instance published with CAS by another thread.
  OopMapCache* oop_map_cache = Atomic::load_acquire(&_oop_map_cache);
  if (oop_map_cache == nullptr) {
    // Try to install new instance atomically.
    oop_map_cache = new OopMapCache();
    OopMapCache* other = Atomic::cmpxchg(&_oop_map_cache, (OopMapCache*)nullptr, oop_map_cache);
    if (other != nullptr) {
      // Someone else managed to install before us, ditch local copy and use the existing one.
      delete oop_map_cache;
      oop_map_cache = other;
    }
  }
  // _oop_map_cache is constant after init; lookup below does its own locking.
  oop_map_cache->lookup(method, bci, entry_for);
}


FieldInfo InstanceKlass::field(int index) const {
  for (AllFieldStream fs(this); !fs.done(); fs.next()) {
    if (fs.index() == index) {
      return fs.to_FieldInfo();
    }
  }
  fatal("Field not found");
  return FieldInfo();
}

bool InstanceKlass::find_local_field(Symbol* name, Symbol* sig, fieldDescriptor* fd) const {
  for (JavaFieldStream fs(this); !fs.done(); fs.next()) {
    Symbol* f_name = fs.name();
    Symbol* f_sig  = fs.signature();
    if (f_name == name && f_sig == sig) {
      fd->reinitialize(const_cast<InstanceKlass*>(this), fs.index());
      return true;
    }
  }
  return false;
}


Klass* InstanceKlass::find_interface_field(Symbol* name, Symbol* sig, fieldDescriptor* fd) const {
  const int n = local_interfaces()->length();
  for (int i = 0; i < n; i++) {
    Klass* intf1 = local_interfaces()->at(i);
    assert(intf1->is_interface(), "just checking type");
    // search for field in current interface
    if (InstanceKlass::cast(intf1)->find_local_field(name, sig, fd)) {
      assert(fd->is_static(), "interface field must be static");
      return intf1;
    }
    // search for field in direct superinterfaces
    Klass* intf2 = InstanceKlass::cast(intf1)->find_interface_field(name, sig, fd);
    if (intf2 != nullptr) return intf2;
  }
  // otherwise field lookup fails
  return nullptr;
}


Klass* InstanceKlass::find_field(Symbol* name, Symbol* sig, fieldDescriptor* fd) const {
  // search order according to newest JVM spec (5.4.3.2, p.167).
  // 1) search for field in current klass
  if (find_local_field(name, sig, fd)) {
    return const_cast<InstanceKlass*>(this);
  }
  // 2) search for field recursively in direct superinterfaces
  { Klass* intf = find_interface_field(name, sig, fd);
    if (intf != nullptr) return intf;
  }
  // 3) apply field lookup recursively if superclass exists
  { Klass* supr = super();
    if (supr != nullptr) return InstanceKlass::cast(supr)->find_field(name, sig, fd);
  }
  // 4) otherwise field lookup fails
  return nullptr;
}


Klass* InstanceKlass::find_field(Symbol* name, Symbol* sig, bool is_static, fieldDescriptor* fd) const {
  // search order according to newest JVM spec (5.4.3.2, p.167).
  // 1) search for field in current klass
  if (find_local_field(name, sig, fd)) {
    if (fd->is_static() == is_static) return const_cast<InstanceKlass*>(this);
  }
  // 2) search for field recursively in direct superinterfaces
  if (is_static) {
    Klass* intf = find_interface_field(name, sig, fd);
    if (intf != nullptr) return intf;
  }
  // 3) apply field lookup recursively if superclass exists
  { Klass* supr = super();
    if (supr != nullptr) return InstanceKlass::cast(supr)->find_field(name, sig, is_static, fd);
  }
  // 4) otherwise field lookup fails
  return nullptr;
}

bool InstanceKlass::contains_field_offset(int offset) {
  if (this->is_inline_klass()) {
    InlineKlass* vk = InlineKlass::cast(this);
    return offset >= vk->first_field_offset() && offset < (vk->first_field_offset() + vk->payload_size_in_bytes());
  } else {
    fieldDescriptor fd;
    return find_field_from_offset(offset, false, &fd);
  }
}

bool InstanceKlass::find_local_field_from_offset(int offset, bool is_static, fieldDescriptor* fd) const {
  for (JavaFieldStream fs(this); !fs.done(); fs.next()) {
    if (fs.offset() == offset) {
      fd->reinitialize(const_cast<InstanceKlass*>(this), fs.index());
      if (fd->is_static() == is_static) return true;
    }
  }
  return false;
}


bool InstanceKlass::find_field_from_offset(int offset, bool is_static, fieldDescriptor* fd) const {
  Klass* klass = const_cast<InstanceKlass*>(this);
  while (klass != nullptr) {
    if (InstanceKlass::cast(klass)->find_local_field_from_offset(offset, is_static, fd)) {
      return true;
    }
    klass = klass->super();
  }
  return false;
}


void InstanceKlass::methods_do(void f(Method* method)) {
  // Methods aren't stable until they are loaded.  This can be read outside
  // a lock through the ClassLoaderData for profiling
  // Redefined scratch classes are on the list and need to be cleaned
  if (!is_loaded() && !is_scratch_class()) {
    return;
  }

  int len = methods()->length();
  for (int index = 0; index < len; index++) {
    Method* m = methods()->at(index);
    assert(m->is_method(), "must be method");
    f(m);
  }
}


void InstanceKlass::do_local_static_fields(FieldClosure* cl) {
  for (JavaFieldStream fs(this); !fs.done(); fs.next()) {
    if (fs.access_flags().is_static()) {
      fieldDescriptor& fd = fs.field_descriptor();
      cl->do_field(&fd);
    }
  }
}


void InstanceKlass::do_local_static_fields(void f(fieldDescriptor*, Handle, TRAPS), Handle mirror, TRAPS) {
  for (JavaFieldStream fs(this); !fs.done(); fs.next()) {
    if (fs.access_flags().is_static()) {
      fieldDescriptor& fd = fs.field_descriptor();
      f(&fd, mirror, CHECK);
    }
  }
}

void InstanceKlass::do_nonstatic_fields(FieldClosure* cl) {
  InstanceKlass* super = superklass();
  if (super != nullptr) {
    super->do_nonstatic_fields(cl);
  }
  fieldDescriptor fd;
  int length = java_fields_count();
  for (int i = 0; i < length; i += 1) {
    fd.reinitialize(this, i);
    if (!fd.is_static()) {
      cl->do_field(&fd);
    }
  }
}

// first in Pair is offset, second is index.
static int compare_fields_by_offset(Pair<int,int>* a, Pair<int,int>* b) {
  return a->first - b->first;
}

void InstanceKlass::print_nonstatic_fields(FieldClosure* cl) {
  InstanceKlass* super = superklass();
  if (super != nullptr) {
    super->print_nonstatic_fields(cl);
  }
  ResourceMark rm;
  fieldDescriptor fd;
  // In DebugInfo nonstatic fields are sorted by offset.
  GrowableArray<Pair<int,int> > fields_sorted;
  int i = 0;
  for (AllFieldStream fs(this); !fs.done(); fs.next()) {
    if (!fs.access_flags().is_static()) {
      fd = fs.field_descriptor();
      Pair<int,int> f(fs.offset(), fs.index());
      fields_sorted.push(f);
      i++;
    }
  }
  if (i > 0) {
    int length = i;
    assert(length == fields_sorted.length(), "duh");
    fields_sorted.sort(compare_fields_by_offset);
    for (int i = 0; i < length; i++) {
      fd.reinitialize(this, fields_sorted.at(i).second);
      assert(!fd.is_static() && fd.offset() == fields_sorted.at(i).first, "only nonstatic fields");
      cl->do_field(&fd);
    }
  }
}

#ifdef ASSERT
static int linear_search(const Array<Method*>* methods,
                         const Symbol* name,
                         const Symbol* signature) {
  const int len = methods->length();
  for (int index = 0; index < len; index++) {
    const Method* const m = methods->at(index);
    assert(m->is_method(), "must be method");
    if (m->signature() == signature && m->name() == name) {
       return index;
    }
  }
  return -1;
}
#endif

bool InstanceKlass::_disable_method_binary_search = false;

NOINLINE int linear_search(const Array<Method*>* methods, const Symbol* name) {
  int len = methods->length();
  int l = 0;
  int h = len - 1;
  while (l <= h) {
    Method* m = methods->at(l);
    if (m->name() == name) {
      return l;
    }
    l++;
  }
  return -1;
}

inline int InstanceKlass::quick_search(const Array<Method*>* methods, const Symbol* name) {
  if (_disable_method_binary_search) {
    assert(CDSConfig::is_dumping_dynamic_archive(), "must be");
    // At the final stage of dynamic dumping, the methods array may not be sorted
    // by ascending addresses of their names, so we can't use binary search anymore.
    // However, methods with the same name are still laid out consecutively inside the
    // methods array, so let's look for the first one that matches.
    return linear_search(methods, name);
  }

  int len = methods->length();
  int l = 0;
  int h = len - 1;

  // methods are sorted by ascending addresses of their names, so do binary search
  while (l <= h) {
    int mid = (l + h) >> 1;
    Method* m = methods->at(mid);
    assert(m->is_method(), "must be method");
    int res = m->name()->fast_compare(name);
    if (res == 0) {
      return mid;
    } else if (res < 0) {
      l = mid + 1;
    } else {
      h = mid - 1;
    }
  }
  return -1;
}

// find_method looks up the name/signature in the local methods array
Method* InstanceKlass::find_method(const Symbol* name,
                                   const Symbol* signature) const {
  return find_method_impl(name, signature,
                          OverpassLookupMode::find,
                          StaticLookupMode::find,
                          PrivateLookupMode::find);
}

Method* InstanceKlass::find_method_impl(const Symbol* name,
                                        const Symbol* signature,
                                        OverpassLookupMode overpass_mode,
                                        StaticLookupMode static_mode,
                                        PrivateLookupMode private_mode) const {
  return InstanceKlass::find_method_impl(methods(),
                                         name,
                                         signature,
                                         overpass_mode,
                                         static_mode,
                                         private_mode);
}

// find_instance_method looks up the name/signature in the local methods array
// and skips over static methods
Method* InstanceKlass::find_instance_method(const Array<Method*>* methods,
                                            const Symbol* name,
                                            const Symbol* signature,
                                            PrivateLookupMode private_mode) {
  Method* const meth = InstanceKlass::find_method_impl(methods,
                                                 name,
                                                 signature,
                                                 OverpassLookupMode::find,
                                                 StaticLookupMode::skip,
                                                 private_mode);
  assert(((meth == nullptr) || !meth->is_static()),
    "find_instance_method should have skipped statics");
  return meth;
}

// find_instance_method looks up the name/signature in the local methods array
// and skips over static methods
Method* InstanceKlass::find_instance_method(const Symbol* name,
                                            const Symbol* signature,
                                            PrivateLookupMode private_mode) const {
  return InstanceKlass::find_instance_method(methods(), name, signature, private_mode);
}

// Find looks up the name/signature in the local methods array
// and filters on the overpass, static and private flags
// This returns the first one found
// note that the local methods array can have up to one overpass, one static
// and one instance (private or not) with the same name/signature
Method* InstanceKlass::find_local_method(const Symbol* name,
                                         const Symbol* signature,
                                         OverpassLookupMode overpass_mode,
                                         StaticLookupMode static_mode,
                                         PrivateLookupMode private_mode) const {
  return InstanceKlass::find_method_impl(methods(),
                                         name,
                                         signature,
                                         overpass_mode,
                                         static_mode,
                                         private_mode);
}

// Find looks up the name/signature in the local methods array
// and filters on the overpass, static and private flags
// This returns the first one found
// note that the local methods array can have up to one overpass, one static
// and one instance (private or not) with the same name/signature
Method* InstanceKlass::find_local_method(const Array<Method*>* methods,
                                         const Symbol* name,
                                         const Symbol* signature,
                                         OverpassLookupMode overpass_mode,
                                         StaticLookupMode static_mode,
                                         PrivateLookupMode private_mode) {
  return InstanceKlass::find_method_impl(methods,
                                         name,
                                         signature,
                                         overpass_mode,
                                         static_mode,
                                         private_mode);
}

Method* InstanceKlass::find_method(const Array<Method*>* methods,
                                   const Symbol* name,
                                   const Symbol* signature) {
  return InstanceKlass::find_method_impl(methods,
                                         name,
                                         signature,
                                         OverpassLookupMode::find,
                                         StaticLookupMode::find,
                                         PrivateLookupMode::find);
}

Method* InstanceKlass::find_method_impl(const Array<Method*>* methods,
                                        const Symbol* name,
                                        const Symbol* signature,
                                        OverpassLookupMode overpass_mode,
                                        StaticLookupMode static_mode,
                                        PrivateLookupMode private_mode) {
  int hit = find_method_index(methods, name, signature, overpass_mode, static_mode, private_mode);
  return hit >= 0 ? methods->at(hit): nullptr;
}

// true if method matches signature and conforms to skipping_X conditions.
static bool method_matches(const Method* m,
                           const Symbol* signature,
                           bool skipping_overpass,
                           bool skipping_static,
                           bool skipping_private) {
  return ((m->signature() == signature) &&
    (!skipping_overpass || !m->is_overpass()) &&
    (!skipping_static || !m->is_static()) &&
    (!skipping_private || !m->is_private()));
}

// Used directly for default_methods to find the index into the
// default_vtable_indices, and indirectly by find_method
// find_method_index looks in the local methods array to return the index
// of the matching name/signature. If, overpass methods are being ignored,
// the search continues to find a potential non-overpass match.  This capability
// is important during method resolution to prefer a static method, for example,
// over an overpass method.
// There is the possibility in any _method's array to have the same name/signature
// for a static method, an overpass method and a local instance method
// To correctly catch a given method, the search criteria may need
// to explicitly skip the other two. For local instance methods, it
// is often necessary to skip private methods
int InstanceKlass::find_method_index(const Array<Method*>* methods,
                                     const Symbol* name,
                                     const Symbol* signature,
                                     OverpassLookupMode overpass_mode,
                                     StaticLookupMode static_mode,
                                     PrivateLookupMode private_mode) {
  const bool skipping_overpass = (overpass_mode == OverpassLookupMode::skip);
  const bool skipping_static = (static_mode == StaticLookupMode::skip);
  const bool skipping_private = (private_mode == PrivateLookupMode::skip);
  const int hit = quick_search(methods, name);
  if (hit != -1) {
    const Method* const m = methods->at(hit);

    // Do linear search to find matching signature.  First, quick check
    // for common case, ignoring overpasses if requested.
    if (method_matches(m, signature, skipping_overpass, skipping_static, skipping_private)) {
      return hit;
    }

    // search downwards through overloaded methods
    int i;
    for (i = hit - 1; i >= 0; --i) {
        const Method* const m = methods->at(i);
        assert(m->is_method(), "must be method");
        if (m->name() != name) {
          break;
        }
        if (method_matches(m, signature, skipping_overpass, skipping_static, skipping_private)) {
          return i;
        }
    }
    // search upwards
    for (i = hit + 1; i < methods->length(); ++i) {
        const Method* const m = methods->at(i);
        assert(m->is_method(), "must be method");
        if (m->name() != name) {
          break;
        }
        if (method_matches(m, signature, skipping_overpass, skipping_static, skipping_private)) {
          return i;
        }
    }
    // not found
#ifdef ASSERT
    const int index = (skipping_overpass || skipping_static || skipping_private) ? -1 :
      linear_search(methods, name, signature);
    assert(-1 == index, "binary search should have found entry %d", index);
#endif
  }
  return -1;
}

int InstanceKlass::find_method_by_name(const Symbol* name, int* end) const {
  return find_method_by_name(methods(), name, end);
}

int InstanceKlass::find_method_by_name(const Array<Method*>* methods,
                                       const Symbol* name,
                                       int* end_ptr) {
  assert(end_ptr != nullptr, "just checking");
  int start = quick_search(methods, name);
  int end = start + 1;
  if (start != -1) {
    while (start - 1 >= 0 && (methods->at(start - 1))->name() == name) --start;
    while (end < methods->length() && (methods->at(end))->name() == name) ++end;
    *end_ptr = end;
    return start;
  }
  return -1;
}

// uncached_lookup_method searches both the local class methods array and all
// superclasses methods arrays, skipping any overpass methods in superclasses,
// and possibly skipping private methods.
Method* InstanceKlass::uncached_lookup_method(const Symbol* name,
                                              const Symbol* signature,
                                              OverpassLookupMode overpass_mode,
                                              PrivateLookupMode private_mode) const {
  OverpassLookupMode overpass_local_mode = overpass_mode;
  const Klass* klass = this;
  while (klass != nullptr) {
    Method* const method = InstanceKlass::cast(klass)->find_method_impl(name,
                                                                        signature,
                                                                        overpass_local_mode,
                                                                        StaticLookupMode::find,
                                                                        private_mode);
    if (method != nullptr) {
      return method;
    }
    if (name == vmSymbols::object_initializer_name()) {
      break;  // <init> is never inherited
    }
    klass = klass->super();
    overpass_local_mode = OverpassLookupMode::skip;   // Always ignore overpass methods in superclasses
  }
  return nullptr;
}

#ifdef ASSERT
// search through class hierarchy and return true if this class or
// one of the superclasses was redefined
bool InstanceKlass::has_redefined_this_or_super() const {
  const Klass* klass = this;
  while (klass != nullptr) {
    if (InstanceKlass::cast(klass)->has_been_redefined()) {
      return true;
    }
    klass = klass->super();
  }
  return false;
}
#endif

// lookup a method in the default methods list then in all transitive interfaces
// Do NOT return private or static methods
Method* InstanceKlass::lookup_method_in_ordered_interfaces(Symbol* name,
                                                         Symbol* signature) const {
  Method* m = nullptr;
  if (default_methods() != nullptr) {
    m = find_method(default_methods(), name, signature);
  }
  // Look up interfaces
  if (m == nullptr) {
    m = lookup_method_in_all_interfaces(name, signature, DefaultsLookupMode::find);
  }
  return m;
}

// lookup a method in all the interfaces that this class implements
// Do NOT return private or static methods, new in JDK8 which are not externally visible
// They should only be found in the initial InterfaceMethodRef
Method* InstanceKlass::lookup_method_in_all_interfaces(Symbol* name,
                                                       Symbol* signature,
                                                       DefaultsLookupMode defaults_mode) const {
  Array<InstanceKlass*>* all_ifs = transitive_interfaces();
  int num_ifs = all_ifs->length();
  InstanceKlass *ik = nullptr;
  for (int i = 0; i < num_ifs; i++) {
    ik = all_ifs->at(i);
    Method* m = ik->lookup_method(name, signature);
    if (m != nullptr && m->is_public() && !m->is_static() &&
        ((defaults_mode != DefaultsLookupMode::skip) || !m->is_default_method())) {
      return m;
    }
  }
  return nullptr;
}

PrintClassClosure::PrintClassClosure(outputStream* st, bool verbose)
  :_st(st), _verbose(verbose) {
  ResourceMark rm;
  _st->print("%-18s  ", "KlassAddr");
  _st->print("%-4s  ", "Size");
  _st->print("%-20s  ", "State");
  _st->print("%-7s  ", "Flags");
  _st->print("%-5s  ", "ClassName");
  _st->cr();
}

void PrintClassClosure::do_klass(Klass* k)  {
  ResourceMark rm;
  // klass pointer
  _st->print(PTR_FORMAT "  ", p2i(k));
  // klass size
  _st->print("%4d  ", k->size());
  // initialization state
  if (k->is_instance_klass()) {
    _st->print("%-20s  ",InstanceKlass::cast(k)->init_state_name());
  } else {
    _st->print("%-20s  ","");
  }
  // misc flags(Changes should synced with ClassesDCmd::ClassesDCmd help doc)
  char buf[10];
  int i = 0;
  if (k->has_finalizer()) buf[i++] = 'F';
  if (k->is_instance_klass()) {
    InstanceKlass* ik = InstanceKlass::cast(k);
    if (ik->has_final_method()) buf[i++] = 'f';
    if (ik->is_rewritten()) buf[i++] = 'W';
    if (ik->is_contended()) buf[i++] = 'C';
    if (ik->has_been_redefined()) buf[i++] = 'R';
    if (ik->is_shared()) buf[i++] = 'S';
  }
  buf[i++] = '\0';
  _st->print("%-7s  ", buf);
  // klass name
  _st->print("%-5s  ", k->external_name());
  // end
  _st->cr();
  if (_verbose) {
    k->print_on(_st);
  }
}

/* jni_id_for for jfieldIds only */
JNIid* InstanceKlass::jni_id_for(int offset) {
  MutexLocker ml(JfieldIdCreation_lock);
  JNIid* probe = jni_ids() == nullptr ? nullptr : jni_ids()->find(offset);
  if (probe == nullptr) {
    // Allocate new static field identifier
    probe = new JNIid(this, offset, jni_ids());
    set_jni_ids(probe);
  }
  return probe;
}

u2 InstanceKlass::enclosing_method_data(int offset) const {
  const Array<jushort>* const inner_class_list = inner_classes();
  if (inner_class_list == nullptr) {
    return 0;
  }
  const int length = inner_class_list->length();
  if (length % inner_class_next_offset == 0) {
    return 0;
  }
  const int index = length - enclosing_method_attribute_size;
  assert(offset < enclosing_method_attribute_size, "invalid offset");
  return inner_class_list->at(index + offset);
}

void InstanceKlass::set_enclosing_method_indices(u2 class_index,
                                                 u2 method_index) {
  Array<jushort>* inner_class_list = inner_classes();
  assert (inner_class_list != nullptr, "_inner_classes list is not set up");
  int length = inner_class_list->length();
  if (length % inner_class_next_offset == enclosing_method_attribute_size) {
    int index = length - enclosing_method_attribute_size;
    inner_class_list->at_put(
      index + enclosing_method_class_index_offset, class_index);
    inner_class_list->at_put(
      index + enclosing_method_method_index_offset, method_index);
  }
}

jmethodID InstanceKlass::update_jmethod_id(jmethodID* jmeths, Method* method, int idnum) {
  if (method->is_old() && !method->is_obsolete()) {
    // If the method passed in is old (but not obsolete), use the current version.
    method = method_with_idnum((int)idnum);
    assert(method != nullptr, "old and but not obsolete, so should exist");
  }
  jmethodID new_id = Method::make_jmethod_id(class_loader_data(), method);
  Atomic::release_store(&jmeths[idnum + 1], new_id);
  return new_id;
}

// Lookup or create a jmethodID.
// This code is called by the VMThread and JavaThreads so the
// locking has to be done very carefully to avoid deadlocks
// and/or other cache consistency problems.
//
jmethodID InstanceKlass::get_jmethod_id(const methodHandle& method_h) {
  Method* method = method_h();
  int idnum = method->method_idnum();
  jmethodID* jmeths = methods_jmethod_ids_acquire();

  // We use a double-check locking idiom here because this cache is
  // performance sensitive. In the normal system, this cache only
  // transitions from null to non-null which is safe because we use
  // release_set_methods_jmethod_ids() to advertise the new cache.
  // A partially constructed cache should never be seen by a racing
  // thread. We also use release_store() to save a new jmethodID
  // in the cache so a partially constructed jmethodID should never be
  // seen either. Cache reads of existing jmethodIDs proceed without a
  // lock, but cache writes of a new jmethodID requires uniqueness and
  // creation of the cache itself requires no leaks so a lock is
  // acquired in those two cases.
  //
  // If the RedefineClasses() API has been used, then this cache grows
  // in the redefinition safepoint.

  if (jmeths == nullptr) {
    MutexLocker ml(JmethodIdCreation_lock, Mutex::_no_safepoint_check_flag);
    jmeths = methods_jmethod_ids_acquire();
    // Still null?
    if (jmeths == nullptr) {
      size_t size = idnum_allocated_count();
      assert(size > (size_t)idnum, "should already have space");
      jmeths = NEW_C_HEAP_ARRAY(jmethodID, size + 1, mtClass);
      memset(jmeths, 0, (size + 1) * sizeof(jmethodID));
      // cache size is stored in element[0], other elements offset by one
      jmeths[0] = (jmethodID)size;
      jmethodID new_id = update_jmethod_id(jmeths, method, idnum);

      // publish jmeths
      release_set_methods_jmethod_ids(jmeths);
      return new_id;
    }
  }

  jmethodID id = Atomic::load_acquire(&jmeths[idnum + 1]);
  if (id == nullptr) {
    MutexLocker ml(JmethodIdCreation_lock, Mutex::_no_safepoint_check_flag);
    id = jmeths[idnum + 1];
    // Still null?
    if (id == nullptr) {
      return update_jmethod_id(jmeths, method, idnum);
    }
  }
  return id;
}

void InstanceKlass::update_methods_jmethod_cache() {
  assert(SafepointSynchronize::is_at_safepoint(), "only called at safepoint");
  jmethodID* cache = _methods_jmethod_ids;
  if (cache != nullptr) {
    size_t size = idnum_allocated_count();
    size_t old_size = (size_t)cache[0];
    if (old_size < size + 1) {
      // Allocate a larger one and copy entries to the new one.
      // They've already been updated to point to new methods where applicable (i.e., not obsolete).
      jmethodID* new_cache = NEW_C_HEAP_ARRAY(jmethodID, size + 1, mtClass);
      memset(new_cache, 0, (size + 1) * sizeof(jmethodID));
      // The cache size is stored in element[0]; the other elements are offset by one.
      new_cache[0] = (jmethodID)size;

      for (int i = 1; i <= (int)old_size; i++) {
        new_cache[i] = cache[i];
      }
      _methods_jmethod_ids = new_cache;
      FREE_C_HEAP_ARRAY(jmethodID, cache);
    }
  }
}

// Figure out how many jmethodIDs haven't been allocated, and make
// sure space for them is pre-allocated.  This makes getting all
// method ids much, much faster with classes with more than 8
// methods, and has a *substantial* effect on performance with jvmti
// code that loads all jmethodIDs for all classes.
void InstanceKlass::ensure_space_for_methodids(int start_offset) {
  int new_jmeths = 0;
  int length = methods()->length();
  for (int index = start_offset; index < length; index++) {
    Method* m = methods()->at(index);
    jmethodID id = m->find_jmethod_id_or_null();
    if (id == nullptr) {
      new_jmeths++;
    }
  }
  if (new_jmeths != 0) {
    Method::ensure_jmethod_ids(class_loader_data(), new_jmeths);
  }
}

// Lookup a jmethodID, null if not found.  Do no blocking, no allocations, no handles
jmethodID InstanceKlass::jmethod_id_or_null(Method* method) {
  int idnum = method->method_idnum();
  jmethodID* jmeths = methods_jmethod_ids_acquire();
  return (jmeths != nullptr) ? jmeths[idnum + 1] : nullptr;
}

inline DependencyContext InstanceKlass::dependencies() {
  DependencyContext dep_context(&_dep_context, &_dep_context_last_cleaned);
  return dep_context;
}

void InstanceKlass::mark_dependent_nmethods(DeoptimizationScope* deopt_scope, KlassDepChange& changes) {
  dependencies().mark_dependent_nmethods(deopt_scope, changes);
}

void InstanceKlass::add_dependent_nmethod(nmethod* nm) {
  dependencies().add_dependent_nmethod(nm);
}

void InstanceKlass::clean_dependency_context() {
  dependencies().clean_unloading_dependents();
}

#ifndef PRODUCT
void InstanceKlass::print_dependent_nmethods(bool verbose) {
  dependencies().print_dependent_nmethods(verbose);
}

bool InstanceKlass::is_dependent_nmethod(nmethod* nm) {
  return dependencies().is_dependent_nmethod(nm);
}
#endif //PRODUCT

void InstanceKlass::clean_weak_instanceklass_links() {
  clean_implementors_list();
  clean_method_data();
}

void InstanceKlass::clean_implementors_list() {
  assert(is_loader_alive(), "this klass should be live");
  if (is_interface()) {
    assert (ClassUnloading, "only called for ClassUnloading");
    for (;;) {
      // Use load_acquire due to competing with inserts
      InstanceKlass* volatile* iklass = adr_implementor();
      assert(iklass != nullptr, "Klass must not be null");
      InstanceKlass* impl = Atomic::load_acquire(iklass);
      if (impl != nullptr && !impl->is_loader_alive()) {
        // null this field, might be an unloaded instance klass or null
        if (Atomic::cmpxchg(iklass, impl, (InstanceKlass*)nullptr) == impl) {
          // Successfully unlinking implementor.
          if (log_is_enabled(Trace, class, unload)) {
            ResourceMark rm;
            log_trace(class, unload)("unlinking class (implementor): %s", impl->external_name());
          }
          return;
        }
      } else {
        return;
      }
    }
  }
}

void InstanceKlass::clean_method_data() {
  for (int m = 0; m < methods()->length(); m++) {
    MethodData* mdo = methods()->at(m)->method_data();
    if (mdo != nullptr) {
      mdo->clean_method_data(/*always_clean*/false);
    }
  }
}

void InstanceKlass::metaspace_pointers_do(MetaspaceClosure* it) {
  Klass::metaspace_pointers_do(it);

  if (log_is_enabled(Trace, cds)) {
    ResourceMark rm;
    log_trace(cds)("Iter(InstanceKlass): %p (%s)", this, external_name());
  }

  it->push(&_annotations);
  it->push((Klass**)&_array_klasses);
  if (!is_rewritten()) {
    it->push(&_constants, MetaspaceClosure::_writable);
  } else {
    it->push(&_constants);
  }
  it->push(&_inner_classes);
#if INCLUDE_JVMTI
  it->push(&_previous_versions);
#endif
#if INCLUDE_CDS
  // For "old" classes with methods containing the jsr bytecode, the _methods array will
  // be rewritten during runtime (see Rewriter::rewrite_jsrs()) but they cannot be safely
  // checked here with ByteCodeStream. All methods that can't be verified are made writable.
  // The length check on the _methods is necessary because classes which don't have any
  // methods share the Universe::_the_empty_method_array which is in the RO region.
  if (_methods != nullptr && _methods->length() > 0 && !can_be_verified_at_dumptime()) {
    // To handle jsr bytecode, new Method* maybe stored into _methods
    it->push(&_methods, MetaspaceClosure::_writable);
  } else {
#endif
    it->push(&_methods);
#if INCLUDE_CDS
  }
#endif
  it->push(&_default_methods);
  it->push(&_local_interfaces);
  it->push(&_transitive_interfaces);
  it->push(&_method_ordering);
  if (!is_rewritten()) {
    it->push(&_default_vtable_indices, MetaspaceClosure::_writable);
  } else {
    it->push(&_default_vtable_indices);
  }

  it->push(&_fieldinfo_stream);
  // _fields_status might be written into by Rewriter::scan_method() -> fd.set_has_initialized_final_update()
  it->push(&_fields_status, MetaspaceClosure::_writable);

  if (itable_length() > 0) {
    itableOffsetEntry* ioe = (itableOffsetEntry*)start_of_itable();
    int method_table_offset_in_words = ioe->offset()/wordSize;
    int itable_offset_in_words = (int)(start_of_itable() - (intptr_t*)this);

    int nof_interfaces = (method_table_offset_in_words - itable_offset_in_words)
                         / itableOffsetEntry::size();

    for (int i = 0; i < nof_interfaces; i ++, ioe ++) {
      if (ioe->interface_klass() != nullptr) {
        it->push(ioe->interface_klass_addr());
        itableMethodEntry* ime = ioe->first_method_entry(this);
        int n = klassItable::method_count_for_interface(ioe->interface_klass());
        for (int index = 0; index < n; index ++) {
          it->push(ime[index].method_addr());
        }
      }
    }
  }

  it->push(&_nest_members);
  it->push(&_permitted_subclasses);
  it->push(&_loadable_descriptors);
  it->push(&_record_components);
<<<<<<< HEAD
  if(_multifield_info != NULL) {
    it->push(&_multifield_info);
  }

  it->push(&_inline_type_field_klasses, MetaspaceClosure::_writable);
  it->push(&_null_marker_offsets);
=======
  it->push(&_inline_layout_info_array, MetaspaceClosure::_writable);
>>>>>>> 265189e2
}

#if INCLUDE_CDS
void InstanceKlass::remove_unshareable_info() {

  if (is_linked()) {
    assert(can_be_verified_at_dumptime(), "must be");
    // Remember this so we can avoid walking the hierarchy at runtime.
    set_verified_at_dump_time();
  }

  Klass::remove_unshareable_info();

  if (SystemDictionaryShared::has_class_failed_verification(this)) {
    // Classes are attempted to link during dumping and may fail,
    // but these classes are still in the dictionary and class list in CLD.
    // If the class has failed verification, there is nothing else to remove.
    return;
  }

  // Reset to the 'allocated' state to prevent any premature accessing to
  // a shared class at runtime while the class is still being loaded and
  // restored. A class' init_state is set to 'loaded' at runtime when it's
  // being added to class hierarchy (see InstanceKlass:::add_to_hierarchy()).
  _init_state = allocated;

  { // Otherwise this needs to take out the Compile_lock.
    assert(SafepointSynchronize::is_at_safepoint(), "only called at safepoint");
    init_implementor();
  }

  // Call remove_unshareable_info() on other objects that belong to this class, except
  // for constants()->remove_unshareable_info(), which is called in a separate pass in
  // ArchiveBuilder::make_klasses_shareable(),

  for (int i = 0; i < methods()->length(); i++) {
    Method* m = methods()->at(i);
    m->remove_unshareable_info();
  }

  // do array classes also.
  if (array_klasses() != nullptr) {
    array_klasses()->remove_unshareable_info();
  }

  // These are not allocated from metaspace. They are safe to set to nullptr.
  _source_debug_extension = nullptr;
  _dep_context = nullptr;
  _osr_nmethods_head = nullptr;
#if INCLUDE_JVMTI
  _breakpoints = nullptr;
  _previous_versions = nullptr;
  _cached_class_file = nullptr;
  _jvmti_cached_class_field_map = nullptr;
#endif

  _init_thread = nullptr;
  _methods_jmethod_ids = nullptr;
  _jni_ids = nullptr;
  _oop_map_cache = nullptr;
  // clear _nest_host to ensure re-load at runtime
  _nest_host = nullptr;
  init_shared_package_entry();
  _dep_context_last_cleaned = 0;

  remove_unshareable_flags();
}

void InstanceKlass::remove_unshareable_flags() {
  // clear all the flags/stats that shouldn't be in the archived version
  assert(!is_scratch_class(), "must be");
  assert(!has_been_redefined(), "must be");
#if INCLUDE_JVMTI
  set_is_being_redefined(false);
#endif
  set_has_resolved_methods(false);
}

void InstanceKlass::remove_java_mirror() {
  Klass::remove_java_mirror();

  // do array classes also.
  if (array_klasses() != nullptr) {
    array_klasses()->remove_java_mirror();
  }
}

void InstanceKlass::init_shared_package_entry() {
  assert(CDSConfig::is_dumping_archive(), "must be");
#if !INCLUDE_CDS_JAVA_HEAP
  _package_entry = nullptr;
#else
  if (CDSConfig::is_dumping_full_module_graph()) {
    if (is_shared_unregistered_class()) {
      _package_entry = nullptr;
    } else {
      _package_entry = PackageEntry::get_archived_entry(_package_entry);
    }
  } else if (CDSConfig::is_dumping_dynamic_archive() &&
             CDSConfig::is_using_full_module_graph() &&
             MetaspaceShared::is_in_shared_metaspace(_package_entry)) {
    // _package_entry is an archived package in the base archive. Leave it as is.
  } else {
    _package_entry = nullptr;
  }
  ArchivePtrMarker::mark_pointer((address**)&_package_entry);
#endif
}

void InstanceKlass::compute_has_loops_flag_for_methods() {
  Array<Method*>* methods = this->methods();
  for (int index = 0; index < methods->length(); ++index) {
    Method* m = methods->at(index);
    if (!m->is_overpass()) { // work around JDK-8305771
      m->compute_has_loops_flag();
    }
  }
}

void InstanceKlass::restore_unshareable_info(ClassLoaderData* loader_data, Handle protection_domain,
                                             PackageEntry* pkg_entry, TRAPS) {
  // InstanceKlass::add_to_hierarchy() sets the init_state to loaded
  // before the InstanceKlass is added to the SystemDictionary. Make
  // sure the current state is <loaded.
  assert(!is_loaded(), "invalid init state");
  assert(!shared_loading_failed(), "Must not try to load failed class again");
  set_package(loader_data, pkg_entry, CHECK);
  Klass::restore_unshareable_info(loader_data, protection_domain, CHECK);

  if (is_inline_klass()) {
    InlineKlass::cast(this)->initialize_calling_convention(CHECK);
  }

  Array<Method*>* methods = this->methods();
  int num_methods = methods->length();
  for (int index = 0; index < num_methods; ++index) {
    methods->at(index)->restore_unshareable_info(CHECK);
  }
#if INCLUDE_JVMTI
  if (JvmtiExport::has_redefined_a_class()) {
    // Reinitialize vtable because RedefineClasses may have changed some
    // entries in this vtable for super classes so the CDS vtable might
    // point to old or obsolete entries.  RedefineClasses doesn't fix up
    // vtables in the shared system dictionary, only the main one.
    // It also redefines the itable too so fix that too.
    // First fix any default methods that point to a super class that may
    // have been redefined.
    bool trace_name_printed = false;
    adjust_default_methods(&trace_name_printed);
    vtable().initialize_vtable();
    itable().initialize_itable();
  }
#endif

  // restore constant pool resolved references
  constants()->restore_unshareable_info(CHECK);

  if (array_klasses() != nullptr) {
    // To get a consistent list of classes we need MultiArray_lock to ensure
    // array classes aren't observed while they are being restored.
    RecursiveLocker rl(MultiArray_lock, THREAD);
    assert(this == ObjArrayKlass::cast(array_klasses())->bottom_klass(), "sanity");
    // Array classes have null protection domain.
    // --> see ArrayKlass::complete_create_array_klass()
    array_klasses()->restore_unshareable_info(class_loader_data(), Handle(), CHECK);
  }

  // Initialize @ValueBased class annotation if not already set in the archived klass.
  if (DiagnoseSyncOnValueBasedClasses && has_value_based_class_annotation() && !is_value_based()) {
    set_is_value_based();
  }
}

// Check if a class or any of its supertypes has a version older than 50.
// CDS will not perform verification of old classes during dump time because
// without changing the old verifier, the verification constraint cannot be
// retrieved during dump time.
// Verification of archived old classes will be performed during run time.
bool InstanceKlass::can_be_verified_at_dumptime() const {
  if (MetaspaceShared::is_in_shared_metaspace(this)) {
    // This is a class that was dumped into the base archive, so we know
    // it was verified at dump time.
    return true;
  }
  if (major_version() < 50 /*JAVA_6_VERSION*/) {
    return false;
  }
  if (java_super() != nullptr && !java_super()->can_be_verified_at_dumptime()) {
    return false;
  }
  Array<InstanceKlass*>* interfaces = local_interfaces();
  int len = interfaces->length();
  for (int i = 0; i < len; i++) {
    if (!interfaces->at(i)->can_be_verified_at_dumptime()) {
      return false;
    }
  }
  return true;
}
#endif // INCLUDE_CDS

#if INCLUDE_JVMTI
static void clear_all_breakpoints(Method* m) {
  m->clear_all_breakpoints();
}
#endif

void InstanceKlass::unload_class(InstanceKlass* ik) {

  if (ik->is_scratch_class()) {
    assert(ik->dependencies().is_empty(), "dependencies should be empty for scratch classes");
    return;
  }
  assert(ik->is_loaded(), "class should be loaded " PTR_FORMAT, p2i(ik));

  // Release dependencies.
  ik->dependencies().remove_all_dependents();

  // notify the debugger
  if (JvmtiExport::should_post_class_unload()) {
    JvmtiExport::post_class_unload(ik);
  }

  // notify ClassLoadingService of class unload
  ClassLoadingService::notify_class_unloaded(ik);

  SystemDictionaryShared::handle_class_unloading(ik);

  if (log_is_enabled(Info, class, unload)) {
    ResourceMark rm;
    log_info(class, unload)("unloading class %s " PTR_FORMAT, ik->external_name(), p2i(ik));
  }

  Events::log_class_unloading(Thread::current(), ik);

#if INCLUDE_JFR
  assert(ik != nullptr, "invariant");
  EventClassUnload event;
  event.set_unloadedClass(ik);
  event.set_definingClassLoader(ik->class_loader_data());
  event.commit();
#endif
}

static void method_release_C_heap_structures(Method* m) {
  m->release_C_heap_structures();
}

// Called also by InstanceKlass::deallocate_contents, with false for release_sub_metadata.
void InstanceKlass::release_C_heap_structures(bool release_sub_metadata) {
  // Clean up C heap
  Klass::release_C_heap_structures();

  // Deallocate and call destructors for MDO mutexes
  if (release_sub_metadata) {
    methods_do(method_release_C_heap_structures);
  }

  // Deallocate oop map cache
  if (_oop_map_cache != nullptr) {
    delete _oop_map_cache;
    _oop_map_cache = nullptr;
  }

  // Deallocate JNI identifiers for jfieldIDs
  JNIid::deallocate(jni_ids());
  set_jni_ids(nullptr);

  jmethodID* jmeths = methods_jmethod_ids_acquire();
  if (jmeths != nullptr) {
    release_set_methods_jmethod_ids(nullptr);
    FreeHeap(jmeths);
  }

  assert(_dep_context == nullptr,
         "dependencies should already be cleaned");

#if INCLUDE_JVMTI
  // Deallocate breakpoint records
  if (breakpoints() != nullptr) {
    methods_do(clear_all_breakpoints);
    assert(breakpoints() == nullptr, "should have cleared breakpoints");
  }

  // deallocate the cached class file
  if (_cached_class_file != nullptr) {
    os::free(_cached_class_file);
    _cached_class_file = nullptr;
  }
#endif

  FREE_C_HEAP_ARRAY(char, _source_debug_extension);

  if (release_sub_metadata) {
    constants()->release_C_heap_structures();
  }
}

// The constant pool is on stack if any of the methods are executing or
// referenced by handles.
bool InstanceKlass::on_stack() const {
  return _constants->on_stack();
}

Symbol* InstanceKlass::source_file_name() const               { return _constants->source_file_name(); }
u2 InstanceKlass::source_file_name_index() const              { return _constants->source_file_name_index(); }
void InstanceKlass::set_source_file_name_index(u2 sourcefile_index) { _constants->set_source_file_name_index(sourcefile_index); }

// minor and major version numbers of class file
u2 InstanceKlass::minor_version() const                 { return _constants->minor_version(); }
void InstanceKlass::set_minor_version(u2 minor_version) { _constants->set_minor_version(minor_version); }
u2 InstanceKlass::major_version() const                 { return _constants->major_version(); }
void InstanceKlass::set_major_version(u2 major_version) { _constants->set_major_version(major_version); }

InstanceKlass* InstanceKlass::get_klass_version(int version) {
  for (InstanceKlass* ik = this; ik != nullptr; ik = ik->previous_versions()) {
    if (ik->constants()->version() == version) {
      return ik;
    }
  }
  return nullptr;
}

void InstanceKlass::set_source_debug_extension(const char* array, int length) {
  if (array == nullptr) {
    _source_debug_extension = nullptr;
  } else {
    // Adding one to the attribute length in order to store a null terminator
    // character could cause an overflow because the attribute length is
    // already coded with an u4 in the classfile, but in practice, it's
    // unlikely to happen.
    assert((length+1) > length, "Overflow checking");
    char* sde = NEW_C_HEAP_ARRAY(char, (length + 1), mtClass);
    for (int i = 0; i < length; i++) {
      sde[i] = array[i];
    }
    sde[length] = '\0';
    _source_debug_extension = sde;
  }
}

Symbol* InstanceKlass::generic_signature() const                   { return _constants->generic_signature(); }
u2 InstanceKlass::generic_signature_index() const                  { return _constants->generic_signature_index(); }
void InstanceKlass::set_generic_signature_index(u2 sig_index)      { _constants->set_generic_signature_index(sig_index); }

const char* InstanceKlass::signature_name() const {
  return signature_name_of_carrier(JVM_SIGNATURE_CLASS);
}

const char* InstanceKlass::signature_name_of_carrier(char c) const {
  // Get the internal name as a c string
  const char* src = (const char*) (name()->as_C_string());
  const int src_length = (int)strlen(src);

  char* dest = NEW_RESOURCE_ARRAY(char, src_length + 3);

  // Add L or Q as type indicator
  int dest_index = 0;
  dest[dest_index++] = c;

  // Add the actual class name
  for (int src_index = 0; src_index < src_length; ) {
    dest[dest_index++] = src[src_index++];
  }

  if (is_hidden()) { // Replace the last '+' with a '.'.
    for (int index = (int)src_length; index > 0; index--) {
      if (dest[index] == '+') {
        dest[index] = JVM_SIGNATURE_DOT;
        break;
      }
    }
  }

  // Add the semicolon and the null
  dest[dest_index++] = JVM_SIGNATURE_ENDCLASS;
  dest[dest_index] = '\0';
  return dest;
}

ModuleEntry* InstanceKlass::module() const {
  if (is_hidden() &&
      in_unnamed_package() &&
      class_loader_data()->has_class_mirror_holder()) {
    // For a non-strong hidden class defined to an unnamed package,
    // its (class held) CLD will not have an unnamed module created for it.
    // Two choices to find the correct ModuleEntry:
    // 1. If hidden class is within a nest, use nest host's module
    // 2. Find the unnamed module off from the class loader
    // For now option #2 is used since a nest host is not set until
    // after the instance class is created in jvm_lookup_define_class().
    if (class_loader_data()->is_boot_class_loader_data()) {
      return ClassLoaderData::the_null_class_loader_data()->unnamed_module();
    } else {
      oop module = java_lang_ClassLoader::unnamedModule(class_loader_data()->class_loader());
      assert(java_lang_Module::is_instance(module), "Not an instance of java.lang.Module");
      return java_lang_Module::module_entry(module);
    }
  }

  // Class is in a named package
  if (!in_unnamed_package()) {
    return _package_entry->module();
  }

  // Class is in an unnamed package, return its loader's unnamed module
  return class_loader_data()->unnamed_module();
}

void InstanceKlass::set_package(ClassLoaderData* loader_data, PackageEntry* pkg_entry, TRAPS) {

  // ensure java/ packages only loaded by boot or platform builtin loaders
  // not needed for shared class since CDS does not archive prohibited classes.
  if (!is_shared()) {
    check_prohibited_package(name(), loader_data, CHECK);
  }

  if (is_shared() && _package_entry != nullptr) {
    if (CDSConfig::is_using_full_module_graph() && _package_entry == pkg_entry) {
      // we can use the saved package
      assert(MetaspaceShared::is_in_shared_metaspace(_package_entry), "must be");
      return;
    } else {
      _package_entry = nullptr;
    }
  }

  // ClassLoader::package_from_class_name has already incremented the refcount of the symbol
  // it returns, so we need to decrement it when the current function exits.
  TempNewSymbol from_class_name =
      (pkg_entry != nullptr) ? nullptr : ClassLoader::package_from_class_name(name());

  Symbol* pkg_name;
  if (pkg_entry != nullptr) {
    pkg_name = pkg_entry->name();
  } else {
    pkg_name = from_class_name;
  }

  if (pkg_name != nullptr && loader_data != nullptr) {

    // Find in class loader's package entry table.
    _package_entry = pkg_entry != nullptr ? pkg_entry : loader_data->packages()->lookup_only(pkg_name);

    // If the package name is not found in the loader's package
    // entry table, it is an indication that the package has not
    // been defined. Consider it defined within the unnamed module.
    if (_package_entry == nullptr) {

      if (!ModuleEntryTable::javabase_defined()) {
        // Before java.base is defined during bootstrapping, define all packages in
        // the java.base module.  If a non-java.base package is erroneously placed
        // in the java.base module it will be caught later when java.base
        // is defined by ModuleEntryTable::verify_javabase_packages check.
        assert(ModuleEntryTable::javabase_moduleEntry() != nullptr, JAVA_BASE_NAME " module is null");
        _package_entry = loader_data->packages()->create_entry_if_absent(pkg_name, ModuleEntryTable::javabase_moduleEntry());
      } else {
        assert(loader_data->unnamed_module() != nullptr, "unnamed module is null");
        _package_entry = loader_data->packages()->create_entry_if_absent(pkg_name, loader_data->unnamed_module());
      }

      // A package should have been successfully created
      DEBUG_ONLY(ResourceMark rm(THREAD));
      assert(_package_entry != nullptr, "Package entry for class %s not found, loader %s",
             name()->as_C_string(), loader_data->loader_name_and_id());
    }

    if (log_is_enabled(Debug, module)) {
      ResourceMark rm(THREAD);
      ModuleEntry* m = _package_entry->module();
      log_trace(module)("Setting package: class: %s, package: %s, loader: %s, module: %s",
                        external_name(),
                        pkg_name->as_C_string(),
                        loader_data->loader_name_and_id(),
                        (m->is_named() ? m->name()->as_C_string() : UNNAMED_MODULE));
    }
  } else {
    ResourceMark rm(THREAD);
    log_trace(module)("Setting package: class: %s, package: unnamed, loader: %s, module: %s",
                      external_name(),
                      (loader_data != nullptr) ? loader_data->loader_name_and_id() : "null",
                      UNNAMED_MODULE);
  }
}

// Function set_classpath_index ensures that for a non-null _package_entry
// of the InstanceKlass, the entry is in the boot loader's package entry table.
// It then sets the classpath_index in the package entry record.
//
// The classpath_index field is used to find the entry on the boot loader class
// path for packages with classes loaded by the boot loader from -Xbootclasspath/a
// in an unnamed module.  It is also used to indicate (for all packages whose
// classes are loaded by the boot loader) that at least one of the package's
// classes has been loaded.
void InstanceKlass::set_classpath_index(s2 path_index) {
  if (_package_entry != nullptr) {
    DEBUG_ONLY(PackageEntryTable* pkg_entry_tbl = ClassLoaderData::the_null_class_loader_data()->packages();)
    assert(pkg_entry_tbl->lookup_only(_package_entry->name()) == _package_entry, "Should be same");
    assert(path_index != -1, "Unexpected classpath_index");
    _package_entry->set_classpath_index(path_index);
  }
}

// different versions of is_same_class_package

bool InstanceKlass::is_same_class_package(const Klass* class2) const {
  oop classloader1 = this->class_loader();
  PackageEntry* classpkg1 = this->package();
  if (class2->is_objArray_klass()) {
    class2 = ObjArrayKlass::cast(class2)->bottom_klass();
  }

  oop classloader2;
  PackageEntry* classpkg2;
  if (class2->is_instance_klass()) {
    classloader2 = class2->class_loader();
    classpkg2 = class2->package();
  } else {
    assert(class2->is_typeArray_klass(), "should be type array");
    classloader2 = nullptr;
    classpkg2 = nullptr;
  }

  // Same package is determined by comparing class loader
  // and package entries. Both must be the same. This rule
  // applies even to classes that are defined in the unnamed
  // package, they still must have the same class loader.
  if ((classloader1 == classloader2) && (classpkg1 == classpkg2)) {
    return true;
  }

  return false;
}

// return true if this class and other_class are in the same package. Classloader
// and classname information is enough to determine a class's package
bool InstanceKlass::is_same_class_package(oop other_class_loader,
                                          const Symbol* other_class_name) const {
  if (class_loader() != other_class_loader) {
    return false;
  }
  if (name()->fast_compare(other_class_name) == 0) {
     return true;
  }

  {
    ResourceMark rm;

    bool bad_class_name = false;
    TempNewSymbol other_pkg = ClassLoader::package_from_class_name(other_class_name, &bad_class_name);
    if (bad_class_name) {
      return false;
    }
    // Check that package_from_class_name() returns null, not "", if there is no package.
    assert(other_pkg == nullptr || other_pkg->utf8_length() > 0, "package name is empty string");

    const Symbol* const this_package_name =
      this->package() != nullptr ? this->package()->name() : nullptr;

    if (this_package_name == nullptr || other_pkg == nullptr) {
      // One of the two doesn't have a package.  Only return true if the other
      // one also doesn't have a package.
      return this_package_name == other_pkg;
    }

    // Check if package is identical
    return this_package_name->fast_compare(other_pkg) == 0;
  }
}

static bool is_prohibited_package_slow(Symbol* class_name) {
  // Caller has ResourceMark
  int length;
  jchar* unicode = class_name->as_unicode(length);
  return (length >= 5 &&
          unicode[0] == 'j' &&
          unicode[1] == 'a' &&
          unicode[2] == 'v' &&
          unicode[3] == 'a' &&
          unicode[4] == '/');
}

// Only boot and platform class loaders can define classes in "java/" packages.
void InstanceKlass::check_prohibited_package(Symbol* class_name,
                                             ClassLoaderData* loader_data,
                                             TRAPS) {
  if (!loader_data->is_boot_class_loader_data() &&
      !loader_data->is_platform_class_loader_data() &&
      class_name != nullptr && class_name->utf8_length() >= 5) {
    ResourceMark rm(THREAD);
    bool prohibited;
    const u1* base = class_name->base();
    if ((base[0] | base[1] | base[2] | base[3] | base[4]) & 0x80) {
      prohibited = is_prohibited_package_slow(class_name);
    } else {
      char* name = class_name->as_C_string();
      prohibited = (strncmp(name, JAVAPKG, JAVAPKG_LEN) == 0 && name[JAVAPKG_LEN] == '/');
    }
    if (prohibited) {
      TempNewSymbol pkg_name = ClassLoader::package_from_class_name(class_name);
      assert(pkg_name != nullptr, "Error in parsing package name starting with 'java/'");
      char* name = pkg_name->as_C_string();
      const char* class_loader_name = loader_data->loader_name_and_id();
      StringUtils::replace_no_expand(name, "/", ".");
      const char* msg_text1 = "Class loader (instance of): ";
      const char* msg_text2 = " tried to load prohibited package name: ";
      size_t len = strlen(msg_text1) + strlen(class_loader_name) + strlen(msg_text2) + strlen(name) + 1;
      char* message = NEW_RESOURCE_ARRAY_IN_THREAD(THREAD, char, len);
      jio_snprintf(message, len, "%s%s%s%s", msg_text1, class_loader_name, msg_text2, name);
      THROW_MSG(vmSymbols::java_lang_SecurityException(), message);
    }
  }
  return;
}

bool InstanceKlass::find_inner_classes_attr(int* ooff, int* noff, TRAPS) const {
  constantPoolHandle i_cp(THREAD, constants());
  for (InnerClassesIterator iter(this); !iter.done(); iter.next()) {
    int ioff = iter.inner_class_info_index();
    if (ioff != 0) {
      // Check to see if the name matches the class we're looking for
      // before attempting to find the class.
      if (i_cp->klass_name_at_matches(this, ioff)) {
        Klass* inner_klass = i_cp->klass_at(ioff, CHECK_false);
        if (this == inner_klass) {
          *ooff = iter.outer_class_info_index();
          *noff = iter.inner_name_index();
          return true;
        }
      }
    }
  }
  return false;
}

InstanceKlass* InstanceKlass::compute_enclosing_class(bool* inner_is_member, TRAPS) const {
  InstanceKlass* outer_klass = nullptr;
  *inner_is_member = false;
  int ooff = 0, noff = 0;
  bool has_inner_classes_attr = find_inner_classes_attr(&ooff, &noff, THREAD);
  if (has_inner_classes_attr) {
    constantPoolHandle i_cp(THREAD, constants());
    if (ooff != 0) {
      Klass* ok = i_cp->klass_at(ooff, CHECK_NULL);
      if (!ok->is_instance_klass()) {
        // If the outer class is not an instance klass then it cannot have
        // declared any inner classes.
        ResourceMark rm(THREAD);
        Exceptions::fthrow(
          THREAD_AND_LOCATION,
          vmSymbols::java_lang_IncompatibleClassChangeError(),
          "%s and %s disagree on InnerClasses attribute",
          ok->external_name(),
          external_name());
        return nullptr;
      }
      outer_klass = InstanceKlass::cast(ok);
      *inner_is_member = true;
    }
    if (nullptr == outer_klass) {
      // It may be a local class; try for that.
      int encl_method_class_idx = enclosing_method_class_index();
      if (encl_method_class_idx != 0) {
        Klass* ok = i_cp->klass_at(encl_method_class_idx, CHECK_NULL);
        outer_klass = InstanceKlass::cast(ok);
        *inner_is_member = false;
      }
    }
  }

  // If no inner class attribute found for this class.
  if (nullptr == outer_klass) return nullptr;

  // Throws an exception if outer klass has not declared k as an inner klass
  // We need evidence that each klass knows about the other, or else
  // the system could allow a spoof of an inner class to gain access rights.
  Reflection::check_for_inner_class(outer_klass, this, *inner_is_member, CHECK_NULL);
  return outer_klass;
}

jint InstanceKlass::compute_modifier_flags() const {
  jint access = access_flags().as_int();

  // But check if it happens to be member class.
  InnerClassesIterator iter(this);
  for (; !iter.done(); iter.next()) {
    int ioff = iter.inner_class_info_index();
    // Inner class attribute can be zero, skip it.
    // Strange but true:  JVM spec. allows null inner class refs.
    if (ioff == 0) continue;

    // only look at classes that are already loaded
    // since we are looking for the flags for our self.
    Symbol* inner_name = constants()->klass_name_at(ioff);
    if (name() == inner_name) {
      // This is really a member class.
      access = iter.inner_access_flags();
      break;
    }
  }
  return (access & JVM_ACC_WRITTEN_FLAGS);
}

jint InstanceKlass::jvmti_class_status() const {
  jint result = 0;

  if (is_linked()) {
    result |= JVMTI_CLASS_STATUS_VERIFIED | JVMTI_CLASS_STATUS_PREPARED;
  }

  if (is_initialized()) {
    assert(is_linked(), "Class status is not consistent");
    result |= JVMTI_CLASS_STATUS_INITIALIZED;
  }
  if (is_in_error_state()) {
    result |= JVMTI_CLASS_STATUS_ERROR;
  }
  return result;
}

Method* InstanceKlass::method_at_itable(InstanceKlass* holder, int index, TRAPS) {
  bool implements_interface; // initialized by method_at_itable_or_null
  Method* m = method_at_itable_or_null(holder, index,
                                       implements_interface); // out parameter
  if (m != nullptr) {
    assert(implements_interface, "sanity");
    return m;
  } else if (implements_interface) {
    // Throw AbstractMethodError since corresponding itable slot is empty.
    THROW_NULL(vmSymbols::java_lang_AbstractMethodError());
  } else {
    // If the interface isn't implemented by the receiver class,
    // the VM should throw IncompatibleClassChangeError.
    ResourceMark rm(THREAD);
    stringStream ss;
    bool same_module = (module() == holder->module());
    ss.print("Receiver class %s does not implement "
             "the interface %s defining the method to be called "
             "(%s%s%s)",
             external_name(), holder->external_name(),
             (same_module) ? joint_in_module_of_loader(holder) : class_in_module_of_loader(),
             (same_module) ? "" : "; ",
             (same_module) ? "" : holder->class_in_module_of_loader());
    THROW_MSG_NULL(vmSymbols::java_lang_IncompatibleClassChangeError(), ss.as_string());
  }
}

Method* InstanceKlass::method_at_itable_or_null(InstanceKlass* holder, int index, bool& implements_interface) {
  klassItable itable(this);
  for (int i = 0; i < itable.size_offset_table(); i++) {
    itableOffsetEntry* offset_entry = itable.offset_entry(i);
    if (offset_entry->interface_klass() == holder) {
      implements_interface = true;
      itableMethodEntry* ime = offset_entry->first_method_entry(this);
      Method* m = ime[index].method();
      return m;
    }
  }
  implements_interface = false;
  return nullptr; // offset entry not found
}

int InstanceKlass::vtable_index_of_interface_method(Method* intf_method) {
  assert(is_linked(), "required");
  assert(intf_method->method_holder()->is_interface(), "not an interface method");
  assert(is_subtype_of(intf_method->method_holder()), "interface not implemented");

  int vtable_index = Method::invalid_vtable_index;
  Symbol* name = intf_method->name();
  Symbol* signature = intf_method->signature();

  // First check in default method array
  if (!intf_method->is_abstract() && default_methods() != nullptr) {
    int index = find_method_index(default_methods(),
                                  name, signature,
                                  Klass::OverpassLookupMode::find,
                                  Klass::StaticLookupMode::find,
                                  Klass::PrivateLookupMode::find);
    if (index >= 0) {
      vtable_index = default_vtable_indices()->at(index);
    }
  }
  if (vtable_index == Method::invalid_vtable_index) {
    // get vtable_index for miranda methods
    klassVtable vt = vtable();
    vtable_index = vt.index_of_miranda(name, signature);
  }
  return vtable_index;
}

#if INCLUDE_JVMTI
// update default_methods for redefineclasses for methods that are
// not yet in the vtable due to concurrent subclass define and superinterface
// redefinition
// Note: those in the vtable, should have been updated via adjust_method_entries
void InstanceKlass::adjust_default_methods(bool* trace_name_printed) {
  // search the default_methods for uses of either obsolete or EMCP methods
  if (default_methods() != nullptr) {
    for (int index = 0; index < default_methods()->length(); index ++) {
      Method* old_method = default_methods()->at(index);
      if (old_method == nullptr || !old_method->is_old()) {
        continue; // skip uninteresting entries
      }
      assert(!old_method->is_deleted(), "default methods may not be deleted");
      Method* new_method = old_method->get_new_method();
      default_methods()->at_put(index, new_method);

      if (log_is_enabled(Info, redefine, class, update)) {
        ResourceMark rm;
        if (!(*trace_name_printed)) {
          log_info(redefine, class, update)
            ("adjust: klassname=%s default methods from name=%s",
             external_name(), old_method->method_holder()->external_name());
          *trace_name_printed = true;
        }
        log_debug(redefine, class, update, vtables)
          ("default method update: %s(%s) ",
           new_method->name()->as_C_string(), new_method->signature()->as_C_string());
      }
    }
  }
}
#endif // INCLUDE_JVMTI

// On-stack replacement stuff
void InstanceKlass::add_osr_nmethod(nmethod* n) {
  assert_lock_strong(NMethodState_lock);
#ifndef PRODUCT
  nmethod* prev = lookup_osr_nmethod(n->method(), n->osr_entry_bci(), n->comp_level(), true);
  assert(prev == nullptr || !prev->is_in_use() COMPILER2_PRESENT(|| StressRecompilation),
      "redundant OSR recompilation detected. memory leak in CodeCache!");
#endif
  // only one compilation can be active
  assert(n->is_osr_method(), "wrong kind of nmethod");
  n->set_osr_link(osr_nmethods_head());
  set_osr_nmethods_head(n);
  // Raise the highest osr level if necessary
  n->method()->set_highest_osr_comp_level(MAX2(n->method()->highest_osr_comp_level(), n->comp_level()));

  // Get rid of the osr methods for the same bci that have lower levels.
  for (int l = CompLevel_limited_profile; l < n->comp_level(); l++) {
    nmethod *inv = lookup_osr_nmethod(n->method(), n->osr_entry_bci(), l, true);
    if (inv != nullptr && inv->is_in_use()) {
      inv->make_not_entrant();
    }
  }
}

// Remove osr nmethod from the list. Return true if found and removed.
bool InstanceKlass::remove_osr_nmethod(nmethod* n) {
  // This is a short non-blocking critical region, so the no safepoint check is ok.
  ConditionalMutexLocker ml(NMethodState_lock, !NMethodState_lock->owned_by_self(), Mutex::_no_safepoint_check_flag);
  assert(n->is_osr_method(), "wrong kind of nmethod");
  nmethod* last = nullptr;
  nmethod* cur  = osr_nmethods_head();
  int max_level = CompLevel_none;  // Find the max comp level excluding n
  Method* m = n->method();
  // Search for match
  bool found = false;
  while(cur != nullptr && cur != n) {
    if (m == cur->method()) {
      // Find max level before n
      max_level = MAX2(max_level, cur->comp_level());
    }
    last = cur;
    cur = cur->osr_link();
  }
  nmethod* next = nullptr;
  if (cur == n) {
    found = true;
    next = cur->osr_link();
    if (last == nullptr) {
      // Remove first element
      set_osr_nmethods_head(next);
    } else {
      last->set_osr_link(next);
    }
  }
  n->set_osr_link(nullptr);
  cur = next;
  while (cur != nullptr) {
    // Find max level after n
    if (m == cur->method()) {
      max_level = MAX2(max_level, cur->comp_level());
    }
    cur = cur->osr_link();
  }
  m->set_highest_osr_comp_level(max_level);
  return found;
}

int InstanceKlass::mark_osr_nmethods(DeoptimizationScope* deopt_scope, const Method* m) {
  ConditionalMutexLocker ml(NMethodState_lock, !NMethodState_lock->owned_by_self(), Mutex::_no_safepoint_check_flag);
  nmethod* osr = osr_nmethods_head();
  int found = 0;
  while (osr != nullptr) {
    assert(osr->is_osr_method(), "wrong kind of nmethod found in chain");
    if (osr->method() == m) {
      deopt_scope->mark(osr);
      found++;
    }
    osr = osr->osr_link();
  }
  return found;
}

nmethod* InstanceKlass::lookup_osr_nmethod(const Method* m, int bci, int comp_level, bool match_level) const {
  ConditionalMutexLocker ml(NMethodState_lock, !NMethodState_lock->owned_by_self(), Mutex::_no_safepoint_check_flag);
  nmethod* osr = osr_nmethods_head();
  nmethod* best = nullptr;
  while (osr != nullptr) {
    assert(osr->is_osr_method(), "wrong kind of nmethod found in chain");
    // There can be a time when a c1 osr method exists but we are waiting
    // for a c2 version. When c2 completes its osr nmethod we will trash
    // the c1 version and only be able to find the c2 version. However
    // while we overflow in the c1 code at back branches we don't want to
    // try and switch to the same code as we are already running

    if (osr->method() == m &&
        (bci == InvocationEntryBci || osr->osr_entry_bci() == bci)) {
      if (match_level) {
        if (osr->comp_level() == comp_level) {
          // Found a match - return it.
          return osr;
        }
      } else {
        if (best == nullptr || (osr->comp_level() > best->comp_level())) {
          if (osr->comp_level() == CompilationPolicy::highest_compile_level()) {
            // Found the best possible - return it.
            return osr;
          }
          best = osr;
        }
      }
    }
    osr = osr->osr_link();
  }

  assert(match_level == false || best == nullptr, "shouldn't pick up anything if match_level is set");
  if (best != nullptr && best->comp_level() >= comp_level) {
    return best;
  }
  return nullptr;
}

// -----------------------------------------------------------------------------------------------------
// Printing

#define BULLET  " - "

static const char* state_names[] = {
  "allocated", "loaded", "linked", "being_initialized", "fully_initialized", "initialization_error"
};

static void print_vtable(address self, intptr_t* start, int len, outputStream* st) {
  ResourceMark rm;
  int* forward_refs = NEW_RESOURCE_ARRAY(int, len);
  for (int i = 0; i < len; i++)  forward_refs[i] = 0;
  for (int i = 0; i < len; i++) {
    intptr_t e = start[i];
    st->print("%d : " INTPTR_FORMAT, i, e);
    if (forward_refs[i] != 0) {
      int from = forward_refs[i];
      int off = (int) start[from];
      st->print(" (offset %d <= [%d])", off, from);
    }
    if (MetaspaceObj::is_valid((Metadata*)e)) {
      st->print(" ");
      ((Metadata*)e)->print_value_on(st);
    } else if (self != nullptr && e > 0 && e < 0x10000) {
      address location = self + e;
      int index = (int)((intptr_t*)location - start);
      st->print(" (offset %d => [%d])", (int)e, index);
      if (index >= 0 && index < len)
        forward_refs[index] = i;
    }
    st->cr();
  }
}

static void print_vtable(vtableEntry* start, int len, outputStream* st) {
  return print_vtable(nullptr, reinterpret_cast<intptr_t*>(start), len, st);
}

template<typename T>
 static void print_array_on(outputStream* st, Array<T>* array) {
   if (array == nullptr) { st->print_cr("nullptr"); return; }
   array->print_value_on(st); st->cr();
   if (Verbose || WizardMode) {
     for (int i = 0; i < array->length(); i++) {
       st->print("%d : ", i); array->at(i)->print_value_on(st); st->cr();
     }
   }
 }

static void print_array_on(outputStream* st, Array<int>* array) {
  if (array == nullptr) { st->print_cr("nullptr"); return; }
  array->print_value_on(st); st->cr();
  if (Verbose || WizardMode) {
    for (int i = 0; i < array->length(); i++) {
      st->print("%d : %d", i, array->at(i)); st->cr();
    }
  }
}

const char* InstanceKlass::init_state_name() const {
  return state_names[init_state()];
}

void InstanceKlass::print_on(outputStream* st) const {
  assert(is_klass(), "must be klass");
  Klass::print_on(st);

  st->print(BULLET"instance size:     %d", size_helper());                        st->cr();
  st->print(BULLET"klass size:        %d", size());                               st->cr();
  st->print(BULLET"access:            "); access_flags().print_on(st);            st->cr();
  st->print(BULLET"flags:             "); _misc_flags.print_on(st);               st->cr();
  st->print(BULLET"state:             "); st->print_cr("%s", init_state_name());
  st->print(BULLET"name:              "); name()->print_value_on(st);             st->cr();
  st->print(BULLET"super:             "); Metadata::print_value_on_maybe_null(st, super()); st->cr();
  st->print(BULLET"sub:               ");
  Klass* sub = subklass();
  int n;
  for (n = 0; sub != nullptr; n++, sub = sub->next_sibling()) {
    if (n < MaxSubklassPrintSize) {
      sub->print_value_on(st);
      st->print("   ");
    }
  }
  if (n >= MaxSubklassPrintSize) st->print("(" INTX_FORMAT " more klasses...)", n - MaxSubklassPrintSize);
  st->cr();

  if (is_interface()) {
    st->print_cr(BULLET"nof implementors:  %d", nof_implementors());
    if (nof_implementors() == 1) {
      st->print_cr(BULLET"implementor:    ");
      st->print("   ");
      implementor()->print_value_on(st);
      st->cr();
    }
  }

  st->print(BULLET"arrays:            "); Metadata::print_value_on_maybe_null(st, array_klasses()); st->cr();
  st->print(BULLET"methods:           "); print_array_on(st, methods());
  st->print(BULLET"method ordering:   "); print_array_on(st, method_ordering());
  if (default_methods() != nullptr) {
    st->print(BULLET"default_methods:   "); print_array_on(st, default_methods());
  }
  print_on_maybe_null(st, BULLET"default vtable indices:   ", default_vtable_indices());
  st->print(BULLET"local interfaces:  "); local_interfaces()->print_value_on(st);      st->cr();
  st->print(BULLET"trans. interfaces: "); transitive_interfaces()->print_value_on(st); st->cr();

  st->print(BULLET"secondary supers: "); secondary_supers()->print_value_on(st); st->cr();
  if (UseSecondarySupersTable) {
    st->print(BULLET"hash_slot:         %d", hash_slot()); st->cr();
    st->print(BULLET"bitmap:            " UINTX_FORMAT_X_0, _bitmap); st->cr();
  }
  if (secondary_supers() != nullptr) {
    if (Verbose) {
      bool is_hashed = UseSecondarySupersTable && (_bitmap != SECONDARY_SUPERS_BITMAP_FULL);
      st->print_cr(BULLET"---- secondary supers (%d words):", _secondary_supers->length());
      for (int i = 0; i < _secondary_supers->length(); i++) {
        ResourceMark rm; // for external_name()
        Klass* secondary_super = _secondary_supers->at(i);
        st->print(BULLET"%2d:", i);
        if (is_hashed) {
          int home_slot = compute_home_slot(secondary_super, _bitmap);
          int distance = (i - home_slot) & SECONDARY_SUPERS_TABLE_MASK;
          st->print(" dist:%02d:", distance);
        }
        st->print_cr(" %p %s", secondary_super, secondary_super->external_name());
      }
    }
  }
  st->print(BULLET"constants:         "); constants()->print_value_on(st);         st->cr();

  print_on_maybe_null(st, BULLET"class loader data:  ", class_loader_data());
  print_on_maybe_null(st, BULLET"source file:       ", source_file_name());
  if (source_debug_extension() != nullptr) {
    st->print(BULLET"source debug extension:       ");
    st->print("%s", source_debug_extension());
    st->cr();
  }
  print_on_maybe_null(st, BULLET"class annotations:       ", class_annotations());
  print_on_maybe_null(st, BULLET"class type annotations:  ", class_type_annotations());
  print_on_maybe_null(st, BULLET"field annotations:       ", fields_annotations());
  print_on_maybe_null(st, BULLET"field type annotations:  ", fields_type_annotations());
  {
    bool have_pv = false;
    // previous versions are linked together through the InstanceKlass
    for (InstanceKlass* pv_node = previous_versions();
         pv_node != nullptr;
         pv_node = pv_node->previous_versions()) {
      if (!have_pv)
        st->print(BULLET"previous version:  ");
      have_pv = true;
      pv_node->constants()->print_value_on(st);
    }
    if (have_pv) st->cr();
  }

  print_on_maybe_null(st, BULLET"generic signature: ", generic_signature());
  st->print(BULLET"inner classes:     "); inner_classes()->print_value_on(st);     st->cr();
  st->print(BULLET"nest members:     "); nest_members()->print_value_on(st);     st->cr();
  print_on_maybe_null(st, BULLET"record components:     ", record_components());
  st->print(BULLET"permitted subclasses:     "); permitted_subclasses()->print_value_on(st);     st->cr();
  st->print(BULLET"loadable descriptors:     "); loadable_descriptors()->print_value_on(st); st->cr();
  if (java_mirror() != nullptr) {
    st->print(BULLET"java mirror:       ");
    java_mirror()->print_value_on(st);
    st->cr();
  } else {
    st->print_cr(BULLET"java mirror:       null");
  }
  st->print(BULLET"vtable length      %d  (start addr: " PTR_FORMAT ")", vtable_length(), p2i(start_of_vtable())); st->cr();
  if (vtable_length() > 0 && (Verbose || WizardMode))  print_vtable(start_of_vtable(), vtable_length(), st);
  st->print(BULLET"itable length      %d (start addr: " PTR_FORMAT ")", itable_length(), p2i(start_of_itable())); st->cr();
  if (itable_length() > 0 && (Verbose || WizardMode))  print_vtable(nullptr, start_of_itable(), itable_length(), st);
  st->print_cr(BULLET"---- static fields (%d words):", static_field_size());

  FieldPrinter print_static_field(st);
  ((InstanceKlass*)this)->do_local_static_fields(&print_static_field);
  st->print_cr(BULLET"---- non-static fields (%d words):", nonstatic_field_size());
  FieldPrinter print_nonstatic_field(st);
  InstanceKlass* ik = const_cast<InstanceKlass*>(this);
  ik->print_nonstatic_fields(&print_nonstatic_field);

  st->print(BULLET"non-static oop maps: ");
  OopMapBlock* map     = start_of_nonstatic_oop_maps();
  OopMapBlock* end_map = map + nonstatic_oop_map_count();
  while (map < end_map) {
    st->print("%d-%d ", map->offset(), map->offset() + heapOopSize*(map->count() - 1));
    map++;
  }
  st->cr();
}

void InstanceKlass::print_value_on(outputStream* st) const {
  assert(is_klass(), "must be klass");
  if (Verbose || WizardMode)  access_flags().print_on(st);
  name()->print_value_on(st);
}

void FieldPrinter::do_field(fieldDescriptor* fd) {
  _st->print(BULLET);
   if (_obj == nullptr) {
     fd->print_on(_st);
     _st->cr();
   } else {
     fd->print_on_for(_st, _obj);
     _st->cr();
   }
}


void InstanceKlass::oop_print_on(oop obj, outputStream* st) {
  Klass::oop_print_on(obj, st);

  if (this == vmClasses::String_klass()) {
    typeArrayOop value  = java_lang_String::value(obj);
    juint        length = java_lang_String::length(obj);
    if (value != nullptr &&
        value->is_typeArray() &&
        length <= (juint) value->length()) {
      st->print(BULLET"string: ");
      java_lang_String::print(obj, st);
      st->cr();
    }
  }

  st->print_cr(BULLET"---- fields (total size " SIZE_FORMAT " words):", oop_size(obj));
  FieldPrinter print_field(st, obj);
  print_nonstatic_fields(&print_field);

  if (this == vmClasses::Class_klass()) {
    st->print(BULLET"signature: ");
    java_lang_Class::print_signature(obj, st);
    st->cr();
    Klass* real_klass = java_lang_Class::as_Klass(obj);
    if (real_klass != nullptr && real_klass->is_instance_klass()) {
      st->print_cr(BULLET"---- static fields (%d):", java_lang_Class::static_oop_field_count(obj));
      InstanceKlass::cast(real_klass)->do_local_static_fields(&print_field);
    }
  } else if (this == vmClasses::MethodType_klass()) {
    st->print(BULLET"signature: ");
    java_lang_invoke_MethodType::print_signature(obj, st);
    st->cr();
  }
}

#ifndef PRODUCT

bool InstanceKlass::verify_itable_index(int i) {
  int method_count = klassItable::method_count_for_interface(this);
  assert(i >= 0 && i < method_count, "index out of bounds");
  return true;
}

#endif //PRODUCT

void InstanceKlass::oop_print_value_on(oop obj, outputStream* st) {
  st->print("a ");
  name()->print_value_on(st);
  obj->print_address_on(st);
  if (this == vmClasses::String_klass()
      && java_lang_String::value(obj) != nullptr) {
    ResourceMark rm;
    int len = java_lang_String::length(obj);
    int plen = (len < 24 ? len : 12);
    char* str = java_lang_String::as_utf8_string(obj, 0, plen);
    st->print(" = \"%s\"", str);
    if (len > plen)
      st->print("...[%d]", len);
  } else if (this == vmClasses::Class_klass()) {
    Klass* k = java_lang_Class::as_Klass(obj);
    st->print(" = ");
    if (k != nullptr) {
      k->print_value_on(st);
    } else {
      const char* tname = type2name(java_lang_Class::primitive_type(obj));
      st->print("%s", tname ? tname : "type?");
    }
  } else if (this == vmClasses::MethodType_klass()) {
    st->print(" = ");
    java_lang_invoke_MethodType::print_signature(obj, st);
  } else if (java_lang_boxing_object::is_instance(obj)) {
    st->print(" = ");
    java_lang_boxing_object::print(obj, st);
  } else if (this == vmClasses::LambdaForm_klass()) {
    oop vmentry = java_lang_invoke_LambdaForm::vmentry(obj);
    if (vmentry != nullptr) {
      st->print(" => ");
      vmentry->print_value_on(st);
    }
  } else if (this == vmClasses::MemberName_klass()) {
    Metadata* vmtarget = java_lang_invoke_MemberName::vmtarget(obj);
    if (vmtarget != nullptr) {
      st->print(" = ");
      vmtarget->print_value_on(st);
    } else {
      oop clazz = java_lang_invoke_MemberName::clazz(obj);
      oop name  = java_lang_invoke_MemberName::name(obj);
      if (clazz != nullptr) {
        clazz->print_value_on(st);
      } else {
        st->print("null");
      }
      st->print(".");
      if (name != nullptr) {
        name->print_value_on(st);
      } else {
        st->print("null");
      }
    }
  }
}

const char* InstanceKlass::internal_name() const {
  return external_name();
}

void InstanceKlass::print_class_load_logging(ClassLoaderData* loader_data,
                                             const ModuleEntry* module_entry,
                                             const ClassFileStream* cfs) const {

  if (ClassListWriter::is_enabled()) {
    ClassListWriter::write(this, cfs);
  }

  print_class_load_helper(loader_data, module_entry, cfs);
  print_class_load_cause_logging();
}

void InstanceKlass::print_class_load_helper(ClassLoaderData* loader_data,
                                             const ModuleEntry* module_entry,
                                             const ClassFileStream* cfs) const {

  if (!log_is_enabled(Info, class, load)) {
    return;
  }

  ResourceMark rm;
  LogMessage(class, load) msg;
  stringStream info_stream;

  // Name and class hierarchy info
  info_stream.print("%s", external_name());

  // Source
  if (cfs != nullptr) {
    if (cfs->source() != nullptr) {
      const char* module_name = (module_entry->name() == nullptr) ? UNNAMED_MODULE : module_entry->name()->as_C_string();
      if (module_name != nullptr) {
        // When the boot loader created the stream, it didn't know the module name
        // yet. Let's format it now.
        if (cfs->from_boot_loader_modules_image()) {
          info_stream.print(" source: jrt:/%s", module_name);
        } else {
          info_stream.print(" source: %s", cfs->source());
        }
      } else {
        info_stream.print(" source: %s", cfs->source());
      }
    } else if (loader_data == ClassLoaderData::the_null_class_loader_data()) {
      Thread* current = Thread::current();
      Klass* caller = current->is_Java_thread() ?
        JavaThread::cast(current)->security_get_caller_class(1):
        nullptr;
      // caller can be null, for example, during a JVMTI VM_Init hook
      if (caller != nullptr) {
        info_stream.print(" source: instance of %s", caller->external_name());
      } else {
        // source is unknown
      }
    } else {
      oop class_loader = loader_data->class_loader();
      info_stream.print(" source: %s", class_loader->klass()->external_name());
    }
  } else {
    assert(this->is_shared(), "must be");
    if (MetaspaceShared::is_shared_dynamic((void*)this)) {
      info_stream.print(" source: shared objects file (top)");
    } else {
      info_stream.print(" source: shared objects file");
    }
  }

  msg.info("%s", info_stream.as_string());

  if (log_is_enabled(Debug, class, load)) {
    stringStream debug_stream;

    // Class hierarchy info
    debug_stream.print(" klass: " PTR_FORMAT " super: " PTR_FORMAT,
                       p2i(this),  p2i(superklass()));

    // Interfaces
    if (local_interfaces() != nullptr && local_interfaces()->length() > 0) {
      debug_stream.print(" interfaces:");
      int length = local_interfaces()->length();
      for (int i = 0; i < length; i++) {
        debug_stream.print(" " PTR_FORMAT,
                           p2i(InstanceKlass::cast(local_interfaces()->at(i))));
      }
    }

    // Class loader
    debug_stream.print(" loader: [");
    loader_data->print_value_on(&debug_stream);
    debug_stream.print("]");

    // Classfile checksum
    if (cfs) {
      debug_stream.print(" bytes: %d checksum: %08x",
                         cfs->length(),
                         ClassLoader::crc32(0, (const char*)cfs->buffer(),
                         cfs->length()));
    }

    msg.debug("%s", debug_stream.as_string());
  }
}

void InstanceKlass::print_class_load_cause_logging() const {
  bool log_cause_native = log_is_enabled(Info, class, load, cause, native);
  if (log_cause_native || log_is_enabled(Info, class, load, cause)) {
    JavaThread* current = JavaThread::current();
    ResourceMark rm(current);
    const char* name = external_name();

    if (LogClassLoadingCauseFor == nullptr ||
        (strcmp("*", LogClassLoadingCauseFor) != 0 &&
         strstr(name, LogClassLoadingCauseFor) == nullptr)) {
        return;
    }

    // Log Java stack first
    {
      LogMessage(class, load, cause) msg;
      NonInterleavingLogStream info_stream{LogLevelType::Info, msg};

      info_stream.print_cr("Java stack when loading %s:", name);
      current->print_stack_on(&info_stream);
    }

    // Log native stack second
    if (log_cause_native) {
      // Log to string first so that lines can be indented
      stringStream stack_stream;
      char buf[O_BUFLEN];
      address lastpc = nullptr;
      if (os::platform_print_native_stack(&stack_stream, nullptr, buf, O_BUFLEN, lastpc)) {
        // We have printed the native stack in platform-specific code,
        // so nothing else to do in this case.
      } else {
        frame f = os::current_frame();
        VMError::print_native_stack(&stack_stream, f, current, true /*print_source_info */,
                                    -1 /* max stack_stream */, buf, O_BUFLEN);
      }

      LogMessage(class, load, cause, native) msg;
      NonInterleavingLogStream info_stream{LogLevelType::Info, msg};
      info_stream.print_cr("Native stack when loading %s:", name);

      // Print each native stack line to the log
      int size = (int) stack_stream.size();
      char* stack = stack_stream.as_string();
      char* stack_end = stack + size;
      char* line_start = stack;
      for (char* p = stack; p < stack_end; p++) {
        if (*p == '\n') {
          *p = '\0';
          info_stream.print_cr("\t%s", line_start);
          line_start = p + 1;
        }
      }
      if (line_start < stack_end) {
        info_stream.print_cr("\t%s", line_start);
      }
    }
  }
}

// Verification

class VerifyFieldClosure: public BasicOopIterateClosure {
 protected:
  template <class T> void do_oop_work(T* p) {
    oop obj = RawAccess<>::oop_load(p);
    if (!oopDesc::is_oop_or_null(obj)) {
      tty->print_cr("Failed: " PTR_FORMAT " -> " PTR_FORMAT, p2i(p), p2i(obj));
      Universe::print_on(tty);
      guarantee(false, "boom");
    }
  }
 public:
  virtual void do_oop(oop* p)       { VerifyFieldClosure::do_oop_work(p); }
  virtual void do_oop(narrowOop* p) { VerifyFieldClosure::do_oop_work(p); }
};

void InstanceKlass::verify_on(outputStream* st) {
#ifndef PRODUCT
  // Avoid redundant verifies, this really should be in product.
  if (_verify_count == Universe::verify_count()) return;
  _verify_count = Universe::verify_count();
#endif

  // Verify Klass
  Klass::verify_on(st);

  // Verify that klass is present in ClassLoaderData
  guarantee(class_loader_data()->contains_klass(this),
            "this class isn't found in class loader data");

  // Verify vtables
  if (is_linked()) {
    // $$$ This used to be done only for m/s collections.  Doing it
    // always seemed a valid generalization.  (DLD -- 6/00)
    vtable().verify(st);
  }

  // Verify first subklass
  if (subklass() != nullptr) {
    guarantee(subklass()->is_klass(), "should be klass");
  }

  // Verify siblings
  Klass* super = this->super();
  Klass* sib = next_sibling();
  if (sib != nullptr) {
    if (sib == this) {
      fatal("subclass points to itself " PTR_FORMAT, p2i(sib));
    }

    guarantee(sib->is_klass(), "should be klass");
    guarantee(sib->super() == super, "siblings should have same superklass");
  }

  // Verify local interfaces
  if (local_interfaces()) {
    Array<InstanceKlass*>* local_interfaces = this->local_interfaces();
    for (int j = 0; j < local_interfaces->length(); j++) {
      InstanceKlass* e = local_interfaces->at(j);
      guarantee(e->is_klass() && e->is_interface(), "invalid local interface");
    }
  }

  // Verify transitive interfaces
  if (transitive_interfaces() != nullptr) {
    Array<InstanceKlass*>* transitive_interfaces = this->transitive_interfaces();
    for (int j = 0; j < transitive_interfaces->length(); j++) {
      InstanceKlass* e = transitive_interfaces->at(j);
      guarantee(e->is_klass() && e->is_interface(), "invalid transitive interface");
    }
  }

  // Verify methods
  if (methods() != nullptr) {
    Array<Method*>* methods = this->methods();
    for (int j = 0; j < methods->length(); j++) {
      guarantee(methods->at(j)->is_method(), "non-method in methods array");
    }
    for (int j = 0; j < methods->length() - 1; j++) {
      Method* m1 = methods->at(j);
      Method* m2 = methods->at(j + 1);
      guarantee(m1->name()->fast_compare(m2->name()) <= 0, "methods not sorted correctly");
    }
  }

  // Verify method ordering
  if (method_ordering() != nullptr) {
    Array<int>* method_ordering = this->method_ordering();
    int length = method_ordering->length();
    if (JvmtiExport::can_maintain_original_method_order() ||
        ((CDSConfig::is_using_archive() || CDSConfig::is_dumping_archive()) && length != 0)) {
      guarantee(length == methods()->length(), "invalid method ordering length");
      jlong sum = 0;
      for (int j = 0; j < length; j++) {
        int original_index = method_ordering->at(j);
        guarantee(original_index >= 0, "invalid method ordering index");
        guarantee(original_index < length, "invalid method ordering index");
        sum += original_index;
      }
      // Verify sum of indices 0,1,...,length-1
      guarantee(sum == ((jlong)length*(length-1))/2, "invalid method ordering sum");
    } else {
      guarantee(length == 0, "invalid method ordering length");
    }
  }

  // Verify default methods
  if (default_methods() != nullptr) {
    Array<Method*>* methods = this->default_methods();
    for (int j = 0; j < methods->length(); j++) {
      guarantee(methods->at(j)->is_method(), "non-method in methods array");
    }
    for (int j = 0; j < methods->length() - 1; j++) {
      Method* m1 = methods->at(j);
      Method* m2 = methods->at(j + 1);
      guarantee(m1->name()->fast_compare(m2->name()) <= 0, "methods not sorted correctly");
    }
  }

  // Verify JNI static field identifiers
  if (jni_ids() != nullptr) {
    jni_ids()->verify(this);
  }

  // Verify other fields
  if (constants() != nullptr) {
    guarantee(constants()->is_constantPool(), "should be constant pool");
  }
}

void InstanceKlass::oop_verify_on(oop obj, outputStream* st) {
  Klass::oop_verify_on(obj, st);
  VerifyFieldClosure blk;
  obj->oop_iterate(&blk);
}


// JNIid class for jfieldIDs only
// Note to reviewers:
// These JNI functions are just moved over to column 1 and not changed
// in the compressed oops workspace.
JNIid::JNIid(Klass* holder, int offset, JNIid* next) {
  _holder = holder;
  _offset = offset;
  _next = next;
  debug_only(_is_static_field_id = false;)
}


JNIid* JNIid::find(int offset) {
  JNIid* current = this;
  while (current != nullptr) {
    if (current->offset() == offset) return current;
    current = current->next();
  }
  return nullptr;
}

void JNIid::deallocate(JNIid* current) {
  while (current != nullptr) {
    JNIid* next = current->next();
    delete current;
    current = next;
  }
}


void JNIid::verify(Klass* holder) {
  int first_field_offset  = InstanceMirrorKlass::offset_of_static_fields();
  int end_field_offset;
  end_field_offset = first_field_offset + (InstanceKlass::cast(holder)->static_field_size() * wordSize);

  JNIid* current = this;
  while (current != nullptr) {
    guarantee(current->holder() == holder, "Invalid klass in JNIid");
#ifdef ASSERT
    int o = current->offset();
    if (current->is_static_field_id()) {
      guarantee(o >= first_field_offset  && o < end_field_offset,  "Invalid static field offset in JNIid");
    }
#endif
    current = current->next();
  }
}

void InstanceKlass::set_init_state(ClassState state) {
#ifdef ASSERT
  bool good_state = is_shared() ? (_init_state <= state)
                                               : (_init_state < state);
  assert(good_state || state == allocated, "illegal state transition");
#endif
  assert(_init_thread == nullptr, "should be cleared before state change");
  Atomic::release_store(&_init_state, state);
}

#if INCLUDE_JVMTI

// RedefineClasses() support for previous versions

// Globally, there is at least one previous version of a class to walk
// during class unloading, which is saved because old methods in the class
// are still running.   Otherwise the previous version list is cleaned up.
bool InstanceKlass::_should_clean_previous_versions = false;

// Returns true if there are previous versions of a class for class
// unloading only. Also resets the flag to false. purge_previous_version
// will set the flag to true if there are any left, i.e., if there's any
// work to do for next time. This is to avoid the expensive code cache
// walk in CLDG::clean_deallocate_lists().
bool InstanceKlass::should_clean_previous_versions_and_reset() {
  bool ret = _should_clean_previous_versions;
  log_trace(redefine, class, iklass, purge)("Class unloading: should_clean_previous_versions = %s",
     ret ? "true" : "false");
  _should_clean_previous_versions = false;
  return ret;
}

// This nulls out jmethodIDs for all methods in 'klass'
// It needs to be called explicitly for all previous versions of a class because these may not be cleaned up
// during class unloading.
// We can not use the jmethodID cache associated with klass directly because the 'previous' versions
// do not have the jmethodID cache filled in. Instead, we need to lookup jmethodID for each method and this
// is expensive - O(n) for one jmethodID lookup. For all contained methods it is O(n^2).
// The reason for expensive jmethodID lookup for each method is that there is no direct link between method and jmethodID.
void InstanceKlass::clear_jmethod_ids(InstanceKlass* klass) {
  Array<Method*>* method_refs = klass->methods();
  for (int k = 0; k < method_refs->length(); k++) {
    Method* method = method_refs->at(k);
    if (method != nullptr && method->is_obsolete()) {
      method->clear_jmethod_id();
    }
  }
}

// Purge previous versions before adding new previous versions of the class and
// during class unloading.
void InstanceKlass::purge_previous_version_list() {
  assert(SafepointSynchronize::is_at_safepoint(), "only called at safepoint");
  assert(has_been_redefined(), "Should only be called for main class");

  // Quick exit.
  if (previous_versions() == nullptr) {
    return;
  }

  // This klass has previous versions so see what we can cleanup
  // while it is safe to do so.

  int deleted_count = 0;    // leave debugging breadcrumbs
  int live_count = 0;
  ClassLoaderData* loader_data = class_loader_data();
  assert(loader_data != nullptr, "should never be null");

  ResourceMark rm;
  log_trace(redefine, class, iklass, purge)("%s: previous versions", external_name());

  // previous versions are linked together through the InstanceKlass
  InstanceKlass* pv_node = previous_versions();
  InstanceKlass* last = this;
  int version = 0;

  // check the previous versions list
  for (; pv_node != nullptr; ) {

    ConstantPool* pvcp = pv_node->constants();
    assert(pvcp != nullptr, "cp ref was unexpectedly cleared");

    if (!pvcp->on_stack()) {
      // If the constant pool isn't on stack, none of the methods
      // are executing.  Unlink this previous_version.
      // The previous version InstanceKlass is on the ClassLoaderData deallocate list
      // so will be deallocated during the next phase of class unloading.
      log_trace(redefine, class, iklass, purge)
        ("previous version " PTR_FORMAT " is dead.", p2i(pv_node));
      // Unlink from previous version list.
      assert(pv_node->class_loader_data() == loader_data, "wrong loader_data");
      InstanceKlass* next = pv_node->previous_versions();
      clear_jmethod_ids(pv_node); // jmethodID maintenance for the unloaded class
      pv_node->link_previous_versions(nullptr);   // point next to null
      last->link_previous_versions(next);
      // Delete this node directly. Nothing is referring to it and we don't
      // want it to increase the counter for metadata to delete in CLDG.
      MetadataFactory::free_metadata(loader_data, pv_node);
      pv_node = next;
      deleted_count++;
      version++;
      continue;
    } else {
      assert(pvcp->pool_holder() != nullptr, "Constant pool with no holder");
      guarantee (!loader_data->is_unloading(), "unloaded classes can't be on the stack");
      live_count++;
      if (pvcp->is_shared()) {
        // Shared previous versions can never be removed so no cleaning is needed.
        log_trace(redefine, class, iklass, purge)("previous version " PTR_FORMAT " is shared", p2i(pv_node));
      } else {
        // Previous version alive, set that clean is needed for next time.
        _should_clean_previous_versions = true;
        log_trace(redefine, class, iklass, purge)("previous version " PTR_FORMAT " is alive", p2i(pv_node));
      }
    }

    // next previous version
    last = pv_node;
    pv_node = pv_node->previous_versions();
    version++;
  }
  log_trace(redefine, class, iklass, purge)
    ("previous version stats: live=%d, deleted=%d", live_count, deleted_count);
}

void InstanceKlass::mark_newly_obsolete_methods(Array<Method*>* old_methods,
                                                int emcp_method_count) {
  int obsolete_method_count = old_methods->length() - emcp_method_count;

  if (emcp_method_count != 0 && obsolete_method_count != 0 &&
      _previous_versions != nullptr) {
    // We have a mix of obsolete and EMCP methods so we have to
    // clear out any matching EMCP method entries the hard way.
    int local_count = 0;
    for (int i = 0; i < old_methods->length(); i++) {
      Method* old_method = old_methods->at(i);
      if (old_method->is_obsolete()) {
        // only obsolete methods are interesting
        Symbol* m_name = old_method->name();
        Symbol* m_signature = old_method->signature();

        // previous versions are linked together through the InstanceKlass
        int j = 0;
        for (InstanceKlass* prev_version = _previous_versions;
             prev_version != nullptr;
             prev_version = prev_version->previous_versions(), j++) {

          Array<Method*>* method_refs = prev_version->methods();
          for (int k = 0; k < method_refs->length(); k++) {
            Method* method = method_refs->at(k);

            if (!method->is_obsolete() &&
                method->name() == m_name &&
                method->signature() == m_signature) {
              // The current RedefineClasses() call has made all EMCP
              // versions of this method obsolete so mark it as obsolete
              log_trace(redefine, class, iklass, add)
                ("%s(%s): flush obsolete method @%d in version @%d",
                 m_name->as_C_string(), m_signature->as_C_string(), k, j);

              method->set_is_obsolete();
              break;
            }
          }

          // The previous loop may not find a matching EMCP method, but
          // that doesn't mean that we can optimize and not go any
          // further back in the PreviousVersion generations. The EMCP
          // method for this generation could have already been made obsolete,
          // but there still may be an older EMCP method that has not
          // been made obsolete.
        }

        if (++local_count >= obsolete_method_count) {
          // no more obsolete methods so bail out now
          break;
        }
      }
    }
  }
}

// Save the scratch_class as the previous version if any of the methods are running.
// The previous_versions are used to set breakpoints in EMCP methods and they are
// also used to clean MethodData links to redefined methods that are no longer running.
void InstanceKlass::add_previous_version(InstanceKlass* scratch_class,
                                         int emcp_method_count) {
  assert(Thread::current()->is_VM_thread(),
         "only VMThread can add previous versions");

  ResourceMark rm;
  log_trace(redefine, class, iklass, add)
    ("adding previous version ref for %s, EMCP_cnt=%d", scratch_class->external_name(), emcp_method_count);

  // Clean out old previous versions for this class
  purge_previous_version_list();

  // Mark newly obsolete methods in remaining previous versions.  An EMCP method from
  // a previous redefinition may be made obsolete by this redefinition.
  Array<Method*>* old_methods = scratch_class->methods();
  mark_newly_obsolete_methods(old_methods, emcp_method_count);

  // If the constant pool for this previous version of the class
  // is not marked as being on the stack, then none of the methods
  // in this previous version of the class are on the stack so
  // we don't need to add this as a previous version.
  ConstantPool* cp_ref = scratch_class->constants();
  if (!cp_ref->on_stack()) {
    log_trace(redefine, class, iklass, add)("scratch class not added; no methods are running");
    scratch_class->class_loader_data()->add_to_deallocate_list(scratch_class);
    return;
  }

  // Add previous version if any methods are still running or if this is
  // a shared class which should never be removed.
  assert(scratch_class->previous_versions() == nullptr, "shouldn't have a previous version");
  scratch_class->link_previous_versions(previous_versions());
  link_previous_versions(scratch_class);
  if (cp_ref->is_shared()) {
    log_trace(redefine, class, iklass, add) ("scratch class added; class is shared");
  } else {
    //  We only set clean_previous_versions flag for processing during class
    // unloading for non-shared classes.
    _should_clean_previous_versions = true;
    log_trace(redefine, class, iklass, add) ("scratch class added; one of its methods is on_stack.");
  }
} // end add_previous_version()

#endif // INCLUDE_JVMTI

Method* InstanceKlass::method_with_idnum(int idnum) {
  Method* m = nullptr;
  if (idnum < methods()->length()) {
    m = methods()->at(idnum);
  }
  if (m == nullptr || m->method_idnum() != idnum) {
    for (int index = 0; index < methods()->length(); ++index) {
      m = methods()->at(index);
      if (m->method_idnum() == idnum) {
        return m;
      }
    }
    // None found, return null for the caller to handle.
    return nullptr;
  }
  return m;
}


Method* InstanceKlass::method_with_orig_idnum(int idnum) {
  if (idnum >= methods()->length()) {
    return nullptr;
  }
  Method* m = methods()->at(idnum);
  if (m != nullptr && m->orig_method_idnum() == idnum) {
    return m;
  }
  // Obsolete method idnum does not match the original idnum
  for (int index = 0; index < methods()->length(); ++index) {
    m = methods()->at(index);
    if (m->orig_method_idnum() == idnum) {
      return m;
    }
  }
  // None found, return null for the caller to handle.
  return nullptr;
}


Method* InstanceKlass::method_with_orig_idnum(int idnum, int version) {
  InstanceKlass* holder = get_klass_version(version);
  if (holder == nullptr) {
    return nullptr; // The version of klass is gone, no method is found
  }
  Method* method = holder->method_with_orig_idnum(idnum);
  return method;
}

#if INCLUDE_JVMTI
JvmtiCachedClassFileData* InstanceKlass::get_cached_class_file() {
  return _cached_class_file;
}

jint InstanceKlass::get_cached_class_file_len() {
  return VM_RedefineClasses::get_cached_class_file_len(_cached_class_file);
}

unsigned char * InstanceKlass::get_cached_class_file_bytes() {
  return VM_RedefineClasses::get_cached_class_file_bytes(_cached_class_file);
}
#endif

// Make a step iterating over the class hierarchy under the root class.
// Skips subclasses if requested.
void ClassHierarchyIterator::next() {
  assert(_current != nullptr, "required");
  if (_visit_subclasses && _current->subklass() != nullptr) {
    _current = _current->subklass();
    return; // visit next subclass
  }
  _visit_subclasses = true; // reset
  while (_current->next_sibling() == nullptr && _current != _root) {
    _current = _current->superklass(); // backtrack; no more sibling subclasses left
  }
  if (_current == _root) {
    // Iteration is over (back at root after backtracking). Invalidate the iterator.
    _current = nullptr;
    return;
  }
  _current = _current->next_sibling();
  return; // visit next sibling subclass
}<|MERGE_RESOLUTION|>--- conflicted
+++ resolved
@@ -2769,16 +2769,10 @@
   it->push(&_permitted_subclasses);
   it->push(&_loadable_descriptors);
   it->push(&_record_components);
-<<<<<<< HEAD
   if(_multifield_info != NULL) {
     it->push(&_multifield_info);
   }
-
-  it->push(&_inline_type_field_klasses, MetaspaceClosure::_writable);
-  it->push(&_null_marker_offsets);
-=======
   it->push(&_inline_layout_info_array, MetaspaceClosure::_writable);
->>>>>>> 265189e2
 }
 
 #if INCLUDE_CDS
