/*
 * Copyright (c) 1997, 2022, Oracle and/or its affiliates. All rights reserved.
 * DO NOT ALTER OR REMOVE COPYRIGHT NOTICES OR THIS FILE HEADER.
 *
 * This code is free software; you can redistribute it and/or modify it
 * under the terms of the GNU General Public License version 2 only, as
 * published by the Free Software Foundation.
 *
 * This code is distributed in the hope that it will be useful, but WITHOUT
 * ANY WARRANTY; without even the implied warranty of MERCHANTABILITY or
 * FITNESS FOR A PARTICULAR PURPOSE.  See the GNU General Public License
 * version 2 for more details (a copy is included in the LICENSE file that
 * accompanied this code).
 *
 * You should have received a copy of the GNU General Public License version
 * 2 along with this work; if not, write to the Free Software Foundation,
 * Inc., 51 Franklin St, Fifth Floor, Boston, MA 02110-1301 USA.
 *
 * Please contact Oracle, 500 Oracle Parkway, Redwood Shores, CA 94065 USA
 * or visit www.oracle.com if you need additional information or have any
 * questions.
 *
 */

#include "precompiled.hpp"
#include "cds/archiveUtils.hpp"
#include "cds/classListWriter.hpp"
#include "cds/heapShared.hpp"
#include "cds/metaspaceShared.hpp"
#include "classfile/classFileParser.hpp"
#include "classfile/classFileStream.hpp"
#include "classfile/classLoader.hpp"
#include "classfile/classLoaderData.inline.hpp"
#include "classfile/javaClasses.hpp"
#include "classfile/moduleEntry.hpp"
#include "classfile/systemDictionary.hpp"
#include "classfile/systemDictionaryShared.hpp"
#include "classfile/verifier.hpp"
#include "classfile/vmClasses.hpp"
#include "classfile/vmSymbols.hpp"
#include "code/codeCache.hpp"
#include "code/dependencyContext.hpp"
#include "compiler/compilationPolicy.hpp"
#include "compiler/compileBroker.hpp"
#include "gc/shared/collectedHeap.inline.hpp"
#include "interpreter/oopMapCache.hpp"
#include "interpreter/rewriter.hpp"
#include "jvm.h"
#include "jvmtifiles/jvmti.h"
#include "logging/log.hpp"
#include "logging/logMessage.hpp"
#include "logging/logStream.hpp"
#include "memory/allocation.inline.hpp"
#include "memory/iterator.inline.hpp"
#include "memory/metadataFactory.hpp"
#include "memory/metaspaceClosure.hpp"
#include "memory/oopFactory.hpp"
#include "memory/resourceArea.hpp"
#include "memory/universe.hpp"
#include "oops/fieldStreams.inline.hpp"
#include "oops/constantPool.hpp"
#include "oops/instanceClassLoaderKlass.hpp"
#include "oops/instanceKlass.inline.hpp"
#include "oops/instanceMirrorKlass.hpp"
#include "oops/instanceOop.hpp"
#include "oops/instanceStackChunkKlass.hpp"
#include "oops/klass.inline.hpp"
#include "oops/method.hpp"
#include "oops/oop.inline.hpp"
#include "oops/recordComponent.hpp"
#include "oops/symbol.hpp"
#include "oops/inlineKlass.hpp"
#include "prims/jvmtiExport.hpp"
#include "prims/jvmtiRedefineClasses.hpp"
#include "prims/jvmtiThreadState.hpp"
#include "prims/methodComparator.hpp"
#include "runtime/arguments.hpp"
#include "runtime/atomic.hpp"
#include "runtime/fieldDescriptor.inline.hpp"
#include "runtime/handles.inline.hpp"
#include "runtime/javaCalls.hpp"
#include "runtime/javaThread.inline.hpp"
#include "runtime/mutexLocker.hpp"
#include "runtime/orderAccess.hpp"
#include "runtime/reflectionUtils.hpp"
#include "runtime/threads.hpp"
#include "services/classLoadingService.hpp"
#include "services/finalizerService.hpp"
#include "services/threadService.hpp"
#include "utilities/dtrace.hpp"
#include "utilities/events.hpp"
#include "utilities/macros.hpp"
#include "utilities/stringUtils.hpp"
#include "utilities/pair.hpp"
#ifdef COMPILER1
#include "c1/c1_Compiler.hpp"
#endif
#if INCLUDE_JFR
#include "jfr/jfrEvents.hpp"
#endif

#ifdef DTRACE_ENABLED


#define HOTSPOT_CLASS_INITIALIZATION_required HOTSPOT_CLASS_INITIALIZATION_REQUIRED
#define HOTSPOT_CLASS_INITIALIZATION_recursive HOTSPOT_CLASS_INITIALIZATION_RECURSIVE
#define HOTSPOT_CLASS_INITIALIZATION_concurrent HOTSPOT_CLASS_INITIALIZATION_CONCURRENT
#define HOTSPOT_CLASS_INITIALIZATION_erroneous HOTSPOT_CLASS_INITIALIZATION_ERRONEOUS
#define HOTSPOT_CLASS_INITIALIZATION_super__failed HOTSPOT_CLASS_INITIALIZATION_SUPER_FAILED
#define HOTSPOT_CLASS_INITIALIZATION_clinit HOTSPOT_CLASS_INITIALIZATION_CLINIT
#define HOTSPOT_CLASS_INITIALIZATION_error HOTSPOT_CLASS_INITIALIZATION_ERROR
#define HOTSPOT_CLASS_INITIALIZATION_end HOTSPOT_CLASS_INITIALIZATION_END
#define DTRACE_CLASSINIT_PROBE(type, thread_type)                \
  {                                                              \
    char* data = NULL;                                           \
    int len = 0;                                                 \
    Symbol* clss_name = name();                                  \
    if (clss_name != NULL) {                                     \
      data = (char*)clss_name->bytes();                          \
      len = clss_name->utf8_length();                            \
    }                                                            \
    HOTSPOT_CLASS_INITIALIZATION_##type(                         \
      data, len, (void*)class_loader(), thread_type);            \
  }

#define DTRACE_CLASSINIT_PROBE_WAIT(type, thread_type, wait)     \
  {                                                              \
    char* data = NULL;                                           \
    int len = 0;                                                 \
    Symbol* clss_name = name();                                  \
    if (clss_name != NULL) {                                     \
      data = (char*)clss_name->bytes();                          \
      len = clss_name->utf8_length();                            \
    }                                                            \
    HOTSPOT_CLASS_INITIALIZATION_##type(                         \
      data, len, (void*)class_loader(), thread_type, wait);      \
  }

#else //  ndef DTRACE_ENABLED

#define DTRACE_CLASSINIT_PROBE(type, thread_type)
#define DTRACE_CLASSINIT_PROBE_WAIT(type, thread_type, wait)

#endif //  ndef DTRACE_ENABLED

bool InstanceKlass::_finalization_enabled = true;

static inline bool is_class_loader(const Symbol* class_name,
                                   const ClassFileParser& parser) {
  assert(class_name != NULL, "invariant");

  if (class_name == vmSymbols::java_lang_ClassLoader()) {
    return true;
  }

  if (vmClasses::ClassLoader_klass_loaded()) {
    const Klass* const super_klass = parser.super_klass();
    if (super_klass != NULL) {
      if (super_klass->is_subtype_of(vmClasses::ClassLoader_klass())) {
        return true;
      }
    }
  }
  return false;
}

bool InstanceKlass::field_is_null_free_inline_type(int index) const { return Signature::basic_type(field(index)->signature(constants())) == T_PRIMITIVE_OBJECT; }

static inline bool is_stack_chunk_class(const Symbol* class_name,
                                        const ClassLoaderData* loader_data) {
  return (class_name == vmSymbols::jdk_internal_vm_StackChunk() &&
          loader_data->is_the_null_class_loader_data());
}

// private: called to verify that k is a static member of this nest.
// We know that k is an instance class in the same package and hence the
// same classloader.
bool InstanceKlass::has_nest_member(JavaThread* current, InstanceKlass* k) const {
  assert(!is_hidden(), "unexpected hidden class");
  if (_nest_members == NULL || _nest_members == Universe::the_empty_short_array()) {
    if (log_is_enabled(Trace, class, nestmates)) {
      ResourceMark rm(current);
      log_trace(class, nestmates)("Checked nest membership of %s in non-nest-host class %s",
                                  k->external_name(), this->external_name());
    }
    return false;
  }

  if (log_is_enabled(Trace, class, nestmates)) {
    ResourceMark rm(current);
    log_trace(class, nestmates)("Checking nest membership of %s in %s",
                                k->external_name(), this->external_name());
  }

  // Check for the named class in _nest_members.
  // We don't resolve, or load, any classes.
  for (int i = 0; i < _nest_members->length(); i++) {
    int cp_index = _nest_members->at(i);
    Symbol* name = _constants->klass_name_at(cp_index);
    if (name == k->name()) {
      log_trace(class, nestmates)("- named class found at nest_members[%d] => cp[%d]", i, cp_index);
      return true;
    }
  }
  log_trace(class, nestmates)("- class is NOT a nest member!");
  return false;
}

// Called to verify that k is a permitted subclass of this class
bool InstanceKlass::has_as_permitted_subclass(const InstanceKlass* k) const {
  Thread* current = Thread::current();
  assert(k != NULL, "sanity check");
  assert(_permitted_subclasses != NULL && _permitted_subclasses != Universe::the_empty_short_array(),
         "unexpected empty _permitted_subclasses array");

  if (log_is_enabled(Trace, class, sealed)) {
    ResourceMark rm(current);
    log_trace(class, sealed)("Checking for permitted subclass of %s in %s",
                             k->external_name(), this->external_name());
  }

  // Check that the class and its super are in the same module.
  if (k->module() != this->module()) {
    ResourceMark rm(current);
    log_trace(class, sealed)("Check failed for same module of permitted subclass %s and sealed class %s",
                             k->external_name(), this->external_name());
    return false;
  }

  if (!k->is_public() && !is_same_class_package(k)) {
    ResourceMark rm(current);
    log_trace(class, sealed)("Check failed, subclass %s not public and not in the same package as sealed class %s",
                             k->external_name(), this->external_name());
    return false;
  }

  for (int i = 0; i < _permitted_subclasses->length(); i++) {
    int cp_index = _permitted_subclasses->at(i);
    Symbol* name = _constants->klass_name_at(cp_index);
    if (name == k->name()) {
      log_trace(class, sealed)("- Found it at permitted_subclasses[%d] => cp[%d]", i, cp_index);
      return true;
    }
  }
  log_trace(class, sealed)("- class is NOT a permitted subclass!");
  return false;
}

// Return nest-host class, resolving, validating and saving it if needed.
// In cases where this is called from a thread that cannot do classloading
// (such as a native JIT thread) then we simply return NULL, which in turn
// causes the access check to return false. Such code will retry the access
// from a more suitable environment later. Otherwise the _nest_host is always
// set once this method returns.
// Any errors from nest-host resolution must be preserved so they can be queried
// from higher-level access checking code, and reported as part of access checking
// exceptions.
// VirtualMachineErrors are propagated with a NULL return.
// Under any conditions where the _nest_host can be set to non-NULL the resulting
// value of it and, if applicable, the nest host resolution/validation error,
// are idempotent.
InstanceKlass* InstanceKlass::nest_host(TRAPS) {
  InstanceKlass* nest_host_k = _nest_host;
  if (nest_host_k != NULL) {
    return nest_host_k;
  }

  ResourceMark rm(THREAD);

  // need to resolve and save our nest-host class.
  if (_nest_host_index != 0) { // we have a real nest_host
    // Before trying to resolve check if we're in a suitable context
    bool can_resolve = THREAD->can_call_java();
    if (!can_resolve && !_constants->tag_at(_nest_host_index).is_klass()) {
      log_trace(class, nestmates)("Rejected resolution of nest-host of %s in unsuitable thread",
                                  this->external_name());
      return NULL; // sentinel to say "try again from a different context"
    }

    log_trace(class, nestmates)("Resolving nest-host of %s using cp entry for %s",
                                this->external_name(),
                                _constants->klass_name_at(_nest_host_index)->as_C_string());

    Klass* k = _constants->klass_at(_nest_host_index, THREAD);
    if (HAS_PENDING_EXCEPTION) {
      if (PENDING_EXCEPTION->is_a(vmClasses::VirtualMachineError_klass())) {
        return NULL; // propagate VMEs
      }
      stringStream ss;
      char* target_host_class = _constants->klass_name_at(_nest_host_index)->as_C_string();
      ss.print("Nest host resolution of %s with host %s failed: ",
               this->external_name(), target_host_class);
      java_lang_Throwable::print(PENDING_EXCEPTION, &ss);
      const char* msg = ss.as_string(true /* on C-heap */);
      constantPoolHandle cph(THREAD, constants());
      SystemDictionary::add_nest_host_error(cph, _nest_host_index, msg);
      CLEAR_PENDING_EXCEPTION;

      log_trace(class, nestmates)("%s", msg);
    } else {
      // A valid nest-host is an instance class in the current package that lists this
      // class as a nest member. If any of these conditions are not met the class is
      // its own nest-host.
      const char* error = NULL;

      // JVMS 5.4.4 indicates package check comes first
      if (is_same_class_package(k)) {
        // Now check actual membership. We can't be a member if our "host" is
        // not an instance class.
        if (k->is_instance_klass()) {
          nest_host_k = InstanceKlass::cast(k);
          bool is_member = nest_host_k->has_nest_member(THREAD, this);
          if (is_member) {
            _nest_host = nest_host_k; // save resolved nest-host value

            log_trace(class, nestmates)("Resolved nest-host of %s to %s",
                                        this->external_name(), k->external_name());
            return nest_host_k;
          } else {
            error = "current type is not listed as a nest member";
          }
        } else {
          error = "host is not an instance class";
        }
      } else {
        error = "types are in different packages";
      }

      // something went wrong, so record what and log it
      {
        stringStream ss;
        ss.print("Type %s (loader: %s) is not a nest member of type %s (loader: %s): %s",
                 this->external_name(),
                 this->class_loader_data()->loader_name_and_id(),
                 k->external_name(),
                 k->class_loader_data()->loader_name_and_id(),
                 error);
        const char* msg = ss.as_string(true /* on C-heap */);
        constantPoolHandle cph(THREAD, constants());
        SystemDictionary::add_nest_host_error(cph, _nest_host_index, msg);
        log_trace(class, nestmates)("%s", msg);
      }
    }
  } else {
    log_trace(class, nestmates)("Type %s is not part of a nest: setting nest-host to self",
                                this->external_name());
  }

  // Either not in an explicit nest, or else an error occurred, so
  // the nest-host is set to `this`. Any thread that sees this assignment
  // will also see any setting of nest_host_error(), if applicable.
  return (_nest_host = this);
}

// Dynamic nest member support: set this class's nest host to the given class.
// This occurs as part of the class definition, as soon as the instanceKlass
// has been created and doesn't require further resolution. The code:
//    lookup().defineHiddenClass(bytes_for_X, NESTMATE);
// results in:
//    class_of_X.set_nest_host(lookup().lookupClass().getNestHost())
// If it has an explicit _nest_host_index or _nest_members, these will be ignored.
// We also know the "host" is a valid nest-host in the same package so we can
// assert some of those facts.
void InstanceKlass::set_nest_host(InstanceKlass* host) {
  assert(is_hidden(), "must be a hidden class");
  assert(host != NULL, "NULL nest host specified");
  assert(_nest_host == NULL, "current class has resolved nest-host");
  assert(nest_host_error() == NULL, "unexpected nest host resolution error exists: %s",
         nest_host_error());
  assert((host->_nest_host == NULL && host->_nest_host_index == 0) ||
         (host->_nest_host == host), "proposed host is not a valid nest-host");
  // Can't assert this as package is not set yet:
  // assert(is_same_class_package(host), "proposed host is in wrong package");

  if (log_is_enabled(Trace, class, nestmates)) {
    ResourceMark rm;
    const char* msg = "";
    // a hidden class does not expect a statically defined nest-host
    if (_nest_host_index > 0) {
      msg = "(the NestHost attribute in the current class is ignored)";
    } else if (_nest_members != NULL && _nest_members != Universe::the_empty_short_array()) {
      msg = "(the NestMembers attribute in the current class is ignored)";
    }
    log_trace(class, nestmates)("Injected type %s into the nest of %s %s",
                                this->external_name(),
                                host->external_name(),
                                msg);
  }
  // set dynamic nest host
  _nest_host = host;
  // Record dependency to keep nest host from being unloaded before this class.
  ClassLoaderData* this_key = class_loader_data();
  assert(this_key != NULL, "sanity");
  this_key->record_dependency(host);
}

// check if 'this' and k are nestmates (same nest_host), or k is our nest_host,
// or we are k's nest_host - all of which is covered by comparing the two
// resolved_nest_hosts.
// Any exceptions (i.e. VMEs) are propagated.
bool InstanceKlass::has_nestmate_access_to(InstanceKlass* k, TRAPS) {

  assert(this != k, "this should be handled by higher-level code");

  // Per JVMS 5.4.4 we first resolve and validate the current class, then
  // the target class k.

  InstanceKlass* cur_host = nest_host(CHECK_false);
  if (cur_host == NULL) {
    return false;
  }

  Klass* k_nest_host = k->nest_host(CHECK_false);
  if (k_nest_host == NULL) {
    return false;
  }

  bool access = (cur_host == k_nest_host);

  ResourceMark rm(THREAD);
  log_trace(class, nestmates)("Class %s does %shave nestmate access to %s",
                              this->external_name(),
                              access ? "" : "NOT ",
                              k->external_name());
  return access;
}

const char* InstanceKlass::nest_host_error() {
  if (_nest_host_index == 0) {
    return NULL;
  } else {
    constantPoolHandle cph(Thread::current(), constants());
    return SystemDictionary::find_nest_host_error(cph, (int)_nest_host_index);
  }
}

InstanceKlass* InstanceKlass::allocate_instance_klass(const ClassFileParser& parser, TRAPS) {
  const int size = InstanceKlass::size(parser.vtable_size(),
                                       parser.itable_size(),
                                       nonstatic_oop_map_size(parser.total_oop_map_count()),
                                       parser.is_interface(),
                                       parser.has_inline_fields() ? parser.java_fields_count() : 0,
                                       parser.is_inline_type());

  const Symbol* const class_name = parser.class_name();
  assert(class_name != NULL, "invariant");
  ClassLoaderData* loader_data = parser.loader_data();
  assert(loader_data != NULL, "invariant");

  InstanceKlass* ik;

  // Allocation
  if (parser.is_instance_ref_klass()) {
    // java.lang.ref.Reference
    ik = new (loader_data, size, THREAD) InstanceRefKlass(parser);
  } else if (class_name == vmSymbols::java_lang_Class()) {
    // mirror - java.lang.Class
    ik = new (loader_data, size, THREAD) InstanceMirrorKlass(parser);
  } else if (is_stack_chunk_class(class_name, loader_data)) {
    // stack chunk
    ik = new (loader_data, size, THREAD) InstanceStackChunkKlass(parser);
  } else if (is_class_loader(class_name, parser)) {
    // class loader - java.lang.ClassLoader
    ik = new (loader_data, size, THREAD) InstanceClassLoaderKlass(parser);
  } else if (parser.is_inline_type()) {
    // inline type
    ik = new (loader_data, size, THREAD) InlineKlass(parser);
  } else {
    // normal
    ik = new (loader_data, size, THREAD) InstanceKlass(parser);
  }

  // Check for pending exception before adding to the loader data and incrementing
  // class count.  Can get OOM here.
  if (HAS_PENDING_EXCEPTION) {
    return NULL;
  }

#ifdef ASSERT
  assert(ik->size() == size, "");
  ik->bounds_check((address) ik->start_of_vtable(), false, size);
  ik->bounds_check((address) ik->start_of_itable(), false, size);
  ik->bounds_check((address) ik->end_of_itable(), true, size);
  ik->bounds_check((address) ik->end_of_nonstatic_oop_maps(), true, size);
#endif //ASSERT
  return ik;
}

#ifndef PRODUCT
bool InstanceKlass::bounds_check(address addr, bool edge_ok, intptr_t size_in_bytes) const {
  const char* bad = NULL;
  address end = NULL;
  if (addr < (address)this) {
    bad = "before";
  } else if (addr == (address)this) {
    if (edge_ok)  return true;
    bad = "just before";
  } else if (addr == (end = (address)this + sizeof(intptr_t) * (size_in_bytes < 0 ? size() : size_in_bytes))) {
    if (edge_ok)  return true;
    bad = "just after";
  } else if (addr > end) {
    bad = "after";
  } else {
    return true;
  }
  tty->print_cr("%s object bounds: " INTPTR_FORMAT " [" INTPTR_FORMAT ".." INTPTR_FORMAT "]",
      bad, (intptr_t)addr, (intptr_t)this, (intptr_t)end);
  Verbose = WizardMode = true; this->print(); //@@
  return false;
}
#endif //PRODUCT

// copy method ordering from resource area to Metaspace
void InstanceKlass::copy_method_ordering(const intArray* m, TRAPS) {
  if (m != NULL) {
    // allocate a new array and copy contents (memcpy?)
    _method_ordering = MetadataFactory::new_array<int>(class_loader_data(), m->length(), CHECK);
    for (int i = 0; i < m->length(); i++) {
      _method_ordering->at_put(i, m->at(i));
    }
  } else {
    _method_ordering = Universe::the_empty_int_array();
  }
}

// create a new array of vtable_indices for default methods
Array<int>* InstanceKlass::create_new_default_vtable_indices(int len, TRAPS) {
  Array<int>* vtable_indices = MetadataFactory::new_array<int>(class_loader_data(), len, CHECK_NULL);
  assert(default_vtable_indices() == NULL, "only create once");
  set_default_vtable_indices(vtable_indices);
  return vtable_indices;
}

static Monitor* create_init_monitor(const char* name) {
  return new Monitor(Mutex::safepoint, name);
}

InstanceKlass::InstanceKlass(const ClassFileParser& parser, KlassKind kind, ReferenceType reference_type) :
  Klass(kind),
  _nest_members(NULL),
  _nest_host(NULL),
  _permitted_subclasses(NULL),
  _record_components(NULL),
  _static_field_size(parser.static_field_size()),
  _nonstatic_oop_map_size(nonstatic_oop_map_size(parser.total_oop_map_count())),
  _itable_len(parser.itable_size()),
  _nest_host_index(0),
  _init_state(allocated),
  _reference_type(reference_type),
  _init_monitor(create_init_monitor("InstanceKlassInitMonitor_lock")),
  _init_thread(NULL),
  _inline_type_field_klasses(NULL),
  _preload_classes(NULL),
  _adr_inlineklass_fixed_block(NULL)
{
  set_vtable_length(parser.vtable_size());
  set_access_flags(parser.access_flags());
  if (parser.is_hidden()) set_is_hidden();
  set_layout_helper(Klass::instance_layout_helper(parser.layout_size(),
                                                    false));
    if (parser.has_inline_fields()) {
      set_has_inline_type_fields();
    }
    _java_fields_count = parser.java_fields_count();

  assert(NULL == _methods, "underlying memory not zeroed?");
  assert(is_instance_klass(), "is layout incorrect?");
  assert(size_helper() == parser.layout_size(), "incorrect size_helper?");

  if (has_inline_type_fields()) {
    _inline_type_field_klasses = (const Klass**) adr_inline_type_field_klasses();
  }
}

void InstanceKlass::deallocate_methods(ClassLoaderData* loader_data,
                                       Array<Method*>* methods) {
  if (methods != NULL && methods != Universe::the_empty_method_array() &&
      !methods->is_shared()) {
    for (int i = 0; i < methods->length(); i++) {
      Method* method = methods->at(i);
      if (method == NULL) continue;  // maybe null if error processing
      // Only want to delete methods that are not executing for RedefineClasses.
      // The previous version will point to them so they're not totally dangling
      assert (!method->on_stack(), "shouldn't be called with methods on stack");
      MetadataFactory::free_metadata(loader_data, method);
    }
    MetadataFactory::free_array<Method*>(loader_data, methods);
  }
}

void InstanceKlass::deallocate_interfaces(ClassLoaderData* loader_data,
                                          const Klass* super_klass,
                                          Array<InstanceKlass*>* local_interfaces,
                                          Array<InstanceKlass*>* transitive_interfaces) {
  // Only deallocate transitive interfaces if not empty, same as super class
  // or same as local interfaces.  See code in parseClassFile.
  Array<InstanceKlass*>* ti = transitive_interfaces;
  if (ti != Universe::the_empty_instance_klass_array() && ti != local_interfaces) {
    // check that the interfaces don't come from super class
    Array<InstanceKlass*>* sti = (super_klass == NULL) ? NULL :
                    InstanceKlass::cast(super_klass)->transitive_interfaces();
    if (ti != sti && ti != NULL && !ti->is_shared()) {
      MetadataFactory::free_array<InstanceKlass*>(loader_data, ti);
    }
  }

  // local interfaces can be empty
  if (local_interfaces != Universe::the_empty_instance_klass_array() &&
      local_interfaces != NULL && !local_interfaces->is_shared()) {
    MetadataFactory::free_array<InstanceKlass*>(loader_data, local_interfaces);
  }
}

void InstanceKlass::deallocate_record_components(ClassLoaderData* loader_data,
                                                 Array<RecordComponent*>* record_components) {
  if (record_components != NULL && !record_components->is_shared()) {
    for (int i = 0; i < record_components->length(); i++) {
      RecordComponent* record_component = record_components->at(i);
      MetadataFactory::free_metadata(loader_data, record_component);
    }
    MetadataFactory::free_array<RecordComponent*>(loader_data, record_components);
  }
}

// This function deallocates the metadata and C heap pointers that the
// InstanceKlass points to.
void InstanceKlass::deallocate_contents(ClassLoaderData* loader_data) {
  // Orphan the mirror first, CMS thinks it's still live.
  if (java_mirror() != NULL) {
    java_lang_Class::set_klass(java_mirror(), NULL);
  }

  // Also remove mirror from handles
  loader_data->remove_handle(_java_mirror);

  // Need to take this class off the class loader data list.
  loader_data->remove_class(this);

  // The array_klass for this class is created later, after error handling.
  // For class redefinition, we keep the original class so this scratch class
  // doesn't have an array class.  Either way, assert that there is nothing
  // to deallocate.
  assert(array_klasses() == NULL, "array classes shouldn't be created for this class yet");

  // Release C heap allocated data that this points to, which includes
  // reference counting symbol names.
  // Can't release the constant pool here because the constant pool can be
  // deallocated separately from the InstanceKlass for default methods and
  // redefine classes.
  release_C_heap_structures(/* release_constant_pool */ false);

  deallocate_methods(loader_data, methods());
  set_methods(NULL);

  deallocate_record_components(loader_data, record_components());
  set_record_components(NULL);

  if (method_ordering() != NULL &&
      method_ordering() != Universe::the_empty_int_array() &&
      !method_ordering()->is_shared()) {
    MetadataFactory::free_array<int>(loader_data, method_ordering());
  }
  set_method_ordering(NULL);

  // default methods can be empty
  if (default_methods() != NULL &&
      default_methods() != Universe::the_empty_method_array() &&
      !default_methods()->is_shared()) {
    MetadataFactory::free_array<Method*>(loader_data, default_methods());
  }
  // Do NOT deallocate the default methods, they are owned by superinterfaces.
  set_default_methods(NULL);

  // default methods vtable indices can be empty
  if (default_vtable_indices() != NULL &&
      !default_vtable_indices()->is_shared()) {
    MetadataFactory::free_array<int>(loader_data, default_vtable_indices());
  }
  set_default_vtable_indices(NULL);


  // This array is in Klass, but remove it with the InstanceKlass since
  // this place would be the only caller and it can share memory with transitive
  // interfaces.
  if (secondary_supers() != NULL &&
      secondary_supers() != Universe::the_empty_klass_array() &&
      // see comments in compute_secondary_supers about the following cast
      (address)(secondary_supers()) != (address)(transitive_interfaces()) &&
      !secondary_supers()->is_shared()) {
    MetadataFactory::free_array<Klass*>(loader_data, secondary_supers());
  }
  set_secondary_supers(NULL);

  deallocate_interfaces(loader_data, super(), local_interfaces(), transitive_interfaces());
  set_transitive_interfaces(NULL);
  set_local_interfaces(NULL);

  if (fields() != NULL && !fields()->is_shared()) {
    MetadataFactory::free_array<jushort>(loader_data, fields());
  }
  set_fields(NULL, 0);

  // If a method from a redefined class is using this constant pool, don't
  // delete it, yet.  The new class's previous version will point to this.
  if (constants() != NULL) {
    assert (!constants()->on_stack(), "shouldn't be called if anything is onstack");
    if (!constants()->is_shared()) {
      MetadataFactory::free_metadata(loader_data, constants());
    }
    // Delete any cached resolution errors for the constant pool
    SystemDictionary::delete_resolution_error(constants());

    set_constants(NULL);
  }

  if (inner_classes() != NULL &&
      inner_classes() != Universe::the_empty_short_array() &&
      !inner_classes()->is_shared()) {
    MetadataFactory::free_array<jushort>(loader_data, inner_classes());
  }
  set_inner_classes(NULL);

  if (nest_members() != NULL &&
      nest_members() != Universe::the_empty_short_array() &&
      !nest_members()->is_shared()) {
    MetadataFactory::free_array<jushort>(loader_data, nest_members());
  }
  set_nest_members(NULL);

  if (permitted_subclasses() != NULL &&
      permitted_subclasses() != Universe::the_empty_short_array() &&
      !permitted_subclasses()->is_shared()) {
    MetadataFactory::free_array<jushort>(loader_data, permitted_subclasses());
  }
  set_permitted_subclasses(NULL);

  if (preload_classes() != NULL &&
      preload_classes() != Universe::the_empty_short_array() &&
      !preload_classes()->is_shared()) {
    MetadataFactory::free_array<jushort>(loader_data, preload_classes());
  }

  // We should deallocate the Annotations instance if it's not in shared spaces.
  if (annotations() != NULL && !annotations()->is_shared()) {
    MetadataFactory::free_metadata(loader_data, annotations());
  }
  set_annotations(NULL);

  SystemDictionaryShared::handle_class_unloading(this);
}

bool InstanceKlass::is_record() const {
  return _record_components != NULL &&
         is_final() &&
         java_super() == vmClasses::Record_klass();
}

bool InstanceKlass::is_sealed() const {
  return _permitted_subclasses != NULL &&
         _permitted_subclasses != Universe::the_empty_short_array();
}

bool InstanceKlass::should_be_initialized() const {
  return !is_initialized();
}

klassItable InstanceKlass::itable() const {
  return klassItable(const_cast<InstanceKlass*>(this));
}

// JVMTI spec thinks there are signers and protection domain in the
// instanceKlass.  These accessors pretend these fields are there.
// The hprof specification also thinks these fields are in InstanceKlass.
oop InstanceKlass::protection_domain() const {
  // return the protection_domain from the mirror
  return java_lang_Class::protection_domain(java_mirror());
}

objArrayOop InstanceKlass::signers() const {
  // return the signers from the mirror
  return java_lang_Class::signers(java_mirror());
}

// See "The Virtual Machine Specification" section 2.16.5 for a detailed explanation of the class initialization
// process. The step comments refers to the procedure described in that section.
// Note: implementation moved to static method to expose the this pointer.
void InstanceKlass::initialize(TRAPS) {
  if (this->should_be_initialized()) {
    initialize_impl(CHECK);
    // Note: at this point the class may be initialized
    //       OR it may be in the state of being initialized
    //       in case of recursive initialization!
  } else {
    assert(is_initialized(), "sanity check");
  }
}


bool InstanceKlass::verify_code(TRAPS) {
  // 1) Verify the bytecodes
  return Verifier::verify(this, should_verify_class(), THREAD);
}

void InstanceKlass::link_class(TRAPS) {
  assert(is_loaded(), "must be loaded");
  if (!is_linked()) {
    link_class_impl(CHECK);
  }
}

void InstanceKlass::check_link_state_and_wait(JavaThread* current) {
  MonitorLocker ml(current, _init_monitor);

  // Another thread is linking this class, wait.
  while (is_being_linked() && !is_init_thread(current)) {
    ml.wait();
  }

  // This thread is recursively linking this class, continue
  if (is_being_linked() && is_init_thread(current)) {
    return;
  }

  // If this class wasn't linked already, set state to being_linked
  if (!is_linked()) {
    set_init_state(being_linked);
    set_init_thread(current);
  }
}

// Called to verify that a class can link during initialization, without
// throwing a VerifyError.
bool InstanceKlass::link_class_or_fail(TRAPS) {
  assert(is_loaded(), "must be loaded");
  if (!is_linked()) {
    link_class_impl(CHECK_false);
  }
  return is_linked();
}

bool InstanceKlass::link_class_impl(TRAPS) {
  if (DumpSharedSpaces && SystemDictionaryShared::has_class_failed_verification(this)) {
    // This is for CDS dumping phase only -- we use the in_error_state to indicate that
    // the class has failed verification. Throwing the NoClassDefFoundError here is just
    // a convenient way to stop repeat attempts to verify the same (bad) class.
    //
    // Note that the NoClassDefFoundError is not part of the JLS, and should not be thrown
    // if we are executing Java code. This is not a problem for CDS dumping phase since
    // it doesn't execute any Java code.
    ResourceMark rm(THREAD);
    Exceptions::fthrow(THREAD_AND_LOCATION,
                       vmSymbols::java_lang_NoClassDefFoundError(),
                       "Class %s, or one of its supertypes, failed class initialization",
                       external_name());
    return false;
  }
  // return if already verified
  if (is_linked()) {
    return true;
  }

  // Timing
  // timer handles recursion
  JavaThread* jt = THREAD;

  // link super class before linking this class
  Klass* super_klass = super();
  if (super_klass != NULL) {
    if (super_klass->is_interface()) {  // check if super class is an interface
      ResourceMark rm(THREAD);
      Exceptions::fthrow(
        THREAD_AND_LOCATION,
        vmSymbols::java_lang_IncompatibleClassChangeError(),
        "class %s has interface %s as super class",
        external_name(),
        super_klass->external_name()
      );
      return false;
    }

    InstanceKlass* ik_super = InstanceKlass::cast(super_klass);
    ik_super->link_class_impl(CHECK_false);
  }

  // link all interfaces implemented by this class before linking this class
  Array<InstanceKlass*>* interfaces = local_interfaces();
  int num_interfaces = interfaces->length();
  for (int index = 0; index < num_interfaces; index++) {
    InstanceKlass* interk = interfaces->at(index);
    interk->link_class_impl(CHECK_false);
  }


  // If a class declares a method that uses an inline class as an argument
  // type or return inline type, this inline class must be loaded during the
  // linking of this class because size and properties of the inline class
  // must be known in order to be able to perform inline type optimizations.
  // The implementation below is an approximation of this rule, the code
  // iterates over all methods of the current class (including overridden
  // methods), not only the methods declared by this class. This
  // approximation makes the code simpler, and doesn't change the semantic
  // because classes declaring methods overridden by the current class are
  // linked (and have performed their own pre-loading) before the linking
  // of the current class.


  // Note:
  // Inline class types are loaded during
  // the loading phase (see ClassFileParser::post_process_parsed_stream()).
  // Inline class types used as element types for array creation
  // are not pre-loaded. Their loading is triggered by either anewarray
  // or multianewarray bytecodes.

  // Could it be possible to do the following processing only if the
  // class uses inline types?
  if (EnableValhalla) {
    ResourceMark rm(THREAD);
    if (EnablePrimitiveClasses) {
      for (int i = 0; i < methods()->length(); i++) {
        Method* m = methods()->at(i);
        for (SignatureStream ss(m->signature()); !ss.is_done(); ss.next()) {
          if (ss.is_reference()) {
            if (ss.is_array()) {
              continue;
            }
            if (ss.type() == T_PRIMITIVE_OBJECT) {
              Symbol* symb = ss.as_symbol();
              if (symb == name()) continue;
              oop loader = class_loader();
              oop protection_domain = this->protection_domain();
              Klass* klass = SystemDictionary::resolve_or_fail(symb,
                                                              Handle(THREAD, loader), Handle(THREAD, protection_domain), true,
                                                              CHECK_false);
              if (klass == NULL) {
                THROW_(vmSymbols::java_lang_LinkageError(), false);
              }
              if (!klass->is_inline_klass()) {
                Exceptions::fthrow(
                  THREAD_AND_LOCATION,
                  vmSymbols::java_lang_IncompatibleClassChangeError(),
                  "class %s is not an inline type",
                  klass->external_name());
              }
            }
          }
        }
      }
    }
    // Aggressively preloading all classes from the Preload attribute
    if (preload_classes() != NULL) {
      for (int i = 0; i < preload_classes()->length(); i++) {
        if (constants()->tag_at(preload_classes()->at(i)).is_klass()) continue;
        Symbol* class_name = constants()->klass_at_noresolve(preload_classes()->at(i));
        if (class_name == name()) continue;
        oop loader = class_loader();
        oop protection_domain = this->protection_domain();
        Klass* klass = SystemDictionary::resolve_or_null(class_name,
                                                          Handle(THREAD, loader), Handle(THREAD, protection_domain), THREAD);
        if (HAS_PENDING_EXCEPTION) {
          CLEAR_PENDING_EXCEPTION;
        }
        if (klass != NULL) {
          log_info(class, preload)("Preloading class %s during linking of class %s because of its Preload attribute", class_name->as_C_string(), name()->as_C_string());
        } else {
          log_warning(class, preload)("Preloading of class %s during linking of class %s (Preload attribute) failed", class_name->as_C_string(), name()->as_C_string());
        }
      }
    }
  }

  // in case the class is linked in the process of linking its superclasses
  if (is_linked()) {
    return true;
  }

  // trace only the link time for this klass that includes
  // the verification time
  PerfClassTraceTime vmtimer(ClassLoader::perf_class_link_time(),
                             ClassLoader::perf_class_link_selftime(),
                             ClassLoader::perf_classes_linked(),
                             jt->get_thread_stat()->perf_recursion_counts_addr(),
                             jt->get_thread_stat()->perf_timers_addr(),
                             PerfClassTraceTime::CLASS_LINK);

  // verification & rewriting
  {
    LockLinkState init_lock(this, jt);

    // rewritten will have been set if loader constraint error found
    // on an earlier link attempt
    // don't verify or rewrite if already rewritten
    //

    if (!is_linked()) {
      if (!is_rewritten()) {
        if (is_shared()) {
          assert(!verified_at_dump_time(), "must be");
        }
        {
          bool verify_ok = verify_code(THREAD);
          if (!verify_ok) {
            return false;
          }
        }

        // Just in case a side-effect of verify linked this class already
        // (which can sometimes happen since the verifier loads classes
        // using custom class loaders, which are free to initialize things)
        if (is_linked()) {
          return true;
        }

        // also sets rewritten
        rewrite_class(CHECK_false);
      } else if (is_shared()) {
        SystemDictionaryShared::check_verification_constraints(this, CHECK_false);
      }

      // relocate jsrs and link methods after they are all rewritten
      link_methods(CHECK_false);

      // Initialize the vtable and interface table after
      // methods have been rewritten since rewrite may
      // fabricate new Method*s.
      // also does loader constraint checking
      //
      // initialize_vtable and initialize_itable need to be rerun
      // for a shared class if
      // 1) the class is loaded by custom class loader or
      // 2) the class is loaded by built-in class loader but failed to add archived loader constraints or
      // 3) the class was not verified during dump time
      bool need_init_table = true;
      if (is_shared() && verified_at_dump_time() &&
          SystemDictionaryShared::check_linking_constraints(THREAD, this)) {
        need_init_table = false;
      }
      if (need_init_table) {
        vtable().initialize_vtable_and_check_constraints(CHECK_false);
        itable().initialize_itable_and_check_constraints(CHECK_false);
      }
#ifdef ASSERT
      vtable().verify(tty, true);
      // In case itable verification is ever added.
      // itable().verify(tty, true);
#endif
      set_initialization_state_and_notify(linked, THREAD);
      if (JvmtiExport::should_post_class_prepare()) {
        JvmtiExport::post_class_prepare(THREAD, this);
      }
    }
  }
  return true;
}

// Rewrite the byte codes of all of the methods of a class.
// The rewriter must be called exactly once. Rewriting must happen after
// verification but before the first method of the class is executed.
void InstanceKlass::rewrite_class(TRAPS) {
  assert(is_loaded(), "must be loaded");
  if (is_rewritten()) {
    assert(is_shared(), "rewriting an unshared class?");
    return;
  }
  Rewriter::rewrite(this, CHECK);
  set_rewritten();
}

// Now relocate and link method entry points after class is rewritten.
// This is outside is_rewritten flag. In case of an exception, it can be
// executed more than once.
void InstanceKlass::link_methods(TRAPS) {
  int len = methods()->length();
  for (int i = len-1; i >= 0; i--) {
    methodHandle m(THREAD, methods()->at(i));

    // Set up method entry points for compiler and interpreter    .
    m->link_method(m, CHECK);
  }
}

// Eagerly initialize superinterfaces that declare default methods (concrete instance: any access)
void InstanceKlass::initialize_super_interfaces(TRAPS) {
  assert (has_nonstatic_concrete_methods(), "caller should have checked this");
  for (int i = 0; i < local_interfaces()->length(); ++i) {
    InstanceKlass* ik = local_interfaces()->at(i);

    // Initialization is depth first search ie. we start with top of the inheritance tree
    // has_nonstatic_concrete_methods drives searching superinterfaces since it
    // means has_nonstatic_concrete_methods in its superinterface hierarchy
    if (ik->has_nonstatic_concrete_methods()) {
      ik->initialize_super_interfaces(CHECK);
    }

    // Only initialize() interfaces that "declare" concrete methods.
    if (ik->should_be_initialized() && ik->declares_nonstatic_concrete_methods()) {
      ik->initialize(CHECK);
    }
  }
}

ResourceHashtable<const InstanceKlass*, OopHandle, 107, AnyObj::C_HEAP, mtClass>
      _initialization_error_table;

void InstanceKlass::add_initialization_error(JavaThread* current, Handle exception) {
  // Create the same exception with a message indicating the thread name,
  // and the StackTraceElements.
  // If the initialization error is OOM, this might not work, but if GC kicks in
  // this would be still be helpful.
  JavaThread* THREAD = current;
  Handle cause = java_lang_Throwable::get_cause_with_stack_trace(exception, THREAD);
  if (HAS_PENDING_EXCEPTION || cause.is_null()) {
    CLEAR_PENDING_EXCEPTION;
    return;
  }

  MutexLocker ml(THREAD, ClassInitError_lock);
  OopHandle elem = OopHandle(Universe::vm_global(), cause());
  bool created = false;
  _initialization_error_table.put_if_absent(this, elem, &created);
  assert(created, "Initialization is single threaded");
  ResourceMark rm(THREAD);
  log_trace(class, init)("Initialization error added for class %s", external_name());
}

oop InstanceKlass::get_initialization_error(JavaThread* current) {
  MutexLocker ml(current, ClassInitError_lock);
  OopHandle* h = _initialization_error_table.get(this);
  return (h != nullptr) ? h->resolve() : nullptr;
}

// Need to remove entries for unloaded classes.
void InstanceKlass::clean_initialization_error_table() {
  struct InitErrorTableCleaner {
    bool do_entry(const InstanceKlass* ik, OopHandle h) {
      if (!ik->is_loader_alive()) {
        h.release(Universe::vm_global());
        return true;
      } else {
        return false;
      }
    }
  };

  assert_locked_or_safepoint(ClassInitError_lock);
  InitErrorTableCleaner cleaner;
  _initialization_error_table.unlink(&cleaner);
}

void InstanceKlass::initialize_impl(TRAPS) {
  HandleMark hm(THREAD);

  // Make sure klass is linked (verified) before initialization
  // A class could already be verified, since it has been reflected upon.
  link_class(CHECK);

  DTRACE_CLASSINIT_PROBE(required, -1);

  bool wait = false;
  bool throw_error = false;

  JavaThread* jt = THREAD;

  // refer to the JVM book page 47 for description of steps
  // Step 1
  {
    MonitorLocker ml(THREAD, _init_monitor);

    // Step 2
    while (is_being_initialized() && !is_init_thread(jt)) {
      wait = true;
      jt->set_class_to_be_initialized(this);
      ml.wait();
      jt->set_class_to_be_initialized(NULL);
    }

    // Step 3
    if (is_being_initialized() && is_init_thread(jt)) {
      DTRACE_CLASSINIT_PROBE_WAIT(recursive, -1, wait);
      return;
    }

    // Step 4
    if (is_initialized()) {
      DTRACE_CLASSINIT_PROBE_WAIT(concurrent, -1, wait);
      return;
    }

    // Step 5
    if (is_in_error_state()) {
      throw_error = true;
    } else {

      // Step 6
      set_init_state(being_initialized);
      set_init_thread(jt);
    }
  }

  // Throw error outside lock
  if (throw_error) {
    DTRACE_CLASSINIT_PROBE_WAIT(erroneous, -1, wait);
    ResourceMark rm(THREAD);
    Handle cause(THREAD, get_initialization_error(THREAD));

    stringStream ss;
    ss.print("Could not initialize class %s", external_name());
    if (cause.is_null()) {
      THROW_MSG(vmSymbols::java_lang_NoClassDefFoundError(), ss.as_string());
    } else {
      THROW_MSG_CAUSE(vmSymbols::java_lang_NoClassDefFoundError(),
                      ss.as_string(), cause);
    }
  }

  // Pre-allocating an instance of the default value
  if (is_inline_klass()) {
      InlineKlass* vk = InlineKlass::cast(this);
      oop val = vk->allocate_instance(THREAD);
      if (HAS_PENDING_EXCEPTION) {
          Handle e(THREAD, PENDING_EXCEPTION);
          CLEAR_PENDING_EXCEPTION;
          {
              EXCEPTION_MARK;
              add_initialization_error(THREAD, e);
              // Locks object, set state, and notify all waiting threads
              set_initialization_state_and_notify(initialization_error, THREAD);
              CLEAR_PENDING_EXCEPTION;
          }
          THROW_OOP(e());
      }
      vk->set_default_value(val);
  }

  // Step 7
  // Next, if C is a class rather than an interface, initialize it's super class and super
  // interfaces.
  if (!is_interface()) {
    Klass* super_klass = super();
    if (super_klass != NULL && super_klass->should_be_initialized()) {
      super_klass->initialize(THREAD);
    }
    // If C implements any interface that declares a non-static, concrete method,
    // the initialization of C triggers initialization of its super interfaces.
    // Only need to recurse if has_nonstatic_concrete_methods which includes declaring and
    // having a superinterface that declares, non-static, concrete methods
    if (!HAS_PENDING_EXCEPTION && has_nonstatic_concrete_methods()) {
      initialize_super_interfaces(THREAD);
    }

    // If any exceptions, complete abruptly, throwing the same exception as above.
    if (HAS_PENDING_EXCEPTION) {
      Handle e(THREAD, PENDING_EXCEPTION);
      CLEAR_PENDING_EXCEPTION;
      {
        EXCEPTION_MARK;
        add_initialization_error(THREAD, e);
        // Locks object, set state, and notify all waiting threads
        set_initialization_state_and_notify(initialization_error, THREAD);
        CLEAR_PENDING_EXCEPTION;
      }
      DTRACE_CLASSINIT_PROBE_WAIT(super__failed, -1, wait);
      THROW_OOP(e());
    }
  }

  // Step 8
  // Initialize classes of inline fields
  if (EnablePrimitiveClasses) {
    for (AllFieldStream fs(this); !fs.done(); fs.next()) {
      if (Signature::basic_type(fs.signature()) == T_PRIMITIVE_OBJECT) {
        Klass* klass = get_inline_type_field_klass_or_null(fs.index());
        if (fs.access_flags().is_static() && klass == NULL) {
          klass = SystemDictionary::resolve_or_fail(field_signature(fs.index())->fundamental_name(THREAD),
              Handle(THREAD, class_loader()),
              Handle(THREAD, protection_domain()),
              true, THREAD);
          set_inline_type_field_klass(fs.index(), klass);
        }

        if (!HAS_PENDING_EXCEPTION) {
          assert(klass != NULL, "Must  be");
          InstanceKlass::cast(klass)->initialize(THREAD);
          if (fs.access_flags().is_static()) {
            if (java_mirror()->obj_field(fs.offset()) == NULL) {
              java_mirror()->obj_field_put(fs.offset(), InlineKlass::cast(klass)->default_value());
            }
          }
        }

        if (HAS_PENDING_EXCEPTION) {
          Handle e(THREAD, PENDING_EXCEPTION);
          CLEAR_PENDING_EXCEPTION;
          {
            EXCEPTION_MARK;
            add_initialization_error(THREAD, e);
            // Locks object, set state, and notify all waiting threads
            set_initialization_state_and_notify(initialization_error, THREAD);
            CLEAR_PENDING_EXCEPTION;
          }
          THROW_OOP(e());
        }
      }
    }
  }


  // Step 9
  {
    DTRACE_CLASSINIT_PROBE_WAIT(clinit, -1, wait);
    if (class_initializer() != NULL) {
      // Timer includes any side effects of class initialization (resolution,
      // etc), but not recursive entry into call_class_initializer().
      PerfClassTraceTime timer(ClassLoader::perf_class_init_time(),
                               ClassLoader::perf_class_init_selftime(),
                               ClassLoader::perf_classes_inited(),
                               jt->get_thread_stat()->perf_recursion_counts_addr(),
                               jt->get_thread_stat()->perf_timers_addr(),
                               PerfClassTraceTime::CLASS_CLINIT);
      call_class_initializer(THREAD);
    } else {
      // The elapsed time is so small it's not worth counting.
      if (UsePerfData) {
        ClassLoader::perf_classes_inited()->inc();
      }
      call_class_initializer(THREAD);
    }
  }

  // Step 10
  if (!HAS_PENDING_EXCEPTION) {
    set_initialization_state_and_notify(fully_initialized, THREAD);
    debug_only(vtable().verify(tty, true);)
  }
  else {
    // Step 11 and 12
    Handle e(THREAD, PENDING_EXCEPTION);
    CLEAR_PENDING_EXCEPTION;
    // JVMTI has already reported the pending exception
    // JVMTI internal flag reset is needed in order to report ExceptionInInitializerError
    JvmtiExport::clear_detected_exception(jt);
    {
      EXCEPTION_MARK;
      add_initialization_error(THREAD, e);
      set_initialization_state_and_notify(initialization_error, THREAD);
      CLEAR_PENDING_EXCEPTION;   // ignore any exception thrown, class initialization error is thrown below
      // JVMTI has already reported the pending exception
      // JVMTI internal flag reset is needed in order to report ExceptionInInitializerError
      JvmtiExport::clear_detected_exception(jt);
    }
    DTRACE_CLASSINIT_PROBE_WAIT(error, -1, wait);
    if (e->is_a(vmClasses::Error_klass())) {
      THROW_OOP(e());
    } else {
      JavaCallArguments args(e);
      THROW_ARG(vmSymbols::java_lang_ExceptionInInitializerError(),
                vmSymbols::throwable_void_signature(),
                &args);
    }
  }
  DTRACE_CLASSINIT_PROBE_WAIT(end, -1, wait);
}


void InstanceKlass::set_initialization_state_and_notify(ClassState state, JavaThread* current) {
  MonitorLocker ml(current, _init_monitor);

  // Now flush all code that assume the class is not linked.
  // Set state under the Compile_lock also.
  if (state == linked && UseVtableBasedCHA && Universe::is_fully_initialized()) {
    MutexLocker ml(current, Compile_lock);

    set_init_thread(NULL); // reset _init_thread before changing _init_state
    set_init_state(state);

    CodeCache::flush_dependents_on(this);
  } else {
    set_init_thread(NULL); // reset _init_thread before changing _init_state
    set_init_state(state);
  }
  ml.notify_all();
}

InstanceKlass* InstanceKlass::implementor() const {
  InstanceKlass* volatile* ik = adr_implementor();
  if (ik == NULL) {
    return NULL;
  } else {
    // This load races with inserts, and therefore needs acquire.
    InstanceKlass* ikls = Atomic::load_acquire(ik);
    if (ikls != NULL && !ikls->is_loader_alive()) {
      return NULL;  // don't return unloaded class
    } else {
      return ikls;
    }
  }
}


void InstanceKlass::set_implementor(InstanceKlass* ik) {
  assert_locked_or_safepoint(Compile_lock);
  assert(is_interface(), "not interface");
  InstanceKlass* volatile* addr = adr_implementor();
  assert(addr != NULL, "null addr");
  if (addr != NULL) {
    Atomic::release_store(addr, ik);
  }
}

int  InstanceKlass::nof_implementors() const {
  InstanceKlass* ik = implementor();
  if (ik == NULL) {
    return 0;
  } else if (ik != this) {
    return 1;
  } else {
    return 2;
  }
}

// The embedded _implementor field can only record one implementor.
// When there are more than one implementors, the _implementor field
// is set to the interface Klass* itself. Following are the possible
// values for the _implementor field:
//   NULL                  - no implementor
//   implementor Klass*    - one implementor
//   self                  - more than one implementor
//
// The _implementor field only exists for interfaces.
void InstanceKlass::add_implementor(InstanceKlass* ik) {
  if (Universe::is_fully_initialized()) {
    assert_lock_strong(Compile_lock);
  }
  assert(is_interface(), "not interface");
  // Filter out my subinterfaces.
  // (Note: Interfaces are never on the subklass list.)
  if (ik->is_interface()) return;

  // Filter out subclasses whose supers already implement me.
  // (Note: CHA must walk subclasses of direct implementors
  // in order to locate indirect implementors.)
  InstanceKlass* super_ik = ik->java_super();
  if (super_ik != NULL && super_ik->implements_interface(this))
    // We only need to check one immediate superclass, since the
    // implements_interface query looks at transitive_interfaces.
    // Any supers of the super have the same (or fewer) transitive_interfaces.
    return;

  InstanceKlass* iklass = implementor();
  if (iklass == NULL) {
    set_implementor(ik);
  } else if (iklass != this && iklass != ik) {
    // There is already an implementor. Use itself as an indicator of
    // more than one implementors.
    set_implementor(this);
  }

  // The implementor also implements the transitive_interfaces
  for (int index = 0; index < local_interfaces()->length(); index++) {
    local_interfaces()->at(index)->add_implementor(ik);
  }
}

void InstanceKlass::init_implementor() {
  if (is_interface()) {
    set_implementor(NULL);
  }
}


void InstanceKlass::process_interfaces() {
  // link this class into the implementors list of every interface it implements
  for (int i = local_interfaces()->length() - 1; i >= 0; i--) {
    assert(local_interfaces()->at(i)->is_klass(), "must be a klass");
    InstanceKlass* interf = local_interfaces()->at(i);
    assert(interf->is_interface(), "expected interface");
    interf->add_implementor(this);
  }
}

bool InstanceKlass::can_be_primary_super_slow() const {
  if (is_interface())
    return false;
  else
    return Klass::can_be_primary_super_slow();
}

GrowableArray<Klass*>* InstanceKlass::compute_secondary_supers(int num_extra_slots,
                                                               Array<InstanceKlass*>* transitive_interfaces) {
  // The secondaries are the implemented interfaces.
  Array<InstanceKlass*>* interfaces = transitive_interfaces;
  int num_secondaries = num_extra_slots + interfaces->length();
  if (num_secondaries == 0) {
    // Must share this for correct bootstrapping!
    set_secondary_supers(Universe::the_empty_klass_array());
    return NULL;
  } else if (num_extra_slots == 0) {
    // The secondary super list is exactly the same as the transitive interfaces, so
    // let's use it instead of making a copy.
    // Redefine classes has to be careful not to delete this!
    // We need the cast because Array<Klass*> is NOT a supertype of Array<InstanceKlass*>,
    // (but it's safe to do here because we won't write into _secondary_supers from this point on).
    set_secondary_supers((Array<Klass*>*)(address)interfaces);
    return NULL;
  } else {
    // Copy transitive interfaces to a temporary growable array to be constructed
    // into the secondary super list with extra slots.
    GrowableArray<Klass*>* secondaries = new GrowableArray<Klass*>(interfaces->length());
    for (int i = 0; i < interfaces->length(); i++) {
      secondaries->push(interfaces->at(i));
    }
    return secondaries;
  }
}

bool InstanceKlass::implements_interface(Klass* k) const {
  if (this == k) return true;
  assert(k->is_interface(), "should be an interface class");
  for (int i = 0; i < transitive_interfaces()->length(); i++) {
    if (transitive_interfaces()->at(i) == k) {
      return true;
    }
  }
  return false;
}

bool InstanceKlass::is_same_or_direct_interface(Klass *k) const {
  // Verify direct super interface
  if (this == k) return true;
  assert(k->is_interface(), "should be an interface class");
  for (int i = 0; i < local_interfaces()->length(); i++) {
    if (local_interfaces()->at(i) == k) {
      return true;
    }
  }
  return false;
}

objArrayOop InstanceKlass::allocate_objArray(int n, int length, TRAPS) {
  check_array_allocation_length(length, arrayOopDesc::max_array_length(T_OBJECT), CHECK_NULL);
  size_t size = objArrayOopDesc::object_size(length);
  Klass* ak = array_klass(n, CHECK_NULL);
  objArrayOop o = (objArrayOop)Universe::heap()->array_allocate(ak, size, length,
                                                                /* do_zero */ true, CHECK_NULL);
  return o;
}

instanceOop InstanceKlass::register_finalizer(instanceOop i, TRAPS) {
  if (TraceFinalizerRegistration) {
    tty->print("Registered ");
    i->print_value_on(tty);
    tty->print_cr(" (" PTR_FORMAT ") as finalizable", p2i(i));
  }
  instanceHandle h_i(THREAD, i);
  // Pass the handle as argument, JavaCalls::call expects oop as jobjects
  JavaValue result(T_VOID);
  JavaCallArguments args(h_i);
  methodHandle mh(THREAD, Universe::finalizer_register_method());
  JavaCalls::call(&result, mh, &args, CHECK_NULL);
  MANAGEMENT_ONLY(FinalizerService::on_register(h_i(), THREAD);)
  return h_i();
}

instanceOop InstanceKlass::allocate_instance(TRAPS) {
  bool has_finalizer_flag = has_finalizer(); // Query before possible GC
  size_t size = size_helper();  // Query before forming handle.

  instanceOop i;

  i = (instanceOop)Universe::heap()->obj_allocate(this, size, CHECK_NULL);
  if (has_finalizer_flag && !RegisterFinalizersAtInit) {
    i = register_finalizer(i, CHECK_NULL);
  }
  return i;
}

instanceHandle InstanceKlass::allocate_instance_handle(TRAPS) {
  return instanceHandle(THREAD, allocate_instance(THREAD));
}

void InstanceKlass::check_valid_for_instantiation(bool throwError, TRAPS) {
  if (is_interface() || is_abstract()) {
    ResourceMark rm(THREAD);
    THROW_MSG(throwError ? vmSymbols::java_lang_InstantiationError()
              : vmSymbols::java_lang_InstantiationException(), external_name());
  }
  if (this == vmClasses::Class_klass()) {
    ResourceMark rm(THREAD);
    THROW_MSG(throwError ? vmSymbols::java_lang_IllegalAccessError()
              : vmSymbols::java_lang_IllegalAccessException(), external_name());
  }
}

Klass* InstanceKlass::array_klass(int n, TRAPS) {
  // Need load-acquire for lock-free read
  if (array_klasses_acquire() == NULL) {
    ResourceMark rm(THREAD);
    JavaThread *jt = THREAD;
    {
      // Atomic creation of array_klasses
      MutexLocker ma(THREAD, MultiArray_lock);

      // Check if update has already taken place
      if (array_klasses() == NULL) {
        ObjArrayKlass* k = ObjArrayKlass::allocate_objArray_klass(class_loader_data(), 1, this,
                                                                  false, false, CHECK_NULL);
        // use 'release' to pair with lock-free load
        release_set_array_klasses(k);
      }
    }
  }
  // array_klasses() will always be set at this point
  ArrayKlass* ak = array_klasses();
  return ak->array_klass(n, THREAD);
}

Klass* InstanceKlass::array_klass_or_null(int n) {
  // Need load-acquire for lock-free read
  ArrayKlass* ak = array_klasses_acquire();
  if (ak == NULL) {
    return NULL;
  } else {
    return ak->array_klass_or_null(n);
  }
}

Klass* InstanceKlass::array_klass(TRAPS) {
  return array_klass(1, THREAD);
}

Klass* InstanceKlass::array_klass_or_null() {
  return array_klass_or_null(1);
}

static int call_class_initializer_counter = 0;   // for debugging

Method* InstanceKlass::class_initializer() const {
  Method* clinit = find_method(
      vmSymbols::class_initializer_name(), vmSymbols::void_method_signature());
  if (clinit != NULL && clinit->is_class_initializer()) {
    return clinit;
  }
  return NULL;
}

void InstanceKlass::call_class_initializer(TRAPS) {
  if (ReplayCompiles &&
      (ReplaySuppressInitializers == 1 ||
       (ReplaySuppressInitializers >= 2 && class_loader() != NULL))) {
    // Hide the existence of the initializer for the purpose of replaying the compile
    return;
  }

#if INCLUDE_CDS
  // This is needed to ensure the consistency of the archived heap objects.
  if (has_archived_enum_objs()) {
    assert(is_shared(), "must be");
    bool initialized = HeapShared::initialize_enum_klass(this, CHECK);
    if (initialized) {
      return;
    }
  }
#endif

  methodHandle h_method(THREAD, class_initializer());
  assert(!is_initialized(), "we cannot initialize twice");
  LogTarget(Info, class, init) lt;
  if (lt.is_enabled()) {
    ResourceMark rm(THREAD);
    LogStream ls(lt);
    ls.print("%d Initializing ", call_class_initializer_counter++);
    name()->print_value_on(&ls);
    ls.print_cr("%s (" PTR_FORMAT ")", h_method() == NULL ? "(no method)" : "", p2i(this));
  }
  if (h_method() != NULL) {
    JavaCallArguments args; // No arguments
    JavaValue result(T_VOID);
    JavaCalls::call(&result, h_method, &args, CHECK); // Static call (no args)
  }
}


void InstanceKlass::mask_for(const methodHandle& method, int bci,
  InterpreterOopMap* entry_for) {
  // Lazily create the _oop_map_cache at first request
  // Lock-free access requires load_acquire.
  OopMapCache* oop_map_cache = Atomic::load_acquire(&_oop_map_cache);
  if (oop_map_cache == NULL) {
    MutexLocker x(OopMapCacheAlloc_lock,  Mutex::_no_safepoint_check_flag);
    // Check if _oop_map_cache was allocated while we were waiting for this lock
    if ((oop_map_cache = _oop_map_cache) == NULL) {
      oop_map_cache = new OopMapCache();
      // Ensure _oop_map_cache is stable, since it is examined without a lock
      Atomic::release_store(&_oop_map_cache, oop_map_cache);
    }
  }
  // _oop_map_cache is constant after init; lookup below does its own locking.
  oop_map_cache->lookup(method, bci, entry_for);
}

bool InstanceKlass::find_local_field(Symbol* name, Symbol* sig, fieldDescriptor* fd) const {
  for (JavaFieldStream fs(this); !fs.done(); fs.next()) {
    Symbol* f_name = fs.name();
    Symbol* f_sig  = fs.signature();
    if (f_name == name && f_sig == sig) {
      fd->reinitialize(const_cast<InstanceKlass*>(this), fs.index());
      return true;
    }
  }
  return false;
}


Klass* InstanceKlass::find_interface_field(Symbol* name, Symbol* sig, fieldDescriptor* fd) const {
  const int n = local_interfaces()->length();
  for (int i = 0; i < n; i++) {
    Klass* intf1 = local_interfaces()->at(i);
    assert(intf1->is_interface(), "just checking type");
    // search for field in current interface
    if (InstanceKlass::cast(intf1)->find_local_field(name, sig, fd)) {
      assert(fd->is_static(), "interface field must be static");
      return intf1;
    }
    // search for field in direct superinterfaces
    Klass* intf2 = InstanceKlass::cast(intf1)->find_interface_field(name, sig, fd);
    if (intf2 != NULL) return intf2;
  }
  // otherwise field lookup fails
  return NULL;
}


Klass* InstanceKlass::find_field(Symbol* name, Symbol* sig, fieldDescriptor* fd) const {
  // search order according to newest JVM spec (5.4.3.2, p.167).
  // 1) search for field in current klass
  if (find_local_field(name, sig, fd)) {
    return const_cast<InstanceKlass*>(this);
  }
  // 2) search for field recursively in direct superinterfaces
  { Klass* intf = find_interface_field(name, sig, fd);
    if (intf != NULL) return intf;
  }
  // 3) apply field lookup recursively if superclass exists
  { Klass* supr = super();
    if (supr != NULL) return InstanceKlass::cast(supr)->find_field(name, sig, fd);
  }
  // 4) otherwise field lookup fails
  return NULL;
}


Klass* InstanceKlass::find_field(Symbol* name, Symbol* sig, bool is_static, fieldDescriptor* fd) const {
  // search order according to newest JVM spec (5.4.3.2, p.167).
  // 1) search for field in current klass
  if (find_local_field(name, sig, fd)) {
    if (fd->is_static() == is_static) return const_cast<InstanceKlass*>(this);
  }
  // 2) search for field recursively in direct superinterfaces
  if (is_static) {
    Klass* intf = find_interface_field(name, sig, fd);
    if (intf != NULL) return intf;
  }
  // 3) apply field lookup recursively if superclass exists
  { Klass* supr = super();
    if (supr != NULL) return InstanceKlass::cast(supr)->find_field(name, sig, is_static, fd);
  }
  // 4) otherwise field lookup fails
  return NULL;
}

bool InstanceKlass::contains_field_offset(int offset) {
  if (this->is_inline_klass()) {
    InlineKlass* vk = InlineKlass::cast(this);
    return offset >= vk->first_field_offset() && offset < (vk->first_field_offset() + vk->get_exact_size_in_bytes());
  } else {
    fieldDescriptor fd;
    return find_field_from_offset(offset, false, &fd);
  }
}

bool InstanceKlass::find_local_field_from_offset(int offset, bool is_static, fieldDescriptor* fd) const {
  for (JavaFieldStream fs(this); !fs.done(); fs.next()) {
    if (fs.offset() == offset) {
      fd->reinitialize(const_cast<InstanceKlass*>(this), fs.index());
      if (fd->is_static() == is_static) return true;
    }
  }
  return false;
}


bool InstanceKlass::find_field_from_offset(int offset, bool is_static, fieldDescriptor* fd) const {
  Klass* klass = const_cast<InstanceKlass*>(this);
  while (klass != NULL) {
    if (InstanceKlass::cast(klass)->find_local_field_from_offset(offset, is_static, fd)) {
      return true;
    }
    klass = klass->super();
  }
  return false;
}


void InstanceKlass::methods_do(void f(Method* method)) {
  // Methods aren't stable until they are loaded.  This can be read outside
  // a lock through the ClassLoaderData for profiling
  // Redefined scratch classes are on the list and need to be cleaned
  if (!is_loaded() && !is_scratch_class()) {
    return;
  }

  int len = methods()->length();
  for (int index = 0; index < len; index++) {
    Method* m = methods()->at(index);
    assert(m->is_method(), "must be method");
    f(m);
  }
}


void InstanceKlass::do_local_static_fields(FieldClosure* cl) {
  for (JavaFieldStream fs(this); !fs.done(); fs.next()) {
    if (fs.access_flags().is_static()) {
      fieldDescriptor& fd = fs.field_descriptor();
      cl->do_field(&fd);
    }
  }
}


void InstanceKlass::do_local_static_fields(void f(fieldDescriptor*, Handle, TRAPS), Handle mirror, TRAPS) {
  for (JavaFieldStream fs(this); !fs.done(); fs.next()) {
    if (fs.access_flags().is_static()) {
      fieldDescriptor& fd = fs.field_descriptor();
      f(&fd, mirror, CHECK);
    }
  }
}

void InstanceKlass::do_nonstatic_fields(FieldClosure* cl) {
  InstanceKlass* super = superklass();
  if (super != NULL) {
    super->do_nonstatic_fields(cl);
  }
  fieldDescriptor fd;
  int length = java_fields_count();
  for (int i = 0; i < length; i += 1) {
    fd.reinitialize(this, i);
    if (!fd.is_static()) {
      cl->do_field(&fd);
    }
  }
}

// first in Pair is offset, second is index.
static int compare_fields_by_offset(Pair<int,int>* a, Pair<int,int>* b) {
  return a->first - b->first;
}

void InstanceKlass::print_nonstatic_fields(FieldClosure* cl) {
  InstanceKlass* super = superklass();
  if (super != NULL) {
    super->print_nonstatic_fields(cl);
  }
  ResourceMark rm;
  fieldDescriptor fd;
  // In DebugInfo nonstatic fields are sorted by offset.
  GrowableArray<Pair<int,int> > fields_sorted;
  int i = 0;
  for (AllFieldStream fs(this); !fs.done(); fs.next()) {
    if (!fs.access_flags().is_static()) {
      fd = fs.field_descriptor();
      Pair<int,int> f(fs.offset(), fs.index());
      fields_sorted.push(f);
      i++;
    }
  }
  if (i > 0) {
    int length = i;
    assert(length == fields_sorted.length(), "duh");
    // _sort_Fn is defined in growableArray.hpp.
    fields_sorted.sort(compare_fields_by_offset);
    for (int i = 0; i < length; i++) {
      fd.reinitialize(this, fields_sorted.at(i).second);
      assert(!fd.is_static() && fd.offset() == fields_sorted.at(i).first, "only nonstatic fields");
      cl->do_field(&fd);
    }
  }
}

#ifdef ASSERT
static int linear_search(const Array<Method*>* methods,
                         const Symbol* name,
                         const Symbol* signature) {
  const int len = methods->length();
  for (int index = 0; index < len; index++) {
    const Method* const m = methods->at(index);
    assert(m->is_method(), "must be method");
    if (m->signature() == signature && m->name() == name) {
       return index;
    }
  }
  return -1;
}
#endif

bool InstanceKlass::_disable_method_binary_search = false;

NOINLINE int linear_search(const Array<Method*>* methods, const Symbol* name) {
  int len = methods->length();
  int l = 0;
  int h = len - 1;
  while (l <= h) {
    Method* m = methods->at(l);
    if (m->name() == name) {
      return l;
    }
    l++;
  }
  return -1;
}

inline int InstanceKlass::quick_search(const Array<Method*>* methods, const Symbol* name) {
  if (_disable_method_binary_search) {
    assert(DynamicDumpSharedSpaces, "must be");
    // At the final stage of dynamic dumping, the methods array may not be sorted
    // by ascending addresses of their names, so we can't use binary search anymore.
    // However, methods with the same name are still laid out consecutively inside the
    // methods array, so let's look for the first one that matches.
    return linear_search(methods, name);
  }

  int len = methods->length();
  int l = 0;
  int h = len - 1;

  // methods are sorted by ascending addresses of their names, so do binary search
  while (l <= h) {
    int mid = (l + h) >> 1;
    Method* m = methods->at(mid);
    assert(m->is_method(), "must be method");
    int res = m->name()->fast_compare(name);
    if (res == 0) {
      return mid;
    } else if (res < 0) {
      l = mid + 1;
    } else {
      h = mid - 1;
    }
  }
  return -1;
}

// find_method looks up the name/signature in the local methods array
Method* InstanceKlass::find_method(const Symbol* name,
                                   const Symbol* signature) const {
  return find_method_impl(name, signature,
                          OverpassLookupMode::find,
                          StaticLookupMode::find,
                          PrivateLookupMode::find);
}

Method* InstanceKlass::find_method_impl(const Symbol* name,
                                        const Symbol* signature,
                                        OverpassLookupMode overpass_mode,
                                        StaticLookupMode static_mode,
                                        PrivateLookupMode private_mode) const {
  return InstanceKlass::find_method_impl(methods(),
                                         name,
                                         signature,
                                         overpass_mode,
                                         static_mode,
                                         private_mode);
}

// find_instance_method looks up the name/signature in the local methods array
// and skips over static methods
Method* InstanceKlass::find_instance_method(const Array<Method*>* methods,
                                            const Symbol* name,
                                            const Symbol* signature,
                                            PrivateLookupMode private_mode) {
  Method* const meth = InstanceKlass::find_method_impl(methods,
                                                 name,
                                                 signature,
                                                 OverpassLookupMode::find,
                                                 StaticLookupMode::skip,
                                                 private_mode);
  assert(((meth == NULL) || !meth->is_static()),
    "find_instance_method should have skipped statics");
  return meth;
}

// find_instance_method looks up the name/signature in the local methods array
// and skips over static methods
Method* InstanceKlass::find_instance_method(const Symbol* name,
                                            const Symbol* signature,
                                            PrivateLookupMode private_mode) const {
  return InstanceKlass::find_instance_method(methods(), name, signature, private_mode);
}

// Find looks up the name/signature in the local methods array
// and filters on the overpass, static and private flags
// This returns the first one found
// note that the local methods array can have up to one overpass, one static
// and one instance (private or not) with the same name/signature
Method* InstanceKlass::find_local_method(const Symbol* name,
                                         const Symbol* signature,
                                         OverpassLookupMode overpass_mode,
                                         StaticLookupMode static_mode,
                                         PrivateLookupMode private_mode) const {
  return InstanceKlass::find_method_impl(methods(),
                                         name,
                                         signature,
                                         overpass_mode,
                                         static_mode,
                                         private_mode);
}

// Find looks up the name/signature in the local methods array
// and filters on the overpass, static and private flags
// This returns the first one found
// note that the local methods array can have up to one overpass, one static
// and one instance (private or not) with the same name/signature
Method* InstanceKlass::find_local_method(const Array<Method*>* methods,
                                         const Symbol* name,
                                         const Symbol* signature,
                                         OverpassLookupMode overpass_mode,
                                         StaticLookupMode static_mode,
                                         PrivateLookupMode private_mode) {
  return InstanceKlass::find_method_impl(methods,
                                         name,
                                         signature,
                                         overpass_mode,
                                         static_mode,
                                         private_mode);
}

Method* InstanceKlass::find_method(const Array<Method*>* methods,
                                   const Symbol* name,
                                   const Symbol* signature) {
  return InstanceKlass::find_method_impl(methods,
                                         name,
                                         signature,
                                         OverpassLookupMode::find,
                                         StaticLookupMode::find,
                                         PrivateLookupMode::find);
}

Method* InstanceKlass::find_method_impl(const Array<Method*>* methods,
                                        const Symbol* name,
                                        const Symbol* signature,
                                        OverpassLookupMode overpass_mode,
                                        StaticLookupMode static_mode,
                                        PrivateLookupMode private_mode) {
  int hit = find_method_index(methods, name, signature, overpass_mode, static_mode, private_mode);
  return hit >= 0 ? methods->at(hit): NULL;
}

// true if method matches signature and conforms to skipping_X conditions.
static bool method_matches(const Method* m,
                           const Symbol* signature,
                           bool skipping_overpass,
                           bool skipping_static,
                           bool skipping_private) {
  return ((m->signature() == signature) &&
    (!skipping_overpass || !m->is_overpass()) &&
    (!skipping_static || !m->is_static()) &&
    (!skipping_private || !m->is_private()));
}

// Used directly for default_methods to find the index into the
// default_vtable_indices, and indirectly by find_method
// find_method_index looks in the local methods array to return the index
// of the matching name/signature. If, overpass methods are being ignored,
// the search continues to find a potential non-overpass match.  This capability
// is important during method resolution to prefer a static method, for example,
// over an overpass method.
// There is the possibility in any _method's array to have the same name/signature
// for a static method, an overpass method and a local instance method
// To correctly catch a given method, the search criteria may need
// to explicitly skip the other two. For local instance methods, it
// is often necessary to skip private methods
int InstanceKlass::find_method_index(const Array<Method*>* methods,
                                     const Symbol* name,
                                     const Symbol* signature,
                                     OverpassLookupMode overpass_mode,
                                     StaticLookupMode static_mode,
                                     PrivateLookupMode private_mode) {
  const bool skipping_overpass = (overpass_mode == OverpassLookupMode::skip);
  const bool skipping_static = (static_mode == StaticLookupMode::skip);
  const bool skipping_private = (private_mode == PrivateLookupMode::skip);
  const int hit = quick_search(methods, name);
  if (hit != -1) {
    const Method* const m = methods->at(hit);

    // Do linear search to find matching signature.  First, quick check
    // for common case, ignoring overpasses if requested.
    if (method_matches(m, signature, skipping_overpass, skipping_static, skipping_private)) {
      return hit;
    }

    // search downwards through overloaded methods
    int i;
    for (i = hit - 1; i >= 0; --i) {
        const Method* const m = methods->at(i);
        assert(m->is_method(), "must be method");
        if (m->name() != name) {
          break;
        }
        if (method_matches(m, signature, skipping_overpass, skipping_static, skipping_private)) {
          return i;
        }
    }
    // search upwards
    for (i = hit + 1; i < methods->length(); ++i) {
        const Method* const m = methods->at(i);
        assert(m->is_method(), "must be method");
        if (m->name() != name) {
          break;
        }
        if (method_matches(m, signature, skipping_overpass, skipping_static, skipping_private)) {
          return i;
        }
    }
    // not found
#ifdef ASSERT
    const int index = (skipping_overpass || skipping_static || skipping_private) ? -1 :
      linear_search(methods, name, signature);
    assert(-1 == index, "binary search should have found entry %d", index);
#endif
  }
  return -1;
}

int InstanceKlass::find_method_by_name(const Symbol* name, int* end) const {
  return find_method_by_name(methods(), name, end);
}

int InstanceKlass::find_method_by_name(const Array<Method*>* methods,
                                       const Symbol* name,
                                       int* end_ptr) {
  assert(end_ptr != NULL, "just checking");
  int start = quick_search(methods, name);
  int end = start + 1;
  if (start != -1) {
    while (start - 1 >= 0 && (methods->at(start - 1))->name() == name) --start;
    while (end < methods->length() && (methods->at(end))->name() == name) ++end;
    *end_ptr = end;
    return start;
  }
  return -1;
}

// uncached_lookup_method searches both the local class methods array and all
// superclasses methods arrays, skipping any overpass methods in superclasses,
// and possibly skipping private methods.
Method* InstanceKlass::uncached_lookup_method(const Symbol* name,
                                              const Symbol* signature,
                                              OverpassLookupMode overpass_mode,
                                              PrivateLookupMode private_mode) const {
  OverpassLookupMode overpass_local_mode = overpass_mode;
  const Klass* klass = this;
  while (klass != NULL) {
    Method* const method = InstanceKlass::cast(klass)->find_method_impl(name,
                                                                        signature,
                                                                        overpass_local_mode,
                                                                        StaticLookupMode::find,
                                                                        private_mode);
    if (method != NULL) {
      return method;
    }
    if (name == vmSymbols::object_initializer_name() ||
        name == vmSymbols::inline_factory_name()) {
      break;  // <init> and <vnew> is never inherited
    }
    klass = klass->super();
    overpass_local_mode = OverpassLookupMode::skip;   // Always ignore overpass methods in superclasses
  }
  return NULL;
}

#ifdef ASSERT
// search through class hierarchy and return true if this class or
// one of the superclasses was redefined
bool InstanceKlass::has_redefined_this_or_super() const {
  const Klass* klass = this;
  while (klass != NULL) {
    if (InstanceKlass::cast(klass)->has_been_redefined()) {
      return true;
    }
    klass = klass->super();
  }
  return false;
}
#endif

// lookup a method in the default methods list then in all transitive interfaces
// Do NOT return private or static methods
Method* InstanceKlass::lookup_method_in_ordered_interfaces(Symbol* name,
                                                         Symbol* signature) const {
  Method* m = NULL;
  if (default_methods() != NULL) {
    m = find_method(default_methods(), name, signature);
  }
  // Look up interfaces
  if (m == NULL) {
    m = lookup_method_in_all_interfaces(name, signature, DefaultsLookupMode::find);
  }
  return m;
}

// lookup a method in all the interfaces that this class implements
// Do NOT return private or static methods, new in JDK8 which are not externally visible
// They should only be found in the initial InterfaceMethodRef
Method* InstanceKlass::lookup_method_in_all_interfaces(Symbol* name,
                                                       Symbol* signature,
                                                       DefaultsLookupMode defaults_mode) const {
  Array<InstanceKlass*>* all_ifs = transitive_interfaces();
  int num_ifs = all_ifs->length();
  InstanceKlass *ik = NULL;
  for (int i = 0; i < num_ifs; i++) {
    ik = all_ifs->at(i);
    Method* m = ik->lookup_method(name, signature);
    if (m != NULL && m->is_public() && !m->is_static() &&
        ((defaults_mode != DefaultsLookupMode::skip) || !m->is_default_method())) {
      return m;
    }
  }
  return NULL;
}

PrintClassClosure::PrintClassClosure(outputStream* st, bool verbose)
  :_st(st), _verbose(verbose) {
  ResourceMark rm;
  _st->print("%-18s  ", "KlassAddr");
  _st->print("%-4s  ", "Size");
  _st->print("%-20s  ", "State");
  _st->print("%-7s  ", "Flags");
  _st->print("%-5s  ", "ClassName");
  _st->cr();
}

void PrintClassClosure::do_klass(Klass* k)  {
  ResourceMark rm;
  // klass pointer
  _st->print(PTR_FORMAT "  ", p2i(k));
  // klass size
  _st->print("%4d  ", k->size());
  // initialization state
  if (k->is_instance_klass()) {
    _st->print("%-20s  ",InstanceKlass::cast(k)->init_state_name());
  } else {
    _st->print("%-20s  ","");
  }
  // misc flags(Changes should synced with ClassesDCmd::ClassesDCmd help doc)
  char buf[10];
  int i = 0;
  if (k->has_finalizer()) buf[i++] = 'F';
  if (k->has_final_method()) buf[i++] = 'f';
  if (k->is_instance_klass()) {
    InstanceKlass* ik = InstanceKlass::cast(k);
    if (ik->is_rewritten()) buf[i++] = 'W';
    if (ik->is_contended()) buf[i++] = 'C';
    if (ik->has_been_redefined()) buf[i++] = 'R';
    if (ik->is_shared()) buf[i++] = 'S';
  }
  buf[i++] = '\0';
  _st->print("%-7s  ", buf);
  // klass name
  _st->print("%-5s  ", k->external_name());
  // end
  _st->cr();
  if (_verbose) {
    k->print_on(_st);
  }
}

/* jni_id_for for jfieldIds only */
JNIid* InstanceKlass::jni_id_for(int offset) {
  MutexLocker ml(JfieldIdCreation_lock);
  JNIid* probe = jni_ids() == NULL ? NULL : jni_ids()->find(offset);
  if (probe == NULL) {
    // Allocate new static field identifier
    probe = new JNIid(this, offset, jni_ids());
    set_jni_ids(probe);
  }
  return probe;
}

u2 InstanceKlass::enclosing_method_data(int offset) const {
  const Array<jushort>* const inner_class_list = inner_classes();
  if (inner_class_list == NULL) {
    return 0;
  }
  const int length = inner_class_list->length();
  if (length % inner_class_next_offset == 0) {
    return 0;
  }
  const int index = length - enclosing_method_attribute_size;
  assert(offset < enclosing_method_attribute_size, "invalid offset");
  return inner_class_list->at(index + offset);
}

void InstanceKlass::set_enclosing_method_indices(u2 class_index,
                                                 u2 method_index) {
  Array<jushort>* inner_class_list = inner_classes();
  assert (inner_class_list != NULL, "_inner_classes list is not set up");
  int length = inner_class_list->length();
  if (length % inner_class_next_offset == enclosing_method_attribute_size) {
    int index = length - enclosing_method_attribute_size;
    inner_class_list->at_put(
      index + enclosing_method_class_index_offset, class_index);
    inner_class_list->at_put(
      index + enclosing_method_method_index_offset, method_index);
  }
}

// Lookup or create a jmethodID.
// This code is called by the VMThread and JavaThreads so the
// locking has to be done very carefully to avoid deadlocks
// and/or other cache consistency problems.
//
jmethodID InstanceKlass::get_jmethod_id(const methodHandle& method_h) {
  size_t idnum = (size_t)method_h->method_idnum();
  jmethodID* jmeths = methods_jmethod_ids_acquire();
  size_t length = 0;
  jmethodID id = NULL;

  // We use a double-check locking idiom here because this cache is
  // performance sensitive. In the normal system, this cache only
  // transitions from NULL to non-NULL which is safe because we use
  // release_set_methods_jmethod_ids() to advertise the new cache.
  // A partially constructed cache should never be seen by a racing
  // thread. We also use release_store() to save a new jmethodID
  // in the cache so a partially constructed jmethodID should never be
  // seen either. Cache reads of existing jmethodIDs proceed without a
  // lock, but cache writes of a new jmethodID requires uniqueness and
  // creation of the cache itself requires no leaks so a lock is
  // generally acquired in those two cases.
  //
  // If the RedefineClasses() API has been used, then this cache can
  // grow and we'll have transitions from non-NULL to bigger non-NULL.
  // Cache creation requires no leaks and we require safety between all
  // cache accesses and freeing of the old cache so a lock is generally
  // acquired when the RedefineClasses() API has been used.

  if (jmeths != NULL) {
    // the cache already exists
    if (!idnum_can_increment()) {
      // the cache can't grow so we can just get the current values
      get_jmethod_id_length_value(jmeths, idnum, &length, &id);
    } else {
      // cache can grow so we have to be more careful
      if (Threads::number_of_threads() == 0 ||
          SafepointSynchronize::is_at_safepoint()) {
        // we're single threaded or at a safepoint - no locking needed
        get_jmethod_id_length_value(jmeths, idnum, &length, &id);
      } else {
        MutexLocker ml(JmethodIdCreation_lock, Mutex::_no_safepoint_check_flag);
        get_jmethod_id_length_value(jmeths, idnum, &length, &id);
      }
    }
  }
  // implied else:
  // we need to allocate a cache so default length and id values are good

  if (jmeths == NULL ||   // no cache yet
      length <= idnum ||  // cache is too short
      id == NULL) {       // cache doesn't contain entry

    // This function can be called by the VMThread so we have to do all
    // things that might block on a safepoint before grabbing the lock.
    // Otherwise, we can deadlock with the VMThread or have a cache
    // consistency issue. These vars keep track of what we might have
    // to free after the lock is dropped.
    jmethodID  to_dealloc_id     = NULL;
    jmethodID* to_dealloc_jmeths = NULL;

    // may not allocate new_jmeths or use it if we allocate it
    jmethodID* new_jmeths = NULL;
    if (length <= idnum) {
      // allocate a new cache that might be used
      size_t size = MAX2(idnum+1, (size_t)idnum_allocated_count());
      new_jmeths = NEW_C_HEAP_ARRAY(jmethodID, size+1, mtClass);
      memset(new_jmeths, 0, (size+1)*sizeof(jmethodID));
      // cache size is stored in element[0], other elements offset by one
      new_jmeths[0] = (jmethodID)size;
    }

    // allocate a new jmethodID that might be used
    jmethodID new_id = NULL;
    if (method_h->is_old() && !method_h->is_obsolete()) {
      // The method passed in is old (but not obsolete), we need to use the current version
      Method* current_method = method_with_idnum((int)idnum);
      assert(current_method != NULL, "old and but not obsolete, so should exist");
      new_id = Method::make_jmethod_id(class_loader_data(), current_method);
    } else {
      // It is the current version of the method or an obsolete method,
      // use the version passed in
      new_id = Method::make_jmethod_id(class_loader_data(), method_h());
    }

    if (Threads::number_of_threads() == 0 ||
        SafepointSynchronize::is_at_safepoint()) {
      // we're single threaded or at a safepoint - no locking needed
      id = get_jmethod_id_fetch_or_update(idnum, new_id, new_jmeths,
                                          &to_dealloc_id, &to_dealloc_jmeths);
    } else {
      MutexLocker ml(JmethodIdCreation_lock, Mutex::_no_safepoint_check_flag);
      id = get_jmethod_id_fetch_or_update(idnum, new_id, new_jmeths,
                                          &to_dealloc_id, &to_dealloc_jmeths);
    }

    // The lock has been dropped so we can free resources.
    // Free up either the old cache or the new cache if we allocated one.
    if (to_dealloc_jmeths != NULL) {
      FreeHeap(to_dealloc_jmeths);
    }
    // free up the new ID since it wasn't needed
    if (to_dealloc_id != NULL) {
      Method::destroy_jmethod_id(class_loader_data(), to_dealloc_id);
    }
  }
  return id;
}

// Figure out how many jmethodIDs haven't been allocated, and make
// sure space for them is pre-allocated.  This makes getting all
// method ids much, much faster with classes with more than 8
// methods, and has a *substantial* effect on performance with jvmti
// code that loads all jmethodIDs for all classes.
void InstanceKlass::ensure_space_for_methodids(int start_offset) {
  int new_jmeths = 0;
  int length = methods()->length();
  for (int index = start_offset; index < length; index++) {
    Method* m = methods()->at(index);
    jmethodID id = m->find_jmethod_id_or_null();
    if (id == NULL) {
      new_jmeths++;
    }
  }
  if (new_jmeths != 0) {
    Method::ensure_jmethod_ids(class_loader_data(), new_jmeths);
  }
}

// Common code to fetch the jmethodID from the cache or update the
// cache with the new jmethodID. This function should never do anything
// that causes the caller to go to a safepoint or we can deadlock with
// the VMThread or have cache consistency issues.
//
jmethodID InstanceKlass::get_jmethod_id_fetch_or_update(
            size_t idnum, jmethodID new_id,
            jmethodID* new_jmeths, jmethodID* to_dealloc_id_p,
            jmethodID** to_dealloc_jmeths_p) {
  assert(new_id != NULL, "sanity check");
  assert(to_dealloc_id_p != NULL, "sanity check");
  assert(to_dealloc_jmeths_p != NULL, "sanity check");
  assert(Threads::number_of_threads() == 0 ||
         SafepointSynchronize::is_at_safepoint() ||
         JmethodIdCreation_lock->owned_by_self(), "sanity check");

  // reacquire the cache - we are locked, single threaded or at a safepoint
  jmethodID* jmeths = methods_jmethod_ids_acquire();
  jmethodID  id     = NULL;
  size_t     length = 0;

  if (jmeths == NULL ||                         // no cache yet
      (length = (size_t)jmeths[0]) <= idnum) {  // cache is too short
    if (jmeths != NULL) {
      // copy any existing entries from the old cache
      for (size_t index = 0; index < length; index++) {
        new_jmeths[index+1] = jmeths[index+1];
      }
      *to_dealloc_jmeths_p = jmeths;  // save old cache for later delete
    }
    release_set_methods_jmethod_ids(jmeths = new_jmeths);
  } else {
    // fetch jmethodID (if any) from the existing cache
    id = jmeths[idnum+1];
    *to_dealloc_jmeths_p = new_jmeths;  // save new cache for later delete
  }
  if (id == NULL) {
    // No matching jmethodID in the existing cache or we have a new
    // cache or we just grew the cache. This cache write is done here
    // by the first thread to win the foot race because a jmethodID
    // needs to be unique once it is generally available.
    id = new_id;

    // The jmethodID cache can be read while unlocked so we have to
    // make sure the new jmethodID is complete before installing it
    // in the cache.
    Atomic::release_store(&jmeths[idnum+1], id);
  } else {
    *to_dealloc_id_p = new_id; // save new id for later delete
  }
  return id;
}


// Common code to get the jmethodID cache length and the jmethodID
// value at index idnum if there is one.
//
void InstanceKlass::get_jmethod_id_length_value(jmethodID* cache,
       size_t idnum, size_t *length_p, jmethodID* id_p) {
  assert(cache != NULL, "sanity check");
  assert(length_p != NULL, "sanity check");
  assert(id_p != NULL, "sanity check");

  // cache size is stored in element[0], other elements offset by one
  *length_p = (size_t)cache[0];
  if (*length_p <= idnum) {  // cache is too short
    *id_p = NULL;
  } else {
    *id_p = cache[idnum+1];  // fetch jmethodID (if any)
  }
}


// Lookup a jmethodID, NULL if not found.  Do no blocking, no allocations, no handles
jmethodID InstanceKlass::jmethod_id_or_null(Method* method) {
  size_t idnum = (size_t)method->method_idnum();
  jmethodID* jmeths = methods_jmethod_ids_acquire();
  size_t length;                                // length assigned as debugging crumb
  jmethodID id = NULL;
  if (jmeths != NULL &&                         // If there is a cache
      (length = (size_t)jmeths[0]) > idnum) {   // and if it is long enough,
    id = jmeths[idnum+1];                       // Look up the id (may be NULL)
  }
  return id;
}

inline DependencyContext InstanceKlass::dependencies() {
  DependencyContext dep_context(&_dep_context, &_dep_context_last_cleaned);
  return dep_context;
}

int InstanceKlass::mark_dependent_nmethods(KlassDepChange& changes) {
  return dependencies().mark_dependent_nmethods(changes);
}

void InstanceKlass::add_dependent_nmethod(nmethod* nm) {
  dependencies().add_dependent_nmethod(nm);
}

void InstanceKlass::clean_dependency_context() {
  dependencies().clean_unloading_dependents();
}

#ifndef PRODUCT
void InstanceKlass::print_dependent_nmethods(bool verbose) {
  dependencies().print_dependent_nmethods(verbose);
}

bool InstanceKlass::is_dependent_nmethod(nmethod* nm) {
  return dependencies().is_dependent_nmethod(nm);
}
#endif //PRODUCT

void InstanceKlass::clean_weak_instanceklass_links() {
  clean_implementors_list();
  clean_method_data();
}

void InstanceKlass::clean_implementors_list() {
  assert(is_loader_alive(), "this klass should be live");
  if (is_interface()) {
    assert (ClassUnloading, "only called for ClassUnloading");
    for (;;) {
      // Use load_acquire due to competing with inserts
      InstanceKlass* impl = Atomic::load_acquire(adr_implementor());
      if (impl != NULL && !impl->is_loader_alive()) {
        // NULL this field, might be an unloaded instance klass or NULL
        InstanceKlass* volatile* iklass = adr_implementor();
        if (Atomic::cmpxchg(iklass, impl, (InstanceKlass*)NULL) == impl) {
          // Successfully unlinking implementor.
          if (log_is_enabled(Trace, class, unload)) {
            ResourceMark rm;
            log_trace(class, unload)("unlinking class (implementor): %s", impl->external_name());
          }
          return;
        }
      } else {
        return;
      }
    }
  }
}

void InstanceKlass::clean_method_data() {
  for (int m = 0; m < methods()->length(); m++) {
    MethodData* mdo = methods()->at(m)->method_data();
    if (mdo != NULL) {
      MutexLocker ml(SafepointSynchronize::is_at_safepoint() ? NULL : mdo->extra_data_lock());
      mdo->clean_method_data(/*always_clean*/false);
    }
  }
}

void InstanceKlass::metaspace_pointers_do(MetaspaceClosure* it) {
  Klass::metaspace_pointers_do(it);

  if (log_is_enabled(Trace, cds)) {
    ResourceMark rm;
    log_trace(cds)("Iter(InstanceKlass): %p (%s)", this, external_name());
  }

  it->push(&_annotations);
  it->push((Klass**)&_array_klasses);
  if (!is_rewritten()) {
    it->push(&_constants, MetaspaceClosure::_writable);
  } else {
    it->push(&_constants);
  }
  it->push(&_inner_classes);
#if INCLUDE_JVMTI
  it->push(&_previous_versions);
#endif
  it->push(&_methods);
  it->push(&_default_methods);
  it->push(&_local_interfaces);
  it->push(&_transitive_interfaces);
  it->push(&_method_ordering);
  if (!is_rewritten()) {
    it->push(&_default_vtable_indices, MetaspaceClosure::_writable);
  } else {
    it->push(&_default_vtable_indices);
  }

  // _fields might be written into by Rewriter::scan_method() -> fd.set_has_initialized_final_update()
  it->push(&_fields, MetaspaceClosure::_writable);

  if (itable_length() > 0) {
    itableOffsetEntry* ioe = (itableOffsetEntry*)start_of_itable();
    int method_table_offset_in_words = ioe->offset()/wordSize;
    int nof_interfaces = (method_table_offset_in_words - itable_offset_in_words())
                         / itableOffsetEntry::size();

    for (int i = 0; i < nof_interfaces; i ++, ioe ++) {
      if (ioe->interface_klass() != NULL) {
        it->push(ioe->interface_klass_addr());
        itableMethodEntry* ime = ioe->first_method_entry(this);
        int n = klassItable::method_count_for_interface(ioe->interface_klass());
        for (int index = 0; index < n; index ++) {
          it->push(ime[index].method_addr());
        }
      }
    }
  }

  it->push(&_nest_members);
  it->push(&_permitted_subclasses);
  it->push(&_preload_classes);
  it->push(&_record_components);

  if (has_inline_type_fields()) {
    for (int i = 0; i < java_fields_count(); i++) {
      it->push(&((Klass**)adr_inline_type_field_klasses())[i]);
    }
  }
}

#if INCLUDE_CDS
void InstanceKlass::remove_unshareable_info() {

  if (is_linked()) {
    assert(can_be_verified_at_dumptime(), "must be");
    // Remember this so we can avoid walking the hierarchy at runtime.
    set_verified_at_dump_time();
  }

  Klass::remove_unshareable_info();

  if (SystemDictionaryShared::has_class_failed_verification(this)) {
    // Classes are attempted to link during dumping and may fail,
    // but these classes are still in the dictionary and class list in CLD.
    // If the class has failed verification, there is nothing else to remove.
    return;
  }

  // Reset to the 'allocated' state to prevent any premature accessing to
  // a shared class at runtime while the class is still being loaded and
  // restored. A class' init_state is set to 'loaded' at runtime when it's
  // being added to class hierarchy (see SystemDictionary:::add_to_hierarchy()).
  _init_state = allocated;

  { // Otherwise this needs to take out the Compile_lock.
    assert(SafepointSynchronize::is_at_safepoint(), "only called at safepoint");
    init_implementor();
  }

  constants()->remove_unshareable_info();

  for (int i = 0; i < methods()->length(); i++) {
    Method* m = methods()->at(i);
    m->remove_unshareable_info();
  }

  // do array classes also.
  if (array_klasses() != NULL) {
    array_klasses()->remove_unshareable_info();
  }

  if (has_inline_type_fields()) {
    for (AllFieldStream fs(fields(), constants()); !fs.done(); fs.next()) {
      if (Signature::basic_type(fs.signature()) == T_PRIMITIVE_OBJECT) {
        reset_inline_type_field_klass(fs.index());
      }
    }
  }

  // These are not allocated from metaspace. They are safe to set to NULL.
  _source_debug_extension = NULL;
  _dep_context = NULL;
  _osr_nmethods_head = NULL;
#if INCLUDE_JVMTI
  _breakpoints = NULL;
  _previous_versions = NULL;
  _cached_class_file = NULL;
  _jvmti_cached_class_field_map = NULL;
#endif

  _init_thread = NULL;
  _methods_jmethod_ids = NULL;
  _jni_ids = NULL;
  _oop_map_cache = NULL;
  // clear _nest_host to ensure re-load at runtime
  _nest_host = NULL;
  init_shared_package_entry();
  _dep_context_last_cleaned = 0;
  _init_monitor = NULL;
}

void InstanceKlass::remove_java_mirror() {
  Klass::remove_java_mirror();

  // do array classes also.
  if (array_klasses() != NULL) {
    array_klasses()->remove_java_mirror();
  }
}

void InstanceKlass::init_shared_package_entry() {
#if !INCLUDE_CDS_JAVA_HEAP
  _package_entry = NULL;
#else
  if (!MetaspaceShared::use_full_module_graph()) {
    _package_entry = NULL;
  } else if (DynamicDumpSharedSpaces) {
    if (!MetaspaceShared::is_in_shared_metaspace(_package_entry)) {
      _package_entry = NULL;
    }
  } else {
    if (is_shared_unregistered_class()) {
      _package_entry = NULL;
    } else {
      _package_entry = PackageEntry::get_archived_entry(_package_entry);
    }
  }
  ArchivePtrMarker::mark_pointer((address**)&_package_entry);
#endif
}

void InstanceKlass::restore_unshareable_info(ClassLoaderData* loader_data, Handle protection_domain,
                                             PackageEntry* pkg_entry, TRAPS) {
  // SystemDictionary::add_to_hierarchy() sets the init_state to loaded
  // before the InstanceKlass is added to the SystemDictionary. Make
  // sure the current state is <loaded.
  assert(!is_loaded(), "invalid init state");
  assert(!shared_loading_failed(), "Must not try to load failed class again");
  set_package(loader_data, pkg_entry, CHECK);
  Klass::restore_unshareable_info(loader_data, protection_domain, CHECK);

  if (is_inline_klass()) {
    InlineKlass::cast(this)->initialize_calling_convention(CHECK);
  }

  Array<Method*>* methods = this->methods();
  int num_methods = methods->length();
  for (int index = 0; index < num_methods; ++index) {
    methods->at(index)->restore_unshareable_info(CHECK);
  }
#if INCLUDE_JVMTI
  if (JvmtiExport::has_redefined_a_class()) {
    // Reinitialize vtable because RedefineClasses may have changed some
    // entries in this vtable for super classes so the CDS vtable might
    // point to old or obsolete entries.  RedefineClasses doesn't fix up
    // vtables in the shared system dictionary, only the main one.
    // It also redefines the itable too so fix that too.
    // First fix any default methods that point to a super class that may
    // have been redefined.
    bool trace_name_printed = false;
    adjust_default_methods(&trace_name_printed);
    vtable().initialize_vtable();
    itable().initialize_itable();
  }
#endif

  // restore constant pool resolved references
  constants()->restore_unshareable_info(CHECK);

  if (array_klasses() != NULL) {
    // To get a consistent list of classes we need MultiArray_lock to ensure
    // array classes aren't observed while they are being restored.
     MutexLocker ml(MultiArray_lock);
    // Array classes have null protection domain.
    // --> see ArrayKlass::complete_create_array_klass()
    array_klasses()->restore_unshareable_info(ClassLoaderData::the_null_class_loader_data(), Handle(), CHECK);
  }

  // Initialize @ValueBased class annotation
  if (DiagnoseSyncOnValueBasedClasses && has_value_based_class_annotation()) {
    set_is_value_based();
  }

  // restore the monitor
  _init_monitor = create_init_monitor("InstanceKlassInitMonitorRestored_lock");
}

// Check if a class or any of its supertypes has a version older than 50.
// CDS will not perform verification of old classes during dump time because
// without changing the old verifier, the verification constraint cannot be
// retrieved during dump time.
// Verification of archived old classes will be performed during run time.
bool InstanceKlass::can_be_verified_at_dumptime() const {
  if (MetaspaceShared::is_in_shared_metaspace(this)) {
    // This is a class that was dumped into the base archive, so we know
    // it was verified at dump time.
    return true;
  }
  if (major_version() < 50 /*JAVA_6_VERSION*/) {
    return false;
  }
  if (java_super() != NULL && !java_super()->can_be_verified_at_dumptime()) {
    return false;
  }
  Array<InstanceKlass*>* interfaces = local_interfaces();
  int len = interfaces->length();
  for (int i = 0; i < len; i++) {
    if (!interfaces->at(i)->can_be_verified_at_dumptime()) {
      return false;
    }
  }
  return true;
}
#endif // INCLUDE_CDS

#if INCLUDE_JVMTI
static void clear_all_breakpoints(Method* m) {
  m->clear_all_breakpoints();
}
#endif

void InstanceKlass::unload_class(InstanceKlass* ik) {
  // Release dependencies.
  ik->dependencies().remove_all_dependents();

  // notify the debugger
  if (JvmtiExport::should_post_class_unload()) {
    JvmtiExport::post_class_unload(ik);
  }

  // notify ClassLoadingService of class unload
  ClassLoadingService::notify_class_unloaded(ik);

  SystemDictionaryShared::handle_class_unloading(ik);

  if (log_is_enabled(Info, class, unload)) {
    ResourceMark rm;
    log_info(class, unload)("unloading class %s " PTR_FORMAT, ik->external_name(), p2i(ik));
  }

  Events::log_class_unloading(Thread::current(), ik);

#if INCLUDE_JFR
  assert(ik != NULL, "invariant");
  EventClassUnload event;
  event.set_unloadedClass(ik);
  event.set_definingClassLoader(ik->class_loader_data());
  event.commit();
#endif
}

static void method_release_C_heap_structures(Method* m) {
  m->release_C_heap_structures();
}

// Called also by InstanceKlass::deallocate_contents, with false for release_constant_pool.
void InstanceKlass::release_C_heap_structures(bool release_constant_pool) {
  // Clean up C heap
  Klass::release_C_heap_structures();

  // Deallocate and call destructors for MDO mutexes
  methods_do(method_release_C_heap_structures);

  // Destroy the init_monitor
  delete _init_monitor;

  // Deallocate oop map cache
  if (_oop_map_cache != NULL) {
    delete _oop_map_cache;
    _oop_map_cache = NULL;
  }

  // Deallocate JNI identifiers for jfieldIDs
  JNIid::deallocate(jni_ids());
  set_jni_ids(NULL);

  jmethodID* jmeths = methods_jmethod_ids_acquire();
  if (jmeths != (jmethodID*)NULL) {
    release_set_methods_jmethod_ids(NULL);
    FreeHeap(jmeths);
  }

  assert(_dep_context == NULL,
         "dependencies should already be cleaned");

#if INCLUDE_JVMTI
  // Deallocate breakpoint records
  if (breakpoints() != 0x0) {
    methods_do(clear_all_breakpoints);
    assert(breakpoints() == 0x0, "should have cleared breakpoints");
  }

  // deallocate the cached class file
  if (_cached_class_file != NULL) {
    os::free(_cached_class_file);
    _cached_class_file = NULL;
  }
#endif

  FREE_C_HEAP_ARRAY(char, _source_debug_extension);

  if (release_constant_pool) {
    constants()->release_C_heap_structures();
  }
}

void InstanceKlass::set_source_debug_extension(const char* array, int length) {
  if (array == NULL) {
    _source_debug_extension = NULL;
  } else {
    // Adding one to the attribute length in order to store a null terminator
    // character could cause an overflow because the attribute length is
    // already coded with an u4 in the classfile, but in practice, it's
    // unlikely to happen.
    assert((length+1) > length, "Overflow checking");
    char* sde = NEW_C_HEAP_ARRAY(char, (length + 1), mtClass);
    for (int i = 0; i < length; i++) {
      sde[i] = array[i];
    }
    sde[length] = '\0';
    _source_debug_extension = sde;
  }
}

const char* InstanceKlass::signature_name() const {
<<<<<<< HEAD
  return signature_name_of_carrier(JVM_SIGNATURE_CLASS);
}

const char* InstanceKlass::signature_name_of_carrier(char c) const {
  int hash_len = 0;
  char hash_buf[40];
=======
>>>>>>> 175e3d3f

  // Get the internal name as a c string
  const char* src = (const char*) (name()->as_C_string());
  const int src_length = (int)strlen(src);

  char* dest = NEW_RESOURCE_ARRAY(char, src_length + 3);

  // Add L or Q as type indicator
  int dest_index = 0;
  dest[dest_index++] = c;

  // Add the actual class name
  for (int src_index = 0; src_index < src_length; ) {
    dest[dest_index++] = src[src_index++];
  }

  if (is_hidden()) { // Replace the last '+' with a '.'.
    for (int index = (int)src_length; index > 0; index--) {
      if (dest[index] == '+') {
        dest[index] = JVM_SIGNATURE_DOT;
        break;
      }
    }
  }

  // Add the semicolon and the NULL
  dest[dest_index++] = JVM_SIGNATURE_ENDCLASS;
  dest[dest_index] = '\0';
  return dest;
}

ModuleEntry* InstanceKlass::module() const {
  if (is_hidden() &&
      in_unnamed_package() &&
      class_loader_data()->has_class_mirror_holder()) {
    // For a non-strong hidden class defined to an unnamed package,
    // its (class held) CLD will not have an unnamed module created for it.
    // Two choices to find the correct ModuleEntry:
    // 1. If hidden class is within a nest, use nest host's module
    // 2. Find the unnamed module off from the class loader
    // For now option #2 is used since a nest host is not set until
    // after the instance class is created in jvm_lookup_define_class().
    if (class_loader_data()->is_boot_class_loader_data()) {
      return ClassLoaderData::the_null_class_loader_data()->unnamed_module();
    } else {
      oop module = java_lang_ClassLoader::unnamedModule(class_loader_data()->class_loader());
      assert(java_lang_Module::is_instance(module), "Not an instance of java.lang.Module");
      return java_lang_Module::module_entry(module);
    }
  }

  // Class is in a named package
  if (!in_unnamed_package()) {
    return _package_entry->module();
  }

  // Class is in an unnamed package, return its loader's unnamed module
  return class_loader_data()->unnamed_module();
}

void InstanceKlass::set_package(ClassLoaderData* loader_data, PackageEntry* pkg_entry, TRAPS) {

  // ensure java/ packages only loaded by boot or platform builtin loaders
  // not needed for shared class since CDS does not archive prohibited classes.
  if (!is_shared()) {
    check_prohibited_package(name(), loader_data, CHECK);
  }

  if (is_shared() && _package_entry != NULL) {
    if (MetaspaceShared::use_full_module_graph() && _package_entry == pkg_entry) {
      // we can use the saved package
      assert(MetaspaceShared::is_in_shared_metaspace(_package_entry), "must be");
      return;
    } else {
      _package_entry = NULL;
    }
  }

  // ClassLoader::package_from_class_name has already incremented the refcount of the symbol
  // it returns, so we need to decrement it when the current function exits.
  TempNewSymbol from_class_name =
      (pkg_entry != NULL) ? NULL : ClassLoader::package_from_class_name(name());

  Symbol* pkg_name;
  if (pkg_entry != NULL) {
    pkg_name = pkg_entry->name();
  } else {
    pkg_name = from_class_name;
  }

  if (pkg_name != NULL && loader_data != NULL) {

    // Find in class loader's package entry table.
    _package_entry = pkg_entry != NULL ? pkg_entry : loader_data->packages()->lookup_only(pkg_name);

    // If the package name is not found in the loader's package
    // entry table, it is an indication that the package has not
    // been defined. Consider it defined within the unnamed module.
    if (_package_entry == NULL) {

      if (!ModuleEntryTable::javabase_defined()) {
        // Before java.base is defined during bootstrapping, define all packages in
        // the java.base module.  If a non-java.base package is erroneously placed
        // in the java.base module it will be caught later when java.base
        // is defined by ModuleEntryTable::verify_javabase_packages check.
        assert(ModuleEntryTable::javabase_moduleEntry() != NULL, JAVA_BASE_NAME " module is NULL");
        _package_entry = loader_data->packages()->create_entry_if_absent(pkg_name, ModuleEntryTable::javabase_moduleEntry());
      } else {
        assert(loader_data->unnamed_module() != NULL, "unnamed module is NULL");
        _package_entry = loader_data->packages()->create_entry_if_absent(pkg_name, loader_data->unnamed_module());
      }

      // A package should have been successfully created
      DEBUG_ONLY(ResourceMark rm(THREAD));
      assert(_package_entry != NULL, "Package entry for class %s not found, loader %s",
             name()->as_C_string(), loader_data->loader_name_and_id());
    }

    if (log_is_enabled(Debug, module)) {
      ResourceMark rm(THREAD);
      ModuleEntry* m = _package_entry->module();
      log_trace(module)("Setting package: class: %s, package: %s, loader: %s, module: %s",
                        external_name(),
                        pkg_name->as_C_string(),
                        loader_data->loader_name_and_id(),
                        (m->is_named() ? m->name()->as_C_string() : UNNAMED_MODULE));
    }
  } else {
    ResourceMark rm(THREAD);
    log_trace(module)("Setting package: class: %s, package: unnamed, loader: %s, module: %s",
                      external_name(),
                      (loader_data != NULL) ? loader_data->loader_name_and_id() : "NULL",
                      UNNAMED_MODULE);
  }
}

// Function set_classpath_index ensures that for a non-null _package_entry
// of the InstanceKlass, the entry is in the boot loader's package entry table.
// It then sets the classpath_index in the package entry record.
//
// The classpath_index field is used to find the entry on the boot loader class
// path for packages with classes loaded by the boot loader from -Xbootclasspath/a
// in an unnamed module.  It is also used to indicate (for all packages whose
// classes are loaded by the boot loader) that at least one of the package's
// classes has been loaded.
void InstanceKlass::set_classpath_index(s2 path_index) {
  if (_package_entry != NULL) {
    DEBUG_ONLY(PackageEntryTable* pkg_entry_tbl = ClassLoaderData::the_null_class_loader_data()->packages();)
    assert(pkg_entry_tbl->lookup_only(_package_entry->name()) == _package_entry, "Should be same");
    assert(path_index != -1, "Unexpected classpath_index");
    _package_entry->set_classpath_index(path_index);
  }
}

// different versions of is_same_class_package

bool InstanceKlass::is_same_class_package(const Klass* class2) const {
  oop classloader1 = this->class_loader();
  PackageEntry* classpkg1 = this->package();
  if (class2->is_objArray_klass()) {
    class2 = ObjArrayKlass::cast(class2)->bottom_klass();
  }

  oop classloader2;
  PackageEntry* classpkg2;
  if (class2->is_instance_klass()) {
    classloader2 = class2->class_loader();
    classpkg2 = class2->package();
  } else {
    assert(class2->is_typeArray_klass(), "should be type array");
    classloader2 = NULL;
    classpkg2 = NULL;
  }

  // Same package is determined by comparing class loader
  // and package entries. Both must be the same. This rule
  // applies even to classes that are defined in the unnamed
  // package, they still must have the same class loader.
  if ((classloader1 == classloader2) && (classpkg1 == classpkg2)) {
    return true;
  }

  return false;
}

// return true if this class and other_class are in the same package. Classloader
// and classname information is enough to determine a class's package
bool InstanceKlass::is_same_class_package(oop other_class_loader,
                                          const Symbol* other_class_name) const {
  if (class_loader() != other_class_loader) {
    return false;
  }
  if (name()->fast_compare(other_class_name) == 0) {
     return true;
  }

  {
    ResourceMark rm;

    bool bad_class_name = false;
    TempNewSymbol other_pkg = ClassLoader::package_from_class_name(other_class_name, &bad_class_name);
    if (bad_class_name) {
      return false;
    }
    // Check that package_from_class_name() returns NULL, not "", if there is no package.
    assert(other_pkg == NULL || other_pkg->utf8_length() > 0, "package name is empty string");

    const Symbol* const this_package_name =
      this->package() != NULL ? this->package()->name() : NULL;

    if (this_package_name == NULL || other_pkg == NULL) {
      // One of the two doesn't have a package.  Only return true if the other
      // one also doesn't have a package.
      return this_package_name == other_pkg;
    }

    // Check if package is identical
    return this_package_name->fast_compare(other_pkg) == 0;
  }
}

static bool is_prohibited_package_slow(Symbol* class_name) {
  // Caller has ResourceMark
  int length;
  jchar* unicode = class_name->as_unicode(length);
  return (length >= 5 &&
          unicode[0] == 'j' &&
          unicode[1] == 'a' &&
          unicode[2] == 'v' &&
          unicode[3] == 'a' &&
          unicode[4] == '/');
}

// Only boot and platform class loaders can define classes in "java/" packages.
void InstanceKlass::check_prohibited_package(Symbol* class_name,
                                             ClassLoaderData* loader_data,
                                             TRAPS) {
  if (!loader_data->is_boot_class_loader_data() &&
      !loader_data->is_platform_class_loader_data() &&
      class_name != NULL && class_name->utf8_length() >= 5) {
    ResourceMark rm(THREAD);
    bool prohibited;
    const u1* base = class_name->base();
    if ((base[0] | base[1] | base[2] | base[3] | base[4]) & 0x80) {
      prohibited = is_prohibited_package_slow(class_name);
    } else {
      char* name = class_name->as_C_string();
      prohibited = (strncmp(name, JAVAPKG, JAVAPKG_LEN) == 0 && name[JAVAPKG_LEN] == '/');
    }
    if (prohibited) {
      TempNewSymbol pkg_name = ClassLoader::package_from_class_name(class_name);
      assert(pkg_name != NULL, "Error in parsing package name starting with 'java/'");
      char* name = pkg_name->as_C_string();
      const char* class_loader_name = loader_data->loader_name_and_id();
      StringUtils::replace_no_expand(name, "/", ".");
      const char* msg_text1 = "Class loader (instance of): ";
      const char* msg_text2 = " tried to load prohibited package name: ";
      size_t len = strlen(msg_text1) + strlen(class_loader_name) + strlen(msg_text2) + strlen(name) + 1;
      char* message = NEW_RESOURCE_ARRAY_IN_THREAD(THREAD, char, len);
      jio_snprintf(message, len, "%s%s%s%s", msg_text1, class_loader_name, msg_text2, name);
      THROW_MSG(vmSymbols::java_lang_SecurityException(), message);
    }
  }
  return;
}

bool InstanceKlass::find_inner_classes_attr(int* ooff, int* noff, TRAPS) const {
  constantPoolHandle i_cp(THREAD, constants());
  for (InnerClassesIterator iter(this); !iter.done(); iter.next()) {
    int ioff = iter.inner_class_info_index();
    if (ioff != 0) {
      // Check to see if the name matches the class we're looking for
      // before attempting to find the class.
      if (i_cp->klass_name_at_matches(this, ioff)) {
        Klass* inner_klass = i_cp->klass_at(ioff, CHECK_false);
        if (this == inner_klass) {
          *ooff = iter.outer_class_info_index();
          *noff = iter.inner_name_index();
          return true;
        }
      }
    }
  }
  return false;
}

InstanceKlass* InstanceKlass::compute_enclosing_class(bool* inner_is_member, TRAPS) const {
  InstanceKlass* outer_klass = NULL;
  *inner_is_member = false;
  int ooff = 0, noff = 0;
  bool has_inner_classes_attr = find_inner_classes_attr(&ooff, &noff, THREAD);
  if (has_inner_classes_attr) {
    constantPoolHandle i_cp(THREAD, constants());
    if (ooff != 0) {
      Klass* ok = i_cp->klass_at(ooff, CHECK_NULL);
      if (!ok->is_instance_klass()) {
        // If the outer class is not an instance klass then it cannot have
        // declared any inner classes.
        ResourceMark rm(THREAD);
        Exceptions::fthrow(
          THREAD_AND_LOCATION,
          vmSymbols::java_lang_IncompatibleClassChangeError(),
          "%s and %s disagree on InnerClasses attribute",
          ok->external_name(),
          external_name());
        return NULL;
      }
      outer_klass = InstanceKlass::cast(ok);
      *inner_is_member = true;
    }
    if (NULL == outer_klass) {
      // It may be a local class; try for that.
      int encl_method_class_idx = enclosing_method_class_index();
      if (encl_method_class_idx != 0) {
        Klass* ok = i_cp->klass_at(encl_method_class_idx, CHECK_NULL);
        outer_klass = InstanceKlass::cast(ok);
        *inner_is_member = false;
      }
    }
  }

  // If no inner class attribute found for this class.
  if (NULL == outer_klass) return NULL;

  // Throws an exception if outer klass has not declared k as an inner klass
  // We need evidence that each klass knows about the other, or else
  // the system could allow a spoof of an inner class to gain access rights.
  Reflection::check_for_inner_class(outer_klass, this, *inner_is_member, CHECK_NULL);
  return outer_klass;
}

jint InstanceKlass::compute_modifier_flags() const {
  jint access = access_flags().as_int();

  // But check if it happens to be member class.
  InnerClassesIterator iter(this);
  for (; !iter.done(); iter.next()) {
    int ioff = iter.inner_class_info_index();
    // Inner class attribute can be zero, skip it.
    // Strange but true:  JVM spec. allows null inner class refs.
    if (ioff == 0) continue;

    // only look at classes that are already loaded
    // since we are looking for the flags for our self.
    Symbol* inner_name = constants()->klass_name_at(ioff);
    if (name() == inner_name) {
      // This is really a member class.
      access = iter.inner_access_flags();
      break;
    }
  }
  return (access & JVM_ACC_WRITTEN_FLAGS);
}

jint InstanceKlass::jvmti_class_status() const {
  jint result = 0;

  if (is_linked()) {
    result |= JVMTI_CLASS_STATUS_VERIFIED | JVMTI_CLASS_STATUS_PREPARED;
  }

  if (is_initialized()) {
    assert(is_linked(), "Class status is not consistent");
    result |= JVMTI_CLASS_STATUS_INITIALIZED;
  }
  if (is_in_error_state()) {
    result |= JVMTI_CLASS_STATUS_ERROR;
  }
  return result;
}

Method* InstanceKlass::method_at_itable(InstanceKlass* holder, int index, TRAPS) {
  bool implements_interface; // initialized by method_at_itable_or_null
  Method* m = method_at_itable_or_null(holder, index,
                                       implements_interface); // out parameter
  if (m != NULL) {
    assert(implements_interface, "sanity");
    return m;
  } else if (implements_interface) {
    // Throw AbstractMethodError since corresponding itable slot is empty.
    THROW_NULL(vmSymbols::java_lang_AbstractMethodError());
  } else {
    // If the interface isn't implemented by the receiver class,
    // the VM should throw IncompatibleClassChangeError.
    ResourceMark rm(THREAD);
    stringStream ss;
    bool same_module = (module() == holder->module());
    ss.print("Receiver class %s does not implement "
             "the interface %s defining the method to be called "
             "(%s%s%s)",
             external_name(), holder->external_name(),
             (same_module) ? joint_in_module_of_loader(holder) : class_in_module_of_loader(),
             (same_module) ? "" : "; ",
             (same_module) ? "" : holder->class_in_module_of_loader());
    THROW_MSG_NULL(vmSymbols::java_lang_IncompatibleClassChangeError(), ss.as_string());
  }
}

Method* InstanceKlass::method_at_itable_or_null(InstanceKlass* holder, int index, bool& implements_interface) {
  klassItable itable(this);
  for (int i = 0; i < itable.size_offset_table(); i++) {
    itableOffsetEntry* offset_entry = itable.offset_entry(i);
    if (offset_entry->interface_klass() == holder) {
      implements_interface = true;
      itableMethodEntry* ime = offset_entry->first_method_entry(this);
      Method* m = ime[index].method();
      return m;
    }
  }
  implements_interface = false;
  return NULL; // offset entry not found
}

int InstanceKlass::vtable_index_of_interface_method(Method* intf_method) {
  assert(is_linked(), "required");
  assert(intf_method->method_holder()->is_interface(), "not an interface method");
  assert(is_subtype_of(intf_method->method_holder()), "interface not implemented");

  int vtable_index = Method::invalid_vtable_index;
  Symbol* name = intf_method->name();
  Symbol* signature = intf_method->signature();

  // First check in default method array
  if (!intf_method->is_abstract() && default_methods() != NULL) {
    int index = find_method_index(default_methods(),
                                  name, signature,
                                  Klass::OverpassLookupMode::find,
                                  Klass::StaticLookupMode::find,
                                  Klass::PrivateLookupMode::find);
    if (index >= 0) {
      vtable_index = default_vtable_indices()->at(index);
    }
  }
  if (vtable_index == Method::invalid_vtable_index) {
    // get vtable_index for miranda methods
    klassVtable vt = vtable();
    vtable_index = vt.index_of_miranda(name, signature);
  }
  return vtable_index;
}

#if INCLUDE_JVMTI
// update default_methods for redefineclasses for methods that are
// not yet in the vtable due to concurrent subclass define and superinterface
// redefinition
// Note: those in the vtable, should have been updated via adjust_method_entries
void InstanceKlass::adjust_default_methods(bool* trace_name_printed) {
  // search the default_methods for uses of either obsolete or EMCP methods
  if (default_methods() != NULL) {
    for (int index = 0; index < default_methods()->length(); index ++) {
      Method* old_method = default_methods()->at(index);
      if (old_method == NULL || !old_method->is_old()) {
        continue; // skip uninteresting entries
      }
      assert(!old_method->is_deleted(), "default methods may not be deleted");
      Method* new_method = old_method->get_new_method();
      default_methods()->at_put(index, new_method);

      if (log_is_enabled(Info, redefine, class, update)) {
        ResourceMark rm;
        if (!(*trace_name_printed)) {
          log_info(redefine, class, update)
            ("adjust: klassname=%s default methods from name=%s",
             external_name(), old_method->method_holder()->external_name());
          *trace_name_printed = true;
        }
        log_debug(redefine, class, update, vtables)
          ("default method update: %s(%s) ",
           new_method->name()->as_C_string(), new_method->signature()->as_C_string());
      }
    }
  }
}
#endif // INCLUDE_JVMTI

// On-stack replacement stuff
void InstanceKlass::add_osr_nmethod(nmethod* n) {
  assert_lock_strong(CompiledMethod_lock);
#ifndef PRODUCT
  nmethod* prev = lookup_osr_nmethod(n->method(), n->osr_entry_bci(), n->comp_level(), true);
  assert(prev == NULL || !prev->is_in_use() COMPILER2_PRESENT(|| StressRecompilation),
      "redundant OSR recompilation detected. memory leak in CodeCache!");
#endif
  // only one compilation can be active
  assert(n->is_osr_method(), "wrong kind of nmethod");
  n->set_osr_link(osr_nmethods_head());
  set_osr_nmethods_head(n);
  // Raise the highest osr level if necessary
  n->method()->set_highest_osr_comp_level(MAX2(n->method()->highest_osr_comp_level(), n->comp_level()));

  // Get rid of the osr methods for the same bci that have lower levels.
  for (int l = CompLevel_limited_profile; l < n->comp_level(); l++) {
    nmethod *inv = lookup_osr_nmethod(n->method(), n->osr_entry_bci(), l, true);
    if (inv != NULL && inv->is_in_use()) {
      inv->make_not_entrant();
    }
  }
}

// Remove osr nmethod from the list. Return true if found and removed.
bool InstanceKlass::remove_osr_nmethod(nmethod* n) {
  // This is a short non-blocking critical region, so the no safepoint check is ok.
  MutexLocker ml(CompiledMethod_lock->owned_by_self() ? NULL : CompiledMethod_lock
                 , Mutex::_no_safepoint_check_flag);
  assert(n->is_osr_method(), "wrong kind of nmethod");
  nmethod* last = NULL;
  nmethod* cur  = osr_nmethods_head();
  int max_level = CompLevel_none;  // Find the max comp level excluding n
  Method* m = n->method();
  // Search for match
  bool found = false;
  while(cur != NULL && cur != n) {
    if (m == cur->method()) {
      // Find max level before n
      max_level = MAX2(max_level, cur->comp_level());
    }
    last = cur;
    cur = cur->osr_link();
  }
  nmethod* next = NULL;
  if (cur == n) {
    found = true;
    next = cur->osr_link();
    if (last == NULL) {
      // Remove first element
      set_osr_nmethods_head(next);
    } else {
      last->set_osr_link(next);
    }
  }
  n->set_osr_link(NULL);
  cur = next;
  while (cur != NULL) {
    // Find max level after n
    if (m == cur->method()) {
      max_level = MAX2(max_level, cur->comp_level());
    }
    cur = cur->osr_link();
  }
  m->set_highest_osr_comp_level(max_level);
  return found;
}

int InstanceKlass::mark_osr_nmethods(const Method* m) {
  MutexLocker ml(CompiledMethod_lock->owned_by_self() ? NULL : CompiledMethod_lock,
                 Mutex::_no_safepoint_check_flag);
  nmethod* osr = osr_nmethods_head();
  int found = 0;
  while (osr != NULL) {
    assert(osr->is_osr_method(), "wrong kind of nmethod found in chain");
    if (osr->method() == m) {
      osr->mark_for_deoptimization();
      found++;
    }
    osr = osr->osr_link();
  }
  return found;
}

nmethod* InstanceKlass::lookup_osr_nmethod(const Method* m, int bci, int comp_level, bool match_level) const {
  MutexLocker ml(CompiledMethod_lock->owned_by_self() ? NULL : CompiledMethod_lock,
                 Mutex::_no_safepoint_check_flag);
  nmethod* osr = osr_nmethods_head();
  nmethod* best = NULL;
  while (osr != NULL) {
    assert(osr->is_osr_method(), "wrong kind of nmethod found in chain");
    // There can be a time when a c1 osr method exists but we are waiting
    // for a c2 version. When c2 completes its osr nmethod we will trash
    // the c1 version and only be able to find the c2 version. However
    // while we overflow in the c1 code at back branches we don't want to
    // try and switch to the same code as we are already running

    if (osr->method() == m &&
        (bci == InvocationEntryBci || osr->osr_entry_bci() == bci)) {
      if (match_level) {
        if (osr->comp_level() == comp_level) {
          // Found a match - return it.
          return osr;
        }
      } else {
        if (best == NULL || (osr->comp_level() > best->comp_level())) {
          if (osr->comp_level() == CompilationPolicy::highest_compile_level()) {
            // Found the best possible - return it.
            return osr;
          }
          best = osr;
        }
      }
    }
    osr = osr->osr_link();
  }

  assert(match_level == false || best == NULL, "shouldn't pick up anything if match_level is set");
  if (best != NULL && best->comp_level() >= comp_level) {
    return best;
  }
  return NULL;
}

// -----------------------------------------------------------------------------------------------------
// Printing

#define BULLET  " - "

static const char* state_names[] = {
  "allocated", "loaded", "being_linked", "linked", "being_initialized", "fully_initialized", "initialization_error"
};

static void print_vtable(address self, intptr_t* start, int len, outputStream* st) {
  ResourceMark rm;
  int* forward_refs = NEW_RESOURCE_ARRAY(int, len);
  for (int i = 0; i < len; i++)  forward_refs[i] = 0;
  for (int i = 0; i < len; i++) {
    intptr_t e = start[i];
    st->print("%d : " INTPTR_FORMAT, i, e);
    if (forward_refs[i] != 0) {
      int from = forward_refs[i];
      int off = (int) start[from];
      st->print(" (offset %d <= [%d])", off, from);
    }
    if (MetaspaceObj::is_valid((Metadata*)e)) {
      st->print(" ");
      ((Metadata*)e)->print_value_on(st);
    } else if (self != NULL && e > 0 && e < 0x10000) {
      address location = self + e;
      int index = (int)((intptr_t*)location - start);
      st->print(" (offset %d => [%d])", (int)e, index);
      if (index >= 0 && index < len)
        forward_refs[index] = i;
    }
    st->cr();
  }
}

static void print_vtable(vtableEntry* start, int len, outputStream* st) {
  return print_vtable(NULL, reinterpret_cast<intptr_t*>(start), len, st);
}

template<typename T>
 static void print_array_on(outputStream* st, Array<T>* array) {
   if (array == NULL) { st->print_cr("NULL"); return; }
   array->print_value_on(st); st->cr();
   if (Verbose || WizardMode) {
     for (int i = 0; i < array->length(); i++) {
       st->print("%d : ", i); array->at(i)->print_value_on(st); st->cr();
     }
   }
 }

static void print_array_on(outputStream* st, Array<int>* array) {
  if (array == NULL) { st->print_cr("NULL"); return; }
  array->print_value_on(st); st->cr();
  if (Verbose || WizardMode) {
    for (int i = 0; i < array->length(); i++) {
      st->print("%d : %d", i, array->at(i)); st->cr();
    }
  }
}

const char* InstanceKlass::init_state_name() const {
  return state_names[_init_state];
}

void InstanceKlass::print_on(outputStream* st) const {
  assert(is_klass(), "must be klass");
  Klass::print_on(st);

  st->print(BULLET"instance size:     %d", size_helper());                        st->cr();
  st->print(BULLET"klass size:        %d", size());                               st->cr();
  st->print(BULLET"access:            "); access_flags().print_on(st);            st->cr();
  st->print(BULLET"misc flags:        0x%x", _misc_flags);                        st->cr();
  st->print(BULLET"state:             "); st->print_cr("%s", init_state_name());
  st->print(BULLET"name:              "); name()->print_value_on(st);             st->cr();
  st->print(BULLET"super:             "); Metadata::print_value_on_maybe_null(st, super()); st->cr();
  st->print(BULLET"sub:               ");
  Klass* sub = subklass();
  int n;
  for (n = 0; sub != NULL; n++, sub = sub->next_sibling()) {
    if (n < MaxSubklassPrintSize) {
      sub->print_value_on(st);
      st->print("   ");
    }
  }
  if (n >= MaxSubklassPrintSize) st->print("(" INTX_FORMAT " more klasses...)", n - MaxSubklassPrintSize);
  st->cr();

  if (is_interface()) {
    st->print_cr(BULLET"nof implementors:  %d", nof_implementors());
    if (nof_implementors() == 1) {
      st->print_cr(BULLET"implementor:    ");
      st->print("   ");
      implementor()->print_value_on(st);
      st->cr();
    }
  }

  st->print(BULLET"arrays:            "); Metadata::print_value_on_maybe_null(st, array_klasses()); st->cr();
  st->print(BULLET"methods:           "); print_array_on(st, methods());
  st->print(BULLET"method ordering:   "); print_array_on(st, method_ordering());
  st->print(BULLET"default_methods:   "); print_array_on(st, default_methods());
  if (default_vtable_indices() != NULL) {
    st->print(BULLET"default vtable indices:   "); print_array_on(st, default_vtable_indices());
  }
  st->print(BULLET"local interfaces:  "); print_array_on(st, local_interfaces());
  st->print(BULLET"trans. interfaces: "); print_array_on(st, transitive_interfaces());
  st->print(BULLET"constants:         "); constants()->print_value_on(st);         st->cr();
  if (class_loader_data() != NULL) {
    st->print(BULLET"class loader data:  ");
    class_loader_data()->print_value_on(st);
    st->cr();
  }
  if (source_file_name() != NULL) {
    st->print(BULLET"source file:       ");
    source_file_name()->print_value_on(st);
    st->cr();
  }
  if (source_debug_extension() != NULL) {
    st->print(BULLET"source debug extension:       ");
    st->print("%s", source_debug_extension());
    st->cr();
  }
  st->print(BULLET"class annotations:       "); class_annotations()->print_value_on(st); st->cr();
  st->print(BULLET"class type annotations:  "); class_type_annotations()->print_value_on(st); st->cr();
  st->print(BULLET"field annotations:       "); fields_annotations()->print_value_on(st); st->cr();
  st->print(BULLET"field type annotations:  "); fields_type_annotations()->print_value_on(st); st->cr();
  {
    bool have_pv = false;
    // previous versions are linked together through the InstanceKlass
    for (InstanceKlass* pv_node = previous_versions();
         pv_node != NULL;
         pv_node = pv_node->previous_versions()) {
      if (!have_pv)
        st->print(BULLET"previous version:  ");
      have_pv = true;
      pv_node->constants()->print_value_on(st);
    }
    if (have_pv) st->cr();
  }

  if (generic_signature() != NULL) {
    st->print(BULLET"generic signature: ");
    generic_signature()->print_value_on(st);
    st->cr();
  }
  st->print(BULLET"inner classes:     "); inner_classes()->print_value_on(st);     st->cr();
  st->print(BULLET"nest members:     "); nest_members()->print_value_on(st);     st->cr();
  if (record_components() != NULL) {
    st->print(BULLET"record components:     "); record_components()->print_value_on(st);     st->cr();
  }
  st->print(BULLET"permitted subclasses:     "); permitted_subclasses()->print_value_on(st);     st->cr();
  st->print(BULLET"preload classes:     "); preload_classes()->print_value_on(st); st->cr();
  if (java_mirror() != NULL) {
    st->print(BULLET"java mirror:       ");
    java_mirror()->print_value_on(st);
    st->cr();
  } else {
    st->print_cr(BULLET"java mirror:       NULL");
  }
  st->print(BULLET"vtable length      %d  (start addr: " PTR_FORMAT ")", vtable_length(), p2i(start_of_vtable())); st->cr();
  if (vtable_length() > 0 && (Verbose || WizardMode))  print_vtable(start_of_vtable(), vtable_length(), st);
  st->print(BULLET"itable length      %d (start addr: " PTR_FORMAT ")", itable_length(), p2i(start_of_itable())); st->cr();
  if (itable_length() > 0 && (Verbose || WizardMode))  print_vtable(NULL, start_of_itable(), itable_length(), st);
  st->print_cr(BULLET"---- static fields (%d words):", static_field_size());
  FieldPrinter print_static_field(st);
  ((InstanceKlass*)this)->do_local_static_fields(&print_static_field);
  st->print_cr(BULLET"---- non-static fields (%d words):", nonstatic_field_size());
  FieldPrinter print_nonstatic_field(st);
  InstanceKlass* ik = const_cast<InstanceKlass*>(this);
  ik->print_nonstatic_fields(&print_nonstatic_field);

  st->print(BULLET"non-static oop maps: ");
  OopMapBlock* map     = start_of_nonstatic_oop_maps();
  OopMapBlock* end_map = map + nonstatic_oop_map_count();
  while (map < end_map) {
    st->print("%d-%d ", map->offset(), map->offset() + heapOopSize*(map->count() - 1));
    map++;
  }
  st->cr();
}

void InstanceKlass::print_value_on(outputStream* st) const {
  assert(is_klass(), "must be klass");
  if (Verbose || WizardMode)  access_flags().print_on(st);
  name()->print_value_on(st);
}

void FieldPrinter::do_field(fieldDescriptor* fd) {
  _st->print(BULLET);
   if (_obj == NULL) {
     fd->print_on(_st);
     _st->cr();
   } else {
     fd->print_on_for(_st, _obj);
     _st->cr();
   }
}


void InstanceKlass::oop_print_on(oop obj, outputStream* st) {
  Klass::oop_print_on(obj, st);

  if (this == vmClasses::String_klass()) {
    typeArrayOop value  = java_lang_String::value(obj);
    juint        length = java_lang_String::length(obj);
    if (value != NULL &&
        value->is_typeArray() &&
        length <= (juint) value->length()) {
      st->print(BULLET"string: ");
      java_lang_String::print(obj, st);
      st->cr();
    }
  }

  st->print_cr(BULLET"---- fields (total size " SIZE_FORMAT " words):", oop_size(obj));
  FieldPrinter print_field(st, obj);
  print_nonstatic_fields(&print_field);

  if (this == vmClasses::Class_klass()) {
    st->print(BULLET"signature: ");
    java_lang_Class::print_signature(obj, st);
    st->cr();
    Klass* real_klass = java_lang_Class::as_Klass(obj);
    if (real_klass != NULL && real_klass->is_instance_klass()) {
      st->print_cr(BULLET"---- static fields (%d):", java_lang_Class::static_oop_field_count(obj));
      InstanceKlass::cast(real_klass)->do_local_static_fields(&print_field);
    }
  } else if (this == vmClasses::MethodType_klass()) {
    st->print(BULLET"signature: ");
    java_lang_invoke_MethodType::print_signature(obj, st);
    st->cr();
  }
}

#ifndef PRODUCT

bool InstanceKlass::verify_itable_index(int i) {
  int method_count = klassItable::method_count_for_interface(this);
  assert(i >= 0 && i < method_count, "index out of bounds");
  return true;
}

#endif //PRODUCT

void InstanceKlass::oop_print_value_on(oop obj, outputStream* st) {
  st->print("a ");
  name()->print_value_on(st);
  obj->print_address_on(st);
  if (this == vmClasses::String_klass()
      && java_lang_String::value(obj) != NULL) {
    ResourceMark rm;
    int len = java_lang_String::length(obj);
    int plen = (len < 24 ? len : 12);
    char* str = java_lang_String::as_utf8_string(obj, 0, plen);
    st->print(" = \"%s\"", str);
    if (len > plen)
      st->print("...[%d]", len);
  } else if (this == vmClasses::Class_klass()) {
    Klass* k = java_lang_Class::as_Klass(obj);
    st->print(" = ");
    if (k != NULL) {
      k->print_value_on(st);
    } else {
      const char* tname = type2name(java_lang_Class::primitive_type(obj));
      st->print("%s", tname ? tname : "type?");
    }
  } else if (this == vmClasses::MethodType_klass()) {
    st->print(" = ");
    java_lang_invoke_MethodType::print_signature(obj, st);
  } else if (java_lang_boxing_object::is_instance(obj)) {
    st->print(" = ");
    java_lang_boxing_object::print(obj, st);
  } else if (this == vmClasses::LambdaForm_klass()) {
    oop vmentry = java_lang_invoke_LambdaForm::vmentry(obj);
    if (vmentry != NULL) {
      st->print(" => ");
      vmentry->print_value_on(st);
    }
  } else if (this == vmClasses::MemberName_klass()) {
    Metadata* vmtarget = java_lang_invoke_MemberName::vmtarget(obj);
    if (vmtarget != NULL) {
      st->print(" = ");
      vmtarget->print_value_on(st);
    } else {
      oop clazz = java_lang_invoke_MemberName::clazz(obj);
      oop name  = java_lang_invoke_MemberName::name(obj);
      if (clazz != NULL) {
        clazz->print_value_on(st);
      } else {
        st->print("NULL");
      }
      st->print(".");
      if (name != NULL) {
        name->print_value_on(st);
      } else {
        st->print("NULL");
      }
    }
  }
}

const char* InstanceKlass::internal_name() const {
  return external_name();
}

void InstanceKlass::print_class_load_logging(ClassLoaderData* loader_data,
                                             const ModuleEntry* module_entry,
                                             const ClassFileStream* cfs) const {
  if (ClassListWriter::is_enabled()) {
    ClassListWriter::write(this, cfs);
  }

  if (!log_is_enabled(Info, class, load)) {
    return;
  }

  ResourceMark rm;
  LogMessage(class, load) msg;
  stringStream info_stream;

  // Name and class hierarchy info
  info_stream.print("%s", external_name());

  // Source
  if (cfs != NULL) {
    if (cfs->source() != NULL) {
      const char* module_name = (module_entry->name() == NULL) ? UNNAMED_MODULE : module_entry->name()->as_C_string();
      if (module_name != NULL) {
        // When the boot loader created the stream, it didn't know the module name
        // yet. Let's format it now.
        if (cfs->from_boot_loader_modules_image()) {
          info_stream.print(" source: jrt:/%s", module_name);
        } else {
          info_stream.print(" source: %s", cfs->source());
        }
      } else {
        info_stream.print(" source: %s", cfs->source());
      }
    } else if (loader_data == ClassLoaderData::the_null_class_loader_data()) {
      Thread* current = Thread::current();
      Klass* caller = current->is_Java_thread() ?
        JavaThread::cast(current)->security_get_caller_class(1):
        NULL;
      // caller can be NULL, for example, during a JVMTI VM_Init hook
      if (caller != NULL) {
        info_stream.print(" source: instance of %s", caller->external_name());
      } else {
        // source is unknown
      }
    } else {
      oop class_loader = loader_data->class_loader();
      info_stream.print(" source: %s", class_loader->klass()->external_name());
    }
  } else {
    assert(this->is_shared(), "must be");
    if (MetaspaceShared::is_shared_dynamic((void*)this)) {
      info_stream.print(" source: shared objects file (top)");
    } else {
      info_stream.print(" source: shared objects file");
    }
  }

  msg.info("%s", info_stream.as_string());

  if (log_is_enabled(Debug, class, load)) {
    stringStream debug_stream;

    // Class hierarchy info
    debug_stream.print(" klass: " PTR_FORMAT " super: " PTR_FORMAT,
                       p2i(this),  p2i(superklass()));

    // Interfaces
    if (local_interfaces() != NULL && local_interfaces()->length() > 0) {
      debug_stream.print(" interfaces:");
      int length = local_interfaces()->length();
      for (int i = 0; i < length; i++) {
        debug_stream.print(" " PTR_FORMAT,
                           p2i(InstanceKlass::cast(local_interfaces()->at(i))));
      }
    }

    // Class loader
    debug_stream.print(" loader: [");
    loader_data->print_value_on(&debug_stream);
    debug_stream.print("]");

    // Classfile checksum
    if (cfs) {
      debug_stream.print(" bytes: %d checksum: %08x",
                         cfs->length(),
                         ClassLoader::crc32(0, (const char*)cfs->buffer(),
                         cfs->length()));
    }

    msg.debug("%s", debug_stream.as_string());
  }
}

// Verification

class VerifyFieldClosure: public BasicOopIterateClosure {
 protected:
  template <class T> void do_oop_work(T* p) {
    oop obj = RawAccess<>::oop_load(p);
    if (!oopDesc::is_oop_or_null(obj)) {
      tty->print_cr("Failed: " PTR_FORMAT " -> " PTR_FORMAT, p2i(p), p2i(obj));
      Universe::print_on(tty);
      guarantee(false, "boom");
    }
  }
 public:
  virtual void do_oop(oop* p)       { VerifyFieldClosure::do_oop_work(p); }
  virtual void do_oop(narrowOop* p) { VerifyFieldClosure::do_oop_work(p); }
};

void InstanceKlass::verify_on(outputStream* st) {
#ifndef PRODUCT
  // Avoid redundant verifies, this really should be in product.
  if (_verify_count == Universe::verify_count()) return;
  _verify_count = Universe::verify_count();
#endif

  // Verify Klass
  Klass::verify_on(st);

  // Verify that klass is present in ClassLoaderData
  guarantee(class_loader_data()->contains_klass(this),
            "this class isn't found in class loader data");

  // Verify vtables
  if (is_linked()) {
    // $$$ This used to be done only for m/s collections.  Doing it
    // always seemed a valid generalization.  (DLD -- 6/00)
    vtable().verify(st);
  }

  // Verify first subklass
  if (subklass() != NULL) {
    guarantee(subklass()->is_klass(), "should be klass");
  }

  // Verify siblings
  Klass* super = this->super();
  Klass* sib = next_sibling();
  if (sib != NULL) {
    if (sib == this) {
      fatal("subclass points to itself " PTR_FORMAT, p2i(sib));
    }

    guarantee(sib->is_klass(), "should be klass");
    guarantee(sib->super() == super, "siblings should have same superklass");
  }

  // Verify local interfaces
  if (local_interfaces()) {
    Array<InstanceKlass*>* local_interfaces = this->local_interfaces();
    for (int j = 0; j < local_interfaces->length(); j++) {
      InstanceKlass* e = local_interfaces->at(j);
      guarantee(e->is_klass() && e->is_interface(), "invalid local interface");
    }
  }

  // Verify transitive interfaces
  if (transitive_interfaces() != NULL) {
    Array<InstanceKlass*>* transitive_interfaces = this->transitive_interfaces();
    for (int j = 0; j < transitive_interfaces->length(); j++) {
      InstanceKlass* e = transitive_interfaces->at(j);
      guarantee(e->is_klass() && e->is_interface(), "invalid transitive interface");
    }
  }

  // Verify methods
  if (methods() != NULL) {
    Array<Method*>* methods = this->methods();
    for (int j = 0; j < methods->length(); j++) {
      guarantee(methods->at(j)->is_method(), "non-method in methods array");
    }
    for (int j = 0; j < methods->length() - 1; j++) {
      Method* m1 = methods->at(j);
      Method* m2 = methods->at(j + 1);
      guarantee(m1->name()->fast_compare(m2->name()) <= 0, "methods not sorted correctly");
    }
  }

  // Verify method ordering
  if (method_ordering() != NULL) {
    Array<int>* method_ordering = this->method_ordering();
    int length = method_ordering->length();
    if (JvmtiExport::can_maintain_original_method_order() ||
        ((UseSharedSpaces || Arguments::is_dumping_archive()) && length != 0)) {
      guarantee(length == methods()->length(), "invalid method ordering length");
      jlong sum = 0;
      for (int j = 0; j < length; j++) {
        int original_index = method_ordering->at(j);
        guarantee(original_index >= 0, "invalid method ordering index");
        guarantee(original_index < length, "invalid method ordering index");
        sum += original_index;
      }
      // Verify sum of indices 0,1,...,length-1
      guarantee(sum == ((jlong)length*(length-1))/2, "invalid method ordering sum");
    } else {
      guarantee(length == 0, "invalid method ordering length");
    }
  }

  // Verify default methods
  if (default_methods() != NULL) {
    Array<Method*>* methods = this->default_methods();
    for (int j = 0; j < methods->length(); j++) {
      guarantee(methods->at(j)->is_method(), "non-method in methods array");
    }
    for (int j = 0; j < methods->length() - 1; j++) {
      Method* m1 = methods->at(j);
      Method* m2 = methods->at(j + 1);
      guarantee(m1->name()->fast_compare(m2->name()) <= 0, "methods not sorted correctly");
    }
  }

  // Verify JNI static field identifiers
  if (jni_ids() != NULL) {
    jni_ids()->verify(this);
  }

  // Verify other fields
  if (constants() != NULL) {
    guarantee(constants()->is_constantPool(), "should be constant pool");
  }
}

void InstanceKlass::oop_verify_on(oop obj, outputStream* st) {
  Klass::oop_verify_on(obj, st);
  VerifyFieldClosure blk;
  obj->oop_iterate(&blk);
}


// JNIid class for jfieldIDs only
// Note to reviewers:
// These JNI functions are just moved over to column 1 and not changed
// in the compressed oops workspace.
JNIid::JNIid(Klass* holder, int offset, JNIid* next) {
  _holder = holder;
  _offset = offset;
  _next = next;
  debug_only(_is_static_field_id = false;)
}


JNIid* JNIid::find(int offset) {
  JNIid* current = this;
  while (current != NULL) {
    if (current->offset() == offset) return current;
    current = current->next();
  }
  return NULL;
}

void JNIid::deallocate(JNIid* current) {
  while (current != NULL) {
    JNIid* next = current->next();
    delete current;
    current = next;
  }
}


void JNIid::verify(Klass* holder) {
  int first_field_offset  = InstanceMirrorKlass::offset_of_static_fields();
  int end_field_offset;
  end_field_offset = first_field_offset + (InstanceKlass::cast(holder)->static_field_size() * wordSize);

  JNIid* current = this;
  while (current != NULL) {
    guarantee(current->holder() == holder, "Invalid klass in JNIid");
#ifdef ASSERT
    int o = current->offset();
    if (current->is_static_field_id()) {
      guarantee(o >= first_field_offset  && o < end_field_offset,  "Invalid static field offset in JNIid");
    }
#endif
    current = current->next();
  }
}

void InstanceKlass::set_init_state(ClassState state) {
  if (state > loaded) {
    assert_lock_strong(_init_monitor);
  }
#ifdef ASSERT
  bool good_state = is_shared() ? (_init_state <= state)
                                               : (_init_state < state);
  bool link_failed = _init_state == being_linked && state == loaded;
  assert(good_state || state == allocated || link_failed, "illegal state transition");
#endif
  assert(_init_thread == NULL, "should be cleared before state change");
  _init_state = state;
}

#if INCLUDE_JVMTI

// RedefineClasses() support for previous versions

// Globally, there is at least one previous version of a class to walk
// during class unloading, which is saved because old methods in the class
// are still running.   Otherwise the previous version list is cleaned up.
bool InstanceKlass::_has_previous_versions = false;

// Returns true if there are previous versions of a class for class
// unloading only. Also resets the flag to false. purge_previous_version
// will set the flag to true if there are any left, i.e., if there's any
// work to do for next time. This is to avoid the expensive code cache
// walk in CLDG::clean_deallocate_lists().
bool InstanceKlass::has_previous_versions_and_reset() {
  bool ret = _has_previous_versions;
  log_trace(redefine, class, iklass, purge)("Class unloading: has_previous_versions = %s",
     ret ? "true" : "false");
  _has_previous_versions = false;
  return ret;
}

// Purge previous versions before adding new previous versions of the class and
// during class unloading.
void InstanceKlass::purge_previous_version_list() {
  assert(SafepointSynchronize::is_at_safepoint(), "only called at safepoint");
  assert(has_been_redefined(), "Should only be called for main class");

  // Quick exit.
  if (previous_versions() == NULL) {
    return;
  }

  // This klass has previous versions so see what we can cleanup
  // while it is safe to do so.

  int deleted_count = 0;    // leave debugging breadcrumbs
  int live_count = 0;
  ClassLoaderData* loader_data = class_loader_data();
  assert(loader_data != NULL, "should never be null");

  ResourceMark rm;
  log_trace(redefine, class, iklass, purge)("%s: previous versions", external_name());

  // previous versions are linked together through the InstanceKlass
  InstanceKlass* pv_node = previous_versions();
  InstanceKlass* last = this;
  int version = 0;

  // check the previous versions list
  for (; pv_node != NULL; ) {

    ConstantPool* pvcp = pv_node->constants();
    assert(pvcp != NULL, "cp ref was unexpectedly cleared");

    if (!pvcp->on_stack()) {
      // If the constant pool isn't on stack, none of the methods
      // are executing.  Unlink this previous_version.
      // The previous version InstanceKlass is on the ClassLoaderData deallocate list
      // so will be deallocated during the next phase of class unloading.
      log_trace(redefine, class, iklass, purge)
        ("previous version " PTR_FORMAT " is dead.", p2i(pv_node));
      // Unlink from previous version list.
      assert(pv_node->class_loader_data() == loader_data, "wrong loader_data");
      InstanceKlass* next = pv_node->previous_versions();
      pv_node->link_previous_versions(NULL);   // point next to NULL
      last->link_previous_versions(next);
      // Delete this node directly. Nothing is referring to it and we don't
      // want it to increase the counter for metadata to delete in CLDG.
      MetadataFactory::free_metadata(loader_data, pv_node);
      pv_node = next;
      deleted_count++;
      version++;
      continue;
    } else {
      log_trace(redefine, class, iklass, purge)("previous version " PTR_FORMAT " is alive", p2i(pv_node));
      assert(pvcp->pool_holder() != NULL, "Constant pool with no holder");
      guarantee (!loader_data->is_unloading(), "unloaded classes can't be on the stack");
      live_count++;
      // found a previous version for next time we do class unloading
      _has_previous_versions = true;
    }

    // next previous version
    last = pv_node;
    pv_node = pv_node->previous_versions();
    version++;
  }
  log_trace(redefine, class, iklass, purge)
    ("previous version stats: live=%d, deleted=%d", live_count, deleted_count);
}

void InstanceKlass::mark_newly_obsolete_methods(Array<Method*>* old_methods,
                                                int emcp_method_count) {
  int obsolete_method_count = old_methods->length() - emcp_method_count;

  if (emcp_method_count != 0 && obsolete_method_count != 0 &&
      _previous_versions != NULL) {
    // We have a mix of obsolete and EMCP methods so we have to
    // clear out any matching EMCP method entries the hard way.
    int local_count = 0;
    for (int i = 0; i < old_methods->length(); i++) {
      Method* old_method = old_methods->at(i);
      if (old_method->is_obsolete()) {
        // only obsolete methods are interesting
        Symbol* m_name = old_method->name();
        Symbol* m_signature = old_method->signature();

        // previous versions are linked together through the InstanceKlass
        int j = 0;
        for (InstanceKlass* prev_version = _previous_versions;
             prev_version != NULL;
             prev_version = prev_version->previous_versions(), j++) {

          Array<Method*>* method_refs = prev_version->methods();
          for (int k = 0; k < method_refs->length(); k++) {
            Method* method = method_refs->at(k);

            if (!method->is_obsolete() &&
                method->name() == m_name &&
                method->signature() == m_signature) {
              // The current RedefineClasses() call has made all EMCP
              // versions of this method obsolete so mark it as obsolete
              log_trace(redefine, class, iklass, add)
                ("%s(%s): flush obsolete method @%d in version @%d",
                 m_name->as_C_string(), m_signature->as_C_string(), k, j);

              method->set_is_obsolete();
              break;
            }
          }

          // The previous loop may not find a matching EMCP method, but
          // that doesn't mean that we can optimize and not go any
          // further back in the PreviousVersion generations. The EMCP
          // method for this generation could have already been made obsolete,
          // but there still may be an older EMCP method that has not
          // been made obsolete.
        }

        if (++local_count >= obsolete_method_count) {
          // no more obsolete methods so bail out now
          break;
        }
      }
    }
  }
}

// Save the scratch_class as the previous version if any of the methods are running.
// The previous_versions are used to set breakpoints in EMCP methods and they are
// also used to clean MethodData links to redefined methods that are no longer running.
void InstanceKlass::add_previous_version(InstanceKlass* scratch_class,
                                         int emcp_method_count) {
  assert(Thread::current()->is_VM_thread(),
         "only VMThread can add previous versions");

  ResourceMark rm;
  log_trace(redefine, class, iklass, add)
    ("adding previous version ref for %s, EMCP_cnt=%d", scratch_class->external_name(), emcp_method_count);

  // Clean out old previous versions for this class
  purge_previous_version_list();

  // Mark newly obsolete methods in remaining previous versions.  An EMCP method from
  // a previous redefinition may be made obsolete by this redefinition.
  Array<Method*>* old_methods = scratch_class->methods();
  mark_newly_obsolete_methods(old_methods, emcp_method_count);

  // If the constant pool for this previous version of the class
  // is not marked as being on the stack, then none of the methods
  // in this previous version of the class are on the stack so
  // we don't need to add this as a previous version.
  ConstantPool* cp_ref = scratch_class->constants();
  if (!cp_ref->on_stack()) {
    log_trace(redefine, class, iklass, add)("scratch class not added; no methods are running");
    scratch_class->class_loader_data()->add_to_deallocate_list(scratch_class);
    return;
  }

  // Add previous version if any methods are still running.
  // Set has_previous_version flag for processing during class unloading.
  _has_previous_versions = true;
  log_trace(redefine, class, iklass, add) ("scratch class added; one of its methods is on_stack.");
  assert(scratch_class->previous_versions() == NULL, "shouldn't have a previous version");
  scratch_class->link_previous_versions(previous_versions());
  link_previous_versions(scratch_class);
} // end add_previous_version()

#endif // INCLUDE_JVMTI

Method* InstanceKlass::method_with_idnum(int idnum) {
  Method* m = NULL;
  if (idnum < methods()->length()) {
    m = methods()->at(idnum);
  }
  if (m == NULL || m->method_idnum() != idnum) {
    for (int index = 0; index < methods()->length(); ++index) {
      m = methods()->at(index);
      if (m->method_idnum() == idnum) {
        return m;
      }
    }
    // None found, return null for the caller to handle.
    return NULL;
  }
  return m;
}


Method* InstanceKlass::method_with_orig_idnum(int idnum) {
  if (idnum >= methods()->length()) {
    return NULL;
  }
  Method* m = methods()->at(idnum);
  if (m != NULL && m->orig_method_idnum() == idnum) {
    return m;
  }
  // Obsolete method idnum does not match the original idnum
  for (int index = 0; index < methods()->length(); ++index) {
    m = methods()->at(index);
    if (m->orig_method_idnum() == idnum) {
      return m;
    }
  }
  // None found, return null for the caller to handle.
  return NULL;
}


Method* InstanceKlass::method_with_orig_idnum(int idnum, int version) {
  InstanceKlass* holder = get_klass_version(version);
  if (holder == NULL) {
    return NULL; // The version of klass is gone, no method is found
  }
  Method* method = holder->method_with_orig_idnum(idnum);
  return method;
}

#if INCLUDE_JVMTI
JvmtiCachedClassFileData* InstanceKlass::get_cached_class_file() {
  return _cached_class_file;
}

jint InstanceKlass::get_cached_class_file_len() {
  return VM_RedefineClasses::get_cached_class_file_len(_cached_class_file);
}

unsigned char * InstanceKlass::get_cached_class_file_bytes() {
  return VM_RedefineClasses::get_cached_class_file_bytes(_cached_class_file);
}
#endif

// Make a step iterating over the class hierarchy under the root class.
// Skips subclasses if requested.
void ClassHierarchyIterator::next() {
  assert(_current != NULL, "required");
  if (_visit_subclasses && _current->subklass() != NULL) {
    _current = _current->subklass();
    return; // visit next subclass
  }
  _visit_subclasses = true; // reset
  while (_current->next_sibling() == NULL && _current != _root) {
    _current = _current->superklass(); // backtrack; no more sibling subclasses left
  }
  if (_current == _root) {
    // Iteration is over (back at root after backtracking). Invalidate the iterator.
    _current = NULL;
    return;
  }
  _current = _current->next_sibling();
  return; // visit next sibling subclass
}<|MERGE_RESOLUTION|>--- conflicted
+++ resolved
@@ -2954,16 +2954,10 @@
 }
 
 const char* InstanceKlass::signature_name() const {
-<<<<<<< HEAD
   return signature_name_of_carrier(JVM_SIGNATURE_CLASS);
 }
 
 const char* InstanceKlass::signature_name_of_carrier(char c) const {
-  int hash_len = 0;
-  char hash_buf[40];
-=======
->>>>>>> 175e3d3f
-
   // Get the internal name as a c string
   const char* src = (const char*) (name()->as_C_string());
   const int src_length = (int)strlen(src);
@@ -3633,7 +3627,7 @@
   st->print(BULLET"instance size:     %d", size_helper());                        st->cr();
   st->print(BULLET"klass size:        %d", size());                               st->cr();
   st->print(BULLET"access:            "); access_flags().print_on(st);            st->cr();
-  st->print(BULLET"misc flags:        0x%x", _misc_flags);                        st->cr();
+  st->print(BULLET"misc flags:        0x%x", _misc_status.flags());               st->cr();
   st->print(BULLET"state:             "); st->print_cr("%s", init_state_name());
   st->print(BULLET"name:              "); name()->print_value_on(st);             st->cr();
   st->print(BULLET"super:             "); Metadata::print_value_on_maybe_null(st, super()); st->cr();
