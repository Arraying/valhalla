--- conflicted
+++ resolved
@@ -469,14 +469,9 @@
                                        parser.itable_size(),
                                        nonstatic_oop_map_size(parser.total_oop_map_count()),
                                        parser.is_interface(),
-<<<<<<< HEAD
                                        parser.is_unsafe_anonymous(),
-                                       should_store_fingerprint(is_hidden_or_anonymous),
                                        parser.has_inline_fields() ? parser.java_fields_count() : 0,
                                        parser.is_inline_type());
-=======
-                                       parser.is_unsafe_anonymous());
->>>>>>> 138d573c
 
   const Symbol* const class_name = parser.class_name();
   assert(class_name != NULL, "invariant");
@@ -1286,14 +1281,7 @@
   }
 
 
-<<<<<<< HEAD
-  // Look for aot compiled methods for this klass, including class initializer.
-  AOTLoader::load_for_klass(this, THREAD);
-
   // Step 9
-=======
-  // Step 8
->>>>>>> 138d573c
   {
     DTRACE_CLASSINIT_PROBE_WAIT(clinit, -1, wait);
     if (class_initializer() != NULL) {
@@ -1592,24 +1580,18 @@
       }
     }
   }
-<<<<<<< HEAD
-  // _this will always be set at this point
-  ArrayKlass* oak = array_klasses();
-  if (or_null) {
-=======
   // array_klasses() will always be set at this point
-  ObjArrayKlass* oak = array_klasses();
-  return oak->array_klass(n, THREAD);
+  ArrayKlass* ak = array_klasses();
+  return ak->array_klass(n, THREAD);
 }
 
 Klass* InstanceKlass::array_klass_or_null(int n) {
   // Need load-acquire for lock-free read
-  ObjArrayKlass* oak = array_klasses_acquire();
-  if (oak == NULL) {
+  ArrayKlass* ak = array_klasses_acquire();
+  if (ak == NULL) {
     return NULL;
   } else {
->>>>>>> 138d573c
-    return oak->array_klass_or_null(n);
+    return ak->array_klass_or_null(n);
   }
 }
 
