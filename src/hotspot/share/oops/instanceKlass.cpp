--- conflicted
+++ resolved
@@ -3232,16 +3232,12 @@
   for (int i = 0; i < len; i++) {
     intptr_t e = start[i];
     st->print("%d : " INTPTR_FORMAT, i, e);
-<<<<<<< HEAD
     if (forward_refs[i] != 0) {
       int from = forward_refs[i];
       int off = (int) start[from];
       st->print(" (offset %d <= [%d])", off, from);
     }
-    if (e != 0 && ((Metadata*)e)->is_metaspace_object()) {
-=======
     if (MetaspaceObj::is_valid((Metadata*)e)) {
->>>>>>> 141cc31f
       st->print(" ");
       ((Metadata*)e)->print_value_on(st);
     } else if (self != NULL && e > 0 && e < 0x10000) {
