/*
 * Copyright (c) 1997, 2024, Oracle and/or its affiliates. All rights reserved.
 * DO NOT ALTER OR REMOVE COPYRIGHT NOTICES OR THIS FILE HEADER.
 *
 * This code is free software; you can redistribute it and/or modify it
 * under the terms of the GNU General Public License version 2 only, as
 * published by the Free Software Foundation.
 *
 * This code is distributed in the hope that it will be useful, but WITHOUT
 * ANY WARRANTY; without even the implied warranty of MERCHANTABILITY or
 * FITNESS FOR A PARTICULAR PURPOSE.  See the GNU General Public License
 * version 2 for more details (a copy is included in the LICENSE file that
 * accompanied this code).
 *
 * You should have received a copy of the GNU General Public License version
 * 2 along with this work; if not, write to the Free Software Foundation,
 * Inc., 51 Franklin St, Fifth Floor, Boston, MA 02110-1301 USA.
 *
 * Please contact Oracle, 500 Oracle Parkway, Redwood Shores, CA 94065 USA
 * or visit www.oracle.com if you need additional information or have any
 * questions.
 *
 */

#include "precompiled.hpp"
#include "cds/archiveUtils.hpp"
#include "cds/cdsConfig.hpp"
#include "cds/cdsEnumKlass.hpp"
#include "cds/classListWriter.hpp"
#include "cds/heapShared.hpp"
#include "cds/metaspaceShared.hpp"
#include "classfile/classFileParser.hpp"
#include "classfile/classFileStream.hpp"
#include "classfile/classLoader.hpp"
#include "classfile/classLoaderData.inline.hpp"
#include "classfile/javaClasses.hpp"
#include "classfile/moduleEntry.hpp"
#include "classfile/systemDictionary.hpp"
#include "classfile/systemDictionaryShared.hpp"
#include "classfile/verifier.hpp"
#include "classfile/vmClasses.hpp"
#include "classfile/vmSymbols.hpp"
#include "code/codeCache.hpp"
#include "code/dependencyContext.hpp"
#include "compiler/compilationPolicy.hpp"
#include "compiler/compileBroker.hpp"
#include "gc/shared/collectedHeap.inline.hpp"
#include "interpreter/bytecodeStream.hpp"
#include "interpreter/oopMapCache.hpp"
#include "interpreter/rewriter.hpp"
#include "jvm.h"
#include "jvmtifiles/jvmti.h"
#include "logging/log.hpp"
#include "logging/logMessage.hpp"
#include "logging/logStream.hpp"
#include "memory/allocation.inline.hpp"
#include "memory/iterator.inline.hpp"
#include "memory/metadataFactory.hpp"
#include "memory/metaspaceClosure.hpp"
#include "memory/oopFactory.hpp"
#include "memory/resourceArea.hpp"
#include "memory/universe.hpp"
#include "oops/fieldStreams.inline.hpp"
#include "oops/constantPool.hpp"
#include "oops/instanceClassLoaderKlass.hpp"
#include "oops/instanceKlass.inline.hpp"
#include "oops/instanceMirrorKlass.hpp"
#include "oops/instanceOop.hpp"
#include "oops/instanceStackChunkKlass.hpp"
#include "oops/klass.inline.hpp"
#include "oops/method.hpp"
#include "oops/oop.inline.hpp"
#include "oops/recordComponent.hpp"
#include "oops/symbol.hpp"
#include "oops/inlineKlass.hpp"
#include "prims/jvmtiExport.hpp"
#include "prims/jvmtiRedefineClasses.hpp"
#include "prims/jvmtiThreadState.hpp"
#include "prims/methodComparator.hpp"
#include "runtime/arguments.hpp"
#include "runtime/deoptimization.hpp"
#include "runtime/atomic.hpp"
#include "runtime/fieldDescriptor.inline.hpp"
#include "runtime/handles.inline.hpp"
#include "runtime/javaCalls.hpp"
#include "runtime/javaThread.inline.hpp"
#include "runtime/mutexLocker.hpp"
#include "runtime/orderAccess.hpp"
#include "runtime/os.inline.hpp"
#include "runtime/reflection.hpp"
#include "runtime/synchronizer.hpp"
#include "runtime/threads.hpp"
#include "services/classLoadingService.hpp"
#include "services/finalizerService.hpp"
#include "services/threadService.hpp"
#include "utilities/dtrace.hpp"
#include "utilities/events.hpp"
#include "utilities/macros.hpp"
#include "utilities/stringUtils.hpp"
#include "utilities/pair.hpp"
#ifdef COMPILER1
#include "c1/c1_Compiler.hpp"
#endif
#if INCLUDE_JFR
#include "jfr/jfrEvents.hpp"
#endif

#ifdef DTRACE_ENABLED


#define HOTSPOT_CLASS_INITIALIZATION_required HOTSPOT_CLASS_INITIALIZATION_REQUIRED
#define HOTSPOT_CLASS_INITIALIZATION_recursive HOTSPOT_CLASS_INITIALIZATION_RECURSIVE
#define HOTSPOT_CLASS_INITIALIZATION_concurrent HOTSPOT_CLASS_INITIALIZATION_CONCURRENT
#define HOTSPOT_CLASS_INITIALIZATION_erroneous HOTSPOT_CLASS_INITIALIZATION_ERRONEOUS
#define HOTSPOT_CLASS_INITIALIZATION_super__failed HOTSPOT_CLASS_INITIALIZATION_SUPER_FAILED
#define HOTSPOT_CLASS_INITIALIZATION_clinit HOTSPOT_CLASS_INITIALIZATION_CLINIT
#define HOTSPOT_CLASS_INITIALIZATION_error HOTSPOT_CLASS_INITIALIZATION_ERROR
#define HOTSPOT_CLASS_INITIALIZATION_end HOTSPOT_CLASS_INITIALIZATION_END
#define DTRACE_CLASSINIT_PROBE(type, thread_type)                \
  {                                                              \
    char* data = nullptr;                                        \
    int len = 0;                                                 \
    Symbol* clss_name = name();                                  \
    if (clss_name != nullptr) {                                  \
      data = (char*)clss_name->bytes();                          \
      len = clss_name->utf8_length();                            \
    }                                                            \
    HOTSPOT_CLASS_INITIALIZATION_##type(                         \
      data, len, (void*)class_loader(), thread_type);            \
  }

#define DTRACE_CLASSINIT_PROBE_WAIT(type, thread_type, wait)     \
  {                                                              \
    char* data = nullptr;                                        \
    int len = 0;                                                 \
    Symbol* clss_name = name();                                  \
    if (clss_name != nullptr) {                                  \
      data = (char*)clss_name->bytes();                          \
      len = clss_name->utf8_length();                            \
    }                                                            \
    HOTSPOT_CLASS_INITIALIZATION_##type(                         \
      data, len, (void*)class_loader(), thread_type, wait);      \
  }

#else //  ndef DTRACE_ENABLED

#define DTRACE_CLASSINIT_PROBE(type, thread_type)
#define DTRACE_CLASSINIT_PROBE_WAIT(type, thread_type, wait)

#endif //  ndef DTRACE_ENABLED

bool InstanceKlass::_finalization_enabled = true;

static inline bool is_class_loader(const Symbol* class_name,
                                   const ClassFileParser& parser) {
  assert(class_name != nullptr, "invariant");

  if (class_name == vmSymbols::java_lang_ClassLoader()) {
    return true;
  }

  if (vmClasses::ClassLoader_klass_loaded()) {
    const Klass* const super_klass = parser.super_klass();
    if (super_klass != nullptr) {
      if (super_klass->is_subtype_of(vmClasses::ClassLoader_klass())) {
        return true;
      }
    }
  }
  return false;
}

bool InstanceKlass::field_is_null_free_inline_type(int index) const {
  return field(index).field_flags().is_null_free_inline_type();
}

bool InstanceKlass::is_class_in_loadable_descriptors_attribute(Symbol* name) const {
  if (_loadable_descriptors == nullptr) return false;
  for (int i = 0; i < _loadable_descriptors->length(); i++) {
        Symbol* class_name = _constants->klass_at_noresolve(_loadable_descriptors->at(i));
        if (class_name == name) return true;
  }
  return false;
}

static inline bool is_stack_chunk_class(const Symbol* class_name,
                                        const ClassLoaderData* loader_data) {
  return (class_name == vmSymbols::jdk_internal_vm_StackChunk() &&
          loader_data->is_the_null_class_loader_data());
}

// private: called to verify that k is a static member of this nest.
// We know that k is an instance class in the same package and hence the
// same classloader.
bool InstanceKlass::has_nest_member(JavaThread* current, InstanceKlass* k) const {
  assert(!is_hidden(), "unexpected hidden class");
  if (_nest_members == nullptr || _nest_members == Universe::the_empty_short_array()) {
    if (log_is_enabled(Trace, class, nestmates)) {
      ResourceMark rm(current);
      log_trace(class, nestmates)("Checked nest membership of %s in non-nest-host class %s",
                                  k->external_name(), this->external_name());
    }
    return false;
  }

  if (log_is_enabled(Trace, class, nestmates)) {
    ResourceMark rm(current);
    log_trace(class, nestmates)("Checking nest membership of %s in %s",
                                k->external_name(), this->external_name());
  }

  // Check for the named class in _nest_members.
  // We don't resolve, or load, any classes.
  for (int i = 0; i < _nest_members->length(); i++) {
    int cp_index = _nest_members->at(i);
    Symbol* name = _constants->klass_name_at(cp_index);
    if (name == k->name()) {
      log_trace(class, nestmates)("- named class found at nest_members[%d] => cp[%d]", i, cp_index);
      return true;
    }
  }
  log_trace(class, nestmates)("- class is NOT a nest member!");
  return false;
}

// Called to verify that k is a permitted subclass of this class
bool InstanceKlass::has_as_permitted_subclass(const InstanceKlass* k) const {
  Thread* current = Thread::current();
  assert(k != nullptr, "sanity check");
  assert(_permitted_subclasses != nullptr && _permitted_subclasses != Universe::the_empty_short_array(),
         "unexpected empty _permitted_subclasses array");

  if (log_is_enabled(Trace, class, sealed)) {
    ResourceMark rm(current);
    log_trace(class, sealed)("Checking for permitted subclass of %s in %s",
                             k->external_name(), this->external_name());
  }

  // Check that the class and its super are in the same module.
  if (k->module() != this->module()) {
    ResourceMark rm(current);
    log_trace(class, sealed)("Check failed for same module of permitted subclass %s and sealed class %s",
                             k->external_name(), this->external_name());
    return false;
  }

  if (!k->is_public() && !is_same_class_package(k)) {
    ResourceMark rm(current);
    log_trace(class, sealed)("Check failed, subclass %s not public and not in the same package as sealed class %s",
                             k->external_name(), this->external_name());
    return false;
  }

  for (int i = 0; i < _permitted_subclasses->length(); i++) {
    int cp_index = _permitted_subclasses->at(i);
    Symbol* name = _constants->klass_name_at(cp_index);
    if (name == k->name()) {
      log_trace(class, sealed)("- Found it at permitted_subclasses[%d] => cp[%d]", i, cp_index);
      return true;
    }
  }
  log_trace(class, sealed)("- class is NOT a permitted subclass!");
  return false;
}

// Return nest-host class, resolving, validating and saving it if needed.
// In cases where this is called from a thread that cannot do classloading
// (such as a native JIT thread) then we simply return null, which in turn
// causes the access check to return false. Such code will retry the access
// from a more suitable environment later. Otherwise the _nest_host is always
// set once this method returns.
// Any errors from nest-host resolution must be preserved so they can be queried
// from higher-level access checking code, and reported as part of access checking
// exceptions.
// VirtualMachineErrors are propagated with a null return.
// Under any conditions where the _nest_host can be set to non-null the resulting
// value of it and, if applicable, the nest host resolution/validation error,
// are idempotent.
InstanceKlass* InstanceKlass::nest_host(TRAPS) {
  InstanceKlass* nest_host_k = _nest_host;
  if (nest_host_k != nullptr) {
    return nest_host_k;
  }

  ResourceMark rm(THREAD);

  // need to resolve and save our nest-host class.
  if (_nest_host_index != 0) { // we have a real nest_host
    // Before trying to resolve check if we're in a suitable context
    bool can_resolve = THREAD->can_call_java();
    if (!can_resolve && !_constants->tag_at(_nest_host_index).is_klass()) {
      log_trace(class, nestmates)("Rejected resolution of nest-host of %s in unsuitable thread",
                                  this->external_name());
      return nullptr; // sentinel to say "try again from a different context"
    }

    log_trace(class, nestmates)("Resolving nest-host of %s using cp entry for %s",
                                this->external_name(),
                                _constants->klass_name_at(_nest_host_index)->as_C_string());

    Klass* k = _constants->klass_at(_nest_host_index, THREAD);
    if (HAS_PENDING_EXCEPTION) {
      if (PENDING_EXCEPTION->is_a(vmClasses::VirtualMachineError_klass())) {
        return nullptr; // propagate VMEs
      }
      stringStream ss;
      char* target_host_class = _constants->klass_name_at(_nest_host_index)->as_C_string();
      ss.print("Nest host resolution of %s with host %s failed: ",
               this->external_name(), target_host_class);
      java_lang_Throwable::print(PENDING_EXCEPTION, &ss);
      const char* msg = ss.as_string(true /* on C-heap */);
      constantPoolHandle cph(THREAD, constants());
      SystemDictionary::add_nest_host_error(cph, _nest_host_index, msg);
      CLEAR_PENDING_EXCEPTION;

      log_trace(class, nestmates)("%s", msg);
    } else {
      // A valid nest-host is an instance class in the current package that lists this
      // class as a nest member. If any of these conditions are not met the class is
      // its own nest-host.
      const char* error = nullptr;

      // JVMS 5.4.4 indicates package check comes first
      if (is_same_class_package(k)) {
        // Now check actual membership. We can't be a member if our "host" is
        // not an instance class.
        if (k->is_instance_klass()) {
          nest_host_k = InstanceKlass::cast(k);
          bool is_member = nest_host_k->has_nest_member(THREAD, this);
          if (is_member) {
            _nest_host = nest_host_k; // save resolved nest-host value

            log_trace(class, nestmates)("Resolved nest-host of %s to %s",
                                        this->external_name(), k->external_name());
            return nest_host_k;
          } else {
            error = "current type is not listed as a nest member";
          }
        } else {
          error = "host is not an instance class";
        }
      } else {
        error = "types are in different packages";
      }

      // something went wrong, so record what and log it
      {
        stringStream ss;
        ss.print("Type %s (loader: %s) is not a nest member of type %s (loader: %s): %s",
                 this->external_name(),
                 this->class_loader_data()->loader_name_and_id(),
                 k->external_name(),
                 k->class_loader_data()->loader_name_and_id(),
                 error);
        const char* msg = ss.as_string(true /* on C-heap */);
        constantPoolHandle cph(THREAD, constants());
        SystemDictionary::add_nest_host_error(cph, _nest_host_index, msg);
        log_trace(class, nestmates)("%s", msg);
      }
    }
  } else {
    log_trace(class, nestmates)("Type %s is not part of a nest: setting nest-host to self",
                                this->external_name());
  }

  // Either not in an explicit nest, or else an error occurred, so
  // the nest-host is set to `this`. Any thread that sees this assignment
  // will also see any setting of nest_host_error(), if applicable.
  return (_nest_host = this);
}

// Dynamic nest member support: set this class's nest host to the given class.
// This occurs as part of the class definition, as soon as the instanceKlass
// has been created and doesn't require further resolution. The code:
//    lookup().defineHiddenClass(bytes_for_X, NESTMATE);
// results in:
//    class_of_X.set_nest_host(lookup().lookupClass().getNestHost())
// If it has an explicit _nest_host_index or _nest_members, these will be ignored.
// We also know the "host" is a valid nest-host in the same package so we can
// assert some of those facts.
void InstanceKlass::set_nest_host(InstanceKlass* host) {
  assert(is_hidden(), "must be a hidden class");
  assert(host != nullptr, "null nest host specified");
  assert(_nest_host == nullptr, "current class has resolved nest-host");
  assert(nest_host_error() == nullptr, "unexpected nest host resolution error exists: %s",
         nest_host_error());
  assert((host->_nest_host == nullptr && host->_nest_host_index == 0) ||
         (host->_nest_host == host), "proposed host is not a valid nest-host");
  // Can't assert this as package is not set yet:
  // assert(is_same_class_package(host), "proposed host is in wrong package");

  if (log_is_enabled(Trace, class, nestmates)) {
    ResourceMark rm;
    const char* msg = "";
    // a hidden class does not expect a statically defined nest-host
    if (_nest_host_index > 0) {
      msg = "(the NestHost attribute in the current class is ignored)";
    } else if (_nest_members != nullptr && _nest_members != Universe::the_empty_short_array()) {
      msg = "(the NestMembers attribute in the current class is ignored)";
    }
    log_trace(class, nestmates)("Injected type %s into the nest of %s %s",
                                this->external_name(),
                                host->external_name(),
                                msg);
  }
  // set dynamic nest host
  _nest_host = host;
  // Record dependency to keep nest host from being unloaded before this class.
  ClassLoaderData* this_key = class_loader_data();
  assert(this_key != nullptr, "sanity");
  this_key->record_dependency(host);
}

// check if 'this' and k are nestmates (same nest_host), or k is our nest_host,
// or we are k's nest_host - all of which is covered by comparing the two
// resolved_nest_hosts.
// Any exceptions (i.e. VMEs) are propagated.
bool InstanceKlass::has_nestmate_access_to(InstanceKlass* k, TRAPS) {

  assert(this != k, "this should be handled by higher-level code");

  // Per JVMS 5.4.4 we first resolve and validate the current class, then
  // the target class k.

  InstanceKlass* cur_host = nest_host(CHECK_false);
  if (cur_host == nullptr) {
    return false;
  }

  Klass* k_nest_host = k->nest_host(CHECK_false);
  if (k_nest_host == nullptr) {
    return false;
  }

  bool access = (cur_host == k_nest_host);

  ResourceMark rm(THREAD);
  log_trace(class, nestmates)("Class %s does %shave nestmate access to %s",
                              this->external_name(),
                              access ? "" : "NOT ",
                              k->external_name());
  return access;
}

const char* InstanceKlass::nest_host_error() {
  if (_nest_host_index == 0) {
    return nullptr;
  } else {
    constantPoolHandle cph(Thread::current(), constants());
    return SystemDictionary::find_nest_host_error(cph, (int)_nest_host_index);
  }
}

InstanceKlass* InstanceKlass::allocate_instance_klass(const ClassFileParser& parser, TRAPS) {
  const int size = InstanceKlass::size(parser.vtable_size(),
                                       parser.itable_size(),
                                       nonstatic_oop_map_size(parser.total_oop_map_count()),
                                       parser.is_interface(),
                                       parser.is_inline_type());

  const Symbol* const class_name = parser.class_name();
  assert(class_name != nullptr, "invariant");
  ClassLoaderData* loader_data = parser.loader_data();
  assert(loader_data != nullptr, "invariant");

  InstanceKlass* ik;

  // Allocation
  if (parser.is_instance_ref_klass()) {
    // java.lang.ref.Reference
    ik = new (loader_data, size, THREAD) InstanceRefKlass(parser);
  } else if (class_name == vmSymbols::java_lang_Class()) {
    // mirror - java.lang.Class
    ik = new (loader_data, size, THREAD) InstanceMirrorKlass(parser);
  } else if (is_stack_chunk_class(class_name, loader_data)) {
    // stack chunk
    ik = new (loader_data, size, THREAD) InstanceStackChunkKlass(parser);
  } else if (is_class_loader(class_name, parser)) {
    // class loader - java.lang.ClassLoader
    ik = new (loader_data, size, THREAD) InstanceClassLoaderKlass(parser);
  } else if (parser.is_inline_type()) {
    // inline type
    ik = new (loader_data, size, THREAD) InlineKlass(parser);
  } else {
    // normal
    ik = new (loader_data, size, THREAD) InstanceKlass(parser);
  }

  // Check for pending exception before adding to the loader data and incrementing
  // class count.  Can get OOM here.
  if (HAS_PENDING_EXCEPTION) {
    return nullptr;
  }

#ifdef ASSERT
  ik->bounds_check((address) ik->start_of_vtable(), false, size);
  ik->bounds_check((address) ik->start_of_itable(), false, size);
  ik->bounds_check((address) ik->end_of_itable(), true, size);
  ik->bounds_check((address) ik->end_of_nonstatic_oop_maps(), true, size);
#endif //ASSERT
  return ik;
}

#ifndef PRODUCT
bool InstanceKlass::bounds_check(address addr, bool edge_ok, intptr_t size_in_bytes) const {
  const char* bad = nullptr;
  address end = nullptr;
  if (addr < (address)this) {
    bad = "before";
  } else if (addr == (address)this) {
    if (edge_ok)  return true;
    bad = "just before";
  } else if (addr == (end = (address)this + sizeof(intptr_t) * (size_in_bytes < 0 ? size() : size_in_bytes))) {
    if (edge_ok)  return true;
    bad = "just after";
  } else if (addr > end) {
    bad = "after";
  } else {
    return true;
  }
  tty->print_cr("%s object bounds: " INTPTR_FORMAT " [" INTPTR_FORMAT ".." INTPTR_FORMAT "]",
      bad, (intptr_t)addr, (intptr_t)this, (intptr_t)end);
  Verbose = WizardMode = true; this->print(); //@@
  return false;
}
#endif //PRODUCT

// copy method ordering from resource area to Metaspace
void InstanceKlass::copy_method_ordering(const intArray* m, TRAPS) {
  if (m != nullptr) {
    // allocate a new array and copy contents (memcpy?)
    _method_ordering = MetadataFactory::new_array<int>(class_loader_data(), m->length(), CHECK);
    for (int i = 0; i < m->length(); i++) {
      _method_ordering->at_put(i, m->at(i));
    }
  } else {
    _method_ordering = Universe::the_empty_int_array();
  }
}

// create a new array of vtable_indices for default methods
Array<int>* InstanceKlass::create_new_default_vtable_indices(int len, TRAPS) {
  Array<int>* vtable_indices = MetadataFactory::new_array<int>(class_loader_data(), len, CHECK_NULL);
  assert(default_vtable_indices() == nullptr, "only create once");
  set_default_vtable_indices(vtable_indices);
  return vtable_indices;
}


InstanceKlass::InstanceKlass() {
  assert(CDSConfig::is_dumping_static_archive() || CDSConfig::is_using_archive(), "only for CDS");
}

InstanceKlass::InstanceKlass(const ClassFileParser& parser, KlassKind kind, ReferenceType reference_type) :
  Klass(kind),
  _nest_members(nullptr),
  _nest_host(nullptr),
  _permitted_subclasses(nullptr),
  _record_components(nullptr),
  _static_field_size(parser.static_field_size()),
  _nonstatic_oop_map_size(nonstatic_oop_map_size(parser.total_oop_map_count())),
  _itable_len(parser.itable_size()),
  _nest_host_index(0),
  _init_state(allocated),
  _reference_type(reference_type),
<<<<<<< HEAD
  _init_monitor(create_init_monitor("InstanceKlassInitMonitor_lock")),
  _init_thread(nullptr),
  _inline_type_field_klasses(nullptr),
  _null_marker_offsets(nullptr),
  _loadable_descriptors(nullptr),
  _adr_inlineklass_fixed_block(nullptr)
=======
  _init_thread(nullptr)
>>>>>>> b363de8c
{
  set_vtable_length(parser.vtable_size());
  set_access_flags(parser.access_flags());
  if (parser.is_hidden()) set_is_hidden();
  set_layout_helper(Klass::instance_layout_helper(parser.layout_size(),
                                                    false));
  if (parser.has_inline_fields()) {
    set_has_inline_type_fields();
  }

  assert(nullptr == _methods, "underlying memory not zeroed?");
  assert(is_instance_klass(), "is layout incorrect?");
  assert(size_helper() == parser.layout_size(), "incorrect size_helper?");
}

void InstanceKlass::deallocate_methods(ClassLoaderData* loader_data,
                                       Array<Method*>* methods) {
  if (methods != nullptr && methods != Universe::the_empty_method_array() &&
      !methods->is_shared()) {
    for (int i = 0; i < methods->length(); i++) {
      Method* method = methods->at(i);
      if (method == nullptr) continue;  // maybe null if error processing
      // Only want to delete methods that are not executing for RedefineClasses.
      // The previous version will point to them so they're not totally dangling
      assert (!method->on_stack(), "shouldn't be called with methods on stack");
      MetadataFactory::free_metadata(loader_data, method);
    }
    MetadataFactory::free_array<Method*>(loader_data, methods);
  }
}

void InstanceKlass::deallocate_interfaces(ClassLoaderData* loader_data,
                                          const Klass* super_klass,
                                          Array<InstanceKlass*>* local_interfaces,
                                          Array<InstanceKlass*>* transitive_interfaces) {
  // Only deallocate transitive interfaces if not empty, same as super class
  // or same as local interfaces.  See code in parseClassFile.
  Array<InstanceKlass*>* ti = transitive_interfaces;
  if (ti != Universe::the_empty_instance_klass_array() && ti != local_interfaces) {
    // check that the interfaces don't come from super class
    Array<InstanceKlass*>* sti = (super_klass == nullptr) ? nullptr :
                    InstanceKlass::cast(super_klass)->transitive_interfaces();
    if (ti != sti && ti != nullptr && !ti->is_shared()) {
      MetadataFactory::free_array<InstanceKlass*>(loader_data, ti);
    }
  }

  // local interfaces can be empty
  if (local_interfaces != Universe::the_empty_instance_klass_array() &&
      local_interfaces != nullptr && !local_interfaces->is_shared()) {
    MetadataFactory::free_array<InstanceKlass*>(loader_data, local_interfaces);
  }
}

void InstanceKlass::deallocate_record_components(ClassLoaderData* loader_data,
                                                 Array<RecordComponent*>* record_components) {
  if (record_components != nullptr && !record_components->is_shared()) {
    for (int i = 0; i < record_components->length(); i++) {
      RecordComponent* record_component = record_components->at(i);
      MetadataFactory::free_metadata(loader_data, record_component);
    }
    MetadataFactory::free_array<RecordComponent*>(loader_data, record_components);
  }
}

// This function deallocates the metadata and C heap pointers that the
// InstanceKlass points to.
void InstanceKlass::deallocate_contents(ClassLoaderData* loader_data) {
  // Orphan the mirror first, CMS thinks it's still live.
  if (java_mirror() != nullptr) {
    java_lang_Class::set_klass(java_mirror(), nullptr);
  }

  // Also remove mirror from handles
  loader_data->remove_handle(_java_mirror);

  // Need to take this class off the class loader data list.
  loader_data->remove_class(this);

  // The array_klass for this class is created later, after error handling.
  // For class redefinition, we keep the original class so this scratch class
  // doesn't have an array class.  Either way, assert that there is nothing
  // to deallocate.
  assert(array_klasses() == nullptr, "array classes shouldn't be created for this class yet");

  // Release C heap allocated data that this points to, which includes
  // reference counting symbol names.
  // Can't release the constant pool or MethodData C heap data here because the constant
  // pool can be deallocated separately from the InstanceKlass for default methods and
  // redefine classes.  MethodData can also be released separately.
  release_C_heap_structures(/* release_sub_metadata */ false);

  deallocate_methods(loader_data, methods());
  set_methods(nullptr);

  deallocate_record_components(loader_data, record_components());
  set_record_components(nullptr);

  if (method_ordering() != nullptr &&
      method_ordering() != Universe::the_empty_int_array() &&
      !method_ordering()->is_shared()) {
    MetadataFactory::free_array<int>(loader_data, method_ordering());
  }
  set_method_ordering(nullptr);

  // default methods can be empty
  if (default_methods() != nullptr &&
      default_methods() != Universe::the_empty_method_array() &&
      !default_methods()->is_shared()) {
    MetadataFactory::free_array<Method*>(loader_data, default_methods());
  }
  // Do NOT deallocate the default methods, they are owned by superinterfaces.
  set_default_methods(nullptr);

  // default methods vtable indices can be empty
  if (default_vtable_indices() != nullptr &&
      !default_vtable_indices()->is_shared()) {
    MetadataFactory::free_array<int>(loader_data, default_vtable_indices());
  }
  set_default_vtable_indices(nullptr);


  // This array is in Klass, but remove it with the InstanceKlass since
  // this place would be the only caller and it can share memory with transitive
  // interfaces.
  if (secondary_supers() != nullptr &&
      secondary_supers() != Universe::the_empty_klass_array() &&
      // see comments in compute_secondary_supers about the following cast
      (address)(secondary_supers()) != (address)(transitive_interfaces()) &&
      !secondary_supers()->is_shared()) {
    MetadataFactory::free_array<Klass*>(loader_data, secondary_supers());
  }
  set_secondary_supers(nullptr);

  deallocate_interfaces(loader_data, super(), local_interfaces(), transitive_interfaces());
  set_transitive_interfaces(nullptr);
  set_local_interfaces(nullptr);

  if (fieldinfo_stream() != nullptr && !fieldinfo_stream()->is_shared()) {
    MetadataFactory::free_array<u1>(loader_data, fieldinfo_stream());
  }
  set_fieldinfo_stream(nullptr);

  if (fields_status() != nullptr && !fields_status()->is_shared()) {
    MetadataFactory::free_array<FieldStatus>(loader_data, fields_status());
  }
  set_fields_status(nullptr);

  if (inline_type_field_klasses_array() != nullptr) {
    MetadataFactory::free_array<InlineKlass*>(loader_data, inline_type_field_klasses_array());
    set_inline_type_field_klasses_array(nullptr);
  }

  if (null_marker_offsets_array() != nullptr) {
    MetadataFactory::free_array<int>(loader_data, null_marker_offsets_array());
    set_null_marker_offsets_array(nullptr);
  }

  // If a method from a redefined class is using this constant pool, don't
  // delete it, yet.  The new class's previous version will point to this.
  if (constants() != nullptr) {
    assert (!constants()->on_stack(), "shouldn't be called if anything is onstack");
    if (!constants()->is_shared()) {
      MetadataFactory::free_metadata(loader_data, constants());
    }
    // Delete any cached resolution errors for the constant pool
    SystemDictionary::delete_resolution_error(constants());

    set_constants(nullptr);
  }

  if (inner_classes() != nullptr &&
      inner_classes() != Universe::the_empty_short_array() &&
      !inner_classes()->is_shared()) {
    MetadataFactory::free_array<jushort>(loader_data, inner_classes());
  }
  set_inner_classes(nullptr);

  if (nest_members() != nullptr &&
      nest_members() != Universe::the_empty_short_array() &&
      !nest_members()->is_shared()) {
    MetadataFactory::free_array<jushort>(loader_data, nest_members());
  }
  set_nest_members(nullptr);

  if (permitted_subclasses() != nullptr &&
      permitted_subclasses() != Universe::the_empty_short_array() &&
      !permitted_subclasses()->is_shared()) {
    MetadataFactory::free_array<jushort>(loader_data, permitted_subclasses());
  }
  set_permitted_subclasses(nullptr);

  if (loadable_descriptors() != nullptr &&
      loadable_descriptors() != Universe::the_empty_short_array() &&
      !loadable_descriptors()->is_shared()) {
    MetadataFactory::free_array<jushort>(loader_data, loadable_descriptors());
  }
  set_loadable_descriptors(nullptr);

  // We should deallocate the Annotations instance if it's not in shared spaces.
  if (annotations() != nullptr && !annotations()->is_shared()) {
    MetadataFactory::free_metadata(loader_data, annotations());
  }
  set_annotations(nullptr);

  SystemDictionaryShared::handle_class_unloading(this);

#if INCLUDE_CDS_JAVA_HEAP
  if (CDSConfig::is_dumping_heap()) {
    HeapShared::remove_scratch_objects(this);
  }
#endif
}

bool InstanceKlass::is_record() const {
  return _record_components != nullptr &&
         is_final() &&
         java_super() == vmClasses::Record_klass();
}

bool InstanceKlass::is_sealed() const {
  return _permitted_subclasses != nullptr &&
         _permitted_subclasses != Universe::the_empty_short_array();
}

bool InstanceKlass::should_be_initialized() const {
  return !is_initialized();
}

klassItable InstanceKlass::itable() const {
  return klassItable(const_cast<InstanceKlass*>(this));
}

// JVMTI spec thinks there are signers and protection domain in the
// instanceKlass.  These accessors pretend these fields are there.
// The hprof specification also thinks these fields are in InstanceKlass.
oop InstanceKlass::protection_domain() const {
  // return the protection_domain from the mirror
  return java_lang_Class::protection_domain(java_mirror());
}

objArrayOop InstanceKlass::signers() const {
  // return the signers from the mirror
  return java_lang_Class::signers(java_mirror());
}

oop InstanceKlass::init_lock() const {
  // return the init lock from the mirror
  oop lock = java_lang_Class::init_lock(java_mirror());
  // Prevent reordering with any access of initialization state
  OrderAccess::loadload();
  assert(lock != nullptr || !is_not_initialized(), // initialized or in_error state
         "only fully initialized state can have a null lock");
  return lock;
}

// Set the initialization lock to null so the object can be GC'ed.  Any racing
// threads to get this lock will see a null lock and will not lock.
// That's okay because they all check for initialized state after getting
// the lock and return.
void InstanceKlass::fence_and_clear_init_lock() {
  // make sure previous stores are all done, notably the init_state.
  OrderAccess::storestore();
  java_lang_Class::clear_init_lock(java_mirror());
  assert(!is_not_initialized(), "class must be initialized now");
}


// See "The Virtual Machine Specification" section 2.16.5 for a detailed explanation of the class initialization
// process. The step comments refers to the procedure described in that section.
// Note: implementation moved to static method to expose the this pointer.
void InstanceKlass::initialize(TRAPS) {
  if (this->should_be_initialized()) {
    initialize_impl(CHECK);
    // Note: at this point the class may be initialized
    //       OR it may be in the state of being initialized
    //       in case of recursive initialization!
  } else {
    assert(is_initialized(), "sanity check");
  }
}


bool InstanceKlass::verify_code(TRAPS) {
  // 1) Verify the bytecodes
  return Verifier::verify(this, should_verify_class(), THREAD);
}

void InstanceKlass::link_class(TRAPS) {
  assert(is_loaded(), "must be loaded");
  if (!is_linked()) {
    link_class_impl(CHECK);
  }
}

// Called to verify that a class can link during initialization, without
// throwing a VerifyError.
bool InstanceKlass::link_class_or_fail(TRAPS) {
  assert(is_loaded(), "must be loaded");
  if (!is_linked()) {
    link_class_impl(CHECK_false);
  }
  return is_linked();
}

bool InstanceKlass::link_class_impl(TRAPS) {
  if (CDSConfig::is_dumping_static_archive() && SystemDictionaryShared::has_class_failed_verification(this)) {
    // This is for CDS static dump only -- we use the in_error_state to indicate that
    // the class has failed verification. Throwing the NoClassDefFoundError here is just
    // a convenient way to stop repeat attempts to verify the same (bad) class.
    //
    // Note that the NoClassDefFoundError is not part of the JLS, and should not be thrown
    // if we are executing Java code. This is not a problem for CDS dumping phase since
    // it doesn't execute any Java code.
    ResourceMark rm(THREAD);
    Exceptions::fthrow(THREAD_AND_LOCATION,
                       vmSymbols::java_lang_NoClassDefFoundError(),
                       "Class %s, or one of its supertypes, failed class initialization",
                       external_name());
    return false;
  }
  // return if already verified
  if (is_linked()) {
    return true;
  }

  // Timing
  // timer handles recursion
  JavaThread* jt = THREAD;

  // link super class before linking this class
  Klass* super_klass = super();
  if (super_klass != nullptr) {
    if (super_klass->is_interface()) {  // check if super class is an interface
      ResourceMark rm(THREAD);
      Exceptions::fthrow(
        THREAD_AND_LOCATION,
        vmSymbols::java_lang_IncompatibleClassChangeError(),
        "class %s has interface %s as super class",
        external_name(),
        super_klass->external_name()
      );
      return false;
    }

    InstanceKlass* ik_super = InstanceKlass::cast(super_klass);
    ik_super->link_class_impl(CHECK_false);
  }

  // link all interfaces implemented by this class before linking this class
  Array<InstanceKlass*>* interfaces = local_interfaces();
  int num_interfaces = interfaces->length();
  for (int index = 0; index < num_interfaces; index++) {
    InstanceKlass* interk = interfaces->at(index);
    interk->link_class_impl(CHECK_false);
  }


  // If a class declares a method that uses an inline class as an argument
  // type or return inline type, this inline class must be loaded during the
  // linking of this class because size and properties of the inline class
  // must be known in order to be able to perform inline type optimizations.
  // The implementation below is an approximation of this rule, the code
  // iterates over all methods of the current class (including overridden
  // methods), not only the methods declared by this class. This
  // approximation makes the code simpler, and doesn't change the semantic
  // because classes declaring methods overridden by the current class are
  // linked (and have performed their own pre-loading) before the linking
  // of the current class.


  // Note:
  // Inline class types are loaded during
  // the loading phase (see ClassFileParser::post_process_parsed_stream()).
  // Inline class types used as element types for array creation
  // are not pre-loaded. Their loading is triggered by either anewarray
  // or multianewarray bytecodes.

  // Could it be possible to do the following processing only if the
  // class uses inline types?
  if (EnableValhalla) {
    ResourceMark rm(THREAD);
    for (AllFieldStream fs(this); !fs.done(); fs.next()) {
      if (fs.is_null_free_inline_type() && fs.access_flags().is_static()) {
        Symbol* sig = fs.signature();
        TempNewSymbol s = Signature::strip_envelope(sig);
        if (s != name()) {
          log_info(class, preload)("Preloading class %s during linking of class %s. Cause: a null-free static field is declared with this type", s->as_C_string(), name()->as_C_string());
          Klass* klass = SystemDictionary::resolve_or_fail(s,
                                                          Handle(THREAD, class_loader()), Handle(THREAD, protection_domain()), true,
                                                          CHECK_false);
          if (HAS_PENDING_EXCEPTION) {
            log_warning(class, preload)("Preloading of class %s during linking of class %s (cause: null-free static field) failed: %s",
                                      s->as_C_string(), name()->as_C_string(), PENDING_EXCEPTION->klass()->name()->as_C_string());
            return false; // Exception is still pending
          }
          log_info(class, preload)("Preloading of class %s during linking of class %s (cause: null-free static field) succeeded",
                                   s->as_C_string(), name()->as_C_string());
          assert(klass != nullptr, "Sanity check");
          if (!klass->is_inline_klass()) {
            THROW_MSG_(vmSymbols::java_lang_IncompatibleClassChangeError(),
                       err_msg("class %s expects class %s to be a value class but it is an identity class",
                       name()->as_C_string(), klass->external_name()), false);
          }
          if (klass->is_abstract()) {
            THROW_MSG_(vmSymbols::java_lang_IncompatibleClassChangeError(),
                      err_msg("Class %s expects class %s to be concrete value class, but it is an abstract class",
                      name()->as_C_string(),
                      InstanceKlass::cast(klass)->external_name()), false);
          }
          InstanceKlass* ik = InstanceKlass::cast(klass);
          if (!ik->is_implicitly_constructible()) {
             THROW_MSG_(vmSymbols::java_lang_IncompatibleClassChangeError(),
                        err_msg("class %s is not implicitly constructible and it is used in a null restricted static field (not supported)",
                        klass->external_name()), false);
          }
          // the inline_type_field_klasses_array might have been loaded with CDS, so update only if not already set and check consistency
          if (inline_type_field_klasses_array()->at(fs.index()) == nullptr) {
            set_inline_type_field_klass(fs.index(), InlineKlass::cast(ik));
          }
          assert(get_inline_type_field_klass(fs.index()) == ik, "Must match");
        } else {
          if (inline_type_field_klasses_array()->at(fs.index()) == nullptr) {
            set_inline_type_field_klass(fs.index(), InlineKlass::cast(this));
          }
          assert(get_inline_type_field_klass(fs.index()) == this, "Must match");
        }
      }
    }

    // Aggressively preloading all classes from the LoadableDescriptors attribute
    if (loadable_descriptors() != nullptr) {
      HandleMark hm(THREAD);
      for (int i = 0; i < loadable_descriptors()->length(); i++) {
        Symbol* sig = constants()->symbol_at(loadable_descriptors()->at(i));
        if (!Signature::has_envelope(sig)) continue;
        TempNewSymbol class_name = Signature::strip_envelope(sig);
        if (class_name == name()) continue;
        log_info(class, preload)("Preloading class %s during linking of class %s because of the class is listed in the LoadableDescriptors attribute", sig->as_C_string(), name()->as_C_string());
        oop loader = class_loader();
        oop protection_domain = this->protection_domain();
        Klass* klass = SystemDictionary::resolve_or_null(class_name,
                                                         Handle(THREAD, loader), Handle(THREAD, protection_domain), THREAD);
        if (HAS_PENDING_EXCEPTION) {
          CLEAR_PENDING_EXCEPTION;
        }
        if (klass != nullptr) {
          log_info(class, preload)("Preloading of class %s during linking of class %s (cause: LoadableDescriptors attribute) succeeded", class_name->as_C_string(), name()->as_C_string());
          if (!klass->is_inline_klass()) {
            // Non value class are allowed by the current spec, but it could be an indication of an issue so let's log a warning
              log_warning(class, preload)("Preloading class %s during linking of class %s (cause: LoadableDescriptors attribute) but loaded class is not a value class", class_name->as_C_string(), name()->as_C_string());
          }
        } else {
          log_warning(class, preload)("Preloading of class %s during linking of class %s (cause: LoadableDescriptors attribute) failed", class_name->as_C_string(), name()->as_C_string());
        }
      }
    }
  }

  // in case the class is linked in the process of linking its superclasses
  if (is_linked()) {
    return true;
  }

  // trace only the link time for this klass that includes
  // the verification time
  PerfClassTraceTime vmtimer(ClassLoader::perf_class_link_time(),
                             ClassLoader::perf_class_link_selftime(),
                             ClassLoader::perf_classes_linked(),
                             jt->get_thread_stat()->perf_recursion_counts_addr(),
                             jt->get_thread_stat()->perf_timers_addr(),
                             PerfClassTraceTime::CLASS_LINK);

  // verification & rewriting
  {
    HandleMark hm(THREAD);
    Handle h_init_lock(THREAD, init_lock());
    ObjectLocker ol(h_init_lock, jt);
    // rewritten will have been set if loader constraint error found
    // on an earlier link attempt
    // don't verify or rewrite if already rewritten
    //

    if (!is_linked()) {
      if (!is_rewritten()) {
        if (is_shared()) {
          assert(!verified_at_dump_time(), "must be");
        }
        {
          bool verify_ok = verify_code(THREAD);
          if (!verify_ok) {
            return false;
          }
        }

        // Just in case a side-effect of verify linked this class already
        // (which can sometimes happen since the verifier loads classes
        // using custom class loaders, which are free to initialize things)
        if (is_linked()) {
          return true;
        }

        // also sets rewritten
        rewrite_class(CHECK_false);
      } else if (is_shared()) {
        SystemDictionaryShared::check_verification_constraints(this, CHECK_false);
      }

      // relocate jsrs and link methods after they are all rewritten
      link_methods(CHECK_false);

      // Initialize the vtable and interface table after
      // methods have been rewritten since rewrite may
      // fabricate new Method*s.
      // also does loader constraint checking
      //
      // initialize_vtable and initialize_itable need to be rerun
      // for a shared class if
      // 1) the class is loaded by custom class loader or
      // 2) the class is loaded by built-in class loader but failed to add archived loader constraints or
      // 3) the class was not verified during dump time
      bool need_init_table = true;
      if (is_shared() && verified_at_dump_time() &&
          SystemDictionaryShared::check_linking_constraints(THREAD, this)) {
        need_init_table = false;
      }
      if (need_init_table) {
        vtable().initialize_vtable_and_check_constraints(CHECK_false);
        itable().initialize_itable_and_check_constraints(CHECK_false);
      }
#ifdef ASSERT
      vtable().verify(tty, true);
      // In case itable verification is ever added.
      // itable().verify(tty, true);
#endif
      if (Universe::is_fully_initialized()) {
        DeoptimizationScope deopt_scope;
        {
          // Now mark all code that assumes the class is not linked.
          // Set state under the Compile_lock also.
          MutexLocker ml(THREAD, Compile_lock);

          set_init_state(linked);
          CodeCache::mark_dependents_on(&deopt_scope, this);
        }
        // Perform the deopt handshake outside Compile_lock.
        deopt_scope.deoptimize_marked();
      } else {
        set_init_state(linked);
      }
      if (JvmtiExport::should_post_class_prepare()) {
        JvmtiExport::post_class_prepare(THREAD, this);
      }
    }
  }
  return true;
}

// Rewrite the byte codes of all of the methods of a class.
// The rewriter must be called exactly once. Rewriting must happen after
// verification but before the first method of the class is executed.
void InstanceKlass::rewrite_class(TRAPS) {
  assert(is_loaded(), "must be loaded");
  if (is_rewritten()) {
    assert(is_shared(), "rewriting an unshared class?");
    return;
  }
  Rewriter::rewrite(this, CHECK);
  set_rewritten();
}

// Now relocate and link method entry points after class is rewritten.
// This is outside is_rewritten flag. In case of an exception, it can be
// executed more than once.
void InstanceKlass::link_methods(TRAPS) {
  PerfTraceTime timer(ClassLoader::perf_ik_link_methods_time());

  int len = methods()->length();
  for (int i = len-1; i >= 0; i--) {
    methodHandle m(THREAD, methods()->at(i));

    // Set up method entry points for compiler and interpreter    .
    m->link_method(m, CHECK);
  }
}

// Eagerly initialize superinterfaces that declare default methods (concrete instance: any access)
void InstanceKlass::initialize_super_interfaces(TRAPS) {
  assert (has_nonstatic_concrete_methods(), "caller should have checked this");
  for (int i = 0; i < local_interfaces()->length(); ++i) {
    InstanceKlass* ik = local_interfaces()->at(i);

    // Initialization is depth first search ie. we start with top of the inheritance tree
    // has_nonstatic_concrete_methods drives searching superinterfaces since it
    // means has_nonstatic_concrete_methods in its superinterface hierarchy
    if (ik->has_nonstatic_concrete_methods()) {
      ik->initialize_super_interfaces(CHECK);
    }

    // Only initialize() interfaces that "declare" concrete methods.
    if (ik->should_be_initialized() && ik->declares_nonstatic_concrete_methods()) {
      ik->initialize(CHECK);
    }
  }
}

using InitializationErrorTable = ResourceHashtable<const InstanceKlass*, OopHandle, 107, AnyObj::C_HEAP, mtClass>;
static InitializationErrorTable* _initialization_error_table;

void InstanceKlass::add_initialization_error(JavaThread* current, Handle exception) {
  // Create the same exception with a message indicating the thread name,
  // and the StackTraceElements.
  Handle init_error = java_lang_Throwable::create_initialization_error(current, exception);
  ResourceMark rm(current);
  if (init_error.is_null()) {
    log_trace(class, init)("Unable to create the desired initialization error for class %s", external_name());

    // We failed to create the new exception, most likely due to either out-of-memory or
    // a stackoverflow error. If the original exception was either of those then we save
    // the shared, pre-allocated, stackless, instance of that exception.
    if (exception->klass() == vmClasses::StackOverflowError_klass()) {
      log_debug(class, init)("Using shared StackOverflowError as initialization error for class %s", external_name());
      init_error = Handle(current, Universe::class_init_stack_overflow_error());
    } else if (exception->klass() == vmClasses::OutOfMemoryError_klass()) {
      log_debug(class, init)("Using shared OutOfMemoryError as initialization error for class %s", external_name());
      init_error = Handle(current, Universe::class_init_out_of_memory_error());
    } else {
      return;
    }
  }

  MutexLocker ml(current, ClassInitError_lock);
  OopHandle elem = OopHandle(Universe::vm_global(), init_error());
  bool created;
  if (_initialization_error_table == nullptr) {
    _initialization_error_table = new (mtClass) InitializationErrorTable();
  }
  _initialization_error_table->put_if_absent(this, elem, &created);
  assert(created, "Initialization is single threaded");
  log_trace(class, init)("Initialization error added for class %s", external_name());
}

oop InstanceKlass::get_initialization_error(JavaThread* current) {
  MutexLocker ml(current, ClassInitError_lock);
  if (_initialization_error_table == nullptr) {
    return nullptr;
  }
  OopHandle* h = _initialization_error_table->get(this);
  return (h != nullptr) ? h->resolve() : nullptr;
}

// Need to remove entries for unloaded classes.
void InstanceKlass::clean_initialization_error_table() {
  struct InitErrorTableCleaner {
    bool do_entry(const InstanceKlass* ik, OopHandle h) {
      if (!ik->is_loader_alive()) {
        h.release(Universe::vm_global());
        return true;
      } else {
        return false;
      }
    }
  };

  assert_locked_or_safepoint(ClassInitError_lock);
  InitErrorTableCleaner cleaner;
  if (_initialization_error_table != nullptr) {
    _initialization_error_table->unlink(&cleaner);
  }
}

void InstanceKlass::initialize_impl(TRAPS) {
  HandleMark hm(THREAD);

  // Make sure klass is linked (verified) before initialization
  // A class could already be verified, since it has been reflected upon.
  link_class(CHECK);

  DTRACE_CLASSINIT_PROBE(required, -1);

  bool wait = false;

  JavaThread* jt = THREAD;

  bool debug_logging_enabled = log_is_enabled(Debug, class, init);

  // refer to the JVM book page 47 for description of steps
  // Step 1
  {
    Handle h_init_lock(THREAD, init_lock());
    ObjectLocker ol(h_init_lock, jt);

    // Step 2
    // If we were to use wait() instead of waitInterruptibly() then
    // we might end up throwing IE from link/symbol resolution sites
    // that aren't expected to throw.  This would wreak havoc.  See 6320309.
    while (is_being_initialized() && !is_reentrant_initialization(jt)) {
      if (debug_logging_enabled) {
        ResourceMark rm(jt);
        log_debug(class, init)("Thread \"%s\" waiting for initialization of %s by thread \"%s\"",
                               jt->name(), external_name(), init_thread_name());
      }
      wait = true;
      jt->set_class_to_be_initialized(this);
      ol.wait_uninterruptibly(jt);
      jt->set_class_to_be_initialized(nullptr);
    }

    // Step 3
    if (is_being_initialized() && is_reentrant_initialization(jt)) {
      if (debug_logging_enabled) {
        ResourceMark rm(jt);
        log_debug(class, init)("Thread \"%s\" recursively initializing %s",
                               jt->name(), external_name());
      }
      DTRACE_CLASSINIT_PROBE_WAIT(recursive, -1, wait);
      return;
    }

    // Step 4
    if (is_initialized()) {
      if (debug_logging_enabled) {
        ResourceMark rm(jt);
        log_debug(class, init)("Thread \"%s\" found %s already initialized",
                               jt->name(), external_name());
      }
      DTRACE_CLASSINIT_PROBE_WAIT(concurrent, -1, wait);
      return;
    }

    // Step 5
    if (is_in_error_state()) {
      if (debug_logging_enabled) {
        ResourceMark rm(jt);
        log_debug(class, init)("Thread \"%s\" found %s is in error state",
                               jt->name(), external_name());
      }

      DTRACE_CLASSINIT_PROBE_WAIT(erroneous, -1, wait);
      ResourceMark rm(THREAD);
      Handle cause(THREAD, get_initialization_error(THREAD));

      stringStream ss;
      ss.print("Could not initialize class %s", external_name());
      if (cause.is_null()) {
        THROW_MSG(vmSymbols::java_lang_NoClassDefFoundError(), ss.as_string());
      } else {
        THROW_MSG_CAUSE(vmSymbols::java_lang_NoClassDefFoundError(),
                        ss.as_string(), cause);
      }
    } else {

      // Step 6
      set_init_state(being_initialized);
      set_init_thread(jt);
      if (debug_logging_enabled) {
        ResourceMark rm(jt);
        log_debug(class, init)("Thread \"%s\" is initializing %s",
                               jt->name(), external_name());
      }
    }
  }

<<<<<<< HEAD
  // Throw error outside lock
  if (throw_error) {
    DTRACE_CLASSINIT_PROBE_WAIT(erroneous, -1, wait);
    ResourceMark rm(THREAD);
    Handle cause(THREAD, get_initialization_error(THREAD));

    stringStream ss;
    ss.print("Could not initialize class %s", external_name());
    if (cause.is_null()) {
      THROW_MSG(vmSymbols::java_lang_NoClassDefFoundError(), ss.as_string());
    } else {
      THROW_MSG_CAUSE(vmSymbols::java_lang_NoClassDefFoundError(),
                      ss.as_string(), cause);
    }
  }

  // Pre-allocating an instance of the default value
  if (is_inline_klass()) {
      InlineKlass* vk = InlineKlass::cast(this);
      oop val = vk->allocate_instance(THREAD);
      if (HAS_PENDING_EXCEPTION) {
          Handle e(THREAD, PENDING_EXCEPTION);
          CLEAR_PENDING_EXCEPTION;
          {
              EXCEPTION_MARK;
              add_initialization_error(THREAD, e);
              // Locks object, set state, and notify all waiting threads
              set_initialization_state_and_notify(initialization_error, THREAD);
              CLEAR_PENDING_EXCEPTION;
          }
          THROW_OOP(e());
      }
      vk->set_default_value(val);
  }

=======
>>>>>>> b363de8c
  // Step 7
  // Next, if C is a class rather than an interface, initialize it's super class and super
  // interfaces.
  if (!is_interface()) {
    Klass* super_klass = super();
    if (super_klass != nullptr && super_klass->should_be_initialized()) {
      super_klass->initialize(THREAD);
    }
    // If C implements any interface that declares a non-static, concrete method,
    // the initialization of C triggers initialization of its super interfaces.
    // Only need to recurse if has_nonstatic_concrete_methods which includes declaring and
    // having a superinterface that declares, non-static, concrete methods
    if (!HAS_PENDING_EXCEPTION && has_nonstatic_concrete_methods()) {
      initialize_super_interfaces(THREAD);
    }

    // If any exceptions, complete abruptly, throwing the same exception as above.
    if (HAS_PENDING_EXCEPTION) {
      Handle e(THREAD, PENDING_EXCEPTION);
      CLEAR_PENDING_EXCEPTION;
      {
        EXCEPTION_MARK;
        add_initialization_error(THREAD, e);
        // Locks object, set state, and notify all waiting threads
        set_initialization_state_and_notify(initialization_error, THREAD);
        CLEAR_PENDING_EXCEPTION;
      }
      DTRACE_CLASSINIT_PROBE_WAIT(super__failed, -1, wait);
      THROW_OOP(e());
    }
  }

  // Step 8
  // Initialize classes of inline fields
  if (EnableValhalla) {
    for (AllFieldStream fs(this); !fs.done(); fs.next()) {
      if (fs.is_null_free_inline_type()) {

        // inline type field klass array entries must have alreadyt been filed at load time or link time
        Klass* klass = get_inline_type_field_klass(fs.index());

        InstanceKlass::cast(klass)->initialize(THREAD);
        if (fs.access_flags().is_static()) {
          if (java_mirror()->obj_field(fs.offset()) == nullptr) {
            java_mirror()->obj_field_put(fs.offset(), InlineKlass::cast(klass)->default_value());
          }
        }

        if (HAS_PENDING_EXCEPTION) {
          Handle e(THREAD, PENDING_EXCEPTION);
          CLEAR_PENDING_EXCEPTION;
          {
            EXCEPTION_MARK;
            add_initialization_error(THREAD, e);
            // Locks object, set state, and notify all waiting threads
            set_initialization_state_and_notify(initialization_error, THREAD);
            CLEAR_PENDING_EXCEPTION;
          }
          THROW_OOP(e());
        }
      }
    }
  }


  // Step 9
  {
    DTRACE_CLASSINIT_PROBE_WAIT(clinit, -1, wait);
    if (class_initializer() != nullptr) {
      // Timer includes any side effects of class initialization (resolution,
      // etc), but not recursive entry into call_class_initializer().
      PerfClassTraceTime timer(ClassLoader::perf_class_init_time(),
                               ClassLoader::perf_class_init_selftime(),
                               ClassLoader::perf_classes_inited(),
                               jt->get_thread_stat()->perf_recursion_counts_addr(),
                               jt->get_thread_stat()->perf_timers_addr(),
                               PerfClassTraceTime::CLASS_CLINIT);
      call_class_initializer(THREAD);
    } else {
      // The elapsed time is so small it's not worth counting.
      if (UsePerfData) {
        ClassLoader::perf_classes_inited()->inc();
      }
      call_class_initializer(THREAD);
    }
  }

  // Step 10
  if (!HAS_PENDING_EXCEPTION) {
    set_initialization_state_and_notify(fully_initialized, CHECK);
    debug_only(vtable().verify(tty, true);)
  }
  else {
    // Step 11 and 12
    Handle e(THREAD, PENDING_EXCEPTION);
    CLEAR_PENDING_EXCEPTION;
    // JVMTI has already reported the pending exception
    // JVMTI internal flag reset is needed in order to report ExceptionInInitializerError
    JvmtiExport::clear_detected_exception(jt);
    {
      EXCEPTION_MARK;
      add_initialization_error(THREAD, e);
      set_initialization_state_and_notify(initialization_error, THREAD);
      CLEAR_PENDING_EXCEPTION;   // ignore any exception thrown, class initialization error is thrown below
      // JVMTI has already reported the pending exception
      // JVMTI internal flag reset is needed in order to report ExceptionInInitializerError
      JvmtiExport::clear_detected_exception(jt);
    }
    DTRACE_CLASSINIT_PROBE_WAIT(error, -1, wait);
    if (e->is_a(vmClasses::Error_klass())) {
      THROW_OOP(e());
    } else {
      JavaCallArguments args(e);
      THROW_ARG(vmSymbols::java_lang_ExceptionInInitializerError(),
                vmSymbols::throwable_void_signature(),
                &args);
    }
  }
  DTRACE_CLASSINIT_PROBE_WAIT(end, -1, wait);
}


void InstanceKlass::set_initialization_state_and_notify(ClassState state, TRAPS) {
  Handle h_init_lock(THREAD, init_lock());
  if (h_init_lock() != nullptr) {
    ObjectLocker ol(h_init_lock, THREAD);
    set_init_thread(nullptr); // reset _init_thread before changing _init_state
    set_init_state(state);
    fence_and_clear_init_lock();
    ol.notify_all(CHECK);
  } else {
    assert(h_init_lock() != nullptr, "The initialization state should never be set twice");
    set_init_thread(nullptr); // reset _init_thread before changing _init_state
    set_init_state(state);
  }
}

// Update hierarchy. This is done before the new klass has been added to the SystemDictionary. The Compile_lock
// is grabbed, to ensure that the compiler is not using the class hierarchy.
void InstanceKlass::add_to_hierarchy(JavaThread* current) {
  assert(!SafepointSynchronize::is_at_safepoint(), "must NOT be at safepoint");

  DeoptimizationScope deopt_scope;
  {
    MutexLocker ml(current, Compile_lock);

    set_init_state(InstanceKlass::loaded);
    // make sure init_state store is already done.
    // The compiler reads the hierarchy outside of the Compile_lock.
    // Access ordering is used to add to hierarchy.

    // Link into hierarchy.
    append_to_sibling_list();                    // add to superklass/sibling list
    process_interfaces();                        // handle all "implements" declarations

    // Now mark all code that depended on old class hierarchy.
    // Note: must be done *after* linking k into the hierarchy (was bug 12/9/97)
    if (Universe::is_fully_initialized()) {
      CodeCache::mark_dependents_on(&deopt_scope, this);
    }
  }
  // Perform the deopt handshake outside Compile_lock.
  deopt_scope.deoptimize_marked();
}


InstanceKlass* InstanceKlass::implementor() const {
  InstanceKlass* volatile* ik = adr_implementor();
  if (ik == nullptr) {
    return nullptr;
  } else {
    // This load races with inserts, and therefore needs acquire.
    InstanceKlass* ikls = Atomic::load_acquire(ik);
    if (ikls != nullptr && !ikls->is_loader_alive()) {
      return nullptr;  // don't return unloaded class
    } else {
      return ikls;
    }
  }
}


void InstanceKlass::set_implementor(InstanceKlass* ik) {
  assert_locked_or_safepoint(Compile_lock);
  assert(is_interface(), "not interface");
  InstanceKlass* volatile* addr = adr_implementor();
  assert(addr != nullptr, "null addr");
  if (addr != nullptr) {
    Atomic::release_store(addr, ik);
  }
}

int  InstanceKlass::nof_implementors() const {
  InstanceKlass* ik = implementor();
  if (ik == nullptr) {
    return 0;
  } else if (ik != this) {
    return 1;
  } else {
    return 2;
  }
}

// The embedded _implementor field can only record one implementor.
// When there are more than one implementors, the _implementor field
// is set to the interface Klass* itself. Following are the possible
// values for the _implementor field:
//   null                  - no implementor
//   implementor Klass*    - one implementor
//   self                  - more than one implementor
//
// The _implementor field only exists for interfaces.
void InstanceKlass::add_implementor(InstanceKlass* ik) {
  if (Universe::is_fully_initialized()) {
    assert_lock_strong(Compile_lock);
  }
  assert(is_interface(), "not interface");
  // Filter out my subinterfaces.
  // (Note: Interfaces are never on the subklass list.)
  if (ik->is_interface()) return;

  // Filter out subclasses whose supers already implement me.
  // (Note: CHA must walk subclasses of direct implementors
  // in order to locate indirect implementors.)
  InstanceKlass* super_ik = ik->java_super();
  if (super_ik != nullptr && super_ik->implements_interface(this))
    // We only need to check one immediate superclass, since the
    // implements_interface query looks at transitive_interfaces.
    // Any supers of the super have the same (or fewer) transitive_interfaces.
    return;

  InstanceKlass* iklass = implementor();
  if (iklass == nullptr) {
    set_implementor(ik);
  } else if (iklass != this && iklass != ik) {
    // There is already an implementor. Use itself as an indicator of
    // more than one implementors.
    set_implementor(this);
  }

  // The implementor also implements the transitive_interfaces
  for (int index = 0; index < local_interfaces()->length(); index++) {
    local_interfaces()->at(index)->add_implementor(ik);
  }
}

void InstanceKlass::init_implementor() {
  if (is_interface()) {
    set_implementor(nullptr);
  }
}


void InstanceKlass::process_interfaces() {
  // link this class into the implementors list of every interface it implements
  for (int i = local_interfaces()->length() - 1; i >= 0; i--) {
    assert(local_interfaces()->at(i)->is_klass(), "must be a klass");
    InstanceKlass* interf = local_interfaces()->at(i);
    assert(interf->is_interface(), "expected interface");
    interf->add_implementor(this);
  }
}

bool InstanceKlass::can_be_primary_super_slow() const {
  if (is_interface())
    return false;
  else
    return Klass::can_be_primary_super_slow();
}

GrowableArray<Klass*>* InstanceKlass::compute_secondary_supers(int num_extra_slots,
                                                               Array<InstanceKlass*>* transitive_interfaces) {
  // The secondaries are the implemented interfaces.
  // We need the cast because Array<Klass*> is NOT a supertype of Array<InstanceKlass*>,
  // (but it's safe to do here because we won't write into _secondary_supers from this point on).
  Array<Klass*>* interfaces = (Array<Klass*>*)(address)transitive_interfaces;
  int num_secondaries = num_extra_slots + interfaces->length();
  if (num_secondaries == 0) {
    // Must share this for correct bootstrapping!
    set_secondary_supers(Universe::the_empty_klass_array(), Universe::the_empty_klass_bitmap());
    return nullptr;
  } else if (num_extra_slots == 0) {
    // The secondary super list is exactly the same as the transitive interfaces, so
    // let's use it instead of making a copy.
    // Redefine classes has to be careful not to delete this!
    if (!UseSecondarySupersTable) {
      set_secondary_supers(interfaces);
      return nullptr;
    } else if (num_extra_slots == 0 && interfaces->length() <= 1) {
      // We will reuse the transitive interfaces list if we're certain
      // it's in hash order.
      uintx bitmap = compute_secondary_supers_bitmap(interfaces);
      set_secondary_supers(interfaces, bitmap);
      return nullptr;
    }
    // ... fall through if that didn't work.
  }
  // Copy transitive interfaces to a temporary growable array to be constructed
  // into the secondary super list with extra slots.
  GrowableArray<Klass*>* secondaries = new GrowableArray<Klass*>(interfaces->length());
  for (int i = 0; i < interfaces->length(); i++) {
    secondaries->push(interfaces->at(i));
  }
  return secondaries;
}

bool InstanceKlass::implements_interface(Klass* k) const {
  if (this == k) return true;
  assert(k->is_interface(), "should be an interface class");
  for (int i = 0; i < transitive_interfaces()->length(); i++) {
    if (transitive_interfaces()->at(i) == k) {
      return true;
    }
  }
  return false;
}

bool InstanceKlass::is_same_or_direct_interface(Klass *k) const {
  // Verify direct super interface
  if (this == k) return true;
  assert(k->is_interface(), "should be an interface class");
  for (int i = 0; i < local_interfaces()->length(); i++) {
    if (local_interfaces()->at(i) == k) {
      return true;
    }
  }
  return false;
}

objArrayOop InstanceKlass::allocate_objArray(int n, int length, TRAPS) {
  check_array_allocation_length(length, arrayOopDesc::max_array_length(T_OBJECT), CHECK_NULL);
  size_t size = objArrayOopDesc::object_size(length);
  ArrayKlass* ak = array_klass(n, CHECK_NULL);
  objArrayOop o = (objArrayOop)Universe::heap()->array_allocate(ak, size, length,
                                                                /* do_zero */ true, CHECK_NULL);
  return o;
}

instanceOop InstanceKlass::register_finalizer(instanceOop i, TRAPS) {
  if (TraceFinalizerRegistration) {
    tty->print("Registered ");
    i->print_value_on(tty);
    tty->print_cr(" (" PTR_FORMAT ") as finalizable", p2i(i));
  }
  instanceHandle h_i(THREAD, i);
  // Pass the handle as argument, JavaCalls::call expects oop as jobjects
  JavaValue result(T_VOID);
  JavaCallArguments args(h_i);
  methodHandle mh(THREAD, Universe::finalizer_register_method());
  JavaCalls::call(&result, mh, &args, CHECK_NULL);
  MANAGEMENT_ONLY(FinalizerService::on_register(h_i(), THREAD);)
  return h_i();
}

instanceOop InstanceKlass::allocate_instance(TRAPS) {
  assert(!is_abstract() && !is_interface(), "Should not create this object");
  size_t size = size_helper();  // Query before forming handle.
  return (instanceOop)Universe::heap()->obj_allocate(this, size, CHECK_NULL);
}

instanceOop InstanceKlass::allocate_instance(oop java_class, TRAPS) {
  Klass* k = java_lang_Class::as_Klass(java_class);
  if (k == nullptr) {
    ResourceMark rm(THREAD);
    THROW_(vmSymbols::java_lang_InstantiationException(), nullptr);
  }
  InstanceKlass* ik = cast(k);
  ik->check_valid_for_instantiation(false, CHECK_NULL);
  ik->initialize(CHECK_NULL);
  return ik->allocate_instance(THREAD);
}

instanceHandle InstanceKlass::allocate_instance_handle(TRAPS) {
  return instanceHandle(THREAD, allocate_instance(THREAD));
}

void InstanceKlass::check_valid_for_instantiation(bool throwError, TRAPS) {
  if (is_interface() || is_abstract()) {
    ResourceMark rm(THREAD);
    THROW_MSG(throwError ? vmSymbols::java_lang_InstantiationError()
              : vmSymbols::java_lang_InstantiationException(), external_name());
  }
  if (this == vmClasses::Class_klass()) {
    ResourceMark rm(THREAD);
    THROW_MSG(throwError ? vmSymbols::java_lang_IllegalAccessError()
              : vmSymbols::java_lang_IllegalAccessException(), external_name());
  }
}

ArrayKlass* InstanceKlass::array_klass(int n, TRAPS) {
  // Need load-acquire for lock-free read
  if (array_klasses_acquire() == nullptr) {

    // Recursively lock array allocation
    RecursiveLocker rl(MultiArray_lock, THREAD);

    // Check if another thread created the array klass while we were waiting for the lock.
    if (array_klasses() == nullptr) {
      ObjArrayKlass* k = ObjArrayKlass::allocate_objArray_klass(class_loader_data(), 1, this, false, CHECK_NULL);
      // use 'release' to pair with lock-free load
      release_set_array_klasses(k);
    }
  }

  // array_klasses() will always be set at this point
  ArrayKlass* ak = array_klasses();
  assert(ak != nullptr, "should be set");
  return ak->array_klass(n, THREAD);
}

ArrayKlass* InstanceKlass::array_klass_or_null(int n) {
  // Need load-acquire for lock-free read
  ArrayKlass* ak = array_klasses_acquire();
  if (ak == nullptr) {
    return nullptr;
  } else {
    return ak->array_klass_or_null(n);
  }
}

ArrayKlass* InstanceKlass::array_klass(TRAPS) {
  return array_klass(1, THREAD);
}

ArrayKlass* InstanceKlass::array_klass_or_null() {
  return array_klass_or_null(1);
}

static int call_class_initializer_counter = 0;   // for debugging

Method* InstanceKlass::class_initializer() const {
  Method* clinit = find_method(
      vmSymbols::class_initializer_name(), vmSymbols::void_method_signature());
  if (clinit != nullptr && clinit->is_class_initializer()) {
    return clinit;
  }
  return nullptr;
}

void InstanceKlass::call_class_initializer(TRAPS) {
  if (ReplayCompiles &&
      (ReplaySuppressInitializers == 1 ||
       (ReplaySuppressInitializers >= 2 && class_loader() != nullptr))) {
    // Hide the existence of the initializer for the purpose of replaying the compile
    return;
  }

#if INCLUDE_CDS
  // This is needed to ensure the consistency of the archived heap objects.
  if (has_archived_enum_objs()) {
    assert(is_shared(), "must be");
    bool initialized = CDSEnumKlass::initialize_enum_klass(this, CHECK);
    if (initialized) {
      return;
    }
  }
#endif

  methodHandle h_method(THREAD, class_initializer());
  assert(!is_initialized(), "we cannot initialize twice");
  LogTarget(Info, class, init) lt;
  if (lt.is_enabled()) {
    ResourceMark rm(THREAD);
    LogStream ls(lt);
    ls.print("%d Initializing ", call_class_initializer_counter++);
    name()->print_value_on(&ls);
    ls.print_cr("%s (" PTR_FORMAT ") by thread \"%s\"",
                h_method() == nullptr ? "(no method)" : "", p2i(this),
                THREAD->name());
  }
  if (h_method() != nullptr) {
    JavaCallArguments args; // No arguments
    JavaValue result(T_VOID);
    JavaCalls::call(&result, h_method, &args, CHECK); // Static call (no args)
  }
}


void InstanceKlass::mask_for(const methodHandle& method, int bci,
  InterpreterOopMap* entry_for) {
  // Lazily create the _oop_map_cache at first request.
  // Load_acquire is needed to safely get instance published with CAS by another thread.
  OopMapCache* oop_map_cache = Atomic::load_acquire(&_oop_map_cache);
  if (oop_map_cache == nullptr) {
    // Try to install new instance atomically.
    oop_map_cache = new OopMapCache();
    OopMapCache* other = Atomic::cmpxchg(&_oop_map_cache, (OopMapCache*)nullptr, oop_map_cache);
    if (other != nullptr) {
      // Someone else managed to install before us, ditch local copy and use the existing one.
      delete oop_map_cache;
      oop_map_cache = other;
    }
  }
  // _oop_map_cache is constant after init; lookup below does its own locking.
  oop_map_cache->lookup(method, bci, entry_for);
}


FieldInfo InstanceKlass::field(int index) const {
  for (AllFieldStream fs(this); !fs.done(); fs.next()) {
    if (fs.index() == index) {
      return fs.to_FieldInfo();
    }
  }
  fatal("Field not found");
  return FieldInfo();
}

bool InstanceKlass::find_local_field(Symbol* name, Symbol* sig, fieldDescriptor* fd) const {
  for (JavaFieldStream fs(this); !fs.done(); fs.next()) {
    Symbol* f_name = fs.name();
    Symbol* f_sig  = fs.signature();
    if (f_name == name && f_sig == sig) {
      fd->reinitialize(const_cast<InstanceKlass*>(this), fs.index());
      return true;
    }
  }
  return false;
}


Klass* InstanceKlass::find_interface_field(Symbol* name, Symbol* sig, fieldDescriptor* fd) const {
  const int n = local_interfaces()->length();
  for (int i = 0; i < n; i++) {
    Klass* intf1 = local_interfaces()->at(i);
    assert(intf1->is_interface(), "just checking type");
    // search for field in current interface
    if (InstanceKlass::cast(intf1)->find_local_field(name, sig, fd)) {
      assert(fd->is_static(), "interface field must be static");
      return intf1;
    }
    // search for field in direct superinterfaces
    Klass* intf2 = InstanceKlass::cast(intf1)->find_interface_field(name, sig, fd);
    if (intf2 != nullptr) return intf2;
  }
  // otherwise field lookup fails
  return nullptr;
}


Klass* InstanceKlass::find_field(Symbol* name, Symbol* sig, fieldDescriptor* fd) const {
  // search order according to newest JVM spec (5.4.3.2, p.167).
  // 1) search for field in current klass
  if (find_local_field(name, sig, fd)) {
    return const_cast<InstanceKlass*>(this);
  }
  // 2) search for field recursively in direct superinterfaces
  { Klass* intf = find_interface_field(name, sig, fd);
    if (intf != nullptr) return intf;
  }
  // 3) apply field lookup recursively if superclass exists
  { Klass* supr = super();
    if (supr != nullptr) return InstanceKlass::cast(supr)->find_field(name, sig, fd);
  }
  // 4) otherwise field lookup fails
  return nullptr;
}


Klass* InstanceKlass::find_field(Symbol* name, Symbol* sig, bool is_static, fieldDescriptor* fd) const {
  // search order according to newest JVM spec (5.4.3.2, p.167).
  // 1) search for field in current klass
  if (find_local_field(name, sig, fd)) {
    if (fd->is_static() == is_static) return const_cast<InstanceKlass*>(this);
  }
  // 2) search for field recursively in direct superinterfaces
  if (is_static) {
    Klass* intf = find_interface_field(name, sig, fd);
    if (intf != nullptr) return intf;
  }
  // 3) apply field lookup recursively if superclass exists
  { Klass* supr = super();
    if (supr != nullptr) return InstanceKlass::cast(supr)->find_field(name, sig, is_static, fd);
  }
  // 4) otherwise field lookup fails
  return nullptr;
}

bool InstanceKlass::contains_field_offset(int offset) {
  if (this->is_inline_klass()) {
    InlineKlass* vk = InlineKlass::cast(this);
    return offset >= vk->first_field_offset() && offset < (vk->first_field_offset() + vk->get_payload_size_in_bytes());
  } else {
    fieldDescriptor fd;
    return find_field_from_offset(offset, false, &fd);
  }
}

bool InstanceKlass::find_local_field_from_offset(int offset, bool is_static, fieldDescriptor* fd) const {
  for (JavaFieldStream fs(this); !fs.done(); fs.next()) {
    if (fs.offset() == offset) {
      fd->reinitialize(const_cast<InstanceKlass*>(this), fs.index());
      if (fd->is_static() == is_static) return true;
    }
  }
  return false;
}


bool InstanceKlass::find_field_from_offset(int offset, bool is_static, fieldDescriptor* fd) const {
  Klass* klass = const_cast<InstanceKlass*>(this);
  while (klass != nullptr) {
    if (InstanceKlass::cast(klass)->find_local_field_from_offset(offset, is_static, fd)) {
      return true;
    }
    klass = klass->super();
  }
  return false;
}


void InstanceKlass::methods_do(void f(Method* method)) {
  // Methods aren't stable until they are loaded.  This can be read outside
  // a lock through the ClassLoaderData for profiling
  // Redefined scratch classes are on the list and need to be cleaned
  if (!is_loaded() && !is_scratch_class()) {
    return;
  }

  int len = methods()->length();
  for (int index = 0; index < len; index++) {
    Method* m = methods()->at(index);
    assert(m->is_method(), "must be method");
    f(m);
  }
}


void InstanceKlass::do_local_static_fields(FieldClosure* cl) {
  for (JavaFieldStream fs(this); !fs.done(); fs.next()) {
    if (fs.access_flags().is_static()) {
      fieldDescriptor& fd = fs.field_descriptor();
      cl->do_field(&fd);
    }
  }
}


void InstanceKlass::do_local_static_fields(void f(fieldDescriptor*, Handle, TRAPS), Handle mirror, TRAPS) {
  for (JavaFieldStream fs(this); !fs.done(); fs.next()) {
    if (fs.access_flags().is_static()) {
      fieldDescriptor& fd = fs.field_descriptor();
      f(&fd, mirror, CHECK);
    }
  }
}

void InstanceKlass::do_nonstatic_fields(FieldClosure* cl) {
  InstanceKlass* super = superklass();
  if (super != nullptr) {
    super->do_nonstatic_fields(cl);
  }
  fieldDescriptor fd;
  int length = java_fields_count();
  for (int i = 0; i < length; i += 1) {
    fd.reinitialize(this, i);
    if (!fd.is_static()) {
      cl->do_field(&fd);
    }
  }
}

// first in Pair is offset, second is index.
static int compare_fields_by_offset(Pair<int,int>* a, Pair<int,int>* b) {
  return a->first - b->first;
}

void InstanceKlass::print_nonstatic_fields(FieldClosure* cl) {
  InstanceKlass* super = superklass();
  if (super != nullptr) {
    super->print_nonstatic_fields(cl);
  }
  ResourceMark rm;
  fieldDescriptor fd;
  // In DebugInfo nonstatic fields are sorted by offset.
  GrowableArray<Pair<int,int> > fields_sorted;
  int i = 0;
  for (AllFieldStream fs(this); !fs.done(); fs.next()) {
    if (!fs.access_flags().is_static()) {
      fd = fs.field_descriptor();
      Pair<int,int> f(fs.offset(), fs.index());
      fields_sorted.push(f);
      i++;
    }
  }
  if (i > 0) {
    int length = i;
    assert(length == fields_sorted.length(), "duh");
    fields_sorted.sort(compare_fields_by_offset);
    for (int i = 0; i < length; i++) {
      fd.reinitialize(this, fields_sorted.at(i).second);
      assert(!fd.is_static() && fd.offset() == fields_sorted.at(i).first, "only nonstatic fields");
      cl->do_field(&fd);
    }
  }
}

#ifdef ASSERT
static int linear_search(const Array<Method*>* methods,
                         const Symbol* name,
                         const Symbol* signature) {
  const int len = methods->length();
  for (int index = 0; index < len; index++) {
    const Method* const m = methods->at(index);
    assert(m->is_method(), "must be method");
    if (m->signature() == signature && m->name() == name) {
       return index;
    }
  }
  return -1;
}
#endif

bool InstanceKlass::_disable_method_binary_search = false;

NOINLINE int linear_search(const Array<Method*>* methods, const Symbol* name) {
  int len = methods->length();
  int l = 0;
  int h = len - 1;
  while (l <= h) {
    Method* m = methods->at(l);
    if (m->name() == name) {
      return l;
    }
    l++;
  }
  return -1;
}

inline int InstanceKlass::quick_search(const Array<Method*>* methods, const Symbol* name) {
  if (_disable_method_binary_search) {
    assert(CDSConfig::is_dumping_dynamic_archive(), "must be");
    // At the final stage of dynamic dumping, the methods array may not be sorted
    // by ascending addresses of their names, so we can't use binary search anymore.
    // However, methods with the same name are still laid out consecutively inside the
    // methods array, so let's look for the first one that matches.
    return linear_search(methods, name);
  }

  int len = methods->length();
  int l = 0;
  int h = len - 1;

  // methods are sorted by ascending addresses of their names, so do binary search
  while (l <= h) {
    int mid = (l + h) >> 1;
    Method* m = methods->at(mid);
    assert(m->is_method(), "must be method");
    int res = m->name()->fast_compare(name);
    if (res == 0) {
      return mid;
    } else if (res < 0) {
      l = mid + 1;
    } else {
      h = mid - 1;
    }
  }
  return -1;
}

// find_method looks up the name/signature in the local methods array
Method* InstanceKlass::find_method(const Symbol* name,
                                   const Symbol* signature) const {
  return find_method_impl(name, signature,
                          OverpassLookupMode::find,
                          StaticLookupMode::find,
                          PrivateLookupMode::find);
}

Method* InstanceKlass::find_method_impl(const Symbol* name,
                                        const Symbol* signature,
                                        OverpassLookupMode overpass_mode,
                                        StaticLookupMode static_mode,
                                        PrivateLookupMode private_mode) const {
  return InstanceKlass::find_method_impl(methods(),
                                         name,
                                         signature,
                                         overpass_mode,
                                         static_mode,
                                         private_mode);
}

// find_instance_method looks up the name/signature in the local methods array
// and skips over static methods
Method* InstanceKlass::find_instance_method(const Array<Method*>* methods,
                                            const Symbol* name,
                                            const Symbol* signature,
                                            PrivateLookupMode private_mode) {
  Method* const meth = InstanceKlass::find_method_impl(methods,
                                                 name,
                                                 signature,
                                                 OverpassLookupMode::find,
                                                 StaticLookupMode::skip,
                                                 private_mode);
  assert(((meth == nullptr) || !meth->is_static()),
    "find_instance_method should have skipped statics");
  return meth;
}

// find_instance_method looks up the name/signature in the local methods array
// and skips over static methods
Method* InstanceKlass::find_instance_method(const Symbol* name,
                                            const Symbol* signature,
                                            PrivateLookupMode private_mode) const {
  return InstanceKlass::find_instance_method(methods(), name, signature, private_mode);
}

// Find looks up the name/signature in the local methods array
// and filters on the overpass, static and private flags
// This returns the first one found
// note that the local methods array can have up to one overpass, one static
// and one instance (private or not) with the same name/signature
Method* InstanceKlass::find_local_method(const Symbol* name,
                                         const Symbol* signature,
                                         OverpassLookupMode overpass_mode,
                                         StaticLookupMode static_mode,
                                         PrivateLookupMode private_mode) const {
  return InstanceKlass::find_method_impl(methods(),
                                         name,
                                         signature,
                                         overpass_mode,
                                         static_mode,
                                         private_mode);
}

// Find looks up the name/signature in the local methods array
// and filters on the overpass, static and private flags
// This returns the first one found
// note that the local methods array can have up to one overpass, one static
// and one instance (private or not) with the same name/signature
Method* InstanceKlass::find_local_method(const Array<Method*>* methods,
                                         const Symbol* name,
                                         const Symbol* signature,
                                         OverpassLookupMode overpass_mode,
                                         StaticLookupMode static_mode,
                                         PrivateLookupMode private_mode) {
  return InstanceKlass::find_method_impl(methods,
                                         name,
                                         signature,
                                         overpass_mode,
                                         static_mode,
                                         private_mode);
}

Method* InstanceKlass::find_method(const Array<Method*>* methods,
                                   const Symbol* name,
                                   const Symbol* signature) {
  return InstanceKlass::find_method_impl(methods,
                                         name,
                                         signature,
                                         OverpassLookupMode::find,
                                         StaticLookupMode::find,
                                         PrivateLookupMode::find);
}

Method* InstanceKlass::find_method_impl(const Array<Method*>* methods,
                                        const Symbol* name,
                                        const Symbol* signature,
                                        OverpassLookupMode overpass_mode,
                                        StaticLookupMode static_mode,
                                        PrivateLookupMode private_mode) {
  int hit = find_method_index(methods, name, signature, overpass_mode, static_mode, private_mode);
  return hit >= 0 ? methods->at(hit): nullptr;
}

// true if method matches signature and conforms to skipping_X conditions.
static bool method_matches(const Method* m,
                           const Symbol* signature,
                           bool skipping_overpass,
                           bool skipping_static,
                           bool skipping_private) {
  return ((m->signature() == signature) &&
    (!skipping_overpass || !m->is_overpass()) &&
    (!skipping_static || !m->is_static()) &&
    (!skipping_private || !m->is_private()));
}

// Used directly for default_methods to find the index into the
// default_vtable_indices, and indirectly by find_method
// find_method_index looks in the local methods array to return the index
// of the matching name/signature. If, overpass methods are being ignored,
// the search continues to find a potential non-overpass match.  This capability
// is important during method resolution to prefer a static method, for example,
// over an overpass method.
// There is the possibility in any _method's array to have the same name/signature
// for a static method, an overpass method and a local instance method
// To correctly catch a given method, the search criteria may need
// to explicitly skip the other two. For local instance methods, it
// is often necessary to skip private methods
int InstanceKlass::find_method_index(const Array<Method*>* methods,
                                     const Symbol* name,
                                     const Symbol* signature,
                                     OverpassLookupMode overpass_mode,
                                     StaticLookupMode static_mode,
                                     PrivateLookupMode private_mode) {
  const bool skipping_overpass = (overpass_mode == OverpassLookupMode::skip);
  const bool skipping_static = (static_mode == StaticLookupMode::skip);
  const bool skipping_private = (private_mode == PrivateLookupMode::skip);
  const int hit = quick_search(methods, name);
  if (hit != -1) {
    const Method* const m = methods->at(hit);

    // Do linear search to find matching signature.  First, quick check
    // for common case, ignoring overpasses if requested.
    if (method_matches(m, signature, skipping_overpass, skipping_static, skipping_private)) {
      return hit;
    }

    // search downwards through overloaded methods
    int i;
    for (i = hit - 1; i >= 0; --i) {
        const Method* const m = methods->at(i);
        assert(m->is_method(), "must be method");
        if (m->name() != name) {
          break;
        }
        if (method_matches(m, signature, skipping_overpass, skipping_static, skipping_private)) {
          return i;
        }
    }
    // search upwards
    for (i = hit + 1; i < methods->length(); ++i) {
        const Method* const m = methods->at(i);
        assert(m->is_method(), "must be method");
        if (m->name() != name) {
          break;
        }
        if (method_matches(m, signature, skipping_overpass, skipping_static, skipping_private)) {
          return i;
        }
    }
    // not found
#ifdef ASSERT
    const int index = (skipping_overpass || skipping_static || skipping_private) ? -1 :
      linear_search(methods, name, signature);
    assert(-1 == index, "binary search should have found entry %d", index);
#endif
  }
  return -1;
}

int InstanceKlass::find_method_by_name(const Symbol* name, int* end) const {
  return find_method_by_name(methods(), name, end);
}

int InstanceKlass::find_method_by_name(const Array<Method*>* methods,
                                       const Symbol* name,
                                       int* end_ptr) {
  assert(end_ptr != nullptr, "just checking");
  int start = quick_search(methods, name);
  int end = start + 1;
  if (start != -1) {
    while (start - 1 >= 0 && (methods->at(start - 1))->name() == name) --start;
    while (end < methods->length() && (methods->at(end))->name() == name) ++end;
    *end_ptr = end;
    return start;
  }
  return -1;
}

// uncached_lookup_method searches both the local class methods array and all
// superclasses methods arrays, skipping any overpass methods in superclasses,
// and possibly skipping private methods.
Method* InstanceKlass::uncached_lookup_method(const Symbol* name,
                                              const Symbol* signature,
                                              OverpassLookupMode overpass_mode,
                                              PrivateLookupMode private_mode) const {
  OverpassLookupMode overpass_local_mode = overpass_mode;
  const Klass* klass = this;
  while (klass != nullptr) {
    Method* const method = InstanceKlass::cast(klass)->find_method_impl(name,
                                                                        signature,
                                                                        overpass_local_mode,
                                                                        StaticLookupMode::find,
                                                                        private_mode);
    if (method != nullptr) {
      return method;
    }
    if (name == vmSymbols::object_initializer_name()) {
      break;  // <init> is never inherited
    }
    klass = klass->super();
    overpass_local_mode = OverpassLookupMode::skip;   // Always ignore overpass methods in superclasses
  }
  return nullptr;
}

#ifdef ASSERT
// search through class hierarchy and return true if this class or
// one of the superclasses was redefined
bool InstanceKlass::has_redefined_this_or_super() const {
  const Klass* klass = this;
  while (klass != nullptr) {
    if (InstanceKlass::cast(klass)->has_been_redefined()) {
      return true;
    }
    klass = klass->super();
  }
  return false;
}
#endif

// lookup a method in the default methods list then in all transitive interfaces
// Do NOT return private or static methods
Method* InstanceKlass::lookup_method_in_ordered_interfaces(Symbol* name,
                                                         Symbol* signature) const {
  Method* m = nullptr;
  if (default_methods() != nullptr) {
    m = find_method(default_methods(), name, signature);
  }
  // Look up interfaces
  if (m == nullptr) {
    m = lookup_method_in_all_interfaces(name, signature, DefaultsLookupMode::find);
  }
  return m;
}

// lookup a method in all the interfaces that this class implements
// Do NOT return private or static methods, new in JDK8 which are not externally visible
// They should only be found in the initial InterfaceMethodRef
Method* InstanceKlass::lookup_method_in_all_interfaces(Symbol* name,
                                                       Symbol* signature,
                                                       DefaultsLookupMode defaults_mode) const {
  Array<InstanceKlass*>* all_ifs = transitive_interfaces();
  int num_ifs = all_ifs->length();
  InstanceKlass *ik = nullptr;
  for (int i = 0; i < num_ifs; i++) {
    ik = all_ifs->at(i);
    Method* m = ik->lookup_method(name, signature);
    if (m != nullptr && m->is_public() && !m->is_static() &&
        ((defaults_mode != DefaultsLookupMode::skip) || !m->is_default_method())) {
      return m;
    }
  }
  return nullptr;
}

PrintClassClosure::PrintClassClosure(outputStream* st, bool verbose)
  :_st(st), _verbose(verbose) {
  ResourceMark rm;
  _st->print("%-18s  ", "KlassAddr");
  _st->print("%-4s  ", "Size");
  _st->print("%-20s  ", "State");
  _st->print("%-7s  ", "Flags");
  _st->print("%-5s  ", "ClassName");
  _st->cr();
}

void PrintClassClosure::do_klass(Klass* k)  {
  ResourceMark rm;
  // klass pointer
  _st->print(PTR_FORMAT "  ", p2i(k));
  // klass size
  _st->print("%4d  ", k->size());
  // initialization state
  if (k->is_instance_klass()) {
    _st->print("%-20s  ",InstanceKlass::cast(k)->init_state_name());
  } else {
    _st->print("%-20s  ","");
  }
  // misc flags(Changes should synced with ClassesDCmd::ClassesDCmd help doc)
  char buf[10];
  int i = 0;
  if (k->has_finalizer()) buf[i++] = 'F';
  if (k->is_instance_klass()) {
    InstanceKlass* ik = InstanceKlass::cast(k);
    if (ik->has_final_method()) buf[i++] = 'f';
    if (ik->is_rewritten()) buf[i++] = 'W';
    if (ik->is_contended()) buf[i++] = 'C';
    if (ik->has_been_redefined()) buf[i++] = 'R';
    if (ik->is_shared()) buf[i++] = 'S';
  }
  buf[i++] = '\0';
  _st->print("%-7s  ", buf);
  // klass name
  _st->print("%-5s  ", k->external_name());
  // end
  _st->cr();
  if (_verbose) {
    k->print_on(_st);
  }
}

/* jni_id_for for jfieldIds only */
JNIid* InstanceKlass::jni_id_for(int offset) {
  MutexLocker ml(JfieldIdCreation_lock);
  JNIid* probe = jni_ids() == nullptr ? nullptr : jni_ids()->find(offset);
  if (probe == nullptr) {
    // Allocate new static field identifier
    probe = new JNIid(this, offset, jni_ids());
    set_jni_ids(probe);
  }
  return probe;
}

u2 InstanceKlass::enclosing_method_data(int offset) const {
  const Array<jushort>* const inner_class_list = inner_classes();
  if (inner_class_list == nullptr) {
    return 0;
  }
  const int length = inner_class_list->length();
  if (length % inner_class_next_offset == 0) {
    return 0;
  }
  const int index = length - enclosing_method_attribute_size;
  assert(offset < enclosing_method_attribute_size, "invalid offset");
  return inner_class_list->at(index + offset);
}

void InstanceKlass::set_enclosing_method_indices(u2 class_index,
                                                 u2 method_index) {
  Array<jushort>* inner_class_list = inner_classes();
  assert (inner_class_list != nullptr, "_inner_classes list is not set up");
  int length = inner_class_list->length();
  if (length % inner_class_next_offset == enclosing_method_attribute_size) {
    int index = length - enclosing_method_attribute_size;
    inner_class_list->at_put(
      index + enclosing_method_class_index_offset, class_index);
    inner_class_list->at_put(
      index + enclosing_method_method_index_offset, method_index);
  }
}

jmethodID InstanceKlass::update_jmethod_id(jmethodID* jmeths, Method* method, int idnum) {
  if (method->is_old() && !method->is_obsolete()) {
    // If the method passed in is old (but not obsolete), use the current version.
    method = method_with_idnum((int)idnum);
    assert(method != nullptr, "old and but not obsolete, so should exist");
  }
  jmethodID new_id = Method::make_jmethod_id(class_loader_data(), method);
  Atomic::release_store(&jmeths[idnum + 1], new_id);
  return new_id;
}

// Lookup or create a jmethodID.
// This code is called by the VMThread and JavaThreads so the
// locking has to be done very carefully to avoid deadlocks
// and/or other cache consistency problems.
//
jmethodID InstanceKlass::get_jmethod_id(const methodHandle& method_h) {
  Method* method = method_h();
  int idnum = method->method_idnum();
  jmethodID* jmeths = methods_jmethod_ids_acquire();

  // We use a double-check locking idiom here because this cache is
  // performance sensitive. In the normal system, this cache only
  // transitions from null to non-null which is safe because we use
  // release_set_methods_jmethod_ids() to advertise the new cache.
  // A partially constructed cache should never be seen by a racing
  // thread. We also use release_store() to save a new jmethodID
  // in the cache so a partially constructed jmethodID should never be
  // seen either. Cache reads of existing jmethodIDs proceed without a
  // lock, but cache writes of a new jmethodID requires uniqueness and
  // creation of the cache itself requires no leaks so a lock is
  // acquired in those two cases.
  //
  // If the RedefineClasses() API has been used, then this cache grows
  // in the redefinition safepoint.

  if (jmeths == nullptr) {
    MutexLocker ml(JmethodIdCreation_lock, Mutex::_no_safepoint_check_flag);
    jmeths = methods_jmethod_ids_acquire();
    // Still null?
    if (jmeths == nullptr) {
      size_t size = idnum_allocated_count();
      assert(size > (size_t)idnum, "should already have space");
      jmeths = NEW_C_HEAP_ARRAY(jmethodID, size + 1, mtClass);
      memset(jmeths, 0, (size + 1) * sizeof(jmethodID));
      // cache size is stored in element[0], other elements offset by one
      jmeths[0] = (jmethodID)size;
      jmethodID new_id = update_jmethod_id(jmeths, method, idnum);

      // publish jmeths
      release_set_methods_jmethod_ids(jmeths);
      return new_id;
    }
  }

  jmethodID id = Atomic::load_acquire(&jmeths[idnum + 1]);
  if (id == nullptr) {
    MutexLocker ml(JmethodIdCreation_lock, Mutex::_no_safepoint_check_flag);
    id = jmeths[idnum + 1];
    // Still null?
    if (id == nullptr) {
      return update_jmethod_id(jmeths, method, idnum);
    }
  }
  return id;
}

void InstanceKlass::update_methods_jmethod_cache() {
  assert(SafepointSynchronize::is_at_safepoint(), "only called at safepoint");
  jmethodID* cache = _methods_jmethod_ids;
  if (cache != nullptr) {
    size_t size = idnum_allocated_count();
    size_t old_size = (size_t)cache[0];
    if (old_size < size + 1) {
      // Allocate a larger one and copy entries to the new one.
      // They've already been updated to point to new methods where applicable (i.e., not obsolete).
      jmethodID* new_cache = NEW_C_HEAP_ARRAY(jmethodID, size + 1, mtClass);
      memset(new_cache, 0, (size + 1) * sizeof(jmethodID));
      // The cache size is stored in element[0]; the other elements are offset by one.
      new_cache[0] = (jmethodID)size;

      for (int i = 1; i <= (int)old_size; i++) {
        new_cache[i] = cache[i];
      }
      _methods_jmethod_ids = new_cache;
      FREE_C_HEAP_ARRAY(jmethodID, cache);
    }
  }
}

// Figure out how many jmethodIDs haven't been allocated, and make
// sure space for them is pre-allocated.  This makes getting all
// method ids much, much faster with classes with more than 8
// methods, and has a *substantial* effect on performance with jvmti
// code that loads all jmethodIDs for all classes.
void InstanceKlass::ensure_space_for_methodids(int start_offset) {
  int new_jmeths = 0;
  int length = methods()->length();
  for (int index = start_offset; index < length; index++) {
    Method* m = methods()->at(index);
    jmethodID id = m->find_jmethod_id_or_null();
    if (id == nullptr) {
      new_jmeths++;
    }
  }
  if (new_jmeths != 0) {
    Method::ensure_jmethod_ids(class_loader_data(), new_jmeths);
  }
}

// Lookup a jmethodID, null if not found.  Do no blocking, no allocations, no handles
jmethodID InstanceKlass::jmethod_id_or_null(Method* method) {
  int idnum = method->method_idnum();
  jmethodID* jmeths = methods_jmethod_ids_acquire();
  return (jmeths != nullptr) ? jmeths[idnum + 1] : nullptr;
}

inline DependencyContext InstanceKlass::dependencies() {
  DependencyContext dep_context(&_dep_context, &_dep_context_last_cleaned);
  return dep_context;
}

void InstanceKlass::mark_dependent_nmethods(DeoptimizationScope* deopt_scope, KlassDepChange& changes) {
  dependencies().mark_dependent_nmethods(deopt_scope, changes);
}

void InstanceKlass::add_dependent_nmethod(nmethod* nm) {
  dependencies().add_dependent_nmethod(nm);
}

void InstanceKlass::clean_dependency_context() {
  dependencies().clean_unloading_dependents();
}

#ifndef PRODUCT
void InstanceKlass::print_dependent_nmethods(bool verbose) {
  dependencies().print_dependent_nmethods(verbose);
}

bool InstanceKlass::is_dependent_nmethod(nmethod* nm) {
  return dependencies().is_dependent_nmethod(nm);
}
#endif //PRODUCT

void InstanceKlass::clean_weak_instanceklass_links() {
  clean_implementors_list();
  clean_method_data();
}

void InstanceKlass::clean_implementors_list() {
  assert(is_loader_alive(), "this klass should be live");
  if (is_interface()) {
    assert (ClassUnloading, "only called for ClassUnloading");
    for (;;) {
      // Use load_acquire due to competing with inserts
      InstanceKlass* volatile* iklass = adr_implementor();
      assert(iklass != nullptr, "Klass must not be null");
      InstanceKlass* impl = Atomic::load_acquire(iklass);
      if (impl != nullptr && !impl->is_loader_alive()) {
        // null this field, might be an unloaded instance klass or null
        if (Atomic::cmpxchg(iklass, impl, (InstanceKlass*)nullptr) == impl) {
          // Successfully unlinking implementor.
          if (log_is_enabled(Trace, class, unload)) {
            ResourceMark rm;
            log_trace(class, unload)("unlinking class (implementor): %s", impl->external_name());
          }
          return;
        }
      } else {
        return;
      }
    }
  }
}

void InstanceKlass::clean_method_data() {
  for (int m = 0; m < methods()->length(); m++) {
    MethodData* mdo = methods()->at(m)->method_data();
    if (mdo != nullptr) {
      mdo->clean_method_data(/*always_clean*/false);
    }
  }
}

void InstanceKlass::metaspace_pointers_do(MetaspaceClosure* it) {
  Klass::metaspace_pointers_do(it);

  if (log_is_enabled(Trace, cds)) {
    ResourceMark rm;
    log_trace(cds)("Iter(InstanceKlass): %p (%s)", this, external_name());
  }

  it->push(&_annotations);
  it->push((Klass**)&_array_klasses);
  if (!is_rewritten()) {
    it->push(&_constants, MetaspaceClosure::_writable);
  } else {
    it->push(&_constants);
  }
  it->push(&_inner_classes);
#if INCLUDE_JVMTI
  it->push(&_previous_versions);
#endif
#if INCLUDE_CDS
  // For "old" classes with methods containing the jsr bytecode, the _methods array will
  // be rewritten during runtime (see Rewriter::rewrite_jsrs()). So setting the _methods to
  // be writable. The length check on the _methods is necessary because classes which
  // don't have any methods share the Universe::_the_empty_method_array which is in the RO region.
  if (_methods != nullptr && _methods->length() > 0 &&
      !can_be_verified_at_dumptime() && methods_contain_jsr_bytecode()) {
    // To handle jsr bytecode, new Method* maybe stored into _methods
    it->push(&_methods, MetaspaceClosure::_writable);
  } else {
#endif
    it->push(&_methods);
#if INCLUDE_CDS
  }
#endif
  it->push(&_default_methods);
  it->push(&_local_interfaces);
  it->push(&_transitive_interfaces);
  it->push(&_method_ordering);
  if (!is_rewritten()) {
    it->push(&_default_vtable_indices, MetaspaceClosure::_writable);
  } else {
    it->push(&_default_vtable_indices);
  }

  it->push(&_fieldinfo_stream);
  // _fields_status might be written into by Rewriter::scan_method() -> fd.set_has_initialized_final_update()
  it->push(&_fields_status, MetaspaceClosure::_writable);

  if (itable_length() > 0) {
    itableOffsetEntry* ioe = (itableOffsetEntry*)start_of_itable();
    int method_table_offset_in_words = ioe->offset()/wordSize;
    int itable_offset_in_words = (int)(start_of_itable() - (intptr_t*)this);

    int nof_interfaces = (method_table_offset_in_words - itable_offset_in_words)
                         / itableOffsetEntry::size();

    for (int i = 0; i < nof_interfaces; i ++, ioe ++) {
      if (ioe->interface_klass() != nullptr) {
        it->push(ioe->interface_klass_addr());
        itableMethodEntry* ime = ioe->first_method_entry(this);
        int n = klassItable::method_count_for_interface(ioe->interface_klass());
        for (int index = 0; index < n; index ++) {
          it->push(ime[index].method_addr());
        }
      }
    }
  }

  it->push(&_nest_members);
  it->push(&_permitted_subclasses);
  it->push(&_loadable_descriptors);
  it->push(&_record_components);

  it->push(&_inline_type_field_klasses, MetaspaceClosure::_writable);
  it->push(&_null_marker_offsets);
}

#if INCLUDE_CDS
void InstanceKlass::remove_unshareable_info() {

  if (is_linked()) {
    assert(can_be_verified_at_dumptime(), "must be");
    // Remember this so we can avoid walking the hierarchy at runtime.
    set_verified_at_dump_time();
  }

  Klass::remove_unshareable_info();

  if (SystemDictionaryShared::has_class_failed_verification(this)) {
    // Classes are attempted to link during dumping and may fail,
    // but these classes are still in the dictionary and class list in CLD.
    // If the class has failed verification, there is nothing else to remove.
    return;
  }

  // Reset to the 'allocated' state to prevent any premature accessing to
  // a shared class at runtime while the class is still being loaded and
  // restored. A class' init_state is set to 'loaded' at runtime when it's
  // being added to class hierarchy (see InstanceKlass:::add_to_hierarchy()).
  _init_state = allocated;

  { // Otherwise this needs to take out the Compile_lock.
    assert(SafepointSynchronize::is_at_safepoint(), "only called at safepoint");
    init_implementor();
  }

  // Call remove_unshareable_info() on other objects that belong to this class, except
  // for constants()->remove_unshareable_info(), which is called in a separate pass in
  // ArchiveBuilder::make_klasses_shareable(),

  for (int i = 0; i < methods()->length(); i++) {
    Method* m = methods()->at(i);
    m->remove_unshareable_info();
  }

  // do array classes also.
  if (array_klasses() != nullptr) {
    array_klasses()->remove_unshareable_info();
  }

  // These are not allocated from metaspace. They are safe to set to nullptr.
  _source_debug_extension = nullptr;
  _dep_context = nullptr;
  _osr_nmethods_head = nullptr;
#if INCLUDE_JVMTI
  _breakpoints = nullptr;
  _previous_versions = nullptr;
  _cached_class_file = nullptr;
  _jvmti_cached_class_field_map = nullptr;
#endif

  _init_thread = nullptr;
  _methods_jmethod_ids = nullptr;
  _jni_ids = nullptr;
  _oop_map_cache = nullptr;
  // clear _nest_host to ensure re-load at runtime
  _nest_host = nullptr;
  init_shared_package_entry();
  _dep_context_last_cleaned = 0;

  remove_unshareable_flags();
}

void InstanceKlass::remove_unshareable_flags() {
  // clear all the flags/stats that shouldn't be in the archived version
  assert(!is_scratch_class(), "must be");
  assert(!has_been_redefined(), "must be");
#if INCLUDE_JVMTI
  set_is_being_redefined(false);
#endif
  set_has_resolved_methods(false);
}

void InstanceKlass::remove_java_mirror() {
  Klass::remove_java_mirror();

  // do array classes also.
  if (array_klasses() != nullptr) {
    array_klasses()->remove_java_mirror();
  }
}

void InstanceKlass::init_shared_package_entry() {
  assert(CDSConfig::is_dumping_archive(), "must be");
#if !INCLUDE_CDS_JAVA_HEAP
  _package_entry = nullptr;
#else
  if (CDSConfig::is_dumping_full_module_graph()) {
    if (is_shared_unregistered_class()) {
      _package_entry = nullptr;
    } else {
      _package_entry = PackageEntry::get_archived_entry(_package_entry);
    }
  } else if (CDSConfig::is_dumping_dynamic_archive() &&
             CDSConfig::is_using_full_module_graph() &&
             MetaspaceShared::is_in_shared_metaspace(_package_entry)) {
    // _package_entry is an archived package in the base archive. Leave it as is.
  } else {
    _package_entry = nullptr;
  }
  ArchivePtrMarker::mark_pointer((address**)&_package_entry);
#endif
}

void InstanceKlass::compute_has_loops_flag_for_methods() {
  Array<Method*>* methods = this->methods();
  for (int index = 0; index < methods->length(); ++index) {
    Method* m = methods->at(index);
    if (!m->is_overpass()) { // work around JDK-8305771
      m->compute_has_loops_flag();
    }
  }
}

void InstanceKlass::restore_unshareable_info(ClassLoaderData* loader_data, Handle protection_domain,
                                             PackageEntry* pkg_entry, TRAPS) {
  // InstanceKlass::add_to_hierarchy() sets the init_state to loaded
  // before the InstanceKlass is added to the SystemDictionary. Make
  // sure the current state is <loaded.
  assert(!is_loaded(), "invalid init state");
  assert(!shared_loading_failed(), "Must not try to load failed class again");
  set_package(loader_data, pkg_entry, CHECK);
  Klass::restore_unshareable_info(loader_data, protection_domain, CHECK);

  if (is_inline_klass()) {
    InlineKlass::cast(this)->initialize_calling_convention(CHECK);
  }

  Array<Method*>* methods = this->methods();
  int num_methods = methods->length();
  for (int index = 0; index < num_methods; ++index) {
    methods->at(index)->restore_unshareable_info(CHECK);
  }
#if INCLUDE_JVMTI
  if (JvmtiExport::has_redefined_a_class()) {
    // Reinitialize vtable because RedefineClasses may have changed some
    // entries in this vtable for super classes so the CDS vtable might
    // point to old or obsolete entries.  RedefineClasses doesn't fix up
    // vtables in the shared system dictionary, only the main one.
    // It also redefines the itable too so fix that too.
    // First fix any default methods that point to a super class that may
    // have been redefined.
    bool trace_name_printed = false;
    adjust_default_methods(&trace_name_printed);
    vtable().initialize_vtable();
    itable().initialize_itable();
  }
#endif

  // restore constant pool resolved references
  constants()->restore_unshareable_info(CHECK);

  if (array_klasses() != nullptr) {
    // To get a consistent list of classes we need MultiArray_lock to ensure
    // array classes aren't observed while they are being restored.
    RecursiveLocker rl(MultiArray_lock, THREAD);
    assert(this == ObjArrayKlass::cast(array_klasses())->bottom_klass(), "sanity");
    // Array classes have null protection domain.
    // --> see ArrayKlass::complete_create_array_klass()
    array_klasses()->restore_unshareable_info(class_loader_data(), Handle(), CHECK);
  }

  // Initialize @ValueBased class annotation
  if (DiagnoseSyncOnValueBasedClasses && has_value_based_class_annotation()) {
    set_is_value_based();
  }
}

// Check if a class or any of its supertypes has a version older than 50.
// CDS will not perform verification of old classes during dump time because
// without changing the old verifier, the verification constraint cannot be
// retrieved during dump time.
// Verification of archived old classes will be performed during run time.
bool InstanceKlass::can_be_verified_at_dumptime() const {
  if (MetaspaceShared::is_in_shared_metaspace(this)) {
    // This is a class that was dumped into the base archive, so we know
    // it was verified at dump time.
    return true;
  }
  if (major_version() < 50 /*JAVA_6_VERSION*/) {
    return false;
  }
  if (java_super() != nullptr && !java_super()->can_be_verified_at_dumptime()) {
    return false;
  }
  Array<InstanceKlass*>* interfaces = local_interfaces();
  int len = interfaces->length();
  for (int i = 0; i < len; i++) {
    if (!interfaces->at(i)->can_be_verified_at_dumptime()) {
      return false;
    }
  }
  return true;
}

bool InstanceKlass::methods_contain_jsr_bytecode() const {
  Thread* thread = Thread::current();
  for (int i = 0; i < _methods->length(); i++) {
    methodHandle m(thread, _methods->at(i));
    BytecodeStream bcs(m);
    while (!bcs.is_last_bytecode()) {
      Bytecodes::Code opcode = bcs.next();
      if (opcode == Bytecodes::_jsr || opcode == Bytecodes::_jsr_w) {
        return true;
      }
    }
  }
  return false;
}
#endif // INCLUDE_CDS

#if INCLUDE_JVMTI
static void clear_all_breakpoints(Method* m) {
  m->clear_all_breakpoints();
}
#endif

void InstanceKlass::unload_class(InstanceKlass* ik) {
  // Release dependencies.
  ik->dependencies().remove_all_dependents();

  // notify the debugger
  if (JvmtiExport::should_post_class_unload()) {
    JvmtiExport::post_class_unload(ik);
  }

  // notify ClassLoadingService of class unload
  ClassLoadingService::notify_class_unloaded(ik);

  SystemDictionaryShared::handle_class_unloading(ik);

  if (log_is_enabled(Info, class, unload)) {
    ResourceMark rm;
    log_info(class, unload)("unloading class %s " PTR_FORMAT, ik->external_name(), p2i(ik));
  }

  Events::log_class_unloading(Thread::current(), ik);

#if INCLUDE_JFR
  assert(ik != nullptr, "invariant");
  EventClassUnload event;
  event.set_unloadedClass(ik);
  event.set_definingClassLoader(ik->class_loader_data());
  event.commit();
#endif
}

static void method_release_C_heap_structures(Method* m) {
  m->release_C_heap_structures();
}

// Called also by InstanceKlass::deallocate_contents, with false for release_sub_metadata.
void InstanceKlass::release_C_heap_structures(bool release_sub_metadata) {
  // Clean up C heap
  Klass::release_C_heap_structures();

  // Deallocate and call destructors for MDO mutexes
  if (release_sub_metadata) {
    methods_do(method_release_C_heap_structures);
  }

  // Deallocate oop map cache
  if (_oop_map_cache != nullptr) {
    delete _oop_map_cache;
    _oop_map_cache = nullptr;
  }

  // Deallocate JNI identifiers for jfieldIDs
  JNIid::deallocate(jni_ids());
  set_jni_ids(nullptr);

  jmethodID* jmeths = methods_jmethod_ids_acquire();
  if (jmeths != nullptr) {
    release_set_methods_jmethod_ids(nullptr);
    FreeHeap(jmeths);
  }

  assert(_dep_context == nullptr,
         "dependencies should already be cleaned");

#if INCLUDE_JVMTI
  // Deallocate breakpoint records
  if (breakpoints() != 0x0) {
    methods_do(clear_all_breakpoints);
    assert(breakpoints() == 0x0, "should have cleared breakpoints");
  }

  // deallocate the cached class file
  if (_cached_class_file != nullptr) {
    os::free(_cached_class_file);
    _cached_class_file = nullptr;
  }
#endif

  FREE_C_HEAP_ARRAY(char, _source_debug_extension);

  if (release_sub_metadata) {
    constants()->release_C_heap_structures();
  }
}

// The constant pool is on stack if any of the methods are executing or
// referenced by handles.
bool InstanceKlass::on_stack() const {
  return _constants->on_stack();
}

Symbol* InstanceKlass::source_file_name() const               { return _constants->source_file_name(); }
u2 InstanceKlass::source_file_name_index() const              { return _constants->source_file_name_index(); }
void InstanceKlass::set_source_file_name_index(u2 sourcefile_index) { _constants->set_source_file_name_index(sourcefile_index); }

// minor and major version numbers of class file
u2 InstanceKlass::minor_version() const                 { return _constants->minor_version(); }
void InstanceKlass::set_minor_version(u2 minor_version) { _constants->set_minor_version(minor_version); }
u2 InstanceKlass::major_version() const                 { return _constants->major_version(); }
void InstanceKlass::set_major_version(u2 major_version) { _constants->set_major_version(major_version); }

InstanceKlass* InstanceKlass::get_klass_version(int version) {
  for (InstanceKlass* ik = this; ik != nullptr; ik = ik->previous_versions()) {
    if (ik->constants()->version() == version) {
      return ik;
    }
  }
  return nullptr;
}

void InstanceKlass::set_source_debug_extension(const char* array, int length) {
  if (array == nullptr) {
    _source_debug_extension = nullptr;
  } else {
    // Adding one to the attribute length in order to store a null terminator
    // character could cause an overflow because the attribute length is
    // already coded with an u4 in the classfile, but in practice, it's
    // unlikely to happen.
    assert((length+1) > length, "Overflow checking");
    char* sde = NEW_C_HEAP_ARRAY(char, (length + 1), mtClass);
    for (int i = 0; i < length; i++) {
      sde[i] = array[i];
    }
    sde[length] = '\0';
    _source_debug_extension = sde;
  }
}

Symbol* InstanceKlass::generic_signature() const                   { return _constants->generic_signature(); }
u2 InstanceKlass::generic_signature_index() const                  { return _constants->generic_signature_index(); }
void InstanceKlass::set_generic_signature_index(u2 sig_index)      { _constants->set_generic_signature_index(sig_index); }

const char* InstanceKlass::signature_name() const {
  return signature_name_of_carrier(JVM_SIGNATURE_CLASS);
}

const char* InstanceKlass::signature_name_of_carrier(char c) const {
  // Get the internal name as a c string
  const char* src = (const char*) (name()->as_C_string());
  const int src_length = (int)strlen(src);

  char* dest = NEW_RESOURCE_ARRAY(char, src_length + 3);

  // Add L or Q as type indicator
  int dest_index = 0;
  dest[dest_index++] = c;

  // Add the actual class name
  for (int src_index = 0; src_index < src_length; ) {
    dest[dest_index++] = src[src_index++];
  }

  if (is_hidden()) { // Replace the last '+' with a '.'.
    for (int index = (int)src_length; index > 0; index--) {
      if (dest[index] == '+') {
        dest[index] = JVM_SIGNATURE_DOT;
        break;
      }
    }
  }

  // Add the semicolon and the null
  dest[dest_index++] = JVM_SIGNATURE_ENDCLASS;
  dest[dest_index] = '\0';
  return dest;
}

ModuleEntry* InstanceKlass::module() const {
  if (is_hidden() &&
      in_unnamed_package() &&
      class_loader_data()->has_class_mirror_holder()) {
    // For a non-strong hidden class defined to an unnamed package,
    // its (class held) CLD will not have an unnamed module created for it.
    // Two choices to find the correct ModuleEntry:
    // 1. If hidden class is within a nest, use nest host's module
    // 2. Find the unnamed module off from the class loader
    // For now option #2 is used since a nest host is not set until
    // after the instance class is created in jvm_lookup_define_class().
    if (class_loader_data()->is_boot_class_loader_data()) {
      return ClassLoaderData::the_null_class_loader_data()->unnamed_module();
    } else {
      oop module = java_lang_ClassLoader::unnamedModule(class_loader_data()->class_loader());
      assert(java_lang_Module::is_instance(module), "Not an instance of java.lang.Module");
      return java_lang_Module::module_entry(module);
    }
  }

  // Class is in a named package
  if (!in_unnamed_package()) {
    return _package_entry->module();
  }

  // Class is in an unnamed package, return its loader's unnamed module
  return class_loader_data()->unnamed_module();
}

void InstanceKlass::set_package(ClassLoaderData* loader_data, PackageEntry* pkg_entry, TRAPS) {

  // ensure java/ packages only loaded by boot or platform builtin loaders
  // not needed for shared class since CDS does not archive prohibited classes.
  if (!is_shared()) {
    check_prohibited_package(name(), loader_data, CHECK);
  }

  if (is_shared() && _package_entry != nullptr) {
    if (CDSConfig::is_using_full_module_graph() && _package_entry == pkg_entry) {
      // we can use the saved package
      assert(MetaspaceShared::is_in_shared_metaspace(_package_entry), "must be");
      return;
    } else {
      _package_entry = nullptr;
    }
  }

  // ClassLoader::package_from_class_name has already incremented the refcount of the symbol
  // it returns, so we need to decrement it when the current function exits.
  TempNewSymbol from_class_name =
      (pkg_entry != nullptr) ? nullptr : ClassLoader::package_from_class_name(name());

  Symbol* pkg_name;
  if (pkg_entry != nullptr) {
    pkg_name = pkg_entry->name();
  } else {
    pkg_name = from_class_name;
  }

  if (pkg_name != nullptr && loader_data != nullptr) {

    // Find in class loader's package entry table.
    _package_entry = pkg_entry != nullptr ? pkg_entry : loader_data->packages()->lookup_only(pkg_name);

    // If the package name is not found in the loader's package
    // entry table, it is an indication that the package has not
    // been defined. Consider it defined within the unnamed module.
    if (_package_entry == nullptr) {

      if (!ModuleEntryTable::javabase_defined()) {
        // Before java.base is defined during bootstrapping, define all packages in
        // the java.base module.  If a non-java.base package is erroneously placed
        // in the java.base module it will be caught later when java.base
        // is defined by ModuleEntryTable::verify_javabase_packages check.
        assert(ModuleEntryTable::javabase_moduleEntry() != nullptr, JAVA_BASE_NAME " module is null");
        _package_entry = loader_data->packages()->create_entry_if_absent(pkg_name, ModuleEntryTable::javabase_moduleEntry());
      } else {
        assert(loader_data->unnamed_module() != nullptr, "unnamed module is null");
        _package_entry = loader_data->packages()->create_entry_if_absent(pkg_name, loader_data->unnamed_module());
      }

      // A package should have been successfully created
      DEBUG_ONLY(ResourceMark rm(THREAD));
      assert(_package_entry != nullptr, "Package entry for class %s not found, loader %s",
             name()->as_C_string(), loader_data->loader_name_and_id());
    }

    if (log_is_enabled(Debug, module)) {
      ResourceMark rm(THREAD);
      ModuleEntry* m = _package_entry->module();
      log_trace(module)("Setting package: class: %s, package: %s, loader: %s, module: %s",
                        external_name(),
                        pkg_name->as_C_string(),
                        loader_data->loader_name_and_id(),
                        (m->is_named() ? m->name()->as_C_string() : UNNAMED_MODULE));
    }
  } else {
    ResourceMark rm(THREAD);
    log_trace(module)("Setting package: class: %s, package: unnamed, loader: %s, module: %s",
                      external_name(),
                      (loader_data != nullptr) ? loader_data->loader_name_and_id() : "null",
                      UNNAMED_MODULE);
  }
}

// Function set_classpath_index ensures that for a non-null _package_entry
// of the InstanceKlass, the entry is in the boot loader's package entry table.
// It then sets the classpath_index in the package entry record.
//
// The classpath_index field is used to find the entry on the boot loader class
// path for packages with classes loaded by the boot loader from -Xbootclasspath/a
// in an unnamed module.  It is also used to indicate (for all packages whose
// classes are loaded by the boot loader) that at least one of the package's
// classes has been loaded.
void InstanceKlass::set_classpath_index(s2 path_index) {
  if (_package_entry != nullptr) {
    DEBUG_ONLY(PackageEntryTable* pkg_entry_tbl = ClassLoaderData::the_null_class_loader_data()->packages();)
    assert(pkg_entry_tbl->lookup_only(_package_entry->name()) == _package_entry, "Should be same");
    assert(path_index != -1, "Unexpected classpath_index");
    _package_entry->set_classpath_index(path_index);
  }
}

// different versions of is_same_class_package

bool InstanceKlass::is_same_class_package(const Klass* class2) const {
  oop classloader1 = this->class_loader();
  PackageEntry* classpkg1 = this->package();
  if (class2->is_objArray_klass()) {
    class2 = ObjArrayKlass::cast(class2)->bottom_klass();
  }

  oop classloader2;
  PackageEntry* classpkg2;
  if (class2->is_instance_klass()) {
    classloader2 = class2->class_loader();
    classpkg2 = class2->package();
  } else {
    assert(class2->is_typeArray_klass(), "should be type array");
    classloader2 = nullptr;
    classpkg2 = nullptr;
  }

  // Same package is determined by comparing class loader
  // and package entries. Both must be the same. This rule
  // applies even to classes that are defined in the unnamed
  // package, they still must have the same class loader.
  if ((classloader1 == classloader2) && (classpkg1 == classpkg2)) {
    return true;
  }

  return false;
}

// return true if this class and other_class are in the same package. Classloader
// and classname information is enough to determine a class's package
bool InstanceKlass::is_same_class_package(oop other_class_loader,
                                          const Symbol* other_class_name) const {
  if (class_loader() != other_class_loader) {
    return false;
  }
  if (name()->fast_compare(other_class_name) == 0) {
     return true;
  }

  {
    ResourceMark rm;

    bool bad_class_name = false;
    TempNewSymbol other_pkg = ClassLoader::package_from_class_name(other_class_name, &bad_class_name);
    if (bad_class_name) {
      return false;
    }
    // Check that package_from_class_name() returns null, not "", if there is no package.
    assert(other_pkg == nullptr || other_pkg->utf8_length() > 0, "package name is empty string");

    const Symbol* const this_package_name =
      this->package() != nullptr ? this->package()->name() : nullptr;

    if (this_package_name == nullptr || other_pkg == nullptr) {
      // One of the two doesn't have a package.  Only return true if the other
      // one also doesn't have a package.
      return this_package_name == other_pkg;
    }

    // Check if package is identical
    return this_package_name->fast_compare(other_pkg) == 0;
  }
}

static bool is_prohibited_package_slow(Symbol* class_name) {
  // Caller has ResourceMark
  int length;
  jchar* unicode = class_name->as_unicode(length);
  return (length >= 5 &&
          unicode[0] == 'j' &&
          unicode[1] == 'a' &&
          unicode[2] == 'v' &&
          unicode[3] == 'a' &&
          unicode[4] == '/');
}

// Only boot and platform class loaders can define classes in "java/" packages.
void InstanceKlass::check_prohibited_package(Symbol* class_name,
                                             ClassLoaderData* loader_data,
                                             TRAPS) {
  if (!loader_data->is_boot_class_loader_data() &&
      !loader_data->is_platform_class_loader_data() &&
      class_name != nullptr && class_name->utf8_length() >= 5) {
    ResourceMark rm(THREAD);
    bool prohibited;
    const u1* base = class_name->base();
    if ((base[0] | base[1] | base[2] | base[3] | base[4]) & 0x80) {
      prohibited = is_prohibited_package_slow(class_name);
    } else {
      char* name = class_name->as_C_string();
      prohibited = (strncmp(name, JAVAPKG, JAVAPKG_LEN) == 0 && name[JAVAPKG_LEN] == '/');
    }
    if (prohibited) {
      TempNewSymbol pkg_name = ClassLoader::package_from_class_name(class_name);
      assert(pkg_name != nullptr, "Error in parsing package name starting with 'java/'");
      char* name = pkg_name->as_C_string();
      const char* class_loader_name = loader_data->loader_name_and_id();
      StringUtils::replace_no_expand(name, "/", ".");
      const char* msg_text1 = "Class loader (instance of): ";
      const char* msg_text2 = " tried to load prohibited package name: ";
      size_t len = strlen(msg_text1) + strlen(class_loader_name) + strlen(msg_text2) + strlen(name) + 1;
      char* message = NEW_RESOURCE_ARRAY_IN_THREAD(THREAD, char, len);
      jio_snprintf(message, len, "%s%s%s%s", msg_text1, class_loader_name, msg_text2, name);
      THROW_MSG(vmSymbols::java_lang_SecurityException(), message);
    }
  }
  return;
}

bool InstanceKlass::find_inner_classes_attr(int* ooff, int* noff, TRAPS) const {
  constantPoolHandle i_cp(THREAD, constants());
  for (InnerClassesIterator iter(this); !iter.done(); iter.next()) {
    int ioff = iter.inner_class_info_index();
    if (ioff != 0) {
      // Check to see if the name matches the class we're looking for
      // before attempting to find the class.
      if (i_cp->klass_name_at_matches(this, ioff)) {
        Klass* inner_klass = i_cp->klass_at(ioff, CHECK_false);
        if (this == inner_klass) {
          *ooff = iter.outer_class_info_index();
          *noff = iter.inner_name_index();
          return true;
        }
      }
    }
  }
  return false;
}

InstanceKlass* InstanceKlass::compute_enclosing_class(bool* inner_is_member, TRAPS) const {
  InstanceKlass* outer_klass = nullptr;
  *inner_is_member = false;
  int ooff = 0, noff = 0;
  bool has_inner_classes_attr = find_inner_classes_attr(&ooff, &noff, THREAD);
  if (has_inner_classes_attr) {
    constantPoolHandle i_cp(THREAD, constants());
    if (ooff != 0) {
      Klass* ok = i_cp->klass_at(ooff, CHECK_NULL);
      if (!ok->is_instance_klass()) {
        // If the outer class is not an instance klass then it cannot have
        // declared any inner classes.
        ResourceMark rm(THREAD);
        Exceptions::fthrow(
          THREAD_AND_LOCATION,
          vmSymbols::java_lang_IncompatibleClassChangeError(),
          "%s and %s disagree on InnerClasses attribute",
          ok->external_name(),
          external_name());
        return nullptr;
      }
      outer_klass = InstanceKlass::cast(ok);
      *inner_is_member = true;
    }
    if (nullptr == outer_klass) {
      // It may be a local class; try for that.
      int encl_method_class_idx = enclosing_method_class_index();
      if (encl_method_class_idx != 0) {
        Klass* ok = i_cp->klass_at(encl_method_class_idx, CHECK_NULL);
        outer_klass = InstanceKlass::cast(ok);
        *inner_is_member = false;
      }
    }
  }

  // If no inner class attribute found for this class.
  if (nullptr == outer_klass) return nullptr;

  // Throws an exception if outer klass has not declared k as an inner klass
  // We need evidence that each klass knows about the other, or else
  // the system could allow a spoof of an inner class to gain access rights.
  Reflection::check_for_inner_class(outer_klass, this, *inner_is_member, CHECK_NULL);
  return outer_klass;
}

jint InstanceKlass::compute_modifier_flags() const {
  jint access = access_flags().as_int();

  // But check if it happens to be member class.
  InnerClassesIterator iter(this);
  for (; !iter.done(); iter.next()) {
    int ioff = iter.inner_class_info_index();
    // Inner class attribute can be zero, skip it.
    // Strange but true:  JVM spec. allows null inner class refs.
    if (ioff == 0) continue;

    // only look at classes that are already loaded
    // since we are looking for the flags for our self.
    Symbol* inner_name = constants()->klass_name_at(ioff);
    if (name() == inner_name) {
      // This is really a member class.
      access = iter.inner_access_flags();
      break;
    }
  }
  return (access & JVM_ACC_WRITTEN_FLAGS);
}

jint InstanceKlass::jvmti_class_status() const {
  jint result = 0;

  if (is_linked()) {
    result |= JVMTI_CLASS_STATUS_VERIFIED | JVMTI_CLASS_STATUS_PREPARED;
  }

  if (is_initialized()) {
    assert(is_linked(), "Class status is not consistent");
    result |= JVMTI_CLASS_STATUS_INITIALIZED;
  }
  if (is_in_error_state()) {
    result |= JVMTI_CLASS_STATUS_ERROR;
  }
  return result;
}

Method* InstanceKlass::method_at_itable(InstanceKlass* holder, int index, TRAPS) {
  bool implements_interface; // initialized by method_at_itable_or_null
  Method* m = method_at_itable_or_null(holder, index,
                                       implements_interface); // out parameter
  if (m != nullptr) {
    assert(implements_interface, "sanity");
    return m;
  } else if (implements_interface) {
    // Throw AbstractMethodError since corresponding itable slot is empty.
    THROW_NULL(vmSymbols::java_lang_AbstractMethodError());
  } else {
    // If the interface isn't implemented by the receiver class,
    // the VM should throw IncompatibleClassChangeError.
    ResourceMark rm(THREAD);
    stringStream ss;
    bool same_module = (module() == holder->module());
    ss.print("Receiver class %s does not implement "
             "the interface %s defining the method to be called "
             "(%s%s%s)",
             external_name(), holder->external_name(),
             (same_module) ? joint_in_module_of_loader(holder) : class_in_module_of_loader(),
             (same_module) ? "" : "; ",
             (same_module) ? "" : holder->class_in_module_of_loader());
    THROW_MSG_NULL(vmSymbols::java_lang_IncompatibleClassChangeError(), ss.as_string());
  }
}

Method* InstanceKlass::method_at_itable_or_null(InstanceKlass* holder, int index, bool& implements_interface) {
  klassItable itable(this);
  for (int i = 0; i < itable.size_offset_table(); i++) {
    itableOffsetEntry* offset_entry = itable.offset_entry(i);
    if (offset_entry->interface_klass() == holder) {
      implements_interface = true;
      itableMethodEntry* ime = offset_entry->first_method_entry(this);
      Method* m = ime[index].method();
      return m;
    }
  }
  implements_interface = false;
  return nullptr; // offset entry not found
}

int InstanceKlass::vtable_index_of_interface_method(Method* intf_method) {
  assert(is_linked(), "required");
  assert(intf_method->method_holder()->is_interface(), "not an interface method");
  assert(is_subtype_of(intf_method->method_holder()), "interface not implemented");

  int vtable_index = Method::invalid_vtable_index;
  Symbol* name = intf_method->name();
  Symbol* signature = intf_method->signature();

  // First check in default method array
  if (!intf_method->is_abstract() && default_methods() != nullptr) {
    int index = find_method_index(default_methods(),
                                  name, signature,
                                  Klass::OverpassLookupMode::find,
                                  Klass::StaticLookupMode::find,
                                  Klass::PrivateLookupMode::find);
    if (index >= 0) {
      vtable_index = default_vtable_indices()->at(index);
    }
  }
  if (vtable_index == Method::invalid_vtable_index) {
    // get vtable_index for miranda methods
    klassVtable vt = vtable();
    vtable_index = vt.index_of_miranda(name, signature);
  }
  return vtable_index;
}

#if INCLUDE_JVMTI
// update default_methods for redefineclasses for methods that are
// not yet in the vtable due to concurrent subclass define and superinterface
// redefinition
// Note: those in the vtable, should have been updated via adjust_method_entries
void InstanceKlass::adjust_default_methods(bool* trace_name_printed) {
  // search the default_methods for uses of either obsolete or EMCP methods
  if (default_methods() != nullptr) {
    for (int index = 0; index < default_methods()->length(); index ++) {
      Method* old_method = default_methods()->at(index);
      if (old_method == nullptr || !old_method->is_old()) {
        continue; // skip uninteresting entries
      }
      assert(!old_method->is_deleted(), "default methods may not be deleted");
      Method* new_method = old_method->get_new_method();
      default_methods()->at_put(index, new_method);

      if (log_is_enabled(Info, redefine, class, update)) {
        ResourceMark rm;
        if (!(*trace_name_printed)) {
          log_info(redefine, class, update)
            ("adjust: klassname=%s default methods from name=%s",
             external_name(), old_method->method_holder()->external_name());
          *trace_name_printed = true;
        }
        log_debug(redefine, class, update, vtables)
          ("default method update: %s(%s) ",
           new_method->name()->as_C_string(), new_method->signature()->as_C_string());
      }
    }
  }
}
#endif // INCLUDE_JVMTI

// On-stack replacement stuff
void InstanceKlass::add_osr_nmethod(nmethod* n) {
  assert_lock_strong(NMethodState_lock);
#ifndef PRODUCT
  nmethod* prev = lookup_osr_nmethod(n->method(), n->osr_entry_bci(), n->comp_level(), true);
  assert(prev == nullptr || !prev->is_in_use() COMPILER2_PRESENT(|| StressRecompilation),
      "redundant OSR recompilation detected. memory leak in CodeCache!");
#endif
  // only one compilation can be active
  assert(n->is_osr_method(), "wrong kind of nmethod");
  n->set_osr_link(osr_nmethods_head());
  set_osr_nmethods_head(n);
  // Raise the highest osr level if necessary
  n->method()->set_highest_osr_comp_level(MAX2(n->method()->highest_osr_comp_level(), n->comp_level()));

  // Get rid of the osr methods for the same bci that have lower levels.
  for (int l = CompLevel_limited_profile; l < n->comp_level(); l++) {
    nmethod *inv = lookup_osr_nmethod(n->method(), n->osr_entry_bci(), l, true);
    if (inv != nullptr && inv->is_in_use()) {
      inv->make_not_entrant();
    }
  }
}

// Remove osr nmethod from the list. Return true if found and removed.
bool InstanceKlass::remove_osr_nmethod(nmethod* n) {
  // This is a short non-blocking critical region, so the no safepoint check is ok.
  ConditionalMutexLocker ml(NMethodState_lock, !NMethodState_lock->owned_by_self(), Mutex::_no_safepoint_check_flag);
  assert(n->is_osr_method(), "wrong kind of nmethod");
  nmethod* last = nullptr;
  nmethod* cur  = osr_nmethods_head();
  int max_level = CompLevel_none;  // Find the max comp level excluding n
  Method* m = n->method();
  // Search for match
  bool found = false;
  while(cur != nullptr && cur != n) {
    if (m == cur->method()) {
      // Find max level before n
      max_level = MAX2(max_level, cur->comp_level());
    }
    last = cur;
    cur = cur->osr_link();
  }
  nmethod* next = nullptr;
  if (cur == n) {
    found = true;
    next = cur->osr_link();
    if (last == nullptr) {
      // Remove first element
      set_osr_nmethods_head(next);
    } else {
      last->set_osr_link(next);
    }
  }
  n->set_osr_link(nullptr);
  cur = next;
  while (cur != nullptr) {
    // Find max level after n
    if (m == cur->method()) {
      max_level = MAX2(max_level, cur->comp_level());
    }
    cur = cur->osr_link();
  }
  m->set_highest_osr_comp_level(max_level);
  return found;
}

int InstanceKlass::mark_osr_nmethods(DeoptimizationScope* deopt_scope, const Method* m) {
  ConditionalMutexLocker ml(NMethodState_lock, !NMethodState_lock->owned_by_self(), Mutex::_no_safepoint_check_flag);
  nmethod* osr = osr_nmethods_head();
  int found = 0;
  while (osr != nullptr) {
    assert(osr->is_osr_method(), "wrong kind of nmethod found in chain");
    if (osr->method() == m) {
      deopt_scope->mark(osr);
      found++;
    }
    osr = osr->osr_link();
  }
  return found;
}

nmethod* InstanceKlass::lookup_osr_nmethod(const Method* m, int bci, int comp_level, bool match_level) const {
  ConditionalMutexLocker ml(NMethodState_lock, !NMethodState_lock->owned_by_self(), Mutex::_no_safepoint_check_flag);
  nmethod* osr = osr_nmethods_head();
  nmethod* best = nullptr;
  while (osr != nullptr) {
    assert(osr->is_osr_method(), "wrong kind of nmethod found in chain");
    // There can be a time when a c1 osr method exists but we are waiting
    // for a c2 version. When c2 completes its osr nmethod we will trash
    // the c1 version and only be able to find the c2 version. However
    // while we overflow in the c1 code at back branches we don't want to
    // try and switch to the same code as we are already running

    if (osr->method() == m &&
        (bci == InvocationEntryBci || osr->osr_entry_bci() == bci)) {
      if (match_level) {
        if (osr->comp_level() == comp_level) {
          // Found a match - return it.
          return osr;
        }
      } else {
        if (best == nullptr || (osr->comp_level() > best->comp_level())) {
          if (osr->comp_level() == CompilationPolicy::highest_compile_level()) {
            // Found the best possible - return it.
            return osr;
          }
          best = osr;
        }
      }
    }
    osr = osr->osr_link();
  }

  assert(match_level == false || best == nullptr, "shouldn't pick up anything if match_level is set");
  if (best != nullptr && best->comp_level() >= comp_level) {
    return best;
  }
  return nullptr;
}

// -----------------------------------------------------------------------------------------------------
// Printing

#define BULLET  " - "

static const char* state_names[] = {
  "allocated", "loaded", "linked", "being_initialized", "fully_initialized", "initialization_error"
};

static void print_vtable(address self, intptr_t* start, int len, outputStream* st) {
  ResourceMark rm;
  int* forward_refs = NEW_RESOURCE_ARRAY(int, len);
  for (int i = 0; i < len; i++)  forward_refs[i] = 0;
  for (int i = 0; i < len; i++) {
    intptr_t e = start[i];
    st->print("%d : " INTPTR_FORMAT, i, e);
    if (forward_refs[i] != 0) {
      int from = forward_refs[i];
      int off = (int) start[from];
      st->print(" (offset %d <= [%d])", off, from);
    }
    if (MetaspaceObj::is_valid((Metadata*)e)) {
      st->print(" ");
      ((Metadata*)e)->print_value_on(st);
    } else if (self != nullptr && e > 0 && e < 0x10000) {
      address location = self + e;
      int index = (int)((intptr_t*)location - start);
      st->print(" (offset %d => [%d])", (int)e, index);
      if (index >= 0 && index < len)
        forward_refs[index] = i;
    }
    st->cr();
  }
}

static void print_vtable(vtableEntry* start, int len, outputStream* st) {
  return print_vtable(nullptr, reinterpret_cast<intptr_t*>(start), len, st);
}

template<typename T>
 static void print_array_on(outputStream* st, Array<T>* array) {
   if (array == nullptr) { st->print_cr("nullptr"); return; }
   array->print_value_on(st); st->cr();
   if (Verbose || WizardMode) {
     for (int i = 0; i < array->length(); i++) {
       st->print("%d : ", i); array->at(i)->print_value_on(st); st->cr();
     }
   }
 }

static void print_array_on(outputStream* st, Array<int>* array) {
  if (array == nullptr) { st->print_cr("nullptr"); return; }
  array->print_value_on(st); st->cr();
  if (Verbose || WizardMode) {
    for (int i = 0; i < array->length(); i++) {
      st->print("%d : %d", i, array->at(i)); st->cr();
    }
  }
}

const char* InstanceKlass::init_state_name() const {
  return state_names[init_state()];
}

void InstanceKlass::print_on(outputStream* st) const {
  assert(is_klass(), "must be klass");
  Klass::print_on(st);

  st->print(BULLET"instance size:     %d", size_helper());                        st->cr();
  st->print(BULLET"klass size:        %d", size());                               st->cr();
  st->print(BULLET"access:            "); access_flags().print_on(st);            st->cr();
  st->print(BULLET"flags:             "); _misc_flags.print_on(st);               st->cr();
  st->print(BULLET"state:             "); st->print_cr("%s", init_state_name());
  st->print(BULLET"name:              "); name()->print_value_on(st);             st->cr();
  st->print(BULLET"super:             "); Metadata::print_value_on_maybe_null(st, super()); st->cr();
  st->print(BULLET"sub:               ");
  Klass* sub = subklass();
  int n;
  for (n = 0; sub != nullptr; n++, sub = sub->next_sibling()) {
    if (n < MaxSubklassPrintSize) {
      sub->print_value_on(st);
      st->print("   ");
    }
  }
  if (n >= MaxSubklassPrintSize) st->print("(" INTX_FORMAT " more klasses...)", n - MaxSubklassPrintSize);
  st->cr();

  if (is_interface()) {
    st->print_cr(BULLET"nof implementors:  %d", nof_implementors());
    if (nof_implementors() == 1) {
      st->print_cr(BULLET"implementor:    ");
      st->print("   ");
      implementor()->print_value_on(st);
      st->cr();
    }
  }

  st->print(BULLET"arrays:            "); Metadata::print_value_on_maybe_null(st, array_klasses()); st->cr();
  st->print(BULLET"methods:           "); print_array_on(st, methods());
  st->print(BULLET"method ordering:   "); print_array_on(st, method_ordering());
  if (default_methods() != nullptr) {
    st->print(BULLET"default_methods:   "); print_array_on(st, default_methods());
  }
<<<<<<< HEAD
  if (default_vtable_indices() != nullptr) {
    st->print(BULLET"default vtable indices:   "); print_array_on(st, default_vtable_indices());
  }
  st->print(BULLET"local interfaces:  "); print_array_on(st, local_interfaces());
  st->print(BULLET"trans. interfaces: "); print_array_on(st, transitive_interfaces());
=======
  print_on_maybe_null(st, BULLET"default vtable indices:   ", default_vtable_indices());
  st->print(BULLET"local interfaces:  "); local_interfaces()->print_value_on(st);      st->cr();
  st->print(BULLET"trans. interfaces: "); transitive_interfaces()->print_value_on(st); st->cr();
>>>>>>> b363de8c

  st->print(BULLET"secondary supers: "); secondary_supers()->print_value_on(st); st->cr();
  if (UseSecondarySupersTable) {
    st->print(BULLET"hash_slot:         %d", hash_slot()); st->cr();
    st->print(BULLET"bitmap:            " UINTX_FORMAT_X_0, _bitmap); st->cr();
  }
  if (secondary_supers() != nullptr) {
    if (Verbose) {
      bool is_hashed = UseSecondarySupersTable && (_bitmap != SECONDARY_SUPERS_BITMAP_FULL);
      st->print_cr(BULLET"---- secondary supers (%d words):", _secondary_supers->length());
      for (int i = 0; i < _secondary_supers->length(); i++) {
        ResourceMark rm; // for external_name()
        Klass* secondary_super = _secondary_supers->at(i);
        st->print(BULLET"%2d:", i);
        if (is_hashed) {
          int home_slot = compute_home_slot(secondary_super, _bitmap);
          int distance = (i - home_slot) & SECONDARY_SUPERS_TABLE_MASK;
          st->print(" dist:%02d:", distance);
        }
        st->print_cr(" %p %s", secondary_super, secondary_super->external_name());
      }
    }
  }
  st->print(BULLET"constants:         "); constants()->print_value_on(st);         st->cr();

  print_on_maybe_null(st, BULLET"class loader data:  ", class_loader_data());
  print_on_maybe_null(st, BULLET"source file:       ", source_file_name());
  if (source_debug_extension() != nullptr) {
    st->print(BULLET"source debug extension:       ");
    st->print("%s", source_debug_extension());
    st->cr();
  }
  print_on_maybe_null(st, BULLET"class annotations:       ", class_annotations());
  print_on_maybe_null(st, BULLET"class type annotations:  ", class_type_annotations());
  print_on_maybe_null(st, BULLET"field annotations:       ", fields_annotations());
  print_on_maybe_null(st, BULLET"field type annotations:  ", fields_type_annotations());
  {
    bool have_pv = false;
    // previous versions are linked together through the InstanceKlass
    for (InstanceKlass* pv_node = previous_versions();
         pv_node != nullptr;
         pv_node = pv_node->previous_versions()) {
      if (!have_pv)
        st->print(BULLET"previous version:  ");
      have_pv = true;
      pv_node->constants()->print_value_on(st);
    }
    if (have_pv) st->cr();
  }

  print_on_maybe_null(st, BULLET"generic signature: ", generic_signature());
  st->print(BULLET"inner classes:     "); inner_classes()->print_value_on(st);     st->cr();
  st->print(BULLET"nest members:     "); nest_members()->print_value_on(st);     st->cr();
  print_on_maybe_null(st, BULLET"record components:     ", record_components());
  st->print(BULLET"permitted subclasses:     "); permitted_subclasses()->print_value_on(st);     st->cr();
  st->print(BULLET"loadable descriptors:     "); loadable_descriptors()->print_value_on(st); st->cr();
  if (java_mirror() != nullptr) {
    st->print(BULLET"java mirror:       ");
    java_mirror()->print_value_on(st);
    st->cr();
  } else {
    st->print_cr(BULLET"java mirror:       null");
  }
  st->print(BULLET"vtable length      %d  (start addr: " PTR_FORMAT ")", vtable_length(), p2i(start_of_vtable())); st->cr();
  if (vtable_length() > 0 && (Verbose || WizardMode))  print_vtable(start_of_vtable(), vtable_length(), st);
  st->print(BULLET"itable length      %d (start addr: " PTR_FORMAT ")", itable_length(), p2i(start_of_itable())); st->cr();
  if (itable_length() > 0 && (Verbose || WizardMode))  print_vtable(nullptr, start_of_itable(), itable_length(), st);
  st->print_cr(BULLET"---- static fields (%d words):", static_field_size());

  FieldPrinter print_static_field(st);
  ((InstanceKlass*)this)->do_local_static_fields(&print_static_field);
  st->print_cr(BULLET"---- non-static fields (%d words):", nonstatic_field_size());
  FieldPrinter print_nonstatic_field(st);
  InstanceKlass* ik = const_cast<InstanceKlass*>(this);
  ik->print_nonstatic_fields(&print_nonstatic_field);

  st->print(BULLET"non-static oop maps: ");
  OopMapBlock* map     = start_of_nonstatic_oop_maps();
  OopMapBlock* end_map = map + nonstatic_oop_map_count();
  while (map < end_map) {
    st->print("%d-%d ", map->offset(), map->offset() + heapOopSize*(map->count() - 1));
    map++;
  }
  st->cr();
}

void InstanceKlass::print_value_on(outputStream* st) const {
  assert(is_klass(), "must be klass");
  if (Verbose || WizardMode)  access_flags().print_on(st);
  name()->print_value_on(st);
}

void FieldPrinter::do_field(fieldDescriptor* fd) {
  _st->print(BULLET);
   if (_obj == nullptr) {
     fd->print_on(_st);
     _st->cr();
   } else {
     fd->print_on_for(_st, _obj);
     _st->cr();
   }
}


void InstanceKlass::oop_print_on(oop obj, outputStream* st) {
  Klass::oop_print_on(obj, st);

  if (this == vmClasses::String_klass()) {
    typeArrayOop value  = java_lang_String::value(obj);
    juint        length = java_lang_String::length(obj);
    if (value != nullptr &&
        value->is_typeArray() &&
        length <= (juint) value->length()) {
      st->print(BULLET"string: ");
      java_lang_String::print(obj, st);
      st->cr();
    }
  }

  st->print_cr(BULLET"---- fields (total size " SIZE_FORMAT " words):", oop_size(obj));
  FieldPrinter print_field(st, obj);
  print_nonstatic_fields(&print_field);

  if (this == vmClasses::Class_klass()) {
    st->print(BULLET"signature: ");
    java_lang_Class::print_signature(obj, st);
    st->cr();
    Klass* real_klass = java_lang_Class::as_Klass(obj);
    if (real_klass != nullptr && real_klass->is_instance_klass()) {
      st->print_cr(BULLET"---- static fields (%d):", java_lang_Class::static_oop_field_count(obj));
      InstanceKlass::cast(real_klass)->do_local_static_fields(&print_field);
    }
  } else if (this == vmClasses::MethodType_klass()) {
    st->print(BULLET"signature: ");
    java_lang_invoke_MethodType::print_signature(obj, st);
    st->cr();
  }
}

#ifndef PRODUCT

bool InstanceKlass::verify_itable_index(int i) {
  int method_count = klassItable::method_count_for_interface(this);
  assert(i >= 0 && i < method_count, "index out of bounds");
  return true;
}

#endif //PRODUCT

void InstanceKlass::oop_print_value_on(oop obj, outputStream* st) {
  st->print("a ");
  name()->print_value_on(st);
  obj->print_address_on(st);
  if (this == vmClasses::String_klass()
      && java_lang_String::value(obj) != nullptr) {
    ResourceMark rm;
    int len = java_lang_String::length(obj);
    int plen = (len < 24 ? len : 12);
    char* str = java_lang_String::as_utf8_string(obj, 0, plen);
    st->print(" = \"%s\"", str);
    if (len > plen)
      st->print("...[%d]", len);
  } else if (this == vmClasses::Class_klass()) {
    Klass* k = java_lang_Class::as_Klass(obj);
    st->print(" = ");
    if (k != nullptr) {
      k->print_value_on(st);
    } else {
      const char* tname = type2name(java_lang_Class::primitive_type(obj));
      st->print("%s", tname ? tname : "type?");
    }
  } else if (this == vmClasses::MethodType_klass()) {
    st->print(" = ");
    java_lang_invoke_MethodType::print_signature(obj, st);
  } else if (java_lang_boxing_object::is_instance(obj)) {
    st->print(" = ");
    java_lang_boxing_object::print(obj, st);
  } else if (this == vmClasses::LambdaForm_klass()) {
    oop vmentry = java_lang_invoke_LambdaForm::vmentry(obj);
    if (vmentry != nullptr) {
      st->print(" => ");
      vmentry->print_value_on(st);
    }
  } else if (this == vmClasses::MemberName_klass()) {
    Metadata* vmtarget = java_lang_invoke_MemberName::vmtarget(obj);
    if (vmtarget != nullptr) {
      st->print(" = ");
      vmtarget->print_value_on(st);
    } else {
      oop clazz = java_lang_invoke_MemberName::clazz(obj);
      oop name  = java_lang_invoke_MemberName::name(obj);
      if (clazz != nullptr) {
        clazz->print_value_on(st);
      } else {
        st->print("null");
      }
      st->print(".");
      if (name != nullptr) {
        name->print_value_on(st);
      } else {
        st->print("null");
      }
    }
  }
}

const char* InstanceKlass::internal_name() const {
  return external_name();
}

void InstanceKlass::print_class_load_logging(ClassLoaderData* loader_data,
                                             const ModuleEntry* module_entry,
                                             const ClassFileStream* cfs) const {

  if (ClassListWriter::is_enabled()) {
    ClassListWriter::write(this, cfs);
  }

  print_class_load_helper(loader_data, module_entry, cfs);
  print_class_load_cause_logging();
}

void InstanceKlass::print_class_load_helper(ClassLoaderData* loader_data,
                                             const ModuleEntry* module_entry,
                                             const ClassFileStream* cfs) const {

  if (!log_is_enabled(Info, class, load)) {
    return;
  }

  ResourceMark rm;
  LogMessage(class, load) msg;
  stringStream info_stream;

  // Name and class hierarchy info
  info_stream.print("%s", external_name());

  // Source
  if (cfs != nullptr) {
    if (cfs->source() != nullptr) {
      const char* module_name = (module_entry->name() == nullptr) ? UNNAMED_MODULE : module_entry->name()->as_C_string();
      if (module_name != nullptr) {
        // When the boot loader created the stream, it didn't know the module name
        // yet. Let's format it now.
        if (cfs->from_boot_loader_modules_image()) {
          info_stream.print(" source: jrt:/%s", module_name);
        } else {
          info_stream.print(" source: %s", cfs->source());
        }
      } else {
        info_stream.print(" source: %s", cfs->source());
      }
    } else if (loader_data == ClassLoaderData::the_null_class_loader_data()) {
      Thread* current = Thread::current();
      Klass* caller = current->is_Java_thread() ?
        JavaThread::cast(current)->security_get_caller_class(1):
        nullptr;
      // caller can be null, for example, during a JVMTI VM_Init hook
      if (caller != nullptr) {
        info_stream.print(" source: instance of %s", caller->external_name());
      } else {
        // source is unknown
      }
    } else {
      oop class_loader = loader_data->class_loader();
      info_stream.print(" source: %s", class_loader->klass()->external_name());
    }
  } else {
    assert(this->is_shared(), "must be");
    if (MetaspaceShared::is_shared_dynamic((void*)this)) {
      info_stream.print(" source: shared objects file (top)");
    } else {
      info_stream.print(" source: shared objects file");
    }
  }

  msg.info("%s", info_stream.as_string());

  if (log_is_enabled(Debug, class, load)) {
    stringStream debug_stream;

    // Class hierarchy info
    debug_stream.print(" klass: " PTR_FORMAT " super: " PTR_FORMAT,
                       p2i(this),  p2i(superklass()));

    // Interfaces
    if (local_interfaces() != nullptr && local_interfaces()->length() > 0) {
      debug_stream.print(" interfaces:");
      int length = local_interfaces()->length();
      for (int i = 0; i < length; i++) {
        debug_stream.print(" " PTR_FORMAT,
                           p2i(InstanceKlass::cast(local_interfaces()->at(i))));
      }
    }

    // Class loader
    debug_stream.print(" loader: [");
    loader_data->print_value_on(&debug_stream);
    debug_stream.print("]");

    // Classfile checksum
    if (cfs) {
      debug_stream.print(" bytes: %d checksum: %08x",
                         cfs->length(),
                         ClassLoader::crc32(0, (const char*)cfs->buffer(),
                         cfs->length()));
    }

    msg.debug("%s", debug_stream.as_string());
  }
}

void InstanceKlass::print_class_load_cause_logging() const {
  bool log_cause_native = log_is_enabled(Info, class, load, cause, native);
  if (log_cause_native || log_is_enabled(Info, class, load, cause)) {
    JavaThread* current = JavaThread::current();
    ResourceMark rm(current);
    const char* name = external_name();

    if (LogClassLoadingCauseFor == nullptr ||
        (strcmp("*", LogClassLoadingCauseFor) != 0 &&
         strstr(name, LogClassLoadingCauseFor) == nullptr)) {
        return;
    }

    // Log Java stack first
    {
      LogMessage(class, load, cause) msg;
      NonInterleavingLogStream info_stream{LogLevelType::Info, msg};

      info_stream.print_cr("Java stack when loading %s:", name);
      current->print_stack_on(&info_stream);
    }

    // Log native stack second
    if (log_cause_native) {
      // Log to string first so that lines can be indented
      stringStream stack_stream;
      char buf[O_BUFLEN];
      address lastpc = nullptr;
      if (os::platform_print_native_stack(&stack_stream, nullptr, buf, O_BUFLEN, lastpc)) {
        // We have printed the native stack in platform-specific code,
        // so nothing else to do in this case.
      } else {
        frame f = os::current_frame();
        VMError::print_native_stack(&stack_stream, f, current, true /*print_source_info */,
                                    -1 /* max stack_stream */, buf, O_BUFLEN);
      }

      LogMessage(class, load, cause, native) msg;
      NonInterleavingLogStream info_stream{LogLevelType::Info, msg};
      info_stream.print_cr("Native stack when loading %s:", name);

      // Print each native stack line to the log
      int size = (int) stack_stream.size();
      char* stack = stack_stream.as_string();
      char* stack_end = stack + size;
      char* line_start = stack;
      for (char* p = stack; p < stack_end; p++) {
        if (*p == '\n') {
          *p = '\0';
          info_stream.print_cr("\t%s", line_start);
          line_start = p + 1;
        }
      }
      if (line_start < stack_end) {
        info_stream.print_cr("\t%s", line_start);
      }
    }
  }
}

// Verification

class VerifyFieldClosure: public BasicOopIterateClosure {
 protected:
  template <class T> void do_oop_work(T* p) {
    oop obj = RawAccess<>::oop_load(p);
    if (!oopDesc::is_oop_or_null(obj)) {
      tty->print_cr("Failed: " PTR_FORMAT " -> " PTR_FORMAT, p2i(p), p2i(obj));
      Universe::print_on(tty);
      guarantee(false, "boom");
    }
  }
 public:
  virtual void do_oop(oop* p)       { VerifyFieldClosure::do_oop_work(p); }
  virtual void do_oop(narrowOop* p) { VerifyFieldClosure::do_oop_work(p); }
};

void InstanceKlass::verify_on(outputStream* st) {
#ifndef PRODUCT
  // Avoid redundant verifies, this really should be in product.
  if (_verify_count == Universe::verify_count()) return;
  _verify_count = Universe::verify_count();
#endif

  // Verify Klass
  Klass::verify_on(st);

  // Verify that klass is present in ClassLoaderData
  guarantee(class_loader_data()->contains_klass(this),
            "this class isn't found in class loader data");

  // Verify vtables
  if (is_linked()) {
    // $$$ This used to be done only for m/s collections.  Doing it
    // always seemed a valid generalization.  (DLD -- 6/00)
    vtable().verify(st);
  }

  // Verify first subklass
  if (subklass() != nullptr) {
    guarantee(subklass()->is_klass(), "should be klass");
  }

  // Verify siblings
  Klass* super = this->super();
  Klass* sib = next_sibling();
  if (sib != nullptr) {
    if (sib == this) {
      fatal("subclass points to itself " PTR_FORMAT, p2i(sib));
    }

    guarantee(sib->is_klass(), "should be klass");
    guarantee(sib->super() == super, "siblings should have same superklass");
  }

  // Verify local interfaces
  if (local_interfaces()) {
    Array<InstanceKlass*>* local_interfaces = this->local_interfaces();
    for (int j = 0; j < local_interfaces->length(); j++) {
      InstanceKlass* e = local_interfaces->at(j);
      guarantee(e->is_klass() && e->is_interface(), "invalid local interface");
    }
  }

  // Verify transitive interfaces
  if (transitive_interfaces() != nullptr) {
    Array<InstanceKlass*>* transitive_interfaces = this->transitive_interfaces();
    for (int j = 0; j < transitive_interfaces->length(); j++) {
      InstanceKlass* e = transitive_interfaces->at(j);
      guarantee(e->is_klass() && e->is_interface(), "invalid transitive interface");
    }
  }

  // Verify methods
  if (methods() != nullptr) {
    Array<Method*>* methods = this->methods();
    for (int j = 0; j < methods->length(); j++) {
      guarantee(methods->at(j)->is_method(), "non-method in methods array");
    }
    for (int j = 0; j < methods->length() - 1; j++) {
      Method* m1 = methods->at(j);
      Method* m2 = methods->at(j + 1);
      guarantee(m1->name()->fast_compare(m2->name()) <= 0, "methods not sorted correctly");
    }
  }

  // Verify method ordering
  if (method_ordering() != nullptr) {
    Array<int>* method_ordering = this->method_ordering();
    int length = method_ordering->length();
    if (JvmtiExport::can_maintain_original_method_order() ||
        ((CDSConfig::is_using_archive() || CDSConfig::is_dumping_archive()) && length != 0)) {
      guarantee(length == methods()->length(), "invalid method ordering length");
      jlong sum = 0;
      for (int j = 0; j < length; j++) {
        int original_index = method_ordering->at(j);
        guarantee(original_index >= 0, "invalid method ordering index");
        guarantee(original_index < length, "invalid method ordering index");
        sum += original_index;
      }
      // Verify sum of indices 0,1,...,length-1
      guarantee(sum == ((jlong)length*(length-1))/2, "invalid method ordering sum");
    } else {
      guarantee(length == 0, "invalid method ordering length");
    }
  }

  // Verify default methods
  if (default_methods() != nullptr) {
    Array<Method*>* methods = this->default_methods();
    for (int j = 0; j < methods->length(); j++) {
      guarantee(methods->at(j)->is_method(), "non-method in methods array");
    }
    for (int j = 0; j < methods->length() - 1; j++) {
      Method* m1 = methods->at(j);
      Method* m2 = methods->at(j + 1);
      guarantee(m1->name()->fast_compare(m2->name()) <= 0, "methods not sorted correctly");
    }
  }

  // Verify JNI static field identifiers
  if (jni_ids() != nullptr) {
    jni_ids()->verify(this);
  }

  // Verify other fields
  if (constants() != nullptr) {
    guarantee(constants()->is_constantPool(), "should be constant pool");
  }
}

void InstanceKlass::oop_verify_on(oop obj, outputStream* st) {
  Klass::oop_verify_on(obj, st);
  VerifyFieldClosure blk;
  obj->oop_iterate(&blk);
}


// JNIid class for jfieldIDs only
// Note to reviewers:
// These JNI functions are just moved over to column 1 and not changed
// in the compressed oops workspace.
JNIid::JNIid(Klass* holder, int offset, JNIid* next) {
  _holder = holder;
  _offset = offset;
  _next = next;
  debug_only(_is_static_field_id = false;)
}


JNIid* JNIid::find(int offset) {
  JNIid* current = this;
  while (current != nullptr) {
    if (current->offset() == offset) return current;
    current = current->next();
  }
  return nullptr;
}

void JNIid::deallocate(JNIid* current) {
  while (current != nullptr) {
    JNIid* next = current->next();
    delete current;
    current = next;
  }
}


void JNIid::verify(Klass* holder) {
  int first_field_offset  = InstanceMirrorKlass::offset_of_static_fields();
  int end_field_offset;
  end_field_offset = first_field_offset + (InstanceKlass::cast(holder)->static_field_size() * wordSize);

  JNIid* current = this;
  while (current != nullptr) {
    guarantee(current->holder() == holder, "Invalid klass in JNIid");
#ifdef ASSERT
    int o = current->offset();
    if (current->is_static_field_id()) {
      guarantee(o >= first_field_offset  && o < end_field_offset,  "Invalid static field offset in JNIid");
    }
#endif
    current = current->next();
  }
}

void InstanceKlass::set_init_state(ClassState state) {
#ifdef ASSERT
  bool good_state = is_shared() ? (_init_state <= state)
                                               : (_init_state < state);
  assert(good_state || state == allocated, "illegal state transition");
#endif
  assert(_init_thread == nullptr, "should be cleared before state change");
  _init_state = state;
}

#if INCLUDE_JVMTI

// RedefineClasses() support for previous versions

// Globally, there is at least one previous version of a class to walk
// during class unloading, which is saved because old methods in the class
// are still running.   Otherwise the previous version list is cleaned up.
bool InstanceKlass::_should_clean_previous_versions = false;

// Returns true if there are previous versions of a class for class
// unloading only. Also resets the flag to false. purge_previous_version
// will set the flag to true if there are any left, i.e., if there's any
// work to do for next time. This is to avoid the expensive code cache
// walk in CLDG::clean_deallocate_lists().
bool InstanceKlass::should_clean_previous_versions_and_reset() {
  bool ret = _should_clean_previous_versions;
  log_trace(redefine, class, iklass, purge)("Class unloading: should_clean_previous_versions = %s",
     ret ? "true" : "false");
  _should_clean_previous_versions = false;
  return ret;
}

// This nulls out jmethodIDs for all methods in 'klass'
// It needs to be called explicitly for all previous versions of a class because these may not be cleaned up
// during class unloading.
// We can not use the jmethodID cache associated with klass directly because the 'previous' versions
// do not have the jmethodID cache filled in. Instead, we need to lookup jmethodID for each method and this
// is expensive - O(n) for one jmethodID lookup. For all contained methods it is O(n^2).
// The reason for expensive jmethodID lookup for each method is that there is no direct link between method and jmethodID.
void InstanceKlass::clear_jmethod_ids(InstanceKlass* klass) {
  Array<Method*>* method_refs = klass->methods();
  for (int k = 0; k < method_refs->length(); k++) {
    Method* method = method_refs->at(k);
    if (method != nullptr && method->is_obsolete()) {
      method->clear_jmethod_id();
    }
  }
}

// Purge previous versions before adding new previous versions of the class and
// during class unloading.
void InstanceKlass::purge_previous_version_list() {
  assert(SafepointSynchronize::is_at_safepoint(), "only called at safepoint");
  assert(has_been_redefined(), "Should only be called for main class");

  // Quick exit.
  if (previous_versions() == nullptr) {
    return;
  }

  // This klass has previous versions so see what we can cleanup
  // while it is safe to do so.

  int deleted_count = 0;    // leave debugging breadcrumbs
  int live_count = 0;
  ClassLoaderData* loader_data = class_loader_data();
  assert(loader_data != nullptr, "should never be null");

  ResourceMark rm;
  log_trace(redefine, class, iklass, purge)("%s: previous versions", external_name());

  // previous versions are linked together through the InstanceKlass
  InstanceKlass* pv_node = previous_versions();
  InstanceKlass* last = this;
  int version = 0;

  // check the previous versions list
  for (; pv_node != nullptr; ) {

    ConstantPool* pvcp = pv_node->constants();
    assert(pvcp != nullptr, "cp ref was unexpectedly cleared");

    if (!pvcp->on_stack()) {
      // If the constant pool isn't on stack, none of the methods
      // are executing.  Unlink this previous_version.
      // The previous version InstanceKlass is on the ClassLoaderData deallocate list
      // so will be deallocated during the next phase of class unloading.
      log_trace(redefine, class, iklass, purge)
        ("previous version " PTR_FORMAT " is dead.", p2i(pv_node));
      // Unlink from previous version list.
      assert(pv_node->class_loader_data() == loader_data, "wrong loader_data");
      InstanceKlass* next = pv_node->previous_versions();
      clear_jmethod_ids(pv_node); // jmethodID maintenance for the unloaded class
      pv_node->link_previous_versions(nullptr);   // point next to null
      last->link_previous_versions(next);
      // Delete this node directly. Nothing is referring to it and we don't
      // want it to increase the counter for metadata to delete in CLDG.
      MetadataFactory::free_metadata(loader_data, pv_node);
      pv_node = next;
      deleted_count++;
      version++;
      continue;
    } else {
      assert(pvcp->pool_holder() != nullptr, "Constant pool with no holder");
      guarantee (!loader_data->is_unloading(), "unloaded classes can't be on the stack");
      live_count++;
      if (pvcp->is_shared()) {
        // Shared previous versions can never be removed so no cleaning is needed.
        log_trace(redefine, class, iklass, purge)("previous version " PTR_FORMAT " is shared", p2i(pv_node));
      } else {
        // Previous version alive, set that clean is needed for next time.
        _should_clean_previous_versions = true;
        log_trace(redefine, class, iklass, purge)("previous version " PTR_FORMAT " is alive", p2i(pv_node));
      }
    }

    // next previous version
    last = pv_node;
    pv_node = pv_node->previous_versions();
    version++;
  }
  log_trace(redefine, class, iklass, purge)
    ("previous version stats: live=%d, deleted=%d", live_count, deleted_count);
}

void InstanceKlass::mark_newly_obsolete_methods(Array<Method*>* old_methods,
                                                int emcp_method_count) {
  int obsolete_method_count = old_methods->length() - emcp_method_count;

  if (emcp_method_count != 0 && obsolete_method_count != 0 &&
      _previous_versions != nullptr) {
    // We have a mix of obsolete and EMCP methods so we have to
    // clear out any matching EMCP method entries the hard way.
    int local_count = 0;
    for (int i = 0; i < old_methods->length(); i++) {
      Method* old_method = old_methods->at(i);
      if (old_method->is_obsolete()) {
        // only obsolete methods are interesting
        Symbol* m_name = old_method->name();
        Symbol* m_signature = old_method->signature();

        // previous versions are linked together through the InstanceKlass
        int j = 0;
        for (InstanceKlass* prev_version = _previous_versions;
             prev_version != nullptr;
             prev_version = prev_version->previous_versions(), j++) {

          Array<Method*>* method_refs = prev_version->methods();
          for (int k = 0; k < method_refs->length(); k++) {
            Method* method = method_refs->at(k);

            if (!method->is_obsolete() &&
                method->name() == m_name &&
                method->signature() == m_signature) {
              // The current RedefineClasses() call has made all EMCP
              // versions of this method obsolete so mark it as obsolete
              log_trace(redefine, class, iklass, add)
                ("%s(%s): flush obsolete method @%d in version @%d",
                 m_name->as_C_string(), m_signature->as_C_string(), k, j);

              method->set_is_obsolete();
              break;
            }
          }

          // The previous loop may not find a matching EMCP method, but
          // that doesn't mean that we can optimize and not go any
          // further back in the PreviousVersion generations. The EMCP
          // method for this generation could have already been made obsolete,
          // but there still may be an older EMCP method that has not
          // been made obsolete.
        }

        if (++local_count >= obsolete_method_count) {
          // no more obsolete methods so bail out now
          break;
        }
      }
    }
  }
}

// Save the scratch_class as the previous version if any of the methods are running.
// The previous_versions are used to set breakpoints in EMCP methods and they are
// also used to clean MethodData links to redefined methods that are no longer running.
void InstanceKlass::add_previous_version(InstanceKlass* scratch_class,
                                         int emcp_method_count) {
  assert(Thread::current()->is_VM_thread(),
         "only VMThread can add previous versions");

  ResourceMark rm;
  log_trace(redefine, class, iklass, add)
    ("adding previous version ref for %s, EMCP_cnt=%d", scratch_class->external_name(), emcp_method_count);

  // Clean out old previous versions for this class
  purge_previous_version_list();

  // Mark newly obsolete methods in remaining previous versions.  An EMCP method from
  // a previous redefinition may be made obsolete by this redefinition.
  Array<Method*>* old_methods = scratch_class->methods();
  mark_newly_obsolete_methods(old_methods, emcp_method_count);

  // If the constant pool for this previous version of the class
  // is not marked as being on the stack, then none of the methods
  // in this previous version of the class are on the stack so
  // we don't need to add this as a previous version.
  ConstantPool* cp_ref = scratch_class->constants();
  if (!cp_ref->on_stack()) {
    log_trace(redefine, class, iklass, add)("scratch class not added; no methods are running");
    scratch_class->class_loader_data()->add_to_deallocate_list(scratch_class);
    return;
  }

  // Add previous version if any methods are still running or if this is
  // a shared class which should never be removed.
  assert(scratch_class->previous_versions() == nullptr, "shouldn't have a previous version");
  scratch_class->link_previous_versions(previous_versions());
  link_previous_versions(scratch_class);
  if (cp_ref->is_shared()) {
    log_trace(redefine, class, iklass, add) ("scratch class added; class is shared");
  } else {
    //  We only set clean_previous_versions flag for processing during class
    // unloading for non-shared classes.
    _should_clean_previous_versions = true;
    log_trace(redefine, class, iklass, add) ("scratch class added; one of its methods is on_stack.");
  }
} // end add_previous_version()

#endif // INCLUDE_JVMTI

Method* InstanceKlass::method_with_idnum(int idnum) {
  Method* m = nullptr;
  if (idnum < methods()->length()) {
    m = methods()->at(idnum);
  }
  if (m == nullptr || m->method_idnum() != idnum) {
    for (int index = 0; index < methods()->length(); ++index) {
      m = methods()->at(index);
      if (m->method_idnum() == idnum) {
        return m;
      }
    }
    // None found, return null for the caller to handle.
    return nullptr;
  }
  return m;
}


Method* InstanceKlass::method_with_orig_idnum(int idnum) {
  if (idnum >= methods()->length()) {
    return nullptr;
  }
  Method* m = methods()->at(idnum);
  if (m != nullptr && m->orig_method_idnum() == idnum) {
    return m;
  }
  // Obsolete method idnum does not match the original idnum
  for (int index = 0; index < methods()->length(); ++index) {
    m = methods()->at(index);
    if (m->orig_method_idnum() == idnum) {
      return m;
    }
  }
  // None found, return null for the caller to handle.
  return nullptr;
}


Method* InstanceKlass::method_with_orig_idnum(int idnum, int version) {
  InstanceKlass* holder = get_klass_version(version);
  if (holder == nullptr) {
    return nullptr; // The version of klass is gone, no method is found
  }
  Method* method = holder->method_with_orig_idnum(idnum);
  return method;
}

#if INCLUDE_JVMTI
JvmtiCachedClassFileData* InstanceKlass::get_cached_class_file() {
  return _cached_class_file;
}

jint InstanceKlass::get_cached_class_file_len() {
  return VM_RedefineClasses::get_cached_class_file_len(_cached_class_file);
}

unsigned char * InstanceKlass::get_cached_class_file_bytes() {
  return VM_RedefineClasses::get_cached_class_file_bytes(_cached_class_file);
}
#endif

// Make a step iterating over the class hierarchy under the root class.
// Skips subclasses if requested.
void ClassHierarchyIterator::next() {
  assert(_current != nullptr, "required");
  if (_visit_subclasses && _current->subklass() != nullptr) {
    _current = _current->subklass();
    return; // visit next subclass
  }
  _visit_subclasses = true; // reset
  while (_current->next_sibling() == nullptr && _current != _root) {
    _current = _current->superklass(); // backtrack; no more sibling subclasses left
  }
  if (_current == _root) {
    // Iteration is over (back at root after backtracking). Invalidate the iterator.
    _current = nullptr;
    return;
  }
  _current = _current->next_sibling();
  return; // visit next sibling subclass
}<|MERGE_RESOLUTION|>--- conflicted
+++ resolved
@@ -563,16 +563,11 @@
   _nest_host_index(0),
   _init_state(allocated),
   _reference_type(reference_type),
-<<<<<<< HEAD
-  _init_monitor(create_init_monitor("InstanceKlassInitMonitor_lock")),
   _init_thread(nullptr),
   _inline_type_field_klasses(nullptr),
   _null_marker_offsets(nullptr),
   _loadable_descriptors(nullptr),
   _adr_inlineklass_fixed_block(nullptr)
-=======
-  _init_thread(nullptr)
->>>>>>> b363de8c
 {
   set_vtable_length(parser.vtable_size());
   set_access_flags(parser.access_flags());
@@ -1336,23 +1331,6 @@
     }
   }
 
-<<<<<<< HEAD
-  // Throw error outside lock
-  if (throw_error) {
-    DTRACE_CLASSINIT_PROBE_WAIT(erroneous, -1, wait);
-    ResourceMark rm(THREAD);
-    Handle cause(THREAD, get_initialization_error(THREAD));
-
-    stringStream ss;
-    ss.print("Could not initialize class %s", external_name());
-    if (cause.is_null()) {
-      THROW_MSG(vmSymbols::java_lang_NoClassDefFoundError(), ss.as_string());
-    } else {
-      THROW_MSG_CAUSE(vmSymbols::java_lang_NoClassDefFoundError(),
-                      ss.as_string(), cause);
-    }
-  }
-
   // Pre-allocating an instance of the default value
   if (is_inline_klass()) {
       InlineKlass* vk = InlineKlass::cast(this);
@@ -1372,8 +1350,6 @@
       vk->set_default_value(val);
   }
 
-=======
->>>>>>> b363de8c
   // Step 7
   // Next, if C is a class rather than an interface, initialize it's super class and super
   // interfaces.
@@ -3812,17 +3788,9 @@
   if (default_methods() != nullptr) {
     st->print(BULLET"default_methods:   "); print_array_on(st, default_methods());
   }
-<<<<<<< HEAD
-  if (default_vtable_indices() != nullptr) {
-    st->print(BULLET"default vtable indices:   "); print_array_on(st, default_vtable_indices());
-  }
-  st->print(BULLET"local interfaces:  "); print_array_on(st, local_interfaces());
-  st->print(BULLET"trans. interfaces: "); print_array_on(st, transitive_interfaces());
-=======
   print_on_maybe_null(st, BULLET"default vtable indices:   ", default_vtable_indices());
   st->print(BULLET"local interfaces:  "); local_interfaces()->print_value_on(st);      st->cr();
   st->print(BULLET"trans. interfaces: "); transitive_interfaces()->print_value_on(st); st->cr();
->>>>>>> b363de8c
 
   st->print(BULLET"secondary supers: "); secondary_supers()->print_value_on(st); st->cr();
   if (UseSecondarySupersTable) {
