--- conflicted
+++ resolved
@@ -165,15 +165,13 @@
   return false;
 }
 
-<<<<<<< HEAD
 bool InstanceKlass::field_is_null_free_inline_type(int index) const { return Signature::basic_type(field(index)->signature(constants())) == T_PRIMITIVE_OBJECT; }
-=======
+
 static inline bool is_stack_chunk_class(const Symbol* class_name,
                                         const ClassLoaderData* loader_data) {
   return (class_name == vmSymbols::jdk_internal_vm_StackChunk() &&
           loader_data->is_the_null_class_loader_data());
 }
->>>>>>> c1040897
 
 // private: called to verify that k is a static member of this nest.
 // We know that k is an instance class in the same package and hence the
@@ -452,27 +450,8 @@
   InstanceKlass* ik;
 
   // Allocation
-<<<<<<< HEAD
-  if (REF_NONE == parser.reference_type()) {
-    if (class_name == vmSymbols::java_lang_Class()) {
-      // mirror
-      ik = new (loader_data, size, THREAD) InstanceMirrorKlass(parser);
-    } else if (is_class_loader(class_name, parser)) {
-      // class loader
-      ik = new (loader_data, size, THREAD) InstanceClassLoaderKlass(parser);
-    } else if (parser.is_inline_type()) {
-      // inline type
-      ik = new (loader_data, size, THREAD) InlineKlass(parser);
-    } else {
-      // normal
-      ik = new (loader_data, size, THREAD) InstanceKlass(parser, InstanceKlass::_kind_other);
-    }
-  } else {
-    // reference
-=======
   if (parser.is_instance_ref_klass()) {
     // java.lang.ref.Reference
->>>>>>> c1040897
     ik = new (loader_data, size, THREAD) InstanceRefKlass(parser);
   } else if (class_name == vmSymbols::java_lang_Class()) {
     // mirror - java.lang.Class
@@ -483,6 +462,9 @@
   } else if (is_class_loader(class_name, parser)) {
     // class loader - java.lang.ClassLoader
     ik = new (loader_data, size, THREAD) InstanceClassLoaderKlass(parser);
+  } else if (parser.is_inline_type()) {
+    // inline type
+    ik = new (loader_data, size, THREAD) InlineKlass(parser);
   } else {
     // normal
     ik = new (loader_data, size, THREAD) InstanceKlass(parser);
@@ -564,17 +546,12 @@
   _itable_len(parser.itable_size()),
   _nest_host_index(0),
   _init_state(allocated),
-<<<<<<< HEAD
-  _reference_type(parser.reference_type()),
+  _reference_type(reference_type),
+  _init_monitor(create_init_monitor("InstanceKlassInitMonitor_lock")),
   _init_thread(NULL),
   _inline_type_field_klasses(NULL),
   _preload_classes(NULL),
   _adr_inlineklass_fixed_block(NULL)
-=======
-  _reference_type(reference_type),
-  _init_monitor(create_init_monitor("InstanceKlassInitMonitor_lock")),
-  _init_thread(NULL)
->>>>>>> c1040897
 {
   set_vtable_length(parser.vtable_size());
   set_access_flags(parser.access_flags());
