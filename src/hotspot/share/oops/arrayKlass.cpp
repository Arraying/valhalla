--- conflicted
+++ resolved
@@ -219,20 +219,10 @@
   return o;
 }
 
-<<<<<<< HEAD
 oop ArrayKlass::component_mirror() const {
   return java_lang_Class::component_mirror(java_mirror());
 }
 
-jint ArrayKlass::compute_modifier_flags() const {
-  int identity_flag = (Arguments::enable_preview()) ? JVM_ACC_IDENTITY : 0;
-
-  return JVM_ACC_ABSTRACT | JVM_ACC_FINAL | JVM_ACC_PUBLIC
-                    | identity_flag;
-}
-
-=======
->>>>>>> 23d6f747
 // JVMTI support
 
 jint ArrayKlass::jvmti_class_status() const {
