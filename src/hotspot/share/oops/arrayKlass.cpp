/*
 * Copyright (c) 1997, 2023, Oracle and/or its affiliates. All rights reserved.
 * DO NOT ALTER OR REMOVE COPYRIGHT NOTICES OR THIS FILE HEADER.
 *
 * This code is free software; you can redistribute it and/or modify it
 * under the terms of the GNU General Public License version 2 only, as
 * published by the Free Software Foundation.
 *
 * This code is distributed in the hope that it will be useful, but WITHOUT
 * ANY WARRANTY; without even the implied warranty of MERCHANTABILITY or
 * FITNESS FOR A PARTICULAR PURPOSE.  See the GNU General Public License
 * version 2 for more details (a copy is included in the LICENSE file that
 * accompanied this code).
 *
 * You should have received a copy of the GNU General Public License version
 * 2 along with this work; if not, write to the Free Software Foundation,
 * Inc., 51 Franklin St, Fifth Floor, Boston, MA 02110-1301 USA.
 *
 * Please contact Oracle, 500 Oracle Parkway, Redwood Shores, CA 94065 USA
 * or visit www.oracle.com if you need additional information or have any
 * questions.
 *
 */

#include "precompiled.hpp"
#include "cds/metaspaceShared.hpp"
#include "classfile/javaClasses.hpp"
#include "classfile/moduleEntry.hpp"
#include "classfile/symbolTable.hpp"
#include "classfile/vmClasses.hpp"
#include "classfile/vmSymbols.hpp"
#include "gc/shared/collectedHeap.inline.hpp"
#include "jvmtifiles/jvmti.h"
#include "memory/metaspaceClosure.hpp"
#include "memory/resourceArea.hpp"
#include "memory/universe.hpp"
<<<<<<< HEAD
#include "oops/arrayKlass.hpp"
#include "oops/objArrayKlass.hpp"
=======
#include "oops/arrayKlass.inline.hpp"
>>>>>>> c04c9ea3
#include "oops/arrayOop.hpp"
#include "oops/instanceKlass.hpp"
#include "oops/klass.inline.hpp"
#include "oops/objArrayOop.hpp"
#include "oops/oop.inline.hpp"
#include "runtime/handles.inline.hpp"

int ArrayKlass::static_size(int header_size) {
  // size of an array klass object
  assert(header_size <= InstanceKlass::header_size(), "bad header size");
  // If this assert fails, see comments in base_create_array_klass.
  header_size = InstanceKlass::header_size();
  int vtable_len = Universe::base_vtable_size();
  int size = header_size + vtable_len;
  return align_metadata_size(size);
}


InstanceKlass* ArrayKlass::java_super() const {
  if (super() == nullptr)  return nullptr;  // bootstrap case
  // Array klasses have primary supertypes which are not reported to Java.
  // Example super chain:  String[][] -> Object[][] -> Object[] -> Object
  return vmClasses::Object_klass();
}


oop ArrayKlass::multi_allocate(int rank, jint* sizes, TRAPS) {
  ShouldNotReachHere();
  return nullptr;
}

// find field according to JVM spec 5.4.3.2, returns the klass in which the field is defined
Klass* ArrayKlass::find_field(Symbol* name, Symbol* sig, fieldDescriptor* fd) const {
  // There are no fields in an array klass but look to the super class (Object)
  assert(super(), "super klass must be present");
  return super()->find_field(name, sig, fd);
}

Method* ArrayKlass::uncached_lookup_method(const Symbol* name,
                                           const Symbol* signature,
                                           OverpassLookupMode overpass_mode,
                                           PrivateLookupMode private_mode) const {
  // There are no methods in an array klass but the super class (Object) has some
  assert(super(), "super klass must be present");
  // Always ignore overpass methods in superclasses, although technically the
  // super klass of an array, (j.l.Object) should not have
  // any overpass methods present.
  return super()->uncached_lookup_method(name, signature, OverpassLookupMode::skip, private_mode);
}

ArrayKlass::ArrayKlass(Symbol* name, KlassKind kind) :
  Klass(kind),
  _dimension(1),
  _higher_dimension(nullptr),
  _lower_dimension(nullptr) {
  // Arrays don't add any new methods, so their vtable is the same size as
  // the vtable of klass Object.
  set_vtable_length(Universe::base_vtable_size());
  set_name(name);
  set_super(Universe::is_bootstrapping() ? nullptr : vmClasses::Object_klass());
  set_layout_helper(Klass::_lh_neutral_value);
  set_is_cloneable(); // All arrays are considered to be cloneable (See JLS 20.1.5)
  JFR_ONLY(INIT_ID(this);)
  log_array_class_load(this);
}

Symbol* ArrayKlass::create_element_klass_array_name(Klass* element_klass, bool qdesc, TRAPS) {
  ResourceMark rm(THREAD);
  Symbol* name = nullptr;
  char *name_str = element_klass->name()->as_C_string();
  int len = element_klass->name()->utf8_length();
  char *new_str = NEW_RESOURCE_ARRAY(char, len + 4);
  int idx = 0;
  new_str[idx++] = JVM_SIGNATURE_ARRAY;
  if (element_klass->is_instance_klass()) { // it could be an array or simple type
    if (qdesc) {
      new_str[idx++] = JVM_SIGNATURE_PRIMITIVE_OBJECT;
    } else {
      new_str[idx++] = JVM_SIGNATURE_CLASS;
    }
  }
  memcpy(&new_str[idx], name_str, len * sizeof(char));
  idx += len;
  if (element_klass->is_instance_klass()) {
    new_str[idx++] = JVM_SIGNATURE_ENDCLASS;
  }
  new_str[idx++] = '\0';
  return SymbolTable::new_symbol(new_str);
}

// Initialization of vtables and mirror object is done separately from base_create_array_klass,
// since a GC can happen. At this point all instance variables of the ArrayKlass must be setup.
void ArrayKlass::complete_create_array_klass(ArrayKlass* k, Klass* super_klass, ModuleEntry* module_entry, TRAPS) {
  k->initialize_supers(super_klass, nullptr, CHECK);
  k->vtable().initialize_vtable();

  // During bootstrapping, before java.base is defined, the module_entry may not be present yet.
  // These classes will be put on a fixup list and their module fields will be patched once
  // java.base is defined.
  assert((module_entry != nullptr) || ((module_entry == nullptr) && !ModuleEntryTable::javabase_defined()),
         "module entry not available post " JAVA_BASE_NAME " definition");
  oop module = (module_entry != nullptr) ? module_entry->module() : (oop)nullptr;
  java_lang_Class::create_mirror(k, Handle(THREAD, k->class_loader()), Handle(THREAD, module), Handle(), Handle(), CHECK);
}

ArrayKlass* ArrayKlass::array_klass(int n, TRAPS) {

  assert(dimension() <= n, "check order of chain");
  int dim = dimension();
  if (dim == n) return this;

  // lock-free read needs acquire semantics
  if (higher_dimension_acquire() == nullptr) {

    ResourceMark rm(THREAD);
    {
      // Ensure atomic creation of higher dimensions
      MutexLocker mu(THREAD, MultiArray_lock);

      // Check if another thread beat us
      if (higher_dimension() == nullptr) {

        // Create multi-dim klass object and link them together
        ObjArrayKlass* ak =
          ObjArrayKlass::allocate_objArray_klass(class_loader_data(), dim + 1, this, CHECK_NULL);
        ak->set_lower_dimension(this);
        // use 'release' to pair with lock-free load
        release_set_higher_dimension(ak);
        assert(ak->is_objArray_klass(), "incorrect initialization of ObjArrayKlass");
      }
    }
  }

  ObjArrayKlass *ak = higher_dimension();
  THREAD->check_possible_safepoint();
  return ak->array_klass(n, THREAD);
}

ArrayKlass* ArrayKlass::array_klass_or_null(int n) {

  assert(dimension() <= n, "check order of chain");
  int dim = dimension();
  if (dim == n) return this;

  // lock-free read needs acquire semantics
  if (higher_dimension_acquire() == nullptr) {
    return nullptr;
  }

  ObjArrayKlass *ak = higher_dimension();
  return ak->array_klass_or_null(n);
}

ArrayKlass* ArrayKlass::array_klass(TRAPS) {
  return array_klass(dimension() +  1, THREAD);
}

ArrayKlass* ArrayKlass::array_klass_or_null() {
  return array_klass_or_null(dimension() +  1);
}


GrowableArray<Klass*>* ArrayKlass::compute_secondary_supers(int num_extra_slots,
                                                            Array<InstanceKlass*>* transitive_interfaces) {
  // interfaces = { cloneable_klass, serializable_klass };
  assert(num_extra_slots == 0, "sanity of primitive array type");
  assert(transitive_interfaces == nullptr, "sanity");
  // Must share this for correct bootstrapping!
  set_secondary_supers(Universe::the_array_interfaces_array());
  return nullptr;
}

objArrayOop ArrayKlass::allocate_arrayArray(int n, int length, TRAPS) {
  check_array_allocation_length(length, arrayOopDesc::max_array_length(T_ARRAY), CHECK_NULL);
  size_t size = objArrayOopDesc::object_size(length);
  ArrayKlass* ak = array_klass(n + dimension(), CHECK_NULL);
  objArrayOop o = (objArrayOop)Universe::heap()->array_allocate(ak, size, length,
                                                                /* do_zero */ true, CHECK_NULL);
  // initialization to null not necessary, area already cleared
  return o;
}

oop ArrayKlass::component_mirror() const {
  return java_lang_Class::component_mirror(java_mirror());
}

jint ArrayKlass::compute_modifier_flags() const {
  return JVM_ACC_ABSTRACT | JVM_ACC_FINAL | JVM_ACC_PUBLIC;
}

// JVMTI support

jint ArrayKlass::jvmti_class_status() const {
  return JVMTI_CLASS_STATUS_ARRAY;
}

void ArrayKlass::metaspace_pointers_do(MetaspaceClosure* it) {
  Klass::metaspace_pointers_do(it);

  ResourceMark rm;
  log_trace(cds)("Iter(ArrayKlass): %p (%s)", this, external_name());

  // need to cast away volatile
  it->push((Klass**)&_higher_dimension);
  it->push((Klass**)&_lower_dimension);
}

#if INCLUDE_CDS
void ArrayKlass::remove_unshareable_info() {
  Klass::remove_unshareable_info();
  if (_higher_dimension != nullptr) {
    ArrayKlass *ak = higher_dimension();
    ak->remove_unshareable_info();
  }
}

void ArrayKlass::remove_java_mirror() {
  Klass::remove_java_mirror();
  if (_higher_dimension != nullptr) {
    ArrayKlass *ak = higher_dimension();
    ak->remove_java_mirror();
  }
}

void ArrayKlass::restore_unshareable_info(ClassLoaderData* loader_data, Handle protection_domain, TRAPS) {
  Klass::restore_unshareable_info(loader_data, protection_domain, CHECK);
  // Klass recreates the component mirror also

  if (_higher_dimension != nullptr) {
    ArrayKlass *ak = higher_dimension();
    log_array_class_load(ak);
    ak->restore_unshareable_info(loader_data, protection_domain, CHECK);
  }
}

void ArrayKlass::cds_print_value_on(outputStream* st) const {
  assert(is_klass(), "must be klass");
  st->print("      - array: %s", internal_name());
  if (_higher_dimension != nullptr) {
    ArrayKlass* ak = higher_dimension();
    st->cr();
    ak->cds_print_value_on(st);
  }
}
#endif // INCLUDE_CDS

void ArrayKlass::log_array_class_load(Klass* k) {
  LogTarget(Debug, class, load, array) lt;
  if (lt.is_enabled()) {
    LogStream ls(lt);
    ResourceMark rm;
    ls.print("%s", k->name()->as_klass_external_name());
    if (MetaspaceShared::is_shared_dynamic((void*)k)) {
      ls.print(" source: shared objects file (top)");
    } else if (MetaspaceShared::is_shared_static((void*)k)) {
      ls.print(" source: shared objects file");
    }
    ls.cr();
  }
}

// Printing

void ArrayKlass::print_on(outputStream* st) const {
  assert(is_klass(), "must be klass");
  Klass::print_on(st);
}

void ArrayKlass::print_value_on(outputStream* st) const {
  assert(is_klass(), "must be klass");
  for(int index = 0; index < dimension(); index++) {
    st->print("[]");
  }
}

void ArrayKlass::oop_print_on(oop obj, outputStream* st) {
  assert(obj->is_array(), "must be array");
  Klass::oop_print_on(obj, st);
  st->print_cr(" - length: %d", arrayOop(obj)->length());
}


// Verification

void ArrayKlass::verify_on(outputStream* st) {
  Klass::verify_on(st);
}

void ArrayKlass::oop_verify_on(oop obj, outputStream* st) {
  guarantee(obj->is_array(), "must be array");
  arrayOop a = arrayOop(obj);
  guarantee(a->length() >= 0, "array with negative length?");
}<|MERGE_RESOLUTION|>--- conflicted
+++ resolved
@@ -34,15 +34,11 @@
 #include "memory/metaspaceClosure.hpp"
 #include "memory/resourceArea.hpp"
 #include "memory/universe.hpp"
-<<<<<<< HEAD
-#include "oops/arrayKlass.hpp"
-#include "oops/objArrayKlass.hpp"
-=======
 #include "oops/arrayKlass.inline.hpp"
->>>>>>> c04c9ea3
 #include "oops/arrayOop.hpp"
 #include "oops/instanceKlass.hpp"
 #include "oops/klass.inline.hpp"
+#include "oops/objArrayKlass.hpp"
 #include "oops/objArrayOop.hpp"
 #include "oops/oop.inline.hpp"
 #include "runtime/handles.inline.hpp"
@@ -164,7 +160,8 @@
 
         // Create multi-dim klass object and link them together
         ObjArrayKlass* ak =
-          ObjArrayKlass::allocate_objArray_klass(class_loader_data(), dim + 1, this, CHECK_NULL);
+          ObjArrayKlass::allocate_objArray_klass(class_loader_data(), dim + 1, this,
+                                                 false, name()->is_Q_array_signature(), CHECK_NULL);
         ak->set_lower_dimension(this);
         // use 'release' to pair with lock-free load
         release_set_higher_dimension(ak);
