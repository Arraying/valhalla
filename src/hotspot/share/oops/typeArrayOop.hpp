/*
 * Copyright (c) 1997, 2019, Oracle and/or its affiliates. All rights reserved.
 * DO NOT ALTER OR REMOVE COPYRIGHT NOTICES OR THIS FILE HEADER.
 *
 * This code is free software; you can redistribute it and/or modify it
 * under the terms of the GNU General Public License version 2 only, as
 * published by the Free Software Foundation.
 *
 * This code is distributed in the hope that it will be useful, but WITHOUT
 * ANY WARRANTY; without even the implied warranty of MERCHANTABILITY or
 * FITNESS FOR A PARTICULAR PURPOSE.  See the GNU General Public License
 * version 2 for more details (a copy is included in the LICENSE file that
 * accompanied this code).
 *
 * You should have received a copy of the GNU General Public License version
 * 2 along with this work; if not, write to the Free Software Foundation,
 * Inc., 51 Franklin St, Fifth Floor, Boston, MA 02110-1301 USA.
 *
 * Please contact Oracle, 500 Oracle Parkway, Redwood Shores, CA 94065 USA
 * or visit www.oracle.com if you need additional information or have any
 * questions.
 *
 */

#ifndef SHARE_OOPS_TYPEARRAYOOP_HPP
#define SHARE_OOPS_TYPEARRAYOOP_HPP

#include "oops/arrayOop.hpp"
#include "oops/typeArrayKlass.hpp"

// A typeArrayOop is an array containing basic types (non oop elements).
// It is used for arrays of {characters, singles, doubles, bytes, shorts, integers, longs}
#include <limits.h>

namespace TypeToBT {
  template<typename T> BasicType to_basic_type();
  template<> inline BasicType to_basic_type<jboolean>() { return T_BOOLEAN; }
  template<> inline BasicType to_basic_type<jbyte>()    { return T_BYTE;    }
  template<> inline BasicType to_basic_type<jchar>()    { return T_CHAR;    }
  template<> inline BasicType to_basic_type<jshort>()   { return T_SHORT;   }
  template<> inline BasicType to_basic_type<jint>()     { return T_INT;     }
  template<> inline BasicType to_basic_type<jlong>()    { return T_LONG;    }
  template<> inline BasicType to_basic_type<jfloat>()   { return T_FLOAT;   }
  template<> inline BasicType to_basic_type<jdouble>()  { return T_DOUBLE;  }
};

class typeArrayOopDesc : public arrayOopDesc {
private:
  template <typename T>
  static BasicType bt() { return TypeToBT::to_basic_type<T>(); }

 protected:
  jchar*    char_base()   const;
  jboolean* bool_base()   const;
  jbyte*    byte_base()   const;
  jint*     int_base()    const;
  jlong*    long_base()   const;
  jshort*   short_base()  const;
  jfloat*   float_base()  const;
  jdouble*  double_base() const;

  friend class TypeArrayKlass;

 public:
  template <typename T>
  static ptrdiff_t element_offset(int index) {
    return arrayOopDesc::base_offset_in_bytes(bt<T>()) + sizeof(T) * index;
  }

  jbyte* byte_at_addr(int which) const;
  jboolean* bool_at_addr(int which) const;
  jchar* char_at_addr(int which) const;
  jint* int_at_addr(int which) const;
  jshort* short_at_addr(int which) const;
  jushort* ushort_at_addr(int which) const;
  jlong* long_at_addr(int which) const;
  jfloat* float_at_addr(int which) const;
  jdouble* double_at_addr(int which) const;

  jbyte byte_at(int which) const;
  void byte_at_put(int which, jbyte contents);

  jboolean bool_at(int which) const;
  void bool_at_put(int which, jboolean contents);

  jchar char_at(int which) const;
  void char_at_put(int which, jchar contents);

  jint int_at(int which) const;
  void int_at_put(int which, jint contents);

  jshort short_at(int which) const;
  void short_at_put(int which, jshort contents);

  jushort ushort_at(int which) const;
  void ushort_at_put(int which, jushort contents);

  jlong long_at(int which) const;
  void long_at_put(int which, jlong contents);

  jfloat float_at(int which) const;
  void float_at_put(int which, jfloat contents);

  jdouble double_at(int which) const;
  void double_at_put(int which, jdouble contents);

  jbyte byte_at_acquire(int which) const;
  void release_byte_at_put(int which, jbyte contents);

  Symbol* symbol_at(int which) const;
  void symbol_at_put(int which, Symbol* contents);

  // Sizing

  // Returns the number of words necessary to hold an array of "len"
  // elements each of the given "byte_size".

  static int object_size(int lh, int length) {
    int instance_header_size = Klass::layout_helper_header_size(lh);
    int element_shift = Klass::layout_helper_log2_element_size(lh);
    DEBUG_ONLY(BasicType etype = Klass::layout_helper_element_type(lh));
    assert(length <= arrayOopDesc::max_array_length(etype), "no overflow");

    julong size_in_bytes = (juint)length;
    size_in_bytes <<= element_shift;
    size_in_bytes += instance_header_size;
    julong size_in_words = ((size_in_bytes + (HeapWordSize-1)) >> LogHeapWordSize);
    assert(size_in_words <= (julong)max_jint, "no overflow");

    return align_object_size((intptr_t)size_in_words);
  }

<<<<<<< HEAD
  inline int object_size();
=======
 public:
  inline int object_size(const TypeArrayKlass* tk) const;
>>>>>>> a066c7be
};

#endif // SHARE_OOPS_TYPEARRAYOOP_HPP<|MERGE_RESOLUTION|>--- conflicted
+++ resolved
@@ -130,12 +130,8 @@
     return align_object_size((intptr_t)size_in_words);
   }
 
-<<<<<<< HEAD
-  inline int object_size();
-=======
  public:
   inline int object_size(const TypeArrayKlass* tk) const;
->>>>>>> a066c7be
 };
 
 #endif // SHARE_OOPS_TYPEARRAYOOP_HPP