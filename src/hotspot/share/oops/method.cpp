/*
 * Copyright (c) 1997, 2022, Oracle and/or its affiliates. All rights reserved.
 * DO NOT ALTER OR REMOVE COPYRIGHT NOTICES OR THIS FILE HEADER.
 *
 * This code is free software; you can redistribute it and/or modify it
 * under the terms of the GNU General Public License version 2 only, as
 * published by the Free Software Foundation.
 *
 * This code is distributed in the hope that it will be useful, but WITHOUT
 * ANY WARRANTY; without even the implied warranty of MERCHANTABILITY or
 * FITNESS FOR A PARTICULAR PURPOSE.  See the GNU General Public License
 * version 2 for more details (a copy is included in the LICENSE file that
 * accompanied this code).
 *
 * You should have received a copy of the GNU General Public License version
 * 2 along with this work; if not, write to the Free Software Foundation,
 * Inc., 51 Franklin St, Fifth Floor, Boston, MA 02110-1301 USA.
 *
 * Please contact Oracle, 500 Oracle Parkway, Redwood Shores, CA 94065 USA
 * or visit www.oracle.com if you need additional information or have any
 * questions.
 *
 */

#include "precompiled.hpp"
#include "cds/cppVtables.hpp"
#include "cds/metaspaceShared.hpp"
#include "classfile/classLoaderDataGraph.hpp"
#include "classfile/metadataOnStackMark.hpp"
#include "classfile/symbolTable.hpp"
#include "classfile/systemDictionary.hpp"
#include "classfile/vmClasses.hpp"
#include "code/codeCache.hpp"
#include "code/debugInfoRec.hpp"
#include "compiler/compilationPolicy.hpp"
#include "gc/shared/collectedHeap.inline.hpp"
#include "interpreter/bytecodeStream.hpp"
#include "interpreter/bytecodeTracer.hpp"
#include "interpreter/bytecodes.hpp"
#include "interpreter/interpreter.hpp"
#include "interpreter/oopMapCache.hpp"
#include "logging/log.hpp"
#include "logging/logTag.hpp"
#include "logging/logStream.hpp"
#include "memory/allocation.inline.hpp"
#include "memory/metadataFactory.hpp"
#include "memory/metaspaceClosure.hpp"
#include "memory/oopFactory.hpp"
#include "memory/resourceArea.hpp"
#include "memory/universe.hpp"
#include "oops/constMethod.hpp"
#include "oops/constantPool.hpp"
#include "oops/klass.inline.hpp"
#include "oops/method.inline.hpp"
#include "oops/methodData.hpp"
#include "oops/objArrayKlass.hpp"
#include "oops/objArrayOop.inline.hpp"
#include "oops/oop.inline.hpp"
#include "oops/symbol.hpp"
#include "oops/inlineKlass.inline.hpp"
#include "prims/jvmtiExport.hpp"
#include "prims/methodHandles.hpp"
#include "runtime/arguments.hpp"
#include "runtime/atomic.hpp"
#include "runtime/continuationEntry.hpp"
#include "runtime/frame.inline.hpp"
#include "runtime/handles.inline.hpp"
#include "runtime/init.hpp"
#include "runtime/orderAccess.hpp"
#include "runtime/relocator.hpp"
#include "runtime/safepointVerifiers.hpp"
#include "runtime/sharedRuntime.hpp"
#include "runtime/signature.hpp"
#include "runtime/vm_version.hpp"
#include "services/memTracker.hpp"
#include "utilities/align.hpp"
#include "utilities/quickSort.hpp"
#include "utilities/vmError.hpp"
#include "utilities/xmlstream.hpp"

// Implementation of Method

Method* Method::allocate(ClassLoaderData* loader_data,
                         int byte_code_size,
                         AccessFlags access_flags,
                         InlineTableSizes* sizes,
                         ConstMethod::MethodType method_type,
                         Symbol* name,
                         TRAPS) {
  assert(!access_flags.is_native() || byte_code_size == 0,
         "native methods should not contain byte codes");
  ConstMethod* cm = ConstMethod::allocate(loader_data,
                                          byte_code_size,
                                          sizes,
                                          method_type,
                                          CHECK_NULL);
  int size = Method::size(access_flags.is_native());
  return new (loader_data, size, MetaspaceObj::MethodType, THREAD) Method(cm, access_flags, name);
}

Method::Method(ConstMethod* xconst, AccessFlags access_flags, Symbol* name) {
  NoSafepointVerifier no_safepoint;
  set_constMethod(xconst);
  set_access_flags(access_flags);
  set_intrinsic_id(vmIntrinsics::_none);
  set_force_inline(false);
  set_hidden(false);
  set_dont_inline(false);
  set_changes_current_thread(false);
  set_has_injected_profile(false);
  set_method_data(NULL);
  clear_method_counters();
  set_vtable_index(Method::garbage_vtable_index);

  // Fix and bury in Method*
  set_interpreter_entry(NULL); // sets i2i entry and from_int
  set_adapter_entry(NULL);
  Method::clear_code(); // from_c/from_i get set to c2i/i2i

  if (access_flags.is_native()) {
    clear_native_function();
    set_signature_handler(NULL);
  }
  NOT_PRODUCT(set_compiled_invocation_count(0);)
  // Name is very useful for debugging.
  NOT_PRODUCT(_name = name;)
}

// Release Method*.  The nmethod will be gone when we get here because
// we've walked the code cache.
void Method::deallocate_contents(ClassLoaderData* loader_data) {
  MetadataFactory::free_metadata(loader_data, constMethod());
  set_constMethod(NULL);
  MetadataFactory::free_metadata(loader_data, method_data());
  set_method_data(NULL);
  MetadataFactory::free_metadata(loader_data, method_counters());
  clear_method_counters();
  // The nmethod will be gone when we get here.
  if (code() != NULL) _code = NULL;
}

void Method::release_C_heap_structures() {
  if (method_data()) {
#if INCLUDE_JVMCI
    FailedSpeculation::free_failed_speculations(method_data()->get_failed_speculations_address());
#endif
    // Destroy MethodData
    method_data()->~MethodData();
  }
}

address Method::get_i2c_entry() {
  assert(adapter() != NULL, "must have");
  return adapter()->get_i2c_entry();
}

address Method::get_c2i_entry() {
  assert(adapter() != NULL, "must have");
  return adapter()->get_c2i_entry();
}

address Method::get_c2i_inline_entry() {
  assert(adapter() != NULL, "must have");
  return adapter()->get_c2i_inline_entry();
}

address Method::get_c2i_unverified_entry() {
  assert(adapter() != NULL, "must have");
  return adapter()->get_c2i_unverified_entry();
}

address Method::get_c2i_unverified_inline_entry() {
  assert(adapter() != NULL, "must have");
  return adapter()->get_c2i_unverified_inline_entry();
}

address Method::get_c2i_no_clinit_check_entry() {
  assert(VM_Version::supports_fast_class_init_checks(), "");
  assert(adapter() != NULL, "must have");
  return adapter()->get_c2i_no_clinit_check_entry();
}

char* Method::name_and_sig_as_C_string() const {
  return name_and_sig_as_C_string(constants()->pool_holder(), name(), signature());
}

char* Method::name_and_sig_as_C_string(char* buf, int size) const {
  return name_and_sig_as_C_string(constants()->pool_holder(), name(), signature(), buf, size);
}

char* Method::name_and_sig_as_C_string(Klass* klass, Symbol* method_name, Symbol* signature) {
  const char* klass_name = klass->external_name();
  int klass_name_len  = (int)strlen(klass_name);
  int method_name_len = method_name->utf8_length();
  int len             = klass_name_len + 1 + method_name_len + signature->utf8_length();
  char* dest          = NEW_RESOURCE_ARRAY(char, len + 1);
  strcpy(dest, klass_name);
  dest[klass_name_len] = '.';
  strcpy(&dest[klass_name_len + 1], method_name->as_C_string());
  strcpy(&dest[klass_name_len + 1 + method_name_len], signature->as_C_string());
  dest[len] = 0;
  return dest;
}

char* Method::name_and_sig_as_C_string(Klass* klass, Symbol* method_name, Symbol* signature, char* buf, int size) {
  Symbol* klass_name = klass->name();
  klass_name->as_klass_external_name(buf, size);
  int len = (int)strlen(buf);

  if (len < size - 1) {
    buf[len++] = '.';

    method_name->as_C_string(&(buf[len]), size - len);
    len = (int)strlen(buf);

    signature->as_C_string(&(buf[len]), size - len);
  }

  return buf;
}

const char* Method::external_name() const {
  return external_name(constants()->pool_holder(), name(), signature());
}

void Method::print_external_name(outputStream *os) const {
  print_external_name(os, constants()->pool_holder(), name(), signature());
}

const char* Method::external_name(Klass* klass, Symbol* method_name, Symbol* signature) {
  stringStream ss;
  print_external_name(&ss, klass, method_name, signature);
  return ss.as_string();
}

void Method::print_external_name(outputStream *os, Klass* klass, Symbol* method_name, Symbol* signature) {
  signature->print_as_signature_external_return_type(os);
  os->print(" %s.%s(", klass->external_name(), method_name->as_C_string());
  signature->print_as_signature_external_parameters(os);
  os->print(")");
}

int Method::fast_exception_handler_bci_for(const methodHandle& mh, Klass* ex_klass, int throw_bci, TRAPS) {
  if (log_is_enabled(Debug, exceptions)) {
    ResourceMark rm(THREAD);
    log_debug(exceptions)("Looking for catch handler for exception of type \"%s\" in method \"%s\"",
                          ex_klass == NULL ? "NULL" : ex_klass->external_name(), mh->name()->as_C_string());
  }
  // exception table holds quadruple entries of the form (beg_bci, end_bci, handler_bci, klass_index)
  // access exception table
  ExceptionTable table(mh());
  int length = table.length();
  // iterate through all entries sequentially
  constantPoolHandle pool(THREAD, mh->constants());
  for (int i = 0; i < length; i ++) {
    //reacquire the table in case a GC happened
    ExceptionTable table(mh());
    int beg_bci = table.start_pc(i);
    int end_bci = table.end_pc(i);
    assert(beg_bci <= end_bci, "inconsistent exception table");
    log_debug(exceptions)("  - checking exception table entry for BCI %d to %d",
                         beg_bci, end_bci);

    if (beg_bci <= throw_bci && throw_bci < end_bci) {
      // exception handler bci range covers throw_bci => investigate further
      log_debug(exceptions)("    - entry covers throw point BCI %d", throw_bci);

      int handler_bci = table.handler_pc(i);
      int klass_index = table.catch_type_index(i);
      if (klass_index == 0) {
        if (log_is_enabled(Info, exceptions)) {
          ResourceMark rm(THREAD);
          log_info(exceptions)("Found catch-all handler for exception of type \"%s\" in method \"%s\" at BCI: %d",
                               ex_klass == NULL ? "NULL" : ex_klass->external_name(), mh->name()->as_C_string(), handler_bci);
        }
        return handler_bci;
      } else if (ex_klass == NULL) {
        // Is this even possible?
        if (log_is_enabled(Info, exceptions)) {
          ResourceMark rm(THREAD);
          log_info(exceptions)("NULL exception class is implicitly caught by handler in method \"%s\" at BCI: %d",
                               mh()->name()->as_C_string(), handler_bci);
        }
        return handler_bci;
      } else {
        if (log_is_enabled(Debug, exceptions)) {
          ResourceMark rm(THREAD);
          log_debug(exceptions)("    - resolving catch type \"%s\"",
                               pool->klass_name_at(klass_index)->as_C_string());
        }
        // we know the exception class => get the constraint class
        // this may require loading of the constraint class; if verification
        // fails or some other exception occurs, return handler_bci
        Klass* k = pool->klass_at(klass_index, THREAD);
        if (HAS_PENDING_EXCEPTION) {
          if (log_is_enabled(Debug, exceptions)) {
            ResourceMark rm(THREAD);
            log_debug(exceptions)("    - exception \"%s\" occurred resolving catch type",
                                 PENDING_EXCEPTION->klass()->external_name());
          }
          return handler_bci;
        }
        assert(k != NULL, "klass not loaded");
        if (ex_klass->is_subtype_of(k)) {
          if (log_is_enabled(Info, exceptions)) {
            ResourceMark rm(THREAD);
            log_info(exceptions)("Found matching handler for exception of type \"%s\" in method \"%s\" at BCI: %d",
                                 ex_klass == NULL ? "NULL" : ex_klass->external_name(), mh->name()->as_C_string(), handler_bci);
          }
          return handler_bci;
        }
      }
    }
  }

  if (log_is_enabled(Debug, exceptions)) {
    ResourceMark rm(THREAD);
    log_debug(exceptions)("No catch handler found for exception of type \"%s\" in method \"%s\"",
                          ex_klass->external_name(), mh->name()->as_C_string());
  }

  return -1;
}

void Method::mask_for(int bci, InterpreterOopMap* mask) {
  methodHandle h_this(Thread::current(), this);
  // Only GC uses the OopMapCache during thread stack root scanning
  // any other uses generate an oopmap but do not save it in the cache.
  if (Universe::heap()->is_gc_active()) {
    method_holder()->mask_for(h_this, bci, mask);
  } else {
    OopMapCache::compute_one_oop_map(h_this, bci, mask);
  }
  return;
}


int Method::bci_from(address bcp) const {
  if (is_native() && bcp == 0) {
    return 0;
  }
  // Do not have a ResourceMark here because AsyncGetCallTrace stack walking code
  // may call this after interrupting a nested ResourceMark.
  assert(is_native() && bcp == code_base() || contains(bcp) || VMError::is_error_reported(),
         "bcp doesn't belong to this method. bcp: " PTR_FORMAT, p2i(bcp));

  return bcp - code_base();
}


int Method::validate_bci(int bci) const {
  return (bci == 0 || bci < code_size()) ? bci : -1;
}

// Return bci if it appears to be a valid bcp
// Return -1 otherwise.
// Used by profiling code, when invalid data is a possibility.
// The caller is responsible for validating the Method* itself.
int Method::validate_bci_from_bcp(address bcp) const {
  // keep bci as -1 if not a valid bci
  int bci = -1;
  if (bcp == 0 || bcp == code_base()) {
    // code_size() may return 0 and we allow 0 here
    // the method may be native
    bci = 0;
  } else if (contains(bcp)) {
    bci = bcp - code_base();
  }
  // Assert that if we have dodged any asserts, bci is negative.
  assert(bci == -1 || bci == bci_from(bcp_from(bci)), "sane bci if >=0");
  return bci;
}

address Method::bcp_from(int bci) const {
  assert((is_native() && bci == 0) || (!is_native() && 0 <= bci && bci < code_size()),
         "illegal bci: %d for %s method", bci, is_native() ? "native" : "non-native");
  address bcp = code_base() + bci;
  assert(is_native() && bcp == code_base() || contains(bcp), "bcp doesn't belong to this method");
  return bcp;
}

address Method::bcp_from(address bcp) const {
  if (is_native() && bcp == NULL) {
    return code_base();
  } else {
    return bcp;
  }
}

int Method::size(bool is_native) {
  // If native, then include pointers for native_function and signature_handler
  int extra_bytes = (is_native) ? 2*sizeof(address*) : 0;
  int extra_words = align_up(extra_bytes, BytesPerWord) / BytesPerWord;
  return align_metadata_size(header_size() + extra_words);
}

Symbol* Method::klass_name() const {
  return method_holder()->name();
}

void Method::metaspace_pointers_do(MetaspaceClosure* it) {
  log_trace(cds)("Iter(Method): %p", this);

  if (!method_holder()->is_rewritten()) {
    it->push(&_constMethod, MetaspaceClosure::_writable);
  } else {
    it->push(&_constMethod);
  }
  it->push(&_method_data);
  it->push(&_method_counters);
  NOT_PRODUCT(it->push(&_name);)
}

#if INCLUDE_CDS
// Attempt to return method to original state.  Clear any pointers
// (to objects outside the shared spaces).  We won't be able to predict
// where they should point in a new JVM.  Further initialize some
// entries now in order allow them to be write protected later.

void Method::remove_unshareable_info() {
  unlink_method();
  JFR_ONLY(REMOVE_METHOD_ID(this);)
}

void Method::restore_unshareable_info(TRAPS) {
  assert(is_method() && is_valid_method(this), "ensure C++ vtable is restored");
}
#endif

void Method::set_vtable_index(int index) {
  if (is_shared() && !MetaspaceShared::remapped_readwrite() && method_holder()->verified_at_dump_time()) {
    // At runtime initialize_vtable is rerun as part of link_class_impl()
    // for a shared class loaded by the non-boot loader to obtain the loader
    // constraints based on the runtime classloaders' context.
    return; // don't write into the shared class
  } else {
    _vtable_index = index;
  }
}

void Method::set_itable_index(int index) {
  if (is_shared() && !MetaspaceShared::remapped_readwrite() && method_holder()->verified_at_dump_time()) {
    // At runtime initialize_itable is rerun as part of link_class_impl()
    // for a shared class loaded by the non-boot loader to obtain the loader
    // constraints based on the runtime classloaders' context. The dumptime
    // itable index should be the same as the runtime index.
    assert(_vtable_index == itable_index_max - index,
           "archived itable index is different from runtime index");
    return; // don’t write into the shared class
  } else {
    _vtable_index = itable_index_max - index;
  }
  assert(valid_itable_index(), "");
}

// The RegisterNatives call being attempted tried to register with a method that
// is not native.  Ask JVM TI what prefixes have been specified.  Then check
// to see if the native method is now wrapped with the prefixes.  See the
// SetNativeMethodPrefix(es) functions in the JVM TI Spec for details.
static Method* find_prefixed_native(Klass* k, Symbol* name, Symbol* signature, TRAPS) {
#if INCLUDE_JVMTI
  ResourceMark rm(THREAD);
  Method* method;
  int name_len = name->utf8_length();
  char* name_str = name->as_utf8();
  int prefix_count;
  char** prefixes = JvmtiExport::get_all_native_method_prefixes(&prefix_count);
  for (int i = 0; i < prefix_count; i++) {
    char* prefix = prefixes[i];
    int prefix_len = (int)strlen(prefix);

    // try adding this prefix to the method name and see if it matches another method name
    int trial_len = name_len + prefix_len;
    char* trial_name_str = NEW_RESOURCE_ARRAY(char, trial_len + 1);
    strcpy(trial_name_str, prefix);
    strcat(trial_name_str, name_str);
    TempNewSymbol trial_name = SymbolTable::probe(trial_name_str, trial_len);
    if (trial_name == NULL) {
      continue; // no such symbol, so this prefix wasn't used, try the next prefix
    }
    method = k->lookup_method(trial_name, signature);
    if (method == NULL) {
      continue; // signature doesn't match, try the next prefix
    }
    if (method->is_native()) {
      method->set_is_prefixed_native();
      return method; // wahoo, we found a prefixed version of the method, return it
    }
    // found as non-native, so prefix is good, add it, probably just need more prefixes
    name_len = trial_len;
    name_str = trial_name_str;
  }
#endif // INCLUDE_JVMTI
  return NULL; // not found
}

bool Method::register_native(Klass* k, Symbol* name, Symbol* signature, address entry, TRAPS) {
  Method* method = k->lookup_method(name, signature);
  if (method == NULL) {
    ResourceMark rm(THREAD);
    stringStream st;
    st.print("Method '");
    print_external_name(&st, k, name, signature);
    st.print("' name or signature does not match");
    THROW_MSG_(vmSymbols::java_lang_NoSuchMethodError(), st.as_string(), false);
  }
  if (!method->is_native()) {
    // trying to register to a non-native method, see if a JVM TI agent has added prefix(es)
    method = find_prefixed_native(k, name, signature, THREAD);
    if (method == NULL) {
      ResourceMark rm(THREAD);
      stringStream st;
      st.print("Method '");
      print_external_name(&st, k, name, signature);
      st.print("' is not declared as native");
      THROW_MSG_(vmSymbols::java_lang_NoSuchMethodError(), st.as_string(), false);
    }
  }

  if (entry != NULL) {
    method->set_native_function(entry, native_bind_event_is_interesting);
  } else {
    method->clear_native_function();
  }
  if (log_is_enabled(Debug, jni, resolve)) {
    ResourceMark rm(THREAD);
    log_debug(jni, resolve)("[Registering JNI native method %s.%s]",
                            method->method_holder()->external_name(),
                            method->name()->as_C_string());
  }
  return true;
}

bool Method::was_executed_more_than(int n) {
  // Invocation counter is reset when the Method* is compiled.
  // If the method has compiled code we therefore assume it has
  // be executed more than n times.
  if (is_accessor() || is_empty_method() || (code() != NULL)) {
    // interpreter doesn't bump invocation counter of trivial methods
    // compiler does not bump invocation counter of compiled methods
    return true;
  }
  else if ((method_counters() != NULL &&
            method_counters()->invocation_counter()->carry()) ||
           (method_data() != NULL &&
            method_data()->invocation_counter()->carry())) {
    // The carry bit is set when the counter overflows and causes
    // a compilation to occur.  We don't know how many times
    // the counter has been reset, so we simply assume it has
    // been executed more than n times.
    return true;
  } else {
    return invocation_count() > n;
  }
}

void Method::print_invocation_count() {
  //---<  compose+print method return type, klass, name, and signature  >---
  if (is_static()) tty->print("static ");
  if (is_final()) tty->print("final ");
  if (is_synchronized()) tty->print("synchronized ");
  if (is_native()) tty->print("native ");
  tty->print("%s::", method_holder()->external_name());
  name()->print_symbol_on(tty);
  signature()->print_symbol_on(tty);

  if (WizardMode) {
    // dump the size of the byte codes
    tty->print(" {%d}", code_size());
  }
  tty->cr();

  // Counting based on signed int counters tends to overflow with
  // longer-running workloads on fast machines. The counters under
  // consideration here, however, are limited in range by counting
  // logic. See InvocationCounter:count_limit for example.
  // No "overflow precautions" need to be implemented here.
  tty->print_cr ("  interpreter_invocation_count: " INT32_FORMAT_W(11), interpreter_invocation_count());
  tty->print_cr ("  invocation_counter:           " INT32_FORMAT_W(11), invocation_count());
  tty->print_cr ("  backedge_counter:             " INT32_FORMAT_W(11), backedge_count());

  if (method_data() != NULL) {
    tty->print_cr ("  decompile_count:              " UINT32_FORMAT_W(11), method_data()->decompile_count());
  }

#ifndef PRODUCT
  if (CountCompiledCalls) {
    tty->print_cr ("  compiled_invocation_count:    " INT64_FORMAT_W(11), compiled_invocation_count());
  }
#endif
}

// Build a MethodData* object to hold profiling information collected on this
// method when requested.
void Method::build_profiling_method_data(const methodHandle& method, TRAPS) {
  // Do not profile the method if metaspace has hit an OOM previously
  // allocating profiling data. Callers clear pending exception so don't
  // add one here.
  if (ClassLoaderDataGraph::has_metaspace_oom()) {
    return;
  }

  // Grab a lock here to prevent multiple
  // MethodData*s from being created.
  MutexLocker ml(THREAD, MethodData_lock);
  if (method->method_data() == NULL) {
    ClassLoaderData* loader_data = method->method_holder()->class_loader_data();
    MethodData* method_data = MethodData::allocate(loader_data, method, THREAD);
    if (HAS_PENDING_EXCEPTION) {
      CompileBroker::log_metaspace_failure();
      ClassLoaderDataGraph::set_metaspace_oom(true);
      return;   // return the exception (which is cleared)
    }

    method->set_method_data(method_data);
    if (PrintMethodData && (Verbose || WizardMode)) {
      ResourceMark rm(THREAD);
      tty->print("build_profiling_method_data for ");
      method->print_name(tty);
      tty->cr();
      // At the end of the run, the MDO, full of data, will be dumped.
    }
  }
}

MethodCounters* Method::build_method_counters(Thread* current, Method* m) {
  // Do not profile the method if metaspace has hit an OOM previously
  if (ClassLoaderDataGraph::has_metaspace_oom()) {
    return NULL;
  }

  methodHandle mh(current, m);
  MethodCounters* counters;
  if (current->is_Java_thread()) {
    JavaThread* THREAD = JavaThread::cast(current); // For exception macros.
    // Use the TRAPS version for a JavaThread so it will adjust the GC threshold
    // if needed.
    counters = MethodCounters::allocate_with_exception(mh, THREAD);
    if (HAS_PENDING_EXCEPTION) {
      CLEAR_PENDING_EXCEPTION;
    }
  } else {
    // Call metaspace allocation that doesn't throw exception if the
    // current thread isn't a JavaThread, ie. the VMThread.
    counters = MethodCounters::allocate_no_exception(mh);
  }

  if (counters == NULL) {
    CompileBroker::log_metaspace_failure();
    ClassLoaderDataGraph::set_metaspace_oom(true);
    return NULL;
  }

  if (!mh->init_method_counters(counters)) {
    MetadataFactory::free_metadata(mh->method_holder()->class_loader_data(), counters);
  }

  return mh->method_counters();
}

bool Method::init_method_counters(MethodCounters* counters) {
  // Try to install a pointer to MethodCounters, return true on success.
  return Atomic::replace_if_null(&_method_counters, counters);
}

int Method::extra_stack_words() {
  // not an inline function, to avoid a header dependency on Interpreter
  return extra_stack_entries() * Interpreter::stackElementSize;
}

// Derive size of parameters, return type, and fingerprint,
// all in one pass, which is run at load time.
// We need the first two, and might as well grab the third.
void Method::compute_from_signature(Symbol* sig) {
  // At this point, since we are scanning the signature,
  // we might as well compute the whole fingerprint.
  Fingerprinter fp(sig, is_static());
  set_size_of_parameters(fp.size_of_parameters());
  set_num_stack_arg_slots(fp.num_stack_arg_slots());
  constMethod()->set_result_type(fp.return_type());
  constMethod()->set_fingerprint(fp.fingerprint());
}

// InlineKlass the method is declared to return. This must not
// safepoint as it is called with references live on the stack at
// locations the GC is unaware of.
InlineKlass* Method::returns_inline_type(Thread* thread) const {
  assert(InlineTypeReturnedAsFields, "Inline types should never be returned as fields");
  NoSafepointVerifier nsv;
  SignatureStream ss(signature());
  while (!ss.at_return_type()) {
    ss.next();
  }
  return ss.as_inline_klass(method_holder());
}

bool Method::is_vanilla_constructor() const {
  // Returns true if this method is a vanilla constructor, i.e. an "<init>" "()V" method
  // which only calls the superclass vanilla constructor and possibly does stores of
  // zero constants to local fields:
  //
  //   aload_0, _fast_aload_0, or _nofast_aload_0
  //   invokespecial
  //   indexbyte1
  //   indexbyte2
  //
  // followed by an (optional) sequence of:
  //
  //   aload_0
  //   aconst_null / iconst_0 / fconst_0 / dconst_0
  //   putfield
  //   indexbyte1
  //   indexbyte2
  //
  // followed by:
  //
  //   return

  assert(name() == vmSymbols::object_initializer_name(),    "Should only be called for default constructors");
  assert(signature() == vmSymbols::void_method_signature(), "Should only be called for default constructors");
  int size = code_size();
  // Check if size match
  if (size == 0 || size % 5 != 0) return false;
  address cb = code_base();
  int last = size - 1;
  if ((cb[0] != Bytecodes::_aload_0 && cb[0] != Bytecodes::_fast_aload_0 && cb[0] != Bytecodes::_nofast_aload_0) ||
       cb[1] != Bytecodes::_invokespecial || cb[last] != Bytecodes::_return) {
    // Does not call superclass default constructor
    return false;
  }
  // Check optional sequence
  for (int i = 4; i < last; i += 5) {
    if (cb[i] != Bytecodes::_aload_0) return false;
    if (!Bytecodes::is_zero_const(Bytecodes::cast(cb[i+1]))) return false;
    if (cb[i+2] != Bytecodes::_putfield) return false;
  }
  return true;
}


bool Method::compute_has_loops_flag() {
  BytecodeStream bcs(methodHandle(Thread::current(), this));
  Bytecodes::Code bc;

  while ((bc = bcs.next()) >= 0) {
    switch (bc) {
      case Bytecodes::_ifeq:
      case Bytecodes::_ifnull:
      case Bytecodes::_iflt:
      case Bytecodes::_ifle:
      case Bytecodes::_ifne:
      case Bytecodes::_ifnonnull:
      case Bytecodes::_ifgt:
      case Bytecodes::_ifge:
      case Bytecodes::_if_icmpeq:
      case Bytecodes::_if_icmpne:
      case Bytecodes::_if_icmplt:
      case Bytecodes::_if_icmpgt:
      case Bytecodes::_if_icmple:
      case Bytecodes::_if_icmpge:
      case Bytecodes::_if_acmpeq:
      case Bytecodes::_if_acmpne:
      case Bytecodes::_goto:
      case Bytecodes::_jsr:
        if (bcs.dest() < bcs.next_bci()) _access_flags.set_has_loops();
        break;

      case Bytecodes::_goto_w:
      case Bytecodes::_jsr_w:
        if (bcs.dest_w() < bcs.next_bci()) _access_flags.set_has_loops();
        break;

      case Bytecodes::_lookupswitch: {
        Bytecode_lookupswitch lookupswitch(this, bcs.bcp());
        if (lookupswitch.default_offset() < 0) {
          _access_flags.set_has_loops();
        } else {
          for (int i = 0; i < lookupswitch.number_of_pairs(); ++i) {
            LookupswitchPair pair = lookupswitch.pair_at(i);
            if (pair.offset() < 0) {
              _access_flags.set_has_loops();
              break;
            }
          }
        }
        break;
      }
      case Bytecodes::_tableswitch: {
        Bytecode_tableswitch tableswitch(this, bcs.bcp());
        if (tableswitch.default_offset() < 0) {
          _access_flags.set_has_loops();
        } else {
          for (int i = 0; i < tableswitch.length(); ++i) {
            if (tableswitch.dest_offset_at(i) < 0) {
              _access_flags.set_has_loops();
            }
          }
        }
        break;
      }
      default:
        break;
    }
  }
  _access_flags.set_loops_flag_init();
  return _access_flags.has_loops();
}

bool Method::is_final_method(AccessFlags class_access_flags) const {
  // or "does_not_require_vtable_entry"
  // default method or overpass can occur, is not final (reuses vtable entry)
  // private methods in classes get vtable entries for backward class compatibility.
  if (is_overpass() || is_default_method())  return false;
  return is_final() || class_access_flags.is_final();
}

bool Method::is_final_method() const {
  return is_final_method(method_holder()->access_flags());
}

bool Method::is_default_method() const {
  if (method_holder() != NULL &&
      method_holder()->is_interface() &&
      !is_abstract() && !is_private()) {
    return true;
  } else {
    return false;
  }
}

bool Method::can_be_statically_bound(AccessFlags class_access_flags) const {
  if (is_final_method(class_access_flags))  return true;
#ifdef ASSERT
  bool is_nonv = (vtable_index() == nonvirtual_vtable_index);
  if (class_access_flags.is_interface()) {
      ResourceMark rm;
      assert(is_nonv == is_static() || is_nonv == is_private(),
             "nonvirtual unexpected for non-static, non-private: %s",
             name_and_sig_as_C_string());
  }
#endif
  assert(valid_vtable_index() || valid_itable_index(), "method must be linked before we ask this question");
  return vtable_index() == nonvirtual_vtable_index;
}

bool Method::can_be_statically_bound() const {
  return can_be_statically_bound(method_holder()->access_flags());
}

bool Method::can_be_statically_bound(InstanceKlass* context) const {
  return (method_holder() == context) && can_be_statically_bound();
}

/**
 *  Returns false if this is one of specially treated methods for
 *  which we have to provide stack trace in throw in compiled code.
 *  Returns true otherwise.
 */
bool Method::can_omit_stack_trace() {
  if (klass_name() == vmSymbols::sun_invoke_util_ValueConversions()) {
    return false; // All methods in sun.invoke.util.ValueConversions
  }
  return true;
}

bool Method::is_accessor() const {
  return is_getter() || is_setter();
}

bool Method::is_getter() const {
  if (code_size() != 5) return false;
  if (size_of_parameters() != 1) return false;
  if (java_code_at(0) != Bytecodes::_aload_0)  return false;
  if (java_code_at(1) != Bytecodes::_getfield) return false;
  switch (java_code_at(4)) {
    case Bytecodes::_ireturn:
    case Bytecodes::_lreturn:
    case Bytecodes::_freturn:
    case Bytecodes::_dreturn:
    case Bytecodes::_areturn:
      break;
    default:
      return false;
  }
  if (has_scalarized_return()) {
    // Don't treat this as (trivial) getter method because the
    // inline type should be returned in a scalarized form.
    return false;
  }
  return true;
}

bool Method::is_setter() const {
  if (code_size() != 6) return false;
  if (java_code_at(0) != Bytecodes::_aload_0) return false;
  switch (java_code_at(1)) {
    case Bytecodes::_iload_1:
    case Bytecodes::_aload_1:
    case Bytecodes::_fload_1:
      if (size_of_parameters() != 2) return false;
      break;
    case Bytecodes::_dload_1:
    case Bytecodes::_lload_1:
      if (size_of_parameters() != 3) return false;
      break;
    default:
      return false;
  }
  if (java_code_at(2) != Bytecodes::_putfield) return false;
  if (java_code_at(5) != Bytecodes::_return)   return false;
  if (has_scalarized_args()) {
    // Don't treat this as (trivial) setter method because the
    // inline type argument should be passed in a scalarized form.
    return false;
  }
  return true;
}

bool Method::is_constant_getter() const {
  int last_index = code_size() - 1;
  // Check if the first 1-3 bytecodes are a constant push
  // and the last bytecode is a return.
  return (2 <= code_size() && code_size() <= 4 &&
          Bytecodes::is_const(java_code_at(0)) &&
          Bytecodes::length_for(java_code_at(0)) == last_index &&
          Bytecodes::is_return(java_code_at(last_index)) &&
          !has_scalarized_args());
}

bool Method::is_object_constructor_or_class_initializer() const {
  return (is_object_constructor() || is_class_initializer());
}

bool Method::is_class_initializer() const {
  // For classfiles version 51 or greater, ensure that the clinit method is
  // static.  Non-static methods with the name "<clinit>" are not static
  // initializers. (older classfiles exempted for backward compatibility)
  return (name() == vmSymbols::class_initializer_name() &&
          (is_static() ||
           method_holder()->major_version() < 51));
}

// A method named <init>, is a classic object constructor.
bool Method::is_object_constructor() const {
  return name() == vmSymbols::object_initializer_name();
}

// A method named <vnew> is a factory for an inline class.
bool Method::is_static_vnew_factory() const {
  return name() == vmSymbols::inline_factory_name();
}

bool Method::needs_clinit_barrier() const {
  return is_static() && !method_holder()->is_initialized();
}

objArrayHandle Method::resolved_checked_exceptions_impl(Method* method, TRAPS) {
  int length = method->checked_exceptions_length();
  if (length == 0) {  // common case
    return objArrayHandle(THREAD, Universe::the_empty_class_array());
  } else {
    methodHandle h_this(THREAD, method);
    objArrayOop m_oop = oopFactory::new_objArray(vmClasses::Class_klass(), length, CHECK_(objArrayHandle()));
    objArrayHandle mirrors (THREAD, m_oop);
    for (int i = 0; i < length; i++) {
      CheckedExceptionElement* table = h_this->checked_exceptions_start(); // recompute on each iteration, not gc safe
      Klass* k = h_this->constants()->klass_at(table[i].class_cp_index, CHECK_(objArrayHandle()));
      if (log_is_enabled(Warning, exceptions) &&
          !k->is_subclass_of(vmClasses::Throwable_klass())) {
        ResourceMark rm(THREAD);
        log_warning(exceptions)(
          "Class %s in throws clause of method %s is not a subtype of class java.lang.Throwable",
          k->external_name(), method->external_name());
      }
      mirrors->obj_at_put(i, k->java_mirror());
    }
    return mirrors;
  }
};


int Method::line_number_from_bci(int bci) const {
  int best_bci  =  0;
  int best_line = -1;
  if (bci == SynchronizationEntryBCI) bci = 0;
  if (0 <= bci && bci < code_size() && has_linenumber_table()) {
    // The line numbers are a short array of 2-tuples [start_pc, line_number].
    // Not necessarily sorted and not necessarily one-to-one.
    CompressedLineNumberReadStream stream(compressed_linenumber_table());
    while (stream.read_pair()) {
      if (stream.bci() == bci) {
        // perfect match
        return stream.line();
      } else {
        // update best_bci/line
        if (stream.bci() < bci && stream.bci() >= best_bci) {
          best_bci  = stream.bci();
          best_line = stream.line();
        }
      }
    }
  }
  return best_line;
}


bool Method::is_klass_loaded_by_klass_index(int klass_index) const {
  if( constants()->tag_at(klass_index).is_unresolved_klass()) {
    Thread *thread = Thread::current();
    Symbol* klass_name = constants()->klass_name_at(klass_index);
    Handle loader(thread, method_holder()->class_loader());
    Handle prot  (thread, method_holder()->protection_domain());
    return SystemDictionary::find_instance_klass(thread, klass_name, loader, prot) != NULL;
  } else {
    return true;
  }
}


bool Method::is_klass_loaded(int refinfo_index, bool must_be_resolved) const {
  int klass_index = constants()->klass_ref_index_at(refinfo_index);
  if (must_be_resolved) {
    // Make sure klass is resolved in constantpool.
    if (constants()->tag_at(klass_index).is_unresolved_klass()) {
      return false;
    }
  }
  return is_klass_loaded_by_klass_index(klass_index);
}


void Method::set_native_function(address function, bool post_event_flag) {
  assert(function != NULL, "use clear_native_function to unregister natives");
  assert(!is_special_native_intrinsic() || function == SharedRuntime::native_method_throw_unsatisfied_link_error_entry(), "");
  address* native_function = native_function_addr();

  // We can see racers trying to place the same native function into place. Once
  // is plenty.
  address current = *native_function;
  if (current == function) return;
  if (post_event_flag && JvmtiExport::should_post_native_method_bind() &&
      function != NULL) {
    // native_method_throw_unsatisfied_link_error_entry() should only
    // be passed when post_event_flag is false.
    assert(function !=
      SharedRuntime::native_method_throw_unsatisfied_link_error_entry(),
      "post_event_flag mismatch");

    // post the bind event, and possible change the bind function
    JvmtiExport::post_native_method_bind(this, &function);
  }
  *native_function = function;
  // This function can be called more than once. We must make sure that we always
  // use the latest registered method -> check if a stub already has been generated.
  // If so, we have to make it not_entrant.
  CompiledMethod* nm = code(); // Put it into local variable to guard against concurrent updates
  if (nm != NULL) {
    nm->make_not_entrant();
  }
}


bool Method::has_native_function() const {
  if (is_special_native_intrinsic())
    return false;  // special-cased in SharedRuntime::generate_native_wrapper
  address func = native_function();
  return (func != NULL && func != SharedRuntime::native_method_throw_unsatisfied_link_error_entry());
}


void Method::clear_native_function() {
  // Note: is_method_handle_intrinsic() is allowed here.
  set_native_function(
    SharedRuntime::native_method_throw_unsatisfied_link_error_entry(),
    !native_bind_event_is_interesting);
  this->unlink_code();
}


void Method::set_signature_handler(address handler) {
  address* signature_handler =  signature_handler_addr();
  *signature_handler = handler;
}


void Method::print_made_not_compilable(int comp_level, bool is_osr, bool report, const char* reason) {
  assert(reason != NULL, "must provide a reason");
  if (PrintCompilation && report) {
    ttyLocker ttyl;
    tty->print("made not %scompilable on ", is_osr ? "OSR " : "");
    if (comp_level == CompLevel_all) {
      tty->print("all levels ");
    } else {
      tty->print("level %d ", comp_level);
    }
    this->print_short_name(tty);
    int size = this->code_size();
    if (size > 0) {
      tty->print(" (%d bytes)", size);
    }
    if (reason != NULL) {
      tty->print("   %s", reason);
    }
    tty->cr();
  }
  if ((TraceDeoptimization || LogCompilation) && (xtty != NULL)) {
    ttyLocker ttyl;
    xtty->begin_elem("make_not_compilable thread='" UINTX_FORMAT "' osr='%d' level='%d'",
                     os::current_thread_id(), is_osr, comp_level);
    if (reason != NULL) {
      xtty->print(" reason=\'%s\'", reason);
    }
    xtty->method(this);
    xtty->stamp();
    xtty->end_elem();
  }
}

bool Method::is_always_compilable() const {
  // Generated adapters must be compiled
  if (is_special_native_intrinsic() && is_synthetic()) {
    assert(!is_not_c1_compilable(), "sanity check");
    assert(!is_not_c2_compilable(), "sanity check");
    return true;
  }

  return false;
}

bool Method::is_not_compilable(int comp_level) const {
  if (number_of_breakpoints() > 0)
    return true;
  if (is_always_compilable())
    return false;
  if (comp_level == CompLevel_any)
    return is_not_c1_compilable() && is_not_c2_compilable();
  if (is_c1_compile(comp_level))
    return is_not_c1_compilable();
  if (is_c2_compile(comp_level))
    return is_not_c2_compilable();
  return false;
}

// call this when compiler finds that this method is not compilable
void Method::set_not_compilable(const char* reason, int comp_level, bool report) {
  if (is_always_compilable()) {
    // Don't mark a method which should be always compilable
    return;
  }
  print_made_not_compilable(comp_level, /*is_osr*/ false, report, reason);
  if (comp_level == CompLevel_all) {
    set_not_c1_compilable();
    set_not_c2_compilable();
  } else {
    if (is_c1_compile(comp_level))
      set_not_c1_compilable();
    if (is_c2_compile(comp_level))
      set_not_c2_compilable();
  }
  assert(!CompilationPolicy::can_be_compiled(methodHandle(Thread::current(), this), comp_level), "sanity check");
}

bool Method::is_not_osr_compilable(int comp_level) const {
  if (is_not_compilable(comp_level))
    return true;
  if (comp_level == CompLevel_any)
    return is_not_c1_osr_compilable() && is_not_c2_osr_compilable();
  if (is_c1_compile(comp_level))
    return is_not_c1_osr_compilable();
  if (is_c2_compile(comp_level))
    return is_not_c2_osr_compilable();
  return false;
}

void Method::set_not_osr_compilable(const char* reason, int comp_level, bool report) {
  print_made_not_compilable(comp_level, /*is_osr*/ true, report, reason);
  if (comp_level == CompLevel_all) {
    set_not_c1_osr_compilable();
    set_not_c2_osr_compilable();
  } else {
    if (is_c1_compile(comp_level))
      set_not_c1_osr_compilable();
    if (is_c2_compile(comp_level))
      set_not_c2_osr_compilable();
  }
  assert(!CompilationPolicy::can_be_osr_compiled(methodHandle(Thread::current(), this), comp_level), "sanity check");
}

// Revert to using the interpreter and clear out the nmethod
void Method::clear_code() {
  // this may be NULL if c2i adapters have not been made yet
  // Only should happen at allocate time.
  if (adapter() == NULL) {
    _from_compiled_entry    = NULL;
    _from_compiled_inline_entry = NULL;
    _from_compiled_inline_ro_entry = NULL;
  } else {
    _from_compiled_entry    = adapter()->get_c2i_entry();
    _from_compiled_inline_entry = adapter()->get_c2i_inline_entry();
    _from_compiled_inline_ro_entry = adapter()->get_c2i_inline_ro_entry();
  }
  OrderAccess::storestore();
  _from_interpreted_entry = _i2i_entry;
  OrderAccess::storestore();
  _code = NULL;
}

void Method::unlink_code(CompiledMethod *compare) {
  MutexLocker ml(CompiledMethod_lock->owned_by_self() ? NULL : CompiledMethod_lock, Mutex::_no_safepoint_check_flag);
  // We need to check if either the _code or _from_compiled_code_entry_point
  // refer to this nmethod because there is a race in setting these two fields
  // in Method* as seen in bugid 4947125.
  if (code() == compare ||
      from_compiled_entry() == compare->verified_entry_point()) {
    clear_code();
  }
}

void Method::unlink_code() {
  MutexLocker ml(CompiledMethod_lock->owned_by_self() ? NULL : CompiledMethod_lock, Mutex::_no_safepoint_check_flag);
  clear_code();
}

#if INCLUDE_CDS
// Called by class data sharing to remove any entry points (which are not shared)
void Method::unlink_method() {
  Arguments::assert_is_dumping_archive();
  _code = NULL;
  _adapter = NULL;
  _i2i_entry = NULL;
  _from_compiled_entry = NULL;
  _from_compiled_inline_entry = NULL;
  _from_compiled_inline_ro_entry = NULL;
  _from_interpreted_entry = NULL;

  if (is_native()) {
    *native_function_addr() = NULL;
    set_signature_handler(NULL);
  }
  NOT_PRODUCT(set_compiled_invocation_count(0);)

  set_method_data(NULL);
  clear_method_counters();
}
#endif

// Called when the method_holder is getting linked. Setup entrypoints so the method
// is ready to be called from interpreter, compiler, and vtables.
void Method::link_method(const methodHandle& h_method, TRAPS) {
  // If the code cache is full, we may reenter this function for the
  // leftover methods that weren't linked.
  if (adapter() != NULL) {
    return;
  }
  assert( _code == NULL, "nothing compiled yet" );

  // Setup interpreter entrypoint
  assert(this == h_method(), "wrong h_method()" );

  assert(adapter() == NULL, "init'd to NULL");
  address entry = Interpreter::entry_for_method(h_method);
  assert(entry != NULL, "interpreter entry must be non-null");
  // Sets both _i2i_entry and _from_interpreted_entry
  set_interpreter_entry(entry);

  // Don't overwrite already registered native entries.
  if (is_native() && !has_native_function()) {
    set_native_function(
      SharedRuntime::native_method_throw_unsatisfied_link_error_entry(),
      !native_bind_event_is_interesting);
  }
  if (InlineTypeReturnedAsFields && returns_inline_type(THREAD)) {
    set_has_scalarized_return(true);
  }

  // Setup compiler entrypoint.  This is made eagerly, so we do not need
  // special handling of vtables.  An alternative is to make adapters more
  // lazily by calling make_adapter() from from_compiled_entry() for the
  // normal calls.  For vtable calls life gets more complicated.  When a
  // call-site goes mega-morphic we need adapters in all methods which can be
  // called from the vtable.  We need adapters on such methods that get loaded
  // later.  Ditto for mega-morphic itable calls.  If this proves to be a
  // problem we'll make these lazily later.
  (void) make_adapters(h_method, CHECK);

  // ONLY USE the h_method now as make_adapter may have blocked

  if (h_method->is_continuation_native_intrinsic()) {
    // the entry points to this method will be set in set_code, called when first resolving this method
    _from_interpreted_entry = NULL;
    _from_compiled_entry = NULL;
    _i2i_entry = NULL;
  }
}

address Method::make_adapters(const methodHandle& mh, TRAPS) {
  // Adapters for compiled code are made eagerly here.  They are fairly
  // small (generally < 100 bytes) and quick to make (and cached and shared)
  // so making them eagerly shouldn't be too expensive.
  AdapterHandlerEntry* adapter = AdapterHandlerLibrary::get_adapter(mh);
  if (adapter == NULL ) {
    if (!is_init_completed()) {
      // Don't throw exceptions during VM initialization because java.lang.* classes
      // might not have been initialized, causing problems when constructing the
      // Java exception object.
      vm_exit_during_initialization("Out of space in CodeCache for adapters");
    } else {
      THROW_MSG_NULL(vmSymbols::java_lang_VirtualMachineError(), "Out of space in CodeCache for adapters");
    }
  }

  mh->set_adapter_entry(adapter);
  mh->_from_compiled_entry = adapter->get_c2i_entry();
  mh->_from_compiled_inline_entry = adapter->get_c2i_inline_entry();
  mh->_from_compiled_inline_ro_entry = adapter->get_c2i_inline_ro_entry();
  return adapter->get_c2i_entry();
}

<<<<<<< HEAD
address Method::from_compiled_entry_no_trampoline(bool caller_is_c1) const {
  CompiledMethod *code = Atomic::load_acquire(&_code);
  if (caller_is_c1) {
    // C1 - inline type arguments are passed as objects
    if (code) {
      return code->verified_inline_entry_point();
    } else {
      return adapter()->get_c2i_inline_entry();
    }
  } else {
    // C2 - inline type arguments may be passed as fields
    if (code) {
      return code->verified_entry_point();
    } else {
      return adapter()->get_c2i_entry();
    }
  }
}

=======
>>>>>>> 46e6aee0
// The verified_code_entry() must be called when a invoke is resolved
// on this method.

// It returns the compiled code entry point, after asserting not null.
// This function is called after potential safepoints so that nmethod
// or adapter that it points to is still live and valid.
// This function must not hit a safepoint!
address Method::verified_code_entry() {
  debug_only(NoSafepointVerifier nsv;)
  assert(_from_compiled_entry != NULL, "must be set");
  return _from_compiled_entry;
}

address Method::verified_inline_code_entry() {
  debug_only(NoSafepointVerifier nsv;)
  assert(_from_compiled_inline_entry != NULL, "must be set");
  return _from_compiled_inline_entry;
}

address Method::verified_inline_ro_code_entry() {
  debug_only(NoSafepointVerifier nsv;)
  assert(_from_compiled_inline_ro_entry != NULL, "must be set");
  return _from_compiled_inline_ro_entry;
}

// Check that if an nmethod ref exists, it has a backlink to this or no backlink at all
// (could be racing a deopt).
// Not inline to avoid circular ref.
bool Method::check_code() const {
  // cached in a register or local.  There's a race on the value of the field.
  CompiledMethod *code = Atomic::load_acquire(&_code);
  return code == NULL || (code->method() == NULL) || (code->method() == (Method*)this && !code->is_osr_method());
}

// Install compiled code.  Instantly it can execute.
void Method::set_code(const methodHandle& mh, CompiledMethod *code) {
  assert_lock_strong(CompiledMethod_lock);
  assert( code, "use clear_code to remove code" );
  assert( mh->check_code(), "" );

  guarantee(mh->adapter() != NULL, "Adapter blob must already exist!");

  // These writes must happen in this order, because the interpreter will
  // directly jump to from_interpreted_entry which jumps to an i2c adapter
  // which jumps to _from_compiled_entry.
  mh->_code = code;             // Assign before allowing compiled code to exec

  int comp_level = code->comp_level();
  // In theory there could be a race here. In practice it is unlikely
  // and not worth worrying about.
  if (comp_level > mh->highest_comp_level()) {
    mh->set_highest_comp_level(comp_level);
  }

  OrderAccess::storestore();
  mh->_from_compiled_entry = code->verified_entry_point();
  mh->_from_compiled_inline_entry = code->verified_inline_entry_point();
  mh->_from_compiled_inline_ro_entry = code->verified_inline_ro_entry_point();
  OrderAccess::storestore();

  if (mh->is_continuation_native_intrinsic()) {
    assert(mh->_from_interpreted_entry == NULL, "initialized incorrectly"); // see link_method

    if (mh->is_continuation_enter_intrinsic()) {
      // This is the entry used when we're in interpreter-only mode; see InterpreterMacroAssembler::jump_from_interpreted
      mh->_i2i_entry = ContinuationEntry::interpreted_entry();
    } else if (mh->is_continuation_yield_intrinsic()) {
      mh->_i2i_entry = mh->get_i2c_entry();
    } else {
      guarantee(false, "Unknown Continuation native intrinsic");
    }
    // This must come last, as it is what's tested in LinkResolver::resolve_static_call
    Atomic::release_store(&mh->_from_interpreted_entry , mh->get_i2c_entry());
  } else if (!mh->is_method_handle_intrinsic()) {
    // Instantly compiled code can execute.
    mh->_from_interpreted_entry = mh->get_i2c_entry();
  }
}


bool Method::is_overridden_in(Klass* k) const {
  InstanceKlass* ik = InstanceKlass::cast(k);

  if (ik->is_interface()) return false;

  // If method is an interface, we skip it - except if it
  // is a miranda method
  if (method_holder()->is_interface()) {
    // Check that method is not a miranda method
    if (ik->lookup_method(name(), signature()) == NULL) {
      // No implementation exist - so miranda method
      return false;
    }
    return true;
  }

  assert(ik->is_subclass_of(method_holder()), "should be subklass");
  if (!has_vtable_index()) {
    return false;
  } else {
    Method* vt_m = ik->method_at_vtable(vtable_index());
    return vt_m != this;
  }
}


// give advice about whether this Method* should be cached or not
bool Method::should_not_be_cached() const {
  if (is_old()) {
    // This method has been redefined. It is either EMCP or obsolete
    // and we don't want to cache it because that would pin the method
    // down and prevent it from being collectible if and when it
    // finishes executing.
    return true;
  }

  // caching this method should be just fine
  return false;
}


/**
 *  Returns true if this is one of the specially treated methods for
 *  security related stack walks (like Reflection.getCallerClass).
 */
bool Method::is_ignored_by_security_stack_walk() const {
  if (intrinsic_id() == vmIntrinsics::_invoke) {
    // This is Method.invoke() -- ignore it
    return true;
  }
  if (method_holder()->is_subclass_of(vmClasses::reflect_MethodAccessorImpl_klass())) {
    // This is an auxiliary frame -- ignore it
    return true;
  }
  if (is_method_handle_intrinsic() || is_compiled_lambda_form()) {
    // This is an internal adapter frame for method handles -- ignore it
    return true;
  }
  return false;
}


// Constant pool structure for invoke methods:
enum {
  _imcp_invoke_name = 1,        // utf8: 'invokeExact', etc.
  _imcp_invoke_signature,       // utf8: (variable Symbol*)
  _imcp_limit
};

// Test if this method is an MH adapter frame generated by Java code.
// Cf. java/lang/invoke/InvokerBytecodeGenerator
bool Method::is_compiled_lambda_form() const {
  return intrinsic_id() == vmIntrinsics::_compiledLambdaForm;
}

// Test if this method is an internal MH primitive method.
bool Method::is_method_handle_intrinsic() const {
  vmIntrinsics::ID iid = intrinsic_id();
  return (MethodHandles::is_signature_polymorphic(iid) &&
          MethodHandles::is_signature_polymorphic_intrinsic(iid));
}

bool Method::has_member_arg() const {
  vmIntrinsics::ID iid = intrinsic_id();
  return (MethodHandles::is_signature_polymorphic(iid) &&
          MethodHandles::has_member_arg(iid));
}

// Make an instance of a signature-polymorphic internal MH primitive.
methodHandle Method::make_method_handle_intrinsic(vmIntrinsics::ID iid,
                                                         Symbol* signature,
                                                         TRAPS) {
  ResourceMark rm(THREAD);
  methodHandle empty;

  InstanceKlass* holder = vmClasses::MethodHandle_klass();
  Symbol* name = MethodHandles::signature_polymorphic_intrinsic_name(iid);
  assert(iid == MethodHandles::signature_polymorphic_name_id(name), "");

  log_info(methodhandles)("make_method_handle_intrinsic MH.%s%s", name->as_C_string(), signature->as_C_string());

  // invariant:   cp->symbol_at_put is preceded by a refcount increment (more usually a lookup)
  name->increment_refcount();
  signature->increment_refcount();

  int cp_length = _imcp_limit;
  ClassLoaderData* loader_data = holder->class_loader_data();
  constantPoolHandle cp;
  {
    ConstantPool* cp_oop = ConstantPool::allocate(loader_data, cp_length, CHECK_(empty));
    cp = constantPoolHandle(THREAD, cp_oop);
  }
  cp->copy_fields(holder->constants());
  cp->set_pool_holder(holder);
  cp->symbol_at_put(_imcp_invoke_name,       name);
  cp->symbol_at_put(_imcp_invoke_signature,  signature);
  cp->set_has_preresolution();

  // decide on access bits:  public or not?
  int flags_bits = (JVM_ACC_NATIVE | JVM_ACC_SYNTHETIC | JVM_ACC_FINAL);
  bool must_be_static = MethodHandles::is_signature_polymorphic_static(iid);
  if (must_be_static)  flags_bits |= JVM_ACC_STATIC;
  assert((flags_bits & JVM_ACC_PUBLIC) == 0, "do not expose these methods");

  methodHandle m;
  {
    InlineTableSizes sizes;
    Method* m_oop = Method::allocate(loader_data, 0,
                                     accessFlags_from(flags_bits), &sizes,
                                     ConstMethod::NORMAL,
                                     name,
                                     CHECK_(empty));
    m = methodHandle(THREAD, m_oop);
  }
  m->set_constants(cp());
  m->set_name_index(_imcp_invoke_name);
  m->set_signature_index(_imcp_invoke_signature);
  assert(MethodHandles::is_signature_polymorphic_name(m->name()), "");
  assert(m->signature() == signature, "");
  m->compute_from_signature(signature);
  m->init_intrinsic_id(klass_id_for_intrinsics(m->method_holder()));
  assert(m->is_method_handle_intrinsic(), "");
#ifdef ASSERT
  if (!MethodHandles::is_signature_polymorphic(m->intrinsic_id()))  m->print();
  assert(MethodHandles::is_signature_polymorphic(m->intrinsic_id()), "must be an invoker");
  assert(m->intrinsic_id() == iid, "correctly predicted iid");
#endif //ASSERT

  // Finally, set up its entry points.
  assert(m->can_be_statically_bound(), "");
  m->set_vtable_index(Method::nonvirtual_vtable_index);
  m->link_method(m, CHECK_(empty));

  if (iid == vmIntrinsics::_linkToNative) {
    m->set_interpreter_entry(m->adapter()->get_i2c_entry());
  }
  if (log_is_enabled(Debug, methodhandles)) {
    LogTarget(Debug, methodhandles) lt;
    LogStream ls(lt);
    m->print_on(&ls);
  }

  return m;
}

Klass* Method::check_non_bcp_klass(Klass* klass) {
  if (klass != NULL && klass->class_loader() != NULL) {
    if (klass->is_objArray_klass())
      klass = ObjArrayKlass::cast(klass)->bottom_klass();
    return klass;
  }
  return NULL;
}


methodHandle Method::clone_with_new_data(const methodHandle& m, u_char* new_code, int new_code_length,
                                                u_char* new_compressed_linenumber_table, int new_compressed_linenumber_size, TRAPS) {
  // Code below does not work for native methods - they should never get rewritten anyway
  assert(!m->is_native(), "cannot rewrite native methods");
  // Allocate new Method*
  AccessFlags flags = m->access_flags();

  ConstMethod* cm = m->constMethod();
  int checked_exceptions_len = cm->checked_exceptions_length();
  int localvariable_len = cm->localvariable_table_length();
  int exception_table_len = cm->exception_table_length();
  int method_parameters_len = cm->method_parameters_length();
  int method_annotations_len = cm->method_annotations_length();
  int parameter_annotations_len = cm->parameter_annotations_length();
  int type_annotations_len = cm->type_annotations_length();
  int default_annotations_len = cm->default_annotations_length();

  InlineTableSizes sizes(
      localvariable_len,
      new_compressed_linenumber_size,
      exception_table_len,
      checked_exceptions_len,
      method_parameters_len,
      cm->generic_signature_index(),
      method_annotations_len,
      parameter_annotations_len,
      type_annotations_len,
      default_annotations_len,
      0);

  ClassLoaderData* loader_data = m->method_holder()->class_loader_data();
  Method* newm_oop = Method::allocate(loader_data,
                                      new_code_length,
                                      flags,
                                      &sizes,
                                      m->method_type(),
                                      m->name(),
                                      CHECK_(methodHandle()));
  methodHandle newm (THREAD, newm_oop);

  // Create a shallow copy of Method part, but be careful to preserve the new ConstMethod*
  ConstMethod* newcm = newm->constMethod();
  int new_const_method_size = newm->constMethod()->size();

  // This works because the source and target are both Methods. Some compilers
  // (e.g., clang) complain that the target vtable pointer will be stomped,
  // so cast away newm()'s and m()'s Methodness.
  memcpy((void*)newm(), (void*)m(), sizeof(Method));

  // Create shallow copy of ConstMethod.
  memcpy(newcm, m->constMethod(), sizeof(ConstMethod));

  // Reset correct method/const method, method size, and parameter info
  newm->set_constMethod(newcm);
  newm->constMethod()->set_code_size(new_code_length);
  newm->constMethod()->set_constMethod_size(new_const_method_size);
  assert(newm->code_size() == new_code_length, "check");
  assert(newm->method_parameters_length() == method_parameters_len, "check");
  assert(newm->checked_exceptions_length() == checked_exceptions_len, "check");
  assert(newm->exception_table_length() == exception_table_len, "check");
  assert(newm->localvariable_table_length() == localvariable_len, "check");
  // Copy new byte codes
  memcpy(newm->code_base(), new_code, new_code_length);
  // Copy line number table
  if (new_compressed_linenumber_size > 0) {
    memcpy(newm->compressed_linenumber_table(),
           new_compressed_linenumber_table,
           new_compressed_linenumber_size);
  }
  // Copy method_parameters
  if (method_parameters_len > 0) {
    memcpy(newm->method_parameters_start(),
           m->method_parameters_start(),
           method_parameters_len * sizeof(MethodParametersElement));
  }
  // Copy checked_exceptions
  if (checked_exceptions_len > 0) {
    memcpy(newm->checked_exceptions_start(),
           m->checked_exceptions_start(),
           checked_exceptions_len * sizeof(CheckedExceptionElement));
  }
  // Copy exception table
  if (exception_table_len > 0) {
    memcpy(newm->exception_table_start(),
           m->exception_table_start(),
           exception_table_len * sizeof(ExceptionTableElement));
  }
  // Copy local variable number table
  if (localvariable_len > 0) {
    memcpy(newm->localvariable_table_start(),
           m->localvariable_table_start(),
           localvariable_len * sizeof(LocalVariableTableElement));
  }
  // Copy stackmap table
  if (m->has_stackmap_table()) {
    int code_attribute_length = m->stackmap_data()->length();
    Array<u1>* stackmap_data =
      MetadataFactory::new_array<u1>(loader_data, code_attribute_length, 0, CHECK_(methodHandle()));
    memcpy((void*)stackmap_data->adr_at(0),
           (void*)m->stackmap_data()->adr_at(0), code_attribute_length);
    newm->set_stackmap_data(stackmap_data);
  }

  // copy annotations over to new method
  newcm->copy_annotations_from(loader_data, cm, CHECK_(methodHandle()));
  return newm;
}

vmSymbolID Method::klass_id_for_intrinsics(const Klass* holder) {
  // if loader is not the default loader (i.e., != NULL), we can't know the intrinsics
  // because we are not loading from core libraries
  // exception: the AES intrinsics come from lib/ext/sunjce_provider.jar
  // which does not use the class default class loader so we check for its loader here
  const InstanceKlass* ik = InstanceKlass::cast(holder);
  if ((ik->class_loader() != NULL) && !SystemDictionary::is_platform_class_loader(ik->class_loader())) {
    return vmSymbolID::NO_SID;   // regardless of name, no intrinsics here
  }

  // see if the klass name is well-known:
  Symbol* klass_name = ik->name();
  vmSymbolID id = vmSymbols::find_sid(klass_name);
  if (id != vmSymbolID::NO_SID && vmIntrinsics::class_has_intrinsics(id)) {
    return id;
  } else {
    return vmSymbolID::NO_SID;
  }
}

void Method::init_intrinsic_id(vmSymbolID klass_id) {
  assert(_intrinsic_id == static_cast<int>(vmIntrinsics::_none), "do this just once");
  const uintptr_t max_id_uint = right_n_bits((int)(sizeof(_intrinsic_id) * BitsPerByte));
  assert((uintptr_t)vmIntrinsics::ID_LIMIT <= max_id_uint, "else fix size");
  assert(intrinsic_id_size_in_bytes() == sizeof(_intrinsic_id), "");

  // the klass name is well-known:
  assert(klass_id == klass_id_for_intrinsics(method_holder()), "must be");
  assert(klass_id != vmSymbolID::NO_SID, "caller responsibility");

  // ditto for method and signature:
  vmSymbolID name_id = vmSymbols::find_sid(name());
  if (klass_id != VM_SYMBOL_ENUM_NAME(java_lang_invoke_MethodHandle)
      && klass_id != VM_SYMBOL_ENUM_NAME(java_lang_invoke_VarHandle)
      && name_id == vmSymbolID::NO_SID) {
    return;
  }
  vmSymbolID sig_id = vmSymbols::find_sid(signature());
  if (klass_id != VM_SYMBOL_ENUM_NAME(java_lang_invoke_MethodHandle)
      && klass_id != VM_SYMBOL_ENUM_NAME(java_lang_invoke_VarHandle)
      && sig_id == vmSymbolID::NO_SID) {
    return;
  }
  jshort flags = access_flags().as_short();

  vmIntrinsics::ID id = vmIntrinsics::find_id(klass_id, name_id, sig_id, flags);
  if (id != vmIntrinsics::_none) {
    set_intrinsic_id(id);
    if (id == vmIntrinsics::_Class_cast) {
      // Even if the intrinsic is rejected, we want to inline this simple method.
      set_force_inline(true);
    }
    return;
  }

  // A few slightly irregular cases:
  switch (klass_id) {
  // Signature-polymorphic methods: MethodHandle.invoke*, InvokeDynamic.*., VarHandle
  case VM_SYMBOL_ENUM_NAME(java_lang_invoke_MethodHandle):
  case VM_SYMBOL_ENUM_NAME(java_lang_invoke_VarHandle):
    if (!is_native())  break;
    id = MethodHandles::signature_polymorphic_name_id(method_holder(), name());
    if (is_static() != MethodHandles::is_signature_polymorphic_static(id))
      id = vmIntrinsics::_none;
    break;

  default:
    break;
  }

  if (id != vmIntrinsics::_none) {
    // Set up its iid.  It is an alias method.
    set_intrinsic_id(id);
    return;
  }
}

bool Method::load_signature_classes(const methodHandle& m, TRAPS) {
  if (!THREAD->can_call_java()) {
    // There is nothing useful this routine can do from within the Compile thread.
    // Hopefully, the signature contains only well-known classes.
    // We could scan for this and return true/false, but the caller won't care.
    return false;
  }
  bool sig_is_loaded = true;
  ResourceMark rm(THREAD);
  for (ResolvingSignatureStream ss(m()); !ss.is_done(); ss.next()) {
    if (ss.is_reference()) {
      // load everything, including arrays "[Lfoo;"
      Klass* klass = ss.as_klass(SignatureStream::ReturnNull, THREAD);
      // We are loading classes eagerly. If a ClassNotFoundException or
      // a LinkageError was generated, be sure to ignore it.
      if (HAS_PENDING_EXCEPTION) {
        if (PENDING_EXCEPTION->is_a(vmClasses::ClassNotFoundException_klass()) ||
            PENDING_EXCEPTION->is_a(vmClasses::LinkageError_klass())) {
          CLEAR_PENDING_EXCEPTION;
        } else {
          return false;
        }
      }
      if( klass == NULL) { sig_is_loaded = false; }
    }
  }
  return sig_is_loaded;
}

// Exposed so field engineers can debug VM
void Method::print_short_name(outputStream* st) const {
  ResourceMark rm;
#ifdef PRODUCT
  st->print(" %s::", method_holder()->external_name());
#else
  st->print(" %s::", method_holder()->internal_name());
#endif
  name()->print_symbol_on(st);
  if (WizardMode) signature()->print_symbol_on(st);
  else if (MethodHandles::is_signature_polymorphic(intrinsic_id()))
    MethodHandles::print_as_basic_type_signature_on(st, signature());
}

// Comparer for sorting an object array containing
// Method*s.
static int method_comparator(Method* a, Method* b) {
  return a->name()->fast_compare(b->name());
}

// This is only done during class loading, so it is OK to assume method_idnum matches the methods() array
// default_methods also uses this without the ordering for fast find_method
void Method::sort_methods(Array<Method*>* methods, bool set_idnums, method_comparator_func func) {
  int length = methods->length();
  if (length > 1) {
    if (func == NULL) {
      func = method_comparator;
    }
    {
      NoSafepointVerifier nsv;
      QuickSort::sort(methods->data(), length, func, /*idempotent=*/false);
    }
    // Reset method ordering
    if (set_idnums) {
      for (int i = 0; i < length; i++) {
        Method* m = methods->at(i);
        m->set_method_idnum(i);
        m->set_orig_method_idnum(i);
      }
    }
  }
}

//-----------------------------------------------------------------------------------
// Non-product code unless JVM/TI needs it

#if !defined(PRODUCT) || INCLUDE_JVMTI
class SignatureTypePrinter : public SignatureTypeNames {
 private:
  outputStream* _st;
  bool _use_separator;

  void type_name(const char* name) {
    if (_use_separator) _st->print(", ");
    _st->print("%s", name);
    _use_separator = true;
  }

 public:
  SignatureTypePrinter(Symbol* signature, outputStream* st) : SignatureTypeNames(signature) {
    _st = st;
    _use_separator = false;
  }

  void print_parameters()              { _use_separator = false; do_parameters_on(this); }
  void print_returntype()              { _use_separator = false; do_type(return_type()); }
};


void Method::print_name(outputStream* st) const {
  Thread *thread = Thread::current();
  ResourceMark rm(thread);
  st->print("%s ", is_static() ? "static" : "virtual");
  if (WizardMode) {
    st->print("%s.", method_holder()->internal_name());
    name()->print_symbol_on(st);
    signature()->print_symbol_on(st);
  } else {
    SignatureTypePrinter sig(signature(), st);
    sig.print_returntype();
    st->print(" %s.", method_holder()->internal_name());
    name()->print_symbol_on(st);
    st->print("(");
    sig.print_parameters();
    st->print(")");
  }
}
#endif // !PRODUCT || INCLUDE_JVMTI


void Method::print_codes_on(outputStream* st, int flags) const {
  print_codes_on(0, code_size(), st, flags);
}

void Method::print_codes_on(int from, int to, outputStream* st, int flags) const {
  Thread *thread = Thread::current();
  ResourceMark rm(thread);
  methodHandle mh (thread, (Method*)this);
  BytecodeTracer::print_method_codes(mh, from, to, st, flags);
}

CompressedLineNumberReadStream::CompressedLineNumberReadStream(u_char* buffer) : CompressedReadStream(buffer) {
  _bci = 0;
  _line = 0;
};

bool CompressedLineNumberReadStream::read_pair() {
  jubyte next = read_byte();
  // Check for terminator
  if (next == 0) return false;
  if (next == 0xFF) {
    // Escape character, regular compression used
    _bci  += read_signed_int();
    _line += read_signed_int();
  } else {
    // Single byte compression used
    _bci  += next >> 3;
    _line += next & 0x7;
  }
  return true;
}

#if INCLUDE_JVMTI

Bytecodes::Code Method::orig_bytecode_at(int bci) const {
  BreakpointInfo* bp = method_holder()->breakpoints();
  for (; bp != NULL; bp = bp->next()) {
    if (bp->match(this, bci)) {
      return bp->orig_bytecode();
    }
  }
  {
    ResourceMark rm;
    fatal("no original bytecode found in %s at bci %d", name_and_sig_as_C_string(), bci);
  }
  return Bytecodes::_shouldnotreachhere;
}

void Method::set_orig_bytecode_at(int bci, Bytecodes::Code code) {
  assert(code != Bytecodes::_breakpoint, "cannot patch breakpoints this way");
  BreakpointInfo* bp = method_holder()->breakpoints();
  for (; bp != NULL; bp = bp->next()) {
    if (bp->match(this, bci)) {
      bp->set_orig_bytecode(code);
      // and continue, in case there is more than one
    }
  }
}

void Method::set_breakpoint(int bci) {
  InstanceKlass* ik = method_holder();
  BreakpointInfo *bp = new BreakpointInfo(this, bci);
  bp->set_next(ik->breakpoints());
  ik->set_breakpoints(bp);
  // do this last:
  bp->set(this);
}

static void clear_matches(Method* m, int bci) {
  InstanceKlass* ik = m->method_holder();
  BreakpointInfo* prev_bp = NULL;
  BreakpointInfo* next_bp;
  for (BreakpointInfo* bp = ik->breakpoints(); bp != NULL; bp = next_bp) {
    next_bp = bp->next();
    // bci value of -1 is used to delete all breakpoints in method m (ex: clear_all_breakpoint).
    if (bci >= 0 ? bp->match(m, bci) : bp->match(m)) {
      // do this first:
      bp->clear(m);
      // unhook it
      if (prev_bp != NULL)
        prev_bp->set_next(next_bp);
      else
        ik->set_breakpoints(next_bp);
      delete bp;
      // When class is redefined JVMTI sets breakpoint in all versions of EMCP methods
      // at same location. So we have multiple matching (method_index and bci)
      // BreakpointInfo nodes in BreakpointInfo list. We should just delete one
      // breakpoint for clear_breakpoint request and keep all other method versions
      // BreakpointInfo for future clear_breakpoint request.
      // bcivalue of -1 is used to clear all breakpoints (see clear_all_breakpoints)
      // which is being called when class is unloaded. We delete all the Breakpoint
      // information for all versions of method. We may not correctly restore the original
      // bytecode in all method versions, but that is ok. Because the class is being unloaded
      // so these methods won't be used anymore.
      if (bci >= 0) {
        break;
      }
    } else {
      // This one is a keeper.
      prev_bp = bp;
    }
  }
}

void Method::clear_breakpoint(int bci) {
  assert(bci >= 0, "");
  clear_matches(this, bci);
}

void Method::clear_all_breakpoints() {
  clear_matches(this, -1);
}

#endif // INCLUDE_JVMTI

int Method::invocation_count() const {
  MethodCounters* mcs = method_counters();
  MethodData* mdo = method_data();
  if (((mcs != NULL) ? mcs->invocation_counter()->carry() : false) ||
      ((mdo != NULL) ? mdo->invocation_counter()->carry() : false)) {
    return InvocationCounter::count_limit;
  } else {
    return ((mcs != NULL) ? mcs->invocation_counter()->count() : 0) +
           ((mdo != NULL) ? mdo->invocation_counter()->count() : 0);
  }
}

int Method::backedge_count() const {
  MethodCounters* mcs = method_counters();
  MethodData* mdo = method_data();
  if (((mcs != NULL) ? mcs->backedge_counter()->carry() : false) ||
      ((mdo != NULL) ? mdo->backedge_counter()->carry() : false)) {
    return InvocationCounter::count_limit;
  } else {
    return ((mcs != NULL) ? mcs->backedge_counter()->count() : 0) +
           ((mdo != NULL) ? mdo->backedge_counter()->count() : 0);
  }
}

int Method::highest_comp_level() const {
  const MethodCounters* mcs = method_counters();
  if (mcs != NULL) {
    return mcs->highest_comp_level();
  } else {
    return CompLevel_none;
  }
}

int Method::highest_osr_comp_level() const {
  const MethodCounters* mcs = method_counters();
  if (mcs != NULL) {
    return mcs->highest_osr_comp_level();
  } else {
    return CompLevel_none;
  }
}

void Method::set_highest_comp_level(int level) {
  MethodCounters* mcs = method_counters();
  if (mcs != NULL) {
    mcs->set_highest_comp_level(level);
  }
}

void Method::set_highest_osr_comp_level(int level) {
  MethodCounters* mcs = method_counters();
  if (mcs != NULL) {
    mcs->set_highest_osr_comp_level(level);
  }
}

#if INCLUDE_JVMTI

BreakpointInfo::BreakpointInfo(Method* m, int bci) {
  _bci = bci;
  _name_index = m->name_index();
  _signature_index = m->signature_index();
  _orig_bytecode = (Bytecodes::Code) *m->bcp_from(_bci);
  if (_orig_bytecode == Bytecodes::_breakpoint)
    _orig_bytecode = m->orig_bytecode_at(_bci);
  _next = NULL;
}

void BreakpointInfo::set(Method* method) {
#ifdef ASSERT
  {
    Bytecodes::Code code = (Bytecodes::Code) *method->bcp_from(_bci);
    if (code == Bytecodes::_breakpoint)
      code = method->orig_bytecode_at(_bci);
    assert(orig_bytecode() == code, "original bytecode must be the same");
  }
#endif
  Thread *thread = Thread::current();
  *method->bcp_from(_bci) = Bytecodes::_breakpoint;
  method->incr_number_of_breakpoints(thread);
  {
    // Deoptimize all dependents on this method
    HandleMark hm(thread);
    methodHandle mh(thread, method);
    CodeCache::flush_dependents_on_method(mh);
  }
}

void BreakpointInfo::clear(Method* method) {
  *method->bcp_from(_bci) = orig_bytecode();
  assert(method->number_of_breakpoints() > 0, "must not go negative");
  method->decr_number_of_breakpoints(Thread::current());
}

#endif // INCLUDE_JVMTI

// jmethodID handling

// This is a block allocating object, sort of like JNIHandleBlock, only a
// lot simpler.
// It's allocated on the CHeap because once we allocate a jmethodID, we can
// never get rid of it.

static const int min_block_size = 8;

class JNIMethodBlockNode : public CHeapObj<mtClass> {
  friend class JNIMethodBlock;
  Method**        _methods;
  int             _number_of_methods;
  int             _top;
  JNIMethodBlockNode* _next;

 public:

  JNIMethodBlockNode(int num_methods = min_block_size);

  ~JNIMethodBlockNode() { FREE_C_HEAP_ARRAY(Method*, _methods); }

  void ensure_methods(int num_addl_methods) {
    if (_top < _number_of_methods) {
      num_addl_methods -= _number_of_methods - _top;
      if (num_addl_methods <= 0) {
        return;
      }
    }
    if (_next == NULL) {
      _next = new JNIMethodBlockNode(MAX2(num_addl_methods, min_block_size));
    } else {
      _next->ensure_methods(num_addl_methods);
    }
  }
};

class JNIMethodBlock : public CHeapObj<mtClass> {
  JNIMethodBlockNode _head;
  JNIMethodBlockNode *_last_free;
 public:
  static Method* const _free_method;

  JNIMethodBlock(int initial_capacity = min_block_size)
      : _head(initial_capacity), _last_free(&_head) {}

  void ensure_methods(int num_addl_methods) {
    _last_free->ensure_methods(num_addl_methods);
  }

  Method** add_method(Method* m) {
    for (JNIMethodBlockNode* b = _last_free; b != NULL; b = b->_next) {
      if (b->_top < b->_number_of_methods) {
        // top points to the next free entry.
        int i = b->_top;
        b->_methods[i] = m;
        b->_top++;
        _last_free = b;
        return &(b->_methods[i]);
      } else if (b->_top == b->_number_of_methods) {
        // if the next free entry ran off the block see if there's a free entry
        for (int i = 0; i < b->_number_of_methods; i++) {
          if (b->_methods[i] == _free_method) {
            b->_methods[i] = m;
            _last_free = b;
            return &(b->_methods[i]);
          }
        }
        // Only check each block once for frees.  They're very unlikely.
        // Increment top past the end of the block.
        b->_top++;
      }
      // need to allocate a next block.
      if (b->_next == NULL) {
        b->_next = _last_free = new JNIMethodBlockNode();
      }
    }
    guarantee(false, "Should always allocate a free block");
    return NULL;
  }

  bool contains(Method** m) {
    if (m == NULL) return false;
    for (JNIMethodBlockNode* b = &_head; b != NULL; b = b->_next) {
      if (b->_methods <= m && m < b->_methods + b->_number_of_methods) {
        // This is a bit of extra checking, for two reasons.  One is
        // that contains() deals with pointers that are passed in by
        // JNI code, so making sure that the pointer is aligned
        // correctly is valuable.  The other is that <= and > are
        // technically not defined on pointers, so the if guard can
        // pass spuriously; no modern compiler is likely to make that
        // a problem, though (and if one did, the guard could also
        // fail spuriously, which would be bad).
        ptrdiff_t idx = m - b->_methods;
        if (b->_methods + idx == m) {
          return true;
        }
      }
    }
    return false;  // not found
  }

  // Doesn't really destroy it, just marks it as free so it can be reused.
  void destroy_method(Method** m) {
#ifdef ASSERT
    assert(contains(m), "should be a methodID");
#endif // ASSERT
    *m = _free_method;
  }

  // During class unloading the methods are cleared, which is different
  // than freed.
  void clear_all_methods() {
    for (JNIMethodBlockNode* b = &_head; b != NULL; b = b->_next) {
      for (int i = 0; i< b->_number_of_methods; i++) {
        b->_methods[i] = NULL;
      }
    }
  }
#ifndef PRODUCT
  int count_methods() {
    // count all allocated methods
    int count = 0;
    for (JNIMethodBlockNode* b = &_head; b != NULL; b = b->_next) {
      for (int i = 0; i< b->_number_of_methods; i++) {
        if (b->_methods[i] != _free_method) count++;
      }
    }
    return count;
  }
#endif // PRODUCT
};

// Something that can't be mistaken for an address or a markWord
Method* const JNIMethodBlock::_free_method = (Method*)55;

JNIMethodBlockNode::JNIMethodBlockNode(int num_methods) : _top(0), _next(NULL) {
  _number_of_methods = MAX2(num_methods, min_block_size);
  _methods = NEW_C_HEAP_ARRAY(Method*, _number_of_methods, mtInternal);
  for (int i = 0; i < _number_of_methods; i++) {
    _methods[i] = JNIMethodBlock::_free_method;
  }
}

void Method::ensure_jmethod_ids(ClassLoaderData* loader_data, int capacity) {
  ClassLoaderData* cld = loader_data;
  if (!SafepointSynchronize::is_at_safepoint()) {
    // Have to add jmethod_ids() to class loader data thread-safely.
    // Also have to add the method to the list safely, which the lock
    // protects as well.
    MutexLocker ml(JmethodIdCreation_lock,  Mutex::_no_safepoint_check_flag);
    if (cld->jmethod_ids() == NULL) {
      cld->set_jmethod_ids(new JNIMethodBlock(capacity));
    } else {
      cld->jmethod_ids()->ensure_methods(capacity);
    }
  } else {
    // At safepoint, we are single threaded and can set this.
    if (cld->jmethod_ids() == NULL) {
      cld->set_jmethod_ids(new JNIMethodBlock(capacity));
    } else {
      cld->jmethod_ids()->ensure_methods(capacity);
    }
  }
}

// Add a method id to the jmethod_ids
jmethodID Method::make_jmethod_id(ClassLoaderData* loader_data, Method* m) {
  ClassLoaderData* cld = loader_data;

  if (!SafepointSynchronize::is_at_safepoint()) {
    // Have to add jmethod_ids() to class loader data thread-safely.
    // Also have to add the method to the list safely, which the lock
    // protects as well.
    MutexLocker ml(JmethodIdCreation_lock,  Mutex::_no_safepoint_check_flag);
    if (cld->jmethod_ids() == NULL) {
      cld->set_jmethod_ids(new JNIMethodBlock());
    }
    // jmethodID is a pointer to Method*
    return (jmethodID)cld->jmethod_ids()->add_method(m);
  } else {
    // At safepoint, we are single threaded and can set this.
    if (cld->jmethod_ids() == NULL) {
      cld->set_jmethod_ids(new JNIMethodBlock());
    }
    // jmethodID is a pointer to Method*
    return (jmethodID)cld->jmethod_ids()->add_method(m);
  }
}

jmethodID Method::jmethod_id() {
  methodHandle mh(Thread::current(), this);
  return method_holder()->get_jmethod_id(mh);
}

// Mark a jmethodID as free.  This is called when there is a data race in
// InstanceKlass while creating the jmethodID cache.
void Method::destroy_jmethod_id(ClassLoaderData* loader_data, jmethodID m) {
  ClassLoaderData* cld = loader_data;
  Method** ptr = (Method**)m;
  assert(cld->jmethod_ids() != NULL, "should have method handles");
  cld->jmethod_ids()->destroy_method(ptr);
}

void Method::change_method_associated_with_jmethod_id(jmethodID jmid, Method* new_method) {
  // Can't assert the method_holder is the same because the new method has the
  // scratch method holder.
  assert(resolve_jmethod_id(jmid)->method_holder()->class_loader()
           == new_method->method_holder()->class_loader() ||
           new_method->method_holder()->class_loader() == NULL, // allow Unsafe substitution
         "changing to a different class loader");
  // Just change the method in place, jmethodID pointer doesn't change.
  *((Method**)jmid) = new_method;
}

bool Method::is_method_id(jmethodID mid) {
  Method* m = resolve_jmethod_id(mid);
  assert(m != NULL, "should be called with non-null method");
  InstanceKlass* ik = m->method_holder();
  ClassLoaderData* cld = ik->class_loader_data();
  if (cld->jmethod_ids() == NULL) return false;
  return (cld->jmethod_ids()->contains((Method**)mid));
}

Method* Method::checked_resolve_jmethod_id(jmethodID mid) {
  if (mid == NULL) return NULL;
  Method* o = resolve_jmethod_id(mid);
  if (o == NULL || o == JNIMethodBlock::_free_method) {
    return NULL;
  }
  // Method should otherwise be valid. Assert for testing.
  assert(is_valid_method(o), "should be valid jmethodid");
  // If the method's class holder object is unreferenced, but not yet marked as
  // unloaded, we need to return NULL here too because after a safepoint, its memory
  // will be reclaimed.
  return o->method_holder()->is_loader_alive() ? o : NULL;
};

void Method::set_on_stack(const bool value) {
  // Set both the method itself and its constant pool.  The constant pool
  // on stack means some method referring to it is also on the stack.
  constants()->set_on_stack(value);

  bool already_set = on_stack();
  _access_flags.set_on_stack(value);
  if (value && !already_set) {
    MetadataOnStackMark::record(this);
  }
}

void Method::record_gc_epoch() {
  // If any method is on the stack in continuations, none of them can be reclaimed,
  // so save the marking cycle to check for the whole class in the cpCache.
  // The cpCache is writeable.
  constants()->cache()->record_gc_epoch();
}

// Called when the class loader is unloaded to make all methods weak.
void Method::clear_jmethod_ids(ClassLoaderData* loader_data) {
  loader_data->jmethod_ids()->clear_all_methods();
}

bool Method::has_method_vptr(const void* ptr) {
  Method m;
  // This assumes that the vtbl pointer is the first word of a C++ object.
  return dereference_vptr(&m) == dereference_vptr(ptr);
}

// Check that this pointer is valid by checking that the vtbl pointer matches
bool Method::is_valid_method(const Method* m) {
  if (m == NULL) {
    return false;
  } else if ((intptr_t(m) & (wordSize-1)) != 0) {
    // Quick sanity check on pointer.
    return false;
  } else if (!os::is_readable_range(m, m + 1)) {
    return false;
  } else if (m->is_shared()) {
    return CppVtables::is_valid_shared_method(m);
  } else if (Metaspace::contains_non_shared(m)) {
    return has_method_vptr((const void*)m);
  } else {
    return false;
  }
}

bool Method::is_scalarized_arg(int idx) const {
  if (!has_scalarized_args()) {
    return false;
  }
  // Search through signature and check if argument is wrapped in T_PRIMITIVE_OBJECT/T_VOID
  int depth = 0;
  const GrowableArray<SigEntry>* sig = adapter()->get_sig_cc();
  for (int i = 0; i < sig->length(); i++) {
    BasicType bt = sig->at(i)._bt;
    if (bt == T_PRIMITIVE_OBJECT) {
      depth++;
    }
    if (idx == 0) {
      break; // Argument found
    }
    if (bt == T_VOID && (sig->at(i-1)._bt != T_LONG && sig->at(i-1)._bt != T_DOUBLE)) {
      depth--;
    }
    if (depth == 0 && bt != T_LONG && bt != T_DOUBLE) {
      idx--; // Advance to next argument
    }
  }
  return depth != 0;
}

#ifndef PRODUCT
void Method::print_jmethod_ids_count(const ClassLoaderData* loader_data, outputStream* out) {
  out->print("%d", loader_data->jmethod_ids()->count_methods());
}
#endif // PRODUCT


// Printing

#ifndef PRODUCT

void Method::print_on(outputStream* st) const {
  ResourceMark rm;
  assert(is_method(), "must be method");
  st->print_cr("%s", internal_name());
  st->print_cr(" - this oop:          " PTR_FORMAT, p2i(this));
  st->print   (" - method holder:     "); method_holder()->print_value_on(st); st->cr();
  st->print   (" - constants:         " PTR_FORMAT " ", p2i(constants()));
  constants()->print_value_on(st); st->cr();
  st->print   (" - access:            0x%x  ", access_flags().as_int()); access_flags().print_on(st); st->cr();
  st->print   (" - name:              ");    name()->print_value_on(st); st->cr();
  st->print   (" - signature:         ");    signature()->print_value_on(st); st->cr();
  st->print_cr(" - max stack:         %d",   max_stack());
  st->print_cr(" - max locals:        %d",   max_locals());
  st->print_cr(" - size of params:    %d",   size_of_parameters());
  st->print_cr(" - method size:       %d",   method_size());
  if (intrinsic_id() != vmIntrinsics::_none)
    st->print_cr(" - intrinsic id:      %d %s", vmIntrinsics::as_int(intrinsic_id()), vmIntrinsics::name_at(intrinsic_id()));
  if (highest_comp_level() != CompLevel_none)
    st->print_cr(" - highest level:     %d", highest_comp_level());
  st->print_cr(" - vtable index:      %d",   _vtable_index);
#ifdef ASSERT
  if (valid_itable_index())
    st->print_cr(" - itable index:      %d",   itable_index());
#endif
  st->print_cr(" - i2i entry:         " PTR_FORMAT, p2i(interpreter_entry()));
  st->print(   " - adapters:          ");
  AdapterHandlerEntry* a = ((Method*)this)->adapter();
  if (a == NULL)
    st->print_cr(PTR_FORMAT, p2i(a));
  else
    a->print_adapter_on(st);
  st->print_cr(" - compiled entry           " PTR_FORMAT, p2i(from_compiled_entry()));
  st->print_cr(" - compiled inline entry    " PTR_FORMAT, p2i(from_compiled_inline_entry()));
  st->print_cr(" - compiled inline ro entry " PTR_FORMAT, p2i(from_compiled_inline_ro_entry()));
  st->print_cr(" - code size:         %d",   code_size());
  if (code_size() != 0) {
    st->print_cr(" - code start:        " PTR_FORMAT, p2i(code_base()));
    st->print_cr(" - code end (excl):   " PTR_FORMAT, p2i(code_base() + code_size()));
  }
  if (method_data() != NULL) {
    st->print_cr(" - method data:       " PTR_FORMAT, p2i(method_data()));
  }
  st->print_cr(" - checked ex length: %d",   checked_exceptions_length());
  if (checked_exceptions_length() > 0) {
    CheckedExceptionElement* table = checked_exceptions_start();
    st->print_cr(" - checked ex start:  " PTR_FORMAT, p2i(table));
    if (Verbose) {
      for (int i = 0; i < checked_exceptions_length(); i++) {
        st->print_cr("   - throws %s", constants()->printable_name_at(table[i].class_cp_index));
      }
    }
  }
  if (has_linenumber_table()) {
    u_char* table = compressed_linenumber_table();
    st->print_cr(" - linenumber start:  " PTR_FORMAT, p2i(table));
    if (Verbose) {
      CompressedLineNumberReadStream stream(table);
      while (stream.read_pair()) {
        st->print_cr("   - line %d: %d", stream.line(), stream.bci());
      }
    }
  }
  st->print_cr(" - localvar length:   %d",   localvariable_table_length());
  if (localvariable_table_length() > 0) {
    LocalVariableTableElement* table = localvariable_table_start();
    st->print_cr(" - localvar start:    " PTR_FORMAT, p2i(table));
    if (Verbose) {
      for (int i = 0; i < localvariable_table_length(); i++) {
        int bci = table[i].start_bci;
        int len = table[i].length;
        const char* name = constants()->printable_name_at(table[i].name_cp_index);
        const char* desc = constants()->printable_name_at(table[i].descriptor_cp_index);
        int slot = table[i].slot;
        st->print_cr("   - %s %s bci=%d len=%d slot=%d", desc, name, bci, len, slot);
      }
    }
  }
  if (code() != NULL) {
    st->print   (" - compiled code: ");
    code()->print_value_on(st);
  }
  if (is_native()) {
    st->print_cr(" - native function:   " PTR_FORMAT, p2i(native_function()));
    st->print_cr(" - signature handler: " PTR_FORMAT, p2i(signature_handler()));
  }
}

void Method::print_linkage_flags(outputStream* st) {
  access_flags().print_on(st);
  if (is_default_method()) {
    st->print("default ");
  }
  if (is_overpass()) {
    st->print("overpass ");
  }
}
#endif //PRODUCT

void Method::print_value_on(outputStream* st) const {
  assert(is_method(), "must be method");
  st->print("%s", internal_name());
  print_address_on(st);
  st->print(" ");
  if (WizardMode) access_flags().print_on(st);
  name()->print_value_on(st);
  st->print(" ");
  signature()->print_value_on(st);
  st->print(" in ");
  method_holder()->print_value_on(st);
  if (WizardMode) st->print("#%d", _vtable_index);
  if (WizardMode) st->print("[%d,%d]", size_of_parameters(), max_locals());
  if (WizardMode && code() != NULL) st->print(" ((nmethod*)%p)", code());
}

// Verification

void Method::verify_on(outputStream* st) {
  guarantee(is_method(), "object must be method");
  guarantee(constants()->is_constantPool(), "should be constant pool");
  MethodData* md = method_data();
  guarantee(md == NULL ||
      md->is_methodData(), "should be method data");
}<|MERGE_RESOLUTION|>--- conflicted
+++ resolved
@@ -1316,28 +1316,6 @@
   return adapter->get_c2i_entry();
 }
 
-<<<<<<< HEAD
-address Method::from_compiled_entry_no_trampoline(bool caller_is_c1) const {
-  CompiledMethod *code = Atomic::load_acquire(&_code);
-  if (caller_is_c1) {
-    // C1 - inline type arguments are passed as objects
-    if (code) {
-      return code->verified_inline_entry_point();
-    } else {
-      return adapter()->get_c2i_inline_entry();
-    }
-  } else {
-    // C2 - inline type arguments may be passed as fields
-    if (code) {
-      return code->verified_entry_point();
-    } else {
-      return adapter()->get_c2i_entry();
-    }
-  }
-}
-
-=======
->>>>>>> 46e6aee0
 // The verified_code_entry() must be called when a invoke is resolved
 // on this method.
 
