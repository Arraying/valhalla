/*
 * Copyright (c) 1997, 2019, Oracle and/or its affiliates. All rights reserved.
 * DO NOT ALTER OR REMOVE COPYRIGHT NOTICES OR THIS FILE HEADER.
 *
 * This code is free software; you can redistribute it and/or modify it
 * under the terms of the GNU General Public License version 2 only, as
 * published by the Free Software Foundation.
 *
 * This code is distributed in the hope that it will be useful, but WITHOUT
 * ANY WARRANTY; without even the implied warranty of MERCHANTABILITY or
 * FITNESS FOR A PARTICULAR PURPOSE.  See the GNU General Public License
 * version 2 for more details (a copy is included in the LICENSE file that
 * accompanied this code).
 *
 * You should have received a copy of the GNU General Public License version
 * 2 along with this work; if not, write to the Free Software Foundation,
 * Inc., 51 Franklin St, Fifth Floor, Boston, MA 02110-1301 USA.
 *
 * Please contact Oracle, 500 Oracle Parkway, Redwood Shores, CA 94065 USA
 * or visit www.oracle.com if you need additional information or have any
 * questions.
 *
 */

#include "precompiled.hpp"
#include "classfile/classLoaderDataGraph.hpp"
#include "classfile/metadataOnStackMark.hpp"
#include "classfile/symbolTable.hpp"
#include "classfile/systemDictionary.hpp"
#include "code/codeCache.hpp"
#include "code/debugInfoRec.hpp"
#include "compiler/compilationPolicy.hpp"
#include "gc/shared/collectedHeap.inline.hpp"
#include "interpreter/bytecodeStream.hpp"
#include "interpreter/bytecodeTracer.hpp"
#include "interpreter/bytecodes.hpp"
#include "interpreter/interpreter.hpp"
#include "interpreter/oopMapCache.hpp"
#include "logging/log.hpp"
#include "logging/logTag.hpp"
#include "memory/allocation.inline.hpp"
#include "memory/heapInspection.hpp"
#include "memory/metadataFactory.hpp"
#include "memory/metaspaceClosure.hpp"
#include "memory/metaspaceShared.hpp"
#include "memory/oopFactory.hpp"
#include "memory/resourceArea.hpp"
#include "memory/universe.hpp"
#include "oops/constMethod.hpp"
#include "oops/constantPool.hpp"
#include "oops/method.inline.hpp"
#include "oops/methodData.hpp"
#include "oops/objArrayKlass.hpp"
#include "oops/objArrayOop.inline.hpp"
#include "oops/oop.inline.hpp"
#include "oops/symbol.hpp"
#include "oops/valueKlass.inline.hpp"
#include "prims/jvmtiExport.hpp"
#include "prims/methodHandles.hpp"
#include "prims/nativeLookup.hpp"
#include "runtime/arguments.hpp"
#include "runtime/atomic.hpp"
#include "runtime/frame.inline.hpp"
#include "runtime/handles.inline.hpp"
#include "runtime/init.hpp"
#include "runtime/orderAccess.hpp"
#include "runtime/relocator.hpp"
#include "runtime/safepointVerifiers.hpp"
#include "runtime/sharedRuntime.hpp"
#include "runtime/signature.hpp"
#include "utilities/align.hpp"
#include "utilities/quickSort.hpp"
#include "utilities/vmError.hpp"
#include "utilities/xmlstream.hpp"

// Implementation of Method

Method* Method::allocate(ClassLoaderData* loader_data,
                         int byte_code_size,
                         AccessFlags access_flags,
                         InlineTableSizes* sizes,
                         ConstMethod::MethodType method_type,
                         TRAPS) {
  assert(!access_flags.is_native() || byte_code_size == 0,
         "native methods should not contain byte codes");
  ConstMethod* cm = ConstMethod::allocate(loader_data,
                                          byte_code_size,
                                          sizes,
                                          method_type,
                                          CHECK_NULL);
  int size = Method::size(access_flags.is_native());
  return new (loader_data, size, MetaspaceObj::MethodType, THREAD) Method(cm, access_flags);
}

Method::Method(ConstMethod* xconst, AccessFlags access_flags) {
  NoSafepointVerifier no_safepoint;
  set_constMethod(xconst);
  set_access_flags(access_flags);
  set_intrinsic_id(vmIntrinsics::_none);
  set_force_inline(false);
  set_hidden(false);
  set_dont_inline(false);
  set_has_injected_profile(false);
  set_method_data(NULL);
  clear_method_counters();
  set_vtable_index(Method::garbage_vtable_index);

  // Fix and bury in Method*
  set_interpreter_entry(NULL); // sets i2i entry and from_int
  set_adapter_entry(NULL);
  Method::clear_code(); // from_c/from_i get set to c2i/i2i

  if (access_flags.is_native()) {
    clear_native_function();
    set_signature_handler(NULL);
  }
  NOT_PRODUCT(set_compiled_invocation_count(0);)
}

// Release Method*.  The nmethod will be gone when we get here because
// we've walked the code cache.
void Method::deallocate_contents(ClassLoaderData* loader_data) {
  MetadataFactory::free_metadata(loader_data, constMethod());
  set_constMethod(NULL);
  MetadataFactory::free_metadata(loader_data, method_data());
  set_method_data(NULL);
  MetadataFactory::free_metadata(loader_data, method_counters());
  clear_method_counters();
  // The nmethod will be gone when we get here.
  if (code() != NULL) _code = NULL;
}

void Method::release_C_heap_structures() {
  if (method_data()) {
#if INCLUDE_JVMCI
    FailedSpeculation::free_failed_speculations(method_data()->get_failed_speculations_address());
#endif
    // Destroy MethodData
    method_data()->~MethodData();
  }
}

address Method::get_i2c_entry() {
  assert(adapter() != NULL, "must have");
  return adapter()->get_i2c_entry();
}

address Method::get_c2i_entry() {
  assert(adapter() != NULL, "must have");
  return adapter()->get_c2i_entry();
}

address Method::get_c2i_value_entry() {
  assert(adapter() != NULL, "must have");
  return adapter()->get_c2i_value_entry();
}

address Method::get_c2i_unverified_entry() {
  assert(adapter() != NULL, "must have");
  return adapter()->get_c2i_unverified_entry();
}

address Method::get_c2i_unverified_value_entry() {
  assert(adapter() != NULL, "must have");
  return adapter()->get_c2i_unverified_value_entry();
}

address Method::get_c2i_no_clinit_check_entry() {
  assert(VM_Version::supports_fast_class_init_checks(), "");
  assert(adapter() != NULL, "must have");
  return adapter()->get_c2i_no_clinit_check_entry();
}

char* Method::name_and_sig_as_C_string() const {
  return name_and_sig_as_C_string(constants()->pool_holder(), name(), signature());
}

char* Method::name_and_sig_as_C_string(char* buf, int size) const {
  return name_and_sig_as_C_string(constants()->pool_holder(), name(), signature(), buf, size);
}

char* Method::name_and_sig_as_C_string(Klass* klass, Symbol* method_name, Symbol* signature) {
  const char* klass_name = klass->external_name();
  int klass_name_len  = (int)strlen(klass_name);
  int method_name_len = method_name->utf8_length();
  int len             = klass_name_len + 1 + method_name_len + signature->utf8_length();
  char* dest          = NEW_RESOURCE_ARRAY(char, len + 1);
  strcpy(dest, klass_name);
  dest[klass_name_len] = '.';
  strcpy(&dest[klass_name_len + 1], method_name->as_C_string());
  strcpy(&dest[klass_name_len + 1 + method_name_len], signature->as_C_string());
  dest[len] = 0;
  return dest;
}

char* Method::name_and_sig_as_C_string(Klass* klass, Symbol* method_name, Symbol* signature, char* buf, int size) {
  Symbol* klass_name = klass->name();
  klass_name->as_klass_external_name(buf, size);
  int len = (int)strlen(buf);

  if (len < size - 1) {
    buf[len++] = '.';

    method_name->as_C_string(&(buf[len]), size - len);
    len = (int)strlen(buf);

    signature->as_C_string(&(buf[len]), size - len);
  }

  return buf;
}

const char* Method::external_name() const {
  return external_name(constants()->pool_holder(), name(), signature());
}

void Method::print_external_name(outputStream *os) const {
  print_external_name(os, constants()->pool_holder(), name(), signature());
}

const char* Method::external_name(Klass* klass, Symbol* method_name, Symbol* signature) {
  stringStream ss;
  print_external_name(&ss, klass, method_name, signature);
  return ss.as_string();
}

void Method::print_external_name(outputStream *os, Klass* klass, Symbol* method_name, Symbol* signature) {
  signature->print_as_signature_external_return_type(os);
  os->print(" %s.%s(", klass->external_name(), method_name->as_C_string());
  signature->print_as_signature_external_parameters(os);
  os->print(")");
}

int Method::fast_exception_handler_bci_for(const methodHandle& mh, Klass* ex_klass, int throw_bci, TRAPS) {
  // exception table holds quadruple entries of the form (beg_bci, end_bci, handler_bci, klass_index)
  // access exception table
  ExceptionTable table(mh());
  int length = table.length();
  // iterate through all entries sequentially
  constantPoolHandle pool(THREAD, mh->constants());
  for (int i = 0; i < length; i ++) {
    //reacquire the table in case a GC happened
    ExceptionTable table(mh());
    int beg_bci = table.start_pc(i);
    int end_bci = table.end_pc(i);
    assert(beg_bci <= end_bci, "inconsistent exception table");
    if (beg_bci <= throw_bci && throw_bci < end_bci) {
      // exception handler bci range covers throw_bci => investigate further
      int handler_bci = table.handler_pc(i);
      int klass_index = table.catch_type_index(i);
      if (klass_index == 0) {
        return handler_bci;
      } else if (ex_klass == NULL) {
        return handler_bci;
      } else {
        // we know the exception class => get the constraint class
        // this may require loading of the constraint class; if verification
        // fails or some other exception occurs, return handler_bci
        Klass* k = pool->klass_at(klass_index, CHECK_(handler_bci));
        assert(k != NULL, "klass not loaded");
        if (ex_klass->is_subtype_of(k)) {
          return handler_bci;
        }
      }
    }
  }

  return -1;
}

void Method::mask_for(int bci, InterpreterOopMap* mask) {
  methodHandle h_this(Thread::current(), this);
  // Only GC uses the OopMapCache during thread stack root scanning
  // any other uses generate an oopmap but do not save it in the cache.
  if (Universe::heap()->is_gc_active()) {
    method_holder()->mask_for(h_this, bci, mask);
  } else {
    OopMapCache::compute_one_oop_map(h_this, bci, mask);
  }
  return;
}


int Method::bci_from(address bcp) const {
  if (is_native() && bcp == 0) {
    return 0;
  }
#ifdef ASSERT
  {
    ResourceMark rm;
    assert(is_native() && bcp == code_base() || contains(bcp) || VMError::is_error_reported(),
           "bcp doesn't belong to this method: bcp: " INTPTR_FORMAT ", method: %s",
           p2i(bcp), name_and_sig_as_C_string());
  }
#endif
  return bcp - code_base();
}


int Method::validate_bci(int bci) const {
  return (bci == 0 || bci < code_size()) ? bci : -1;
}

// Return bci if it appears to be a valid bcp
// Return -1 otherwise.
// Used by profiling code, when invalid data is a possibility.
// The caller is responsible for validating the Method* itself.
int Method::validate_bci_from_bcp(address bcp) const {
  // keep bci as -1 if not a valid bci
  int bci = -1;
  if (bcp == 0 || bcp == code_base()) {
    // code_size() may return 0 and we allow 0 here
    // the method may be native
    bci = 0;
  } else if (contains(bcp)) {
    bci = bcp - code_base();
  }
  // Assert that if we have dodged any asserts, bci is negative.
  assert(bci == -1 || bci == bci_from(bcp_from(bci)), "sane bci if >=0");
  return bci;
}

address Method::bcp_from(int bci) const {
  assert((is_native() && bci == 0) || (!is_native() && 0 <= bci && bci < code_size()),
         "illegal bci: %d for %s method", bci, is_native() ? "native" : "non-native");
  address bcp = code_base() + bci;
  assert(is_native() && bcp == code_base() || contains(bcp), "bcp doesn't belong to this method");
  return bcp;
}

address Method::bcp_from(address bcp) const {
  if (is_native() && bcp == NULL) {
    return code_base();
  } else {
    return bcp;
  }
}

int Method::size(bool is_native) {
  // If native, then include pointers for native_function and signature_handler
  int extra_bytes = (is_native) ? 2*sizeof(address*) : 0;
  int extra_words = align_up(extra_bytes, BytesPerWord) / BytesPerWord;
  return align_metadata_size(header_size() + extra_words);
}

Symbol* Method::klass_name() const {
  return method_holder()->name();
}

void Method::metaspace_pointers_do(MetaspaceClosure* it) {
  log_trace(cds)("Iter(Method): %p", this);

  it->push(&_constMethod);
  it->push(&_method_data);
  it->push(&_method_counters);

  Method* this_ptr = this;
  it->push_method_entry(&this_ptr, (intptr_t*)&_i2i_entry);
  it->push_method_entry(&this_ptr, (intptr_t*)&_from_compiled_entry);
  it->push_method_entry(&this_ptr, (intptr_t*)&_from_interpreted_entry);
}

// Attempt to return method oop to original state.  Clear any pointers
// (to objects outside the shared spaces).  We won't be able to predict
// where they should point in a new JVM.  Further initialize some
// entries now in order allow them to be write protected later.

void Method::remove_unshareable_info() {
  unlink_method();
}

void Method::set_vtable_index(int index) {
  if (is_shared() && !MetaspaceShared::remapped_readwrite()) {
    // At runtime initialize_vtable is rerun as part of link_class_impl()
    // for a shared class loaded by the non-boot loader to obtain the loader
    // constraints based on the runtime classloaders' context.
    return; // don't write into the shared class
  } else {
    _vtable_index = index;
  }
}

void Method::set_itable_index(int index) {
  if (is_shared() && !MetaspaceShared::remapped_readwrite()) {
    // At runtime initialize_itable is rerun as part of link_class_impl()
    // for a shared class loaded by the non-boot loader to obtain the loader
    // constraints based on the runtime classloaders' context. The dumptime
    // itable index should be the same as the runtime index.
    assert(_vtable_index == itable_index_max - index,
           "archived itable index is different from runtime index");
    return; // don’t write into the shared class
  } else {
    _vtable_index = itable_index_max - index;
  }
  assert(valid_itable_index(), "");
}

// The RegisterNatives call being attempted tried to register with a method that
// is not native.  Ask JVM TI what prefixes have been specified.  Then check
// to see if the native method is now wrapped with the prefixes.  See the
// SetNativeMethodPrefix(es) functions in the JVM TI Spec for details.
static Method* find_prefixed_native(Klass* k, Symbol* name, Symbol* signature, TRAPS) {
#if INCLUDE_JVMTI
  ResourceMark rm(THREAD);
  Method* method;
  int name_len = name->utf8_length();
  char* name_str = name->as_utf8();
  int prefix_count;
  char** prefixes = JvmtiExport::get_all_native_method_prefixes(&prefix_count);
  for (int i = 0; i < prefix_count; i++) {
    char* prefix = prefixes[i];
    int prefix_len = (int)strlen(prefix);

    // try adding this prefix to the method name and see if it matches another method name
    int trial_len = name_len + prefix_len;
    char* trial_name_str = NEW_RESOURCE_ARRAY(char, trial_len + 1);
    strcpy(trial_name_str, prefix);
    strcat(trial_name_str, name_str);
    TempNewSymbol trial_name = SymbolTable::probe(trial_name_str, trial_len);
    if (trial_name == NULL) {
      continue; // no such symbol, so this prefix wasn't used, try the next prefix
    }
    method = k->lookup_method(trial_name, signature);
    if (method == NULL) {
      continue; // signature doesn't match, try the next prefix
    }
    if (method->is_native()) {
      method->set_is_prefixed_native();
      return method; // wahoo, we found a prefixed version of the method, return it
    }
    // found as non-native, so prefix is good, add it, probably just need more prefixes
    name_len = trial_len;
    name_str = trial_name_str;
  }
#endif // INCLUDE_JVMTI
  return NULL; // not found
}

bool Method::register_native(Klass* k, Symbol* name, Symbol* signature, address entry, TRAPS) {
  Method* method = k->lookup_method(name, signature);
  if (method == NULL) {
    ResourceMark rm(THREAD);
    stringStream st;
    st.print("Method '");
    print_external_name(&st, k, name, signature);
    st.print("' name or signature does not match");
    THROW_MSG_(vmSymbols::java_lang_NoSuchMethodError(), st.as_string(), false);
  }
  if (!method->is_native()) {
    // trying to register to a non-native method, see if a JVM TI agent has added prefix(es)
    method = find_prefixed_native(k, name, signature, THREAD);
    if (method == NULL) {
      ResourceMark rm(THREAD);
      stringStream st;
      st.print("Method '");
      print_external_name(&st, k, name, signature);
      st.print("' is not declared as native");
      THROW_MSG_(vmSymbols::java_lang_NoSuchMethodError(), st.as_string(), false);
    }
  }

  if (entry != NULL) {
    method->set_native_function(entry, native_bind_event_is_interesting);
  } else {
    method->clear_native_function();
  }
  if (log_is_enabled(Debug, jni, resolve)) {
    ResourceMark rm(THREAD);
    log_debug(jni, resolve)("[Registering JNI native method %s.%s]",
                            method->method_holder()->external_name(),
                            method->name()->as_C_string());
  }
  return true;
}

bool Method::was_executed_more_than(int n) {
  // Invocation counter is reset when the Method* is compiled.
  // If the method has compiled code we therefore assume it has
  // be excuted more than n times.
  if (is_accessor() || is_empty_method() || (code() != NULL)) {
    // interpreter doesn't bump invocation counter of trivial methods
    // compiler does not bump invocation counter of compiled methods
    return true;
  }
  else if ((method_counters() != NULL &&
            method_counters()->invocation_counter()->carry()) ||
           (method_data() != NULL &&
            method_data()->invocation_counter()->carry())) {
    // The carry bit is set when the counter overflows and causes
    // a compilation to occur.  We don't know how many times
    // the counter has been reset, so we simply assume it has
    // been executed more than n times.
    return true;
  } else {
    return invocation_count() > n;
  }
}

void Method::print_invocation_count() {
  if (is_static()) tty->print("static ");
  if (is_final()) tty->print("final ");
  if (is_synchronized()) tty->print("synchronized ");
  if (is_native()) tty->print("native ");
  tty->print("%s::", method_holder()->external_name());
  name()->print_symbol_on(tty);
  signature()->print_symbol_on(tty);

  if (WizardMode) {
    // dump the size of the byte codes
    tty->print(" {%d}", code_size());
  }
  tty->cr();

  tty->print_cr ("  interpreter_invocation_count: %8d ", interpreter_invocation_count());
  tty->print_cr ("  invocation_counter:           %8d ", invocation_count());
  tty->print_cr ("  backedge_counter:             %8d ", backedge_count());
#ifndef PRODUCT
  if (CountCompiledCalls) {
    tty->print_cr ("  compiled_invocation_count: %8d ", compiled_invocation_count());
  }
#endif
}

// Build a MethodData* object to hold information about this method
// collected in the interpreter.
void Method::build_interpreter_method_data(const methodHandle& method, TRAPS) {
  // Do not profile the method if metaspace has hit an OOM previously
  // allocating profiling data. Callers clear pending exception so don't
  // add one here.
  if (ClassLoaderDataGraph::has_metaspace_oom()) {
    return;
  }

  // Grab a lock here to prevent multiple
  // MethodData*s from being created.
  MutexLocker ml(MethodData_lock, THREAD);
  if (method->method_data() == NULL) {
    ClassLoaderData* loader_data = method->method_holder()->class_loader_data();
    MethodData* method_data = MethodData::allocate(loader_data, method, THREAD);
    if (HAS_PENDING_EXCEPTION) {
      CompileBroker::log_metaspace_failure();
      ClassLoaderDataGraph::set_metaspace_oom(true);
      return;   // return the exception (which is cleared)
    }

    method->set_method_data(method_data);
    if (PrintMethodData && (Verbose || WizardMode)) {
      ResourceMark rm(THREAD);
      tty->print("build_interpreter_method_data for ");
      method->print_name(tty);
      tty->cr();
      // At the end of the run, the MDO, full of data, will be dumped.
    }
  }
}

MethodCounters* Method::build_method_counters(Method* m, TRAPS) {
  // Do not profile the method if metaspace has hit an OOM previously
  if (ClassLoaderDataGraph::has_metaspace_oom()) {
    return NULL;
  }

  methodHandle mh(THREAD, m);
  MethodCounters* counters = MethodCounters::allocate(mh, THREAD);
  if (HAS_PENDING_EXCEPTION) {
    CompileBroker::log_metaspace_failure();
    ClassLoaderDataGraph::set_metaspace_oom(true);
    return NULL;   // return the exception (which is cleared)
  }
  if (!mh->init_method_counters(counters)) {
    MetadataFactory::free_metadata(mh->method_holder()->class_loader_data(), counters);
  }

  if (LogTouchedMethods) {
    mh->log_touched(CHECK_NULL);
  }

  return mh->method_counters();
}

bool Method::init_method_counters(MethodCounters* counters) {
  // Try to install a pointer to MethodCounters, return true on success.
  return Atomic::replace_if_null(&_method_counters, counters);
}

int Method::extra_stack_words() {
  // not an inline function, to avoid a header dependency on Interpreter
  return extra_stack_entries() * Interpreter::stackElementSize;
}

void Method::compute_size_of_parameters(Thread *thread) {
  ArgumentSizeComputer asc(signature());
  set_size_of_parameters(asc.size() + (is_static() ? 0 : 1));
}

// ValueKlass the method is declared to return. This must not
// safepoint as it is called with references live on the stack at
// locations the GC is unaware of.
ValueKlass* Method::returned_value_type(Thread* thread) const {
  SignatureStream ss(signature());
  while (!ss.at_return_type()) {
    ss.next();
  }
  Handle class_loader(thread, method_holder()->class_loader());
  Handle protection_domain(thread, method_holder()->protection_domain());
  Klass* k = NULL;
  {
    NoSafepointVerifier nsv;
    k = ss.as_klass(class_loader, protection_domain, SignatureStream::ReturnNull, thread);
  }
  assert(k != NULL && !thread->has_pending_exception(), "can't resolve klass");
  return ValueKlass::cast(k);
}
bool Method::is_empty_method() const {
  return  code_size() == 1
      && *code_base() == Bytecodes::_return;
}

bool Method::is_vanilla_constructor() const {
  // Returns true if this method is a vanilla constructor, i.e. an "<init>" "()V" method
  // which only calls the superclass vanilla constructor and possibly does stores of
  // zero constants to local fields:
  //
  //   aload_0
  //   invokespecial
  //   indexbyte1
  //   indexbyte2
  //
  // followed by an (optional) sequence of:
  //
  //   aload_0
  //   aconst_null / iconst_0 / fconst_0 / dconst_0
  //   putfield
  //   indexbyte1
  //   indexbyte2
  //
  // followed by:
  //
  //   return

  assert(name() == vmSymbols::object_initializer_name(),    "Should only be called for default constructors");
  assert(signature() == vmSymbols::void_method_signature(), "Should only be called for default constructors");
  int size = code_size();
  // Check if size match
  if (size == 0 || size % 5 != 0) return false;
  address cb = code_base();
  int last = size - 1;
  if (cb[0] != Bytecodes::_aload_0 || cb[1] != Bytecodes::_invokespecial || cb[last] != Bytecodes::_return) {
    // Does not call superclass default constructor
    return false;
  }
  // Check optional sequence
  for (int i = 4; i < last; i += 5) {
    if (cb[i] != Bytecodes::_aload_0) return false;
    if (!Bytecodes::is_zero_const(Bytecodes::cast(cb[i+1]))) return false;
    if (cb[i+2] != Bytecodes::_putfield) return false;
  }
  return true;
}


bool Method::compute_has_loops_flag() {
  BytecodeStream bcs(methodHandle(Thread::current(), this));
  Bytecodes::Code bc;

  while ((bc = bcs.next()) >= 0) {
    switch( bc ) {
      case Bytecodes::_ifeq:
      case Bytecodes::_ifnull:
      case Bytecodes::_iflt:
      case Bytecodes::_ifle:
      case Bytecodes::_ifne:
      case Bytecodes::_ifnonnull:
      case Bytecodes::_ifgt:
      case Bytecodes::_ifge:
      case Bytecodes::_if_icmpeq:
      case Bytecodes::_if_icmpne:
      case Bytecodes::_if_icmplt:
      case Bytecodes::_if_icmpgt:
      case Bytecodes::_if_icmple:
      case Bytecodes::_if_icmpge:
      case Bytecodes::_if_acmpeq:
      case Bytecodes::_if_acmpne:
      case Bytecodes::_goto:
      case Bytecodes::_jsr:
        if( bcs.dest() < bcs.next_bci() ) _access_flags.set_has_loops();
        break;

      case Bytecodes::_goto_w:
      case Bytecodes::_jsr_w:
        if( bcs.dest_w() < bcs.next_bci() ) _access_flags.set_has_loops();
        break;

      default:
        break;
    }
  }
  _access_flags.set_loops_flag_init();
  return _access_flags.has_loops();
}

bool Method::is_final_method(AccessFlags class_access_flags) const {
  // or "does_not_require_vtable_entry"
  // default method or overpass can occur, is not final (reuses vtable entry)
  // private methods in classes get vtable entries for backward class compatibility.
  if (is_overpass() || is_default_method())  return false;
  return is_final() || class_access_flags.is_final();
}

bool Method::is_final_method() const {
  return is_final_method(method_holder()->access_flags());
}

bool Method::is_default_method() const {
  if (method_holder() != NULL &&
      method_holder()->is_interface() &&
      !is_abstract() && !is_private()) {
    return true;
  } else {
    return false;
  }
}

bool Method::can_be_statically_bound(AccessFlags class_access_flags) const {
  if (is_final_method(class_access_flags))  return true;
#ifdef ASSERT
  ResourceMark rm;
  bool is_nonv = (vtable_index() == nonvirtual_vtable_index);
  if (class_access_flags.is_interface()) {
      assert(is_nonv == is_static() || is_nonv == is_private(),
             "nonvirtual unexpected for non-static, non-private: %s",
             name_and_sig_as_C_string());
  }
#endif
  assert(valid_vtable_index() || valid_itable_index(), "method must be linked before we ask this question");
  return vtable_index() == nonvirtual_vtable_index;
}

bool Method::can_be_statically_bound() const {
  return can_be_statically_bound(method_holder()->access_flags());
}

bool Method::can_be_statically_bound(InstanceKlass* context) const {
  return (method_holder() == context) && can_be_statically_bound();
}

bool Method::is_accessor() const {
  return is_getter() || is_setter();
}

bool Method::is_getter() const {
  if (code_size() != 5) return false;
  if (size_of_parameters() != 1) return false;
  if (java_code_at(0) != Bytecodes::_aload_0)  return false;
  if (java_code_at(1) != Bytecodes::_getfield) return false;
  switch (java_code_at(4)) {
    case Bytecodes::_ireturn:
    case Bytecodes::_lreturn:
    case Bytecodes::_freturn:
    case Bytecodes::_dreturn:
    case Bytecodes::_areturn:
      break;
    default:
      return false;
  }
  return true;
}

bool Method::is_setter() const {
  if (code_size() != 6) return false;
  if (java_code_at(0) != Bytecodes::_aload_0) return false;
  switch (java_code_at(1)) {
    case Bytecodes::_iload_1:
    case Bytecodes::_aload_1:
    case Bytecodes::_fload_1:
      if (size_of_parameters() != 2) return false;
      break;
    case Bytecodes::_dload_1:
    case Bytecodes::_lload_1:
      if (size_of_parameters() != 3) return false;
      break;
    default:
      return false;
  }
  if (java_code_at(2) != Bytecodes::_putfield) return false;
  if (java_code_at(5) != Bytecodes::_return)   return false;
  return true;
}

bool Method::is_constant_getter() const {
  int last_index = code_size() - 1;
  // Check if the first 1-3 bytecodes are a constant push
  // and the last bytecode is a return.
  return (2 <= code_size() && code_size() <= 4 &&
          Bytecodes::is_const(java_code_at(0)) &&
          Bytecodes::length_for(java_code_at(0)) == last_index &&
          Bytecodes::is_return(java_code_at(last_index)));
}

bool Method::is_object_constructor_or_class_initializer() const {
  return (is_object_constructor() || is_class_initializer());
}

bool Method::is_class_initializer() const {
  // For classfiles version 51 or greater, ensure that the clinit method is
  // static.  Non-static methods with the name "<clinit>" are not static
  // initializers. (older classfiles exempted for backward compatibility)
  return (name() == vmSymbols::class_initializer_name() &&
          (is_static() ||
           method_holder()->major_version() < 51));
}

// A method named <init>, if non-static, is a classic object constructor.
bool Method::is_object_constructor() const {
   return name() == vmSymbols::object_initializer_name() && !is_static();
}

// A static method named <init> is a factory for an inline class.
bool Method::is_static_init_factory() const {
   return name() == vmSymbols::object_initializer_name() && is_static();
}

bool Method::needs_clinit_barrier() const {
  return is_static() && !method_holder()->is_initialized();
}

objArrayHandle Method::resolved_checked_exceptions_impl(Method* method, TRAPS) {
  int length = method->checked_exceptions_length();
  if (length == 0) {  // common case
    return objArrayHandle(THREAD, Universe::the_empty_class_klass_array());
  } else {
    methodHandle h_this(THREAD, method);
    objArrayOop m_oop = oopFactory::new_objArray(SystemDictionary::Class_klass(), length, CHECK_(objArrayHandle()));
    objArrayHandle mirrors (THREAD, m_oop);
    for (int i = 0; i < length; i++) {
      CheckedExceptionElement* table = h_this->checked_exceptions_start(); // recompute on each iteration, not gc safe
      Klass* k = h_this->constants()->klass_at(table[i].class_cp_index, CHECK_(objArrayHandle()));
      assert(k->is_subclass_of(SystemDictionary::Throwable_klass()), "invalid exception class");
      mirrors->obj_at_put(i, k->java_mirror());
    }
    return mirrors;
  }
};


int Method::line_number_from_bci(int bci) const {
  int best_bci  =  0;
  int best_line = -1;
  if (bci == SynchronizationEntryBCI) bci = 0;
  if (0 <= bci && bci < code_size() && has_linenumber_table()) {
    // The line numbers are a short array of 2-tuples [start_pc, line_number].
    // Not necessarily sorted and not necessarily one-to-one.
    CompressedLineNumberReadStream stream(compressed_linenumber_table());
    while (stream.read_pair()) {
      if (stream.bci() == bci) {
        // perfect match
        return stream.line();
      } else {
        // update best_bci/line
        if (stream.bci() < bci && stream.bci() >= best_bci) {
          best_bci  = stream.bci();
          best_line = stream.line();
        }
      }
    }
  }
  return best_line;
}


bool Method::is_klass_loaded_by_klass_index(int klass_index) const {
  if( constants()->tag_at(klass_index).is_unresolved_klass()) {
    Thread *thread = Thread::current();
    Symbol* klass_name = constants()->klass_name_at(klass_index);
    Handle loader(thread, method_holder()->class_loader());
    Handle prot  (thread, method_holder()->protection_domain());
    return SystemDictionary::find(klass_name, loader, prot, thread) != NULL;
  } else {
    return true;
  }
}


bool Method::is_klass_loaded(int refinfo_index, bool must_be_resolved) const {
  int klass_index = constants()->klass_ref_index_at(refinfo_index);
  if (must_be_resolved) {
    // Make sure klass is resolved in constantpool.
    if (constants()->tag_at(klass_index).is_unresolved_klass()) {
      return false;
    }
  }
  return is_klass_loaded_by_klass_index(klass_index);
}


void Method::set_native_function(address function, bool post_event_flag) {
  assert(function != NULL, "use clear_native_function to unregister natives");
  assert(!is_method_handle_intrinsic() || function == SharedRuntime::native_method_throw_unsatisfied_link_error_entry(), "");
  address* native_function = native_function_addr();

  // We can see racers trying to place the same native function into place. Once
  // is plenty.
  address current = *native_function;
  if (current == function) return;
  if (post_event_flag && JvmtiExport::should_post_native_method_bind() &&
      function != NULL) {
    // native_method_throw_unsatisfied_link_error_entry() should only
    // be passed when post_event_flag is false.
    assert(function !=
      SharedRuntime::native_method_throw_unsatisfied_link_error_entry(),
      "post_event_flag mis-match");

    // post the bind event, and possible change the bind function
    JvmtiExport::post_native_method_bind(this, &function);
  }
  *native_function = function;
  // This function can be called more than once. We must make sure that we always
  // use the latest registered method -> check if a stub already has been generated.
  // If so, we have to make it not_entrant.
  CompiledMethod* nm = code(); // Put it into local variable to guard against concurrent updates
  if (nm != NULL) {
    nm->make_not_entrant();
  }
}


bool Method::has_native_function() const {
  if (is_method_handle_intrinsic())
    return false;  // special-cased in SharedRuntime::generate_native_wrapper
  address func = native_function();
  return (func != NULL && func != SharedRuntime::native_method_throw_unsatisfied_link_error_entry());
}


void Method::clear_native_function() {
  // Note: is_method_handle_intrinsic() is allowed here.
  set_native_function(
    SharedRuntime::native_method_throw_unsatisfied_link_error_entry(),
    !native_bind_event_is_interesting);
  this->unlink_code();
}


void Method::set_signature_handler(address handler) {
  address* signature_handler =  signature_handler_addr();
  *signature_handler = handler;
}


void Method::print_made_not_compilable(int comp_level, bool is_osr, bool report, const char* reason) {
  assert(reason != NULL, "must provide a reason");
  if (PrintCompilation && report) {
    ttyLocker ttyl;
    tty->print("made not %scompilable on ", is_osr ? "OSR " : "");
    if (comp_level == CompLevel_all) {
      tty->print("all levels ");
    } else {
      tty->print("level %d ", comp_level);
    }
    this->print_short_name(tty);
    int size = this->code_size();
    if (size > 0) {
      tty->print(" (%d bytes)", size);
    }
    if (reason != NULL) {
      tty->print("   %s", reason);
    }
    tty->cr();
  }
  if ((TraceDeoptimization || LogCompilation) && (xtty != NULL)) {
    ttyLocker ttyl;
    xtty->begin_elem("make_not_compilable thread='" UINTX_FORMAT "' osr='%d' level='%d'",
                     os::current_thread_id(), is_osr, comp_level);
    if (reason != NULL) {
      xtty->print(" reason=\'%s\'", reason);
    }
    xtty->method(this);
    xtty->stamp();
    xtty->end_elem();
  }
}

bool Method::is_always_compilable() const {
  // Generated adapters must be compiled
  if (is_method_handle_intrinsic() && is_synthetic()) {
    assert(!is_not_c1_compilable(), "sanity check");
    assert(!is_not_c2_compilable(), "sanity check");
    return true;
  }

  return false;
}

bool Method::is_not_compilable(int comp_level) const {
  if (number_of_breakpoints() > 0)
    return true;
  if (is_always_compilable())
    return false;
  if (comp_level == CompLevel_any)
    return is_not_c1_compilable() || is_not_c2_compilable();
  if (is_c1_compile(comp_level))
    return is_not_c1_compilable();
  if (is_c2_compile(comp_level))
    return is_not_c2_compilable();
  return false;
}

// call this when compiler finds that this method is not compilable
void Method::set_not_compilable(const char* reason, int comp_level, bool report) {
  if (is_always_compilable()) {
    // Don't mark a method which should be always compilable
    return;
  }
  print_made_not_compilable(comp_level, /*is_osr*/ false, report, reason);
  if (comp_level == CompLevel_all) {
    set_not_c1_compilable();
    set_not_c2_compilable();
  } else {
    if (is_c1_compile(comp_level))
      set_not_c1_compilable();
    if (is_c2_compile(comp_level))
      set_not_c2_compilable();
  }
  CompilationPolicy::policy()->disable_compilation(this);
  assert(!CompilationPolicy::can_be_compiled(methodHandle(Thread::current(), this), comp_level), "sanity check");
}

bool Method::is_not_osr_compilable(int comp_level) const {
  if (is_not_compilable(comp_level))
    return true;
  if (comp_level == CompLevel_any)
    return is_not_c1_osr_compilable() || is_not_c2_osr_compilable();
  if (is_c1_compile(comp_level))
    return is_not_c1_osr_compilable();
  if (is_c2_compile(comp_level))
    return is_not_c2_osr_compilable();
  return false;
}

void Method::set_not_osr_compilable(const char* reason, int comp_level, bool report) {
  print_made_not_compilable(comp_level, /*is_osr*/ true, report, reason);
  if (comp_level == CompLevel_all) {
    set_not_c1_osr_compilable();
    set_not_c2_osr_compilable();
  } else {
    if (is_c1_compile(comp_level))
      set_not_c1_osr_compilable();
    if (is_c2_compile(comp_level))
      set_not_c2_osr_compilable();
  }
  CompilationPolicy::policy()->disable_compilation(this);
  assert(!CompilationPolicy::can_be_osr_compiled(methodHandle(Thread::current(), this), comp_level), "sanity check");
}

// Revert to using the interpreter and clear out the nmethod
void Method::clear_code() {
  // this may be NULL if c2i adapters have not been made yet
  // Only should happen at allocate time.
  if (adapter() == NULL) {
    _from_compiled_entry    = NULL;
    _from_compiled_value_entry = NULL;
    _from_compiled_value_ro_entry = NULL;
  } else {
    _from_compiled_entry    = adapter()->get_c2i_entry();
    _from_compiled_value_entry = adapter()->get_c2i_value_entry();
    _from_compiled_value_ro_entry = adapter()->get_c2i_value_ro_entry();
  }
  OrderAccess::storestore();
  _from_interpreted_entry = _i2i_entry;
  OrderAccess::storestore();
  _code = NULL;
}

void Method::unlink_code(CompiledMethod *compare) {
  MutexLocker ml(CompiledMethod_lock->owned_by_self() ? NULL : CompiledMethod_lock, Mutex::_no_safepoint_check_flag);
  // We need to check if either the _code or _from_compiled_code_entry_point
  // refer to this nmethod because there is a race in setting these two fields
  // in Method* as seen in bugid 4947125.
  // If the vep() points to the zombie nmethod, the memory for the nmethod
  // could be flushed and the compiler and vtable stubs could still call
  // through it.
  if (code() == compare ||
      from_compiled_entry() == compare->verified_entry_point()) {
    clear_code();
  }
}

void Method::unlink_code() {
  MutexLocker ml(CompiledMethod_lock->owned_by_self() ? NULL : CompiledMethod_lock, Mutex::_no_safepoint_check_flag);
  clear_code();
}

#if INCLUDE_CDS
// Called by class data sharing to remove any entry points (which are not shared)
void Method::unlink_method() {
  _code = NULL;

  Arguments::assert_is_dumping_archive();
  // Set the values to what they should be at run time. Note that
  // this Method can no longer be executed during dump time.
  _i2i_entry = Interpreter::entry_for_cds_method(methodHandle(Thread::current(), this));
  _from_interpreted_entry = _i2i_entry;

  if (DynamicDumpSharedSpaces) {
    assert(_from_compiled_entry != NULL, "sanity");
  } else {
    // TODO: Simplify the adapter trampoline allocation for static archiving.
    //       Remove the use of CDSAdapterHandlerEntry.
    CDSAdapterHandlerEntry* cds_adapter = (CDSAdapterHandlerEntry*)adapter();
    constMethod()->set_adapter_trampoline(cds_adapter->get_adapter_trampoline());
    _from_compiled_entry = cds_adapter->get_c2i_entry_trampoline();
    assert(*((int*)_from_compiled_entry) == 0,
           "must be NULL during dump time, to be initialized at run time");
    _from_compiled_value_ro_entry = cds_adapter->get_c2i_entry_trampoline(); // FIXME - doesn't work if you have value args!
    assert(*((int*)_from_compiled_value_ro_entry) == 0,
           "must be NULL during dump time, to be initialized at run time");
    _from_compiled_value_entry  = cds_adapter->get_c2i_entry_trampoline(); // FIXME - doesn't work if you have value args (or this is value type)!
    assert(*((int*)_from_compiled_value_entry) == 0,
           "must be NULL during dump time, to be initialized at run time");
    assert(!method_holder()->is_value(), "FIXME: valuetype not supported by CDS");
  }

  if (is_native()) {
    *native_function_addr() = NULL;
    set_signature_handler(NULL);
  }
  NOT_PRODUCT(set_compiled_invocation_count(0);)

  set_method_data(NULL);
  clear_method_counters();
}
#endif

/****************************************************************************
// The following illustrates how the entries work for CDS shared Methods:
//
// Our goal is to delay writing into a shared Method until it's compiled.
// Hence, we want to determine the initial values for _i2i_entry,
// _from_interpreted_entry and _from_compiled_entry during CDS dump time.
//
// In this example, both Methods A and B have the _i2i_entry of "zero_locals".
// They also have similar signatures so that they will share the same
// AdapterHandlerEntry.
//
// _adapter_trampoline points to a fixed location in the RW section of
// the CDS archive. This location initially contains a NULL pointer. When the
// first of method A or B is linked, an AdapterHandlerEntry is allocated
// dynamically, and its c2i/i2c entries are generated.
//
// _i2i_entry and _from_interpreted_entry initially points to the same
// (fixed) location in the CODE section of the CDS archive. This contains
// an unconditional branch to the actual entry for "zero_locals", which is
// generated at run time and may be on an arbitrary address. Thus, the
// unconditional branch is also generated at run time to jump to the correct
// address.
//
// Similarly, _from_compiled_entry points to a fixed address in the CODE
// section. This address has enough space for an unconditional branch
// instruction, and is initially zero-filled. After the AdapterHandlerEntry is
// initialized, and the address for the actual c2i_entry is known, we emit a
// branch instruction here to branch to the actual c2i_entry.
//
// The effect of the extra branch on the i2i and c2i entries is negligible.
//
// The reason for putting _adapter_trampoline in RO is many shared Methods
// share the same AdapterHandlerEntry, so we can save space in the RW section
// by having the extra indirection.


[Method A: RW]
  _constMethod ----> [ConstMethod: RO]
                       _adapter_trampoline -----------+
                                                      |
  _i2i_entry              (same value as method B)    |
  _from_interpreted_entry (same value as method B)    |
  _from_compiled_entry    (same value as method B)    |
                                                      |
                                                      |
[Method B: RW]                               +--------+
  _constMethod ----> [ConstMethod: RO]       |
                       _adapter_trampoline --+--->(AdapterHandlerEntry* ptr: RW)-+
                                                                                 |
                                                 +-------------------------------+
                                                 |
                                                 +----> [AdapterHandlerEntry] (allocated at run time)
                                                              _fingerprint
                                                              _c2i_entry ---------------------------------+->[c2i entry..]
 _i2i_entry  -------------+                                   _i2c_entry ---------------+-> [i2c entry..] |
 _from_interpreted_entry  |                                   _c2i_unverified_entry     |                 |
         |                |                                   _c2i_no_clinit_check_entry|                 |
         |                |  (_cds_entry_table: CODE)                                   |                 |
         |                +->[0]: jmp _entry_table[0] --> (i2i_entry_for "zero_locals") |                 |
         |                |                               (allocated at run time)       |                 |
         |                |  ...                           [asm code ...]               |                 |
         +-[not compiled]-+  [n]: jmp _entry_table[n]                                   |                 |
         |                                                                              |                 |
         |                                                                              |                 |
         +-[compiled]-------------------------------------------------------------------+                 |
                                                                                                          |
 _from_compiled_entry------------>  (_c2i_entry_trampoline: CODE)                                         |
                                    [jmp c2i_entry] ------------------------------------------------------+

***/

// Called when the method_holder is getting linked. Setup entrypoints so the method
// is ready to be called from interpreter, compiler, and vtables.
void Method::link_method(const methodHandle& h_method, TRAPS) {
  // If the code cache is full, we may reenter this function for the
  // leftover methods that weren't linked.
  if (is_shared()) {
    address entry = Interpreter::entry_for_cds_method(h_method);
    assert(entry != NULL && entry == _i2i_entry,
           "should be correctly set during dump time");
    if (adapter() != NULL) {
      return;
    }
    assert(entry == _from_interpreted_entry,
           "should be correctly set during dump time");
  } else if (_i2i_entry != NULL) {
    return;
  }
  assert( _code == NULL, "nothing compiled yet" );

  // Setup interpreter entrypoint
  assert(this == h_method(), "wrong h_method()" );

  if (!is_shared()) {
    assert(adapter() == NULL, "init'd to NULL");
    address entry = Interpreter::entry_for_method(h_method);
    assert(entry != NULL, "interpreter entry must be non-null");
    // Sets both _i2i_entry and _from_interpreted_entry
    set_interpreter_entry(entry);
  }

  // Don't overwrite already registered native entries.
  if (is_native() && !has_native_function()) {
    set_native_function(
      SharedRuntime::native_method_throw_unsatisfied_link_error_entry(),
      !native_bind_event_is_interesting);
  }

  // Setup compiler entrypoint.  This is made eagerly, so we do not need
  // special handling of vtables.  An alternative is to make adapters more
  // lazily by calling make_adapter() from from_compiled_entry() for the
  // normal calls.  For vtable calls life gets more complicated.  When a
  // call-site goes mega-morphic we need adapters in all methods which can be
  // called from the vtable.  We need adapters on such methods that get loaded
  // later.  Ditto for mega-morphic itable calls.  If this proves to be a
  // problem we'll make these lazily later.
  (void) make_adapters(h_method, CHECK);

  // ONLY USE the h_method now as make_adapter may have blocked

}

address Method::make_adapters(const methodHandle& mh, TRAPS) {
  // Adapters for compiled code are made eagerly here.  They are fairly
  // small (generally < 100 bytes) and quick to make (and cached and shared)
  // so making them eagerly shouldn't be too expensive.
  AdapterHandlerEntry* adapter = AdapterHandlerLibrary::get_adapter(mh);
  if (adapter == NULL ) {
    if (!is_init_completed()) {
      // Don't throw exceptions during VM initialization because java.lang.* classes
      // might not have been initialized, causing problems when constructing the
      // Java exception object.
      vm_exit_during_initialization("Out of space in CodeCache for adapters");
    } else {
      THROW_MSG_NULL(vmSymbols::java_lang_VirtualMachineError(), "Out of space in CodeCache for adapters");
    }
  }

  if (mh->is_shared()) {
    assert(mh->adapter() == adapter, "must be");
    assert(mh->_from_compiled_entry != NULL, "must be");
    assert(mh->_from_compiled_value_entry != NULL, "must be");
    assert(mh->_from_compiled_value_ro_entry != NULL, "must be");
  } else {
    mh->set_adapter_entry(adapter);
    mh->_from_compiled_entry = adapter->get_c2i_entry();
    mh->_from_compiled_value_entry = adapter->get_c2i_value_entry();
    mh->_from_compiled_value_ro_entry = adapter->get_c2i_value_ro_entry();
  }
  return adapter->get_c2i_entry();
}

void Method::restore_unshareable_info(TRAPS) {
  assert(is_method() && is_valid_method(this), "ensure C++ vtable is restored");

  // Since restore_unshareable_info can be called more than once for a method, don't
  // redo any work.
  if (adapter() == NULL) {
    methodHandle mh(THREAD, this);
    link_method(mh, CHECK);
  }
}

<<<<<<< HEAD
address Method::from_compiled_entry_no_trampoline(bool caller_is_c1) const {
  CompiledMethod *code = OrderAccess::load_acquire(&_code);
  if (caller_is_c1) {
    // C1 - value arguments are passed as objects
    if (code) {
      return code->verified_value_entry_point();
    } else {
      return adapter()->get_c2i_value_entry();
    }
=======
address Method::from_compiled_entry_no_trampoline() const {
  CompiledMethod *code = Atomic::load_acquire(&_code);
  if (code) {
    return code->verified_entry_point();
>>>>>>> b9c7a608
  } else {
    // C2 - value arguments may be passed as fields
    if (code) {
      return code->verified_entry_point();
    } else {
      return adapter()->get_c2i_entry();
    }
  }
}

// The verified_code_entry() must be called when a invoke is resolved
// on this method.

// It returns the compiled code entry point, after asserting not null.
// This function is called after potential safepoints so that nmethod
// or adapter that it points to is still live and valid.
// This function must not hit a safepoint!
address Method::verified_code_entry() {
  debug_only(NoSafepointVerifier nsv;)
  assert(_from_compiled_entry != NULL, "must be set");
  return _from_compiled_entry;
}

address Method::verified_value_code_entry() {
  debug_only(NoSafepointVerifier nsv;)
  assert(_from_compiled_value_entry != NULL, "must be set");
  return _from_compiled_value_entry;
}

address Method::verified_value_ro_code_entry() {
  debug_only(NoSafepointVerifier nsv;)
  assert(_from_compiled_value_ro_entry != NULL, "must be set");
  return _from_compiled_value_ro_entry;
}

// Check that if an nmethod ref exists, it has a backlink to this or no backlink at all
// (could be racing a deopt).
// Not inline to avoid circular ref.
bool Method::check_code() const {
  // cached in a register or local.  There's a race on the value of the field.
  CompiledMethod *code = Atomic::load_acquire(&_code);
  return code == NULL || (code->method() == NULL) || (code->method() == (Method*)this && !code->is_osr_method());
}

// Install compiled code.  Instantly it can execute.
void Method::set_code(const methodHandle& mh, CompiledMethod *code) {
  assert_lock_strong(CompiledMethod_lock);
  assert( code, "use clear_code to remove code" );
  assert( mh->check_code(), "" );

  guarantee(mh->adapter() != NULL, "Adapter blob must already exist!");

  // These writes must happen in this order, because the interpreter will
  // directly jump to from_interpreted_entry which jumps to an i2c adapter
  // which jumps to _from_compiled_entry.
  mh->_code = code;             // Assign before allowing compiled code to exec

  int comp_level = code->comp_level();
  // In theory there could be a race here. In practice it is unlikely
  // and not worth worrying about.
  if (comp_level > mh->highest_comp_level()) {
    mh->set_highest_comp_level(comp_level);
  }

  OrderAccess::storestore();
  mh->_from_compiled_entry = code->verified_entry_point();
  mh->_from_compiled_value_entry = code->verified_value_entry_point();
  mh->_from_compiled_value_ro_entry = code->verified_value_ro_entry_point();
  OrderAccess::storestore();
  // Instantly compiled code can execute.
  if (!mh->is_method_handle_intrinsic())
    mh->_from_interpreted_entry = mh->get_i2c_entry();
}


bool Method::is_overridden_in(Klass* k) const {
  InstanceKlass* ik = InstanceKlass::cast(k);

  if (ik->is_interface()) return false;

  // If method is an interface, we skip it - except if it
  // is a miranda method
  if (method_holder()->is_interface()) {
    // Check that method is not a miranda method
    if (ik->lookup_method(name(), signature()) == NULL) {
      // No implementation exist - so miranda method
      return false;
    }
    return true;
  }

  assert(ik->is_subclass_of(method_holder()), "should be subklass");
  if (!has_vtable_index()) {
    return false;
  } else {
    Method* vt_m = ik->method_at_vtable(vtable_index());
    return vt_m != this;
  }
}


// give advice about whether this Method* should be cached or not
bool Method::should_not_be_cached() const {
  if (is_old()) {
    // This method has been redefined. It is either EMCP or obsolete
    // and we don't want to cache it because that would pin the method
    // down and prevent it from being collectible if and when it
    // finishes executing.
    return true;
  }

  // caching this method should be just fine
  return false;
}


/**
 *  Returns true if this is one of the specially treated methods for
 *  security related stack walks (like Reflection.getCallerClass).
 */
bool Method::is_ignored_by_security_stack_walk() const {
  if (intrinsic_id() == vmIntrinsics::_invoke) {
    // This is Method.invoke() -- ignore it
    return true;
  }
  if (method_holder()->is_subclass_of(SystemDictionary::reflect_MethodAccessorImpl_klass())) {
    // This is an auxilary frame -- ignore it
    return true;
  }
  if (is_method_handle_intrinsic() || is_compiled_lambda_form()) {
    // This is an internal adapter frame for method handles -- ignore it
    return true;
  }
  return false;
}


// Constant pool structure for invoke methods:
enum {
  _imcp_invoke_name = 1,        // utf8: 'invokeExact', etc.
  _imcp_invoke_signature,       // utf8: (variable Symbol*)
  _imcp_limit
};

// Test if this method is an MH adapter frame generated by Java code.
// Cf. java/lang/invoke/InvokerBytecodeGenerator
bool Method::is_compiled_lambda_form() const {
  return intrinsic_id() == vmIntrinsics::_compiledLambdaForm;
}

// Test if this method is an internal MH primitive method.
bool Method::is_method_handle_intrinsic() const {
  vmIntrinsics::ID iid = intrinsic_id();
  return (MethodHandles::is_signature_polymorphic(iid) &&
          MethodHandles::is_signature_polymorphic_intrinsic(iid));
}

bool Method::has_member_arg() const {
  vmIntrinsics::ID iid = intrinsic_id();
  return (MethodHandles::is_signature_polymorphic(iid) &&
          MethodHandles::has_member_arg(iid));
}

// Make an instance of a signature-polymorphic internal MH primitive.
methodHandle Method::make_method_handle_intrinsic(vmIntrinsics::ID iid,
                                                         Symbol* signature,
                                                         TRAPS) {
  ResourceMark rm;
  methodHandle empty;

  InstanceKlass* holder = SystemDictionary::MethodHandle_klass();
  Symbol* name = MethodHandles::signature_polymorphic_intrinsic_name(iid);
  assert(iid == MethodHandles::signature_polymorphic_name_id(name), "");
  if (TraceMethodHandles) {
    tty->print_cr("make_method_handle_intrinsic MH.%s%s", name->as_C_string(), signature->as_C_string());
  }

  // invariant:   cp->symbol_at_put is preceded by a refcount increment (more usually a lookup)
  name->increment_refcount();
  signature->increment_refcount();

  int cp_length = _imcp_limit;
  ClassLoaderData* loader_data = holder->class_loader_data();
  constantPoolHandle cp;
  {
    ConstantPool* cp_oop = ConstantPool::allocate(loader_data, cp_length, CHECK_(empty));
    cp = constantPoolHandle(THREAD, cp_oop);
  }
  cp->set_pool_holder(holder);
  cp->symbol_at_put(_imcp_invoke_name,       name);
  cp->symbol_at_put(_imcp_invoke_signature,  signature);
  cp->set_has_preresolution();

  // decide on access bits:  public or not?
  int flags_bits = (JVM_ACC_NATIVE | JVM_ACC_SYNTHETIC | JVM_ACC_FINAL);
  bool must_be_static = MethodHandles::is_signature_polymorphic_static(iid);
  if (must_be_static)  flags_bits |= JVM_ACC_STATIC;
  assert((flags_bits & JVM_ACC_PUBLIC) == 0, "do not expose these methods");

  methodHandle m;
  {
    InlineTableSizes sizes;
    Method* m_oop = Method::allocate(loader_data, 0,
                                     accessFlags_from(flags_bits), &sizes,
                                     ConstMethod::NORMAL, CHECK_(empty));
    m = methodHandle(THREAD, m_oop);
  }
  m->set_constants(cp());
  m->set_name_index(_imcp_invoke_name);
  m->set_signature_index(_imcp_invoke_signature);
  assert(MethodHandles::is_signature_polymorphic_name(m->name()), "");
  assert(m->signature() == signature, "");
  ResultTypeFinder rtf(signature);
  m->constMethod()->set_result_type(rtf.type());
  m->compute_size_of_parameters(THREAD);
  m->init_intrinsic_id();
  assert(m->is_method_handle_intrinsic(), "");
#ifdef ASSERT
  if (!MethodHandles::is_signature_polymorphic(m->intrinsic_id()))  m->print();
  assert(MethodHandles::is_signature_polymorphic(m->intrinsic_id()), "must be an invoker");
  assert(m->intrinsic_id() == iid, "correctly predicted iid");
#endif //ASSERT

  // Finally, set up its entry points.
  assert(m->can_be_statically_bound(), "");
  m->set_vtable_index(Method::nonvirtual_vtable_index);
  m->link_method(m, CHECK_(empty));

  if (TraceMethodHandles && (Verbose || WizardMode)) {
    ttyLocker ttyl;
    m->print_on(tty);
  }

  return m;
}

Klass* Method::check_non_bcp_klass(Klass* klass) {
  if (klass != NULL && klass->class_loader() != NULL) {
    if (klass->is_objArray_klass())
      klass = ObjArrayKlass::cast(klass)->bottom_klass();
    return klass;
  }
  return NULL;
}


methodHandle Method::clone_with_new_data(const methodHandle& m, u_char* new_code, int new_code_length,
                                                u_char* new_compressed_linenumber_table, int new_compressed_linenumber_size, TRAPS) {
  // Code below does not work for native methods - they should never get rewritten anyway
  assert(!m->is_native(), "cannot rewrite native methods");
  // Allocate new Method*
  AccessFlags flags = m->access_flags();

  ConstMethod* cm = m->constMethod();
  int checked_exceptions_len = cm->checked_exceptions_length();
  int localvariable_len = cm->localvariable_table_length();
  int exception_table_len = cm->exception_table_length();
  int method_parameters_len = cm->method_parameters_length();
  int method_annotations_len = cm->method_annotations_length();
  int parameter_annotations_len = cm->parameter_annotations_length();
  int type_annotations_len = cm->type_annotations_length();
  int default_annotations_len = cm->default_annotations_length();

  InlineTableSizes sizes(
      localvariable_len,
      new_compressed_linenumber_size,
      exception_table_len,
      checked_exceptions_len,
      method_parameters_len,
      cm->generic_signature_index(),
      method_annotations_len,
      parameter_annotations_len,
      type_annotations_len,
      default_annotations_len,
      0);

  ClassLoaderData* loader_data = m->method_holder()->class_loader_data();
  Method* newm_oop = Method::allocate(loader_data,
                                      new_code_length,
                                      flags,
                                      &sizes,
                                      m->method_type(),
                                      CHECK_(methodHandle()));
  methodHandle newm (THREAD, newm_oop);

  // Create a shallow copy of Method part, but be careful to preserve the new ConstMethod*
  ConstMethod* newcm = newm->constMethod();
  int new_const_method_size = newm->constMethod()->size();

  // This works because the source and target are both Methods. Some compilers
  // (e.g., clang) complain that the target vtable pointer will be stomped,
  // so cast away newm()'s and m()'s Methodness.
  memcpy((void*)newm(), (void*)m(), sizeof(Method));

  // Create shallow copy of ConstMethod.
  memcpy(newcm, m->constMethod(), sizeof(ConstMethod));

  // Reset correct method/const method, method size, and parameter info
  newm->set_constMethod(newcm);
  newm->constMethod()->set_code_size(new_code_length);
  newm->constMethod()->set_constMethod_size(new_const_method_size);
  assert(newm->code_size() == new_code_length, "check");
  assert(newm->method_parameters_length() == method_parameters_len, "check");
  assert(newm->checked_exceptions_length() == checked_exceptions_len, "check");
  assert(newm->exception_table_length() == exception_table_len, "check");
  assert(newm->localvariable_table_length() == localvariable_len, "check");
  // Copy new byte codes
  memcpy(newm->code_base(), new_code, new_code_length);
  // Copy line number table
  if (new_compressed_linenumber_size > 0) {
    memcpy(newm->compressed_linenumber_table(),
           new_compressed_linenumber_table,
           new_compressed_linenumber_size);
  }
  // Copy method_parameters
  if (method_parameters_len > 0) {
    memcpy(newm->method_parameters_start(),
           m->method_parameters_start(),
           method_parameters_len * sizeof(MethodParametersElement));
  }
  // Copy checked_exceptions
  if (checked_exceptions_len > 0) {
    memcpy(newm->checked_exceptions_start(),
           m->checked_exceptions_start(),
           checked_exceptions_len * sizeof(CheckedExceptionElement));
  }
  // Copy exception table
  if (exception_table_len > 0) {
    memcpy(newm->exception_table_start(),
           m->exception_table_start(),
           exception_table_len * sizeof(ExceptionTableElement));
  }
  // Copy local variable number table
  if (localvariable_len > 0) {
    memcpy(newm->localvariable_table_start(),
           m->localvariable_table_start(),
           localvariable_len * sizeof(LocalVariableTableElement));
  }
  // Copy stackmap table
  if (m->has_stackmap_table()) {
    int code_attribute_length = m->stackmap_data()->length();
    Array<u1>* stackmap_data =
      MetadataFactory::new_array<u1>(loader_data, code_attribute_length, 0, CHECK_(methodHandle()));
    memcpy((void*)stackmap_data->adr_at(0),
           (void*)m->stackmap_data()->adr_at(0), code_attribute_length);
    newm->set_stackmap_data(stackmap_data);
  }

  // copy annotations over to new method
  newcm->copy_annotations_from(loader_data, cm, CHECK_(methodHandle()));
  return newm;
}

vmSymbols::SID Method::klass_id_for_intrinsics(const Klass* holder) {
  // if loader is not the default loader (i.e., != NULL), we can't know the intrinsics
  // because we are not loading from core libraries
  // exception: the AES intrinsics come from lib/ext/sunjce_provider.jar
  // which does not use the class default class loader so we check for its loader here
  const InstanceKlass* ik = InstanceKlass::cast(holder);
  if ((ik->class_loader() != NULL) && !SystemDictionary::is_platform_class_loader(ik->class_loader())) {
    return vmSymbols::NO_SID;   // regardless of name, no intrinsics here
  }

  // see if the klass name is well-known:
  Symbol* klass_name = ik->name();
  return vmSymbols::find_sid(klass_name);
}

void Method::init_intrinsic_id() {
  assert(_intrinsic_id == vmIntrinsics::_none, "do this just once");
  const uintptr_t max_id_uint = right_n_bits((int)(sizeof(_intrinsic_id) * BitsPerByte));
  assert((uintptr_t)vmIntrinsics::ID_LIMIT <= max_id_uint, "else fix size");
  assert(intrinsic_id_size_in_bytes() == sizeof(_intrinsic_id), "");

  // the klass name is well-known:
  vmSymbols::SID klass_id = klass_id_for_intrinsics(method_holder());
  assert(klass_id != vmSymbols::NO_SID, "caller responsibility");

  // ditto for method and signature:
  vmSymbols::SID  name_id = vmSymbols::find_sid(name());
  if (klass_id != vmSymbols::VM_SYMBOL_ENUM_NAME(java_lang_invoke_MethodHandle)
      && klass_id != vmSymbols::VM_SYMBOL_ENUM_NAME(java_lang_invoke_VarHandle)
      && name_id == vmSymbols::NO_SID) {
    return;
  }
  vmSymbols::SID   sig_id = vmSymbols::find_sid(signature());
  if (klass_id != vmSymbols::VM_SYMBOL_ENUM_NAME(java_lang_invoke_MethodHandle)
      && klass_id != vmSymbols::VM_SYMBOL_ENUM_NAME(java_lang_invoke_VarHandle)
      && sig_id == vmSymbols::NO_SID) {
    return;
  }
  jshort flags = access_flags().as_short();

  vmIntrinsics::ID id = vmIntrinsics::find_id(klass_id, name_id, sig_id, flags);
  if (id != vmIntrinsics::_none) {
    set_intrinsic_id(id);
    if (id == vmIntrinsics::_Class_cast) {
      // Even if the intrinsic is rejected, we want to inline this simple method.
      set_force_inline(true);
    }
    return;
  }

  // A few slightly irregular cases:
  switch (klass_id) {
  case vmSymbols::VM_SYMBOL_ENUM_NAME(java_lang_StrictMath):
    // Second chance: check in regular Math.
    switch (name_id) {
    case vmSymbols::VM_SYMBOL_ENUM_NAME(min_name):
    case vmSymbols::VM_SYMBOL_ENUM_NAME(max_name):
    case vmSymbols::VM_SYMBOL_ENUM_NAME(sqrt_name):
      // pretend it is the corresponding method in the non-strict class:
      klass_id = vmSymbols::VM_SYMBOL_ENUM_NAME(java_lang_Math);
      id = vmIntrinsics::find_id(klass_id, name_id, sig_id, flags);
      break;
    default:
      break;
    }
    break;

  // Signature-polymorphic methods: MethodHandle.invoke*, InvokeDynamic.*., VarHandle
  case vmSymbols::VM_SYMBOL_ENUM_NAME(java_lang_invoke_MethodHandle):
  case vmSymbols::VM_SYMBOL_ENUM_NAME(java_lang_invoke_VarHandle):
    if (!is_native())  break;
    id = MethodHandles::signature_polymorphic_name_id(method_holder(), name());
    if (is_static() != MethodHandles::is_signature_polymorphic_static(id))
      id = vmIntrinsics::_none;
    break;

  default:
    break;
  }

  if (id != vmIntrinsics::_none) {
    // Set up its iid.  It is an alias method.
    set_intrinsic_id(id);
    return;
  }
}

// These two methods are static since a GC may move the Method
bool Method::load_signature_classes(const methodHandle& m, TRAPS) {
  if (!THREAD->can_call_java()) {
    // There is nothing useful this routine can do from within the Compile thread.
    // Hopefully, the signature contains only well-known classes.
    // We could scan for this and return true/false, but the caller won't care.
    return false;
  }
  bool sig_is_loaded = true;
  Handle class_loader(THREAD, m->method_holder()->class_loader());
  Handle protection_domain(THREAD, m->method_holder()->protection_domain());
  ResourceMark rm(THREAD);
  Symbol*  signature = m->signature();
  for(SignatureStream ss(signature); !ss.is_done(); ss.next()) {
    if (ss.is_object()) {
      Symbol* sym = ss.as_symbol();
      Symbol*  name  = sym;
      Klass* klass = SystemDictionary::resolve_or_null(name, class_loader,
                                             protection_domain, THREAD);
      // We are loading classes eagerly. If a ClassNotFoundException or
      // a LinkageError was generated, be sure to ignore it.
      if (HAS_PENDING_EXCEPTION) {
        if (PENDING_EXCEPTION->is_a(SystemDictionary::ClassNotFoundException_klass()) ||
            PENDING_EXCEPTION->is_a(SystemDictionary::LinkageError_klass())) {
          CLEAR_PENDING_EXCEPTION;
        } else {
          return false;
        }
      }
      if( klass == NULL) { sig_is_loaded = false; }
    }
  }
  return sig_is_loaded;
}

bool Method::has_unloaded_classes_in_signature(const methodHandle& m, TRAPS) {
  Handle class_loader(THREAD, m->method_holder()->class_loader());
  Handle protection_domain(THREAD, m->method_holder()->protection_domain());
  ResourceMark rm(THREAD);
  Symbol*  signature = m->signature();
  for(SignatureStream ss(signature); !ss.is_done(); ss.next()) {
    if (ss.type() == T_OBJECT) {
      Symbol* name = ss.as_symbol_or_null();
      if (name == NULL) return true;
      Klass* klass = SystemDictionary::find(name, class_loader, protection_domain, THREAD);
      if (klass == NULL) return true;
    }
  }
  return false;
}

// Exposed so field engineers can debug VM
void Method::print_short_name(outputStream* st) {
  ResourceMark rm;
#ifdef PRODUCT
  st->print(" %s::", method_holder()->external_name());
#else
  st->print(" %s::", method_holder()->internal_name());
#endif
  name()->print_symbol_on(st);
  if (WizardMode) signature()->print_symbol_on(st);
  else if (MethodHandles::is_signature_polymorphic(intrinsic_id()))
    MethodHandles::print_as_basic_type_signature_on(st, signature(), true);
}

// Comparer for sorting an object array containing
// Method*s.
static int method_comparator(Method* a, Method* b) {
  return a->name()->fast_compare(b->name());
}

// This is only done during class loading, so it is OK to assume method_idnum matches the methods() array
// default_methods also uses this without the ordering for fast find_method
void Method::sort_methods(Array<Method*>* methods, bool set_idnums, method_comparator_func func) {
  int length = methods->length();
  if (length > 1) {
    if (func == NULL) {
      func = method_comparator;
    }
    {
      NoSafepointVerifier nsv;
      QuickSort::sort(methods->data(), length, func, /*idempotent=*/false);
    }
    // Reset method ordering
    if (set_idnums) {
      for (int i = 0; i < length; i++) {
        Method* m = methods->at(i);
        m->set_method_idnum(i);
        m->set_orig_method_idnum(i);
      }
    }
  }
}

//-----------------------------------------------------------------------------------
// Non-product code unless JVM/TI needs it

#if !defined(PRODUCT) || INCLUDE_JVMTI
class SignatureTypePrinter : public SignatureTypeNames {
 private:
  outputStream* _st;
  bool _use_separator;

  void type_name(const char* name) {
    if (_use_separator) _st->print(", ");
    _st->print("%s", name);
    _use_separator = true;
  }

 public:
  SignatureTypePrinter(Symbol* signature, outputStream* st) : SignatureTypeNames(signature) {
    _st = st;
    _use_separator = false;
  }

  void print_parameters()              { _use_separator = false; iterate_parameters(); }
  void print_returntype()              { _use_separator = false; iterate_returntype(); }
};


void Method::print_name(outputStream* st) {
  Thread *thread = Thread::current();
  ResourceMark rm(thread);
  st->print("%s ", is_static() ? "static" : "virtual");
  if (WizardMode) {
    st->print("%s.", method_holder()->internal_name());
    name()->print_symbol_on(st);
    signature()->print_symbol_on(st);
  } else {
    SignatureTypePrinter sig(signature(), st);
    sig.print_returntype();
    st->print(" %s.", method_holder()->internal_name());
    name()->print_symbol_on(st);
    st->print("(");
    sig.print_parameters();
    st->print(")");
  }
}
#endif // !PRODUCT || INCLUDE_JVMTI


void Method::print_codes_on(outputStream* st) const {
  print_codes_on(0, code_size(), st);
}

void Method::print_codes_on(int from, int to, outputStream* st) const {
  Thread *thread = Thread::current();
  ResourceMark rm(thread);
  methodHandle mh (thread, (Method*)this);
  BytecodeStream s(mh);
  s.set_interval(from, to);
  BytecodeTracer::set_closure(BytecodeTracer::std_closure());
  while (s.next() >= 0) BytecodeTracer::trace(mh, s.bcp(), st);
}

CompressedLineNumberReadStream::CompressedLineNumberReadStream(u_char* buffer) : CompressedReadStream(buffer) {
  _bci = 0;
  _line = 0;
};

bool CompressedLineNumberReadStream::read_pair() {
  jubyte next = read_byte();
  // Check for terminator
  if (next == 0) return false;
  if (next == 0xFF) {
    // Escape character, regular compression used
    _bci  += read_signed_int();
    _line += read_signed_int();
  } else {
    // Single byte compression used
    _bci  += next >> 3;
    _line += next & 0x7;
  }
  return true;
}

#if INCLUDE_JVMTI

Bytecodes::Code Method::orig_bytecode_at(int bci) const {
  BreakpointInfo* bp = method_holder()->breakpoints();
  for (; bp != NULL; bp = bp->next()) {
    if (bp->match(this, bci)) {
      return bp->orig_bytecode();
    }
  }
  {
    ResourceMark rm;
    fatal("no original bytecode found in %s at bci %d", name_and_sig_as_C_string(), bci);
  }
  return Bytecodes::_shouldnotreachhere;
}

void Method::set_orig_bytecode_at(int bci, Bytecodes::Code code) {
  assert(code != Bytecodes::_breakpoint, "cannot patch breakpoints this way");
  BreakpointInfo* bp = method_holder()->breakpoints();
  for (; bp != NULL; bp = bp->next()) {
    if (bp->match(this, bci)) {
      bp->set_orig_bytecode(code);
      // and continue, in case there is more than one
    }
  }
}

void Method::set_breakpoint(int bci) {
  InstanceKlass* ik = method_holder();
  BreakpointInfo *bp = new BreakpointInfo(this, bci);
  bp->set_next(ik->breakpoints());
  ik->set_breakpoints(bp);
  // do this last:
  bp->set(this);
}

static void clear_matches(Method* m, int bci) {
  InstanceKlass* ik = m->method_holder();
  BreakpointInfo* prev_bp = NULL;
  BreakpointInfo* next_bp;
  for (BreakpointInfo* bp = ik->breakpoints(); bp != NULL; bp = next_bp) {
    next_bp = bp->next();
    // bci value of -1 is used to delete all breakpoints in method m (ex: clear_all_breakpoint).
    if (bci >= 0 ? bp->match(m, bci) : bp->match(m)) {
      // do this first:
      bp->clear(m);
      // unhook it
      if (prev_bp != NULL)
        prev_bp->set_next(next_bp);
      else
        ik->set_breakpoints(next_bp);
      delete bp;
      // When class is redefined JVMTI sets breakpoint in all versions of EMCP methods
      // at same location. So we have multiple matching (method_index and bci)
      // BreakpointInfo nodes in BreakpointInfo list. We should just delete one
      // breakpoint for clear_breakpoint request and keep all other method versions
      // BreakpointInfo for future clear_breakpoint request.
      // bcivalue of -1 is used to clear all breakpoints (see clear_all_breakpoints)
      // which is being called when class is unloaded. We delete all the Breakpoint
      // information for all versions of method. We may not correctly restore the original
      // bytecode in all method versions, but that is ok. Because the class is being unloaded
      // so these methods won't be used anymore.
      if (bci >= 0) {
        break;
      }
    } else {
      // This one is a keeper.
      prev_bp = bp;
    }
  }
}

void Method::clear_breakpoint(int bci) {
  assert(bci >= 0, "");
  clear_matches(this, bci);
}

void Method::clear_all_breakpoints() {
  clear_matches(this, -1);
}

#endif // INCLUDE_JVMTI

int Method::invocation_count() {
  MethodCounters *mcs = method_counters();
  if (TieredCompilation) {
    MethodData* const mdo = method_data();
    if (((mcs != NULL) ? mcs->invocation_counter()->carry() : false) ||
        ((mdo != NULL) ? mdo->invocation_counter()->carry() : false)) {
      return InvocationCounter::count_limit;
    } else {
      return ((mcs != NULL) ? mcs->invocation_counter()->count() : 0) +
             ((mdo != NULL) ? mdo->invocation_counter()->count() : 0);
    }
  } else {
    return (mcs == NULL) ? 0 : mcs->invocation_counter()->count();
  }
}

int Method::backedge_count() {
  MethodCounters *mcs = method_counters();
  if (TieredCompilation) {
    MethodData* const mdo = method_data();
    if (((mcs != NULL) ? mcs->backedge_counter()->carry() : false) ||
        ((mdo != NULL) ? mdo->backedge_counter()->carry() : false)) {
      return InvocationCounter::count_limit;
    } else {
      return ((mcs != NULL) ? mcs->backedge_counter()->count() : 0) +
             ((mdo != NULL) ? mdo->backedge_counter()->count() : 0);
    }
  } else {
    return (mcs == NULL) ? 0 : mcs->backedge_counter()->count();
  }
}

int Method::highest_comp_level() const {
  const MethodCounters* mcs = method_counters();
  if (mcs != NULL) {
    return mcs->highest_comp_level();
  } else {
    return CompLevel_none;
  }
}

int Method::highest_osr_comp_level() const {
  const MethodCounters* mcs = method_counters();
  if (mcs != NULL) {
    return mcs->highest_osr_comp_level();
  } else {
    return CompLevel_none;
  }
}

void Method::set_highest_comp_level(int level) {
  MethodCounters* mcs = method_counters();
  if (mcs != NULL) {
    mcs->set_highest_comp_level(level);
  }
}

void Method::set_highest_osr_comp_level(int level) {
  MethodCounters* mcs = method_counters();
  if (mcs != NULL) {
    mcs->set_highest_osr_comp_level(level);
  }
}

#if INCLUDE_JVMTI

BreakpointInfo::BreakpointInfo(Method* m, int bci) {
  _bci = bci;
  _name_index = m->name_index();
  _signature_index = m->signature_index();
  _orig_bytecode = (Bytecodes::Code) *m->bcp_from(_bci);
  if (_orig_bytecode == Bytecodes::_breakpoint)
    _orig_bytecode = m->orig_bytecode_at(_bci);
  _next = NULL;
}

void BreakpointInfo::set(Method* method) {
#ifdef ASSERT
  {
    Bytecodes::Code code = (Bytecodes::Code) *method->bcp_from(_bci);
    if (code == Bytecodes::_breakpoint)
      code = method->orig_bytecode_at(_bci);
    assert(orig_bytecode() == code, "original bytecode must be the same");
  }
#endif
  Thread *thread = Thread::current();
  *method->bcp_from(_bci) = Bytecodes::_breakpoint;
  method->incr_number_of_breakpoints(thread);
  {
    // Deoptimize all dependents on this method
    HandleMark hm(thread);
    methodHandle mh(thread, method);
    CodeCache::flush_dependents_on_method(mh);
  }
}

void BreakpointInfo::clear(Method* method) {
  *method->bcp_from(_bci) = orig_bytecode();
  assert(method->number_of_breakpoints() > 0, "must not go negative");
  method->decr_number_of_breakpoints(Thread::current());
}

#endif // INCLUDE_JVMTI

// jmethodID handling

// This is a block allocating object, sort of like JNIHandleBlock, only a
// lot simpler.
// It's allocated on the CHeap because once we allocate a jmethodID, we can
// never get rid of it.

static const int min_block_size = 8;

class JNIMethodBlockNode : public CHeapObj<mtClass> {
  friend class JNIMethodBlock;
  Method**        _methods;
  int             _number_of_methods;
  int             _top;
  JNIMethodBlockNode* _next;

 public:

  JNIMethodBlockNode(int num_methods = min_block_size);

  ~JNIMethodBlockNode() { FREE_C_HEAP_ARRAY(Method*, _methods); }

  void ensure_methods(int num_addl_methods) {
    if (_top < _number_of_methods) {
      num_addl_methods -= _number_of_methods - _top;
      if (num_addl_methods <= 0) {
        return;
      }
    }
    if (_next == NULL) {
      _next = new JNIMethodBlockNode(MAX2(num_addl_methods, min_block_size));
    } else {
      _next->ensure_methods(num_addl_methods);
    }
  }
};

class JNIMethodBlock : public CHeapObj<mtClass> {
  JNIMethodBlockNode _head;
  JNIMethodBlockNode *_last_free;
 public:
  static Method* const _free_method;

  JNIMethodBlock(int initial_capacity = min_block_size)
      : _head(initial_capacity), _last_free(&_head) {}

  void ensure_methods(int num_addl_methods) {
    _last_free->ensure_methods(num_addl_methods);
  }

  Method** add_method(Method* m) {
    for (JNIMethodBlockNode* b = _last_free; b != NULL; b = b->_next) {
      if (b->_top < b->_number_of_methods) {
        // top points to the next free entry.
        int i = b->_top;
        b->_methods[i] = m;
        b->_top++;
        _last_free = b;
        return &(b->_methods[i]);
      } else if (b->_top == b->_number_of_methods) {
        // if the next free entry ran off the block see if there's a free entry
        for (int i = 0; i < b->_number_of_methods; i++) {
          if (b->_methods[i] == _free_method) {
            b->_methods[i] = m;
            _last_free = b;
            return &(b->_methods[i]);
          }
        }
        // Only check each block once for frees.  They're very unlikely.
        // Increment top past the end of the block.
        b->_top++;
      }
      // need to allocate a next block.
      if (b->_next == NULL) {
        b->_next = _last_free = new JNIMethodBlockNode();
      }
    }
    guarantee(false, "Should always allocate a free block");
    return NULL;
  }

  bool contains(Method** m) {
    if (m == NULL) return false;
    for (JNIMethodBlockNode* b = &_head; b != NULL; b = b->_next) {
      if (b->_methods <= m && m < b->_methods + b->_number_of_methods) {
        // This is a bit of extra checking, for two reasons.  One is
        // that contains() deals with pointers that are passed in by
        // JNI code, so making sure that the pointer is aligned
        // correctly is valuable.  The other is that <= and > are
        // technically not defined on pointers, so the if guard can
        // pass spuriously; no modern compiler is likely to make that
        // a problem, though (and if one did, the guard could also
        // fail spuriously, which would be bad).
        ptrdiff_t idx = m - b->_methods;
        if (b->_methods + idx == m) {
          return true;
        }
      }
    }
    return false;  // not found
  }

  // Doesn't really destroy it, just marks it as free so it can be reused.
  void destroy_method(Method** m) {
#ifdef ASSERT
    assert(contains(m), "should be a methodID");
#endif // ASSERT
    *m = _free_method;
  }

  // During class unloading the methods are cleared, which is different
  // than freed.
  void clear_all_methods() {
    for (JNIMethodBlockNode* b = &_head; b != NULL; b = b->_next) {
      for (int i = 0; i< b->_number_of_methods; i++) {
        b->_methods[i] = NULL;
      }
    }
  }
#ifndef PRODUCT
  int count_methods() {
    // count all allocated methods
    int count = 0;
    for (JNIMethodBlockNode* b = &_head; b != NULL; b = b->_next) {
      for (int i = 0; i< b->_number_of_methods; i++) {
        if (b->_methods[i] != _free_method) count++;
      }
    }
    return count;
  }
#endif // PRODUCT
};

// Something that can't be mistaken for an address or a markWord
Method* const JNIMethodBlock::_free_method = (Method*)55;

JNIMethodBlockNode::JNIMethodBlockNode(int num_methods) : _top(0), _next(NULL) {
  _number_of_methods = MAX2(num_methods, min_block_size);
  _methods = NEW_C_HEAP_ARRAY(Method*, _number_of_methods, mtInternal);
  for (int i = 0; i < _number_of_methods; i++) {
    _methods[i] = JNIMethodBlock::_free_method;
  }
}

void Method::ensure_jmethod_ids(ClassLoaderData* loader_data, int capacity) {
  ClassLoaderData* cld = loader_data;
  if (!SafepointSynchronize::is_at_safepoint()) {
    // Have to add jmethod_ids() to class loader data thread-safely.
    // Also have to add the method to the list safely, which the cld lock
    // protects as well.
    MutexLocker ml(cld->metaspace_lock(),  Mutex::_no_safepoint_check_flag);
    if (cld->jmethod_ids() == NULL) {
      cld->set_jmethod_ids(new JNIMethodBlock(capacity));
    } else {
      cld->jmethod_ids()->ensure_methods(capacity);
    }
  } else {
    // At safepoint, we are single threaded and can set this.
    if (cld->jmethod_ids() == NULL) {
      cld->set_jmethod_ids(new JNIMethodBlock(capacity));
    } else {
      cld->jmethod_ids()->ensure_methods(capacity);
    }
  }
}

// Add a method id to the jmethod_ids
jmethodID Method::make_jmethod_id(ClassLoaderData* loader_data, Method* m) {
  ClassLoaderData* cld = loader_data;

  if (!SafepointSynchronize::is_at_safepoint()) {
    // Have to add jmethod_ids() to class loader data thread-safely.
    // Also have to add the method to the list safely, which the cld lock
    // protects as well.
    MutexLocker ml(cld->metaspace_lock(),  Mutex::_no_safepoint_check_flag);
    if (cld->jmethod_ids() == NULL) {
      cld->set_jmethod_ids(new JNIMethodBlock());
    }
    // jmethodID is a pointer to Method*
    return (jmethodID)cld->jmethod_ids()->add_method(m);
  } else {
    // At safepoint, we are single threaded and can set this.
    if (cld->jmethod_ids() == NULL) {
      cld->set_jmethod_ids(new JNIMethodBlock());
    }
    // jmethodID is a pointer to Method*
    return (jmethodID)cld->jmethod_ids()->add_method(m);
  }
}

jmethodID Method::jmethod_id() {
  methodHandle mh(Thread::current(), this);
  return method_holder()->get_jmethod_id(mh);
}

// Mark a jmethodID as free.  This is called when there is a data race in
// InstanceKlass while creating the jmethodID cache.
void Method::destroy_jmethod_id(ClassLoaderData* loader_data, jmethodID m) {
  ClassLoaderData* cld = loader_data;
  Method** ptr = (Method**)m;
  assert(cld->jmethod_ids() != NULL, "should have method handles");
  cld->jmethod_ids()->destroy_method(ptr);
}

void Method::change_method_associated_with_jmethod_id(jmethodID jmid, Method* new_method) {
  // Can't assert the method_holder is the same because the new method has the
  // scratch method holder.
  assert(resolve_jmethod_id(jmid)->method_holder()->class_loader()
           == new_method->method_holder()->class_loader() ||
           new_method->method_holder()->class_loader() == NULL, // allow Unsafe substitution
         "changing to a different class loader");
  // Just change the method in place, jmethodID pointer doesn't change.
  *((Method**)jmid) = new_method;
}

bool Method::is_method_id(jmethodID mid) {
  Method* m = resolve_jmethod_id(mid);
  assert(m != NULL, "should be called with non-null method");
  InstanceKlass* ik = m->method_holder();
  ClassLoaderData* cld = ik->class_loader_data();
  if (cld->jmethod_ids() == NULL) return false;
  return (cld->jmethod_ids()->contains((Method**)mid));
}

Method* Method::checked_resolve_jmethod_id(jmethodID mid) {
  if (mid == NULL) return NULL;
  Method* o = resolve_jmethod_id(mid);
  if (o == NULL || o == JNIMethodBlock::_free_method || !((Metadata*)o)->is_method()) {
    return NULL;
  }
  return o;
};

void Method::set_on_stack(const bool value) {
  // Set both the method itself and its constant pool.  The constant pool
  // on stack means some method referring to it is also on the stack.
  constants()->set_on_stack(value);

  bool already_set = on_stack();
  _access_flags.set_on_stack(value);
  if (value && !already_set) {
    MetadataOnStackMark::record(this);
  }
  assert(!value || !is_old() || is_obsolete() || is_running_emcp(),
         "emcp methods cannot run after emcp bit is cleared");
}

// Called when the class loader is unloaded to make all methods weak.
void Method::clear_jmethod_ids(ClassLoaderData* loader_data) {
  loader_data->jmethod_ids()->clear_all_methods();
}

bool Method::has_method_vptr(const void* ptr) {
  Method m;
  // This assumes that the vtbl pointer is the first word of a C++ object.
  return dereference_vptr(&m) == dereference_vptr(ptr);
}

// Check that this pointer is valid by checking that the vtbl pointer matches
bool Method::is_valid_method(const Method* m) {
  if (m == NULL) {
    return false;
  } else if ((intptr_t(m) & (wordSize-1)) != 0) {
    // Quick sanity check on pointer.
    return false;
  } else if (m->is_shared()) {
    return MetaspaceShared::is_valid_shared_method(m);
  } else if (Metaspace::contains_non_shared(m)) {
    return has_method_vptr((const void*)m);
  } else {
    return false;
  }
}

#ifndef PRODUCT
void Method::print_jmethod_ids(const ClassLoaderData* loader_data, outputStream* out) {
  out->print(" jni_method_id count = %d", loader_data->jmethod_ids()->count_methods());
}
#endif // PRODUCT


// Printing

#ifndef PRODUCT

void Method::print_on(outputStream* st) const {
  ResourceMark rm;
  assert(is_method(), "must be method");
  st->print_cr("%s", internal_name());
  st->print_cr(" - this oop:          " INTPTR_FORMAT, p2i(this));
  st->print   (" - method holder:     "); method_holder()->print_value_on(st); st->cr();
  st->print   (" - constants:         " INTPTR_FORMAT " ", p2i(constants()));
  constants()->print_value_on(st); st->cr();
  st->print   (" - access:            0x%x  ", access_flags().as_int()); access_flags().print_on(st); st->cr();
  st->print   (" - name:              ");    name()->print_value_on(st); st->cr();
  st->print   (" - signature:         ");    signature()->print_value_on(st); st->cr();
  st->print_cr(" - max stack:         %d",   max_stack());
  st->print_cr(" - max locals:        %d",   max_locals());
  st->print_cr(" - size of params:    %d",   size_of_parameters());
  st->print_cr(" - method size:       %d",   method_size());
  if (intrinsic_id() != vmIntrinsics::_none)
    st->print_cr(" - intrinsic id:      %d %s", intrinsic_id(), vmIntrinsics::name_at(intrinsic_id()));
  if (highest_comp_level() != CompLevel_none)
    st->print_cr(" - highest level:     %d", highest_comp_level());
  st->print_cr(" - vtable index:      %d",   _vtable_index);
  if (valid_itable_index())
    st->print_cr(" - itable index:      %d",   itable_index());
  st->print_cr(" - i2i entry:         " INTPTR_FORMAT, p2i(interpreter_entry()));
  st->print(   " - adapters:          ");
  AdapterHandlerEntry* a = ((Method*)this)->adapter();
  if (a == NULL)
    st->print_cr(INTPTR_FORMAT, p2i(a));
  else
    a->print_adapter_on(st);
  st->print_cr(" - compiled entry     " INTPTR_FORMAT, p2i(from_compiled_entry()));
  st->print_cr(" - code size:         %d",   code_size());
  if (code_size() != 0) {
    st->print_cr(" - code start:        " INTPTR_FORMAT, p2i(code_base()));
    st->print_cr(" - code end (excl):   " INTPTR_FORMAT, p2i(code_base() + code_size()));
  }
  if (method_data() != NULL) {
    st->print_cr(" - method data:       " INTPTR_FORMAT, p2i(method_data()));
  }
  st->print_cr(" - checked ex length: %d",   checked_exceptions_length());
  if (checked_exceptions_length() > 0) {
    CheckedExceptionElement* table = checked_exceptions_start();
    st->print_cr(" - checked ex start:  " INTPTR_FORMAT, p2i(table));
    if (Verbose) {
      for (int i = 0; i < checked_exceptions_length(); i++) {
        st->print_cr("   - throws %s", constants()->printable_name_at(table[i].class_cp_index));
      }
    }
  }
  if (has_linenumber_table()) {
    u_char* table = compressed_linenumber_table();
    st->print_cr(" - linenumber start:  " INTPTR_FORMAT, p2i(table));
    if (Verbose) {
      CompressedLineNumberReadStream stream(table);
      while (stream.read_pair()) {
        st->print_cr("   - line %d: %d", stream.line(), stream.bci());
      }
    }
  }
  st->print_cr(" - localvar length:   %d",   localvariable_table_length());
  if (localvariable_table_length() > 0) {
    LocalVariableTableElement* table = localvariable_table_start();
    st->print_cr(" - localvar start:    " INTPTR_FORMAT, p2i(table));
    if (Verbose) {
      for (int i = 0; i < localvariable_table_length(); i++) {
        int bci = table[i].start_bci;
        int len = table[i].length;
        const char* name = constants()->printable_name_at(table[i].name_cp_index);
        const char* desc = constants()->printable_name_at(table[i].descriptor_cp_index);
        int slot = table[i].slot;
        st->print_cr("   - %s %s bci=%d len=%d slot=%d", desc, name, bci, len, slot);
      }
    }
  }
  if (code() != NULL) {
    st->print   (" - compiled code: ");
    code()->print_value_on(st);
  }
  if (is_native()) {
    st->print_cr(" - native function:   " INTPTR_FORMAT, p2i(native_function()));
    st->print_cr(" - signature handler: " INTPTR_FORMAT, p2i(signature_handler()));
  }
}

void Method::print_linkage_flags(outputStream* st) {
  access_flags().print_on(st);
  if (is_default_method()) {
    st->print("default ");
  }
  if (is_overpass()) {
    st->print("overpass ");
  }
}
#endif //PRODUCT

void Method::print_value_on(outputStream* st) const {
  assert(is_method(), "must be method");
  st->print("%s", internal_name());
  print_address_on(st);
  st->print(" ");
  if (WizardMode) access_flags().print_on(st);
  name()->print_value_on(st);
  st->print(" ");
  signature()->print_value_on(st);
  st->print(" in ");
  method_holder()->print_value_on(st);
  if (WizardMode) st->print("#%d", _vtable_index);
  if (WizardMode) st->print("[%d,%d]", size_of_parameters(), max_locals());
  if (WizardMode && code() != NULL) st->print(" ((nmethod*)%p)", code());
}

#if INCLUDE_SERVICES
// Size Statistics
void Method::collect_statistics(KlassSizeStats *sz) const {
  int mysize = sz->count(this);
  sz->_method_bytes += mysize;
  sz->_method_all_bytes += mysize;
  sz->_rw_bytes += mysize;

  if (constMethod()) {
    constMethod()->collect_statistics(sz);
  }
  if (method_data()) {
    method_data()->collect_statistics(sz);
  }
}
#endif // INCLUDE_SERVICES

// LogTouchedMethods and PrintTouchedMethods

// TouchedMethodRecord -- we can't use a HashtableEntry<Method*> because
// the Method may be garbage collected. Let's roll our own hash table.
class TouchedMethodRecord : CHeapObj<mtTracing> {
public:
  // It's OK to store Symbols here because they will NOT be GC'ed if
  // LogTouchedMethods is enabled.
  TouchedMethodRecord* _next;
  Symbol* _class_name;
  Symbol* _method_name;
  Symbol* _method_signature;
};

static const int TOUCHED_METHOD_TABLE_SIZE = 20011;
static TouchedMethodRecord** _touched_method_table = NULL;

void Method::log_touched(TRAPS) {

  const int table_size = TOUCHED_METHOD_TABLE_SIZE;
  Symbol* my_class = klass_name();
  Symbol* my_name  = name();
  Symbol* my_sig   = signature();

  unsigned int hash = my_class->identity_hash() +
                      my_name->identity_hash() +
                      my_sig->identity_hash();
  juint index = juint(hash) % table_size;

  MutexLocker ml(TouchedMethodLog_lock, THREAD);
  if (_touched_method_table == NULL) {
    _touched_method_table = NEW_C_HEAP_ARRAY2(TouchedMethodRecord*, table_size,
                                              mtTracing, CURRENT_PC);
    memset(_touched_method_table, 0, sizeof(TouchedMethodRecord*)*table_size);
  }

  TouchedMethodRecord* ptr = _touched_method_table[index];
  while (ptr) {
    if (ptr->_class_name       == my_class &&
        ptr->_method_name      == my_name &&
        ptr->_method_signature == my_sig) {
      return;
    }
    if (ptr->_next == NULL) break;
    ptr = ptr->_next;
  }
  TouchedMethodRecord* nptr = NEW_C_HEAP_OBJ(TouchedMethodRecord, mtTracing);
  my_class->increment_refcount();
  my_name->increment_refcount();
  my_sig->increment_refcount();
  nptr->_class_name         = my_class;
  nptr->_method_name        = my_name;
  nptr->_method_signature   = my_sig;
  nptr->_next               = NULL;

  if (ptr == NULL) {
    // first
    _touched_method_table[index] = nptr;
  } else {
    ptr->_next = nptr;
  }
}

void Method::print_touched_methods(outputStream* out) {
  MutexLocker ml(Thread::current()->is_VM_thread() ? NULL : TouchedMethodLog_lock);
  out->print_cr("# Method::print_touched_methods version 1");
  if (_touched_method_table) {
    for (int i = 0; i < TOUCHED_METHOD_TABLE_SIZE; i++) {
      TouchedMethodRecord* ptr = _touched_method_table[i];
      while(ptr) {
        ptr->_class_name->print_symbol_on(out);       out->print(".");
        ptr->_method_name->print_symbol_on(out);      out->print(":");
        ptr->_method_signature->print_symbol_on(out); out->cr();
        ptr = ptr->_next;
      }
    }
  }
}

// Verification

void Method::verify_on(outputStream* st) {
  guarantee(is_method(), "object must be method");
  guarantee(constants()->is_constantPool(), "should be constant pool");
  MethodData* md = method_data();
  guarantee(md == NULL ||
      md->is_methodData(), "should be method data");
}<|MERGE_RESOLUTION|>--- conflicted
+++ resolved
@@ -1294,9 +1294,8 @@
   }
 }
 
-<<<<<<< HEAD
 address Method::from_compiled_entry_no_trampoline(bool caller_is_c1) const {
-  CompiledMethod *code = OrderAccess::load_acquire(&_code);
+  CompiledMethod *code = Atomic::load_acquire(&_code);
   if (caller_is_c1) {
     // C1 - value arguments are passed as objects
     if (code) {
@@ -1304,12 +1303,6 @@
     } else {
       return adapter()->get_c2i_value_entry();
     }
-=======
-address Method::from_compiled_entry_no_trampoline() const {
-  CompiledMethod *code = Atomic::load_acquire(&_code);
-  if (code) {
-    return code->verified_entry_point();
->>>>>>> b9c7a608
   } else {
     // C2 - value arguments may be passed as fields
     if (code) {
