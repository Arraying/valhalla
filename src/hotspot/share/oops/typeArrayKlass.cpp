--- conflicted
+++ resolved
@@ -203,12 +203,8 @@
   if (or_null) {
     return h_ak->array_klass_or_null(storage_props, n);
   }
-<<<<<<< HEAD
+  THREAD->check_possible_safepoint();
   return h_ak->array_klass(storage_props, n, THREAD);
-=======
-  THREAD->check_possible_safepoint();
-  return h_ak->array_klass(n, THREAD);
->>>>>>> ea0fbbca
 }
 
 Klass* TypeArrayKlass::array_klass_impl(ArrayStorageProperties storage_props, bool or_null, TRAPS) {
