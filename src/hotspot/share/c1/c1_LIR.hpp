--- conflicted
+++ resolved
@@ -1160,36 +1160,6 @@
   virtual void print_on(outputStream* st) const PRODUCT_RETURN;
 
   virtual bool is_patching() { return false; }
-<<<<<<< HEAD
-  virtual LIR_OpCall* as_OpCall() { return NULL; }
-  virtual LIR_OpJavaCall* as_OpJavaCall() { return NULL; }
-  virtual LIR_OpLabel* as_OpLabel() { return NULL; }
-  virtual LIR_OpDelay* as_OpDelay() { return NULL; }
-  virtual LIR_OpLock* as_OpLock() { return NULL; }
-  virtual LIR_OpAllocArray* as_OpAllocArray() { return NULL; }
-  virtual LIR_OpAllocObj* as_OpAllocObj() { return NULL; }
-  virtual LIR_OpRoundFP* as_OpRoundFP() { return NULL; }
-  virtual LIR_OpBranch* as_OpBranch() { return NULL; }
-  virtual LIR_OpReturn* as_OpReturn() { return NULL; }
-  virtual LIR_OpRTCall* as_OpRTCall() { return NULL; }
-  virtual LIR_OpConvert* as_OpConvert() { return NULL; }
-  virtual LIR_Op0* as_Op0() { return NULL; }
-  virtual LIR_Op1* as_Op1() { return NULL; }
-  virtual LIR_Op2* as_Op2() { return NULL; }
-  virtual LIR_Op3* as_Op3() { return NULL; }
-  virtual LIR_Op4* as_Op4() { return NULL; }
-  virtual LIR_OpArrayCopy* as_OpArrayCopy() { return NULL; }
-  virtual LIR_OpUpdateCRC32* as_OpUpdateCRC32() { return NULL; }
-  virtual LIR_OpTypeCheck* as_OpTypeCheck() { return NULL; }
-  virtual LIR_OpFlattenedArrayCheck* as_OpFlattenedArrayCheck() { return NULL; }
-  virtual LIR_OpNullFreeArrayCheck* as_OpNullFreeArrayCheck() { return NULL; }
-  virtual LIR_OpSubstitutabilityCheck* as_OpSubstitutabilityCheck() { return NULL; }
-  virtual LIR_OpCompareAndSwap* as_OpCompareAndSwap() { return NULL; }
-  virtual LIR_OpLoadKlass* as_OpLoadKlass() { return NULL; }
-  virtual LIR_OpProfileCall* as_OpProfileCall() { return NULL; }
-  virtual LIR_OpProfileType* as_OpProfileType() { return NULL; }
-  virtual LIR_OpProfileInlineType* as_OpProfileInlineType() { return NULL; }
-=======
   virtual LIR_OpCall* as_OpCall() { return nullptr; }
   virtual LIR_OpJavaCall* as_OpJavaCall() { return nullptr; }
   virtual LIR_OpLabel* as_OpLabel() { return nullptr; }
@@ -1210,11 +1180,14 @@
   virtual LIR_OpArrayCopy* as_OpArrayCopy() { return nullptr; }
   virtual LIR_OpUpdateCRC32* as_OpUpdateCRC32() { return nullptr; }
   virtual LIR_OpTypeCheck* as_OpTypeCheck() { return nullptr; }
+  virtual LIR_OpFlattenedArrayCheck* as_OpFlattenedArrayCheck() { return nullptr; }
+  virtual LIR_OpNullFreeArrayCheck* as_OpNullFreeArrayCheck() { return nullptr; }
+  virtual LIR_OpSubstitutabilityCheck* as_OpSubstitutabilityCheck() { return nullptr; }
   virtual LIR_OpCompareAndSwap* as_OpCompareAndSwap() { return nullptr; }
   virtual LIR_OpLoadKlass* as_OpLoadKlass() { return nullptr; }
   virtual LIR_OpProfileCall* as_OpProfileCall() { return nullptr; }
   virtual LIR_OpProfileType* as_OpProfileType() { return nullptr; }
->>>>>>> 2836c34b
+  virtual LIR_OpProfileInlineType* as_OpProfileInlineType() { return nullptr; }
 #ifdef ASSERT
   virtual LIR_OpAssert* as_OpAssert() { return nullptr; }
 #endif
@@ -1288,7 +1261,7 @@
   virtual LIR_OpJavaCall* as_OpJavaCall() { return this; }
   virtual void print_instr(outputStream* out) const PRODUCT_RETURN;
 
-  bool maybe_return_as_fields(ciInlineKlass** vk = NULL) const;
+  bool maybe_return_as_fields(ciInlineKlass** vk = nullptr) const;
 };
 
 // --------------------------------------------------
@@ -1633,13 +1606,8 @@
   ciMethod* profiled_method() const              { return _profiled_method;   }
   int       profiled_bci() const                 { return _profiled_bci;      }
   bool      should_profile() const               { return _should_profile;    }
-<<<<<<< HEAD
   bool      need_null_check() const              { return _need_null_check;   }
-  virtual bool is_patching() { return _info_for_patch != NULL; }
-=======
-
   virtual bool is_patching() { return _info_for_patch != nullptr; }
->>>>>>> 2836c34b
   virtual void emit_code(LIR_Assembler* masm);
   virtual LIR_OpTypeCheck* as_OpTypeCheck() { return this; }
   void print_instr(outputStream* out) const PRODUCT_RETURN;
@@ -2017,7 +1985,7 @@
   CodeStub* _stub;
   CodeStub* _throw_imse_stub;
  public:
-  LIR_OpLock(LIR_Code code, LIR_Opr hdr, LIR_Opr obj, LIR_Opr lock, LIR_Opr scratch, CodeStub* stub, CodeEmitInfo* info, CodeStub* throw_imse_stub=NULL)
+  LIR_OpLock(LIR_Code code, LIR_Opr hdr, LIR_Opr obj, LIR_Opr lock, LIR_Opr scratch, CodeStub* stub, CodeEmitInfo* info, CodeStub* throw_imse_stub=nullptr)
     : LIR_Op(code, LIR_OprFact::illegalOpr, info)
     , _hdr(hdr)
     , _obj(obj)
@@ -2229,7 +2197,7 @@
  public:
   // Destroys recv
   LIR_OpProfileInlineType(LIR_Opr mdp, LIR_Opr obj, int flag, LIR_Opr tmp, bool not_null)
-    : LIR_Op(lir_profile_inline_type, LIR_OprFact::illegalOpr, NULL)  // no result, no info
+    : LIR_Op(lir_profile_inline_type, LIR_OprFact::illegalOpr, nullptr)  // no result, no info
     , _mdp(mdp)
     , _obj(obj)
     , _flag(flag)
@@ -2521,7 +2489,7 @@
 
   void load_stack_address_monitor(int monitor_ix, LIR_Opr dst)  { append(new LIR_Op1(lir_monaddr, LIR_OprFact::intConst(monitor_ix), dst)); }
   void unlock_object(LIR_Opr hdr, LIR_Opr obj, LIR_Opr lock, LIR_Opr scratch, CodeStub* stub);
-  void lock_object(LIR_Opr hdr, LIR_Opr obj, LIR_Opr lock, LIR_Opr scratch, CodeStub* stub, CodeEmitInfo* info, CodeStub* throw_imse_stub=NULL);
+  void lock_object(LIR_Opr hdr, LIR_Opr obj, LIR_Opr lock, LIR_Opr scratch, CodeStub* stub, CodeEmitInfo* info, CodeStub* throw_imse_stub=nullptr);
 
   void breakpoint()                                                  { append(new LIR_Op0(lir_breakpoint)); }
 
