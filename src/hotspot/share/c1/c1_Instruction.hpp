/*
 * Copyright (c) 1999, 2021, Oracle and/or its affiliates. All rights reserved.
 * DO NOT ALTER OR REMOVE COPYRIGHT NOTICES OR THIS FILE HEADER.
 *
 * This code is free software; you can redistribute it and/or modify it
 * under the terms of the GNU General Public License version 2 only, as
 * published by the Free Software Foundation.
 *
 * This code is distributed in the hope that it will be useful, but WITHOUT
 * ANY WARRANTY; without even the implied warranty of MERCHANTABILITY or
 * FITNESS FOR A PARTICULAR PURPOSE.  See the GNU General Public License
 * version 2 for more details (a copy is included in the LICENSE file that
 * accompanied this code).
 *
 * You should have received a copy of the GNU General Public License version
 * 2 along with this work; if not, write to the Free Software Foundation,
 * Inc., 51 Franklin St, Fifth Floor, Boston, MA 02110-1301 USA.
 *
 * Please contact Oracle, 500 Oracle Parkway, Redwood Shores, CA 94065 USA
 * or visit www.oracle.com if you need additional information or have any
 * questions.
 *
 */

#ifndef SHARE_C1_C1_INSTRUCTION_HPP
#define SHARE_C1_C1_INSTRUCTION_HPP

#include "c1/c1_Compilation.hpp"
#include "c1/c1_LIR.hpp"
#include "c1/c1_ValueType.hpp"
#include "ci/ciField.hpp"

// Predefined classes
class ciField;
class ValueStack;
class InstructionPrinter;
class IRScope;
class LIR_OprDesc;
typedef LIR_OprDesc* LIR_Opr;


// Instruction class hierarchy
//
// All leaf classes in the class hierarchy are concrete classes
// (i.e., are instantiated). All other classes are abstract and
// serve factoring.

class Instruction;
class   Phi;
class   Local;
class   Constant;
class   AccessField;
class     LoadField;
class     StoreField;
class   AccessArray;
class     ArrayLength;
class     AccessIndexed;
class       LoadIndexed;
class       StoreIndexed;
class   NegateOp;
class   Op2;
class     ArithmeticOp;
class     ShiftOp;
class     LogicOp;
class     CompareOp;
class     IfOp;
class   Convert;
class   NullCheck;
class   TypeCast;
class   OsrEntry;
class   ExceptionObject;
class   StateSplit;
class     Invoke;
class     NewInstance;
class     NewInlineTypeInstance;
class     NewArray;
class       NewTypeArray;
class       NewObjectArray;
class       NewMultiArray;
class     Deoptimize;
class     TypeCheck;
class       CheckCast;
class       InstanceOf;
class     AccessMonitor;
class       MonitorEnter;
class       MonitorExit;
class     Intrinsic;
class     BlockBegin;
class     BlockEnd;
class       Goto;
class       If;
class       IfInstanceOf;
class       Switch;
class         TableSwitch;
class         LookupSwitch;
class       Return;
class       Throw;
class       Base;
class   RoundFP;
class   UnsafeOp;
class     UnsafeRawOp;
class       UnsafeGetRaw;
class       UnsafePutRaw;
class     UnsafeObjectOp;
class       UnsafeGetObject;
class       UnsafePutObject;
class         UnsafeGetAndSetObject;
class   ProfileCall;
class   ProfileReturnType;
class   ProfileACmpTypes;
class   ProfileInvoke;
class   RuntimeCall;
class   MemBar;
class   RangeCheckPredicate;
#ifdef ASSERT
class   Assert;
#endif

// A Value is a reference to the instruction creating the value
typedef Instruction* Value;
typedef GrowableArray<Value> Values;
typedef GrowableArray<ValueStack*> ValueStackStack;

// BlockClosure is the base class for block traversal/iteration.

class BlockClosure: public CompilationResourceObj {
 public:
  virtual void block_do(BlockBegin* block)       = 0;
};


// A simple closure class for visiting the values of an Instruction
class ValueVisitor: public StackObj {
 public:
  virtual void visit(Value* v) = 0;
};


// Some array and list classes
typedef GrowableArray<BlockBegin*> BlockBeginArray;

class BlockList: public GrowableArray<BlockBegin*> {
 public:
  BlockList(): GrowableArray<BlockBegin*>() {}
  BlockList(const int size): GrowableArray<BlockBegin*>(size) {}
  BlockList(const int size, BlockBegin* init): GrowableArray<BlockBegin*>(size, size, init) {}

  void iterate_forward(BlockClosure* closure);
  void iterate_backward(BlockClosure* closure);
  void blocks_do(void f(BlockBegin*));
  void values_do(ValueVisitor* f);
  void print(bool cfg_only = false, bool live_only = false) PRODUCT_RETURN;
};


// InstructionVisitors provide type-based dispatch for instructions.
// For each concrete Instruction class X, a virtual function do_X is
// provided. Functionality that needs to be implemented for all classes
// (e.g., printing, code generation) is factored out into a specialised
// visitor instead of added to the Instruction classes itself.

class InstructionVisitor: public StackObj {
 public:
  virtual void do_Phi            (Phi*             x) = 0;
  virtual void do_Local          (Local*           x) = 0;
  virtual void do_Constant       (Constant*        x) = 0;
  virtual void do_LoadField      (LoadField*       x) = 0;
  virtual void do_StoreField     (StoreField*      x) = 0;
  virtual void do_ArrayLength    (ArrayLength*     x) = 0;
  virtual void do_LoadIndexed    (LoadIndexed*     x) = 0;
  virtual void do_StoreIndexed   (StoreIndexed*    x) = 0;
  virtual void do_NegateOp       (NegateOp*        x) = 0;
  virtual void do_ArithmeticOp   (ArithmeticOp*    x) = 0;
  virtual void do_ShiftOp        (ShiftOp*         x) = 0;
  virtual void do_LogicOp        (LogicOp*         x) = 0;
  virtual void do_CompareOp      (CompareOp*       x) = 0;
  virtual void do_IfOp           (IfOp*            x) = 0;
  virtual void do_Convert        (Convert*         x) = 0;
  virtual void do_NullCheck      (NullCheck*       x) = 0;
  virtual void do_TypeCast       (TypeCast*        x) = 0;
  virtual void do_Invoke         (Invoke*          x) = 0;
  virtual void do_NewInstance    (NewInstance*     x) = 0;
  virtual void do_NewInlineTypeInstance(NewInlineTypeInstance* x) = 0;
  virtual void do_NewTypeArray   (NewTypeArray*    x) = 0;
  virtual void do_NewObjectArray (NewObjectArray*  x) = 0;
  virtual void do_NewMultiArray  (NewMultiArray*   x) = 0;
  virtual void do_Deoptimize     (Deoptimize*      x) = 0;
  virtual void do_CheckCast      (CheckCast*       x) = 0;
  virtual void do_InstanceOf     (InstanceOf*      x) = 0;
  virtual void do_MonitorEnter   (MonitorEnter*    x) = 0;
  virtual void do_MonitorExit    (MonitorExit*     x) = 0;
  virtual void do_Intrinsic      (Intrinsic*       x) = 0;
  virtual void do_BlockBegin     (BlockBegin*      x) = 0;
  virtual void do_Goto           (Goto*            x) = 0;
  virtual void do_If             (If*              x) = 0;
  virtual void do_IfInstanceOf   (IfInstanceOf*    x) = 0;
  virtual void do_TableSwitch    (TableSwitch*     x) = 0;
  virtual void do_LookupSwitch   (LookupSwitch*    x) = 0;
  virtual void do_Return         (Return*          x) = 0;
  virtual void do_Throw          (Throw*           x) = 0;
  virtual void do_Base           (Base*            x) = 0;
  virtual void do_OsrEntry       (OsrEntry*        x) = 0;
  virtual void do_ExceptionObject(ExceptionObject* x) = 0;
  virtual void do_RoundFP        (RoundFP*         x) = 0;
  virtual void do_UnsafeGetRaw   (UnsafeGetRaw*    x) = 0;
  virtual void do_UnsafePutRaw   (UnsafePutRaw*    x) = 0;
  virtual void do_UnsafeGetObject(UnsafeGetObject* x) = 0;
  virtual void do_UnsafePutObject(UnsafePutObject* x) = 0;
  virtual void do_UnsafeGetAndSetObject(UnsafeGetAndSetObject* x) = 0;
  virtual void do_ProfileCall    (ProfileCall*     x) = 0;
  virtual void do_ProfileReturnType (ProfileReturnType*  x) = 0;
  virtual void do_ProfileACmpTypes(ProfileACmpTypes*  x) = 0;
  virtual void do_ProfileInvoke  (ProfileInvoke*   x) = 0;
  virtual void do_RuntimeCall    (RuntimeCall*     x) = 0;
  virtual void do_MemBar         (MemBar*          x) = 0;
  virtual void do_RangeCheckPredicate(RangeCheckPredicate* x) = 0;
#ifdef ASSERT
  virtual void do_Assert         (Assert*          x) = 0;
#endif
};


// Hashing support
//
// Note: This hash functions affect the performance
//       of ValueMap - make changes carefully!

#define HASH1(x1            )                    ((intx)(x1))
#define HASH2(x1, x2        )                    ((HASH1(x1            ) << 7) ^ HASH1(x2))
#define HASH3(x1, x2, x3    )                    ((HASH2(x1, x2        ) << 7) ^ HASH1(x3))
#define HASH4(x1, x2, x3, x4)                    ((HASH3(x1, x2, x3    ) << 7) ^ HASH1(x4))
#define HASH5(x1, x2, x3, x4, x5)                ((HASH4(x1, x2, x3, x4) << 7) ^ HASH1(x5))


// The following macros are used to implement instruction-specific hashing.
// By default, each instruction implements hash() and is_equal(Value), used
// for value numbering/common subexpression elimination. The default imple-
// mentation disables value numbering. Each instruction which can be value-
// numbered, should define corresponding hash() and is_equal(Value) functions
// via the macros below. The f arguments specify all the values/op codes, etc.
// that need to be identical for two instructions to be identical.
//
// Note: The default implementation of hash() returns 0 in order to indicate
//       that the instruction should not be considered for value numbering.
//       The currently used hash functions do not guarantee that never a 0
//       is produced. While this is still correct, it may be a performance
//       bug (no value numbering for that node). However, this situation is
//       so unlikely, that we are not going to handle it specially.

#define HASHING1(class_name, enabled, f1)             \
  virtual intx hash() const {                         \
    return (enabled) ? HASH2(name(), f1) : 0;         \
  }                                                   \
  virtual bool is_equal(Value v) const {              \
    if (!(enabled)  ) return false;                   \
    class_name* _v = v->as_##class_name();            \
    if (_v == NULL  ) return false;                   \
    if (f1 != _v->f1) return false;                   \
    return true;                                      \
  }                                                   \


#define HASHING2(class_name, enabled, f1, f2)         \
  virtual intx hash() const {                         \
    return (enabled) ? HASH3(name(), f1, f2) : 0;     \
  }                                                   \
  virtual bool is_equal(Value v) const {              \
    if (!(enabled)  ) return false;                   \
    class_name* _v = v->as_##class_name();            \
    if (_v == NULL  ) return false;                   \
    if (f1 != _v->f1) return false;                   \
    if (f2 != _v->f2) return false;                   \
    return true;                                      \
  }                                                   \


#define HASHING3(class_name, enabled, f1, f2, f3)     \
  virtual intx hash() const {                         \
    return (enabled) ? HASH4(name(), f1, f2, f3) : 0; \
  }                                                   \
  virtual bool is_equal(Value v) const {              \
    if (!(enabled)  ) return false;                   \
    class_name* _v = v->as_##class_name();            \
    if (_v == NULL  ) return false;                   \
    if (f1 != _v->f1) return false;                   \
    if (f2 != _v->f2) return false;                   \
    if (f3 != _v->f3) return false;                   \
    return true;                                      \
  }                                                   \

#define HASHING4(class_name, enabled, f1, f2, f3, f4) \
  virtual intx hash() const {                         \
    return (enabled) ? HASH5(name(), f1, f2, f3, f4) : 0; \
  }                                                   \
  virtual bool is_equal(Value v) const {              \
    if (!(enabled)  ) return false;                   \
    class_name* _v = v->as_##class_name();            \
    if (_v == NULL  ) return false;                   \
    if (f1 != _v->f1) return false;                   \
    if (f2 != _v->f2) return false;                   \
    if (f3 != _v->f3) return false;                   \
    if (f4 != _v->f4) return false;                   \
    return true;                                      \
  }                                                   \


// The mother of all instructions...

class Instruction: public CompilationResourceObj {
 private:
  int          _id;                              // the unique instruction id
#ifndef PRODUCT
  int          _printable_bci;                   // the bci of the instruction for printing
#endif
  int          _use_count;                       // the number of instructions refering to this value (w/o prev/next); only roots can have use count = 0 or > 1
  int          _pin_state;                       // set of PinReason describing the reason for pinning
  ValueType*   _type;                            // the instruction value type
  Instruction* _next;                            // the next instruction if any (NULL for BlockEnd instructions)
  Instruction* _subst;                           // the substitution instruction if any
  LIR_Opr      _operand;                         // LIR specific information
  unsigned int _flags;                           // Flag bits

  ValueStack*  _state_before;                    // Copy of state with input operands still on stack (or NULL)
  ValueStack*  _exception_state;                 // Copy of state for exception handling
  XHandlers*   _exception_handlers;              // Flat list of exception handlers covering this instruction

  friend class UseCountComputer;
  friend class GraphBuilder;

  void update_exception_state(ValueStack* state);

 protected:
  BlockBegin*  _block;                           // Block that contains this instruction

  void set_type(ValueType* type) {
    assert(type != NULL, "type must exist");
    _type = type;
  }

  // Helper class to keep track of which arguments need a null check
  class ArgsNonNullState {
  private:
    int _nonnull_state; // mask identifying which args are nonnull
  public:
    ArgsNonNullState()
      : _nonnull_state(AllBits) {}

    // Does argument number i needs a null check?
    bool arg_needs_null_check(int i) const {
      // No data is kept for arguments starting at position 33 so
      // conservatively assume that they need a null check.
      if (i >= 0 && i < (int)sizeof(_nonnull_state) * BitsPerByte) {
        return is_set_nth_bit(_nonnull_state, i);
      }
      return true;
    }

    // Set whether argument number i needs a null check or not
    void set_arg_needs_null_check(int i, bool check) {
      if (i >= 0 && i < (int)sizeof(_nonnull_state) * BitsPerByte) {
        if (check) {
          _nonnull_state |= nth_bit(i);
        } else {
          _nonnull_state &= ~(nth_bit(i));
        }
      }
    }
  };

 public:
  void* operator new(size_t size) throw() {
    Compilation* c = Compilation::current();
    void* res = c->arena()->Amalloc(size);
    return res;
  }

  static const int no_bci = -99;

  enum InstructionFlag {
    NeedsNullCheckFlag = 0,
    NeverNullFlag,          // For "Q" signatures
    CanTrapFlag,
    DirectCompareFlag,
    IsEliminatedFlag,
    IsSafepointFlag,
    IsStaticFlag,
    IsStrictfpFlag,
    NeedsStoreCheckFlag,
    NeedsWriteBarrierFlag,
    PreservesStateFlag,
    TargetIsFinalFlag,
    TargetIsLoadedFlag,
    TargetIsStrictfpFlag,
    UnorderedIsTrueFlag,
    NeedsPatchingFlag,
    ThrowIncompatibleClassChangeErrorFlag,
    InvokeSpecialReceiverCheckFlag,
    ProfileMDOFlag,
    IsLinkedInBlockFlag,
    NeedsRangeCheckFlag,
    InWorkListFlag,
    DeoptimizeOnException,
    InstructionLastFlag
  };

 public:
  bool check_flag(InstructionFlag id) const      { return (_flags & (1 << id)) != 0;    }
  void set_flag(InstructionFlag id, bool f)      { _flags = f ? (_flags | (1 << id)) : (_flags & ~(1 << id)); };

  // 'globally' used condition values
  enum Condition {
    eql, neq, lss, leq, gtr, geq, aeq, beq
  };

  // Instructions may be pinned for many reasons and under certain conditions
  // with enough knowledge it's possible to safely unpin them.
  enum PinReason {
      PinUnknown           = 1 << 0
    , PinExplicitNullCheck = 1 << 3
    , PinStackForStateSplit= 1 << 12
    , PinStateSplitConstructor= 1 << 13
    , PinGlobalValueNumbering= 1 << 14
  };

  static Condition mirror(Condition cond);
  static Condition negate(Condition cond);

  // initialization
  static int number_of_instructions() {
    return Compilation::current()->number_of_instructions();
  }

  // creation
  Instruction(ValueType* type, ValueStack* state_before = NULL, bool type_is_constant = false)
  : _id(Compilation::current()->get_next_id()),
#ifndef PRODUCT
  _printable_bci(-99),
#endif
    _use_count(0)
  , _pin_state(0)
  , _type(type)
  , _next(NULL)
  , _subst(NULL)
  , _operand(LIR_OprFact::illegalOpr)
  , _flags(0)
  , _state_before(state_before)
  , _exception_handlers(NULL)
  , _block(NULL)
  {
    check_state(state_before);
    assert(type != NULL && (!type->is_constant() || type_is_constant), "type must exist");
    update_exception_state(_state_before);
  }

  // accessors
  int id() const                                 { return _id; }
#ifndef PRODUCT
  bool has_printable_bci() const                 { return _printable_bci != -99; }
  int printable_bci() const                      { assert(has_printable_bci(), "_printable_bci should have been set"); return _printable_bci; }
  void set_printable_bci(int bci)                { _printable_bci = bci; }
#endif
  int dominator_depth();
  int use_count() const                          { return _use_count; }
  int pin_state() const                          { return _pin_state; }
  bool is_pinned() const                         { return _pin_state != 0 || PinAllInstructions; }
  ValueType* type() const                        { return _type; }
  BlockBegin *block() const                      { return _block; }
  Instruction* prev();                           // use carefully, expensive operation
  Instruction* next() const                      { return _next; }
  bool has_subst() const                         { return _subst != NULL; }
  Instruction* subst()                           { return _subst == NULL ? this : _subst->subst(); }
  LIR_Opr operand() const                        { return _operand; }

  void set_needs_null_check(bool f)              { set_flag(NeedsNullCheckFlag, f); }
  bool needs_null_check() const                  { return check_flag(NeedsNullCheckFlag); }
  void set_null_free(bool f)                     { set_flag(NeverNullFlag, f); }
  bool is_null_free() const                      { return check_flag(NeverNullFlag); }
  bool is_linked() const                         { return check_flag(IsLinkedInBlockFlag); }
  bool can_be_linked()                           { return as_Local() == NULL && as_Phi() == NULL; }

  bool is_null_obj()                             { return as_Constant() != NULL && type()->as_ObjectType()->constant_value()->is_null_object(); }

  bool has_uses() const                          { return use_count() > 0; }
  ValueStack* state_before() const               { return _state_before; }
  ValueStack* exception_state() const            { return _exception_state; }
  virtual bool needs_exception_state() const     { return true; }
  XHandlers* exception_handlers() const          { return _exception_handlers; }
  ciKlass* as_loaded_klass_or_null() const;

  // manipulation
  void pin(PinReason reason)                     { _pin_state |= reason; }
  void pin()                                     { _pin_state |= PinUnknown; }
  // DANGEROUS: only used by EliminateStores
  void unpin(PinReason reason)                   { assert((reason & PinUnknown) == 0, "can't unpin unknown state"); _pin_state &= ~reason; }

  Instruction* set_next(Instruction* next) {
    assert(next->has_printable_bci(), "_printable_bci should have been set");
    assert(next != NULL, "must not be NULL");
    assert(as_BlockEnd() == NULL, "BlockEnd instructions must have no next");
    assert(next->can_be_linked(), "shouldn't link these instructions into list");

    BlockBegin *block = this->block();
    next->_block = block;

    next->set_flag(Instruction::IsLinkedInBlockFlag, true);
    _next = next;
    return next;
  }

  Instruction* set_next(Instruction* next, int bci) {
#ifndef PRODUCT
    next->set_printable_bci(bci);
#endif
    return set_next(next);
  }

  // when blocks are merged
  void fixup_block_pointers() {
    Instruction *cur = next()->next(); // next()'s block is set in set_next
    while (cur && cur->_block != block()) {
      cur->_block = block();
      cur = cur->next();
    }
  }

  Instruction *insert_after(Instruction *i) {
    Instruction* n = _next;
    set_next(i);
    i->set_next(n);
    return _next;
  }

  bool is_loaded_flattened_array() const;
  bool maybe_flattened_array();
  bool maybe_null_free_array();

  Instruction *insert_after_same_bci(Instruction *i) {
#ifndef PRODUCT
    i->set_printable_bci(printable_bci());
#endif
    return insert_after(i);
  }

  void set_subst(Instruction* subst)             {
    assert(subst == NULL ||
           type()->base() == subst->type()->base() ||
           subst->type()->base() == illegalType, "type can't change");
    _subst = subst;
  }
  void set_exception_handlers(XHandlers *xhandlers) { _exception_handlers = xhandlers; }
  void set_exception_state(ValueStack* s)        { check_state(s); _exception_state = s; }
  void set_state_before(ValueStack* s)           { check_state(s); _state_before = s; }

  // machine-specifics
  void set_operand(LIR_Opr operand)              { assert(operand != LIR_OprFact::illegalOpr, "operand must exist"); _operand = operand; }
  void clear_operand()                           { _operand = LIR_OprFact::illegalOpr; }

  // generic
  virtual Instruction*      as_Instruction()     { return this; } // to satisfy HASHING1 macro
  virtual Phi*              as_Phi()             { return NULL; }
  virtual Local*            as_Local()           { return NULL; }
  virtual Constant*         as_Constant()        { return NULL; }
  virtual AccessField*      as_AccessField()     { return NULL; }
  virtual LoadField*        as_LoadField()       { return NULL; }
  virtual StoreField*       as_StoreField()      { return NULL; }
  virtual AccessArray*      as_AccessArray()     { return NULL; }
  virtual ArrayLength*      as_ArrayLength()     { return NULL; }
  virtual AccessIndexed*    as_AccessIndexed()   { return NULL; }
  virtual LoadIndexed*      as_LoadIndexed()     { return NULL; }
  virtual StoreIndexed*     as_StoreIndexed()    { return NULL; }
  virtual NegateOp*         as_NegateOp()        { return NULL; }
  virtual Op2*              as_Op2()             { return NULL; }
  virtual ArithmeticOp*     as_ArithmeticOp()    { return NULL; }
  virtual ShiftOp*          as_ShiftOp()         { return NULL; }
  virtual LogicOp*          as_LogicOp()         { return NULL; }
  virtual CompareOp*        as_CompareOp()       { return NULL; }
  virtual IfOp*             as_IfOp()            { return NULL; }
  virtual Convert*          as_Convert()         { return NULL; }
  virtual NullCheck*        as_NullCheck()       { return NULL; }
  virtual OsrEntry*         as_OsrEntry()        { return NULL; }
  virtual StateSplit*       as_StateSplit()      { return NULL; }
  virtual Invoke*           as_Invoke()          { return NULL; }
  virtual NewInstance*      as_NewInstance()     { return NULL; }
  virtual NewInlineTypeInstance* as_NewInlineTypeInstance() { return NULL; }
  virtual NewArray*         as_NewArray()        { return NULL; }
  virtual NewTypeArray*     as_NewTypeArray()    { return NULL; }
  virtual NewObjectArray*   as_NewObjectArray()  { return NULL; }
  virtual NewMultiArray*    as_NewMultiArray()   { return NULL; }
  virtual Deoptimize*       as_Deoptimize()      { return NULL; }
  virtual TypeCheck*        as_TypeCheck()       { return NULL; }
  virtual CheckCast*        as_CheckCast()       { return NULL; }
  virtual InstanceOf*       as_InstanceOf()      { return NULL; }
  virtual TypeCast*         as_TypeCast()        { return NULL; }
  virtual AccessMonitor*    as_AccessMonitor()   { return NULL; }
  virtual MonitorEnter*     as_MonitorEnter()    { return NULL; }
  virtual MonitorExit*      as_MonitorExit()     { return NULL; }
  virtual Intrinsic*        as_Intrinsic()       { return NULL; }
  virtual BlockBegin*       as_BlockBegin()      { return NULL; }
  virtual BlockEnd*         as_BlockEnd()        { return NULL; }
  virtual Goto*             as_Goto()            { return NULL; }
  virtual If*               as_If()              { return NULL; }
  virtual IfInstanceOf*     as_IfInstanceOf()    { return NULL; }
  virtual TableSwitch*      as_TableSwitch()     { return NULL; }
  virtual LookupSwitch*     as_LookupSwitch()    { return NULL; }
  virtual Return*           as_Return()          { return NULL; }
  virtual Throw*            as_Throw()           { return NULL; }
  virtual Base*             as_Base()            { return NULL; }
  virtual RoundFP*          as_RoundFP()         { return NULL; }
  virtual ExceptionObject*  as_ExceptionObject() { return NULL; }
  virtual UnsafeOp*         as_UnsafeOp()        { return NULL; }
  virtual ProfileInvoke*    as_ProfileInvoke()   { return NULL; }
  virtual RangeCheckPredicate* as_RangeCheckPredicate() { return NULL; }

#ifdef ASSERT
  virtual Assert*           as_Assert()          { return NULL; }
#endif

  virtual void visit(InstructionVisitor* v)      = 0;

  virtual bool can_trap() const                  { return false; }

  virtual void input_values_do(ValueVisitor* f)   = 0;
  virtual void state_values_do(ValueVisitor* f);
  virtual void other_values_do(ValueVisitor* f)   { /* usually no other - override on demand */ }
          void       values_do(ValueVisitor* f)   { input_values_do(f); state_values_do(f); other_values_do(f); }

  virtual ciType* exact_type() const;
  virtual ciType* declared_type() const          { return NULL; }

  // hashing
  virtual const char* name() const               = 0;
  HASHING1(Instruction, false, id())             // hashing disabled by default

  // debugging
  static void check_state(ValueStack* state)     PRODUCT_RETURN;
  void print()                                   PRODUCT_RETURN;
  void print_line()                              PRODUCT_RETURN;
  void print(InstructionPrinter& ip)             PRODUCT_RETURN;
};


// The following macros are used to define base (i.e., non-leaf)
// and leaf instruction classes. They define class-name related
// generic functionality in one place.

#define BASE(class_name, super_class_name)       \
  class class_name: public super_class_name {    \
   public:                                       \
    virtual class_name* as_##class_name()        { return this; }              \


#define LEAF(class_name, super_class_name)       \
  BASE(class_name, super_class_name)             \
   public:                                       \
    virtual const char* name() const             { return #class_name; }       \
    virtual void visit(InstructionVisitor* v)    { v->do_##class_name(this); } \


// Debugging support


#ifdef ASSERT
class AssertValues: public ValueVisitor {
  void visit(Value* x)             { assert((*x) != NULL, "value must exist"); }
};
  #define ASSERT_VALUES                          { AssertValues assert_value; values_do(&assert_value); }
#else
  #define ASSERT_VALUES
#endif // ASSERT


// A Phi is a phi function in the sense of SSA form. It stands for
// the value of a local variable at the beginning of a join block.
// A Phi consists of n operands, one for every incoming branch.

LEAF(Phi, Instruction)
 private:
  int         _pf_flags; // the flags of the phi function
  int         _index;    // to value on operand stack (index < 0) or to local
 public:
  // creation
  Phi(ValueType* type, BlockBegin* b, int index)
  : Instruction(type->base())
  , _pf_flags(0)
  , _index(index)
  {
    _block = b;
    NOT_PRODUCT(set_printable_bci(Value(b)->printable_bci()));
    if (type->is_illegal()) {
      make_illegal();
    }
  }

  // flags
  enum Flag {
    no_flag         = 0,
    visited         = 1 << 0,
    cannot_simplify = 1 << 1
  };

  // accessors
  bool  is_local() const          { return _index >= 0; }
  bool  is_on_stack() const       { return !is_local(); }
  int   local_index() const       { assert(is_local(), ""); return _index; }
  int   stack_index() const       { assert(is_on_stack(), ""); return -(_index+1); }

  Value operand_at(int i) const;
  int   operand_count() const;

  void   set(Flag f)              { _pf_flags |=  f; }
  void   clear(Flag f)            { _pf_flags &= ~f; }
  bool   is_set(Flag f) const     { return (_pf_flags & f) != 0; }

  // Invalidates phis corresponding to merges of locals of two different types
  // (these should never be referenced, otherwise the bytecodes are illegal)
  void   make_illegal() {
    set(cannot_simplify);
    set_type(illegalType);
  }

  bool is_illegal() const {
    return type()->is_illegal();
  }

  // generic
  virtual void input_values_do(ValueVisitor* f) {
  }
};


// A local is a placeholder for an incoming argument to a function call.
LEAF(Local, Instruction)
 private:
  int      _java_index;                          // the local index within the method to which the local belongs
  bool     _is_receiver;                         // if local variable holds the receiver: "this" for non-static methods
  ciType*  _declared_type;
 public:
  // creation
  Local(ciType* declared, ValueType* type, int index, bool receiver, bool null_free)
    : Instruction(type)
    , _java_index(index)
    , _is_receiver(receiver)
    , _declared_type(declared)
  {
    set_null_free(null_free);
    NOT_PRODUCT(set_printable_bci(-1));
  }

  // accessors
  int java_index() const                         { return _java_index; }
  bool is_receiver() const                       { return _is_receiver; }

  virtual ciType* declared_type() const          { return _declared_type; }

  // generic
  virtual void input_values_do(ValueVisitor* f)   { /* no values */ }
};


LEAF(Constant, Instruction)
 public:
  // creation
  Constant(ValueType* type):
      Instruction(type, NULL, /*type_is_constant*/ true)
  {
    assert(type->is_constant(), "must be a constant");
  }

  Constant(ValueType* type, ValueStack* state_before):
    Instruction(type, state_before, /*type_is_constant*/ true)
  {
    assert(state_before != NULL, "only used for constants which need patching");
    assert(type->is_constant(), "must be a constant");
    // since it's patching it needs to be pinned
    pin();
  }

  // generic
  virtual bool can_trap() const                  { return state_before() != NULL; }
  virtual void input_values_do(ValueVisitor* f)   { /* no values */ }

  virtual intx hash() const;
  virtual bool is_equal(Value v) const;

  virtual ciType* exact_type() const;

  enum CompareResult { not_comparable = -1, cond_false, cond_true };

  virtual CompareResult compare(Instruction::Condition condition, Value right) const;
  BlockBegin* compare(Instruction::Condition cond, Value right,
                      BlockBegin* true_sux, BlockBegin* false_sux) const {
    switch (compare(cond, right)) {
    case not_comparable:
      return NULL;
    case cond_false:
      return false_sux;
    case cond_true:
      return true_sux;
    default:
      ShouldNotReachHere();
      return NULL;
    }
  }
};


BASE(AccessField, Instruction)
 private:
  Value       _obj;
  int         _offset;
  ciField*    _field;
  NullCheck*  _explicit_null_check;              // For explicit null check elimination

 public:
  // creation
  AccessField(Value obj, int offset, ciField* field, bool is_static,
              ValueStack* state_before, bool needs_patching)
  : Instruction(as_ValueType(field->type()->basic_type()), state_before)
  , _obj(obj)
  , _offset(offset)
  , _field(field)
  , _explicit_null_check(NULL)
  {
    set_needs_null_check(!is_static);
    set_flag(IsStaticFlag, is_static);
    set_flag(NeedsPatchingFlag, needs_patching);
    ASSERT_VALUES
    // pin of all instructions with memory access
    pin();
  }

  // accessors
  Value obj() const                              { return _obj; }
  int offset() const                             { return _offset; }
  ciField* field() const                         { return _field; }
  BasicType field_type() const                   { return _field->type()->basic_type(); }
  bool is_static() const                         { return check_flag(IsStaticFlag); }
  NullCheck* explicit_null_check() const         { return _explicit_null_check; }
  bool needs_patching() const                    { return check_flag(NeedsPatchingFlag); }

  // Unresolved getstatic and putstatic can cause initialization.
  // Technically it occurs at the Constant that materializes the base
  // of the static fields but it's simpler to model it here.
  bool is_init_point() const                     { return is_static() && (needs_patching() || !_field->holder()->is_initialized()); }

  // manipulation

  // Under certain circumstances, if a previous NullCheck instruction
  // proved the target object non-null, we can eliminate the explicit
  // null check and do an implicit one, simply specifying the debug
  // information from the NullCheck. This field should only be consulted
  // if needs_null_check() is true.
  void set_explicit_null_check(NullCheck* check) { _explicit_null_check = check; }

  // generic
  virtual bool can_trap() const                  { return needs_null_check() || needs_patching(); }
  virtual void input_values_do(ValueVisitor* f)   { f->visit(&_obj); }
};


LEAF(LoadField, AccessField)
 public:
  // creation
  LoadField(Value obj, int offset, ciField* field, bool is_static,
            ValueStack* state_before, bool needs_patching,
            ciInlineKlass* inline_klass = NULL, Value default_value = NULL )
  : AccessField(obj, offset, field, is_static, state_before, needs_patching)
  {
    set_null_free(field->signature()->is_Q_signature());
  }

  ciType* declared_type() const;

  // generic; cannot be eliminated if needs patching or if volatile.
  HASHING3(LoadField, !needs_patching() && !field()->is_volatile(), obj()->subst(), offset(), declared_type())
};


LEAF(StoreField, AccessField)
 private:
  Value _value;

 public:
  // creation
  StoreField(Value obj, int offset, ciField* field, Value value, bool is_static,
             ValueStack* state_before, bool needs_patching);

  // accessors
  Value value() const                            { return _value; }
  bool needs_write_barrier() const               { return check_flag(NeedsWriteBarrierFlag); }

  // generic
  virtual void input_values_do(ValueVisitor* f)   { AccessField::input_values_do(f); f->visit(&_value); }
};


BASE(AccessArray, Instruction)
 private:
  Value       _array;

 public:
  // creation
  AccessArray(ValueType* type, Value array, ValueStack* state_before)
  : Instruction(type, state_before)
  , _array(array)
  {
    set_needs_null_check(true);
    ASSERT_VALUES
    pin(); // instruction with side effect (null exception or range check throwing)
  }

  Value array() const                            { return _array; }

  // generic
  virtual bool can_trap() const                  { return needs_null_check(); }
  virtual void input_values_do(ValueVisitor* f)   { f->visit(&_array); }
};


LEAF(ArrayLength, AccessArray)
 private:
  NullCheck*  _explicit_null_check;              // For explicit null check elimination

 public:
  // creation
  ArrayLength(Value array, ValueStack* state_before)
  : AccessArray(intType, array, state_before)
  , _explicit_null_check(NULL) {}

  // accessors
  NullCheck* explicit_null_check() const         { return _explicit_null_check; }

  // setters
  // See LoadField::set_explicit_null_check for documentation
  void set_explicit_null_check(NullCheck* check) { _explicit_null_check = check; }

  // generic
  HASHING1(ArrayLength, true, array()->subst())
};


BASE(AccessIndexed, AccessArray)
 private:
  Value     _index;
  Value     _length;
  BasicType _elt_type;
  bool      _mismatched;
  ciMethod* _profiled_method;
  int       _profiled_bci;

 public:
  // creation
  AccessIndexed(Value array, Value index, Value length, BasicType elt_type, ValueStack* state_before, bool mismatched)
  : AccessArray(as_ValueType(elt_type), array, state_before)
  , _index(index)
  , _length(length)
  , _elt_type(elt_type)
  , _mismatched(mismatched)
  , _profiled_method(NULL), _profiled_bci(0)
  {
    set_flag(Instruction::NeedsRangeCheckFlag, true);
    ASSERT_VALUES
  }

  // accessors
  Value index() const                            { return _index; }
  Value length() const                           { return _length; }
  BasicType elt_type() const                     { return _elt_type; }
  bool mismatched() const                        { return _mismatched; }

  void clear_length()                            { _length = NULL; }
  // perform elimination of range checks involving constants
  bool compute_needs_range_check();

  // Helpers for MethodData* profiling
  void set_should_profile(bool value)                { set_flag(ProfileMDOFlag, value); }
  void set_profiled_method(ciMethod* method)         { _profiled_method = method;   }
  void set_profiled_bci(int bci)                     { _profiled_bci = bci;         }
  bool      should_profile() const                   { return check_flag(ProfileMDOFlag); }
  ciMethod* profiled_method() const                  { return _profiled_method;     }
  int       profiled_bci() const                     { return _profiled_bci;        }


// generic
  virtual void input_values_do(ValueVisitor* f)   { AccessArray::input_values_do(f); f->visit(&_index); if (_length != NULL) f->visit(&_length); }
};

class DelayedLoadIndexed;

LEAF(LoadIndexed, AccessIndexed)
 private:
  NullCheck*  _explicit_null_check;              // For explicit null check elimination
  NewInlineTypeInstance* _vt;
  DelayedLoadIndexed* _delayed;

 public:
  // creation
  LoadIndexed(Value array, Value index, Value length, BasicType elt_type, ValueStack* state_before, bool mismatched = false)
  : AccessIndexed(array, index, length, elt_type, state_before, mismatched)
  , _explicit_null_check(NULL), _vt(NULL), _delayed(NULL) {}

  // accessors
  NullCheck* explicit_null_check() const         { return _explicit_null_check; }

  // setters
  // See LoadField::set_explicit_null_check for documentation
  void set_explicit_null_check(NullCheck* check) { _explicit_null_check = check; }

  ciType* exact_type() const;
  ciType* declared_type() const;

  NewInlineTypeInstance* vt() const { return _vt; }
  void set_vt(NewInlineTypeInstance* vt) { _vt = vt; }

  DelayedLoadIndexed* delayed() const { return _delayed; }
  void set_delayed(DelayedLoadIndexed* delayed) { _delayed = delayed; }

  // generic
  HASHING4(LoadIndexed, delayed() == NULL && !should_profile(), type()->tag(), array()->subst(), index()->subst(), vt())
};

class DelayedLoadIndexed : public CompilationResourceObj {
private:
  LoadIndexed* _load_instr;
  ValueStack* _state_before;
  ciField* _field;
  int _offset;
 public:
  DelayedLoadIndexed(LoadIndexed* load, ValueStack* state_before)
  : _load_instr(load)
  , _state_before(state_before)
  , _field(NULL)
  , _offset(0) { }

  void update(ciField* field, int offset) {
    _field = field;
    _offset += offset;
  }

  LoadIndexed* load_instr() const { return _load_instr; }
  ValueStack* state_before() const { return _state_before; }
  ciField* field() const { return _field; }
  int offset() const { return _offset; }
};

LEAF(StoreIndexed, AccessIndexed)
 private:
  Value       _value;

  bool      _check_boolean;

 public:
  // creation
  StoreIndexed(Value array, Value index, Value length, BasicType elt_type, Value value, ValueStack* state_before,
               bool check_boolean, bool mismatched = false);

  // accessors
  Value value() const                            { return _value; }
  bool needs_write_barrier() const               { return check_flag(NeedsWriteBarrierFlag); }
  bool needs_store_check() const                 { return check_flag(NeedsStoreCheckFlag); }
  bool check_boolean() const                     { return _check_boolean; }

  // Flattened array support
  bool is_exact_flattened_array_store() const;
  // generic
  virtual void input_values_do(ValueVisitor* f)   { AccessIndexed::input_values_do(f); f->visit(&_value); }
};


LEAF(NegateOp, Instruction)
 private:
  Value _x;

 public:
  // creation
  NegateOp(Value x) : Instruction(x->type()->base()), _x(x) {
    ASSERT_VALUES
  }

  // accessors
  Value x() const                                { return _x; }

  // generic
  virtual void input_values_do(ValueVisitor* f)   { f->visit(&_x); }
};


BASE(Op2, Instruction)
 private:
  Bytecodes::Code _op;
  Value           _x;
  Value           _y;

 public:
  // creation
  Op2(ValueType* type, Bytecodes::Code op, Value x, Value y, ValueStack* state_before = NULL)
  : Instruction(type, state_before)
  , _op(op)
  , _x(x)
  , _y(y)
  {
    ASSERT_VALUES
  }

  // accessors
  Bytecodes::Code op() const                     { return _op; }
  Value x() const                                { return _x; }
  Value y() const                                { return _y; }

  // manipulators
  void swap_operands() {
    assert(is_commutative(), "operation must be commutative");
    Value t = _x; _x = _y; _y = t;
  }

  // generic
  virtual bool is_commutative() const            { return false; }
  virtual void input_values_do(ValueVisitor* f)   { f->visit(&_x); f->visit(&_y); }
};


LEAF(ArithmeticOp, Op2)
 public:
  // creation
  ArithmeticOp(Bytecodes::Code op, Value x, Value y, bool is_strictfp, ValueStack* state_before)
  : Op2(x->type()->meet(y->type()), op, x, y, state_before)
  {
    set_flag(IsStrictfpFlag, is_strictfp);
    if (can_trap()) pin();
  }

  // accessors
  bool        is_strictfp() const                { return check_flag(IsStrictfpFlag); }

  // generic
  virtual bool is_commutative() const;
  virtual bool can_trap() const;
  HASHING3(Op2, true, op(), x()->subst(), y()->subst())
};


LEAF(ShiftOp, Op2)
 public:
  // creation
  ShiftOp(Bytecodes::Code op, Value x, Value s) : Op2(x->type()->base(), op, x, s) {}

  // generic
  HASHING3(Op2, true, op(), x()->subst(), y()->subst())
};


LEAF(LogicOp, Op2)
 public:
  // creation
  LogicOp(Bytecodes::Code op, Value x, Value y) : Op2(x->type()->meet(y->type()), op, x, y) {}

  // generic
  virtual bool is_commutative() const;
  HASHING3(Op2, true, op(), x()->subst(), y()->subst())
};


LEAF(CompareOp, Op2)
 public:
  // creation
  CompareOp(Bytecodes::Code op, Value x, Value y, ValueStack* state_before)
  : Op2(intType, op, x, y, state_before)
  {}

  // generic
  HASHING3(Op2, true, op(), x()->subst(), y()->subst())
};


LEAF(IfOp, Op2)
 private:
  Value _tval;
  Value _fval;
  bool _substitutability_check;

 public:
  // creation
  IfOp(Value x, Condition cond, Value y, Value tval, Value fval, ValueStack* state_before, bool substitutability_check)
  : Op2(tval->type()->meet(fval->type()), (Bytecodes::Code)cond, x, y)
  , _tval(tval)
  , _fval(fval)
  , _substitutability_check(substitutability_check)
  {
    ASSERT_VALUES
    assert(tval->type()->tag() == fval->type()->tag(), "types must match");
    set_state_before(state_before);
  }

  // accessors
  virtual bool is_commutative() const;
  Bytecodes::Code op() const                     { ShouldNotCallThis(); return Bytecodes::_illegal; }
  Condition cond() const                         { return (Condition)Op2::op(); }
  Value tval() const                             { return _tval; }
  Value fval() const                             { return _fval; }
  bool substitutability_check() const             { return _substitutability_check; }
  // generic
  virtual void input_values_do(ValueVisitor* f)   { Op2::input_values_do(f); f->visit(&_tval); f->visit(&_fval); }
};


LEAF(Convert, Instruction)
 private:
  Bytecodes::Code _op;
  Value           _value;

 public:
  // creation
  Convert(Bytecodes::Code op, Value value, ValueType* to_type) : Instruction(to_type), _op(op), _value(value) {
    ASSERT_VALUES
  }

  // accessors
  Bytecodes::Code op() const                     { return _op; }
  Value value() const                            { return _value; }

  // generic
  virtual void input_values_do(ValueVisitor* f)   { f->visit(&_value); }
  HASHING2(Convert, true, op(), value()->subst())
};


LEAF(NullCheck, Instruction)
 private:
  Value       _obj;

 public:
  // creation
  NullCheck(Value obj, ValueStack* state_before)
  : Instruction(obj->type()->base(), state_before)
  , _obj(obj)
  {
    ASSERT_VALUES
    set_can_trap(true);
    assert(_obj->type()->is_object(), "null check must be applied to objects only");
    pin(Instruction::PinExplicitNullCheck);
  }

  // accessors
  Value obj() const                              { return _obj; }

  // setters
  void set_can_trap(bool can_trap)               { set_flag(CanTrapFlag, can_trap); }

  // generic
  virtual bool can_trap() const                  { return check_flag(CanTrapFlag); /* null-check elimination sets to false */ }
  virtual void input_values_do(ValueVisitor* f)   { f->visit(&_obj); }
  HASHING1(NullCheck, true, obj()->subst())
};


// This node is supposed to cast the type of another node to a more precise
// declared type.
LEAF(TypeCast, Instruction)
 private:
  ciType* _declared_type;
  Value   _obj;

 public:
  // The type of this node is the same type as the object type (and it might be constant).
  TypeCast(ciType* type, Value obj, ValueStack* state_before)
  : Instruction(obj->type(), state_before, obj->type()->is_constant()),
    _declared_type(type),
    _obj(obj) {}

  // accessors
  ciType* declared_type() const                  { return _declared_type; }
  Value   obj() const                            { return _obj; }

  // generic
  virtual void input_values_do(ValueVisitor* f)  { f->visit(&_obj); }
};


BASE(StateSplit, Instruction)
 private:
  ValueStack* _state;

 protected:
  static void substitute(BlockList& list, BlockBegin* old_block, BlockBegin* new_block);

 public:
  // creation
  StateSplit(ValueType* type, ValueStack* state_before = NULL)
  : Instruction(type, state_before)
  , _state(NULL)
  {
    pin(PinStateSplitConstructor);
  }

  // accessors
  ValueStack* state() const                      { return _state; }
  IRScope* scope() const;                        // the state's scope

  // manipulation
  void set_state(ValueStack* state)              { assert(_state == NULL, "overwriting existing state"); check_state(state); _state = state; }

  // generic
  virtual void input_values_do(ValueVisitor* f)   { /* no values */ }
  virtual void state_values_do(ValueVisitor* f);
};


LEAF(Invoke, StateSplit)
 private:
  Bytecodes::Code _code;
  Value           _recv;
  Values*         _args;
  BasicTypeList*  _signature;
  ciMethod*       _target;

 public:
  // creation
  Invoke(Bytecodes::Code code, ValueType* result_type, Value recv, Values* args,
<<<<<<< HEAD
         int vtable_index, ciMethod* target, ValueStack* state_before, bool null_free);
=======
         ciMethod* target, ValueStack* state_before);
>>>>>>> 7146104f

  // accessors
  Bytecodes::Code code() const                   { return _code; }
  Value receiver() const                         { return _recv; }
  bool has_receiver() const                      { return receiver() != NULL; }
  int number_of_arguments() const                { return _args->length(); }
  Value argument_at(int i) const                 { return _args->at(i); }
  BasicTypeList* signature() const               { return _signature; }
  ciMethod* target() const                       { return _target; }

  ciType* declared_type() const;

  // Returns false if target is not loaded
  bool target_is_final() const                   { return check_flag(TargetIsFinalFlag); }
  bool target_is_loaded() const                  { return check_flag(TargetIsLoadedFlag); }
  // Returns false if target is not loaded
  bool target_is_strictfp() const                { return check_flag(TargetIsStrictfpFlag); }

  // JSR 292 support
  bool is_invokedynamic() const                  { return code() == Bytecodes::_invokedynamic; }
  bool is_method_handle_intrinsic() const        { return target()->is_method_handle_intrinsic(); }

  virtual bool needs_exception_state() const     { return false; }

  // generic
  virtual bool can_trap() const                  { return true; }
  virtual void input_values_do(ValueVisitor* f) {
    StateSplit::input_values_do(f);
    if (has_receiver()) f->visit(&_recv);
    for (int i = 0; i < _args->length(); i++) f->visit(_args->adr_at(i));
  }
  virtual void state_values_do(ValueVisitor *f);
};


LEAF(NewInstance, StateSplit)
 private:
  ciInstanceKlass* _klass;
  bool _is_unresolved;

 public:
  // creation
  NewInstance(ciInstanceKlass* klass, ValueStack* state_before, bool is_unresolved)
  : StateSplit(instanceType, state_before)
  , _klass(klass), _is_unresolved(is_unresolved)
  {}

  // accessors
  ciInstanceKlass* klass() const                 { return _klass; }
  bool is_unresolved() const                     { return _is_unresolved; }

  virtual bool needs_exception_state() const     { return false; }

  // generic
  virtual bool can_trap() const                  { return true; }
  ciType* exact_type() const;
  ciType* declared_type() const;
};

LEAF(NewInlineTypeInstance, StateSplit)
  ciInlineKlass* _klass;
  bool _in_larval_state;
  int _first_local_index;
  int _on_stack_count;
public:

  // Default creation, always allocated for now
  NewInlineTypeInstance(ciInlineKlass* klass, ValueStack* state_before)
  : StateSplit(instanceType, state_before)
   , _klass(klass)
   , _in_larval_state(true)
   , _first_local_index(-1)
   , _on_stack_count(1)
  {
    set_null_free(true);
  }

  // accessors
  ciInlineKlass* klass() const { return _klass; }
  virtual bool needs_exception_state() const     { return false; }

  // generic
  virtual bool can_trap() const                  { return true; }
  ciType* exact_type() const;
  ciType* declared_type() const;

  // Only done in LIR Generator -> map everything to object
  void set_to_object_type() { set_type(instanceType); }

  void set_local_index(int index) {
    decrement_on_stack_count();
    if (_first_local_index != index) {
      if (_first_local_index == -1) {
        _first_local_index = index;
      } else {
        set_not_larva_anymore();
      }
    }
  }

  bool in_larval_state() const { return _in_larval_state; }
  void set_not_larva_anymore() { _in_larval_state = false; }

  int on_stack_count() const { return _on_stack_count; }
  void increment_on_stack_count() { _on_stack_count++; }
  void decrement_on_stack_count() { _on_stack_count--; }
};

BASE(NewArray, StateSplit)
 private:
  Value       _length;

 public:
  // creation
  NewArray(Value length, ValueStack* state_before)
  : StateSplit(objectType, state_before)
  , _length(length)
  {
    // Do not ASSERT_VALUES since length is NULL for NewMultiArray
  }

  // accessors
  Value length() const                           { return _length; }

  virtual bool needs_exception_state() const     { return false; }

  ciType* exact_type() const                     { return NULL; }
  ciType* declared_type() const;

  // generic
  virtual bool can_trap() const                  { return true; }
  virtual void input_values_do(ValueVisitor* f)   { StateSplit::input_values_do(f); f->visit(&_length); }
};


LEAF(NewTypeArray, NewArray)
 private:
  BasicType _elt_type;

 public:
  // creation
  NewTypeArray(Value length, BasicType elt_type, ValueStack* state_before)
  : NewArray(length, state_before)
  , _elt_type(elt_type)
  {}

  // accessors
  BasicType elt_type() const                     { return _elt_type; }
  ciType* exact_type() const;
};


LEAF(NewObjectArray, NewArray)
 private:
  ciKlass* _klass;

 public:
  // creation
  NewObjectArray(ciKlass* klass, Value length, ValueStack* state_before, bool null_free)
  : NewArray(length, state_before), _klass(klass) {
    set_null_free(null_free);
  }

  // accessors
  ciKlass* klass() const                         { return _klass; }
  ciType* exact_type() const;
};


LEAF(NewMultiArray, NewArray)
 private:
  ciKlass* _klass;
  Values*  _dims;

 public:
  // creation
  NewMultiArray(ciKlass* klass, Values* dims, ValueStack* state_before) : NewArray(NULL, state_before), _klass(klass), _dims(dims) {
    ASSERT_VALUES
  }

  // accessors
  ciKlass* klass() const                         { return _klass; }
  Values* dims() const                           { return _dims; }
  int rank() const                               { return dims()->length(); }

  // generic
  virtual void input_values_do(ValueVisitor* f) {
    // NOTE: we do not call NewArray::input_values_do since "length"
    // is meaningless for a multi-dimensional array; passing the
    // zeroth element down to NewArray as its length is a bad idea
    // since there will be a copy in the "dims" array which doesn't
    // get updated, and the value must not be traversed twice. Was bug
    // - kbr 4/10/2001
    StateSplit::input_values_do(f);
    for (int i = 0; i < _dims->length(); i++) f->visit(_dims->adr_at(i));
  }

  ciType* exact_type() const;
};

LEAF(Deoptimize, StateSplit)
private:
  ciKlass*    _klass;

 public:
  Deoptimize(ciKlass* klass, ValueStack* state_before)
  : StateSplit(objectType, state_before), _klass(klass) {}

  // accessors
  ciKlass* klass() const                         { return _klass; }
};

BASE(TypeCheck, StateSplit)
 private:
  ciKlass*    _klass;
  Value       _obj;

  ciMethod* _profiled_method;
  int       _profiled_bci;

 public:
  // creation
  TypeCheck(ciKlass* klass, Value obj, ValueType* type, ValueStack* state_before)
  : StateSplit(type, state_before), _klass(klass), _obj(obj),
    _profiled_method(NULL), _profiled_bci(0) {
    ASSERT_VALUES
    set_direct_compare(false);
  }

  // accessors
  ciKlass* klass() const                         { return _klass; }
  Value obj() const                              { return _obj; }
  bool is_loaded() const                         { return klass() != NULL; }
  bool direct_compare() const                    { return check_flag(DirectCompareFlag); }

  // manipulation
  void set_direct_compare(bool flag)             { set_flag(DirectCompareFlag, flag); }

  // generic
  virtual bool can_trap() const                  { return true; }
  virtual void input_values_do(ValueVisitor* f)   { StateSplit::input_values_do(f); f->visit(&_obj); }

  // Helpers for MethodData* profiling
  void set_should_profile(bool value)                { set_flag(ProfileMDOFlag, value); }
  void set_profiled_method(ciMethod* method)         { _profiled_method = method;   }
  void set_profiled_bci(int bci)                     { _profiled_bci = bci;         }
  bool      should_profile() const                   { return check_flag(ProfileMDOFlag); }
  ciMethod* profiled_method() const                  { return _profiled_method;     }
  int       profiled_bci() const                     { return _profiled_bci;        }
};


LEAF(CheckCast, TypeCheck)
 public:
  // creation
  CheckCast(ciKlass* klass, Value obj, ValueStack* state_before, bool null_free = false)
  : TypeCheck(klass, obj, objectType, state_before) {
    set_null_free(null_free);
  }

  void set_incompatible_class_change_check() {
    set_flag(ThrowIncompatibleClassChangeErrorFlag, true);
  }
  bool is_incompatible_class_change_check() const {
    return check_flag(ThrowIncompatibleClassChangeErrorFlag);
  }
  void set_invokespecial_receiver_check() {
    set_flag(InvokeSpecialReceiverCheckFlag, true);
  }
  bool is_invokespecial_receiver_check() const {
    return check_flag(InvokeSpecialReceiverCheckFlag);
  }

  virtual bool needs_exception_state() const {
    return !is_invokespecial_receiver_check();
  }

  ciType* declared_type() const;
};


LEAF(InstanceOf, TypeCheck)
 public:
  // creation
  InstanceOf(ciKlass* klass, Value obj, ValueStack* state_before) : TypeCheck(klass, obj, intType, state_before) {}

  virtual bool needs_exception_state() const     { return false; }
};


BASE(AccessMonitor, StateSplit)
 private:
  Value       _obj;
  int         _monitor_no;

 public:
  // creation
  AccessMonitor(Value obj, int monitor_no, ValueStack* state_before = NULL)
  : StateSplit(illegalType, state_before)
  , _obj(obj)
  , _monitor_no(monitor_no)
  {
    set_needs_null_check(true);
    ASSERT_VALUES
  }

  // accessors
  Value obj() const                              { return _obj; }
  int monitor_no() const                         { return _monitor_no; }

  // generic
  virtual void input_values_do(ValueVisitor* f)   { StateSplit::input_values_do(f); f->visit(&_obj); }
};


LEAF(MonitorEnter, AccessMonitor)
  bool _maybe_inlinetype;
 public:
  // creation
  MonitorEnter(Value obj, int monitor_no, ValueStack* state_before, bool maybe_inlinetype)
  : AccessMonitor(obj, monitor_no, state_before)
  , _maybe_inlinetype(maybe_inlinetype)
  {
    ASSERT_VALUES
  }

  // accessors
  bool maybe_inlinetype() const                   { return _maybe_inlinetype; }

  // generic
  virtual bool can_trap() const                  { return true; }
};


LEAF(MonitorExit, AccessMonitor)
 public:
  // creation
  MonitorExit(Value obj, int monitor_no)
  : AccessMonitor(obj, monitor_no, NULL)
  {
    ASSERT_VALUES
  }
};


LEAF(Intrinsic, StateSplit)
 private:
  vmIntrinsics::ID _id;
  Values*          _args;
  Value            _recv;
  ArgsNonNullState _nonnull_state;

 public:
  // preserves_state can be set to true for Intrinsics
  // which are guaranteed to preserve register state across any slow
  // cases; setting it to true does not mean that the Intrinsic can
  // not trap, only that if we continue execution in the same basic
  // block after the Intrinsic, all of the registers are intact. This
  // allows load elimination and common expression elimination to be
  // performed across the Intrinsic.  The default value is false.
  Intrinsic(ValueType* type,
            vmIntrinsics::ID id,
            Values* args,
            bool has_receiver,
            ValueStack* state_before,
            bool preserves_state,
            bool cantrap = true)
  : StateSplit(type, state_before)
  , _id(id)
  , _args(args)
  , _recv(NULL)
  {
    assert(args != NULL, "args must exist");
    ASSERT_VALUES
    set_flag(PreservesStateFlag, preserves_state);
    set_flag(CanTrapFlag,        cantrap);
    if (has_receiver) {
      _recv = argument_at(0);
    }
    set_needs_null_check(has_receiver);

    // some intrinsics can't trap, so don't force them to be pinned
    if (!can_trap() && !vmIntrinsics::should_be_pinned(_id)) {
      unpin(PinStateSplitConstructor);
    }
  }

  // accessors
  vmIntrinsics::ID id() const                    { return _id; }
  int number_of_arguments() const                { return _args->length(); }
  Value argument_at(int i) const                 { return _args->at(i); }

  bool has_receiver() const                      { return (_recv != NULL); }
  Value receiver() const                         { assert(has_receiver(), "must have receiver"); return _recv; }
  bool preserves_state() const                   { return check_flag(PreservesStateFlag); }

  bool arg_needs_null_check(int i) const {
    return _nonnull_state.arg_needs_null_check(i);
  }

  void set_arg_needs_null_check(int i, bool check) {
    _nonnull_state.set_arg_needs_null_check(i, check);
  }

  // generic
  virtual bool can_trap() const                  { return check_flag(CanTrapFlag); }
  virtual void input_values_do(ValueVisitor* f) {
    StateSplit::input_values_do(f);
    for (int i = 0; i < _args->length(); i++) f->visit(_args->adr_at(i));
  }
};


class LIR_List;

LEAF(BlockBegin, StateSplit)
 private:
  int        _block_id;                          // the unique block id
  int        _bci;                               // start-bci of block
  int        _depth_first_number;                // number of this block in a depth-first ordering
  int        _linear_scan_number;                // number of this block in linear-scan ordering
  int        _dominator_depth;
  int        _loop_depth;                        // the loop nesting level of this block
  int        _loop_index;                        // number of the innermost loop of this block
  int        _flags;                             // the flags associated with this block

  // fields used by BlockListBuilder
  int            _total_preds;                   // number of predecessors found by BlockListBuilder
  ResourceBitMap _stores_to_locals;              // bit is set when a local variable is stored in the block

  // SSA specific fields: (factor out later)
  BlockList   _successors;                       // the successors of this block
  BlockList   _predecessors;                     // the predecessors of this block
  BlockList   _dominates;                        // list of blocks that are dominated by this block
  BlockBegin* _dominator;                        // the dominator of this block
  // SSA specific ends
  BlockEnd*  _end;                               // the last instruction of this block
  BlockList  _exception_handlers;                // the exception handlers potentially invoked by this block
  ValueStackStack* _exception_states;            // only for xhandler entries: states of all instructions that have an edge to this xhandler
  int        _exception_handler_pco;             // if this block is the start of an exception handler,
                                                 // this records the PC offset in the assembly code of the
                                                 // first instruction in this block
  Label      _label;                             // the label associated with this block
  LIR_List*  _lir;                               // the low level intermediate representation for this block

  ResourceBitMap _live_in;                       // set of live LIR_Opr registers at entry to this block
  ResourceBitMap _live_out;                      // set of live LIR_Opr registers at exit from this block
  ResourceBitMap _live_gen;                      // set of registers used before any redefinition in this block
  ResourceBitMap _live_kill;                     // set of registers defined in this block

  ResourceBitMap _fpu_register_usage;
  intArray*      _fpu_stack_state;               // For x86 FPU code generation with UseLinearScan
  int            _first_lir_instruction_id;      // ID of first LIR instruction in this block
  int            _last_lir_instruction_id;       // ID of last LIR instruction in this block

  void iterate_preorder (boolArray& mark, BlockClosure* closure);
  void iterate_postorder(boolArray& mark, BlockClosure* closure);

  friend class SuxAndWeightAdjuster;

 public:
   void* operator new(size_t size) throw() {
    Compilation* c = Compilation::current();
    void* res = c->arena()->Amalloc(size);
    return res;
  }

  // initialization/counting
  static int  number_of_blocks() {
    return Compilation::current()->number_of_blocks();
  }

  // creation
  BlockBegin(int bci)
  : StateSplit(illegalType)
  , _block_id(Compilation::current()->get_next_block_id())
  , _bci(bci)
  , _depth_first_number(-1)
  , _linear_scan_number(-1)
  , _dominator_depth(-1)
  , _loop_depth(0)
  , _loop_index(-1)
  , _flags(0)
  , _total_preds(0)
  , _stores_to_locals()
  , _successors(2)
  , _predecessors(2)
  , _dominates(2)
  , _dominator(NULL)
  , _end(NULL)
  , _exception_handlers(1)
  , _exception_states(NULL)
  , _exception_handler_pco(-1)
  , _lir(NULL)
  , _live_in()
  , _live_out()
  , _live_gen()
  , _live_kill()
  , _fpu_register_usage()
  , _fpu_stack_state(NULL)
  , _first_lir_instruction_id(-1)
  , _last_lir_instruction_id(-1)
  {
    _block = this;
#ifndef PRODUCT
    set_printable_bci(bci);
#endif
  }

  // accessors
  int block_id() const                           { return _block_id; }
  int bci() const                                { return _bci; }
  BlockList* successors()                        { return &_successors; }
  BlockList* dominates()                         { return &_dominates; }
  BlockBegin* dominator() const                  { return _dominator; }
  int loop_depth() const                         { return _loop_depth; }
  int dominator_depth() const                    { return _dominator_depth; }
  int depth_first_number() const                 { return _depth_first_number; }
  int linear_scan_number() const                 { return _linear_scan_number; }
  BlockEnd* end() const                          { return _end; }
  Label* label()                                 { return &_label; }
  LIR_List* lir() const                          { return _lir; }
  int exception_handler_pco() const              { return _exception_handler_pco; }
  ResourceBitMap& live_in()                      { return _live_in;        }
  ResourceBitMap& live_out()                     { return _live_out;       }
  ResourceBitMap& live_gen()                     { return _live_gen;       }
  ResourceBitMap& live_kill()                    { return _live_kill;      }
  ResourceBitMap& fpu_register_usage()           { return _fpu_register_usage; }
  intArray* fpu_stack_state() const              { return _fpu_stack_state;    }
  int first_lir_instruction_id() const           { return _first_lir_instruction_id; }
  int last_lir_instruction_id() const            { return _last_lir_instruction_id; }
  int total_preds() const                        { return _total_preds; }
  BitMap& stores_to_locals()                     { return _stores_to_locals; }

  // manipulation
  void set_dominator(BlockBegin* dom)            { _dominator = dom; }
  void set_loop_depth(int d)                     { _loop_depth = d; }
  void set_dominator_depth(int d)                { _dominator_depth = d; }
  void set_depth_first_number(int dfn)           { _depth_first_number = dfn; }
  void set_linear_scan_number(int lsn)           { _linear_scan_number = lsn; }
  void set_end(BlockEnd* end);
  void clear_end();
  void disconnect_from_graph();
  static void disconnect_edge(BlockBegin* from, BlockBegin* to);
  BlockBegin* insert_block_between(BlockBegin* sux);
  void substitute_sux(BlockBegin* old_sux, BlockBegin* new_sux);
  void set_lir(LIR_List* lir)                    { _lir = lir; }
  void set_exception_handler_pco(int pco)        { _exception_handler_pco = pco; }
  void set_live_in  (const ResourceBitMap& map)  { _live_in = map;   }
  void set_live_out (const ResourceBitMap& map)  { _live_out = map;  }
  void set_live_gen (const ResourceBitMap& map)  { _live_gen = map;  }
  void set_live_kill(const ResourceBitMap& map)  { _live_kill = map; }
  void set_fpu_register_usage(const ResourceBitMap& map) { _fpu_register_usage = map; }
  void set_fpu_stack_state(intArray* state)      { _fpu_stack_state = state;  }
  void set_first_lir_instruction_id(int id)      { _first_lir_instruction_id = id;  }
  void set_last_lir_instruction_id(int id)       { _last_lir_instruction_id = id;  }
  void increment_total_preds(int n = 1)          { _total_preds += n; }
  void init_stores_to_locals(int locals_count)   { _stores_to_locals.initialize(locals_count); }

  // generic
  virtual void state_values_do(ValueVisitor* f);

  // successors and predecessors
  int number_of_sux() const;
  BlockBegin* sux_at(int i) const;
  void add_successor(BlockBegin* sux);
  void remove_successor(BlockBegin* pred);
  bool is_successor(BlockBegin* sux) const       { return _successors.contains(sux); }

  void add_predecessor(BlockBegin* pred);
  void remove_predecessor(BlockBegin* pred);
  bool is_predecessor(BlockBegin* pred) const    { return _predecessors.contains(pred); }
  int number_of_preds() const                    { return _predecessors.length(); }
  BlockBegin* pred_at(int i) const               { return _predecessors.at(i); }

  // exception handlers potentially invoked by this block
  void add_exception_handler(BlockBegin* b);
  bool is_exception_handler(BlockBegin* b) const { return _exception_handlers.contains(b); }
  int  number_of_exception_handlers() const      { return _exception_handlers.length(); }
  BlockBegin* exception_handler_at(int i) const  { return _exception_handlers.at(i); }

  // states of the instructions that have an edge to this exception handler
  int number_of_exception_states()               { assert(is_set(exception_entry_flag), "only for xhandlers"); return _exception_states == NULL ? 0 : _exception_states->length(); }
  ValueStack* exception_state_at(int idx) const  { assert(is_set(exception_entry_flag), "only for xhandlers"); return _exception_states->at(idx); }
  int add_exception_state(ValueStack* state);

  // flags
  enum Flag {
    no_flag                       = 0,
    std_entry_flag                = 1 << 0,
    osr_entry_flag                = 1 << 1,
    exception_entry_flag          = 1 << 2,
    subroutine_entry_flag         = 1 << 3,
    backward_branch_target_flag   = 1 << 4,
    is_on_work_list_flag          = 1 << 5,
    was_visited_flag              = 1 << 6,
    parser_loop_header_flag       = 1 << 7,  // set by parser to identify blocks where phi functions can not be created on demand
    critical_edge_split_flag      = 1 << 8, // set for all blocks that are introduced when critical edges are split
    linear_scan_loop_header_flag  = 1 << 9, // set during loop-detection for LinearScan
    linear_scan_loop_end_flag     = 1 << 10, // set during loop-detection for LinearScan
    donot_eliminate_range_checks  = 1 << 11  // Should be try to eliminate range checks in this block
  };

  void set(Flag f)                               { _flags |= f; }
  void clear(Flag f)                             { _flags &= ~f; }
  bool is_set(Flag f) const                      { return (_flags & f) != 0; }
  bool is_entry_block() const {
    const int entry_mask = std_entry_flag | osr_entry_flag | exception_entry_flag;
    return (_flags & entry_mask) != 0;
  }

  // iteration
  void iterate_preorder   (BlockClosure* closure);
  void iterate_postorder  (BlockClosure* closure);

  void block_values_do(ValueVisitor* f);

  // loops
  void set_loop_index(int ix)                    { _loop_index = ix;        }
  int  loop_index() const                        { return _loop_index;      }

  // merging
  bool try_merge(ValueStack* state);             // try to merge states at block begin
  void merge(ValueStack* state)                  { bool b = try_merge(state); assert(b, "merge failed"); }

  // debugging
  void print_block()                             PRODUCT_RETURN;
  void print_block(InstructionPrinter& ip, bool live_only = false) PRODUCT_RETURN;
};


BASE(BlockEnd, StateSplit)
 private:
  BlockList*  _sux;

 protected:
  BlockList* sux() const                         { return _sux; }

  void set_sux(BlockList* sux) {
#ifdef ASSERT
    assert(sux != NULL, "sux must exist");
    for (int i = sux->length() - 1; i >= 0; i--) assert(sux->at(i) != NULL, "sux must exist");
#endif
    _sux = sux;
  }

 public:
  // creation
  BlockEnd(ValueType* type, ValueStack* state_before, bool is_safepoint)
  : StateSplit(type, state_before)
  , _sux(NULL)
  {
    set_flag(IsSafepointFlag, is_safepoint);
  }

  // accessors
  bool is_safepoint() const                      { return check_flag(IsSafepointFlag); }
  // For compatibility with old code, for new code use block()
  BlockBegin* begin() const                      { return _block; }

  // manipulation
  void set_begin(BlockBegin* begin);

  // successors
  int number_of_sux() const                      { return _sux != NULL ? _sux->length() : 0; }
  BlockBegin* sux_at(int i) const                { return _sux->at(i); }
  BlockBegin* default_sux() const                { return sux_at(number_of_sux() - 1); }
  BlockBegin** addr_sux_at(int i) const          { return _sux->adr_at(i); }
  int sux_index(BlockBegin* sux) const           { return _sux->find(sux); }
  void substitute_sux(BlockBegin* old_sux, BlockBegin* new_sux);
};


LEAF(Goto, BlockEnd)
 public:
  enum Direction {
    none,            // Just a regular goto
    taken, not_taken // Goto produced from If
  };
 private:
  ciMethod*   _profiled_method;
  int         _profiled_bci;
  Direction   _direction;
 public:
  // creation
  Goto(BlockBegin* sux, ValueStack* state_before, bool is_safepoint = false)
    : BlockEnd(illegalType, state_before, is_safepoint)
    , _profiled_method(NULL)
    , _profiled_bci(0)
    , _direction(none) {
    BlockList* s = new BlockList(1);
    s->append(sux);
    set_sux(s);
  }

  Goto(BlockBegin* sux, bool is_safepoint) : BlockEnd(illegalType, NULL, is_safepoint)
                                           , _profiled_method(NULL)
                                           , _profiled_bci(0)
                                           , _direction(none) {
    BlockList* s = new BlockList(1);
    s->append(sux);
    set_sux(s);
  }

  bool should_profile() const                    { return check_flag(ProfileMDOFlag); }
  ciMethod* profiled_method() const              { return _profiled_method; } // set only for profiled branches
  int profiled_bci() const                       { return _profiled_bci; }
  Direction direction() const                    { return _direction; }

  void set_should_profile(bool value)            { set_flag(ProfileMDOFlag, value); }
  void set_profiled_method(ciMethod* method)     { _profiled_method = method; }
  void set_profiled_bci(int bci)                 { _profiled_bci = bci; }
  void set_direction(Direction d)                { _direction = d; }
};

#ifdef ASSERT
LEAF(Assert, Instruction)
  private:
  Value       _x;
  Condition   _cond;
  Value       _y;
  char        *_message;

 public:
  // creation
  // unordered_is_true is valid for float/double compares only
   Assert(Value x, Condition cond, bool unordered_is_true, Value y);

  // accessors
  Value x() const                                { return _x; }
  Condition cond() const                         { return _cond; }
  bool unordered_is_true() const                 { return check_flag(UnorderedIsTrueFlag); }
  Value y() const                                { return _y; }
  const char *message() const                    { return _message; }

  // generic
  virtual void input_values_do(ValueVisitor* f)  { f->visit(&_x); f->visit(&_y); }
};
#endif

LEAF(RangeCheckPredicate, StateSplit)
 private:
  Value       _x;
  Condition   _cond;
  Value       _y;

  void check_state();

 public:
  // creation
  // unordered_is_true is valid for float/double compares only
   RangeCheckPredicate(Value x, Condition cond, bool unordered_is_true, Value y, ValueStack* state) : StateSplit(illegalType)
  , _x(x)
  , _cond(cond)
  , _y(y)
  {
    ASSERT_VALUES
    set_flag(UnorderedIsTrueFlag, unordered_is_true);
    assert(x->type()->tag() == y->type()->tag(), "types must match");
    this->set_state(state);
    check_state();
  }

  // Always deoptimize
  RangeCheckPredicate(ValueStack* state) : StateSplit(illegalType)
  {
    this->set_state(state);
    _x = _y = NULL;
    check_state();
  }

  // accessors
  Value x() const                                { return _x; }
  Condition cond() const                         { return _cond; }
  bool unordered_is_true() const                 { return check_flag(UnorderedIsTrueFlag); }
  Value y() const                                { return _y; }

  void always_fail()                             { _x = _y = NULL; }

  // generic
  virtual void input_values_do(ValueVisitor* f)  { StateSplit::input_values_do(f); f->visit(&_x); f->visit(&_y); }
  HASHING3(RangeCheckPredicate, true, x()->subst(), y()->subst(), cond())
};

LEAF(If, BlockEnd)
 private:
  Value       _x;
  Condition   _cond;
  Value       _y;
  ciMethod*   _profiled_method;
  int         _profiled_bci; // Canonicalizer may alter bci of If node
  bool        _swapped;      // Is the order reversed with respect to the original If in the
                             // bytecode stream?
  bool        _substitutability_check;
 public:
  // creation
  // unordered_is_true is valid for float/double compares only
  If(Value x, Condition cond, bool unordered_is_true, Value y, BlockBegin* tsux, BlockBegin* fsux, ValueStack* state_before, bool is_safepoint, bool substitutability_check=false)
    : BlockEnd(illegalType, state_before, is_safepoint)
  , _x(x)
  , _cond(cond)
  , _y(y)
  , _profiled_method(NULL)
  , _profiled_bci(0)
  , _swapped(false)
  , _substitutability_check(substitutability_check)
  {
    ASSERT_VALUES
    set_flag(UnorderedIsTrueFlag, unordered_is_true);
    assert(x->type()->tag() == y->type()->tag(), "types must match");
    BlockList* s = new BlockList(2);
    s->append(tsux);
    s->append(fsux);
    set_sux(s);
    if (!_substitutability_check) {
      assert(x->as_NewInlineTypeInstance() == NULL || y->type() == objectNull, "Sanity check");
      assert(y->as_NewInlineTypeInstance() == NULL || x->type() == objectNull, "Sanity check");
    }
  }

  // accessors
  Value x() const                                { return _x; }
  Condition cond() const                         { return _cond; }
  bool unordered_is_true() const                 { return check_flag(UnorderedIsTrueFlag); }
  Value y() const                                { return _y; }
  BlockBegin* sux_for(bool is_true) const        { return sux_at(is_true ? 0 : 1); }
  BlockBegin* tsux() const                       { return sux_for(true); }
  BlockBegin* fsux() const                       { return sux_for(false); }
  BlockBegin* usux() const                       { return sux_for(unordered_is_true()); }
  bool should_profile() const                    { return check_flag(ProfileMDOFlag); }
  ciMethod* profiled_method() const              { return _profiled_method; } // set only for profiled branches
  int profiled_bci() const                       { return _profiled_bci; }    // set for profiled branches and tiered
  bool is_swapped() const                        { return _swapped; }

  // manipulation
  void swap_operands() {
    Value t = _x; _x = _y; _y = t;
    _cond = mirror(_cond);
  }

  void swap_sux() {
    assert(number_of_sux() == 2, "wrong number of successors");
    BlockList* s = sux();
    BlockBegin* t = s->at(0); s->at_put(0, s->at(1)); s->at_put(1, t);
    _cond = negate(_cond);
    set_flag(UnorderedIsTrueFlag, !check_flag(UnorderedIsTrueFlag));
  }

  void set_should_profile(bool value)             { set_flag(ProfileMDOFlag, value); }
  void set_profiled_method(ciMethod* method)      { _profiled_method = method; }
  void set_profiled_bci(int bci)                  { _profiled_bci = bci;       }
  void set_swapped(bool value)                    { _swapped = value;         }
  bool substitutability_check() const              { return _substitutability_check; }
  // generic
  virtual void input_values_do(ValueVisitor* f)   { BlockEnd::input_values_do(f); f->visit(&_x); f->visit(&_y); }
};


LEAF(IfInstanceOf, BlockEnd)
 private:
  ciKlass* _klass;
  Value    _obj;
  bool     _test_is_instance;                    // jump if instance
  int      _instanceof_bci;

 public:
  IfInstanceOf(ciKlass* klass, Value obj, bool test_is_instance, int instanceof_bci, BlockBegin* tsux, BlockBegin* fsux)
  : BlockEnd(illegalType, NULL, false) // temporary set to false
  , _klass(klass)
  , _obj(obj)
  , _test_is_instance(test_is_instance)
  , _instanceof_bci(instanceof_bci)
  {
    ASSERT_VALUES
    assert(instanceof_bci >= 0, "illegal bci");
    BlockList* s = new BlockList(2);
    s->append(tsux);
    s->append(fsux);
    set_sux(s);
  }

  // accessors
  //
  // Note 1: If test_is_instance() is true, IfInstanceOf tests if obj *is* an
  //         instance of klass; otherwise it tests if it is *not* and instance
  //         of klass.
  //
  // Note 2: IfInstanceOf instructions are created by combining an InstanceOf
  //         and an If instruction. The IfInstanceOf bci() corresponds to the
  //         bci that the If would have had; the (this->) instanceof_bci() is
  //         the bci of the original InstanceOf instruction.
  ciKlass* klass() const                         { return _klass; }
  Value obj() const                              { return _obj; }
  int instanceof_bci() const                     { return _instanceof_bci; }
  bool test_is_instance() const                  { return _test_is_instance; }
  BlockBegin* sux_for(bool is_true) const        { return sux_at(is_true ? 0 : 1); }
  BlockBegin* tsux() const                       { return sux_for(true); }
  BlockBegin* fsux() const                       { return sux_for(false); }

  // manipulation
  void swap_sux() {
    assert(number_of_sux() == 2, "wrong number of successors");
    BlockList* s = sux();
    BlockBegin* t = s->at(0); s->at_put(0, s->at(1)); s->at_put(1, t);
    _test_is_instance = !_test_is_instance;
  }

  // generic
  virtual void input_values_do(ValueVisitor* f)   { BlockEnd::input_values_do(f); f->visit(&_obj); }
};


BASE(Switch, BlockEnd)
 private:
  Value       _tag;

 public:
  // creation
  Switch(Value tag, BlockList* sux, ValueStack* state_before, bool is_safepoint)
  : BlockEnd(illegalType, state_before, is_safepoint)
  , _tag(tag) {
    ASSERT_VALUES
    set_sux(sux);
  }

  // accessors
  Value tag() const                              { return _tag; }
  int length() const                             { return number_of_sux() - 1; }

  virtual bool needs_exception_state() const     { return false; }

  // generic
  virtual void input_values_do(ValueVisitor* f)   { BlockEnd::input_values_do(f); f->visit(&_tag); }
};


LEAF(TableSwitch, Switch)
 private:
  int _lo_key;

 public:
  // creation
  TableSwitch(Value tag, BlockList* sux, int lo_key, ValueStack* state_before, bool is_safepoint)
    : Switch(tag, sux, state_before, is_safepoint)
  , _lo_key(lo_key) { assert(_lo_key <= hi_key(), "integer overflow"); }

  // accessors
  int lo_key() const                             { return _lo_key; }
  int hi_key() const                             { return _lo_key + (length() - 1); }
};


LEAF(LookupSwitch, Switch)
 private:
  intArray* _keys;

 public:
  // creation
  LookupSwitch(Value tag, BlockList* sux, intArray* keys, ValueStack* state_before, bool is_safepoint)
  : Switch(tag, sux, state_before, is_safepoint)
  , _keys(keys) {
    assert(keys != NULL, "keys must exist");
    assert(keys->length() == length(), "sux & keys have incompatible lengths");
  }

  // accessors
  int key_at(int i) const                        { return _keys->at(i); }
};


LEAF(Return, BlockEnd)
 private:
  Value _result;

 public:
  // creation
  Return(Value result) :
    BlockEnd(result == NULL ? voidType : result->type()->base(), NULL, true),
    _result(result) {}

  // accessors
  Value result() const                           { return _result; }
  bool has_result() const                        { return result() != NULL; }

  // generic
  virtual void input_values_do(ValueVisitor* f) {
    BlockEnd::input_values_do(f);
    if (has_result()) f->visit(&_result);
  }
};


LEAF(Throw, BlockEnd)
 private:
  Value _exception;

 public:
  // creation
  Throw(Value exception, ValueStack* state_before) : BlockEnd(illegalType, state_before, true), _exception(exception) {
    ASSERT_VALUES
  }

  // accessors
  Value exception() const                        { return _exception; }

  // generic
  virtual bool can_trap() const                  { return true; }
  virtual void input_values_do(ValueVisitor* f)   { BlockEnd::input_values_do(f); f->visit(&_exception); }
};


LEAF(Base, BlockEnd)
 public:
  // creation
  Base(BlockBegin* std_entry, BlockBegin* osr_entry) : BlockEnd(illegalType, NULL, false) {
    assert(std_entry->is_set(BlockBegin::std_entry_flag), "std entry must be flagged");
    assert(osr_entry == NULL || osr_entry->is_set(BlockBegin::osr_entry_flag), "osr entry must be flagged");
    BlockList* s = new BlockList(2);
    if (osr_entry != NULL) s->append(osr_entry);
    s->append(std_entry); // must be default sux!
    set_sux(s);
  }

  // accessors
  BlockBegin* std_entry() const                  { return default_sux(); }
  BlockBegin* osr_entry() const                  { return number_of_sux() < 2 ? NULL : sux_at(0); }
};


LEAF(OsrEntry, Instruction)
 public:
  // creation
#ifdef _LP64
  OsrEntry() : Instruction(longType) { pin(); }
#else
  OsrEntry() : Instruction(intType)  { pin(); }
#endif

  // generic
  virtual void input_values_do(ValueVisitor* f)   { }
};


// Models the incoming exception at a catch site
LEAF(ExceptionObject, Instruction)
 public:
  // creation
  ExceptionObject() : Instruction(objectType) {
    pin();
  }

  // generic
  virtual void input_values_do(ValueVisitor* f)   { }
};


// Models needed rounding for floating-point values on Intel.
// Currently only used to represent rounding of double-precision
// values stored into local variables, but could be used to model
// intermediate rounding of single-precision values as well.
LEAF(RoundFP, Instruction)
 private:
  Value _input;             // floating-point value to be rounded

 public:
  RoundFP(Value input)
  : Instruction(input->type()) // Note: should not be used for constants
  , _input(input)
  {
    ASSERT_VALUES
  }

  // accessors
  Value input() const                            { return _input; }

  // generic
  virtual void input_values_do(ValueVisitor* f)   { f->visit(&_input); }
};


BASE(UnsafeOp, Instruction)
 private:
  BasicType _basic_type;    // ValueType can not express byte-sized integers

 protected:
  // creation
  UnsafeOp(BasicType basic_type, bool is_put)
  : Instruction(is_put ? voidType : as_ValueType(basic_type))
  , _basic_type(basic_type)
  {
    //Note:  Unsafe ops are not not guaranteed to throw NPE.
    // Convservatively, Unsafe operations must be pinned though we could be
    // looser about this if we wanted to..
    pin();
  }

 public:
  // accessors
  BasicType basic_type()                         { return _basic_type; }

  // generic
  virtual void input_values_do(ValueVisitor* f)   { }
};


BASE(UnsafeRawOp, UnsafeOp)
 private:
  Value _base;                                   // Base address (a Java long)
  Value _index;                                  // Index if computed by optimizer; initialized to NULL
  int   _log2_scale;                             // Scale factor: 0, 1, 2, or 3.
                                                 // Indicates log2 of number of bytes (1, 2, 4, or 8)
                                                 // to scale index by.

 protected:
  UnsafeRawOp(BasicType basic_type, Value addr, bool is_put)
  : UnsafeOp(basic_type, is_put)
  , _base(addr)
  , _index(NULL)
  , _log2_scale(0)
  {
    // Can not use ASSERT_VALUES because index may be NULL
    assert(addr != NULL && addr->type()->is_long(), "just checking");
  }

  UnsafeRawOp(BasicType basic_type, Value base, Value index, int log2_scale, bool is_put)
  : UnsafeOp(basic_type, is_put)
  , _base(base)
  , _index(index)
  , _log2_scale(log2_scale)
  {
  }

 public:
  // accessors
  Value base()                                   { return _base; }
  Value index()                                  { return _index; }
  bool  has_index()                              { return (_index != NULL); }
  int   log2_scale()                             { return _log2_scale; }

  // setters
  void set_base (Value base)                     { _base  = base; }
  void set_index(Value index)                    { _index = index; }
  void set_log2_scale(int log2_scale)            { _log2_scale = log2_scale; }

  // generic
  virtual void input_values_do(ValueVisitor* f)   { UnsafeOp::input_values_do(f);
                                                   f->visit(&_base);
                                                   if (has_index()) f->visit(&_index); }
};


LEAF(UnsafeGetRaw, UnsafeRawOp)
 private:
 bool _may_be_unaligned, _is_wide;  // For OSREntry

 public:
 UnsafeGetRaw(BasicType basic_type, Value addr, bool may_be_unaligned, bool is_wide = false)
  : UnsafeRawOp(basic_type, addr, false) {
    _may_be_unaligned = may_be_unaligned;
    _is_wide = is_wide;
  }

 UnsafeGetRaw(BasicType basic_type, Value base, Value index, int log2_scale, bool may_be_unaligned, bool is_wide = false)
  : UnsafeRawOp(basic_type, base, index, log2_scale, false) {
    _may_be_unaligned = may_be_unaligned;
    _is_wide = is_wide;
  }

  bool may_be_unaligned()                         { return _may_be_unaligned; }
  bool is_wide()                                  { return _is_wide; }
};


LEAF(UnsafePutRaw, UnsafeRawOp)
 private:
  Value _value;                                  // Value to be stored

 public:
  UnsafePutRaw(BasicType basic_type, Value addr, Value value)
  : UnsafeRawOp(basic_type, addr, true)
  , _value(value)
  {
    assert(value != NULL, "just checking");
    ASSERT_VALUES
  }

  UnsafePutRaw(BasicType basic_type, Value base, Value index, int log2_scale, Value value)
  : UnsafeRawOp(basic_type, base, index, log2_scale, true)
  , _value(value)
  {
    assert(value != NULL, "just checking");
    ASSERT_VALUES
  }

  // accessors
  Value value()                                  { return _value; }

  // generic
  virtual void input_values_do(ValueVisitor* f)   { UnsafeRawOp::input_values_do(f);
                                                   f->visit(&_value); }
};


BASE(UnsafeObjectOp, UnsafeOp)
 private:
  Value _object;                                 // Object to be fetched from or mutated
  Value _offset;                                 // Offset within object
  bool  _is_volatile;                            // true if volatile - dl/JSR166
 public:
  UnsafeObjectOp(BasicType basic_type, Value object, Value offset, bool is_put, bool is_volatile)
    : UnsafeOp(basic_type, is_put), _object(object), _offset(offset), _is_volatile(is_volatile)
  {
  }

  // accessors
  Value object()                                 { return _object; }
  Value offset()                                 { return _offset; }
  bool  is_volatile()                            { return _is_volatile; }
  // generic
  virtual void input_values_do(ValueVisitor* f)   { UnsafeOp::input_values_do(f);
                                                   f->visit(&_object);
                                                   f->visit(&_offset); }
};


LEAF(UnsafeGetObject, UnsafeObjectOp)
 public:
  UnsafeGetObject(BasicType basic_type, Value object, Value offset, bool is_volatile)
  : UnsafeObjectOp(basic_type, object, offset, false, is_volatile)
  {
    ASSERT_VALUES
  }
};


LEAF(UnsafePutObject, UnsafeObjectOp)
 private:
  Value _value;                                  // Value to be stored
 public:
  UnsafePutObject(BasicType basic_type, Value object, Value offset, Value value, bool is_volatile)
  : UnsafeObjectOp(basic_type, object, offset, true, is_volatile)
    , _value(value)
  {
    ASSERT_VALUES
  }

  // accessors
  Value value()                                  { return _value; }

  // generic
  virtual void input_values_do(ValueVisitor* f)   { UnsafeObjectOp::input_values_do(f);
                                                   f->visit(&_value); }
};

LEAF(UnsafeGetAndSetObject, UnsafeObjectOp)
 private:
  Value _value;                                  // Value to be stored
  bool  _is_add;
 public:
  UnsafeGetAndSetObject(BasicType basic_type, Value object, Value offset, Value value, bool is_add)
  : UnsafeObjectOp(basic_type, object, offset, false, false)
    , _value(value)
    , _is_add(is_add)
  {
    ASSERT_VALUES
  }

  // accessors
  bool is_add() const                            { return _is_add; }
  Value value()                                  { return _value; }

  // generic
  virtual void input_values_do(ValueVisitor* f)   { UnsafeObjectOp::input_values_do(f);
                                                   f->visit(&_value); }
};

LEAF(ProfileCall, Instruction)
 private:
  ciMethod*        _method;
  int              _bci_of_invoke;
  ciMethod*        _callee;         // the method that is called at the given bci
  Value            _recv;
  ciKlass*         _known_holder;
  Values*          _obj_args;       // arguments for type profiling
  ArgsNonNullState _nonnull_state;  // Do we know whether some arguments are never null?
  bool             _inlined;        // Are we profiling a call that is inlined

 public:
  ProfileCall(ciMethod* method, int bci, ciMethod* callee, Value recv, ciKlass* known_holder, Values* obj_args, bool inlined)
    : Instruction(voidType)
    , _method(method)
    , _bci_of_invoke(bci)
    , _callee(callee)
    , _recv(recv)
    , _known_holder(known_holder)
    , _obj_args(obj_args)
    , _inlined(inlined)
  {
    // The ProfileCall has side-effects and must occur precisely where located
    pin();
  }

  ciMethod* method()             const { return _method; }
  int bci_of_invoke()            const { return _bci_of_invoke; }
  ciMethod* callee()             const { return _callee; }
  Value recv()                   const { return _recv; }
  ciKlass* known_holder()        const { return _known_holder; }
  int nb_profiled_args()         const { return _obj_args == NULL ? 0 : _obj_args->length(); }
  Value profiled_arg_at(int i)   const { return _obj_args->at(i); }
  bool arg_needs_null_check(int i) const {
    return _nonnull_state.arg_needs_null_check(i);
  }
  bool inlined()                 const { return _inlined; }

  void set_arg_needs_null_check(int i, bool check) {
    _nonnull_state.set_arg_needs_null_check(i, check);
  }

  virtual void input_values_do(ValueVisitor* f)   {
    if (_recv != NULL) {
      f->visit(&_recv);
    }
    for (int i = 0; i < nb_profiled_args(); i++) {
      f->visit(_obj_args->adr_at(i));
    }
  }
};

LEAF(ProfileReturnType, Instruction)
 private:
  ciMethod*        _method;
  ciMethod*        _callee;
  int              _bci_of_invoke;
  Value            _ret;

 public:
  ProfileReturnType(ciMethod* method, int bci, ciMethod* callee, Value ret)
    : Instruction(voidType)
    , _method(method)
    , _callee(callee)
    , _bci_of_invoke(bci)
    , _ret(ret)
  {
    set_needs_null_check(true);
    // The ProfileReturnType has side-effects and must occur precisely where located
    pin();
  }

  ciMethod* method()             const { return _method; }
  ciMethod* callee()             const { return _callee; }
  int bci_of_invoke()            const { return _bci_of_invoke; }
  Value ret()                    const { return _ret; }

  virtual void input_values_do(ValueVisitor* f)   {
    if (_ret != NULL) {
      f->visit(&_ret);
    }
  }
};

LEAF(ProfileACmpTypes, Instruction)
 private:
  ciMethod*        _method;
  int              _bci;
  Value            _left;
  Value            _right;
  bool             _left_maybe_null;
  bool             _right_maybe_null;

 public:
  ProfileACmpTypes(ciMethod* method, int bci, Value left, Value right)
    : Instruction(voidType)
    , _method(method)
    , _bci(bci)
    , _left(left)
    , _right(right)
  {
    // The ProfileACmp has side-effects and must occur precisely where located
    pin();
    _left_maybe_null = true;
    _right_maybe_null = true;
  }

  ciMethod* method()             const { return _method; }
  int bci()                      const { return _bci; }
  Value left()                   const { return _left; }
  Value right()                  const { return _right; }
  bool left_maybe_null()         const { return _left_maybe_null; }
  bool right_maybe_null()        const { return _right_maybe_null; }
  void set_left_maybe_null(bool v)     { _left_maybe_null = v; }
  void set_right_maybe_null(bool v)    { _right_maybe_null = v; }

  virtual void input_values_do(ValueVisitor* f)   {
    if (_left != NULL) {
      f->visit(&_left);
    }
    if (_right != NULL) {
      f->visit(&_right);
    }
  }
};

// Call some C runtime function that doesn't safepoint,
// optionally passing the current thread as the first argument.
LEAF(RuntimeCall, Instruction)
 private:
  const char* _entry_name;
  address     _entry;
  Values*     _args;
  bool        _pass_thread;  // Pass the JavaThread* as an implicit first argument

 public:
  RuntimeCall(ValueType* type, const char* entry_name, address entry, Values* args, bool pass_thread = true)
    : Instruction(type)
    , _entry_name(entry_name)
    , _entry(entry)
    , _args(args)
    , _pass_thread(pass_thread) {
    ASSERT_VALUES
    pin();
  }

  const char* entry_name() const  { return _entry_name; }
  address entry() const           { return _entry; }
  int number_of_arguments() const { return _args->length(); }
  Value argument_at(int i) const  { return _args->at(i); }
  bool pass_thread() const        { return _pass_thread; }

  virtual void input_values_do(ValueVisitor* f)   {
    for (int i = 0; i < _args->length(); i++) f->visit(_args->adr_at(i));
  }
};

// Use to trip invocation counter of an inlined method

LEAF(ProfileInvoke, Instruction)
 private:
  ciMethod*   _inlinee;
  ValueStack* _state;

 public:
  ProfileInvoke(ciMethod* inlinee,  ValueStack* state)
    : Instruction(voidType)
    , _inlinee(inlinee)
    , _state(state)
  {
    // The ProfileInvoke has side-effects and must occur precisely where located QQQ???
    pin();
  }

  ciMethod* inlinee()      { return _inlinee; }
  ValueStack* state()      { return _state; }
  virtual void input_values_do(ValueVisitor*)   {}
  virtual void state_values_do(ValueVisitor*);
};

LEAF(MemBar, Instruction)
 private:
  LIR_Code _code;

 public:
  MemBar(LIR_Code code)
    : Instruction(voidType)
    , _code(code)
  {
    pin();
  }

  LIR_Code code()           { return _code; }

  virtual void input_values_do(ValueVisitor*)   {}
};

class BlockPair: public CompilationResourceObj {
 private:
  BlockBegin* _from;
  BlockBegin* _to;
 public:
  BlockPair(BlockBegin* from, BlockBegin* to): _from(from), _to(to) {}
  BlockBegin* from() const { return _from; }
  BlockBegin* to() const   { return _to;   }
  bool is_same(BlockBegin* from, BlockBegin* to) const { return  _from == from && _to == to; }
  bool is_same(BlockPair* p) const { return  _from == p->from() && _to == p->to(); }
  void set_to(BlockBegin* b)   { _to = b; }
  void set_from(BlockBegin* b) { _from = b; }
};

typedef GrowableArray<BlockPair*> BlockPairList;

inline int         BlockBegin::number_of_sux() const            { assert(_end == NULL || _end->number_of_sux() == _successors.length(), "mismatch"); return _successors.length(); }
inline BlockBegin* BlockBegin::sux_at(int i) const              { assert(_end == NULL || _end->sux_at(i) == _successors.at(i), "mismatch");          return _successors.at(i); }
inline void        BlockBegin::add_successor(BlockBegin* sux)   { assert(_end == NULL, "Would create mismatch with successors of BlockEnd");         _successors.append(sux); }

#undef ASSERT_VALUES

#endif // SHARE_C1_C1_INSTRUCTION_HPP<|MERGE_RESOLUTION|>--- conflicted
+++ resolved
@@ -1316,11 +1316,7 @@
  public:
   // creation
   Invoke(Bytecodes::Code code, ValueType* result_type, Value recv, Values* args,
-<<<<<<< HEAD
-         int vtable_index, ciMethod* target, ValueStack* state_before, bool null_free);
-=======
-         ciMethod* target, ValueStack* state_before);
->>>>>>> 7146104f
+         ciMethod* target, ValueStack* state_before, bool null_free);
 
   // accessors
   Bytecodes::Code code() const                   { return _code; }
