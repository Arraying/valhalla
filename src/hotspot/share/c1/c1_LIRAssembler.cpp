--- conflicted
+++ resolved
@@ -486,28 +486,12 @@
   if (op->is_method_handle_invoke()) {
     compilation()->set_has_method_handle_invokes(true);
   }
-<<<<<<< HEAD
 
   ciInlineKlass* vk = nullptr;
   if (op->maybe_return_as_fields(&vk)) {
     int offset = store_inline_type_fields_to_buf(vk);
     add_call_info(offset, op->info(), true);
   }
-
-#if defined(IA32) && defined(COMPILER2)
-  // C2 leave fpu stack dirty clean it
-  if (UseSSE < 2 && !CompilerConfig::is_c1_only_no_jvmci()) {
-    int i;
-    for ( i = 1; i <= 7 ; i++ ) {
-      ffree(i);
-    }
-    if (!op->result_opr()->is_float_kind()) {
-      ffree(0);
-    }
-  }
-#endif // IA32 && COMPILER2
-=======
->>>>>>> bd749221
 }
 
 
