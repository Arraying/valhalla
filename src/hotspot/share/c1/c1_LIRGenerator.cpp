--- conflicted
+++ resolved
@@ -3126,11 +3126,7 @@
     if (addr->type() == T_OBJECT) {
       __ move_wide(param->result(), addr);
     } else {
-      if (addr->type() == T_LONG || addr->type() == T_DOUBLE) {
-        __ unaligned_move(param->result(), addr);
-      } else {
-        __ move(param->result(), addr);
-      }
+      __ move(param->result(), addr);
     }
   }
 }
@@ -3141,20 +3137,7 @@
   for (int i = x->has_receiver() ? 1 : 0; i < args->length(); i++) {
     LIRItem* param = args->at(i);
     LIR_Opr loc = arg_list->at(i);
-<<<<<<< HEAD
     invoke_load_one_argument(param, loc);
-=======
-    if (loc->is_register()) {
-      param->load_item_force(loc);
-    } else {
-      LIR_Address* addr = loc->as_address_ptr();
-      param->load_for_store(addr->type());
-      if (addr->type() == T_OBJECT) {
-        __ move_wide(param->result(), addr);
-      } else
-        __ move(param->result(), addr);
-    }
->>>>>>> 024c4027
   }
 
   if (x->has_receiver()) {
