/*
 * Copyright (c) 1999, 2022, Oracle and/or its affiliates. All rights reserved.
 * DO NOT ALTER OR REMOVE COPYRIGHT NOTICES OR THIS FILE HEADER.
 *
 * This code is free software; you can redistribute it and/or modify it
 * under the terms of the GNU General Public License version 2 only, as
 * published by the Free Software Foundation.
 *
 * This code is distributed in the hope that it will be useful, but WITHOUT
 * ANY WARRANTY; without even the implied warranty of MERCHANTABILITY or
 * FITNESS FOR A PARTICULAR PURPOSE.  See the GNU General Public License
 * version 2 for more details (a copy is included in the LICENSE file that
 * accompanied this code).
 *
 * You should have received a copy of the GNU General Public License version
 * 2 along with this work; if not, write to the Free Software Foundation,
 * Inc., 51 Franklin St, Fifth Floor, Boston, MA 02110-1301 USA.
 *
 * Please contact Oracle, 500 Oracle Parkway, Redwood Shores, CA 94065 USA
 * or visit www.oracle.com if you need additional information or have any
 * questions.
 *
 */

#include "precompiled.hpp"
#include "c1/c1_CFGPrinter.hpp"
#include "c1/c1_Canonicalizer.hpp"
#include "c1/c1_Compilation.hpp"
#include "c1/c1_GraphBuilder.hpp"
#include "c1/c1_InstructionPrinter.hpp"
#include "ci/ciCallSite.hpp"
#include "ci/ciField.hpp"
#include "ci/ciFlatArrayKlass.hpp"
#include "ci/ciInlineKlass.hpp"
#include "ci/ciKlass.hpp"
#include "ci/ciMemberName.hpp"
#include "ci/ciSymbols.hpp"
#include "ci/ciUtilities.inline.hpp"
#include "classfile/javaClasses.hpp"
#include "compiler/compilationPolicy.hpp"
#include "compiler/compileBroker.hpp"
#include "compiler/compilerEvent.hpp"
#include "interpreter/bytecode.hpp"
#include "jfr/jfrEvents.hpp"
#include "memory/resourceArea.hpp"
#include "oops/oop.inline.hpp"
#include "runtime/sharedRuntime.hpp"
#include "runtime/vm_version.hpp"
#include "utilities/bitMap.inline.hpp"
#include "utilities/powerOfTwo.hpp"
#include "utilities/macros.hpp"
#if INCLUDE_JFR
#include "jfr/jfr.hpp"
#endif

class BlockListBuilder {
 private:
  Compilation* _compilation;
  IRScope*     _scope;

  BlockList    _blocks;                // internal list of all blocks
  BlockList*   _bci2block;             // mapping from bci to blocks for GraphBuilder
  GrowableArray<BlockList> _bci2block_successors; // Mapping bcis to their blocks successors while we dont have a blockend

  // fields used by mark_loops
  ResourceBitMap _active;              // for iteration of control flow graph
  ResourceBitMap _visited;             // for iteration of control flow graph
  GrowableArray<ResourceBitMap> _loop_map; // caches the information if a block is contained in a loop
  int            _next_loop_index;     // next free loop number
  int            _next_block_number;   // for reverse postorder numbering of blocks
  int            _block_id_start;

  int           bit_number(int block_id) const   { return block_id - _block_id_start; }
  // accessors
  Compilation*  compilation() const              { return _compilation; }
  IRScope*      scope() const                    { return _scope; }
  ciMethod*     method() const                   { return scope()->method(); }
  XHandlers*    xhandlers() const                { return scope()->xhandlers(); }

  // unified bailout support
  void          bailout(const char* msg) const   { compilation()->bailout(msg); }
  bool          bailed_out() const               { return compilation()->bailed_out(); }

  // helper functions
  BlockBegin* make_block_at(int bci, BlockBegin* predecessor);
  void handle_exceptions(BlockBegin* current, int cur_bci);
  void handle_jsr(BlockBegin* current, int sr_bci, int next_bci);
  void store_one(BlockBegin* current, int local);
  void store_two(BlockBegin* current, int local);
  void set_entries(int osr_bci);
  void set_leaders();

  void make_loop_header(BlockBegin* block);
  void mark_loops();
  BitMap& mark_loops(BlockBegin* b, bool in_subroutine);

  // debugging
#ifndef PRODUCT
  void print();
#endif

  int number_of_successors(BlockBegin* block);
  BlockBegin* successor_at(BlockBegin* block, int i);
  void add_successor(BlockBegin* block, BlockBegin* sux);
  bool is_successor(BlockBegin* block, BlockBegin* sux);

 public:
  // creation
  BlockListBuilder(Compilation* compilation, IRScope* scope, int osr_bci);

  // accessors for GraphBuilder
  BlockList*    bci2block() const                { return _bci2block; }
};


// Implementation of BlockListBuilder

BlockListBuilder::BlockListBuilder(Compilation* compilation, IRScope* scope, int osr_bci)
 : _compilation(compilation)
 , _scope(scope)
 , _blocks(16)
 , _bci2block(new BlockList(scope->method()->code_size(), NULL))
 , _bci2block_successors(scope->method()->code_size())
 , _active()         // size not known yet
 , _visited()        // size not known yet
 , _loop_map() // size not known yet
 , _next_loop_index(0)
 , _next_block_number(0)
 , _block_id_start(0)
{
  set_entries(osr_bci);
  set_leaders();
  CHECK_BAILOUT();

  mark_loops();
  NOT_PRODUCT(if (PrintInitialBlockList) print());

  // _bci2block still contains blocks with _end == null and > 0 sux in _bci2block_successors.

#ifndef PRODUCT
  if (PrintCFGToFile) {
    stringStream title;
    title.print("BlockListBuilder ");
    scope->method()->print_name(&title);
    CFGPrinter::print_cfg(_bci2block, title.as_string(), false, false);
  }
#endif
}


void BlockListBuilder::set_entries(int osr_bci) {
  // generate start blocks
  BlockBegin* std_entry = make_block_at(0, NULL);
  if (scope()->caller() == NULL) {
    std_entry->set(BlockBegin::std_entry_flag);
  }
  if (osr_bci != -1) {
    BlockBegin* osr_entry = make_block_at(osr_bci, NULL);
    osr_entry->set(BlockBegin::osr_entry_flag);
  }

  // generate exception entry blocks
  XHandlers* list = xhandlers();
  const int n = list->length();
  for (int i = 0; i < n; i++) {
    XHandler* h = list->handler_at(i);
    BlockBegin* entry = make_block_at(h->handler_bci(), NULL);
    entry->set(BlockBegin::exception_entry_flag);
    h->set_entry_block(entry);
  }
}


BlockBegin* BlockListBuilder::make_block_at(int cur_bci, BlockBegin* predecessor) {
  assert(method()->bci_block_start().at(cur_bci), "wrong block starts of MethodLivenessAnalyzer");

  BlockBegin* block = _bci2block->at(cur_bci);
  if (block == NULL) {
    block = new BlockBegin(cur_bci);
    block->init_stores_to_locals(method()->max_locals());
    _bci2block->at_put(cur_bci, block);
    _bci2block_successors.at_put_grow(cur_bci, BlockList());
    _blocks.append(block);

    assert(predecessor == NULL || predecessor->bci() < cur_bci, "targets for backward branches must already exist");
  }

  if (predecessor != NULL) {
    if (block->is_set(BlockBegin::exception_entry_flag)) {
      BAILOUT_("Exception handler can be reached by both normal and exceptional control flow", block);
    }

    add_successor(predecessor, block);
    block->increment_total_preds();
  }

  return block;
}


inline void BlockListBuilder::store_one(BlockBegin* current, int local) {
  current->stores_to_locals().set_bit(local);
}
inline void BlockListBuilder::store_two(BlockBegin* current, int local) {
  store_one(current, local);
  store_one(current, local + 1);
}


void BlockListBuilder::handle_exceptions(BlockBegin* current, int cur_bci) {
  // Draws edges from a block to its exception handlers
  XHandlers* list = xhandlers();
  const int n = list->length();

  for (int i = 0; i < n; i++) {
    XHandler* h = list->handler_at(i);

    if (h->covers(cur_bci)) {
      BlockBegin* entry = h->entry_block();
      assert(entry != NULL && entry == _bci2block->at(h->handler_bci()), "entry must be set");
      assert(entry->is_set(BlockBegin::exception_entry_flag), "flag must be set");

      // add each exception handler only once
      if(!is_successor(current, entry)) {
        add_successor(current, entry);
        entry->increment_total_preds();
      }

      // stop when reaching catchall
      if (h->catch_type() == 0) break;
    }
  }
}

void BlockListBuilder::handle_jsr(BlockBegin* current, int sr_bci, int next_bci) {
  if (next_bci < method()->code_size()) {
    // start a new block after jsr-bytecode and link this block into cfg
    make_block_at(next_bci, current);
  }

  // start a new block at the subroutine entry at mark it with special flag
  BlockBegin* sr_block = make_block_at(sr_bci, current);
  if (!sr_block->is_set(BlockBegin::subroutine_entry_flag)) {
    sr_block->set(BlockBegin::subroutine_entry_flag);
  }
}


void BlockListBuilder::set_leaders() {
  bool has_xhandlers = xhandlers()->has_handlers();
  BlockBegin* current = NULL;

  // The information which bci starts a new block simplifies the analysis
  // Without it, backward branches could jump to a bci where no block was created
  // during bytecode iteration. This would require the creation of a new block at the
  // branch target and a modification of the successor lists.
  const BitMap& bci_block_start = method()->bci_block_start();

  int end_bci = method()->code_size();

  ciBytecodeStream s(method());
  while (s.next() != ciBytecodeStream::EOBC()) {
    int cur_bci = s.cur_bci();

    if (bci_block_start.at(cur_bci)) {
      current = make_block_at(cur_bci, current);
    }
    assert(current != NULL, "must have current block");

    if (has_xhandlers && GraphBuilder::can_trap(method(), s.cur_bc())) {
      handle_exceptions(current, cur_bci);
    }

    switch (s.cur_bc()) {
      // track stores to local variables for selective creation of phi functions
      case Bytecodes::_iinc:     store_one(current, s.get_index()); break;
      case Bytecodes::_istore:   store_one(current, s.get_index()); break;
      case Bytecodes::_lstore:   store_two(current, s.get_index()); break;
      case Bytecodes::_fstore:   store_one(current, s.get_index()); break;
      case Bytecodes::_dstore:   store_two(current, s.get_index()); break;
      case Bytecodes::_astore:   store_one(current, s.get_index()); break;
      case Bytecodes::_istore_0: store_one(current, 0); break;
      case Bytecodes::_istore_1: store_one(current, 1); break;
      case Bytecodes::_istore_2: store_one(current, 2); break;
      case Bytecodes::_istore_3: store_one(current, 3); break;
      case Bytecodes::_lstore_0: store_two(current, 0); break;
      case Bytecodes::_lstore_1: store_two(current, 1); break;
      case Bytecodes::_lstore_2: store_two(current, 2); break;
      case Bytecodes::_lstore_3: store_two(current, 3); break;
      case Bytecodes::_fstore_0: store_one(current, 0); break;
      case Bytecodes::_fstore_1: store_one(current, 1); break;
      case Bytecodes::_fstore_2: store_one(current, 2); break;
      case Bytecodes::_fstore_3: store_one(current, 3); break;
      case Bytecodes::_dstore_0: store_two(current, 0); break;
      case Bytecodes::_dstore_1: store_two(current, 1); break;
      case Bytecodes::_dstore_2: store_two(current, 2); break;
      case Bytecodes::_dstore_3: store_two(current, 3); break;
      case Bytecodes::_astore_0: store_one(current, 0); break;
      case Bytecodes::_astore_1: store_one(current, 1); break;
      case Bytecodes::_astore_2: store_one(current, 2); break;
      case Bytecodes::_astore_3: store_one(current, 3); break;

      // track bytecodes that affect the control flow
      case Bytecodes::_athrow:  // fall through
      case Bytecodes::_ret:     // fall through
      case Bytecodes::_ireturn: // fall through
      case Bytecodes::_lreturn: // fall through
      case Bytecodes::_freturn: // fall through
      case Bytecodes::_dreturn: // fall through
      case Bytecodes::_areturn: // fall through
      case Bytecodes::_return:
        current = NULL;
        break;

      case Bytecodes::_ifeq:      // fall through
      case Bytecodes::_ifne:      // fall through
      case Bytecodes::_iflt:      // fall through
      case Bytecodes::_ifge:      // fall through
      case Bytecodes::_ifgt:      // fall through
      case Bytecodes::_ifle:      // fall through
      case Bytecodes::_if_icmpeq: // fall through
      case Bytecodes::_if_icmpne: // fall through
      case Bytecodes::_if_icmplt: // fall through
      case Bytecodes::_if_icmpge: // fall through
      case Bytecodes::_if_icmpgt: // fall through
      case Bytecodes::_if_icmple: // fall through
      case Bytecodes::_if_acmpeq: // fall through
      case Bytecodes::_if_acmpne: // fall through
      case Bytecodes::_ifnull:    // fall through
      case Bytecodes::_ifnonnull:
        if (s.next_bci() < end_bci) {
          make_block_at(s.next_bci(), current);
        }
        make_block_at(s.get_dest(), current);
        current = NULL;
        break;

      case Bytecodes::_goto:
        make_block_at(s.get_dest(), current);
        current = NULL;
        break;

      case Bytecodes::_goto_w:
        make_block_at(s.get_far_dest(), current);
        current = NULL;
        break;

      case Bytecodes::_jsr:
        handle_jsr(current, s.get_dest(), s.next_bci());
        current = NULL;
        break;

      case Bytecodes::_jsr_w:
        handle_jsr(current, s.get_far_dest(), s.next_bci());
        current = NULL;
        break;

      case Bytecodes::_tableswitch: {
        // set block for each case
        Bytecode_tableswitch sw(&s);
        int l = sw.length();
        for (int i = 0; i < l; i++) {
          make_block_at(cur_bci + sw.dest_offset_at(i), current);
        }
        make_block_at(cur_bci + sw.default_offset(), current);
        current = NULL;
        break;
      }

      case Bytecodes::_lookupswitch: {
        // set block for each case
        Bytecode_lookupswitch sw(&s);
        int l = sw.number_of_pairs();
        for (int i = 0; i < l; i++) {
          make_block_at(cur_bci + sw.pair_at(i).offset(), current);
        }
        make_block_at(cur_bci + sw.default_offset(), current);
        current = NULL;
        break;
      }

      default:
        break;
    }
  }
}


void BlockListBuilder::mark_loops() {
  ResourceMark rm;

  const int number_of_blocks = _blocks.length();
  _active.initialize(number_of_blocks);
  _visited.initialize(number_of_blocks);
  _loop_map = GrowableArray<ResourceBitMap>(number_of_blocks, number_of_blocks, ResourceBitMap());
  for (int i = 0; i < number_of_blocks; i++) {
    _loop_map.at(i).initialize(number_of_blocks);
  }
  _next_loop_index = 0;
  _next_block_number = _blocks.length();

  // The loop detection algorithm works as follows:
  // - We maintain the _loop_map, where for each block we have a bitmap indicating which loops contain this block.
  // - The CFG is recursively traversed (depth-first) and if we detect a loop, we assign the loop a unique number that is stored
  // in the bitmap associated with the loop header block. Until we return back through that loop header the bitmap contains
  // only a single bit corresponding to the loop number.
  // -  The bit is then propagated for all the blocks in the loop after we exit them (post-order). There could be multiple bits
  // of course in case of nested loops.
  // -  When we exit the loop header we remove that single bit and assign the real loop state for it.
  // -  Now, the tricky part here is how we detect irreducible loops. In the algorithm above the loop state bits
  // are propagated to the predecessors. If we encounter an irreducible loop (a loop with multiple heads) we would see
  // a node with some loop bit set that would then propagate back and be never cleared because we would
  // never go back through the original loop header. Therefore if there are any irreducible loops the bits in the states
  // for these loops are going to propagate back to the root.
  BlockBegin* start = _bci2block->at(0);
  _block_id_start = start->block_id();
  BitMap& loop_state = mark_loops(start, false);
  if (!loop_state.is_empty()) {
    compilation()->set_has_irreducible_loops(true);
  }
  assert(_next_block_number >= 0, "invalid block numbers");

  // Remove dangling Resource pointers before the ResourceMark goes out-of-scope.
  _active.resize(0);
  _visited.resize(0);
  _loop_map.clear();
}

void BlockListBuilder::make_loop_header(BlockBegin* block) {
  int block_id = block->block_id();
  int block_bit = bit_number(block_id);
  if (block->is_set(BlockBegin::exception_entry_flag)) {
    // exception edges may look like loops but don't mark them as such
    // since it screws up block ordering.
    return;
  }
  if (!block->is_set(BlockBegin::parser_loop_header_flag)) {
    block->set(BlockBegin::parser_loop_header_flag);

    assert(_loop_map.at(block_bit).is_empty(), "must not be set yet");
    assert(0 <= _next_loop_index && _next_loop_index < _loop_map.length(), "_next_loop_index is too large");
    _loop_map.at(block_bit).set_bit(_next_loop_index++);
  } else {
    // block already marked as loop header
    assert(_loop_map.at(block_bit).count_one_bits() == 1, "exactly one bit must be set");
  }
}

BitMap& BlockListBuilder::mark_loops(BlockBegin* block, bool in_subroutine) {
  int block_id = block->block_id();
  int block_bit = bit_number(block_id);
  if (_visited.at(block_bit)) {
    if (_active.at(block_bit)) {
      // reached block via backward branch
      make_loop_header(block);
    }
    // return cached loop information for this block
    return _loop_map.at(block_bit);
  }

  if (block->is_set(BlockBegin::subroutine_entry_flag)) {
    in_subroutine = true;
  }

  // set active and visited bits before successors are processed
  _visited.set_bit(block_bit);
  _active.set_bit(block_bit);

  ResourceMark rm;
  ResourceBitMap loop_state(_loop_map.length());
  for (int i = number_of_successors(block) - 1; i >= 0; i--) {
    BlockBegin* sux = successor_at(block, i);
    // recursively process all successors
    loop_state.set_union(mark_loops(sux, in_subroutine));
  }

  // clear active-bit after all successors are processed
  _active.clear_bit(block_bit);

  // reverse-post-order numbering of all blocks
  block->set_depth_first_number(_next_block_number);
  _next_block_number--;

  if (!loop_state.is_empty() || in_subroutine ) {
    // block is contained at least in one loop, so phi functions are necessary
    // phi functions are also necessary for all locals stored in a subroutine
    scope()->requires_phi_function().set_union(block->stores_to_locals());
  }

  if (block->is_set(BlockBegin::parser_loop_header_flag)) {
    BitMap& header_loop_state = _loop_map.at(block_bit);
    assert(header_loop_state.count_one_bits() == 1, "exactly one bit must be set");
    // remove the bit with the loop number for the state (header is outside of the loop)
    loop_state.set_difference(header_loop_state);
  }

  // cache and return loop information for this block
  _loop_map.at(block_bit).set_from(loop_state);
  return _loop_map.at(block_bit);
}

inline int BlockListBuilder::number_of_successors(BlockBegin* block)
{
  assert(_bci2block_successors.length() > block->bci(), "sux must exist");
  return _bci2block_successors.at(block->bci()).length();
}

inline BlockBegin* BlockListBuilder::successor_at(BlockBegin* block, int i)
{
  assert(_bci2block_successors.length() > block->bci(), "sux must exist");
  return _bci2block_successors.at(block->bci()).at(i);
}

inline void BlockListBuilder::add_successor(BlockBegin* block, BlockBegin* sux)
{
  assert(_bci2block_successors.length() > block->bci(), "sux must exist");
  _bci2block_successors.at(block->bci()).append(sux);
}

inline bool BlockListBuilder::is_successor(BlockBegin* block, BlockBegin* sux) {
  assert(_bci2block_successors.length() > block->bci(), "sux must exist");
  return _bci2block_successors.at(block->bci()).contains(sux);
}

#ifndef PRODUCT

int compare_depth_first(BlockBegin** a, BlockBegin** b) {
  return (*a)->depth_first_number() - (*b)->depth_first_number();
}

void BlockListBuilder::print() {
  tty->print("----- initial block list of BlockListBuilder for method ");
  method()->print_short_name();
  tty->cr();

  // better readability if blocks are sorted in processing order
  _blocks.sort(compare_depth_first);

  for (int i = 0; i < _blocks.length(); i++) {
    BlockBegin* cur = _blocks.at(i);
    tty->print("%4d: B%-4d bci: %-4d  preds: %-4d ", cur->depth_first_number(), cur->block_id(), cur->bci(), cur->total_preds());

    tty->print(cur->is_set(BlockBegin::std_entry_flag)               ? " std" : "    ");
    tty->print(cur->is_set(BlockBegin::osr_entry_flag)               ? " osr" : "    ");
    tty->print(cur->is_set(BlockBegin::exception_entry_flag)         ? " ex" : "   ");
    tty->print(cur->is_set(BlockBegin::subroutine_entry_flag)        ? " sr" : "   ");
    tty->print(cur->is_set(BlockBegin::parser_loop_header_flag)      ? " lh" : "   ");

    if (number_of_successors(cur) > 0) {
      tty->print("    sux: ");
      for (int j = 0; j < number_of_successors(cur); j++) {
        BlockBegin* sux = successor_at(cur, j);
        tty->print("B%d ", sux->block_id());
      }
    }
    tty->cr();
  }
}

#endif


// A simple growable array of Values indexed by ciFields
class FieldBuffer: public CompilationResourceObj {
 private:
  GrowableArray<Value> _values;

 public:
  FieldBuffer() {}

  void kill() {
    _values.trunc_to(0);
  }

  Value at(ciField* field) {
    assert(field->holder()->is_loaded(), "must be a loaded field");
    int offset = field->offset();
    if (offset < _values.length()) {
      return _values.at(offset);
    } else {
      return NULL;
    }
  }

  void at_put(ciField* field, Value value) {
    assert(field->holder()->is_loaded(), "must be a loaded field");
    int offset = field->offset();
    _values.at_put_grow(offset, value, NULL);
  }

};


// MemoryBuffer is fairly simple model of the current state of memory.
// It partitions memory into several pieces.  The first piece is
// generic memory where little is known about the owner of the memory.
// This is conceptually represented by the tuple <O, F, V> which says
// that the field F of object O has value V.  This is flattened so
// that F is represented by the offset of the field and the parallel
// arrays _objects and _values are used for O and V.  Loads of O.F can
// simply use V.  Newly allocated objects are kept in a separate list
// along with a parallel array for each object which represents the
// current value of its fields.  Stores of the default value to fields
// which have never been stored to before are eliminated since they
// are redundant.  Once newly allocated objects are stored into
// another object or they are passed out of the current compile they
// are treated like generic memory.

class MemoryBuffer: public CompilationResourceObj {
 private:
  FieldBuffer                 _values;
  GrowableArray<Value>        _objects;
  GrowableArray<Value>        _newobjects;
  GrowableArray<FieldBuffer*> _fields;

 public:
  MemoryBuffer() {}

  StoreField* store(StoreField* st) {
    if (!EliminateFieldAccess) {
      return st;
    }

    Value object = st->obj();
    Value value = st->value();
    ciField* field = st->field();
    if (field->holder()->is_loaded()) {
      int offset = field->offset();
      int index = _newobjects.find(object);
      if (index != -1) {
        // newly allocated object with no other stores performed on this field
        FieldBuffer* buf = _fields.at(index);
        if (buf->at(field) == NULL && is_default_value(value)) {
#ifndef PRODUCT
          if (PrintIRDuringConstruction && Verbose) {
            tty->print_cr("Eliminated store for object %d:", index);
            st->print_line();
          }
#endif
          return NULL;
        } else {
          buf->at_put(field, value);
        }
      } else {
        _objects.at_put_grow(offset, object, NULL);
        _values.at_put(field, value);
      }

      store_value(value);
    } else {
      // if we held onto field names we could alias based on names but
      // we don't know what's being stored to so kill it all.
      kill();
    }
    return st;
  }


  // return true if this value correspond to the default value of a field.
  bool is_default_value(Value value) {
    Constant* con = value->as_Constant();
    if (con) {
      switch (con->type()->tag()) {
        case intTag:    return con->type()->as_IntConstant()->value() == 0;
        case longTag:   return con->type()->as_LongConstant()->value() == 0;
        case floatTag:  return jint_cast(con->type()->as_FloatConstant()->value()) == 0;
        case doubleTag: return jlong_cast(con->type()->as_DoubleConstant()->value()) == jlong_cast(0);
        case objectTag: return con->type() == objectNull;
        default:  ShouldNotReachHere();
      }
    }
    return false;
  }


  // return either the actual value of a load or the load itself
  Value load(LoadField* load) {
    if (!EliminateFieldAccess) {
      return load;
    }

    if (strict_fp_requires_explicit_rounding && load->type()->is_float_kind()) {
#ifdef IA32
      if (UseSSE < 2) {
        // can't skip load since value might get rounded as a side effect
        return load;
      }
#else
      Unimplemented();
#endif // IA32
    }

    ciField* field = load->field();
    Value object   = load->obj();
    if (field->holder()->is_loaded() && !field->is_volatile()) {
      int offset = field->offset();
      Value result = NULL;
      int index = _newobjects.find(object);
      if (index != -1) {
        result = _fields.at(index)->at(field);
      } else if (_objects.at_grow(offset, NULL) == object) {
        result = _values.at(field);
      }
      if (result != NULL) {
#ifndef PRODUCT
        if (PrintIRDuringConstruction && Verbose) {
          tty->print_cr("Eliminated load: ");
          load->print_line();
        }
#endif
        assert(result->type()->tag() == load->type()->tag(), "wrong types");
        return result;
      }
    }
    return load;
  }

  // Record this newly allocated object
  void new_instance(NewInstance* object) {
    int index = _newobjects.length();
    _newobjects.append(object);
    if (_fields.at_grow(index, NULL) == NULL) {
      _fields.at_put(index, new FieldBuffer());
    } else {
      _fields.at(index)->kill();
    }
  }

  // Record this newly allocated object
  void new_instance(NewInlineTypeInstance* object) {
    int index = _newobjects.length();
    _newobjects.append(object);
    if (_fields.at_grow(index, NULL) == NULL) {
      _fields.at_put(index, new FieldBuffer());
    } else {
      _fields.at(index)->kill();
    }
  }

  void store_value(Value value) {
    int index = _newobjects.find(value);
    if (index != -1) {
      // stored a newly allocated object into another object.
      // Assume we've lost track of it as separate slice of memory.
      // We could do better by keeping track of whether individual
      // fields could alias each other.
      _newobjects.remove_at(index);
      // pull out the field info and store it at the end up the list
      // of field info list to be reused later.
      _fields.append(_fields.at(index));
      _fields.remove_at(index);
    }
  }

  void kill() {
    _newobjects.trunc_to(0);
    _objects.trunc_to(0);
    _values.kill();
  }
};


// Implementation of GraphBuilder's ScopeData

GraphBuilder::ScopeData::ScopeData(ScopeData* parent)
  : _parent(parent)
  , _bci2block(NULL)
  , _scope(NULL)
  , _has_handler(false)
  , _stream(NULL)
  , _work_list(NULL)
  , _caller_stack_size(-1)
  , _continuation(NULL)
  , _parsing_jsr(false)
  , _jsr_xhandlers(NULL)
  , _num_returns(0)
  , _cleanup_block(NULL)
  , _cleanup_return_prev(NULL)
  , _cleanup_state(NULL)
  , _ignore_return(false)
{
  if (parent != NULL) {
    _max_inline_size = (intx) ((float) NestedInliningSizeRatio * (float) parent->max_inline_size() / 100.0f);
  } else {
    _max_inline_size = C1MaxInlineSize;
  }
  if (_max_inline_size < C1MaxTrivialSize) {
    _max_inline_size = C1MaxTrivialSize;
  }
}


void GraphBuilder::kill_all() {
  if (UseLocalValueNumbering) {
    vmap()->kill_all();
  }
  _memory->kill();
}


BlockBegin* GraphBuilder::ScopeData::block_at(int bci) {
  if (parsing_jsr()) {
    // It is necessary to clone all blocks associated with a
    // subroutine, including those for exception handlers in the scope
    // of the method containing the jsr (because those exception
    // handlers may contain ret instructions in some cases).
    BlockBegin* block = bci2block()->at(bci);
    if (block != NULL && block == parent()->bci2block()->at(bci)) {
      BlockBegin* new_block = new BlockBegin(block->bci());
      if (PrintInitialBlockList) {
        tty->print_cr("CFG: cloned block %d (bci %d) as block %d for jsr",
                      block->block_id(), block->bci(), new_block->block_id());
      }
      // copy data from cloned blocked
      new_block->set_depth_first_number(block->depth_first_number());
      if (block->is_set(BlockBegin::parser_loop_header_flag)) new_block->set(BlockBegin::parser_loop_header_flag);
      // Preserve certain flags for assertion checking
      if (block->is_set(BlockBegin::subroutine_entry_flag)) new_block->set(BlockBegin::subroutine_entry_flag);
      if (block->is_set(BlockBegin::exception_entry_flag))  new_block->set(BlockBegin::exception_entry_flag);

      // copy was_visited_flag to allow early detection of bailouts
      // if a block that is used in a jsr has already been visited before,
      // it is shared between the normal control flow and a subroutine
      // BlockBegin::try_merge returns false when the flag is set, this leads
      // to a compilation bailout
      if (block->is_set(BlockBegin::was_visited_flag))  new_block->set(BlockBegin::was_visited_flag);

      bci2block()->at_put(bci, new_block);
      block = new_block;
    }
    return block;
  } else {
    return bci2block()->at(bci);
  }
}


XHandlers* GraphBuilder::ScopeData::xhandlers() const {
  if (_jsr_xhandlers == NULL) {
    assert(!parsing_jsr(), "");
    return scope()->xhandlers();
  }
  assert(parsing_jsr(), "");
  return _jsr_xhandlers;
}


void GraphBuilder::ScopeData::set_scope(IRScope* scope) {
  _scope = scope;
  bool parent_has_handler = false;
  if (parent() != NULL) {
    parent_has_handler = parent()->has_handler();
  }
  _has_handler = parent_has_handler || scope->xhandlers()->has_handlers();
}


void GraphBuilder::ScopeData::set_inline_cleanup_info(BlockBegin* block,
                                                      Instruction* return_prev,
                                                      ValueStack* return_state) {
  _cleanup_block       = block;
  _cleanup_return_prev = return_prev;
  _cleanup_state       = return_state;
}


void GraphBuilder::ScopeData::add_to_work_list(BlockBegin* block) {
  if (_work_list == NULL) {
    _work_list = new BlockList();
  }

  if (!block->is_set(BlockBegin::is_on_work_list_flag)) {
    // Do not start parsing the continuation block while in a
    // sub-scope
    if (parsing_jsr()) {
      if (block == jsr_continuation()) {
        return;
      }
    } else {
      if (block == continuation()) {
        return;
      }
    }
    block->set(BlockBegin::is_on_work_list_flag);
    _work_list->push(block);

    sort_top_into_worklist(_work_list, block);
  }
}


void GraphBuilder::sort_top_into_worklist(BlockList* worklist, BlockBegin* top) {
  assert(worklist->top() == top, "");
  // sort block descending into work list
  const int dfn = top->depth_first_number();
  assert(dfn != -1, "unknown depth first number");
  int i = worklist->length()-2;
  while (i >= 0) {
    BlockBegin* b = worklist->at(i);
    if (b->depth_first_number() < dfn) {
      worklist->at_put(i+1, b);
    } else {
      break;
    }
    i --;
  }
  if (i >= -1) worklist->at_put(i + 1, top);
}


BlockBegin* GraphBuilder::ScopeData::remove_from_work_list() {
  if (is_work_list_empty()) {
    return NULL;
  }
  return _work_list->pop();
}


bool GraphBuilder::ScopeData::is_work_list_empty() const {
  return (_work_list == NULL || _work_list->length() == 0);
}


void GraphBuilder::ScopeData::setup_jsr_xhandlers() {
  assert(parsing_jsr(), "");
  // clone all the exception handlers from the scope
  XHandlers* handlers = new XHandlers(scope()->xhandlers());
  const int n = handlers->length();
  for (int i = 0; i < n; i++) {
    // The XHandlers need to be adjusted to dispatch to the cloned
    // handler block instead of the default one but the synthetic
    // unlocker needs to be handled specially.  The synthetic unlocker
    // should be left alone since there can be only one and all code
    // should dispatch to the same one.
    XHandler* h = handlers->handler_at(i);
    assert(h->handler_bci() != SynchronizationEntryBCI, "must be real");
    h->set_entry_block(block_at(h->handler_bci()));
  }
  _jsr_xhandlers = handlers;
}


int GraphBuilder::ScopeData::num_returns() {
  if (parsing_jsr()) {
    return parent()->num_returns();
  }
  return _num_returns;
}


void GraphBuilder::ScopeData::incr_num_returns() {
  if (parsing_jsr()) {
    parent()->incr_num_returns();
  } else {
    ++_num_returns;
  }
}


// Implementation of GraphBuilder

#define INLINE_BAILOUT(msg)        { inline_bailout(msg); return false; }


void GraphBuilder::load_constant() {
  ciConstant con = stream()->get_constant();
  if (con.is_valid()) {
    ValueType* t = illegalType;
    ValueStack* patch_state = NULL;
    switch (con.basic_type()) {
      case T_BOOLEAN: t = new IntConstant   (con.as_boolean()); break;
      case T_BYTE   : t = new IntConstant   (con.as_byte   ()); break;
      case T_CHAR   : t = new IntConstant   (con.as_char   ()); break;
      case T_SHORT  : t = new IntConstant   (con.as_short  ()); break;
      case T_INT    : t = new IntConstant   (con.as_int    ()); break;
      case T_LONG   : t = new LongConstant  (con.as_long   ()); break;
      case T_FLOAT  : t = new FloatConstant (con.as_float  ()); break;
      case T_DOUBLE : t = new DoubleConstant(con.as_double ()); break;
      case T_ARRAY  : // fall-through
      case T_OBJECT : {
        ciObject* obj = con.as_object();
        if (!obj->is_loaded() || (PatchALot && !stream()->is_string_constant())) {
          // A Class, MethodType, MethodHandle, Dynamic, or String.
          patch_state = copy_state_before();
          t = new ObjectConstant(obj);
        } else {
          // Might be a Class, MethodType, MethodHandle, or Dynamic constant
          // result, which might turn out to be an array.
          if (obj->is_null_object()) {
            t = objectNull;
          } else if (obj->is_array()) {
            t = new ArrayConstant(obj->as_array());
          } else {
            t = new InstanceConstant(obj->as_instance());
          }
        }
        break;
      }
      default: ShouldNotReachHere();
    }
    Value x;
    if (patch_state != NULL) {
      // Arbitrary memory effects from running BSM or class loading (using custom loader) during linkage.
      bool kills_memory = stream()->is_dynamic_constant() ||
                          (!stream()->is_string_constant() && !method()->holder()->has_trusted_loader());
      x = new Constant(t, patch_state, kills_memory);
    } else {
      x = new Constant(t);
    }

    // Unbox the value at runtime, if needed.
    // ConstantDynamic entry can be of a primitive type, but it is cached in boxed form.
    if (patch_state != NULL) {
      int index = stream()->get_constant_pool_index();
      BasicType type = stream()->get_basic_type_for_constant_at(index);
      if (is_java_primitive(type)) {
        ciInstanceKlass* box_klass = ciEnv::current()->get_box_klass_for_primitive_type(type);
        assert(box_klass->is_loaded(), "sanity");
        int offset = java_lang_boxing_object::value_offset(type);
        ciField* value_field = box_klass->get_field_by_offset(offset, false /*is_static*/);
        x = new LoadField(append(x), offset, value_field, false /*is_static*/, patch_state, false /*needs_patching*/);
        t = as_ValueType(type);
      } else {
        assert(is_reference_type(type), "not a reference: %s", type2name(type));
      }
    }

    push(t, append(x));
  } else {
    BAILOUT("could not resolve a constant");
  }
}


void GraphBuilder::load_local(ValueType* type, int index) {
  Value x = state()->local_at(index);
  assert(x != NULL && !x->type()->is_illegal(), "access of illegal local variable");
  push(type, x);
  if (x->as_NewInlineTypeInstance() != NULL && x->as_NewInlineTypeInstance()->in_larval_state()) {
    if (x->as_NewInlineTypeInstance()->on_stack_count() == 1) {
      x->as_NewInlineTypeInstance()->set_not_larva_anymore();
    } else {
      x->as_NewInlineTypeInstance()->increment_on_stack_count();
    }
  }
}


void GraphBuilder::store_local(ValueType* type, int index) {
  Value x = pop(type);
  store_local(state(), x, index);
  if (x->as_NewInlineTypeInstance() != NULL) {
    x->as_NewInlineTypeInstance()->set_local_index(index);
  }
}


void GraphBuilder::store_local(ValueStack* state, Value x, int index) {
  if (parsing_jsr()) {
    // We need to do additional tracking of the location of the return
    // address for jsrs since we don't handle arbitrary jsr/ret
    // constructs. Here we are figuring out in which circumstances we
    // need to bail out.
    if (x->type()->is_address()) {
      scope_data()->set_jsr_return_address_local(index);

      // Also check parent jsrs (if any) at this time to see whether
      // they are using this local. We don't handle skipping over a
      // ret.
      for (ScopeData* cur_scope_data = scope_data()->parent();
           cur_scope_data != NULL && cur_scope_data->parsing_jsr() && cur_scope_data->scope() == scope();
           cur_scope_data = cur_scope_data->parent()) {
        if (cur_scope_data->jsr_return_address_local() == index) {
          BAILOUT("subroutine overwrites return address from previous subroutine");
        }
      }
    } else if (index == scope_data()->jsr_return_address_local()) {
      scope_data()->set_jsr_return_address_local(-1);
    }
  }

  state->store_local(index, round_fp(x));
  if (x->as_NewInlineTypeInstance() != NULL) {
    x->as_NewInlineTypeInstance()->set_local_index(index);
  }
}


void GraphBuilder::load_indexed(BasicType type) {
  // In case of in block code motion in range check elimination
  ValueStack* state_before = NULL;
  int array_idx = state()->stack_size() - 2;
  if (type == T_OBJECT && state()->stack_at(array_idx)->maybe_flattened_array()) {
    // Save the entire state and re-execute on deopt when accessing flattened arrays
    state_before = copy_state_before();
    state_before->set_should_reexecute(true);
  } else {
    state_before = copy_state_indexed_access();
  }
  compilation()->set_has_access_indexed(true);
  Value index = ipop();
  Value array = apop();
  Value length = NULL;
  if (CSEArrayLength ||
      (array->as_Constant() != NULL) ||
      (array->as_AccessField() && array->as_AccessField()->field()->is_constant()) ||
      (array->as_NewArray() && array->as_NewArray()->length() && array->as_NewArray()->length()->type()->is_constant()) ||
      (array->as_NewMultiArray() && array->as_NewMultiArray()->dims()->at(0)->type()->is_constant())) {
    length = append(new ArrayLength(array, state_before));
  }

  bool need_membar = false;
  LoadIndexed* load_indexed = NULL;
  Instruction* result = NULL;
  if (array->is_loaded_flattened_array()) {
    ciType* array_type = array->declared_type();
    ciInlineKlass* elem_klass = array_type->as_flat_array_klass()->element_klass()->as_inline_klass();

    bool can_delay_access = false;
    ciBytecodeStream s(method());
    s.force_bci(bci());
    s.next();
    if (s.cur_bc() == Bytecodes::_getfield) {
      bool will_link;
      ciField* next_field = s.get_field(will_link);
      bool next_needs_patching = !next_field->holder()->is_loaded() ||
                                 !next_field->will_link(method(), Bytecodes::_getfield) ||
                                 PatchALot;
      can_delay_access = C1UseDelayedFlattenedFieldReads && !next_needs_patching;
    }
    if (can_delay_access) {
      // potentially optimizable array access, storing information for delayed decision
      LoadIndexed* li = new LoadIndexed(array, index, length, type, state_before);
      DelayedLoadIndexed* dli = new DelayedLoadIndexed(li, state_before);
      li->set_delayed(dli);
      set_pending_load_indexed(dli);
      return; // Nothing else to do for now
    } else {
      if (elem_klass->is_empty()) {
        // No need to create a new instance, the default instance will be used instead
        load_indexed = new LoadIndexed(array, index, length, type, state_before);
        apush(append(load_indexed));
      } else {
        NewInlineTypeInstance* new_instance = new NewInlineTypeInstance(elem_klass, state_before);
        _memory->new_instance(new_instance);
        apush(append_split(new_instance));
        load_indexed = new LoadIndexed(array, index, length, type, state_before);
        load_indexed->set_vt(new_instance);
        // The LoadIndexed node will initialise this instance by copying from
        // the flattened field.  Ensure these stores are visible before any
        // subsequent store that publishes this reference.
        need_membar = true;
      }
    }
  } else {
    load_indexed = new LoadIndexed(array, index, length, type, state_before);
    if (profile_array_accesses() && is_reference_type(type)) {
      compilation()->set_would_profile(true);
      load_indexed->set_should_profile(true);
      load_indexed->set_profiled_method(method());
      load_indexed->set_profiled_bci(bci());
    }
  }
  result = append(load_indexed);
  if (need_membar) {
    append(new MemBar(lir_membar_storestore));
  }
  assert(!load_indexed->should_profile() || load_indexed == result, "should not be optimized out");
  if (!array->is_loaded_flattened_array()) {
    push(as_ValueType(type), result);
  }
}


void GraphBuilder::store_indexed(BasicType type) {
  // In case of in block code motion in range check elimination
  ValueStack* state_before = NULL;
  int array_idx = state()->stack_size() - 3;
  if (type == T_OBJECT && state()->stack_at(array_idx)->maybe_flattened_array()) {
    // Save the entire state and re-execute on deopt when accessing flattened arrays
    state_before = copy_state_before();
    state_before->set_should_reexecute(true);
  } else {
    state_before = copy_state_indexed_access();
  }
  compilation()->set_has_access_indexed(true);
  Value value = pop(as_ValueType(type));
  Value index = ipop();
  Value array = apop();
  Value length = NULL;
  if (CSEArrayLength ||
      (array->as_Constant() != NULL) ||
      (array->as_AccessField() && array->as_AccessField()->field()->is_constant()) ||
      (array->as_NewArray() && array->as_NewArray()->length() && array->as_NewArray()->length()->type()->is_constant()) ||
      (array->as_NewMultiArray() && array->as_NewMultiArray()->dims()->at(0)->type()->is_constant())) {
    length = append(new ArrayLength(array, state_before));
  }
  ciType* array_type = array->declared_type();
  bool check_boolean = false;
  if (array_type != NULL) {
    if (array_type->is_loaded() &&
      array_type->as_array_klass()->element_type()->basic_type() == T_BOOLEAN) {
      assert(type == T_BYTE, "boolean store uses bastore");
      Value mask = append(new Constant(new IntConstant(1)));
      value = append(new LogicOp(Bytecodes::_iand, value, mask));
    }
  } else if (type == T_BYTE) {
    check_boolean = true;
  }

  StoreIndexed* store_indexed = new StoreIndexed(array, index, length, type, value, state_before, check_boolean);
  if (profile_array_accesses() && is_reference_type(type) && !array->is_loaded_flattened_array()) {
    compilation()->set_would_profile(true);
    store_indexed->set_should_profile(true);
    store_indexed->set_profiled_method(method());
    store_indexed->set_profiled_bci(bci());
  }
  Instruction* result = append(store_indexed);
  assert(!store_indexed->should_profile() || store_indexed == result, "should not be optimized out");
  _memory->store_value(value);
}

void GraphBuilder::stack_op(Bytecodes::Code code) {
  switch (code) {
    case Bytecodes::_pop:
      { Value w = state()->raw_pop();
        update_larva_stack_count(w);
      }
      break;
    case Bytecodes::_pop2:
      { Value w1 = state()->raw_pop();
        Value w2 = state()->raw_pop();
        update_larva_stack_count(w1);
        update_larva_stack_count(w2);
      }
      break;
    case Bytecodes::_dup:
      { Value w = state()->raw_pop();
        update_larval_state(w);
        state()->raw_push(w);
        state()->raw_push(w);
      }
      break;
    case Bytecodes::_dup_x1:
      { Value w1 = state()->raw_pop();
        Value w2 = state()->raw_pop();
        update_larval_state(w1);
        state()->raw_push(w1);
        state()->raw_push(w2);
        state()->raw_push(w1);
      }
      break;
    case Bytecodes::_dup_x2:
      { Value w1 = state()->raw_pop();
        Value w2 = state()->raw_pop();
        Value w3 = state()->raw_pop();
        // special handling for the dup_x2/pop sequence (see JDK-8251046)
        if (w1 != NULL && w1->as_NewInlineTypeInstance() != NULL) {
          ciBytecodeStream s(method());
          s.force_bci(bci());
          s.next();
          if (s.cur_bc() != Bytecodes::_pop) {
            w1->as_NewInlineTypeInstance()->set_not_larva_anymore();
          }  else {
            w1->as_NewInlineTypeInstance()->increment_on_stack_count();
           }
        }
        state()->raw_push(w1);
        state()->raw_push(w3);
        state()->raw_push(w2);
        state()->raw_push(w1);
      }
      break;
    case Bytecodes::_dup2:
      { Value w1 = state()->raw_pop();
        Value w2 = state()->raw_pop();
        update_larval_state(w1);
        update_larval_state(w2);
        state()->raw_push(w2);
        state()->raw_push(w1);
        state()->raw_push(w2);
        state()->raw_push(w1);
      }
      break;
    case Bytecodes::_dup2_x1:
      { Value w1 = state()->raw_pop();
        Value w2 = state()->raw_pop();
        Value w3 = state()->raw_pop();
        update_larval_state(w1);
        update_larval_state(w2);
        state()->raw_push(w2);
        state()->raw_push(w1);
        state()->raw_push(w3);
        state()->raw_push(w2);
        state()->raw_push(w1);
      }
      break;
    case Bytecodes::_dup2_x2:
      { Value w1 = state()->raw_pop();
        Value w2 = state()->raw_pop();
        Value w3 = state()->raw_pop();
        Value w4 = state()->raw_pop();
        update_larval_state(w1);
        update_larval_state(w2);
        state()->raw_push(w2);
        state()->raw_push(w1);
        state()->raw_push(w4);
        state()->raw_push(w3);
        state()->raw_push(w2);
        state()->raw_push(w1);
      }
      break;
    case Bytecodes::_swap:
      { Value w1 = state()->raw_pop();
        Value w2 = state()->raw_pop();
        state()->raw_push(w1);
        state()->raw_push(w2);
      }
      break;
    default:
      ShouldNotReachHere();
      break;
  }
}


void GraphBuilder::arithmetic_op(ValueType* type, Bytecodes::Code code, ValueStack* state_before) {
  Value y = pop(type);
  Value x = pop(type);
  Value res = new ArithmeticOp(code, x, y, state_before);
  // Note: currently single-precision floating-point rounding on Intel is handled at the LIRGenerator level
  res = append(res);
  res = round_fp(res);
  push(type, res);
}


void GraphBuilder::negate_op(ValueType* type) {
  push(type, append(new NegateOp(pop(type))));
}


void GraphBuilder::shift_op(ValueType* type, Bytecodes::Code code) {
  Value s = ipop();
  Value x = pop(type);
  // try to simplify
  // Note: This code should go into the canonicalizer as soon as it can
  //       can handle canonicalized forms that contain more than one node.
  if (CanonicalizeNodes && code == Bytecodes::_iushr) {
    // pattern: x >>> s
    IntConstant* s1 = s->type()->as_IntConstant();
    if (s1 != NULL) {
      // pattern: x >>> s1, with s1 constant
      ShiftOp* l = x->as_ShiftOp();
      if (l != NULL && l->op() == Bytecodes::_ishl) {
        // pattern: (a << b) >>> s1
        IntConstant* s0 = l->y()->type()->as_IntConstant();
        if (s0 != NULL) {
          // pattern: (a << s0) >>> s1
          const int s0c = s0->value() & 0x1F; // only the low 5 bits are significant for shifts
          const int s1c = s1->value() & 0x1F; // only the low 5 bits are significant for shifts
          if (s0c == s1c) {
            if (s0c == 0) {
              // pattern: (a << 0) >>> 0 => simplify to: a
              ipush(l->x());
            } else {
              // pattern: (a << s0c) >>> s0c => simplify to: a & m, with m constant
              assert(0 < s0c && s0c < BitsPerInt, "adjust code below to handle corner cases");
              const int m = (1 << (BitsPerInt - s0c)) - 1;
              Value s = append(new Constant(new IntConstant(m)));
              ipush(append(new LogicOp(Bytecodes::_iand, l->x(), s)));
            }
            return;
          }
        }
      }
    }
  }
  // could not simplify
  push(type, append(new ShiftOp(code, x, s)));
}


void GraphBuilder::logic_op(ValueType* type, Bytecodes::Code code) {
  Value y = pop(type);
  Value x = pop(type);
  push(type, append(new LogicOp(code, x, y)));
}


void GraphBuilder::compare_op(ValueType* type, Bytecodes::Code code) {
  ValueStack* state_before = copy_state_before();
  Value y = pop(type);
  Value x = pop(type);
  ipush(append(new CompareOp(code, x, y, state_before)));
}


void GraphBuilder::convert(Bytecodes::Code op, BasicType from, BasicType to) {
  push(as_ValueType(to), append(new Convert(op, pop(as_ValueType(from)), as_ValueType(to))));
}


void GraphBuilder::increment() {
  int index = stream()->get_index();
  int delta = stream()->is_wide() ? (signed short)Bytes::get_Java_u2(stream()->cur_bcp() + 4) : (signed char)(stream()->cur_bcp()[2]);
  load_local(intType, index);
  ipush(append(new Constant(new IntConstant(delta))));
  arithmetic_op(intType, Bytecodes::_iadd);
  store_local(intType, index);
}


void GraphBuilder::_goto(int from_bci, int to_bci) {
  Goto *x = new Goto(block_at(to_bci), to_bci <= from_bci);
  if (is_profiling()) {
    compilation()->set_would_profile(true);
    x->set_profiled_bci(bci());
    if (profile_branches()) {
      x->set_profiled_method(method());
      x->set_should_profile(true);
    }
  }
  append(x);
}


void GraphBuilder::if_node(Value x, If::Condition cond, Value y, ValueStack* state_before) {
  BlockBegin* tsux = block_at(stream()->get_dest());
  BlockBegin* fsux = block_at(stream()->next_bci());
  bool is_bb = tsux->bci() < stream()->cur_bci() || fsux->bci() < stream()->cur_bci();

  bool subst_check = false;
  if (EnableValhalla && (stream()->cur_bc() == Bytecodes::_if_acmpeq || stream()->cur_bc() == Bytecodes::_if_acmpne)) {
    ValueType* left_vt = x->type();
    ValueType* right_vt = y->type();
    if (left_vt->is_object()) {
      assert(right_vt->is_object(), "must be");
      ciKlass* left_klass = x->as_loaded_klass_or_null();
      ciKlass* right_klass = y->as_loaded_klass_or_null();

      if (left_klass == NULL || right_klass == NULL) {
        // The klass is still unloaded, or came from a Phi node. Go slow case;
        subst_check = true;
      } else if (left_klass->can_be_inline_klass() || right_klass->can_be_inline_klass()) {
        // Either operand may be a value object, but we're not sure. Go slow case;
        subst_check = true;
      } else {
        // No need to do substitutability check
      }
    }
  }
  if ((stream()->cur_bc() == Bytecodes::_if_acmpeq || stream()->cur_bc() == Bytecodes::_if_acmpne) &&
      is_profiling() && profile_branches()) {
    compilation()->set_would_profile(true);
    append(new ProfileACmpTypes(method(), bci(), x, y));
  }

  // In case of loop invariant code motion or predicate insertion
  // before the body of a loop the state is needed
  Instruction *i = append(new If(x, cond, false, y, tsux, fsux, (is_bb || compilation()->is_optimistic() || subst_check) ? state_before : NULL, is_bb, subst_check));

  assert(i->as_Goto() == NULL ||
         (i->as_Goto()->sux_at(0) == tsux  && i->as_Goto()->is_safepoint() == tsux->bci() < stream()->cur_bci()) ||
         (i->as_Goto()->sux_at(0) == fsux  && i->as_Goto()->is_safepoint() == fsux->bci() < stream()->cur_bci()),
         "safepoint state of Goto returned by canonicalizer incorrect");

  if (is_profiling()) {
    If* if_node = i->as_If();
    if (if_node != NULL) {
      // Note that we'd collect profile data in this method if we wanted it.
      compilation()->set_would_profile(true);
      // At level 2 we need the proper bci to count backedges
      if_node->set_profiled_bci(bci());
      if (profile_branches()) {
        // Successors can be rotated by the canonicalizer, check for this case.
        if_node->set_profiled_method(method());
        if_node->set_should_profile(true);
        if (if_node->tsux() == fsux) {
          if_node->set_swapped(true);
        }
      }
      return;
    }

    // Check if this If was reduced to Goto.
    Goto *goto_node = i->as_Goto();
    if (goto_node != NULL) {
      compilation()->set_would_profile(true);
      goto_node->set_profiled_bci(bci());
      if (profile_branches()) {
        goto_node->set_profiled_method(method());
        goto_node->set_should_profile(true);
        // Find out which successor is used.
        if (goto_node->default_sux() == tsux) {
          goto_node->set_direction(Goto::taken);
        } else if (goto_node->default_sux() == fsux) {
          goto_node->set_direction(Goto::not_taken);
        } else {
          ShouldNotReachHere();
        }
      }
      return;
    }
  }
}


void GraphBuilder::if_zero(ValueType* type, If::Condition cond) {
  Value y = append(new Constant(intZero));
  ValueStack* state_before = copy_state_before();
  Value x = ipop();
  if_node(x, cond, y, state_before);
}


void GraphBuilder::if_null(ValueType* type, If::Condition cond) {
  Value y = append(new Constant(objectNull));
  ValueStack* state_before = copy_state_before();
  Value x = apop();
  if_node(x, cond, y, state_before);
}


void GraphBuilder::if_same(ValueType* type, If::Condition cond) {
  ValueStack* state_before = copy_state_before();
  Value y = pop(type);
  Value x = pop(type);
  if_node(x, cond, y, state_before);
}


void GraphBuilder::jsr(int dest) {
  // We only handle well-formed jsrs (those which are "block-structured").
  // If the bytecodes are strange (jumping out of a jsr block) then we
  // might end up trying to re-parse a block containing a jsr which
  // has already been activated. Watch for this case and bail out.
  for (ScopeData* cur_scope_data = scope_data();
       cur_scope_data != NULL && cur_scope_data->parsing_jsr() && cur_scope_data->scope() == scope();
       cur_scope_data = cur_scope_data->parent()) {
    if (cur_scope_data->jsr_entry_bci() == dest) {
      BAILOUT("too-complicated jsr/ret structure");
    }
  }

  push(addressType, append(new Constant(new AddressConstant(next_bci()))));
  if (!try_inline_jsr(dest)) {
    return; // bailed out while parsing and inlining subroutine
  }
}


void GraphBuilder::ret(int local_index) {
  if (!parsing_jsr()) BAILOUT("ret encountered while not parsing subroutine");

  if (local_index != scope_data()->jsr_return_address_local()) {
    BAILOUT("can not handle complicated jsr/ret constructs");
  }

  // Rets simply become (NON-SAFEPOINT) gotos to the jsr continuation
  append(new Goto(scope_data()->jsr_continuation(), false));
}


void GraphBuilder::table_switch() {
  Bytecode_tableswitch sw(stream());
  const int l = sw.length();
  if (CanonicalizeNodes && l == 1 && compilation()->env()->comp_level() != CompLevel_full_profile) {
    // total of 2 successors => use If instead of switch
    // Note: This code should go into the canonicalizer as soon as it can
    //       can handle canonicalized forms that contain more than one node.
    Value key = append(new Constant(new IntConstant(sw.low_key())));
    BlockBegin* tsux = block_at(bci() + sw.dest_offset_at(0));
    BlockBegin* fsux = block_at(bci() + sw.default_offset());
    bool is_bb = tsux->bci() < bci() || fsux->bci() < bci();
    // In case of loop invariant code motion or predicate insertion
    // before the body of a loop the state is needed
    ValueStack* state_before = copy_state_if_bb(is_bb);
    append(new If(ipop(), If::eql, true, key, tsux, fsux, state_before, is_bb));
  } else {
    // collect successors
    BlockList* sux = new BlockList(l + 1, NULL);
    int i;
    bool has_bb = false;
    for (i = 0; i < l; i++) {
      sux->at_put(i, block_at(bci() + sw.dest_offset_at(i)));
      if (sw.dest_offset_at(i) < 0) has_bb = true;
    }
    // add default successor
    if (sw.default_offset() < 0) has_bb = true;
    sux->at_put(i, block_at(bci() + sw.default_offset()));
    // In case of loop invariant code motion or predicate insertion
    // before the body of a loop the state is needed
    ValueStack* state_before = copy_state_if_bb(has_bb);
    Instruction* res = append(new TableSwitch(ipop(), sux, sw.low_key(), state_before, has_bb));
#ifdef ASSERT
    if (res->as_Goto()) {
      for (i = 0; i < l; i++) {
        if (sux->at(i) == res->as_Goto()->sux_at(0)) {
          assert(res->as_Goto()->is_safepoint() == sw.dest_offset_at(i) < 0, "safepoint state of Goto returned by canonicalizer incorrect");
        }
      }
    }
#endif
  }
}


void GraphBuilder::lookup_switch() {
  Bytecode_lookupswitch sw(stream());
  const int l = sw.number_of_pairs();
  if (CanonicalizeNodes && l == 1 && compilation()->env()->comp_level() != CompLevel_full_profile) {
    // total of 2 successors => use If instead of switch
    // Note: This code should go into the canonicalizer as soon as it can
    //       can handle canonicalized forms that contain more than one node.
    // simplify to If
    LookupswitchPair pair = sw.pair_at(0);
    Value key = append(new Constant(new IntConstant(pair.match())));
    BlockBegin* tsux = block_at(bci() + pair.offset());
    BlockBegin* fsux = block_at(bci() + sw.default_offset());
    bool is_bb = tsux->bci() < bci() || fsux->bci() < bci();
    // In case of loop invariant code motion or predicate insertion
    // before the body of a loop the state is needed
    ValueStack* state_before = copy_state_if_bb(is_bb);;
    append(new If(ipop(), If::eql, true, key, tsux, fsux, state_before, is_bb));
  } else {
    // collect successors & keys
    BlockList* sux = new BlockList(l + 1, NULL);
    intArray* keys = new intArray(l, l, 0);
    int i;
    bool has_bb = false;
    for (i = 0; i < l; i++) {
      LookupswitchPair pair = sw.pair_at(i);
      if (pair.offset() < 0) has_bb = true;
      sux->at_put(i, block_at(bci() + pair.offset()));
      keys->at_put(i, pair.match());
    }
    // add default successor
    if (sw.default_offset() < 0) has_bb = true;
    sux->at_put(i, block_at(bci() + sw.default_offset()));
    // In case of loop invariant code motion or predicate insertion
    // before the body of a loop the state is needed
    ValueStack* state_before = copy_state_if_bb(has_bb);
    Instruction* res = append(new LookupSwitch(ipop(), sux, keys, state_before, has_bb));
#ifdef ASSERT
    if (res->as_Goto()) {
      for (i = 0; i < l; i++) {
        if (sux->at(i) == res->as_Goto()->sux_at(0)) {
          assert(res->as_Goto()->is_safepoint() == sw.pair_at(i).offset() < 0, "safepoint state of Goto returned by canonicalizer incorrect");
        }
      }
    }
#endif
  }
}

void GraphBuilder::call_register_finalizer() {
  // If the receiver requires finalization then emit code to perform
  // the registration on return.

  // Gather some type information about the receiver
  Value receiver = state()->local_at(0);
  assert(receiver != NULL, "must have a receiver");
  ciType* declared_type = receiver->declared_type();
  ciType* exact_type = receiver->exact_type();
  if (exact_type == NULL &&
      receiver->as_Local() &&
      receiver->as_Local()->java_index() == 0) {
    ciInstanceKlass* ik = compilation()->method()->holder();
    if (ik->is_final()) {
      exact_type = ik;
    } else if (UseCHA && !(ik->has_subklass() || ik->is_interface())) {
      // test class is leaf class
      compilation()->dependency_recorder()->assert_leaf_type(ik);
      exact_type = ik;
    } else {
      declared_type = ik;
    }
  }

  // see if we know statically that registration isn't required
  bool needs_check = true;
  if (exact_type != NULL) {
    needs_check = exact_type->as_instance_klass()->has_finalizer();
  } else if (declared_type != NULL) {
    ciInstanceKlass* ik = declared_type->as_instance_klass();
    if (!Dependencies::has_finalizable_subclass(ik)) {
      compilation()->dependency_recorder()->assert_has_no_finalizable_subclasses(ik);
      needs_check = false;
    }
  }

  if (needs_check) {
    // Perform the registration of finalizable objects.
    ValueStack* state_before = copy_state_for_exception();
    load_local(objectType, 0);
    append_split(new Intrinsic(voidType, vmIntrinsics::_Object_init,
                               state()->pop_arguments(1),
                               true, state_before, true));
  }
}


void GraphBuilder::method_return(Value x, bool ignore_return) {
  if (RegisterFinalizersAtInit &&
      method()->intrinsic_id() == vmIntrinsics::_Object_init) {
    call_register_finalizer();
  }

  // The conditions for a memory barrier are described in Parse::do_exits().
  bool need_mem_bar = false;
  if ((method()->is_object_constructor() || method()->is_static_init_factory()) &&
       (scope()->wrote_final() ||
         (AlwaysSafeConstructors && scope()->wrote_fields()) ||
         (support_IRIW_for_not_multiple_copy_atomic_cpu && scope()->wrote_volatile()))) {
    need_mem_bar = true;
  }

  BasicType bt = method()->return_type()->basic_type();
  switch (bt) {
    case T_BYTE:
    {
      Value shift = append(new Constant(new IntConstant(24)));
      x = append(new ShiftOp(Bytecodes::_ishl, x, shift));
      x = append(new ShiftOp(Bytecodes::_ishr, x, shift));
      break;
    }
    case T_SHORT:
    {
      Value shift = append(new Constant(new IntConstant(16)));
      x = append(new ShiftOp(Bytecodes::_ishl, x, shift));
      x = append(new ShiftOp(Bytecodes::_ishr, x, shift));
      break;
    }
    case T_CHAR:
    {
      Value mask = append(new Constant(new IntConstant(0xFFFF)));
      x = append(new LogicOp(Bytecodes::_iand, x, mask));
      break;
    }
    case T_BOOLEAN:
    {
      Value mask = append(new Constant(new IntConstant(1)));
      x = append(new LogicOp(Bytecodes::_iand, x, mask));
      break;
    }
    default:
      break;
  }

  // Check to see whether we are inlining. If so, Return
  // instructions become Gotos to the continuation point.
  if (continuation() != NULL) {

    int invoke_bci = state()->caller_state()->bci();

    if (x != NULL  && !ignore_return) {
      ciMethod* caller = state()->scope()->caller()->method();
      Bytecodes::Code invoke_raw_bc = caller->raw_code_at_bci(invoke_bci);
      if (invoke_raw_bc == Bytecodes::_invokehandle || invoke_raw_bc == Bytecodes::_invokedynamic) {
        ciType* declared_ret_type = caller->get_declared_signature_at_bci(invoke_bci)->return_type();
        if (declared_ret_type->is_klass() && x->exact_type() == NULL &&
            x->declared_type() != declared_ret_type && declared_ret_type != compilation()->env()->Object_klass()) {
          x = append(new TypeCast(declared_ret_type->as_klass(), x, copy_state_before()));
        }
      }
    }

    assert(!method()->is_synchronized() || InlineSynchronizedMethods, "can not inline synchronized methods yet");

    if (compilation()->env()->dtrace_method_probes()) {
      // Report exit from inline methods
      Values* args = new Values(1);
      args->push(append(new Constant(new MethodConstant(method()))));
      append(new RuntimeCall(voidType, "dtrace_method_exit", CAST_FROM_FN_PTR(address, SharedRuntime::dtrace_method_exit), args));
    }

    // If the inlined method is synchronized, the monitor must be
    // released before we jump to the continuation block.
    if (method()->is_synchronized()) {
      assert(state()->locks_size() == 1, "receiver must be locked here");
      monitorexit(state()->lock_at(0), SynchronizationEntryBCI);
    }

    if (need_mem_bar) {
      append(new MemBar(lir_membar_storestore));
    }

    // State at end of inlined method is the state of the caller
    // without the method parameters on stack, including the
    // return value, if any, of the inlined method on operand stack.
    set_state(state()->caller_state()->copy_for_parsing());
    if (x != NULL) {
      if (!ignore_return) {
        state()->push(x->type(), x);
      }
      if (profile_return() && x->type()->is_object_kind()) {
        ciMethod* caller = state()->scope()->method();
        profile_return_type(x, method(), caller, invoke_bci);
      }
    }
    Goto* goto_callee = new Goto(continuation(), false);

    // See whether this is the first return; if so, store off some
    // of the state for later examination
    if (num_returns() == 0) {
      set_inline_cleanup_info();
    }

    // The current bci() is in the wrong scope, so use the bci() of
    // the continuation point.
    append_with_bci(goto_callee, scope_data()->continuation()->bci());
    incr_num_returns();
    return;
  }

  state()->truncate_stack(0);
  if (method()->is_synchronized()) {
    // perform the unlocking before exiting the method
    Value receiver;
    if (!method()->is_static()) {
      receiver = _initial_state->local_at(0);
    } else {
      receiver = append(new Constant(new ClassConstant(method()->holder())));
    }
    append_split(new MonitorExit(receiver, state()->unlock()));
  }

  if (need_mem_bar) {
      append(new MemBar(lir_membar_storestore));
  }

  assert(!ignore_return, "Ignoring return value works only for inlining");
  append(new Return(x));
}

Value GraphBuilder::make_constant(ciConstant field_value, ciField* field) {
  if (!field_value.is_valid())  return NULL;

  BasicType field_type = field_value.basic_type();
  ValueType* value = as_ValueType(field_value);

  // Attach dimension info to stable arrays.
  if (FoldStableValues &&
      field->is_stable() && field_type == T_ARRAY && !field_value.is_null_or_zero()) {
    ciArray* array = field_value.as_object()->as_array();
    jint dimension = field->type()->as_array_klass()->dimension();
    value = new StableArrayConstant(array, dimension);
  }

  switch (field_type) {
    case T_ARRAY:
    case T_OBJECT:
      if (field_value.as_object()->should_be_constant()) {
        return new Constant(value);
      }
      return NULL; // Not a constant.
    default:
      return new Constant(value);
  }
}

void GraphBuilder::copy_inline_content(ciInlineKlass* vk, Value src, int src_off, Value dest, int dest_off, ValueStack* state_before, ciField* enclosing_field) {
  for (int i = 0; i < vk->nof_nonstatic_fields(); i++) {
    ciField* inner_field = vk->nonstatic_field_at(i);
    assert(!inner_field->is_flattened(), "the iteration over nested fields is handled by the loop itself");
    int off = inner_field->offset() - vk->first_field_offset();
    LoadField* load = new LoadField(src, src_off + off, inner_field, false, state_before, false);
    Value replacement = append(load);
    StoreField* store = new StoreField(dest, dest_off + off, inner_field, replacement, false, state_before, false);
    store->set_enclosing_field(enclosing_field);
    append(store);
  }
}

void GraphBuilder::access_field(Bytecodes::Code code) {
  bool will_link;
  ciField* field = stream()->get_field(will_link);
  ciInstanceKlass* holder = field->holder();
  BasicType field_type = field->type()->basic_type();
  ValueType* type = as_ValueType(field_type);

  // call will_link again to determine if the field is valid.
  const bool needs_patching = !holder->is_loaded() ||
                              !field->will_link(method(), code) ||
                              (!field->is_flattened() && PatchALot);

  ValueStack* state_before = NULL;
  if (!holder->is_initialized() || needs_patching) {
    // save state before instruction for debug info when
    // deoptimization happens during patching
    state_before = copy_state_before();
  }

  Value obj = NULL;
  if (code == Bytecodes::_getstatic || code == Bytecodes::_putstatic) {
    if (state_before != NULL) {
      // build a patching constant
      obj = new Constant(new InstanceConstant(holder->java_mirror()), state_before);
    } else {
      obj = new Constant(new InstanceConstant(holder->java_mirror()));
    }
  }

  if (field->is_final() && code == Bytecodes::_putfield) {
    scope()->set_wrote_final();
  }

  if (code == Bytecodes::_putfield) {
    scope()->set_wrote_fields();
    if (field->is_volatile()) {
      scope()->set_wrote_volatile();
    }
  }

  int offset = !needs_patching ? field->offset() : -1;
  switch (code) {
    case Bytecodes::_getstatic: {
      // check for compile-time constants, i.e., initialized static final fields
      Value constant = NULL;
      if (field->is_static_constant() && !PatchALot) {
        ciConstant field_value = field->constant_value();
        assert(!field->is_stable() || !field_value.is_null_or_zero(),
               "stable static w/ default value shouldn't be a constant");
        constant = make_constant(field_value, field);
      } else if (field->is_null_free() && field->type()->as_instance_klass()->is_initialized() &&
                 field->type()->as_inline_klass()->is_empty()) {
        // Loading from a field of an empty inline type. Just return the default instance.
        constant = new Constant(new InstanceConstant(field->type()->as_inline_klass()->default_instance()));
      }
      if (constant != NULL) {
        push(type, append(constant));
      } else {
        if (state_before == NULL) {
          state_before = copy_state_for_exception();
        }
        LoadField* load_field = new LoadField(append(obj), offset, field, true,
                                        state_before, needs_patching);
        push(type, append(load_field));
      }
      break;
    }
    case Bytecodes::_putstatic: {
      Value val = pop(type);
      if (state_before == NULL) {
        state_before = copy_state_for_exception();
      }
      if (field_type == T_BOOLEAN) {
        Value mask = append(new Constant(new IntConstant(1)));
        val = append(new LogicOp(Bytecodes::_iand, val, mask));
      }
      if (field->is_null_free() && field->type()->is_loaded() && field->type()->as_inline_klass()->is_empty()) {
        // Storing to a field of an empty inline type. Ignore.
        break;
      }
      append(new StoreField(append(obj), offset, field, val, true, state_before, needs_patching));
      break;
    }
    case Bytecodes::_getfield: {
      // Check for compile-time constants, i.e., trusted final non-static fields.
      Value constant = NULL;
      if (state_before == NULL && field->is_flattened()) {
        // Save the entire state and re-execute on deopt when accessing flattened fields
        assert(Interpreter::bytecode_should_reexecute(code), "should reexecute");
        state_before = copy_state_before();
      }
      if (!has_pending_field_access() && !has_pending_load_indexed()) {
        obj = apop();
        ObjectType* obj_type = obj->type()->as_ObjectType();
        if (field->is_null_free() && field->type()->as_instance_klass()->is_initialized()
            && field->type()->as_inline_klass()->is_empty()) {
          // Loading from a field of an empty inline type. Just return the default instance.
          null_check(obj);
          constant = new Constant(new InstanceConstant(field->type()->as_inline_klass()->default_instance()));
        } else if (field->is_constant() && !field->is_flattened() && obj_type->is_constant() && !PatchALot) {
          ciObject* const_oop = obj_type->constant_value();
          if (!const_oop->is_null_object() && const_oop->is_loaded()) {
            ciConstant field_value = field->constant_value_of(const_oop);
            if (field_value.is_valid()) {
              if (field->is_null_free() && field_value.is_null_or_zero()) {
                // Non-flattened inline type field. Replace null by the default value.
                constant = new Constant(new InstanceConstant(field->type()->as_inline_klass()->default_instance()));
              } else {
                constant = make_constant(field_value, field);
              }
              // For CallSite objects add a dependency for invalidation of the optimization.
              if (field->is_call_site_target()) {
                ciCallSite* call_site = const_oop->as_call_site();
                if (!call_site->is_fully_initialized_constant_call_site()) {
                  ciMethodHandle* target = field_value.as_object()->as_method_handle();
                  dependency_recorder()->assert_call_site_target_value(call_site, target);
                }
              }
            }
          }
        }
      }
      if (constant != NULL) {
        push(type, append(constant));
      } else {
        if (state_before == NULL) {
          state_before = copy_state_for_exception();
        }
        if (!field->is_flattened()) {
          if (has_pending_field_access()) {
            assert(!needs_patching, "Can't patch delayed field access");
            obj = pending_field_access()->obj();
            offset += pending_field_access()->offset() - field->holder()->as_inline_klass()->first_field_offset();
            field = pending_field_access()->holder()->get_field_by_offset(offset, false);
            assert(field != NULL, "field not found");
            set_pending_field_access(NULL);
          } else if (has_pending_load_indexed()) {
            assert(!needs_patching, "Can't patch delayed field access");
            pending_load_indexed()->update(field, offset - field->holder()->as_inline_klass()->first_field_offset());
            LoadIndexed* li = pending_load_indexed()->load_instr();
            li->set_type(type);
            push(type, append(li));
            set_pending_load_indexed(NULL);
            break;
          }
          LoadField* load = new LoadField(obj, offset, field, false, state_before, needs_patching);
          Value replacement = !needs_patching ? _memory->load(load) : load;
          if (replacement != load) {
            assert(replacement->is_linked() || !replacement->can_be_linked(), "should already by linked");
            // Writing an (integer) value to a boolean, byte, char or short field includes an implicit narrowing
            // conversion. Emit an explicit conversion here to get the correct field value after the write.
            switch (field_type) {
            case T_BOOLEAN:
            case T_BYTE:
              replacement = append(new Convert(Bytecodes::_i2b, replacement, type));
              break;
            case T_CHAR:
              replacement = append(new Convert(Bytecodes::_i2c, replacement, type));
              break;
            case T_SHORT:
              replacement = append(new Convert(Bytecodes::_i2s, replacement, type));
              break;
            default:
              break;
            }
            push(type, replacement);
          } else {
            push(type, append(load));
          }
        } else {
          // Look at the next bytecode to check if we can delay the field access
          bool can_delay_access = false;
          ciBytecodeStream s(method());
          s.force_bci(bci());
          s.next();
          if (s.cur_bc() == Bytecodes::_getfield && !needs_patching) {
            ciField* next_field = s.get_field(will_link);
            bool next_needs_patching = !next_field->holder()->is_loaded() ||
                                       !next_field->will_link(method(), Bytecodes::_getfield) ||
                                       PatchALot;
            can_delay_access = C1UseDelayedFlattenedFieldReads && !next_needs_patching;
          }
          if (can_delay_access) {
            if (has_pending_load_indexed()) {
              pending_load_indexed()->update(field, offset - field->holder()->as_inline_klass()->first_field_offset());
            } else if (has_pending_field_access()) {
              pending_field_access()->inc_offset(offset - field->holder()->as_inline_klass()->first_field_offset());
            } else {
              null_check(obj);
              DelayedFieldAccess* dfa = new DelayedFieldAccess(obj, field->holder(), field->offset());
              set_pending_field_access(dfa);
            }
          } else {
            ciInlineKlass* inline_klass = field->type()->as_inline_klass();
            scope()->set_wrote_final();
            scope()->set_wrote_fields();
            bool need_membar = false;
            if (inline_klass->is_initialized() && inline_klass->is_empty()) {
              apush(append(new Constant(new InstanceConstant(inline_klass->default_instance()))));
              if (has_pending_field_access()) {
                set_pending_field_access(NULL);
              } else if (has_pending_load_indexed()) {
                set_pending_load_indexed(NULL);
              }
            } else if (has_pending_load_indexed()) {
              assert(!needs_patching, "Can't patch delayed field access");
              pending_load_indexed()->update(field, offset - field->holder()->as_inline_klass()->first_field_offset());
              NewInlineTypeInstance* vt = new NewInlineTypeInstance(inline_klass, pending_load_indexed()->state_before());
              _memory->new_instance(vt);
              pending_load_indexed()->load_instr()->set_vt(vt);
              apush(append_split(vt));
              append(pending_load_indexed()->load_instr());
              set_pending_load_indexed(NULL);
              need_membar = true;
            } else {
              NewInlineTypeInstance* new_instance = new NewInlineTypeInstance(inline_klass, state_before);
              _memory->new_instance(new_instance);
              apush(append_split(new_instance));
              assert(!needs_patching, "Can't patch flattened inline type field access");
              if (has_pending_field_access()) {
                copy_inline_content(inline_klass, pending_field_access()->obj(),
                                    pending_field_access()->offset() + field->offset() - field->holder()->as_inline_klass()->first_field_offset(),
                                    new_instance, inline_klass->first_field_offset(), state_before);
                set_pending_field_access(NULL);
              } else {
                copy_inline_content(inline_klass, obj, field->offset(), new_instance, inline_klass->first_field_offset(), state_before);
              }
              need_membar = true;
            }
            if (need_membar) {
              // If we allocated a new instance ensure the stores to copy the
              // field contents are visible before any subsequent store that
              // publishes this reference.
              append(new MemBar(lir_membar_storestore));
            }
          }
        }
      }
      break;
    }
    case Bytecodes::_putfield: {
      Value val = pop(type);
      obj = apop();
      if (state_before == NULL) {
        state_before = copy_state_for_exception();
      }
      if (field_type == T_BOOLEAN) {
        Value mask = append(new Constant(new IntConstant(1)));
        val = append(new LogicOp(Bytecodes::_iand, val, mask));
      }
      if (field->is_null_free() && field->type()->is_loaded() && field->type()->as_inline_klass()->is_empty()) {
        // Storing to a field of an empty inline type. Ignore.
        null_check(obj);
      } else if (!field->is_flattened()) {
        StoreField* store = new StoreField(obj, offset, field, val, false, state_before, needs_patching);
        if (!needs_patching) store = _memory->store(store);
        if (store != NULL) {
          append(store);
        }
      } else {
        assert(!needs_patching, "Can't patch flattened inline type field access");
        ciInlineKlass* inline_klass = field->type()->as_inline_klass();
        copy_inline_content(inline_klass, val, inline_klass->first_field_offset(), obj, offset, state_before, field);
      }
      break;
    }
    default:
      ShouldNotReachHere();
      break;
  }
}

// Baseline version of withfield, allocate every time
void GraphBuilder::withfield(int field_index) {
  // Save the entire state and re-execute on deopt
  ValueStack* state_before = copy_state_before();
  state_before->set_should_reexecute(true);

  bool will_link;
  ciField* field_modify = stream()->get_field(will_link);
  ciInstanceKlass* holder = field_modify->holder();
  BasicType field_type = field_modify->type()->basic_type();
  ValueType* type = as_ValueType(field_type);
  Value val = pop(type);
  Value obj = apop();
  null_check(obj);

  if (!holder->is_loaded() || !holder->is_inlinetype() || !will_link) {
    apush(append_split(new Deoptimize(holder, state_before)));
    return;
  }

  // call will_link again to determine if the field is valid.
  const bool needs_patching = !field_modify->will_link(method(), Bytecodes::_withfield) ||
                              (!field_modify->is_flattened() && PatchALot);
  const int offset_modify = !needs_patching ? field_modify->offset() : -1;

  scope()->set_wrote_final();
  scope()->set_wrote_fields();

  NewInlineTypeInstance* new_instance;
  if (obj->as_NewInlineTypeInstance() != NULL && obj->as_NewInlineTypeInstance()->in_larval_state()) {
    new_instance = obj->as_NewInlineTypeInstance();
    apush(append_split(new_instance));
  } else {
    new_instance = new NewInlineTypeInstance(holder->as_inline_klass(), state_before);
    _memory->new_instance(new_instance);
    apush(append_split(new_instance));

    // Initialize fields which are not modified
    for (int i = 0; i < holder->nof_nonstatic_fields(); i++) {
      ciField* field = holder->nonstatic_field_at(i);
      int offset = field->offset();
      // Don't use offset_modify here, it might be set to -1 if needs_patching
      if (offset != field_modify->offset()) {
        if (field->is_flattened()) {
          ciInlineKlass* vk = field->type()->as_inline_klass();
          if (!vk->is_empty()) {
            copy_inline_content(vk, obj, offset, new_instance, vk->first_field_offset(), state_before, field);
          }
        } else {
          LoadField* load = new LoadField(obj, offset, field, false, state_before, false);
          Value replacement = append(load);
          StoreField* store = new StoreField(new_instance, offset, field, replacement, false, state_before, false);
          append(store);
        }
      }
    }
  }

  // Field to modify
  if (field_type == T_BOOLEAN) {
    Value mask = append(new Constant(new IntConstant(1)));
    val = append(new LogicOp(Bytecodes::_iand, val, mask));
  }
  if (field_modify->is_flattened()) {
    assert(!needs_patching, "Can't patch flattened inline type field access");
    ciInlineKlass* vk = field_modify->type()->as_inline_klass();
    if (!vk->is_empty()) {
      copy_inline_content(vk, val, vk->first_field_offset(), new_instance, offset_modify, state_before, field_modify);
    }
  } else {
    StoreField* store = new StoreField(new_instance, offset_modify, field_modify, val, false, state_before, needs_patching);
    append(store);
  }
}

Dependencies* GraphBuilder::dependency_recorder() const {
  assert(DeoptC1, "need debug information");
  return compilation()->dependency_recorder();
}

// How many arguments do we want to profile?
Values* GraphBuilder::args_list_for_profiling(ciMethod* target, int& start, bool may_have_receiver) {
  int n = 0;
  bool has_receiver = may_have_receiver && Bytecodes::has_receiver(method()->java_code_at_bci(bci()));
  start = has_receiver ? 1 : 0;
  if (profile_arguments()) {
    ciProfileData* data = method()->method_data()->bci_to_data(bci());
    if (data != NULL && (data->is_CallTypeData() || data->is_VirtualCallTypeData())) {
      n = data->is_CallTypeData() ? data->as_CallTypeData()->number_of_arguments() : data->as_VirtualCallTypeData()->number_of_arguments();
    }
  }
  // If we are inlining then we need to collect arguments to profile parameters for the target
  if (profile_parameters() && target != NULL) {
    if (target->method_data() != NULL && target->method_data()->parameters_type_data() != NULL) {
      // The receiver is profiled on method entry so it's included in
      // the number of parameters but here we're only interested in
      // actual arguments.
      n = MAX2(n, target->method_data()->parameters_type_data()->number_of_parameters() - start);
    }
  }
  if (n > 0) {
    return new Values(n);
  }
  return NULL;
}

void GraphBuilder::check_args_for_profiling(Values* obj_args, int expected) {
#ifdef ASSERT
  bool ignored_will_link;
  ciSignature* declared_signature = NULL;
  ciMethod* real_target = method()->get_method_at_bci(bci(), ignored_will_link, &declared_signature);
  assert(expected == obj_args->max_length() || real_target->is_method_handle_intrinsic(), "missed on arg?");
#endif
}

// Collect arguments that we want to profile in a list
Values* GraphBuilder::collect_args_for_profiling(Values* args, ciMethod* target, bool may_have_receiver) {
  int start = 0;
  Values* obj_args = args_list_for_profiling(target, start, may_have_receiver);
  if (obj_args == NULL) {
    return NULL;
  }
  int s = obj_args->max_length();
  // if called through method handle invoke, some arguments may have been popped
  for (int i = start, j = 0; j < s && i < args->length(); i++) {
    if (args->at(i)->type()->is_object_kind()) {
      obj_args->push(args->at(i));
      j++;
    }
  }
  check_args_for_profiling(obj_args, s);
  return obj_args;
}

void GraphBuilder::invoke(Bytecodes::Code code) {
  bool will_link;
  ciSignature* declared_signature = NULL;
  ciMethod*             target = stream()->get_method(will_link, &declared_signature);
  ciKlass*              holder = stream()->get_declared_method_holder();
  const Bytecodes::Code bc_raw = stream()->cur_bc_raw();
  assert(declared_signature != NULL, "cannot be null");
  assert(will_link == target->is_loaded(), "");
  JFR_ONLY(Jfr::on_resolution(this, holder, target); CHECK_BAILOUT();)

  ciInstanceKlass* klass = target->holder();
  assert(!target->is_loaded() || klass->is_loaded(), "loaded target must imply loaded klass");

  // check if CHA possible: if so, change the code to invoke_special
  ciInstanceKlass* calling_klass = method()->holder();
  ciInstanceKlass* callee_holder = ciEnv::get_instance_klass_for_declared_method_holder(holder);
  ciInstanceKlass* actual_recv = callee_holder;

  CompileLog* log = compilation()->log();
  if (log != NULL)
      log->elem("call method='%d' instr='%s'",
                log->identify(target),
                Bytecodes::name(code));

  // Some methods are obviously bindable without any type checks so
  // convert them directly to an invokespecial or invokestatic.
  if (target->is_loaded() && !target->is_abstract() && target->can_be_statically_bound()) {
    switch (bc_raw) {
    case Bytecodes::_invokeinterface:
      // convert to invokespecial if the target is the private interface method.
      if (target->is_private()) {
        assert(holder->is_interface(), "How did we get a non-interface method here!");
        code = Bytecodes::_invokespecial;
      }
      break;
    case Bytecodes::_invokevirtual:
      code = Bytecodes::_invokespecial;
      break;
    case Bytecodes::_invokehandle:
      code = target->is_static() ? Bytecodes::_invokestatic : Bytecodes::_invokespecial;
      break;
    default:
      break;
    }
  } else {
    if (bc_raw == Bytecodes::_invokehandle) {
      assert(!will_link, "should come here only for unlinked call");
      code = Bytecodes::_invokespecial;
    }
  }

  if (code == Bytecodes::_invokespecial) {
    // Additional receiver subtype checks for interface calls via invokespecial or invokeinterface.
    ciKlass* receiver_constraint = nullptr;

    if (bc_raw == Bytecodes::_invokeinterface) {
      receiver_constraint = holder;
    } else if (bc_raw == Bytecodes::_invokespecial && !target->is_object_constructor() && calling_klass->is_interface()) {
      receiver_constraint = calling_klass;
    }

    if (receiver_constraint != nullptr) {
      int index = state()->stack_size() - (target->arg_size_no_receiver() + 1);
      Value receiver = state()->stack_at(index);
      CheckCast* c = new CheckCast(receiver_constraint, receiver, copy_state_before());
      // go to uncommon_trap when checkcast fails
      c->set_invokespecial_receiver_check();
      state()->stack_at_put(index, append_split(c));
    }
  }

  // Push appendix argument (MethodType, CallSite, etc.), if one.
  bool patch_for_appendix = false;
  int patching_appendix_arg = 0;
  if (Bytecodes::has_optional_appendix(bc_raw) && (!will_link || PatchALot)) {
    Value arg = append(new Constant(new ObjectConstant(compilation()->env()->unloaded_ciinstance()), copy_state_before()));
    apush(arg);
    patch_for_appendix = true;
    patching_appendix_arg = (will_link && stream()->has_appendix()) ? 0 : 1;
  } else if (stream()->has_appendix()) {
    ciObject* appendix = stream()->get_appendix();
    Value arg = append(new Constant(new ObjectConstant(appendix)));
    apush(arg);
  }

  ciMethod* cha_monomorphic_target = NULL;
  ciMethod* exact_target = NULL;
  Value better_receiver = NULL;
  if (UseCHA && DeoptC1 && target->is_loaded() &&
      !(// %%% FIXME: Are both of these relevant?
        target->is_method_handle_intrinsic() ||
        target->is_compiled_lambda_form()) &&
      !patch_for_appendix) {
    Value receiver = NULL;
    ciInstanceKlass* receiver_klass = NULL;
    bool type_is_exact = false;
    // try to find a precise receiver type
    if (will_link && !target->is_static()) {
      int index = state()->stack_size() - (target->arg_size_no_receiver() + 1);
      receiver = state()->stack_at(index);
      ciType* type = receiver->exact_type();
      if (type != NULL && type->is_loaded() &&
          type->is_instance_klass() && !type->as_instance_klass()->is_interface()) {
        receiver_klass = (ciInstanceKlass*) type;
        type_is_exact = true;
      }
      if (type == NULL) {
        type = receiver->declared_type();
        if (type != NULL && type->is_loaded() &&
            type->is_instance_klass() && !type->as_instance_klass()->is_interface()) {
          receiver_klass = (ciInstanceKlass*) type;
          if (receiver_klass->is_leaf_type() && !receiver_klass->is_final()) {
            // Insert a dependency on this type since
            // find_monomorphic_target may assume it's already done.
            dependency_recorder()->assert_leaf_type(receiver_klass);
            type_is_exact = true;
          }
        }
      }
    }
    if (receiver_klass != NULL && type_is_exact &&
        receiver_klass->is_loaded() && code != Bytecodes::_invokespecial) {
      // If we have the exact receiver type we can bind directly to
      // the method to call.
      exact_target = target->resolve_invoke(calling_klass, receiver_klass);
      if (exact_target != NULL) {
        target = exact_target;
        code = Bytecodes::_invokespecial;
      }
    }
    if (receiver_klass != NULL &&
        receiver_klass->is_subtype_of(actual_recv) &&
        actual_recv->is_initialized()) {
      actual_recv = receiver_klass;
    }

    if ((code == Bytecodes::_invokevirtual && callee_holder->is_initialized()) ||
        (code == Bytecodes::_invokeinterface && callee_holder->is_initialized() && !actual_recv->is_interface())) {
      // Use CHA on the receiver to select a more precise method.
      cha_monomorphic_target = target->find_monomorphic_target(calling_klass, callee_holder, actual_recv);
    } else if (code == Bytecodes::_invokeinterface && callee_holder->is_loaded() && receiver != NULL) {
      assert(callee_holder->is_interface(), "invokeinterface to non interface?");
      // If there is only one implementor of this interface then we
      // may be able bind this invoke directly to the implementing
      // klass but we need both a dependence on the single interface
      // and on the method we bind to.  Additionally since all we know
      // about the receiver type is the it's supposed to implement the
      // interface we have to insert a check that it's the class we
      // expect.  Interface types are not checked by the verifier so
      // they are roughly equivalent to Object.
      // The number of implementors for declared_interface is less or
      // equal to the number of implementors for target->holder() so
      // if number of implementors of target->holder() == 1 then
      // number of implementors for decl_interface is 0 or 1. If
      // it's 0 then no class implements decl_interface and there's
      // no point in inlining.
      ciInstanceKlass* declared_interface = callee_holder;
      ciInstanceKlass* singleton = declared_interface->unique_implementor();
      if (singleton != NULL) {
        assert(singleton != declared_interface, "not a unique implementor");
        cha_monomorphic_target = target->find_monomorphic_target(calling_klass, declared_interface, singleton);
        if (cha_monomorphic_target != NULL) {
          if (cha_monomorphic_target->holder() != compilation()->env()->Object_klass()) {
            ciInstanceKlass* holder = cha_monomorphic_target->holder();
            ciInstanceKlass* constraint = (holder->is_subtype_of(singleton) ? holder : singleton); // avoid upcasts
            actual_recv = declared_interface;

            // insert a check it's really the expected class.
            CheckCast* c = new CheckCast(constraint, receiver, copy_state_for_exception());
            c->set_incompatible_class_change_check();
            c->set_direct_compare(constraint->is_final());
            // pass the result of the checkcast so that the compiler has
            // more accurate type info in the inlinee
            better_receiver = append_split(c);

            dependency_recorder()->assert_unique_implementor(declared_interface, singleton);
          } else {
            cha_monomorphic_target = NULL; // subtype check against Object is useless
          }
        }
      }
    }
  }

  if (cha_monomorphic_target != NULL) {
    assert(!target->can_be_statically_bound() || target == cha_monomorphic_target, "");
    assert(!cha_monomorphic_target->is_abstract(), "");
    if (!cha_monomorphic_target->can_be_statically_bound(actual_recv)) {
      // If we inlined because CHA revealed only a single target method,
      // then we are dependent on that target method not getting overridden
      // by dynamic class loading.  Be sure to test the "static" receiver
      // dest_method here, as opposed to the actual receiver, which may
      // falsely lead us to believe that the receiver is final or private.
      dependency_recorder()->assert_unique_concrete_method(actual_recv, cha_monomorphic_target, callee_holder, target);
    }
    code = Bytecodes::_invokespecial;
  }

  // check if we could do inlining
  if (!PatchALot && Inline && target->is_loaded() && !patch_for_appendix &&
      callee_holder->is_loaded()) { // the effect of symbolic reference resolution

    // callee is known => check if we have static binding
    if ((code == Bytecodes::_invokestatic && klass->is_initialized()) || // invokestatic involves an initialization barrier on declaring class
        code == Bytecodes::_invokespecial ||
        (code == Bytecodes::_invokevirtual && target->is_final_method()) ||
        code == Bytecodes::_invokedynamic) {
      // static binding => check if callee is ok
      ciMethod* inline_target = (cha_monomorphic_target != NULL) ? cha_monomorphic_target : target;
      bool holder_known = (cha_monomorphic_target != NULL) || (exact_target != NULL);
      bool success = try_inline(inline_target, holder_known, false /* ignore_return */, code, better_receiver);

      CHECK_BAILOUT();
      clear_inline_bailout();

      if (success) {
        // Register dependence if JVMTI has either breakpoint
        // setting or hotswapping of methods capabilities since they may
        // cause deoptimization.
        if (compilation()->env()->jvmti_can_hotswap_or_post_breakpoint()) {
          dependency_recorder()->assert_evol_method(inline_target);
        }
        return;
      }
    } else {
      print_inlining(target, "no static binding", /*success*/ false);
    }
  } else {
    print_inlining(target, "not inlineable", /*success*/ false);
  }

  // If we attempted an inline which did not succeed because of a
  // bailout during construction of the callee graph, the entire
  // compilation has to be aborted. This is fairly rare and currently
  // seems to only occur for jasm-generated classes which contain
  // jsr/ret pairs which are not associated with finally clauses and
  // do not have exception handlers in the containing method, and are
  // therefore not caught early enough to abort the inlining without
  // corrupting the graph. (We currently bail out with a non-empty
  // stack at a ret in these situations.)
  CHECK_BAILOUT();

  // inlining not successful => standard invoke
  ValueType* result_type = as_ValueType(declared_signature->return_type());
  ValueStack* state_before = copy_state_exhandling();

  // The bytecode (code) might change in this method so we are checking this very late.
  const bool has_receiver =
    code == Bytecodes::_invokespecial   ||
    code == Bytecodes::_invokevirtual   ||
    code == Bytecodes::_invokeinterface;
  Values* args = state()->pop_arguments(target->arg_size_no_receiver() + patching_appendix_arg);
  Value recv = has_receiver ? apop() : NULL;

  // A null check is required here (when there is a receiver) for any of the following cases
  // - invokespecial, always need a null check.
  // - invokevirtual, when the target is final and loaded. Calls to final targets will become optimized
  //   and require null checking. If the target is loaded a null check is emitted here.
  //   If the target isn't loaded the null check must happen after the call resolution. We achieve that
  //   by using the target methods unverified entry point (see CompiledIC::compute_monomorphic_entry).
  //   (The JVM specification requires that LinkageError must be thrown before a NPE. An unloaded target may
  //   potentially fail, and can't have the null check before the resolution.)
  // - A call that will be profiled. (But we can't add a null check when the target is unloaded, by the same
  //   reason as above, so calls with a receiver to unloaded targets can't be profiled.)
  //
  // Normal invokevirtual will perform the null check during lookup

  bool need_null_check = (code == Bytecodes::_invokespecial) ||
      (target->is_loaded() && (target->is_final_method() || (is_profiling() && profile_calls())));

  if (need_null_check) {
    if (recv != NULL) {
      null_check(recv);
    }

    if (is_profiling()) {
      // Note that we'd collect profile data in this method if we wanted it.
      compilation()->set_would_profile(true);

      if (profile_calls()) {
        assert(cha_monomorphic_target == NULL || exact_target == NULL, "both can not be set");
        ciKlass* target_klass = NULL;
        if (cha_monomorphic_target != NULL) {
          target_klass = cha_monomorphic_target->holder();
        } else if (exact_target != NULL) {
          target_klass = exact_target->holder();
        }
        profile_call(target, recv, target_klass, collect_args_for_profiling(args, NULL, false), false);
      }
    }
  }

  Invoke* result = new Invoke(code, result_type, recv, args, target, state_before,
                              declared_signature->returns_null_free_inline_type());
  // push result
  append_split(result);

  if (result_type != voidType) {
    push(result_type, round_fp(result));
  }
  if (profile_return() && result_type->is_object_kind()) {
    profile_return_type(result, target);
  }
}


void GraphBuilder::new_instance(int klass_index) {
  ValueStack* state_before = copy_state_exhandling();
  bool will_link;
  ciKlass* klass = stream()->get_klass(will_link);
  assert(klass->is_instance_klass(), "must be an instance klass");
  NewInstance* new_instance = new NewInstance(klass->as_instance_klass(), state_before, stream()->is_unresolved_klass());
  _memory->new_instance(new_instance);
  apush(append_split(new_instance));
}

void GraphBuilder::default_value(int klass_index) {
  bool will_link;
  ciKlass* klass = stream()->get_klass(will_link);
  if (!stream()->is_unresolved_klass() && klass->is_inlinetype() &&
      klass->as_inline_klass()->is_initialized()) {
    ciInlineKlass* vk = klass->as_inline_klass();
    apush(append(new Constant(new InstanceConstant(vk->default_instance()))));
  } else {
    apush(append_split(new Deoptimize(klass, copy_state_before())));
  }
}

void GraphBuilder::new_type_array() {
  ValueStack* state_before = copy_state_exhandling();
  apush(append_split(new NewTypeArray(ipop(), (BasicType)stream()->get_index(), state_before)));
}


void GraphBuilder::new_object_array() {
  bool will_link;
  ciKlass* klass = stream()->get_klass(will_link);
  bool null_free = stream()->has_Q_signature();
  ValueStack* state_before = !klass->is_loaded() || PatchALot ? copy_state_before() : copy_state_exhandling();
  NewArray* n = new NewObjectArray(klass, ipop(), state_before, null_free);
  apush(append_split(n));
}


bool GraphBuilder::direct_compare(ciKlass* k) {
  if (k->is_loaded() && k->is_instance_klass() && !UseSlowPath) {
    ciInstanceKlass* ik = k->as_instance_klass();
    if (ik->is_final()) {
      return true;
    } else {
      if (DeoptC1 && UseCHA && !(ik->has_subklass() || ik->is_interface())) {
        // test class is leaf class
        dependency_recorder()->assert_leaf_type(ik);
        return true;
      }
    }
  }
  return false;
}


void GraphBuilder::check_cast(int klass_index) {
  bool will_link;
  ciKlass* klass = stream()->get_klass(will_link);
  bool null_free = stream()->has_Q_signature();
  ValueStack* state_before = !klass->is_loaded() || PatchALot ? copy_state_before() : copy_state_for_exception();
  CheckCast* c = new CheckCast(klass, apop(), state_before, null_free);
  apush(append_split(c));
  c->set_direct_compare(direct_compare(klass));

  if (is_profiling()) {
    // Note that we'd collect profile data in this method if we wanted it.
    compilation()->set_would_profile(true);

    if (profile_checkcasts()) {
      c->set_profiled_method(method());
      c->set_profiled_bci(bci());
      c->set_should_profile(true);
    }
  }
}


void GraphBuilder::instance_of(int klass_index) {
  bool will_link;
  ciKlass* klass = stream()->get_klass(will_link);
  ValueStack* state_before = !klass->is_loaded() || PatchALot ? copy_state_before() : copy_state_exhandling();
  InstanceOf* i = new InstanceOf(klass, apop(), state_before);
  ipush(append_split(i));
  i->set_direct_compare(direct_compare(klass));

  if (is_profiling()) {
    // Note that we'd collect profile data in this method if we wanted it.
    compilation()->set_would_profile(true);

    if (profile_checkcasts()) {
      i->set_profiled_method(method());
      i->set_profiled_bci(bci());
      i->set_should_profile(true);
    }
  }
}


void GraphBuilder::monitorenter(Value x, int bci) {
  bool maybe_inlinetype = false;
  if (bci == InvocationEntryBci) {
    // Called by GraphBuilder::inline_sync_entry.
#ifdef ASSERT
    ciType* obj_type = x->declared_type();
    assert(obj_type == NULL || !obj_type->is_inlinetype(), "inline types cannot have synchronized methods");
#endif
  } else {
    // We are compiling a monitorenter bytecode
    if (EnableValhalla) {
      ciType* obj_type = x->declared_type();
      if (obj_type == NULL || obj_type->as_klass()->can_be_inline_klass()) {
        // If we're (possibly) locking on an inline type, check for markWord::always_locked_pattern
        // and throw IMSE. (obj_type is null for Phi nodes, so let's just be conservative).
        maybe_inlinetype = true;
      }
    }
  }

  // save state before locking in case of deoptimization after a NullPointerException
  ValueStack* state_before = copy_state_for_exception_with_bci(bci);
<<<<<<< HEAD
  append_with_bci(new MonitorEnter(x, state()->lock(x), state_before, maybe_inlinetype), bci);
=======
  compilation()->set_has_monitors(true);
  append_with_bci(new MonitorEnter(x, state()->lock(x), state_before), bci);
>>>>>>> c1040897
  kill_all();
}


void GraphBuilder::monitorexit(Value x, int bci) {
  append_with_bci(new MonitorExit(x, state()->unlock()), bci);
  kill_all();
}


void GraphBuilder::new_multi_array(int dimensions) {
  bool will_link;
  ciKlass* klass = stream()->get_klass(will_link);
  ValueStack* state_before = !klass->is_loaded() || PatchALot ? copy_state_before() : copy_state_exhandling();

  Values* dims = new Values(dimensions, dimensions, NULL);
  // fill in all dimensions
  int i = dimensions;
  while (i-- > 0) dims->at_put(i, ipop());
  // create array
  NewArray* n = new NewMultiArray(klass, dims, state_before);
  apush(append_split(n));
}


void GraphBuilder::throw_op(int bci) {
  // We require that the debug info for a Throw be the "state before"
  // the Throw (i.e., exception oop is still on TOS)
  ValueStack* state_before = copy_state_before_with_bci(bci);
  Throw* t = new Throw(apop(), state_before);
  // operand stack not needed after a throw
  state()->truncate_stack(0);
  append_with_bci(t, bci);
}


Value GraphBuilder::round_fp(Value fp_value) {
  if (strict_fp_requires_explicit_rounding) {
#ifdef IA32
    // no rounding needed if SSE2 is used
    if (UseSSE < 2) {
      // Must currently insert rounding node for doubleword values that
      // are results of expressions (i.e., not loads from memory or
      // constants)
      if (fp_value->type()->tag() == doubleTag &&
          fp_value->as_Constant() == NULL &&
          fp_value->as_Local() == NULL &&       // method parameters need no rounding
          fp_value->as_RoundFP() == NULL) {
        return append(new RoundFP(fp_value));
      }
    }
#else
    Unimplemented();
#endif // IA32
  }
  return fp_value;
}


Instruction* GraphBuilder::append_with_bci(Instruction* instr, int bci) {
  Canonicalizer canon(compilation(), instr, bci);
  Instruction* i1 = canon.canonical();
  if (i1->is_linked() || !i1->can_be_linked()) {
    // Canonicalizer returned an instruction which was already
    // appended so simply return it.
    return i1;
  }

  if (UseLocalValueNumbering) {
    // Lookup the instruction in the ValueMap and add it to the map if
    // it's not found.
    Instruction* i2 = vmap()->find_insert(i1);
    if (i2 != i1) {
      // found an entry in the value map, so just return it.
      assert(i2->is_linked(), "should already be linked");
      return i2;
    }
    ValueNumberingEffects vne(vmap());
    i1->visit(&vne);
  }

  // i1 was not eliminated => append it
  assert(i1->next() == NULL, "shouldn't already be linked");
  _last = _last->set_next(i1, canon.bci());

  if (++_instruction_count >= InstructionCountCutoff && !bailed_out()) {
    // set the bailout state but complete normal processing.  We
    // might do a little more work before noticing the bailout so we
    // want processing to continue normally until it's noticed.
    bailout("Method and/or inlining is too large");
  }

#ifndef PRODUCT
  if (PrintIRDuringConstruction) {
    InstructionPrinter ip;
    ip.print_line(i1);
    if (Verbose) {
      state()->print();
    }
  }
#endif

  // save state after modification of operand stack for StateSplit instructions
  StateSplit* s = i1->as_StateSplit();
  if (s != NULL) {
    if (EliminateFieldAccess) {
      Intrinsic* intrinsic = s->as_Intrinsic();
      if (s->as_Invoke() != NULL || (intrinsic && !intrinsic->preserves_state())) {
        _memory->kill();
      }
    }
    s->set_state(state()->copy(ValueStack::StateAfter, canon.bci()));
  }

  // set up exception handlers for this instruction if necessary
  if (i1->can_trap()) {
    i1->set_exception_handlers(handle_exception(i1));
    assert(i1->exception_state() != NULL || !i1->needs_exception_state() || bailed_out(), "handle_exception must set exception state");
  }
  return i1;
}


Instruction* GraphBuilder::append(Instruction* instr) {
  assert(instr->as_StateSplit() == NULL || instr->as_BlockEnd() != NULL, "wrong append used");
  return append_with_bci(instr, bci());
}


Instruction* GraphBuilder::append_split(StateSplit* instr) {
  return append_with_bci(instr, bci());
}


void GraphBuilder::null_check(Value value) {
  if (value->as_NewArray() != NULL || value->as_NewInstance() != NULL || value->as_NewInlineTypeInstance() != NULL) {
    return;
  } else {
    Constant* con = value->as_Constant();
    if (con) {
      ObjectType* c = con->type()->as_ObjectType();
      if (c && c->is_loaded()) {
        ObjectConstant* oc = c->as_ObjectConstant();
        if (!oc || !oc->value()->is_null_object()) {
          return;
        }
      }
    }
    if (value->is_null_free()) return;
  }
  append(new NullCheck(value, copy_state_for_exception()));
}



XHandlers* GraphBuilder::handle_exception(Instruction* instruction) {
  if (!has_handler() && (!instruction->needs_exception_state() || instruction->exception_state() != NULL)) {
    assert(instruction->exception_state() == NULL
           || instruction->exception_state()->kind() == ValueStack::EmptyExceptionState
           || (instruction->exception_state()->kind() == ValueStack::ExceptionState && _compilation->env()->should_retain_local_variables()),
           "exception_state should be of exception kind");
    return new XHandlers();
  }

  XHandlers*  exception_handlers = new XHandlers();
  ScopeData*  cur_scope_data = scope_data();
  ValueStack* cur_state = instruction->state_before();
  ValueStack* prev_state = NULL;
  int scope_count = 0;

  assert(cur_state != NULL, "state_before must be set");
  do {
    int cur_bci = cur_state->bci();
    assert(cur_scope_data->scope() == cur_state->scope(), "scopes do not match");
    assert(cur_bci == SynchronizationEntryBCI || cur_bci == cur_scope_data->stream()->cur_bci()
           || has_pending_field_access() || has_pending_load_indexed(), "invalid bci");


    // join with all potential exception handlers
    XHandlers* list = cur_scope_data->xhandlers();
    const int n = list->length();
    for (int i = 0; i < n; i++) {
      XHandler* h = list->handler_at(i);
      if (h->covers(cur_bci)) {
        // h is a potential exception handler => join it
        compilation()->set_has_exception_handlers(true);

        BlockBegin* entry = h->entry_block();
        if (entry == block()) {
          // It's acceptable for an exception handler to cover itself
          // but we don't handle that in the parser currently.  It's
          // very rare so we bailout instead of trying to handle it.
          BAILOUT_("exception handler covers itself", exception_handlers);
        }
        assert(entry->bci() == h->handler_bci(), "must match");
        assert(entry->bci() == -1 || entry == cur_scope_data->block_at(entry->bci()), "blocks must correspond");

        // previously this was a BAILOUT, but this is not necessary
        // now because asynchronous exceptions are not handled this way.
        assert(entry->state() == NULL || cur_state->total_locks_size() == entry->state()->total_locks_size(), "locks do not match");

        // xhandler start with an empty expression stack
        if (cur_state->stack_size() != 0) {
          cur_state = cur_state->copy(ValueStack::ExceptionState, cur_state->bci());
        }
        if (instruction->exception_state() == NULL) {
          instruction->set_exception_state(cur_state);
        }

        // Note: Usually this join must work. However, very
        // complicated jsr-ret structures where we don't ret from
        // the subroutine can cause the objects on the monitor
        // stacks to not match because blocks can be parsed twice.
        // The only test case we've seen so far which exhibits this
        // problem is caught by the infinite recursion test in
        // GraphBuilder::jsr() if the join doesn't work.
        if (!entry->try_merge(cur_state, compilation()->has_irreducible_loops())) {
          BAILOUT_("error while joining with exception handler, prob. due to complicated jsr/rets", exception_handlers);
        }

        // add current state for correct handling of phi functions at begin of xhandler
        int phi_operand = entry->add_exception_state(cur_state);

        // add entry to the list of xhandlers of this block
        _block->add_exception_handler(entry);

        // add back-edge from xhandler entry to this block
        if (!entry->is_predecessor(_block)) {
          entry->add_predecessor(_block);
        }

        // clone XHandler because phi_operand and scope_count can not be shared
        XHandler* new_xhandler = new XHandler(h);
        new_xhandler->set_phi_operand(phi_operand);
        new_xhandler->set_scope_count(scope_count);
        exception_handlers->append(new_xhandler);

        // fill in exception handler subgraph lazily
        assert(!entry->is_set(BlockBegin::was_visited_flag), "entry must not be visited yet");
        cur_scope_data->add_to_work_list(entry);

        // stop when reaching catchall
        if (h->catch_type() == 0) {
          return exception_handlers;
        }
      }
    }

    if (exception_handlers->length() == 0) {
      // This scope and all callees do not handle exceptions, so the local
      // variables of this scope are not needed. However, the scope itself is
      // required for a correct exception stack trace -> clear out the locals.
      if (_compilation->env()->should_retain_local_variables()) {
        cur_state = cur_state->copy(ValueStack::ExceptionState, cur_state->bci());
      } else {
        cur_state = cur_state->copy(ValueStack::EmptyExceptionState, cur_state->bci());
      }
      if (prev_state != NULL) {
        prev_state->set_caller_state(cur_state);
      }
      if (instruction->exception_state() == NULL) {
        instruction->set_exception_state(cur_state);
      }
    }

    // Set up iteration for next time.
    // If parsing a jsr, do not grab exception handlers from the
    // parent scopes for this method (already got them, and they
    // needed to be cloned)

    while (cur_scope_data->parsing_jsr()) {
      cur_scope_data = cur_scope_data->parent();
    }

    assert(cur_scope_data->scope() == cur_state->scope(), "scopes do not match");
    assert(cur_state->locks_size() == 0 || cur_state->locks_size() == 1, "unlocking must be done in a catchall exception handler");

    prev_state = cur_state;
    cur_state = cur_state->caller_state();
    cur_scope_data = cur_scope_data->parent();
    scope_count++;
  } while (cur_scope_data != NULL);

  return exception_handlers;
}


// Helper class for simplifying Phis.
class PhiSimplifier : public BlockClosure {
 private:
  bool _has_substitutions;
  Value simplify(Value v);

 public:
  PhiSimplifier(BlockBegin* start) : _has_substitutions(false) {
    start->iterate_preorder(this);
    if (_has_substitutions) {
      SubstitutionResolver sr(start);
    }
  }
  void block_do(BlockBegin* b);
  bool has_substitutions() const { return _has_substitutions; }
};


Value PhiSimplifier::simplify(Value v) {
  Phi* phi = v->as_Phi();

  if (phi == NULL) {
    // no phi function
    return v;
  } else if (v->has_subst()) {
    // already substituted; subst can be phi itself -> simplify
    return simplify(v->subst());
  } else if (phi->is_set(Phi::cannot_simplify)) {
    // already tried to simplify phi before
    return phi;
  } else if (phi->is_set(Phi::visited)) {
    // break cycles in phi functions
    return phi;
  } else if (phi->type()->is_illegal()) {
    // illegal phi functions are ignored anyway
    return phi;

  } else {
    // mark phi function as processed to break cycles in phi functions
    phi->set(Phi::visited);

    // simplify x = [y, x] and x = [y, y] to y
    Value subst = NULL;
    int opd_count = phi->operand_count();
    for (int i = 0; i < opd_count; i++) {
      Value opd = phi->operand_at(i);
      assert(opd != NULL, "Operand must exist!");

      if (opd->type()->is_illegal()) {
        // if one operand is illegal, the entire phi function is illegal
        phi->make_illegal();
        phi->clear(Phi::visited);
        return phi;
      }

      Value new_opd = simplify(opd);
      assert(new_opd != NULL, "Simplified operand must exist!");

      if (new_opd != phi && new_opd != subst) {
        if (subst == NULL) {
          subst = new_opd;
        } else {
          // no simplification possible
          phi->set(Phi::cannot_simplify);
          phi->clear(Phi::visited);
          return phi;
        }
      }
    }

    // successfully simplified phi function
    assert(subst != NULL, "illegal phi function");
    _has_substitutions = true;
    phi->clear(Phi::visited);
    phi->set_subst(subst);

#ifndef PRODUCT
    if (PrintPhiFunctions) {
      tty->print_cr("simplified phi function %c%d to %c%d (Block B%d)", phi->type()->tchar(), phi->id(), subst->type()->tchar(), subst->id(), phi->block()->block_id());
    }
#endif

    return subst;
  }
}


void PhiSimplifier::block_do(BlockBegin* b) {
  for_each_phi_fun(b, phi,
    simplify(phi);
  );

#ifdef ASSERT
  for_each_phi_fun(b, phi,
                   assert(phi->operand_count() != 1 || phi->subst() != phi || phi->is_illegal(), "missed trivial simplification");
  );

  ValueStack* state = b->state()->caller_state();
  for_each_state_value(state, value,
    Phi* phi = value->as_Phi();
    assert(phi == NULL || phi->block() != b, "must not have phi function to simplify in caller state");
  );
#endif
}

// This method is called after all blocks are filled with HIR instructions
// It eliminates all Phi functions of the form x = [y, y] and x = [y, x]
void GraphBuilder::eliminate_redundant_phis(BlockBegin* start) {
  PhiSimplifier simplifier(start);
}


void GraphBuilder::connect_to_end(BlockBegin* beg) {
  // setup iteration
  kill_all();
  _block = beg;
  _state = beg->state()->copy_for_parsing();
  _last  = beg;
  iterate_bytecodes_for_block(beg->bci());
}


BlockEnd* GraphBuilder::iterate_bytecodes_for_block(int bci) {
#ifndef PRODUCT
  if (PrintIRDuringConstruction) {
    tty->cr();
    InstructionPrinter ip;
    ip.print_instr(_block); tty->cr();
    ip.print_stack(_block->state()); tty->cr();
    ip.print_inline_level(_block);
    ip.print_head();
    tty->print_cr("locals size: %d stack size: %d", state()->locals_size(), state()->stack_size());
  }
#endif
  _skip_block = false;
  assert(state() != NULL, "ValueStack missing!");
  CompileLog* log = compilation()->log();
  ciBytecodeStream s(method());
  s.reset_to_bci(bci);
  int prev_bci = bci;
  scope_data()->set_stream(&s);
  // iterate
  Bytecodes::Code code = Bytecodes::_illegal;
  bool push_exception = false;

  if (block()->is_set(BlockBegin::exception_entry_flag) && block()->next() == NULL) {
    // first thing in the exception entry block should be the exception object.
    push_exception = true;
  }

  bool ignore_return = scope_data()->ignore_return();

  while (!bailed_out() && last()->as_BlockEnd() == NULL &&
         (code = stream()->next()) != ciBytecodeStream::EOBC() &&
         (block_at(s.cur_bci()) == NULL || block_at(s.cur_bci()) == block())) {
    assert(state()->kind() == ValueStack::Parsing, "invalid state kind");

    if (log != NULL)
      log->set_context("bc code='%d' bci='%d'", (int)code, s.cur_bci());

    // Check for active jsr during OSR compilation
    if (compilation()->is_osr_compile()
        && scope()->is_top_scope()
        && parsing_jsr()
        && s.cur_bci() == compilation()->osr_bci()) {
      bailout("OSR not supported while a jsr is active");
    }

    if (push_exception) {
      apush(append(new ExceptionObject()));
      push_exception = false;
    }

    // handle bytecode
    switch (code) {
      case Bytecodes::_nop            : /* nothing to do */ break;
      case Bytecodes::_aconst_null    : apush(append(new Constant(objectNull            ))); break;
      case Bytecodes::_iconst_m1      : ipush(append(new Constant(new IntConstant   (-1)))); break;
      case Bytecodes::_iconst_0       : ipush(append(new Constant(intZero               ))); break;
      case Bytecodes::_iconst_1       : ipush(append(new Constant(intOne                ))); break;
      case Bytecodes::_iconst_2       : ipush(append(new Constant(new IntConstant   ( 2)))); break;
      case Bytecodes::_iconst_3       : ipush(append(new Constant(new IntConstant   ( 3)))); break;
      case Bytecodes::_iconst_4       : ipush(append(new Constant(new IntConstant   ( 4)))); break;
      case Bytecodes::_iconst_5       : ipush(append(new Constant(new IntConstant   ( 5)))); break;
      case Bytecodes::_lconst_0       : lpush(append(new Constant(new LongConstant  ( 0)))); break;
      case Bytecodes::_lconst_1       : lpush(append(new Constant(new LongConstant  ( 1)))); break;
      case Bytecodes::_fconst_0       : fpush(append(new Constant(new FloatConstant ( 0)))); break;
      case Bytecodes::_fconst_1       : fpush(append(new Constant(new FloatConstant ( 1)))); break;
      case Bytecodes::_fconst_2       : fpush(append(new Constant(new FloatConstant ( 2)))); break;
      case Bytecodes::_dconst_0       : dpush(append(new Constant(new DoubleConstant( 0)))); break;
      case Bytecodes::_dconst_1       : dpush(append(new Constant(new DoubleConstant( 1)))); break;
      case Bytecodes::_bipush         : ipush(append(new Constant(new IntConstant(((signed char*)s.cur_bcp())[1])))); break;
      case Bytecodes::_sipush         : ipush(append(new Constant(new IntConstant((short)Bytes::get_Java_u2(s.cur_bcp()+1))))); break;
      case Bytecodes::_ldc            : // fall through
      case Bytecodes::_ldc_w          : // fall through
      case Bytecodes::_ldc2_w         : load_constant(); break;
      case Bytecodes::_iload          : load_local(intType     , s.get_index()); break;
      case Bytecodes::_lload          : load_local(longType    , s.get_index()); break;
      case Bytecodes::_fload          : load_local(floatType   , s.get_index()); break;
      case Bytecodes::_dload          : load_local(doubleType  , s.get_index()); break;
      case Bytecodes::_aload          : load_local(instanceType, s.get_index()); break;
      case Bytecodes::_iload_0        : load_local(intType   , 0); break;
      case Bytecodes::_iload_1        : load_local(intType   , 1); break;
      case Bytecodes::_iload_2        : load_local(intType   , 2); break;
      case Bytecodes::_iload_3        : load_local(intType   , 3); break;
      case Bytecodes::_lload_0        : load_local(longType  , 0); break;
      case Bytecodes::_lload_1        : load_local(longType  , 1); break;
      case Bytecodes::_lload_2        : load_local(longType  , 2); break;
      case Bytecodes::_lload_3        : load_local(longType  , 3); break;
      case Bytecodes::_fload_0        : load_local(floatType , 0); break;
      case Bytecodes::_fload_1        : load_local(floatType , 1); break;
      case Bytecodes::_fload_2        : load_local(floatType , 2); break;
      case Bytecodes::_fload_3        : load_local(floatType , 3); break;
      case Bytecodes::_dload_0        : load_local(doubleType, 0); break;
      case Bytecodes::_dload_1        : load_local(doubleType, 1); break;
      case Bytecodes::_dload_2        : load_local(doubleType, 2); break;
      case Bytecodes::_dload_3        : load_local(doubleType, 3); break;
      case Bytecodes::_aload_0        : load_local(objectType, 0); break;
      case Bytecodes::_aload_1        : load_local(objectType, 1); break;
      case Bytecodes::_aload_2        : load_local(objectType, 2); break;
      case Bytecodes::_aload_3        : load_local(objectType, 3); break;
      case Bytecodes::_iaload         : load_indexed(T_INT   ); break;
      case Bytecodes::_laload         : load_indexed(T_LONG  ); break;
      case Bytecodes::_faload         : load_indexed(T_FLOAT ); break;
      case Bytecodes::_daload         : load_indexed(T_DOUBLE); break;
      case Bytecodes::_aaload         : load_indexed(T_OBJECT); break;
      case Bytecodes::_baload         : load_indexed(T_BYTE  ); break;
      case Bytecodes::_caload         : load_indexed(T_CHAR  ); break;
      case Bytecodes::_saload         : load_indexed(T_SHORT ); break;
      case Bytecodes::_istore         : store_local(intType   , s.get_index()); break;
      case Bytecodes::_lstore         : store_local(longType  , s.get_index()); break;
      case Bytecodes::_fstore         : store_local(floatType , s.get_index()); break;
      case Bytecodes::_dstore         : store_local(doubleType, s.get_index()); break;
      case Bytecodes::_astore         : store_local(objectType, s.get_index()); break;
      case Bytecodes::_istore_0       : store_local(intType   , 0); break;
      case Bytecodes::_istore_1       : store_local(intType   , 1); break;
      case Bytecodes::_istore_2       : store_local(intType   , 2); break;
      case Bytecodes::_istore_3       : store_local(intType   , 3); break;
      case Bytecodes::_lstore_0       : store_local(longType  , 0); break;
      case Bytecodes::_lstore_1       : store_local(longType  , 1); break;
      case Bytecodes::_lstore_2       : store_local(longType  , 2); break;
      case Bytecodes::_lstore_3       : store_local(longType  , 3); break;
      case Bytecodes::_fstore_0       : store_local(floatType , 0); break;
      case Bytecodes::_fstore_1       : store_local(floatType , 1); break;
      case Bytecodes::_fstore_2       : store_local(floatType , 2); break;
      case Bytecodes::_fstore_3       : store_local(floatType , 3); break;
      case Bytecodes::_dstore_0       : store_local(doubleType, 0); break;
      case Bytecodes::_dstore_1       : store_local(doubleType, 1); break;
      case Bytecodes::_dstore_2       : store_local(doubleType, 2); break;
      case Bytecodes::_dstore_3       : store_local(doubleType, 3); break;
      case Bytecodes::_astore_0       : store_local(objectType, 0); break;
      case Bytecodes::_astore_1       : store_local(objectType, 1); break;
      case Bytecodes::_astore_2       : store_local(objectType, 2); break;
      case Bytecodes::_astore_3       : store_local(objectType, 3); break;
      case Bytecodes::_iastore        : store_indexed(T_INT   ); break;
      case Bytecodes::_lastore        : store_indexed(T_LONG  ); break;
      case Bytecodes::_fastore        : store_indexed(T_FLOAT ); break;
      case Bytecodes::_dastore        : store_indexed(T_DOUBLE); break;
      case Bytecodes::_aastore        : store_indexed(T_OBJECT); break;
      case Bytecodes::_bastore        : store_indexed(T_BYTE  ); break;
      case Bytecodes::_castore        : store_indexed(T_CHAR  ); break;
      case Bytecodes::_sastore        : store_indexed(T_SHORT ); break;
      case Bytecodes::_pop            : // fall through
      case Bytecodes::_pop2           : // fall through
      case Bytecodes::_dup            : // fall through
      case Bytecodes::_dup_x1         : // fall through
      case Bytecodes::_dup_x2         : // fall through
      case Bytecodes::_dup2           : // fall through
      case Bytecodes::_dup2_x1        : // fall through
      case Bytecodes::_dup2_x2        : // fall through
      case Bytecodes::_swap           : stack_op(code); break;
      case Bytecodes::_iadd           : arithmetic_op(intType   , code); break;
      case Bytecodes::_ladd           : arithmetic_op(longType  , code); break;
      case Bytecodes::_fadd           : arithmetic_op(floatType , code); break;
      case Bytecodes::_dadd           : arithmetic_op(doubleType, code); break;
      case Bytecodes::_isub           : arithmetic_op(intType   , code); break;
      case Bytecodes::_lsub           : arithmetic_op(longType  , code); break;
      case Bytecodes::_fsub           : arithmetic_op(floatType , code); break;
      case Bytecodes::_dsub           : arithmetic_op(doubleType, code); break;
      case Bytecodes::_imul           : arithmetic_op(intType   , code); break;
      case Bytecodes::_lmul           : arithmetic_op(longType  , code); break;
      case Bytecodes::_fmul           : arithmetic_op(floatType , code); break;
      case Bytecodes::_dmul           : arithmetic_op(doubleType, code); break;
      case Bytecodes::_idiv           : arithmetic_op(intType   , code, copy_state_for_exception()); break;
      case Bytecodes::_ldiv           : arithmetic_op(longType  , code, copy_state_for_exception()); break;
      case Bytecodes::_fdiv           : arithmetic_op(floatType , code); break;
      case Bytecodes::_ddiv           : arithmetic_op(doubleType, code); break;
      case Bytecodes::_irem           : arithmetic_op(intType   , code, copy_state_for_exception()); break;
      case Bytecodes::_lrem           : arithmetic_op(longType  , code, copy_state_for_exception()); break;
      case Bytecodes::_frem           : arithmetic_op(floatType , code); break;
      case Bytecodes::_drem           : arithmetic_op(doubleType, code); break;
      case Bytecodes::_ineg           : negate_op(intType   ); break;
      case Bytecodes::_lneg           : negate_op(longType  ); break;
      case Bytecodes::_fneg           : negate_op(floatType ); break;
      case Bytecodes::_dneg           : negate_op(doubleType); break;
      case Bytecodes::_ishl           : shift_op(intType , code); break;
      case Bytecodes::_lshl           : shift_op(longType, code); break;
      case Bytecodes::_ishr           : shift_op(intType , code); break;
      case Bytecodes::_lshr           : shift_op(longType, code); break;
      case Bytecodes::_iushr          : shift_op(intType , code); break;
      case Bytecodes::_lushr          : shift_op(longType, code); break;
      case Bytecodes::_iand           : logic_op(intType , code); break;
      case Bytecodes::_land           : logic_op(longType, code); break;
      case Bytecodes::_ior            : logic_op(intType , code); break;
      case Bytecodes::_lor            : logic_op(longType, code); break;
      case Bytecodes::_ixor           : logic_op(intType , code); break;
      case Bytecodes::_lxor           : logic_op(longType, code); break;
      case Bytecodes::_iinc           : increment(); break;
      case Bytecodes::_i2l            : convert(code, T_INT   , T_LONG  ); break;
      case Bytecodes::_i2f            : convert(code, T_INT   , T_FLOAT ); break;
      case Bytecodes::_i2d            : convert(code, T_INT   , T_DOUBLE); break;
      case Bytecodes::_l2i            : convert(code, T_LONG  , T_INT   ); break;
      case Bytecodes::_l2f            : convert(code, T_LONG  , T_FLOAT ); break;
      case Bytecodes::_l2d            : convert(code, T_LONG  , T_DOUBLE); break;
      case Bytecodes::_f2i            : convert(code, T_FLOAT , T_INT   ); break;
      case Bytecodes::_f2l            : convert(code, T_FLOAT , T_LONG  ); break;
      case Bytecodes::_f2d            : convert(code, T_FLOAT , T_DOUBLE); break;
      case Bytecodes::_d2i            : convert(code, T_DOUBLE, T_INT   ); break;
      case Bytecodes::_d2l            : convert(code, T_DOUBLE, T_LONG  ); break;
      case Bytecodes::_d2f            : convert(code, T_DOUBLE, T_FLOAT ); break;
      case Bytecodes::_i2b            : convert(code, T_INT   , T_BYTE  ); break;
      case Bytecodes::_i2c            : convert(code, T_INT   , T_CHAR  ); break;
      case Bytecodes::_i2s            : convert(code, T_INT   , T_SHORT ); break;
      case Bytecodes::_lcmp           : compare_op(longType  , code); break;
      case Bytecodes::_fcmpl          : compare_op(floatType , code); break;
      case Bytecodes::_fcmpg          : compare_op(floatType , code); break;
      case Bytecodes::_dcmpl          : compare_op(doubleType, code); break;
      case Bytecodes::_dcmpg          : compare_op(doubleType, code); break;
      case Bytecodes::_ifeq           : if_zero(intType   , If::eql); break;
      case Bytecodes::_ifne           : if_zero(intType   , If::neq); break;
      case Bytecodes::_iflt           : if_zero(intType   , If::lss); break;
      case Bytecodes::_ifge           : if_zero(intType   , If::geq); break;
      case Bytecodes::_ifgt           : if_zero(intType   , If::gtr); break;
      case Bytecodes::_ifle           : if_zero(intType   , If::leq); break;
      case Bytecodes::_if_icmpeq      : if_same(intType   , If::eql); break;
      case Bytecodes::_if_icmpne      : if_same(intType   , If::neq); break;
      case Bytecodes::_if_icmplt      : if_same(intType   , If::lss); break;
      case Bytecodes::_if_icmpge      : if_same(intType   , If::geq); break;
      case Bytecodes::_if_icmpgt      : if_same(intType   , If::gtr); break;
      case Bytecodes::_if_icmple      : if_same(intType   , If::leq); break;
      case Bytecodes::_if_acmpeq      : if_same(objectType, If::eql); break;
      case Bytecodes::_if_acmpne      : if_same(objectType, If::neq); break;
      case Bytecodes::_goto           : _goto(s.cur_bci(), s.get_dest()); break;
      case Bytecodes::_jsr            : jsr(s.get_dest()); break;
      case Bytecodes::_ret            : ret(s.get_index()); break;
      case Bytecodes::_tableswitch    : table_switch(); break;
      case Bytecodes::_lookupswitch   : lookup_switch(); break;
      case Bytecodes::_ireturn        : method_return(ipop(), ignore_return); break;
      case Bytecodes::_lreturn        : method_return(lpop(), ignore_return); break;
      case Bytecodes::_freturn        : method_return(fpop(), ignore_return); break;
      case Bytecodes::_dreturn        : method_return(dpop(), ignore_return); break;
      case Bytecodes::_areturn        : method_return(apop(), ignore_return); break;
      case Bytecodes::_return         : method_return(NULL  , ignore_return); break;
      case Bytecodes::_getstatic      : // fall through
      case Bytecodes::_putstatic      : // fall through
      case Bytecodes::_getfield       : // fall through
      case Bytecodes::_putfield       : access_field(code); break;
      case Bytecodes::_invokevirtual  : // fall through
      case Bytecodes::_invokespecial  : // fall through
      case Bytecodes::_invokestatic   : // fall through
      case Bytecodes::_invokedynamic  : // fall through
      case Bytecodes::_invokeinterface: invoke(code); break;
      case Bytecodes::_new            : new_instance(s.get_index_u2()); break;
      case Bytecodes::_newarray       : new_type_array(); break;
      case Bytecodes::_anewarray      : new_object_array(); break;
      case Bytecodes::_arraylength    : { ValueStack* state_before = copy_state_for_exception(); ipush(append(new ArrayLength(apop(), state_before))); break; }
      case Bytecodes::_athrow         : throw_op(s.cur_bci()); break;
      case Bytecodes::_checkcast      : check_cast(s.get_index_u2()); break;
      case Bytecodes::_instanceof     : instance_of(s.get_index_u2()); break;
      case Bytecodes::_monitorenter   : monitorenter(apop(), s.cur_bci()); break;
      case Bytecodes::_monitorexit    : monitorexit (apop(), s.cur_bci()); break;
      case Bytecodes::_wide           : ShouldNotReachHere(); break;
      case Bytecodes::_multianewarray : new_multi_array(s.cur_bcp()[3]); break;
      case Bytecodes::_ifnull         : if_null(objectType, If::eql); break;
      case Bytecodes::_ifnonnull      : if_null(objectType, If::neq); break;
      case Bytecodes::_goto_w         : _goto(s.cur_bci(), s.get_far_dest()); break;
      case Bytecodes::_jsr_w          : jsr(s.get_far_dest()); break;
      case Bytecodes::_aconst_init   : default_value(s.get_index_u2()); break;
      case Bytecodes::_withfield      : withfield(s.get_index_u2()); break;
      case Bytecodes::_breakpoint     : BAILOUT_("concurrent setting of breakpoint", NULL);
      default                         : ShouldNotReachHere(); break;
    }

    if (log != NULL)
      log->clear_context(); // skip marker if nothing was printed

    // save current bci to setup Goto at the end
    prev_bci = s.cur_bci();

  }
  CHECK_BAILOUT_(NULL);
  // stop processing of this block (see try_inline_full)
  if (_skip_block) {
    _skip_block = false;
    assert(_last && _last->as_BlockEnd(), "");
    return _last->as_BlockEnd();
  }
  // if there are any, check if last instruction is a BlockEnd instruction
  BlockEnd* end = last()->as_BlockEnd();
  if (end == NULL) {
    // all blocks must end with a BlockEnd instruction => add a Goto
    end = new Goto(block_at(s.cur_bci()), false);
    append(end);
  }
  assert(end == last()->as_BlockEnd(), "inconsistency");

  assert(end->state() != NULL, "state must already be present");
  assert(end->as_Return() == NULL || end->as_Throw() == NULL || end->state()->stack_size() == 0, "stack not needed for return and throw");

  // connect to begin & set state
  // NOTE that inlining may have changed the block we are parsing
  block()->set_end(end);
  // propagate state
  for (int i = end->number_of_sux() - 1; i >= 0; i--) {
    BlockBegin* sux = end->sux_at(i);
    assert(sux->is_predecessor(block()), "predecessor missing");
    // be careful, bailout if bytecodes are strange
    if (!sux->try_merge(end->state(), compilation()->has_irreducible_loops())) BAILOUT_("block join failed", NULL);
    scope_data()->add_to_work_list(end->sux_at(i));
  }

  scope_data()->set_stream(NULL);

  // done
  return end;
}


void GraphBuilder::iterate_all_blocks(bool start_in_current_block_for_inlining) {
  do {
    if (start_in_current_block_for_inlining && !bailed_out()) {
      iterate_bytecodes_for_block(0);
      start_in_current_block_for_inlining = false;
    } else {
      BlockBegin* b;
      while ((b = scope_data()->remove_from_work_list()) != NULL) {
        if (!b->is_set(BlockBegin::was_visited_flag)) {
          if (b->is_set(BlockBegin::osr_entry_flag)) {
            // we're about to parse the osr entry block, so make sure
            // we setup the OSR edge leading into this block so that
            // Phis get setup correctly.
            setup_osr_entry_block();
            // this is no longer the osr entry block, so clear it.
            b->clear(BlockBegin::osr_entry_flag);
          }
          b->set(BlockBegin::was_visited_flag);
          connect_to_end(b);
        }
      }
    }
  } while (!bailed_out() && !scope_data()->is_work_list_empty());
}


bool GraphBuilder::_can_trap      [Bytecodes::number_of_java_codes];

void GraphBuilder::initialize() {
  // the following bytecodes are assumed to potentially
  // throw exceptions in compiled code - note that e.g.
  // monitorexit & the return bytecodes do not throw
  // exceptions since monitor pairing proved that they
  // succeed (if monitor pairing succeeded)
  Bytecodes::Code can_trap_list[] =
    { Bytecodes::_ldc
    , Bytecodes::_ldc_w
    , Bytecodes::_ldc2_w
    , Bytecodes::_iaload
    , Bytecodes::_laload
    , Bytecodes::_faload
    , Bytecodes::_daload
    , Bytecodes::_aaload
    , Bytecodes::_baload
    , Bytecodes::_caload
    , Bytecodes::_saload
    , Bytecodes::_iastore
    , Bytecodes::_lastore
    , Bytecodes::_fastore
    , Bytecodes::_dastore
    , Bytecodes::_aastore
    , Bytecodes::_bastore
    , Bytecodes::_castore
    , Bytecodes::_sastore
    , Bytecodes::_idiv
    , Bytecodes::_ldiv
    , Bytecodes::_irem
    , Bytecodes::_lrem
    , Bytecodes::_getstatic
    , Bytecodes::_putstatic
    , Bytecodes::_getfield
    , Bytecodes::_putfield
    , Bytecodes::_invokevirtual
    , Bytecodes::_invokespecial
    , Bytecodes::_invokestatic
    , Bytecodes::_invokedynamic
    , Bytecodes::_invokeinterface
    , Bytecodes::_new
    , Bytecodes::_newarray
    , Bytecodes::_anewarray
    , Bytecodes::_arraylength
    , Bytecodes::_athrow
    , Bytecodes::_checkcast
    , Bytecodes::_instanceof
    , Bytecodes::_monitorenter
    , Bytecodes::_multianewarray
    };

  // inititialize trap tables
  for (int i = 0; i < Bytecodes::number_of_java_codes; i++) {
    _can_trap[i] = false;
  }
  // set standard trap info
  for (uint j = 0; j < ARRAY_SIZE(can_trap_list); j++) {
    _can_trap[can_trap_list[j]] = true;
  }
}


BlockBegin* GraphBuilder::header_block(BlockBegin* entry, BlockBegin::Flag f, ValueStack* state) {
  assert(entry->is_set(f), "entry/flag mismatch");
  // create header block
  BlockBegin* h = new BlockBegin(entry->bci());
  h->set_depth_first_number(0);

  Value l = h;
  BlockEnd* g = new Goto(entry, false);
  l->set_next(g, entry->bci());
  h->set_end(g);
  h->set(f);
  // setup header block end state
  ValueStack* s = state->copy(ValueStack::StateAfter, entry->bci()); // can use copy since stack is empty (=> no phis)
  assert(s->stack_is_empty(), "must have empty stack at entry point");
  g->set_state(s);
  return h;
}



BlockBegin* GraphBuilder::setup_start_block(int osr_bci, BlockBegin* std_entry, BlockBegin* osr_entry, ValueStack* state) {
  BlockBegin* start = new BlockBegin(0);

  // This code eliminates the empty start block at the beginning of
  // each method.  Previously, each method started with the
  // start-block created below, and this block was followed by the
  // header block that was always empty.  This header block is only
  // necessary if std_entry is also a backward branch target because
  // then phi functions may be necessary in the header block.  It's
  // also necessary when profiling so that there's a single block that
  // can increment the counters.
  // In addition, with range check elimination, we may need a valid block
  // that dominates all the rest to insert range predicates.
  BlockBegin* new_header_block;
  if (std_entry->number_of_preds() > 0 || is_profiling() || RangeCheckElimination) {
    new_header_block = header_block(std_entry, BlockBegin::std_entry_flag, state);
  } else {
    new_header_block = std_entry;
  }

  // setup start block (root for the IR graph)
  Base* base =
    new Base(
      new_header_block,
      osr_entry
    );
  start->set_next(base, 0);
  start->set_end(base);
  // create & setup state for start block
  start->set_state(state->copy(ValueStack::StateAfter, std_entry->bci()));
  base->set_state(state->copy(ValueStack::StateAfter, std_entry->bci()));

  if (base->std_entry()->state() == NULL) {
    // setup states for header blocks
    base->std_entry()->merge(state, compilation()->has_irreducible_loops());
  }

  assert(base->std_entry()->state() != NULL, "");
  return start;
}


void GraphBuilder::setup_osr_entry_block() {
  assert(compilation()->is_osr_compile(), "only for osrs");

  int osr_bci = compilation()->osr_bci();
  ciBytecodeStream s(method());
  s.reset_to_bci(osr_bci);
  s.next();
  scope_data()->set_stream(&s);

  // create a new block to be the osr setup code
  _osr_entry = new BlockBegin(osr_bci);
  _osr_entry->set(BlockBegin::osr_entry_flag);
  _osr_entry->set_depth_first_number(0);
  BlockBegin* target = bci2block()->at(osr_bci);
  assert(target != NULL && target->is_set(BlockBegin::osr_entry_flag), "must be there");
  // the osr entry has no values for locals
  ValueStack* state = target->state()->copy();
  _osr_entry->set_state(state);

  kill_all();
  _block = _osr_entry;
  _state = _osr_entry->state()->copy();
  assert(_state->bci() == osr_bci, "mismatch");
  _last  = _osr_entry;
  Value e = append(new OsrEntry());
  e->set_needs_null_check(false);

  // OSR buffer is
  //
  // locals[nlocals-1..0]
  // monitors[number_of_locks-1..0]
  //
  // locals is a direct copy of the interpreter frame so in the osr buffer
  // so first slot in the local array is the last local from the interpreter
  // and last slot is local[0] (receiver) from the interpreter
  //
  // Similarly with locks. The first lock slot in the osr buffer is the nth lock
  // from the interpreter frame, the nth lock slot in the osr buffer is 0th lock
  // in the interpreter frame (the method lock if a sync method)

  // Initialize monitors in the compiled activation.

  int index;
  Value local;

  // find all the locals that the interpreter thinks contain live oops
  const ResourceBitMap live_oops = method()->live_local_oops_at_bci(osr_bci);

  // compute the offset into the locals so that we can treat the buffer
  // as if the locals were still in the interpreter frame
  int locals_offset = BytesPerWord * (method()->max_locals() - 1);
  for_each_local_value(state, index, local) {
    int offset = locals_offset - (index + local->type()->size() - 1) * BytesPerWord;
    Value get;
    if (local->type()->is_object_kind() && !live_oops.at(index)) {
      // The interpreter thinks this local is dead but the compiler
      // doesn't so pretend that the interpreter passed in null.
      get = append(new Constant(objectNull));
    } else {
      Value off_val = append(new Constant(new IntConstant(offset)));
      get = append(new UnsafeGet(as_BasicType(local->type()), e,
                                 off_val,
                                 false/*is_volatile*/,
                                 true/*is_raw*/));
    }
    _state->store_local(index, get);
  }

  // the storage for the OSR buffer is freed manually in the LIRGenerator.

  assert(state->caller_state() == NULL, "should be top scope");
  state->clear_locals();
  Goto* g = new Goto(target, false);
  append(g);
  _osr_entry->set_end(g);
  target->merge(_osr_entry->end()->state(), compilation()->has_irreducible_loops());

  scope_data()->set_stream(NULL);
}


ValueStack* GraphBuilder::state_at_entry() {
  ValueStack* state = new ValueStack(scope(), NULL);

  // Set up locals for receiver
  int idx = 0;
  if (!method()->is_static()) {
    // we should always see the receiver
    state->store_local(idx, new Local(method()->holder(), objectType, idx,
             /*receiver*/ true, /*null_free*/ method()->holder()->is_flat_array_klass()));
    idx = 1;
  }

  // Set up locals for incoming arguments
  ciSignature* sig = method()->signature();
  for (int i = 0; i < sig->count(); i++) {
    ciType* type = sig->type_at(i);
    BasicType basic_type = type->basic_type();
    // don't allow T_ARRAY to propagate into locals types
    if (is_reference_type(basic_type)) basic_type = T_OBJECT;
    ValueType* vt = as_ValueType(basic_type);
    state->store_local(idx, new Local(type, vt, idx, false, sig->is_null_free_at(i)));
    idx += type->size();
  }

  // lock synchronized method
  if (method()->is_synchronized()) {
    state->lock(NULL);
  }

  return state;
}


GraphBuilder::GraphBuilder(Compilation* compilation, IRScope* scope)
  : _scope_data(NULL)
  , _compilation(compilation)
  , _memory(new MemoryBuffer())
  , _inline_bailout_msg(NULL)
  , _instruction_count(0)
  , _osr_entry(NULL)
  , _pending_field_access(NULL)
  , _pending_load_indexed(NULL)
{
  int osr_bci = compilation->osr_bci();

  // determine entry points and bci2block mapping
  BlockListBuilder blm(compilation, scope, osr_bci);
  CHECK_BAILOUT();

  BlockList* bci2block = blm.bci2block();
  BlockBegin* start_block = bci2block->at(0);

  push_root_scope(scope, bci2block, start_block);

  // setup state for std entry
  _initial_state = state_at_entry();
  start_block->merge(_initial_state, compilation->has_irreducible_loops());

  // End nulls still exist here

  // complete graph
  _vmap        = new ValueMap();
  switch (scope->method()->intrinsic_id()) {
  case vmIntrinsics::_dabs          : // fall through
  case vmIntrinsics::_dsqrt         : // fall through
  case vmIntrinsics::_dsqrt_strict  : // fall through
  case vmIntrinsics::_dsin          : // fall through
  case vmIntrinsics::_dcos          : // fall through
  case vmIntrinsics::_dtan          : // fall through
  case vmIntrinsics::_dlog          : // fall through
  case vmIntrinsics::_dlog10        : // fall through
  case vmIntrinsics::_dexp          : // fall through
  case vmIntrinsics::_dpow          : // fall through
    {
      // Compiles where the root method is an intrinsic need a special
      // compilation environment because the bytecodes for the method
      // shouldn't be parsed during the compilation, only the special
      // Intrinsic node should be emitted.  If this isn't done the
      // code for the inlined version will be different than the root
      // compiled version which could lead to monotonicity problems on
      // intel.
      if (CheckIntrinsics && !scope->method()->intrinsic_candidate()) {
        BAILOUT("failed to inline intrinsic, method not annotated");
      }

      // Set up a stream so that appending instructions works properly.
      ciBytecodeStream s(scope->method());
      s.reset_to_bci(0);
      scope_data()->set_stream(&s);
      s.next();

      // setup the initial block state
      _block = start_block;
      _state = start_block->state()->copy_for_parsing();
      _last  = start_block;
      load_local(doubleType, 0);
      if (scope->method()->intrinsic_id() == vmIntrinsics::_dpow) {
        load_local(doubleType, 2);
      }

      // Emit the intrinsic node.
      bool result = try_inline_intrinsics(scope->method());
      if (!result) BAILOUT("failed to inline intrinsic");
      method_return(dpop());

      // connect the begin and end blocks and we're all done.
      BlockEnd* end = last()->as_BlockEnd();
      block()->set_end(end);
      break;
    }

  case vmIntrinsics::_Reference_get:
    {
      {
        // With java.lang.ref.reference.get() we must go through the
        // intrinsic - when G1 is enabled - even when get() is the root
        // method of the compile so that, if necessary, the value in
        // the referent field of the reference object gets recorded by
        // the pre-barrier code.
        // Specifically, if G1 is enabled, the value in the referent
        // field is recorded by the G1 SATB pre barrier. This will
        // result in the referent being marked live and the reference
        // object removed from the list of discovered references during
        // reference processing.
        if (CheckIntrinsics && !scope->method()->intrinsic_candidate()) {
          BAILOUT("failed to inline intrinsic, method not annotated");
        }

        // Also we need intrinsic to prevent commoning reads from this field
        // across safepoint since GC can change its value.

        // Set up a stream so that appending instructions works properly.
        ciBytecodeStream s(scope->method());
        s.reset_to_bci(0);
        scope_data()->set_stream(&s);
        s.next();

        // setup the initial block state
        _block = start_block;
        _state = start_block->state()->copy_for_parsing();
        _last  = start_block;
        load_local(objectType, 0);

        // Emit the intrinsic node.
        bool result = try_inline_intrinsics(scope->method());
        if (!result) BAILOUT("failed to inline intrinsic");
        method_return(apop());

        // connect the begin and end blocks and we're all done.
        BlockEnd* end = last()->as_BlockEnd();
        block()->set_end(end);
        break;
      }
      // Otherwise, fall thru
    }

  default:
    scope_data()->add_to_work_list(start_block);
    iterate_all_blocks();
    break;
  }
  CHECK_BAILOUT();

# ifdef ASSERT
  //All blocks reachable from start_block have _end != NULL
  {
    BlockList processed;
    BlockList to_go;
    to_go.append(start_block);
    while(to_go.length() > 0) {
      BlockBegin* current = to_go.pop();
      assert(current != NULL, "Should not happen.");
      assert(current->end() != NULL, "All blocks reachable from start_block should have end() != NULL.");
      processed.append(current);
      for(int i = 0; i < current->number_of_sux(); i++) {
        BlockBegin* s = current->sux_at(i);
        if (!processed.contains(s)) {
          to_go.append(s);
        }
      }
    }
  }
#endif // ASSERT

  _start = setup_start_block(osr_bci, start_block, _osr_entry, _initial_state);

  eliminate_redundant_phis(_start);

  NOT_PRODUCT(if (PrintValueNumbering && Verbose) print_stats());
  // for osr compile, bailout if some requirements are not fulfilled
  if (osr_bci != -1) {
    BlockBegin* osr_block = blm.bci2block()->at(osr_bci);
    if (!osr_block->is_set(BlockBegin::was_visited_flag)) {
      BAILOUT("osr entry must have been visited for osr compile");
    }

    // check if osr entry point has empty stack - we cannot handle non-empty stacks at osr entry points
    if (!osr_block->state()->stack_is_empty()) {
      BAILOUT("stack not empty at OSR entry point");
    }
  }
#ifndef PRODUCT
  if (PrintCompilation && Verbose) tty->print_cr("Created %d Instructions", _instruction_count);
#endif
}


ValueStack* GraphBuilder::copy_state_before() {
  return copy_state_before_with_bci(bci());
}

ValueStack* GraphBuilder::copy_state_exhandling() {
  return copy_state_exhandling_with_bci(bci());
}

ValueStack* GraphBuilder::copy_state_for_exception() {
  return copy_state_for_exception_with_bci(bci());
}

ValueStack* GraphBuilder::copy_state_before_with_bci(int bci) {
  return state()->copy(ValueStack::StateBefore, bci);
}

ValueStack* GraphBuilder::copy_state_exhandling_with_bci(int bci) {
  if (!has_handler()) return NULL;
  return state()->copy(ValueStack::StateBefore, bci);
}

ValueStack* GraphBuilder::copy_state_for_exception_with_bci(int bci) {
  ValueStack* s = copy_state_exhandling_with_bci(bci);
  if (s == NULL) {
    if (_compilation->env()->should_retain_local_variables()) {
      s = state()->copy(ValueStack::ExceptionState, bci);
    } else {
      s = state()->copy(ValueStack::EmptyExceptionState, bci);
    }
  }
  return s;
}

int GraphBuilder::recursive_inline_level(ciMethod* cur_callee) const {
  int recur_level = 0;
  for (IRScope* s = scope(); s != NULL; s = s->caller()) {
    if (s->method() == cur_callee) {
      ++recur_level;
    }
  }
  return recur_level;
}


bool GraphBuilder::try_inline(ciMethod* callee, bool holder_known, bool ignore_return, Bytecodes::Code bc, Value receiver) {
  const char* msg = NULL;

  // clear out any existing inline bailout condition
  clear_inline_bailout();

  // exclude methods we don't want to inline
  msg = should_not_inline(callee);
  if (msg != NULL) {
    print_inlining(callee, msg, /*success*/ false);
    return false;
  }

  // method handle invokes
  if (callee->is_method_handle_intrinsic()) {
    if (try_method_handle_inline(callee, ignore_return)) {
      if (callee->has_reserved_stack_access()) {
        compilation()->set_has_reserved_stack_access(true);
      }
      return true;
    }
    return false;
  }

  // handle intrinsics
  if (callee->intrinsic_id() != vmIntrinsics::_none &&
      callee->check_intrinsic_candidate()) {
    if (try_inline_intrinsics(callee, ignore_return)) {
      print_inlining(callee, "intrinsic");
      if (callee->has_reserved_stack_access()) {
        compilation()->set_has_reserved_stack_access(true);
      }
      return true;
    }
    // try normal inlining
  }

  // certain methods cannot be parsed at all
  msg = check_can_parse(callee);
  if (msg != NULL) {
    print_inlining(callee, msg, /*success*/ false);
    return false;
  }

  // If bytecode not set use the current one.
  if (bc == Bytecodes::_illegal) {
    bc = code();
  }
  if (try_inline_full(callee, holder_known, ignore_return, bc, receiver)) {
    if (callee->has_reserved_stack_access()) {
      compilation()->set_has_reserved_stack_access(true);
    }
    return true;
  }

  // Entire compilation could fail during try_inline_full call.
  // In that case printing inlining decision info is useless.
  if (!bailed_out())
    print_inlining(callee, _inline_bailout_msg, /*success*/ false);

  return false;
}


const char* GraphBuilder::check_can_parse(ciMethod* callee) const {
  // Certain methods cannot be parsed at all:
  if ( callee->is_native())            return "native method";
  if ( callee->is_abstract())          return "abstract method";
  if (!callee->can_be_parsed())        return "cannot be parsed";
  return NULL;
}

// negative filter: should callee NOT be inlined?  returns NULL, ok to inline, or rejection msg
const char* GraphBuilder::should_not_inline(ciMethod* callee) const {
  if ( compilation()->directive()->should_not_inline(callee)) return "disallowed by CompileCommand";
  if ( callee->dont_inline())          return "don't inline by annotation";
  return NULL;
}

void GraphBuilder::build_graph_for_intrinsic(ciMethod* callee, bool ignore_return) {
  vmIntrinsics::ID id = callee->intrinsic_id();
  assert(id != vmIntrinsics::_none, "must be a VM intrinsic");

  // Some intrinsics need special IR nodes.
  switch(id) {
  case vmIntrinsics::_getReference           : append_unsafe_get(callee, T_OBJECT,  false); return;
  case vmIntrinsics::_getBoolean             : append_unsafe_get(callee, T_BOOLEAN, false); return;
  case vmIntrinsics::_getByte                : append_unsafe_get(callee, T_BYTE,    false); return;
  case vmIntrinsics::_getShort               : append_unsafe_get(callee, T_SHORT,   false); return;
  case vmIntrinsics::_getChar                : append_unsafe_get(callee, T_CHAR,    false); return;
  case vmIntrinsics::_getInt                 : append_unsafe_get(callee, T_INT,     false); return;
  case vmIntrinsics::_getLong                : append_unsafe_get(callee, T_LONG,    false); return;
  case vmIntrinsics::_getFloat               : append_unsafe_get(callee, T_FLOAT,   false); return;
  case vmIntrinsics::_getDouble              : append_unsafe_get(callee, T_DOUBLE,  false); return;
  case vmIntrinsics::_putReference           : append_unsafe_put(callee, T_OBJECT,  false); return;
  case vmIntrinsics::_putBoolean             : append_unsafe_put(callee, T_BOOLEAN, false); return;
  case vmIntrinsics::_putByte                : append_unsafe_put(callee, T_BYTE,    false); return;
  case vmIntrinsics::_putShort               : append_unsafe_put(callee, T_SHORT,   false); return;
  case vmIntrinsics::_putChar                : append_unsafe_put(callee, T_CHAR,    false); return;
  case vmIntrinsics::_putInt                 : append_unsafe_put(callee, T_INT,     false); return;
  case vmIntrinsics::_putLong                : append_unsafe_put(callee, T_LONG,    false); return;
  case vmIntrinsics::_putFloat               : append_unsafe_put(callee, T_FLOAT,   false); return;
  case vmIntrinsics::_putDouble              : append_unsafe_put(callee, T_DOUBLE,  false); return;
  case vmIntrinsics::_getShortUnaligned      : append_unsafe_get(callee, T_SHORT,   false); return;
  case vmIntrinsics::_getCharUnaligned       : append_unsafe_get(callee, T_CHAR,    false); return;
  case vmIntrinsics::_getIntUnaligned        : append_unsafe_get(callee, T_INT,     false); return;
  case vmIntrinsics::_getLongUnaligned       : append_unsafe_get(callee, T_LONG,    false); return;
  case vmIntrinsics::_putShortUnaligned      : append_unsafe_put(callee, T_SHORT,   false); return;
  case vmIntrinsics::_putCharUnaligned       : append_unsafe_put(callee, T_CHAR,    false); return;
  case vmIntrinsics::_putIntUnaligned        : append_unsafe_put(callee, T_INT,     false); return;
  case vmIntrinsics::_putLongUnaligned       : append_unsafe_put(callee, T_LONG,    false); return;
  case vmIntrinsics::_getReferenceVolatile   : append_unsafe_get(callee, T_OBJECT,  true); return;
  case vmIntrinsics::_getBooleanVolatile     : append_unsafe_get(callee, T_BOOLEAN, true); return;
  case vmIntrinsics::_getByteVolatile        : append_unsafe_get(callee, T_BYTE,    true); return;
  case vmIntrinsics::_getShortVolatile       : append_unsafe_get(callee, T_SHORT,   true); return;
  case vmIntrinsics::_getCharVolatile        : append_unsafe_get(callee, T_CHAR,    true); return;
  case vmIntrinsics::_getIntVolatile         : append_unsafe_get(callee, T_INT,     true); return;
  case vmIntrinsics::_getLongVolatile        : append_unsafe_get(callee, T_LONG,    true); return;
  case vmIntrinsics::_getFloatVolatile       : append_unsafe_get(callee, T_FLOAT,   true); return;
  case vmIntrinsics::_getDoubleVolatile      : append_unsafe_get(callee, T_DOUBLE,  true); return;
  case vmIntrinsics::_putReferenceVolatile   : append_unsafe_put(callee, T_OBJECT,  true); return;
  case vmIntrinsics::_putBooleanVolatile     : append_unsafe_put(callee, T_BOOLEAN, true); return;
  case vmIntrinsics::_putByteVolatile        : append_unsafe_put(callee, T_BYTE,    true); return;
  case vmIntrinsics::_putShortVolatile       : append_unsafe_put(callee, T_SHORT,   true); return;
  case vmIntrinsics::_putCharVolatile        : append_unsafe_put(callee, T_CHAR,    true); return;
  case vmIntrinsics::_putIntVolatile         : append_unsafe_put(callee, T_INT,     true); return;
  case vmIntrinsics::_putLongVolatile        : append_unsafe_put(callee, T_LONG,    true); return;
  case vmIntrinsics::_putFloatVolatile       : append_unsafe_put(callee, T_FLOAT,   true); return;
  case vmIntrinsics::_putDoubleVolatile      : append_unsafe_put(callee, T_DOUBLE,  true); return;
  case vmIntrinsics::_compareAndSetLong:
  case vmIntrinsics::_compareAndSetInt:
  case vmIntrinsics::_compareAndSetReference : append_unsafe_CAS(callee); return;
  case vmIntrinsics::_getAndAddInt:
  case vmIntrinsics::_getAndAddLong          : append_unsafe_get_and_set(callee, true); return;
  case vmIntrinsics::_getAndSetInt           :
  case vmIntrinsics::_getAndSetLong          :
  case vmIntrinsics::_getAndSetReference     : append_unsafe_get_and_set(callee, false); return;
  case vmIntrinsics::_getCharStringU         : append_char_access(callee, false); return;
  case vmIntrinsics::_putCharStringU         : append_char_access(callee, true); return;
  default:
    break;
  }

  // create intrinsic node
  const bool has_receiver = !callee->is_static();
  ValueType* result_type = as_ValueType(callee->return_type());
  ValueStack* state_before = copy_state_for_exception();

  Values* args = state()->pop_arguments(callee->arg_size());

  if (is_profiling()) {
    // Don't profile in the special case where the root method
    // is the intrinsic
    if (callee != method()) {
      // Note that we'd collect profile data in this method if we wanted it.
      compilation()->set_would_profile(true);
      if (profile_calls()) {
        Value recv = NULL;
        if (has_receiver) {
          recv = args->at(0);
          null_check(recv);
        }
        profile_call(callee, recv, NULL, collect_args_for_profiling(args, callee, true), true);
      }
    }
  }

  Intrinsic* result = new Intrinsic(result_type, callee->intrinsic_id(),
                                    args, has_receiver, state_before,
                                    vmIntrinsics::preserves_state(id),
                                    vmIntrinsics::can_trap(id));
  // append instruction & push result
  Value value = append_split(result);
  if (result_type != voidType && !ignore_return) {
    push(result_type, value);
  }

  if (callee != method() && profile_return() && result_type->is_object_kind()) {
    profile_return_type(result, callee);
  }
}

bool GraphBuilder::try_inline_intrinsics(ciMethod* callee, bool ignore_return) {
  // For calling is_intrinsic_available we need to transition to
  // the '_thread_in_vm' state because is_intrinsic_available()
  // accesses critical VM-internal data.
  bool is_available = false;
  {
    VM_ENTRY_MARK;
    methodHandle mh(THREAD, callee->get_Method());
    is_available = _compilation->compiler()->is_intrinsic_available(mh, _compilation->directive());
  }

  if (!is_available) {
    if (!InlineNatives) {
      // Return false and also set message that the inlining of
      // intrinsics has been disabled in general.
      INLINE_BAILOUT("intrinsic method inlining disabled");
    } else {
      return false;
    }
  }
  build_graph_for_intrinsic(callee, ignore_return);
  return true;
}


bool GraphBuilder::try_inline_jsr(int jsr_dest_bci) {
  // Introduce a new callee continuation point - all Ret instructions
  // will be replaced with Gotos to this point.
  BlockBegin* cont = block_at(next_bci());
  assert(cont != NULL, "continuation must exist (BlockListBuilder starts a new block after a jsr");

  // Note: can not assign state to continuation yet, as we have to
  // pick up the state from the Ret instructions.

  // Push callee scope
  push_scope_for_jsr(cont, jsr_dest_bci);

  // Temporarily set up bytecode stream so we can append instructions
  // (only using the bci of this stream)
  scope_data()->set_stream(scope_data()->parent()->stream());

  BlockBegin* jsr_start_block = block_at(jsr_dest_bci);
  assert(jsr_start_block != NULL, "jsr start block must exist");
  assert(!jsr_start_block->is_set(BlockBegin::was_visited_flag), "should not have visited jsr yet");
  Goto* goto_sub = new Goto(jsr_start_block, false);
  // Must copy state to avoid wrong sharing when parsing bytecodes
  assert(jsr_start_block->state() == NULL, "should have fresh jsr starting block");
  jsr_start_block->set_state(copy_state_before_with_bci(jsr_dest_bci));
  append(goto_sub);
  _block->set_end(goto_sub);
  _last = _block = jsr_start_block;

  // Clear out bytecode stream
  scope_data()->set_stream(NULL);

  scope_data()->add_to_work_list(jsr_start_block);

  // Ready to resume parsing in subroutine
  iterate_all_blocks();

  // If we bailed out during parsing, return immediately (this is bad news)
  CHECK_BAILOUT_(false);

  // Detect whether the continuation can actually be reached. If not,
  // it has not had state set by the join() operations in
  // iterate_bytecodes_for_block()/ret() and we should not touch the
  // iteration state. The calling activation of
  // iterate_bytecodes_for_block will then complete normally.
  if (cont->state() != NULL) {
    if (!cont->is_set(BlockBegin::was_visited_flag)) {
      // add continuation to work list instead of parsing it immediately
      scope_data()->parent()->add_to_work_list(cont);
    }
  }

  assert(jsr_continuation() == cont, "continuation must not have changed");
  assert(!jsr_continuation()->is_set(BlockBegin::was_visited_flag) ||
         jsr_continuation()->is_set(BlockBegin::parser_loop_header_flag),
         "continuation can only be visited in case of backward branches");
  assert(_last && _last->as_BlockEnd(), "block must have end");

  // continuation is in work list, so end iteration of current block
  _skip_block = true;
  pop_scope_for_jsr();

  return true;
}


// Inline the entry of a synchronized method as a monitor enter and
// register the exception handler which releases the monitor if an
// exception is thrown within the callee. Note that the monitor enter
// cannot throw an exception itself, because the receiver is
// guaranteed to be non-null by the explicit null check at the
// beginning of inlining.
void GraphBuilder::inline_sync_entry(Value lock, BlockBegin* sync_handler) {
  assert(lock != NULL && sync_handler != NULL, "lock or handler missing");

  monitorenter(lock, SynchronizationEntryBCI);
  assert(_last->as_MonitorEnter() != NULL, "monitor enter expected");
  _last->set_needs_null_check(false);

  sync_handler->set(BlockBegin::exception_entry_flag);
  sync_handler->set(BlockBegin::is_on_work_list_flag);

  ciExceptionHandler* desc = new ciExceptionHandler(method()->holder(), 0, method()->code_size(), -1, 0);
  XHandler* h = new XHandler(desc);
  h->set_entry_block(sync_handler);
  scope_data()->xhandlers()->append(h);
  scope_data()->set_has_handler();
}


// If an exception is thrown and not handled within an inlined
// synchronized method, the monitor must be released before the
// exception is rethrown in the outer scope. Generate the appropriate
// instructions here.
void GraphBuilder::fill_sync_handler(Value lock, BlockBegin* sync_handler, bool default_handler) {
  BlockBegin* orig_block = _block;
  ValueStack* orig_state = _state;
  Instruction* orig_last = _last;
  _last = _block = sync_handler;
  _state = sync_handler->state()->copy();

  assert(sync_handler != NULL, "handler missing");
  assert(!sync_handler->is_set(BlockBegin::was_visited_flag), "is visited here");

  assert(lock != NULL || default_handler, "lock or handler missing");

  XHandler* h = scope_data()->xhandlers()->remove_last();
  assert(h->entry_block() == sync_handler, "corrupt list of handlers");

  block()->set(BlockBegin::was_visited_flag);
  Value exception = append_with_bci(new ExceptionObject(), SynchronizationEntryBCI);
  assert(exception->is_pinned(), "must be");

  int bci = SynchronizationEntryBCI;
  if (compilation()->env()->dtrace_method_probes()) {
    // Report exit from inline methods.  We don't have a stream here
    // so pass an explicit bci of SynchronizationEntryBCI.
    Values* args = new Values(1);
    args->push(append_with_bci(new Constant(new MethodConstant(method())), bci));
    append_with_bci(new RuntimeCall(voidType, "dtrace_method_exit", CAST_FROM_FN_PTR(address, SharedRuntime::dtrace_method_exit), args), bci);
  }

  if (lock) {
    assert(state()->locks_size() > 0 && state()->lock_at(state()->locks_size() - 1) == lock, "lock is missing");
    if (!lock->is_linked()) {
      lock = append_with_bci(lock, bci);
    }

    // exit the monitor in the context of the synchronized method
    monitorexit(lock, bci);

    // exit the context of the synchronized method
    if (!default_handler) {
      pop_scope();
      bci = _state->caller_state()->bci();
      _state = _state->caller_state()->copy_for_parsing();
    }
  }

  // perform the throw as if at the call site
  apush(exception);
  throw_op(bci);

  BlockEnd* end = last()->as_BlockEnd();
  block()->set_end(end);

  _block = orig_block;
  _state = orig_state;
  _last = orig_last;
}


bool GraphBuilder::try_inline_full(ciMethod* callee, bool holder_known, bool ignore_return, Bytecodes::Code bc, Value receiver) {
  assert(!callee->is_native(), "callee must not be native");
  if (CompilationPolicy::should_not_inline(compilation()->env(), callee)) {
    INLINE_BAILOUT("inlining prohibited by policy");
  }
  // first perform tests of things it's not possible to inline
  if (callee->has_exception_handlers() &&
      !InlineMethodsWithExceptionHandlers) INLINE_BAILOUT("callee has exception handlers");
  if (callee->is_synchronized() &&
      !InlineSynchronizedMethods         ) INLINE_BAILOUT("callee is synchronized");
  if (!callee->holder()->is_linked())      INLINE_BAILOUT("callee's klass not linked yet");
  if (bc == Bytecodes::_invokestatic &&
      !callee->holder()->is_initialized()) INLINE_BAILOUT("callee's klass not initialized yet");
  if (!callee->has_balanced_monitors())    INLINE_BAILOUT("callee's monitors do not match");

  // Proper inlining of methods with jsrs requires a little more work.
  if (callee->has_jsrs()                 ) INLINE_BAILOUT("jsrs not handled properly by inliner yet");

  if (is_profiling() && !callee->ensure_method_data()) {
    INLINE_BAILOUT("mdo allocation failed");
  }

  const bool is_invokedynamic = (bc == Bytecodes::_invokedynamic);
  const bool has_receiver = (bc != Bytecodes::_invokestatic && !is_invokedynamic);

  const int args_base = state()->stack_size() - callee->arg_size();
  assert(args_base >= 0, "stack underflow during inlining");

  Value recv = NULL;
  if (has_receiver) {
    assert(!callee->is_static(), "callee must not be static");
    assert(callee->arg_size() > 0, "must have at least a receiver");

    recv = state()->stack_at(args_base);
    if (recv->is_null_obj()) {
      INLINE_BAILOUT("receiver is always null");
    }
  }

  // now perform tests that are based on flag settings
  bool inlinee_by_directive = compilation()->directive()->should_inline(callee);
  if (callee->force_inline() || inlinee_by_directive) {
    if (inline_level() > MaxForceInlineLevel                      ) INLINE_BAILOUT("MaxForceInlineLevel");
    if (recursive_inline_level(callee) > C1MaxRecursiveInlineLevel) INLINE_BAILOUT("recursive inlining too deep");

    const char* msg = "";
    if (callee->force_inline())  msg = "force inline by annotation";
    if (inlinee_by_directive)    msg = "force inline by CompileCommand";
    print_inlining(callee, msg);
  } else {
    // use heuristic controls on inlining
    if (inline_level() > C1MaxInlineLevel                       ) INLINE_BAILOUT("inlining too deep");
    int callee_recursive_level = recursive_inline_level(callee);
    if (callee_recursive_level > C1MaxRecursiveInlineLevel      ) INLINE_BAILOUT("recursive inlining too deep");
    if (callee->code_size_for_inlining() > max_inline_size()    ) INLINE_BAILOUT("callee is too large");
    // Additional condition to limit stack usage for non-recursive calls.
    if ((callee_recursive_level == 0) &&
        (callee->max_stack() + callee->max_locals() - callee->size_of_parameters() > C1InlineStackLimit)) {
      INLINE_BAILOUT("callee uses too much stack");
    }

    // don't inline throwable methods unless the inlining tree is rooted in a throwable class
    if (callee->name() == ciSymbols::object_initializer_name() &&
        callee->holder()->is_subclass_of(ciEnv::current()->Throwable_klass())) {
      // Throwable constructor call
      IRScope* top = scope();
      while (top->caller() != NULL) {
        top = top->caller();
      }
      if (!top->method()->holder()->is_subclass_of(ciEnv::current()->Throwable_klass())) {
        INLINE_BAILOUT("don't inline Throwable constructors");
      }
    }

    if (compilation()->env()->num_inlined_bytecodes() > DesiredMethodLimit) {
      INLINE_BAILOUT("total inlining greater than DesiredMethodLimit");
    }
    // printing
    print_inlining(callee, "inline", /*success*/ true);
  }

  assert(bc != Bytecodes::_invokestatic || callee->holder()->is_initialized(), "required");

  // NOTE: Bailouts from this point on, which occur at the
  // GraphBuilder level, do not cause bailout just of the inlining but
  // in fact of the entire compilation.

  BlockBegin* orig_block = block();

  // Insert null check if necessary
  if (has_receiver) {
    // note: null check must happen even if first instruction of callee does
    //       an implicit null check since the callee is in a different scope
    //       and we must make sure exception handling does the right thing
    null_check(recv);
  }

  if (is_profiling()) {
    // Note that we'd collect profile data in this method if we wanted it.
    // this may be redundant here...
    compilation()->set_would_profile(true);

    if (profile_calls()) {
      int start = 0;
      Values* obj_args = args_list_for_profiling(callee, start, has_receiver);
      if (obj_args != NULL) {
        int s = obj_args->max_length();
        // if called through method handle invoke, some arguments may have been popped
        for (int i = args_base+start, j = 0; j < obj_args->max_length() && i < state()->stack_size(); ) {
          Value v = state()->stack_at_inc(i);
          if (v->type()->is_object_kind()) {
            obj_args->push(v);
            j++;
          }
        }
        check_args_for_profiling(obj_args, s);
      }
      profile_call(callee, recv, holder_known ? callee->holder() : NULL, obj_args, true);
    }
  }

  // Introduce a new callee continuation point - if the callee has
  // more than one return instruction or the return does not allow
  // fall-through of control flow, all return instructions of the
  // callee will need to be replaced by Goto's pointing to this
  // continuation point.
  BlockBegin* cont = block_at(next_bci());
  bool continuation_existed = true;
  if (cont == NULL) {
    cont = new BlockBegin(next_bci());
    // low number so that continuation gets parsed as early as possible
    cont->set_depth_first_number(0);
    if (PrintInitialBlockList) {
      tty->print_cr("CFG: created block %d (bci %d) as continuation for inline at bci %d",
                    cont->block_id(), cont->bci(), bci());
    }
    continuation_existed = false;
  }
  // Record number of predecessors of continuation block before
  // inlining, to detect if inlined method has edges to its
  // continuation after inlining.
  int continuation_preds = cont->number_of_preds();

  // Push callee scope
  push_scope(callee, cont);

  // the BlockListBuilder for the callee could have bailed out
  if (bailed_out())
      return false;

  // Temporarily set up bytecode stream so we can append instructions
  // (only using the bci of this stream)
  scope_data()->set_stream(scope_data()->parent()->stream());

  // Pass parameters into callee state: add assignments
  // note: this will also ensure that all arguments are computed before being passed
  ValueStack* callee_state = state();
  ValueStack* caller_state = state()->caller_state();
  for (int i = args_base; i < caller_state->stack_size(); ) {
    const int arg_no = i - args_base;
    Value arg = caller_state->stack_at_inc(i);
    store_local(callee_state, arg, arg_no);
  }

  // Remove args from stack.
  // Note that we preserve locals state in case we can use it later
  // (see use of pop_scope() below)
  caller_state->truncate_stack(args_base);
  assert(callee_state->stack_size() == 0, "callee stack must be empty");

  Value lock = NULL;
  BlockBegin* sync_handler = NULL;

  // Inline the locking of the receiver if the callee is synchronized
  if (callee->is_synchronized()) {
    lock = callee->is_static() ? append(new Constant(new InstanceConstant(callee->holder()->java_mirror())))
                               : state()->local_at(0);
    sync_handler = new BlockBegin(SynchronizationEntryBCI);
    inline_sync_entry(lock, sync_handler);
  }

  if (compilation()->env()->dtrace_method_probes()) {
    Values* args = new Values(1);
    args->push(append(new Constant(new MethodConstant(method()))));
    append(new RuntimeCall(voidType, "dtrace_method_entry", CAST_FROM_FN_PTR(address, SharedRuntime::dtrace_method_entry), args));
  }

  if (profile_inlined_calls()) {
    profile_invocation(callee, copy_state_before_with_bci(SynchronizationEntryBCI));
  }

  BlockBegin* callee_start_block = block_at(0);
  if (callee_start_block != NULL) {
    assert(callee_start_block->is_set(BlockBegin::parser_loop_header_flag), "must be loop header");
    Goto* goto_callee = new Goto(callee_start_block, false);
    // The state for this goto is in the scope of the callee, so use
    // the entry bci for the callee instead of the call site bci.
    append_with_bci(goto_callee, 0);
    _block->set_end(goto_callee);
    callee_start_block->merge(callee_state, compilation()->has_irreducible_loops());

    _last = _block = callee_start_block;

    scope_data()->add_to_work_list(callee_start_block);
  }

  // Clear out bytecode stream
  scope_data()->set_stream(NULL);
  scope_data()->set_ignore_return(ignore_return);

  CompileLog* log = compilation()->log();
  if (log != NULL) log->head("parse method='%d'", log->identify(callee));

  // Ready to resume parsing in callee (either in the same block we
  // were in before or in the callee's start block)
  iterate_all_blocks(callee_start_block == NULL);

  if (log != NULL) log->done("parse");

  // If we bailed out during parsing, return immediately (this is bad news)
  if (bailed_out())
      return false;

  // iterate_all_blocks theoretically traverses in random order; in
  // practice, we have only traversed the continuation if we are
  // inlining into a subroutine
  assert(continuation_existed ||
         !continuation()->is_set(BlockBegin::was_visited_flag),
         "continuation should not have been parsed yet if we created it");

  // At this point we are almost ready to return and resume parsing of
  // the caller back in the GraphBuilder. The only thing we want to do
  // first is an optimization: during parsing of the callee we
  // generated at least one Goto to the continuation block. If we
  // generated exactly one, and if the inlined method spanned exactly
  // one block (and we didn't have to Goto its entry), then we snip
  // off the Goto to the continuation, allowing control to fall
  // through back into the caller block and effectively performing
  // block merging. This allows load elimination and CSE to take place
  // across multiple callee scopes if they are relatively simple, and
  // is currently essential to making inlining profitable.
  if (num_returns() == 1
      && block() == orig_block
      && block() == inline_cleanup_block()) {
    _last  = inline_cleanup_return_prev();
    _state = inline_cleanup_state();
  } else if (continuation_preds == cont->number_of_preds()) {
    // Inlining caused that the instructions after the invoke in the
    // caller are not reachable any more. So skip filling this block
    // with instructions!
    assert(cont == continuation(), "");
    assert(_last && _last->as_BlockEnd(), "");
    _skip_block = true;
  } else {
    // Resume parsing in continuation block unless it was already parsed.
    // Note that if we don't change _last here, iteration in
    // iterate_bytecodes_for_block will stop when we return.
    if (!continuation()->is_set(BlockBegin::was_visited_flag)) {
      // add continuation to work list instead of parsing it immediately
      assert(_last && _last->as_BlockEnd(), "");
      scope_data()->parent()->add_to_work_list(continuation());
      _skip_block = true;
    }
  }

  // Fill the exception handler for synchronized methods with instructions
  if (callee->is_synchronized() && sync_handler->state() != NULL) {
    fill_sync_handler(lock, sync_handler);
  } else {
    pop_scope();
  }

  compilation()->notice_inlined_method(callee);

  return true;
}


bool GraphBuilder::try_method_handle_inline(ciMethod* callee, bool ignore_return) {
  ValueStack* state_before = copy_state_before();
  vmIntrinsics::ID iid = callee->intrinsic_id();
  switch (iid) {
  case vmIntrinsics::_invokeBasic:
    {
      // get MethodHandle receiver
      const int args_base = state()->stack_size() - callee->arg_size();
      ValueType* type = state()->stack_at(args_base)->type();
      if (type->is_constant()) {
        ciObject* mh = type->as_ObjectType()->constant_value();
        if (mh->is_method_handle()) {
          ciMethod* target = mh->as_method_handle()->get_vmtarget();

          // We don't do CHA here so only inline static and statically bindable methods.
          if (target->is_static() || target->can_be_statically_bound()) {
            if (ciMethod::is_consistent_info(callee, target)) {
              Bytecodes::Code bc = target->is_static() ? Bytecodes::_invokestatic : Bytecodes::_invokevirtual;
              ignore_return = ignore_return || (callee->return_type()->is_void() && !target->return_type()->is_void());
              if (try_inline(target, /*holder_known*/ !callee->is_static(), ignore_return, bc)) {
                return true;
              }
            } else {
              print_inlining(target, "signatures mismatch", /*success*/ false);
            }
          } else {
            assert(false, "no inlining through MH::invokeBasic"); // missing optimization opportunity due to suboptimal LF shape
            print_inlining(target, "not static or statically bindable", /*success*/ false);
          }
        } else {
          assert(mh->is_null_object(), "not a null");
          print_inlining(callee, "receiver is always null", /*success*/ false);
        }
      } else {
        print_inlining(callee, "receiver not constant", /*success*/ false);
      }
    }
    break;

  case vmIntrinsics::_linkToVirtual:
  case vmIntrinsics::_linkToStatic:
  case vmIntrinsics::_linkToSpecial:
  case vmIntrinsics::_linkToInterface:
    {
      // pop MemberName argument
      const int args_base = state()->stack_size() - callee->arg_size();
      ValueType* type = apop()->type();
      if (type->is_constant()) {
        ciMethod* target = type->as_ObjectType()->constant_value()->as_member_name()->get_vmtarget();
        ignore_return = ignore_return || (callee->return_type()->is_void() && !target->return_type()->is_void());
        // If the target is another method handle invoke, try to recursively get
        // a better target.
        if (target->is_method_handle_intrinsic()) {
          if (try_method_handle_inline(target, ignore_return)) {
            return true;
          }
        } else if (!ciMethod::is_consistent_info(callee, target)) {
          print_inlining(target, "signatures mismatch", /*success*/ false);
        } else {
          ciSignature* signature = target->signature();
          const int receiver_skip = target->is_static() ? 0 : 1;
          // Cast receiver to its type.
          if (!target->is_static()) {
            ciKlass* tk = signature->accessing_klass();
            Value obj = state()->stack_at(args_base);
            if (obj->exact_type() == NULL &&
                obj->declared_type() != tk && tk != compilation()->env()->Object_klass()) {
              TypeCast* c = new TypeCast(tk, obj, state_before);
              append(c);
              state()->stack_at_put(args_base, c);
            }
          }
          // Cast reference arguments to its type.
          for (int i = 0, j = 0; i < signature->count(); i++) {
            ciType* t = signature->type_at(i);
            if (t->is_klass()) {
              ciKlass* tk = t->as_klass();
              Value obj = state()->stack_at(args_base + receiver_skip + j);
              if (obj->exact_type() == NULL &&
                  obj->declared_type() != tk && tk != compilation()->env()->Object_klass()) {
                TypeCast* c = new TypeCast(t, obj, state_before);
                append(c);
                state()->stack_at_put(args_base + receiver_skip + j, c);
              }
            }
            j += t->size();  // long and double take two slots
          }
          // We don't do CHA here so only inline static and statically bindable methods.
          if (target->is_static() || target->can_be_statically_bound()) {
            Bytecodes::Code bc = target->is_static() ? Bytecodes::_invokestatic : Bytecodes::_invokevirtual;
            if (try_inline(target, /*holder_known*/ !callee->is_static(), ignore_return, bc)) {
              return true;
            }
          } else {
            print_inlining(target, "not static or statically bindable", /*success*/ false);
          }
        }
      } else {
        print_inlining(callee, "MemberName not constant", /*success*/ false);
      }
    }
    break;

  case vmIntrinsics::_linkToNative:
    print_inlining(callee, "native call", /*success*/ false);
    break;

  default:
    fatal("unexpected intrinsic %d: %s", vmIntrinsics::as_int(iid), vmIntrinsics::name_at(iid));
    break;
  }
  set_state(state_before->copy_for_parsing());
  return false;
}


void GraphBuilder::inline_bailout(const char* msg) {
  assert(msg != NULL, "inline bailout msg must exist");
  _inline_bailout_msg = msg;
}


void GraphBuilder::clear_inline_bailout() {
  _inline_bailout_msg = NULL;
}


void GraphBuilder::push_root_scope(IRScope* scope, BlockList* bci2block, BlockBegin* start) {
  ScopeData* data = new ScopeData(NULL);
  data->set_scope(scope);
  data->set_bci2block(bci2block);
  _scope_data = data;
  _block = start;
}


void GraphBuilder::push_scope(ciMethod* callee, BlockBegin* continuation) {
  IRScope* callee_scope = new IRScope(compilation(), scope(), bci(), callee, -1, false);
  scope()->add_callee(callee_scope);

  BlockListBuilder blb(compilation(), callee_scope, -1);
  CHECK_BAILOUT();

  if (!blb.bci2block()->at(0)->is_set(BlockBegin::parser_loop_header_flag)) {
    // this scope can be inlined directly into the caller so remove
    // the block at bci 0.
    blb.bci2block()->at_put(0, NULL);
  }

  set_state(new ValueStack(callee_scope, state()->copy(ValueStack::CallerState, bci())));

  ScopeData* data = new ScopeData(scope_data());
  data->set_scope(callee_scope);
  data->set_bci2block(blb.bci2block());
  data->set_continuation(continuation);
  _scope_data = data;
}


void GraphBuilder::push_scope_for_jsr(BlockBegin* jsr_continuation, int jsr_dest_bci) {
  ScopeData* data = new ScopeData(scope_data());
  data->set_parsing_jsr();
  data->set_jsr_entry_bci(jsr_dest_bci);
  data->set_jsr_return_address_local(-1);
  // Must clone bci2block list as we will be mutating it in order to
  // properly clone all blocks in jsr region as well as exception
  // handlers containing rets
  BlockList* new_bci2block = new BlockList(bci2block()->length());
  new_bci2block->appendAll(bci2block());
  data->set_bci2block(new_bci2block);
  data->set_scope(scope());
  data->setup_jsr_xhandlers();
  data->set_continuation(continuation());
  data->set_jsr_continuation(jsr_continuation);
  _scope_data = data;
}


void GraphBuilder::pop_scope() {
  int number_of_locks = scope()->number_of_locks();
  _scope_data = scope_data()->parent();
  // accumulate minimum number of monitor slots to be reserved
  scope()->set_min_number_of_locks(number_of_locks);
}


void GraphBuilder::pop_scope_for_jsr() {
  _scope_data = scope_data()->parent();
}

void GraphBuilder::append_unsafe_get(ciMethod* callee, BasicType t, bool is_volatile) {
  Values* args = state()->pop_arguments(callee->arg_size());
  null_check(args->at(0));
  Instruction* offset = args->at(2);
#ifndef _LP64
  offset = append(new Convert(Bytecodes::_l2i, offset, as_ValueType(T_INT)));
#endif
  Instruction* op = append(new UnsafeGet(t, args->at(1), offset, is_volatile));
  push(op->type(), op);
  compilation()->set_has_unsafe_access(true);
}


void GraphBuilder::append_unsafe_put(ciMethod* callee, BasicType t, bool is_volatile) {
  Values* args = state()->pop_arguments(callee->arg_size());
  null_check(args->at(0));
  Instruction* offset = args->at(2);
#ifndef _LP64
  offset = append(new Convert(Bytecodes::_l2i, offset, as_ValueType(T_INT)));
#endif
  Value val = args->at(3);
  if (t == T_BOOLEAN) {
    Value mask = append(new Constant(new IntConstant(1)));
    val = append(new LogicOp(Bytecodes::_iand, val, mask));
  }
  Instruction* op = append(new UnsafePut(t, args->at(1), offset, val, is_volatile));
  compilation()->set_has_unsafe_access(true);
  kill_all();
}

void GraphBuilder::append_unsafe_CAS(ciMethod* callee) {
  ValueStack* state_before = copy_state_for_exception();
  ValueType* result_type = as_ValueType(callee->return_type());
  assert(result_type->is_int(), "int result");
  Values* args = state()->pop_arguments(callee->arg_size());

  // Pop off some args to specially handle, then push back
  Value newval = args->pop();
  Value cmpval = args->pop();
  Value offset = args->pop();
  Value src = args->pop();
  Value unsafe_obj = args->pop();

  // Separately handle the unsafe arg. It is not needed for code
  // generation, but must be null checked
  null_check(unsafe_obj);

#ifndef _LP64
  offset = append(new Convert(Bytecodes::_l2i, offset, as_ValueType(T_INT)));
#endif

  args->push(src);
  args->push(offset);
  args->push(cmpval);
  args->push(newval);

  // An unsafe CAS can alias with other field accesses, but we don't
  // know which ones so mark the state as no preserved.  This will
  // cause CSE to invalidate memory across it.
  bool preserves_state = false;
  Intrinsic* result = new Intrinsic(result_type, callee->intrinsic_id(), args, false, state_before, preserves_state);
  append_split(result);
  push(result_type, result);
  compilation()->set_has_unsafe_access(true);
}

void GraphBuilder::append_char_access(ciMethod* callee, bool is_store) {
  // This intrinsic accesses byte[] array as char[] array. Computing the offsets
  // correctly requires matched array shapes.
  assert (arrayOopDesc::base_offset_in_bytes(T_CHAR) == arrayOopDesc::base_offset_in_bytes(T_BYTE),
          "sanity: byte[] and char[] bases agree");
  assert (type2aelembytes(T_CHAR) == type2aelembytes(T_BYTE)*2,
          "sanity: byte[] and char[] scales agree");

  ValueStack* state_before = copy_state_indexed_access();
  compilation()->set_has_access_indexed(true);
  Values* args = state()->pop_arguments(callee->arg_size());
  Value array = args->at(0);
  Value index = args->at(1);
  if (is_store) {
    Value value = args->at(2);
    Instruction* store = append(new StoreIndexed(array, index, NULL, T_CHAR, value, state_before, false, true));
    store->set_flag(Instruction::NeedsRangeCheckFlag, false);
    _memory->store_value(value);
  } else {
    Instruction* load = append(new LoadIndexed(array, index, NULL, T_CHAR, state_before, true));
    load->set_flag(Instruction::NeedsRangeCheckFlag, false);
    push(load->type(), load);
  }
}

void GraphBuilder::print_inlining(ciMethod* callee, const char* msg, bool success) {
  CompileLog* log = compilation()->log();
  if (log != NULL) {
    assert(msg != NULL, "inlining msg should not be null!");
    if (success) {
      log->inline_success(msg);
    } else {
      log->inline_fail(msg);
    }
  }
  EventCompilerInlining event;
  if (event.should_commit()) {
    CompilerEvent::InlineEvent::post(event, compilation()->env()->task()->compile_id(), method()->get_Method(), callee, success, msg, bci());
  }

  CompileTask::print_inlining_ul(callee, scope()->level(), bci(), msg);

  if (!compilation()->directive()->PrintInliningOption) {
    return;
  }
  CompileTask::print_inlining_tty(callee, scope()->level(), bci(), msg);
  if (success && CIPrintMethodCodes) {
    callee->print_codes();
  }
}

void GraphBuilder::append_unsafe_get_and_set(ciMethod* callee, bool is_add) {
  Values* args = state()->pop_arguments(callee->arg_size());
  BasicType t = callee->return_type()->basic_type();
  null_check(args->at(0));
  Instruction* offset = args->at(2);
#ifndef _LP64
  offset = append(new Convert(Bytecodes::_l2i, offset, as_ValueType(T_INT)));
#endif
  Instruction* op = append(new UnsafeGetAndSet(t, args->at(1), offset, args->at(3), is_add));
  compilation()->set_has_unsafe_access(true);
  kill_all();
  push(op->type(), op);
}

#ifndef PRODUCT
void GraphBuilder::print_stats() {
  vmap()->print();
}
#endif // PRODUCT

void GraphBuilder::profile_call(ciMethod* callee, Value recv, ciKlass* known_holder, Values* obj_args, bool inlined) {
  assert(known_holder == NULL || (known_holder->is_instance_klass() &&
                                  (!known_holder->is_interface() ||
                                   ((ciInstanceKlass*)known_holder)->has_nonstatic_concrete_methods())), "should be non-static concrete method");
  if (known_holder != NULL) {
    if (known_holder->exact_klass() == NULL) {
      known_holder = compilation()->cha_exact_type(known_holder);
    }
  }

  append(new ProfileCall(method(), bci(), callee, recv, known_holder, obj_args, inlined));
}

void GraphBuilder::profile_return_type(Value ret, ciMethod* callee, ciMethod* m, int invoke_bci) {
  assert((m == NULL) == (invoke_bci < 0), "invalid method and invalid bci together");
  if (m == NULL) {
    m = method();
  }
  if (invoke_bci < 0) {
    invoke_bci = bci();
  }
  ciMethodData* md = m->method_data_or_null();
  ciProfileData* data = md->bci_to_data(invoke_bci);
  if (data != NULL && (data->is_CallTypeData() || data->is_VirtualCallTypeData())) {
    bool has_return = data->is_CallTypeData() ? ((ciCallTypeData*)data)->has_return() : ((ciVirtualCallTypeData*)data)->has_return();
    if (has_return) {
      append(new ProfileReturnType(m , invoke_bci, callee, ret));
    }
  }
}

void GraphBuilder::profile_invocation(ciMethod* callee, ValueStack* state) {
  append(new ProfileInvoke(callee, state));
}<|MERGE_RESOLUTION|>--- conflicted
+++ resolved
@@ -2705,12 +2705,8 @@
 
   // save state before locking in case of deoptimization after a NullPointerException
   ValueStack* state_before = copy_state_for_exception_with_bci(bci);
-<<<<<<< HEAD
+  compilation()->set_has_monitors(true);
   append_with_bci(new MonitorEnter(x, state()->lock(x), state_before, maybe_inlinetype), bci);
-=======
-  compilation()->set_has_monitors(true);
-  append_with_bci(new MonitorEnter(x, state()->lock(x), state_before), bci);
->>>>>>> c1040897
   kill_all();
 }
 
