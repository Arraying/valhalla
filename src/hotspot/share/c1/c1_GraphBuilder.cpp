/*
 * Copyright (c) 1999, 2024, Oracle and/or its affiliates. All rights reserved.
 * DO NOT ALTER OR REMOVE COPYRIGHT NOTICES OR THIS FILE HEADER.
 *
 * This code is free software; you can redistribute it and/or modify it
 * under the terms of the GNU General Public License version 2 only, as
 * published by the Free Software Foundation.
 *
 * This code is distributed in the hope that it will be useful, but WITHOUT
 * ANY WARRANTY; without even the implied warranty of MERCHANTABILITY or
 * FITNESS FOR A PARTICULAR PURPOSE.  See the GNU General Public License
 * version 2 for more details (a copy is included in the LICENSE file that
 * accompanied this code).
 *
 * You should have received a copy of the GNU General Public License version
 * 2 along with this work; if not, write to the Free Software Foundation,
 * Inc., 51 Franklin St, Fifth Floor, Boston, MA 02110-1301 USA.
 *
 * Please contact Oracle, 500 Oracle Parkway, Redwood Shores, CA 94065 USA
 * or visit www.oracle.com if you need additional information or have any
 * questions.
 *
 */

#include "precompiled.hpp"
#include "c1/c1_CFGPrinter.hpp"
#include "c1/c1_Canonicalizer.hpp"
#include "c1/c1_Compilation.hpp"
#include "c1/c1_GraphBuilder.hpp"
#include "c1/c1_InstructionPrinter.hpp"
#include "ci/ciCallSite.hpp"
#include "ci/ciField.hpp"
#include "ci/ciFlatArrayKlass.hpp"
#include "ci/ciInlineKlass.hpp"
#include "ci/ciKlass.hpp"
#include "ci/ciMemberName.hpp"
#include "ci/ciSymbols.hpp"
#include "ci/ciUtilities.inline.hpp"
#include "classfile/javaClasses.hpp"
#include "compiler/compilationPolicy.hpp"
#include "compiler/compileBroker.hpp"
#include "compiler/compilerEvent.hpp"
#include "interpreter/bytecode.hpp"
#include "jfr/jfrEvents.hpp"
#include "memory/resourceArea.hpp"
#include "oops/oop.inline.hpp"
#include "runtime/sharedRuntime.hpp"
#include "runtime/vm_version.hpp"
#include "utilities/bitMap.inline.hpp"
#include "utilities/checkedCast.hpp"
#include "utilities/powerOfTwo.hpp"
#include "utilities/macros.hpp"
#if INCLUDE_JFR
#include "jfr/jfr.hpp"
#endif

class BlockListBuilder {
 private:
  Compilation* _compilation;
  IRScope*     _scope;

  BlockList    _blocks;                // internal list of all blocks
  BlockList*   _bci2block;             // mapping from bci to blocks for GraphBuilder
  GrowableArray<BlockList> _bci2block_successors; // Mapping bcis to their blocks successors while we dont have a blockend

  // fields used by mark_loops
  ResourceBitMap _active;              // for iteration of control flow graph
  ResourceBitMap _visited;             // for iteration of control flow graph
  GrowableArray<ResourceBitMap> _loop_map; // caches the information if a block is contained in a loop
  int            _next_loop_index;     // next free loop number
  int            _next_block_number;   // for reverse postorder numbering of blocks
  int            _block_id_start;

  int           bit_number(int block_id) const   { return block_id - _block_id_start; }
  // accessors
  Compilation*  compilation() const              { return _compilation; }
  IRScope*      scope() const                    { return _scope; }
  ciMethod*     method() const                   { return scope()->method(); }
  XHandlers*    xhandlers() const                { return scope()->xhandlers(); }

  // unified bailout support
  void          bailout(const char* msg) const   { compilation()->bailout(msg); }
  bool          bailed_out() const               { return compilation()->bailed_out(); }

  // helper functions
  BlockBegin* make_block_at(int bci, BlockBegin* predecessor);
  void handle_exceptions(BlockBegin* current, int cur_bci);
  void handle_jsr(BlockBegin* current, int sr_bci, int next_bci);
  void store_one(BlockBegin* current, int local);
  void store_two(BlockBegin* current, int local);
  void set_entries(int osr_bci);
  void set_leaders();

  void make_loop_header(BlockBegin* block);
  void mark_loops();
  BitMap& mark_loops(BlockBegin* b, bool in_subroutine);

  // debugging
#ifndef PRODUCT
  void print();
#endif

  int number_of_successors(BlockBegin* block);
  BlockBegin* successor_at(BlockBegin* block, int i);
  void add_successor(BlockBegin* block, BlockBegin* sux);
  bool is_successor(BlockBegin* block, BlockBegin* sux);

 public:
  // creation
  BlockListBuilder(Compilation* compilation, IRScope* scope, int osr_bci);

  // accessors for GraphBuilder
  BlockList*    bci2block() const                { return _bci2block; }
};


// Implementation of BlockListBuilder

BlockListBuilder::BlockListBuilder(Compilation* compilation, IRScope* scope, int osr_bci)
 : _compilation(compilation)
 , _scope(scope)
 , _blocks(16)
 , _bci2block(new BlockList(scope->method()->code_size(), nullptr))
 , _bci2block_successors(scope->method()->code_size())
 , _active()         // size not known yet
 , _visited()        // size not known yet
 , _loop_map() // size not known yet
 , _next_loop_index(0)
 , _next_block_number(0)
 , _block_id_start(0)
{
  set_entries(osr_bci);
  set_leaders();
  CHECK_BAILOUT();

  mark_loops();
  NOT_PRODUCT(if (PrintInitialBlockList) print());

  // _bci2block still contains blocks with _end == null and > 0 sux in _bci2block_successors.

#ifndef PRODUCT
  if (PrintCFGToFile) {
    stringStream title;
    title.print("BlockListBuilder ");
    scope->method()->print_name(&title);
    CFGPrinter::print_cfg(_bci2block, title.freeze(), false, false);
  }
#endif
}


void BlockListBuilder::set_entries(int osr_bci) {
  // generate start blocks
  BlockBegin* std_entry = make_block_at(0, nullptr);
  if (scope()->caller() == nullptr) {
    std_entry->set(BlockBegin::std_entry_flag);
  }
  if (osr_bci != -1) {
    BlockBegin* osr_entry = make_block_at(osr_bci, nullptr);
    osr_entry->set(BlockBegin::osr_entry_flag);
  }

  // generate exception entry blocks
  XHandlers* list = xhandlers();
  const int n = list->length();
  for (int i = 0; i < n; i++) {
    XHandler* h = list->handler_at(i);
    BlockBegin* entry = make_block_at(h->handler_bci(), nullptr);
    entry->set(BlockBegin::exception_entry_flag);
    h->set_entry_block(entry);
  }
}


BlockBegin* BlockListBuilder::make_block_at(int cur_bci, BlockBegin* predecessor) {
  assert(method()->bci_block_start().at(cur_bci), "wrong block starts of MethodLivenessAnalyzer");

  BlockBegin* block = _bci2block->at(cur_bci);
  if (block == nullptr) {
    block = new BlockBegin(cur_bci);
    block->init_stores_to_locals(method()->max_locals());
    _bci2block->at_put(cur_bci, block);
    _bci2block_successors.at_put_grow(cur_bci, BlockList());
    _blocks.append(block);

    assert(predecessor == nullptr || predecessor->bci() < cur_bci, "targets for backward branches must already exist");
  }

  if (predecessor != nullptr) {
    if (block->is_set(BlockBegin::exception_entry_flag)) {
      BAILOUT_("Exception handler can be reached by both normal and exceptional control flow", block);
    }

    add_successor(predecessor, block);
    block->increment_total_preds();
  }

  return block;
}


inline void BlockListBuilder::store_one(BlockBegin* current, int local) {
  current->stores_to_locals().set_bit(local);
}
inline void BlockListBuilder::store_two(BlockBegin* current, int local) {
  store_one(current, local);
  store_one(current, local + 1);
}


void BlockListBuilder::handle_exceptions(BlockBegin* current, int cur_bci) {
  // Draws edges from a block to its exception handlers
  XHandlers* list = xhandlers();
  const int n = list->length();

  for (int i = 0; i < n; i++) {
    XHandler* h = list->handler_at(i);

    if (h->covers(cur_bci)) {
      BlockBegin* entry = h->entry_block();
      assert(entry != nullptr && entry == _bci2block->at(h->handler_bci()), "entry must be set");
      assert(entry->is_set(BlockBegin::exception_entry_flag), "flag must be set");

      // add each exception handler only once
      if(!is_successor(current, entry)) {
        add_successor(current, entry);
        entry->increment_total_preds();
      }

      // stop when reaching catchall
      if (h->catch_type() == 0) break;
    }
  }
}

void BlockListBuilder::handle_jsr(BlockBegin* current, int sr_bci, int next_bci) {
  if (next_bci < method()->code_size()) {
    // start a new block after jsr-bytecode and link this block into cfg
    make_block_at(next_bci, current);
  }

  // start a new block at the subroutine entry at mark it with special flag
  BlockBegin* sr_block = make_block_at(sr_bci, current);
  if (!sr_block->is_set(BlockBegin::subroutine_entry_flag)) {
    sr_block->set(BlockBegin::subroutine_entry_flag);
  }
}


void BlockListBuilder::set_leaders() {
  bool has_xhandlers = xhandlers()->has_handlers();
  BlockBegin* current = nullptr;

  // The information which bci starts a new block simplifies the analysis
  // Without it, backward branches could jump to a bci where no block was created
  // during bytecode iteration. This would require the creation of a new block at the
  // branch target and a modification of the successor lists.
  const BitMap& bci_block_start = method()->bci_block_start();

  int end_bci = method()->code_size();

  ciBytecodeStream s(method());
  while (s.next() != ciBytecodeStream::EOBC()) {
    int cur_bci = s.cur_bci();

    if (bci_block_start.at(cur_bci)) {
      current = make_block_at(cur_bci, current);
    }
    assert(current != nullptr, "must have current block");

    if (has_xhandlers && GraphBuilder::can_trap(method(), s.cur_bc())) {
      handle_exceptions(current, cur_bci);
    }

    switch (s.cur_bc()) {
      // track stores to local variables for selective creation of phi functions
      case Bytecodes::_iinc:     store_one(current, s.get_index()); break;
      case Bytecodes::_istore:   store_one(current, s.get_index()); break;
      case Bytecodes::_lstore:   store_two(current, s.get_index()); break;
      case Bytecodes::_fstore:   store_one(current, s.get_index()); break;
      case Bytecodes::_dstore:   store_two(current, s.get_index()); break;
      case Bytecodes::_astore:   store_one(current, s.get_index()); break;
      case Bytecodes::_istore_0: store_one(current, 0); break;
      case Bytecodes::_istore_1: store_one(current, 1); break;
      case Bytecodes::_istore_2: store_one(current, 2); break;
      case Bytecodes::_istore_3: store_one(current, 3); break;
      case Bytecodes::_lstore_0: store_two(current, 0); break;
      case Bytecodes::_lstore_1: store_two(current, 1); break;
      case Bytecodes::_lstore_2: store_two(current, 2); break;
      case Bytecodes::_lstore_3: store_two(current, 3); break;
      case Bytecodes::_fstore_0: store_one(current, 0); break;
      case Bytecodes::_fstore_1: store_one(current, 1); break;
      case Bytecodes::_fstore_2: store_one(current, 2); break;
      case Bytecodes::_fstore_3: store_one(current, 3); break;
      case Bytecodes::_dstore_0: store_two(current, 0); break;
      case Bytecodes::_dstore_1: store_two(current, 1); break;
      case Bytecodes::_dstore_2: store_two(current, 2); break;
      case Bytecodes::_dstore_3: store_two(current, 3); break;
      case Bytecodes::_astore_0: store_one(current, 0); break;
      case Bytecodes::_astore_1: store_one(current, 1); break;
      case Bytecodes::_astore_2: store_one(current, 2); break;
      case Bytecodes::_astore_3: store_one(current, 3); break;

      // track bytecodes that affect the control flow
      case Bytecodes::_athrow:  // fall through
      case Bytecodes::_ret:     // fall through
      case Bytecodes::_ireturn: // fall through
      case Bytecodes::_lreturn: // fall through
      case Bytecodes::_freturn: // fall through
      case Bytecodes::_dreturn: // fall through
      case Bytecodes::_areturn: // fall through
      case Bytecodes::_return:
        current = nullptr;
        break;

      case Bytecodes::_ifeq:      // fall through
      case Bytecodes::_ifne:      // fall through
      case Bytecodes::_iflt:      // fall through
      case Bytecodes::_ifge:      // fall through
      case Bytecodes::_ifgt:      // fall through
      case Bytecodes::_ifle:      // fall through
      case Bytecodes::_if_icmpeq: // fall through
      case Bytecodes::_if_icmpne: // fall through
      case Bytecodes::_if_icmplt: // fall through
      case Bytecodes::_if_icmpge: // fall through
      case Bytecodes::_if_icmpgt: // fall through
      case Bytecodes::_if_icmple: // fall through
      case Bytecodes::_if_acmpeq: // fall through
      case Bytecodes::_if_acmpne: // fall through
      case Bytecodes::_ifnull:    // fall through
      case Bytecodes::_ifnonnull:
        if (s.next_bci() < end_bci) {
          make_block_at(s.next_bci(), current);
        }
        make_block_at(s.get_dest(), current);
        current = nullptr;
        break;

      case Bytecodes::_goto:
        make_block_at(s.get_dest(), current);
        current = nullptr;
        break;

      case Bytecodes::_goto_w:
        make_block_at(s.get_far_dest(), current);
        current = nullptr;
        break;

      case Bytecodes::_jsr:
        handle_jsr(current, s.get_dest(), s.next_bci());
        current = nullptr;
        break;

      case Bytecodes::_jsr_w:
        handle_jsr(current, s.get_far_dest(), s.next_bci());
        current = nullptr;
        break;

      case Bytecodes::_tableswitch: {
        // set block for each case
        Bytecode_tableswitch sw(&s);
        int l = sw.length();
        for (int i = 0; i < l; i++) {
          make_block_at(cur_bci + sw.dest_offset_at(i), current);
        }
        make_block_at(cur_bci + sw.default_offset(), current);
        current = nullptr;
        break;
      }

      case Bytecodes::_lookupswitch: {
        // set block for each case
        Bytecode_lookupswitch sw(&s);
        int l = sw.number_of_pairs();
        for (int i = 0; i < l; i++) {
          make_block_at(cur_bci + sw.pair_at(i).offset(), current);
        }
        make_block_at(cur_bci + sw.default_offset(), current);
        current = nullptr;
        break;
      }

      default:
        break;
    }
  }
}


void BlockListBuilder::mark_loops() {
  ResourceMark rm;

  const int number_of_blocks = _blocks.length();
  _active.initialize(number_of_blocks);
  _visited.initialize(number_of_blocks);
  _loop_map = GrowableArray<ResourceBitMap>(number_of_blocks, number_of_blocks, ResourceBitMap());
  for (int i = 0; i < number_of_blocks; i++) {
    _loop_map.at(i).initialize(number_of_blocks);
  }
  _next_loop_index = 0;
  _next_block_number = _blocks.length();

  // The loop detection algorithm works as follows:
  // - We maintain the _loop_map, where for each block we have a bitmap indicating which loops contain this block.
  // - The CFG is recursively traversed (depth-first) and if we detect a loop, we assign the loop a unique number that is stored
  // in the bitmap associated with the loop header block. Until we return back through that loop header the bitmap contains
  // only a single bit corresponding to the loop number.
  // -  The bit is then propagated for all the blocks in the loop after we exit them (post-order). There could be multiple bits
  // of course in case of nested loops.
  // -  When we exit the loop header we remove that single bit and assign the real loop state for it.
  // -  Now, the tricky part here is how we detect irreducible loops. In the algorithm above the loop state bits
  // are propagated to the predecessors. If we encounter an irreducible loop (a loop with multiple heads) we would see
  // a node with some loop bit set that would then propagate back and be never cleared because we would
  // never go back through the original loop header. Therefore if there are any irreducible loops the bits in the states
  // for these loops are going to propagate back to the root.
  BlockBegin* start = _bci2block->at(0);
  _block_id_start = start->block_id();
  BitMap& loop_state = mark_loops(start, false);
  if (!loop_state.is_empty()) {
    compilation()->set_has_irreducible_loops(true);
  }
  assert(_next_block_number >= 0, "invalid block numbers");

  // Remove dangling Resource pointers before the ResourceMark goes out-of-scope.
  _active.resize(0);
  _visited.resize(0);
  _loop_map.clear();
}

void BlockListBuilder::make_loop_header(BlockBegin* block) {
  int block_id = block->block_id();
  int block_bit = bit_number(block_id);
  if (block->is_set(BlockBegin::exception_entry_flag)) {
    // exception edges may look like loops but don't mark them as such
    // since it screws up block ordering.
    return;
  }
  if (!block->is_set(BlockBegin::parser_loop_header_flag)) {
    block->set(BlockBegin::parser_loop_header_flag);

    assert(_loop_map.at(block_bit).is_empty(), "must not be set yet");
    assert(0 <= _next_loop_index && _next_loop_index < _loop_map.length(), "_next_loop_index is too large");
    _loop_map.at(block_bit).set_bit(_next_loop_index++);
  } else {
    // block already marked as loop header
    assert(_loop_map.at(block_bit).count_one_bits() == 1, "exactly one bit must be set");
  }
}

BitMap& BlockListBuilder::mark_loops(BlockBegin* block, bool in_subroutine) {
  int block_id = block->block_id();
  int block_bit = bit_number(block_id);
  if (_visited.at(block_bit)) {
    if (_active.at(block_bit)) {
      // reached block via backward branch
      make_loop_header(block);
    }
    // return cached loop information for this block
    return _loop_map.at(block_bit);
  }

  if (block->is_set(BlockBegin::subroutine_entry_flag)) {
    in_subroutine = true;
  }

  // set active and visited bits before successors are processed
  _visited.set_bit(block_bit);
  _active.set_bit(block_bit);

  ResourceMark rm;
  ResourceBitMap loop_state(_loop_map.length());
  for (int i = number_of_successors(block) - 1; i >= 0; i--) {
    BlockBegin* sux = successor_at(block, i);
    // recursively process all successors
    loop_state.set_union(mark_loops(sux, in_subroutine));
  }

  // clear active-bit after all successors are processed
  _active.clear_bit(block_bit);

  // reverse-post-order numbering of all blocks
  block->set_depth_first_number(_next_block_number);
  _next_block_number--;

  if (!loop_state.is_empty() || in_subroutine ) {
    // block is contained at least in one loop, so phi functions are necessary
    // phi functions are also necessary for all locals stored in a subroutine
    scope()->requires_phi_function().set_union(block->stores_to_locals());
  }

  if (block->is_set(BlockBegin::parser_loop_header_flag)) {
    BitMap& header_loop_state = _loop_map.at(block_bit);
    assert(header_loop_state.count_one_bits() == 1, "exactly one bit must be set");
    // remove the bit with the loop number for the state (header is outside of the loop)
    loop_state.set_difference(header_loop_state);
  }

  // cache and return loop information for this block
  _loop_map.at(block_bit).set_from(loop_state);
  return _loop_map.at(block_bit);
}

inline int BlockListBuilder::number_of_successors(BlockBegin* block)
{
  assert(_bci2block_successors.length() > block->bci(), "sux must exist");
  return _bci2block_successors.at(block->bci()).length();
}

inline BlockBegin* BlockListBuilder::successor_at(BlockBegin* block, int i)
{
  assert(_bci2block_successors.length() > block->bci(), "sux must exist");
  return _bci2block_successors.at(block->bci()).at(i);
}

inline void BlockListBuilder::add_successor(BlockBegin* block, BlockBegin* sux)
{
  assert(_bci2block_successors.length() > block->bci(), "sux must exist");
  _bci2block_successors.at(block->bci()).append(sux);
}

inline bool BlockListBuilder::is_successor(BlockBegin* block, BlockBegin* sux) {
  assert(_bci2block_successors.length() > block->bci(), "sux must exist");
  return _bci2block_successors.at(block->bci()).contains(sux);
}

#ifndef PRODUCT

int compare_depth_first(BlockBegin** a, BlockBegin** b) {
  return (*a)->depth_first_number() - (*b)->depth_first_number();
}

void BlockListBuilder::print() {
  tty->print("----- initial block list of BlockListBuilder for method ");
  method()->print_short_name();
  tty->cr();

  // better readability if blocks are sorted in processing order
  _blocks.sort(compare_depth_first);

  for (int i = 0; i < _blocks.length(); i++) {
    BlockBegin* cur = _blocks.at(i);
    tty->print("%4d: B%-4d bci: %-4d  preds: %-4d ", cur->depth_first_number(), cur->block_id(), cur->bci(), cur->total_preds());

    tty->print(cur->is_set(BlockBegin::std_entry_flag)               ? " std" : "    ");
    tty->print(cur->is_set(BlockBegin::osr_entry_flag)               ? " osr" : "    ");
    tty->print(cur->is_set(BlockBegin::exception_entry_flag)         ? " ex" : "   ");
    tty->print(cur->is_set(BlockBegin::subroutine_entry_flag)        ? " sr" : "   ");
    tty->print(cur->is_set(BlockBegin::parser_loop_header_flag)      ? " lh" : "   ");

    if (number_of_successors(cur) > 0) {
      tty->print("    sux: ");
      for (int j = 0; j < number_of_successors(cur); j++) {
        BlockBegin* sux = successor_at(cur, j);
        tty->print("B%d ", sux->block_id());
      }
    }
    tty->cr();
  }
}

#endif


// A simple growable array of Values indexed by ciFields
class FieldBuffer: public CompilationResourceObj {
 private:
  GrowableArray<Value> _values;

 public:
  FieldBuffer() {}

  void kill() {
    _values.trunc_to(0);
  }

  Value at(ciField* field) {
    assert(field->holder()->is_loaded(), "must be a loaded field");
    int offset = field->offset_in_bytes();
    if (offset < _values.length()) {
      return _values.at(offset);
    } else {
      return nullptr;
    }
  }

  void at_put(ciField* field, Value value) {
    assert(field->holder()->is_loaded(), "must be a loaded field");
    int offset = field->offset_in_bytes();
    _values.at_put_grow(offset, value, nullptr);
  }

};


// MemoryBuffer is fairly simple model of the current state of memory.
// It partitions memory into several pieces.  The first piece is
// generic memory where little is known about the owner of the memory.
// This is conceptually represented by the tuple <O, F, V> which says
// that the field F of object O has value V.  This is flattened so
// that F is represented by the offset of the field and the parallel
// arrays _objects and _values are used for O and V.  Loads of O.F can
// simply use V.  Newly allocated objects are kept in a separate list
// along with a parallel array for each object which represents the
// current value of its fields.  Stores of the default value to fields
// which have never been stored to before are eliminated since they
// are redundant.  Once newly allocated objects are stored into
// another object or they are passed out of the current compile they
// are treated like generic memory.

class MemoryBuffer: public CompilationResourceObj {
 private:
  FieldBuffer                 _values;
  GrowableArray<Value>        _objects;
  GrowableArray<Value>        _newobjects;
  GrowableArray<FieldBuffer*> _fields;

 public:
  MemoryBuffer() {}

  StoreField* store(StoreField* st) {
    if (!EliminateFieldAccess) {
      return st;
    }

    Value object = st->obj();
    Value value = st->value();
    ciField* field = st->field();
    if (field->holder()->is_loaded()) {
      int offset = field->offset_in_bytes();
      int index = _newobjects.find(object);
      if (index != -1) {
        // newly allocated object with no other stores performed on this field
        FieldBuffer* buf = _fields.at(index);
        if (buf->at(field) == nullptr && is_default_value(value)) {
#ifndef PRODUCT
          if (PrintIRDuringConstruction && Verbose) {
            tty->print_cr("Eliminated store for object %d:", index);
            st->print_line();
          }
#endif
          return nullptr;
        } else {
          buf->at_put(field, value);
        }
      } else {
        _objects.at_put_grow(offset, object, nullptr);
        _values.at_put(field, value);
      }

      store_value(value);
    } else {
      // if we held onto field names we could alias based on names but
      // we don't know what's being stored to so kill it all.
      kill();
    }
    return st;
  }


  // return true if this value correspond to the default value of a field.
  bool is_default_value(Value value) {
    Constant* con = value->as_Constant();
    if (con) {
      switch (con->type()->tag()) {
        case intTag:    return con->type()->as_IntConstant()->value() == 0;
        case longTag:   return con->type()->as_LongConstant()->value() == 0;
        case floatTag:  return jint_cast(con->type()->as_FloatConstant()->value()) == 0;
        case doubleTag: return jlong_cast(con->type()->as_DoubleConstant()->value()) == jlong_cast(0);
        case objectTag: return con->type() == objectNull;
        default:  ShouldNotReachHere();
      }
    }
    return false;
  }


  // return either the actual value of a load or the load itself
  Value load(LoadField* load) {
    if (!EliminateFieldAccess) {
      return load;
    }

    if (strict_fp_requires_explicit_rounding && load->type()->is_float_kind()) {
#ifdef IA32
      if (UseSSE < 2) {
        // can't skip load since value might get rounded as a side effect
        return load;
      }
#else
      Unimplemented();
#endif // IA32
    }

    ciField* field = load->field();
    Value object   = load->obj();
    if (field->holder()->is_loaded() && !field->is_volatile()) {
      int offset = field->offset_in_bytes();
      Value result = nullptr;
      int index = _newobjects.find(object);
      if (index != -1) {
        result = _fields.at(index)->at(field);
      } else if (_objects.at_grow(offset, nullptr) == object) {
        result = _values.at(field);
      }
      if (result != nullptr) {
#ifndef PRODUCT
        if (PrintIRDuringConstruction && Verbose) {
          tty->print_cr("Eliminated load: ");
          load->print_line();
        }
#endif
        assert(result->type()->tag() == load->type()->tag(), "wrong types");
        return result;
      }
    }
    return load;
  }

  // Record this newly allocated object
  void new_instance(NewInstance* object) {
    int index = _newobjects.length();
    _newobjects.append(object);
    if (_fields.at_grow(index, nullptr) == nullptr) {
      _fields.at_put(index, new FieldBuffer());
    } else {
      _fields.at(index)->kill();
    }
  }

  void store_value(Value value) {
    int index = _newobjects.find(value);
    if (index != -1) {
      // stored a newly allocated object into another object.
      // Assume we've lost track of it as separate slice of memory.
      // We could do better by keeping track of whether individual
      // fields could alias each other.
      _newobjects.remove_at(index);
      // pull out the field info and store it at the end up the list
      // of field info list to be reused later.
      _fields.append(_fields.at(index));
      _fields.remove_at(index);
    }
  }

  void kill() {
    _newobjects.trunc_to(0);
    _objects.trunc_to(0);
    _values.kill();
  }
};


// Implementation of GraphBuilder's ScopeData

GraphBuilder::ScopeData::ScopeData(ScopeData* parent)
  : _parent(parent)
  , _bci2block(nullptr)
  , _scope(nullptr)
  , _has_handler(false)
  , _stream(nullptr)
  , _work_list(nullptr)
  , _caller_stack_size(-1)
  , _continuation(nullptr)
  , _parsing_jsr(false)
  , _jsr_xhandlers(nullptr)
  , _num_returns(0)
  , _cleanup_block(nullptr)
  , _cleanup_return_prev(nullptr)
  , _cleanup_state(nullptr)
  , _ignore_return(false)
{
  if (parent != nullptr) {
    _max_inline_size = (intx) ((float) NestedInliningSizeRatio * (float) parent->max_inline_size() / 100.0f);
  } else {
    _max_inline_size = C1MaxInlineSize;
  }
  if (_max_inline_size < C1MaxTrivialSize) {
    _max_inline_size = C1MaxTrivialSize;
  }
}


void GraphBuilder::kill_all() {
  if (UseLocalValueNumbering) {
    vmap()->kill_all();
  }
  _memory->kill();
}


BlockBegin* GraphBuilder::ScopeData::block_at(int bci) {
  if (parsing_jsr()) {
    // It is necessary to clone all blocks associated with a
    // subroutine, including those for exception handlers in the scope
    // of the method containing the jsr (because those exception
    // handlers may contain ret instructions in some cases).
    BlockBegin* block = bci2block()->at(bci);
    if (block != nullptr && block == parent()->bci2block()->at(bci)) {
      BlockBegin* new_block = new BlockBegin(block->bci());
      if (PrintInitialBlockList) {
        tty->print_cr("CFG: cloned block %d (bci %d) as block %d for jsr",
                      block->block_id(), block->bci(), new_block->block_id());
      }
      // copy data from cloned blocked
      new_block->set_depth_first_number(block->depth_first_number());
      if (block->is_set(BlockBegin::parser_loop_header_flag)) new_block->set(BlockBegin::parser_loop_header_flag);
      // Preserve certain flags for assertion checking
      if (block->is_set(BlockBegin::subroutine_entry_flag)) new_block->set(BlockBegin::subroutine_entry_flag);
      if (block->is_set(BlockBegin::exception_entry_flag))  new_block->set(BlockBegin::exception_entry_flag);

      // copy was_visited_flag to allow early detection of bailouts
      // if a block that is used in a jsr has already been visited before,
      // it is shared between the normal control flow and a subroutine
      // BlockBegin::try_merge returns false when the flag is set, this leads
      // to a compilation bailout
      if (block->is_set(BlockBegin::was_visited_flag))  new_block->set(BlockBegin::was_visited_flag);

      bci2block()->at_put(bci, new_block);
      block = new_block;
    }
    return block;
  } else {
    return bci2block()->at(bci);
  }
}


XHandlers* GraphBuilder::ScopeData::xhandlers() const {
  if (_jsr_xhandlers == nullptr) {
    assert(!parsing_jsr(), "");
    return scope()->xhandlers();
  }
  assert(parsing_jsr(), "");
  return _jsr_xhandlers;
}


void GraphBuilder::ScopeData::set_scope(IRScope* scope) {
  _scope = scope;
  bool parent_has_handler = false;
  if (parent() != nullptr) {
    parent_has_handler = parent()->has_handler();
  }
  _has_handler = parent_has_handler || scope->xhandlers()->has_handlers();
}


void GraphBuilder::ScopeData::set_inline_cleanup_info(BlockBegin* block,
                                                      Instruction* return_prev,
                                                      ValueStack* return_state) {
  _cleanup_block       = block;
  _cleanup_return_prev = return_prev;
  _cleanup_state       = return_state;
}


void GraphBuilder::ScopeData::add_to_work_list(BlockBegin* block) {
  if (_work_list == nullptr) {
    _work_list = new BlockList();
  }

  if (!block->is_set(BlockBegin::is_on_work_list_flag)) {
    // Do not start parsing the continuation block while in a
    // sub-scope
    if (parsing_jsr()) {
      if (block == jsr_continuation()) {
        return;
      }
    } else {
      if (block == continuation()) {
        return;
      }
    }
    block->set(BlockBegin::is_on_work_list_flag);
    _work_list->push(block);

    sort_top_into_worklist(_work_list, block);
  }
}


void GraphBuilder::sort_top_into_worklist(BlockList* worklist, BlockBegin* top) {
  assert(worklist->top() == top, "");
  // sort block descending into work list
  const int dfn = top->depth_first_number();
  assert(dfn != -1, "unknown depth first number");
  int i = worklist->length()-2;
  while (i >= 0) {
    BlockBegin* b = worklist->at(i);
    if (b->depth_first_number() < dfn) {
      worklist->at_put(i+1, b);
    } else {
      break;
    }
    i --;
  }
  if (i >= -1) worklist->at_put(i + 1, top);
}


BlockBegin* GraphBuilder::ScopeData::remove_from_work_list() {
  if (is_work_list_empty()) {
    return nullptr;
  }
  return _work_list->pop();
}


bool GraphBuilder::ScopeData::is_work_list_empty() const {
  return (_work_list == nullptr || _work_list->length() == 0);
}


void GraphBuilder::ScopeData::setup_jsr_xhandlers() {
  assert(parsing_jsr(), "");
  // clone all the exception handlers from the scope
  XHandlers* handlers = new XHandlers(scope()->xhandlers());
  const int n = handlers->length();
  for (int i = 0; i < n; i++) {
    // The XHandlers need to be adjusted to dispatch to the cloned
    // handler block instead of the default one but the synthetic
    // unlocker needs to be handled specially.  The synthetic unlocker
    // should be left alone since there can be only one and all code
    // should dispatch to the same one.
    XHandler* h = handlers->handler_at(i);
    assert(h->handler_bci() != SynchronizationEntryBCI, "must be real");
    h->set_entry_block(block_at(h->handler_bci()));
  }
  _jsr_xhandlers = handlers;
}


int GraphBuilder::ScopeData::num_returns() {
  if (parsing_jsr()) {
    return parent()->num_returns();
  }
  return _num_returns;
}


void GraphBuilder::ScopeData::incr_num_returns() {
  if (parsing_jsr()) {
    parent()->incr_num_returns();
  } else {
    ++_num_returns;
  }
}


// Implementation of GraphBuilder

#define INLINE_BAILOUT(msg)        { inline_bailout(msg); return false; }


void GraphBuilder::load_constant() {
  ciConstant con = stream()->get_constant();
  if (con.is_valid()) {
    ValueType* t = illegalType;
    ValueStack* patch_state = nullptr;
    switch (con.basic_type()) {
      case T_BOOLEAN: t = new IntConstant   (con.as_boolean()); break;
      case T_BYTE   : t = new IntConstant   (con.as_byte   ()); break;
      case T_CHAR   : t = new IntConstant   (con.as_char   ()); break;
      case T_SHORT  : t = new IntConstant   (con.as_short  ()); break;
      case T_INT    : t = new IntConstant   (con.as_int    ()); break;
      case T_LONG   : t = new LongConstant  (con.as_long   ()); break;
      case T_FLOAT  : t = new FloatConstant (con.as_float  ()); break;
      case T_DOUBLE : t = new DoubleConstant(con.as_double ()); break;
      case T_ARRAY  : // fall-through
      case T_OBJECT : {
        ciObject* obj = con.as_object();
        if (!obj->is_loaded() || (PatchALot && !stream()->is_string_constant())) {
          // A Class, MethodType, MethodHandle, Dynamic, or String.
          patch_state = copy_state_before();
          t = new ObjectConstant(obj);
        } else {
          // Might be a Class, MethodType, MethodHandle, or Dynamic constant
          // result, which might turn out to be an array.
          if (obj->is_null_object()) {
            t = objectNull;
          } else if (obj->is_array()) {
            t = new ArrayConstant(obj->as_array());
          } else {
            t = new InstanceConstant(obj->as_instance());
          }
        }
        break;
      }
      default: ShouldNotReachHere();
    }
    Value x;
    if (patch_state != nullptr) {
      // Arbitrary memory effects from running BSM or class loading (using custom loader) during linkage.
      bool kills_memory = stream()->is_dynamic_constant() ||
                          (!stream()->is_string_constant() && !method()->holder()->has_trusted_loader());
      x = new Constant(t, patch_state, kills_memory);
    } else {
      x = new Constant(t);
    }

    // Unbox the value at runtime, if needed.
    // ConstantDynamic entry can be of a primitive type, but it is cached in boxed form.
    if (patch_state != nullptr) {
      int cp_index = stream()->get_constant_pool_index();
      BasicType type = stream()->get_basic_type_for_constant_at(cp_index);
      if (is_java_primitive(type)) {
        ciInstanceKlass* box_klass = ciEnv::current()->get_box_klass_for_primitive_type(type);
        assert(box_klass->is_loaded(), "sanity");
        int offset = java_lang_boxing_object::value_offset(type);
        ciField* value_field = box_klass->get_field_by_offset(offset, false /*is_static*/);
        x = new LoadField(append(x), offset, value_field, false /*is_static*/, patch_state, false /*needs_patching*/);
        t = as_ValueType(type);
      } else {
        assert(is_reference_type(type), "not a reference: %s", type2name(type));
      }
    }

    push(t, append(x));
  } else {
    BAILOUT("could not resolve a constant");
  }
}


void GraphBuilder::load_local(ValueType* type, int index) {
  Value x = state()->local_at(index);
  assert(x != nullptr && !x->type()->is_illegal(), "access of illegal local variable");
  push(type, x);
}


void GraphBuilder::store_local(ValueType* type, int index) {
  Value x = pop(type);
  store_local(state(), x, index);
}


void GraphBuilder::store_local(ValueStack* state, Value x, int index) {
  if (parsing_jsr()) {
    // We need to do additional tracking of the location of the return
    // address for jsrs since we don't handle arbitrary jsr/ret
    // constructs. Here we are figuring out in which circumstances we
    // need to bail out.
    if (x->type()->is_address()) {
      scope_data()->set_jsr_return_address_local(index);

      // Also check parent jsrs (if any) at this time to see whether
      // they are using this local. We don't handle skipping over a
      // ret.
      for (ScopeData* cur_scope_data = scope_data()->parent();
           cur_scope_data != nullptr && cur_scope_data->parsing_jsr() && cur_scope_data->scope() == scope();
           cur_scope_data = cur_scope_data->parent()) {
        if (cur_scope_data->jsr_return_address_local() == index) {
          BAILOUT("subroutine overwrites return address from previous subroutine");
        }
      }
    } else if (index == scope_data()->jsr_return_address_local()) {
      scope_data()->set_jsr_return_address_local(-1);
    }
  }

  state->store_local(index, round_fp(x));
}


void GraphBuilder::load_indexed(BasicType type) {
  // In case of in block code motion in range check elimination
  ValueStack* state_before = nullptr;
  int array_idx = state()->stack_size() - 2;
  if (type == T_OBJECT && state()->stack_at(array_idx)->maybe_flat_array()) {
    // Save the entire state and re-execute on deopt when accessing flat arrays
    state_before = copy_state_before();
    state_before->set_should_reexecute(true);
  } else {
    state_before = copy_state_indexed_access();
  }
  compilation()->set_has_access_indexed(true);
  Value index = ipop();
  Value array = apop();
  Value length = nullptr;
  if (CSEArrayLength ||
      (array->as_Constant() != nullptr) ||
      (array->as_AccessField() && array->as_AccessField()->field()->is_constant()) ||
      (array->as_NewArray() && array->as_NewArray()->length() && array->as_NewArray()->length()->type()->is_constant()) ||
      (array->as_NewMultiArray() && array->as_NewMultiArray()->dims()->at(0)->type()->is_constant())) {
    length = append(new ArrayLength(array, state_before));
  }

  bool need_membar = false;
  LoadIndexed* load_indexed = nullptr;
  Instruction* result = nullptr;
  if (array->is_loaded_flat_array()) {
    ciType* array_type = array->declared_type();
    ciInlineKlass* elem_klass = array_type->as_flat_array_klass()->element_klass()->as_inline_klass();

    bool can_delay_access = false;
    ciBytecodeStream s(method());
    s.force_bci(bci());
    s.next();
    if (s.cur_bc() == Bytecodes::_getfield) {
      bool will_link;
      ciField* next_field = s.get_field(will_link);
      bool next_needs_patching = !next_field->holder()->is_initialized() ||
                                 !next_field->will_link(method(), Bytecodes::_getfield) ||
                                 PatchALot;
      can_delay_access = C1UseDelayedFlattenedFieldReads && !next_needs_patching;
    }
    if (can_delay_access) {
      // potentially optimizable array access, storing information for delayed decision
      LoadIndexed* li = new LoadIndexed(array, index, length, type, state_before);
      DelayedLoadIndexed* dli = new DelayedLoadIndexed(li, state_before);
      li->set_delayed(dli);
      set_pending_load_indexed(dli);
      return; // Nothing else to do for now
    } else {
      if (elem_klass->is_empty()) {
        // No need to create a new instance, the default instance will be used instead
        load_indexed = new LoadIndexed(array, index, length, type, state_before);
        apush(append(load_indexed));
      } else {
        NewInstance* new_instance = new NewInstance(elem_klass, state_before, false, true);
        _memory->new_instance(new_instance);
        apush(append_split(new_instance));
        load_indexed = new LoadIndexed(array, index, length, type, state_before);
        load_indexed->set_vt(new_instance);
        // The LoadIndexed node will initialise this instance by copying from
        // the flat field.  Ensure these stores are visible before any
        // subsequent store that publishes this reference.
        need_membar = true;
      }
    }
  } else {
    load_indexed = new LoadIndexed(array, index, length, type, state_before);
    if (profile_array_accesses() && is_reference_type(type)) {
      compilation()->set_would_profile(true);
      load_indexed->set_should_profile(true);
      load_indexed->set_profiled_method(method());
      load_indexed->set_profiled_bci(bci());
    }
  }
  result = append(load_indexed);
  if (need_membar) {
    append(new MemBar(lir_membar_storestore));
  }
  assert(!load_indexed->should_profile() || load_indexed == result, "should not be optimized out");
  if (!array->is_loaded_flat_array()) {
    push(as_ValueType(type), result);
  }
}


void GraphBuilder::store_indexed(BasicType type) {
  // In case of in block code motion in range check elimination
  ValueStack* state_before = nullptr;
  int array_idx = state()->stack_size() - 3;
  if (type == T_OBJECT && state()->stack_at(array_idx)->maybe_flat_array()) {
    // Save the entire state and re-execute on deopt when accessing flat arrays
    state_before = copy_state_before();
    state_before->set_should_reexecute(true);
  } else {
    state_before = copy_state_indexed_access();
  }
  compilation()->set_has_access_indexed(true);
  Value value = pop(as_ValueType(type));
  Value index = ipop();
  Value array = apop();
  Value length = nullptr;
  if (CSEArrayLength ||
      (array->as_Constant() != nullptr) ||
      (array->as_AccessField() && array->as_AccessField()->field()->is_constant()) ||
      (array->as_NewArray() && array->as_NewArray()->length() && array->as_NewArray()->length()->type()->is_constant()) ||
      (array->as_NewMultiArray() && array->as_NewMultiArray()->dims()->at(0)->type()->is_constant())) {
    length = append(new ArrayLength(array, state_before));
  }
  ciType* array_type = array->declared_type();
  bool check_boolean = false;
  if (array_type != nullptr) {
    if (array_type->is_loaded() &&
      array_type->as_array_klass()->element_type()->basic_type() == T_BOOLEAN) {
      assert(type == T_BYTE, "boolean store uses bastore");
      Value mask = append(new Constant(new IntConstant(1)));
      value = append(new LogicOp(Bytecodes::_iand, value, mask));
    }
  } else if (type == T_BYTE) {
    check_boolean = true;
  }

  StoreIndexed* store_indexed = new StoreIndexed(array, index, length, type, value, state_before, check_boolean);
  if (profile_array_accesses() && is_reference_type(type) && !array->is_loaded_flat_array()) {
    compilation()->set_would_profile(true);
    store_indexed->set_should_profile(true);
    store_indexed->set_profiled_method(method());
    store_indexed->set_profiled_bci(bci());
  }
  Instruction* result = append(store_indexed);
  assert(!store_indexed->should_profile() || store_indexed == result, "should not be optimized out");
  _memory->store_value(value);
}

void GraphBuilder::stack_op(Bytecodes::Code code) {
  switch (code) {
    case Bytecodes::_pop:
      { Value w = state()->raw_pop();
      }
      break;
    case Bytecodes::_pop2:
      { Value w1 = state()->raw_pop();
        Value w2 = state()->raw_pop();
      }
      break;
    case Bytecodes::_dup:
      { Value w = state()->raw_pop();
        state()->raw_push(w);
        state()->raw_push(w);
      }
      break;
    case Bytecodes::_dup_x1:
      { Value w1 = state()->raw_pop();
        Value w2 = state()->raw_pop();
        state()->raw_push(w1);
        state()->raw_push(w2);
        state()->raw_push(w1);
      }
      break;
    case Bytecodes::_dup_x2:
      { Value w1 = state()->raw_pop();
        Value w2 = state()->raw_pop();
        Value w3 = state()->raw_pop();
        state()->raw_push(w1);
        state()->raw_push(w3);
        state()->raw_push(w2);
        state()->raw_push(w1);
      }
      break;
    case Bytecodes::_dup2:
      { Value w1 = state()->raw_pop();
        Value w2 = state()->raw_pop();
        state()->raw_push(w2);
        state()->raw_push(w1);
        state()->raw_push(w2);
        state()->raw_push(w1);
      }
      break;
    case Bytecodes::_dup2_x1:
      { Value w1 = state()->raw_pop();
        Value w2 = state()->raw_pop();
        Value w3 = state()->raw_pop();
        state()->raw_push(w2);
        state()->raw_push(w1);
        state()->raw_push(w3);
        state()->raw_push(w2);
        state()->raw_push(w1);
      }
      break;
    case Bytecodes::_dup2_x2:
      { Value w1 = state()->raw_pop();
        Value w2 = state()->raw_pop();
        Value w3 = state()->raw_pop();
        Value w4 = state()->raw_pop();
        state()->raw_push(w2);
        state()->raw_push(w1);
        state()->raw_push(w4);
        state()->raw_push(w3);
        state()->raw_push(w2);
        state()->raw_push(w1);
      }
      break;
    case Bytecodes::_swap:
      { Value w1 = state()->raw_pop();
        Value w2 = state()->raw_pop();
        state()->raw_push(w1);
        state()->raw_push(w2);
      }
      break;
    default:
      ShouldNotReachHere();
      break;
  }
}


void GraphBuilder::arithmetic_op(ValueType* type, Bytecodes::Code code, ValueStack* state_before) {
  Value y = pop(type);
  Value x = pop(type);
  Value res = new ArithmeticOp(code, x, y, state_before);
  // Note: currently single-precision floating-point rounding on Intel is handled at the LIRGenerator level
  res = append(res);
  res = round_fp(res);
  push(type, res);
}


void GraphBuilder::negate_op(ValueType* type) {
  push(type, append(new NegateOp(pop(type))));
}


void GraphBuilder::shift_op(ValueType* type, Bytecodes::Code code) {
  Value s = ipop();
  Value x = pop(type);
  // try to simplify
  // Note: This code should go into the canonicalizer as soon as it can
  //       can handle canonicalized forms that contain more than one node.
  if (CanonicalizeNodes && code == Bytecodes::_iushr) {
    // pattern: x >>> s
    IntConstant* s1 = s->type()->as_IntConstant();
    if (s1 != nullptr) {
      // pattern: x >>> s1, with s1 constant
      ShiftOp* l = x->as_ShiftOp();
      if (l != nullptr && l->op() == Bytecodes::_ishl) {
        // pattern: (a << b) >>> s1
        IntConstant* s0 = l->y()->type()->as_IntConstant();
        if (s0 != nullptr) {
          // pattern: (a << s0) >>> s1
          const int s0c = s0->value() & 0x1F; // only the low 5 bits are significant for shifts
          const int s1c = s1->value() & 0x1F; // only the low 5 bits are significant for shifts
          if (s0c == s1c) {
            if (s0c == 0) {
              // pattern: (a << 0) >>> 0 => simplify to: a
              ipush(l->x());
            } else {
              // pattern: (a << s0c) >>> s0c => simplify to: a & m, with m constant
              assert(0 < s0c && s0c < BitsPerInt, "adjust code below to handle corner cases");
              const int m = checked_cast<int>(right_n_bits(BitsPerInt - s0c));
              Value s = append(new Constant(new IntConstant(m)));
              ipush(append(new LogicOp(Bytecodes::_iand, l->x(), s)));
            }
            return;
          }
        }
      }
    }
  }
  // could not simplify
  push(type, append(new ShiftOp(code, x, s)));
}


void GraphBuilder::logic_op(ValueType* type, Bytecodes::Code code) {
  Value y = pop(type);
  Value x = pop(type);
  push(type, append(new LogicOp(code, x, y)));
}


void GraphBuilder::compare_op(ValueType* type, Bytecodes::Code code) {
  ValueStack* state_before = copy_state_before();
  Value y = pop(type);
  Value x = pop(type);
  ipush(append(new CompareOp(code, x, y, state_before)));
}


void GraphBuilder::convert(Bytecodes::Code op, BasicType from, BasicType to) {
  push(as_ValueType(to), append(new Convert(op, pop(as_ValueType(from)), as_ValueType(to))));
}


void GraphBuilder::increment() {
  int index = stream()->get_index();
  int delta = stream()->is_wide() ? (signed short)Bytes::get_Java_u2(stream()->cur_bcp() + 4) : (signed char)(stream()->cur_bcp()[2]);
  load_local(intType, index);
  ipush(append(new Constant(new IntConstant(delta))));
  arithmetic_op(intType, Bytecodes::_iadd);
  store_local(intType, index);
}


void GraphBuilder::_goto(int from_bci, int to_bci) {
  Goto *x = new Goto(block_at(to_bci), to_bci <= from_bci);
  if (is_profiling()) {
    compilation()->set_would_profile(true);
    x->set_profiled_bci(bci());
    if (profile_branches()) {
      x->set_profiled_method(method());
      x->set_should_profile(true);
    }
  }
  append(x);
}


void GraphBuilder::if_node(Value x, If::Condition cond, Value y, ValueStack* state_before) {
  BlockBegin* tsux = block_at(stream()->get_dest());
  BlockBegin* fsux = block_at(stream()->next_bci());
  bool is_bb = tsux->bci() < stream()->cur_bci() || fsux->bci() < stream()->cur_bci();

  bool subst_check = false;
  if (EnableValhalla && (stream()->cur_bc() == Bytecodes::_if_acmpeq || stream()->cur_bc() == Bytecodes::_if_acmpne)) {
    ValueType* left_vt = x->type();
    ValueType* right_vt = y->type();
    if (left_vt->is_object()) {
      assert(right_vt->is_object(), "must be");
      ciKlass* left_klass = x->as_loaded_klass_or_null();
      ciKlass* right_klass = y->as_loaded_klass_or_null();

      if (left_klass == nullptr || right_klass == nullptr) {
        // The klass is still unloaded, or came from a Phi node. Go slow case;
        subst_check = true;
      } else if (left_klass->can_be_inline_klass() || right_klass->can_be_inline_klass()) {
        // Either operand may be a value object, but we're not sure. Go slow case;
        subst_check = true;
      } else {
        // No need to do substitutability check
      }
    }
  }
  if ((stream()->cur_bc() == Bytecodes::_if_acmpeq || stream()->cur_bc() == Bytecodes::_if_acmpne) &&
      is_profiling() && profile_branches()) {
    compilation()->set_would_profile(true);
    append(new ProfileACmpTypes(method(), bci(), x, y));
  }

  // In case of loop invariant code motion or predicate insertion
  // before the body of a loop the state is needed
  Instruction *i = append(new If(x, cond, false, y, tsux, fsux, (is_bb || compilation()->is_optimistic() || subst_check) ? state_before : nullptr, is_bb, subst_check));

  assert(i->as_Goto() == nullptr ||
         (i->as_Goto()->sux_at(0) == tsux  && i->as_Goto()->is_safepoint() == (tsux->bci() < stream()->cur_bci())) ||
         (i->as_Goto()->sux_at(0) == fsux  && i->as_Goto()->is_safepoint() == (fsux->bci() < stream()->cur_bci())),
         "safepoint state of Goto returned by canonicalizer incorrect");

  if (is_profiling()) {
    If* if_node = i->as_If();
    if (if_node != nullptr) {
      // Note that we'd collect profile data in this method if we wanted it.
      compilation()->set_would_profile(true);
      // At level 2 we need the proper bci to count backedges
      if_node->set_profiled_bci(bci());
      if (profile_branches()) {
        // Successors can be rotated by the canonicalizer, check for this case.
        if_node->set_profiled_method(method());
        if_node->set_should_profile(true);
        if (if_node->tsux() == fsux) {
          if_node->set_swapped(true);
        }
      }
      return;
    }

    // Check if this If was reduced to Goto.
    Goto *goto_node = i->as_Goto();
    if (goto_node != nullptr) {
      compilation()->set_would_profile(true);
      goto_node->set_profiled_bci(bci());
      if (profile_branches()) {
        goto_node->set_profiled_method(method());
        goto_node->set_should_profile(true);
        // Find out which successor is used.
        if (goto_node->default_sux() == tsux) {
          goto_node->set_direction(Goto::taken);
        } else if (goto_node->default_sux() == fsux) {
          goto_node->set_direction(Goto::not_taken);
        } else {
          ShouldNotReachHere();
        }
      }
      return;
    }
  }
}


void GraphBuilder::if_zero(ValueType* type, If::Condition cond) {
  Value y = append(new Constant(intZero));
  ValueStack* state_before = copy_state_before();
  Value x = ipop();
  if_node(x, cond, y, state_before);
}


void GraphBuilder::if_null(ValueType* type, If::Condition cond) {
  Value y = append(new Constant(objectNull));
  ValueStack* state_before = copy_state_before();
  Value x = apop();
  if_node(x, cond, y, state_before);
}


void GraphBuilder::if_same(ValueType* type, If::Condition cond) {
  ValueStack* state_before = copy_state_before();
  Value y = pop(type);
  Value x = pop(type);
  if_node(x, cond, y, state_before);
}


void GraphBuilder::jsr(int dest) {
  // We only handle well-formed jsrs (those which are "block-structured").
  // If the bytecodes are strange (jumping out of a jsr block) then we
  // might end up trying to re-parse a block containing a jsr which
  // has already been activated. Watch for this case and bail out.
  for (ScopeData* cur_scope_data = scope_data();
       cur_scope_data != nullptr && cur_scope_data->parsing_jsr() && cur_scope_data->scope() == scope();
       cur_scope_data = cur_scope_data->parent()) {
    if (cur_scope_data->jsr_entry_bci() == dest) {
      BAILOUT("too-complicated jsr/ret structure");
    }
  }

  push(addressType, append(new Constant(new AddressConstant(next_bci()))));
  if (!try_inline_jsr(dest)) {
    return; // bailed out while parsing and inlining subroutine
  }
}


void GraphBuilder::ret(int local_index) {
  if (!parsing_jsr()) BAILOUT("ret encountered while not parsing subroutine");

  if (local_index != scope_data()->jsr_return_address_local()) {
    BAILOUT("can not handle complicated jsr/ret constructs");
  }

  // Rets simply become (NON-SAFEPOINT) gotos to the jsr continuation
  append(new Goto(scope_data()->jsr_continuation(), false));
}


void GraphBuilder::table_switch() {
  Bytecode_tableswitch sw(stream());
  const int l = sw.length();
  if (CanonicalizeNodes && l == 1 && compilation()->env()->comp_level() != CompLevel_full_profile) {
    // total of 2 successors => use If instead of switch
    // Note: This code should go into the canonicalizer as soon as it can
    //       can handle canonicalized forms that contain more than one node.
    Value key = append(new Constant(new IntConstant(sw.low_key())));
    BlockBegin* tsux = block_at(bci() + sw.dest_offset_at(0));
    BlockBegin* fsux = block_at(bci() + sw.default_offset());
    bool is_bb = tsux->bci() < bci() || fsux->bci() < bci();
    // In case of loop invariant code motion or predicate insertion
    // before the body of a loop the state is needed
    ValueStack* state_before = copy_state_if_bb(is_bb);
    append(new If(ipop(), If::eql, true, key, tsux, fsux, state_before, is_bb));
  } else {
    // collect successors
    BlockList* sux = new BlockList(l + 1, nullptr);
    int i;
    bool has_bb = false;
    for (i = 0; i < l; i++) {
      sux->at_put(i, block_at(bci() + sw.dest_offset_at(i)));
      if (sw.dest_offset_at(i) < 0) has_bb = true;
    }
    // add default successor
    if (sw.default_offset() < 0) has_bb = true;
    sux->at_put(i, block_at(bci() + sw.default_offset()));
    // In case of loop invariant code motion or predicate insertion
    // before the body of a loop the state is needed
    ValueStack* state_before = copy_state_if_bb(has_bb);
    Instruction* res = append(new TableSwitch(ipop(), sux, sw.low_key(), state_before, has_bb));
#ifdef ASSERT
    if (res->as_Goto()) {
      for (i = 0; i < l; i++) {
        if (sux->at(i) == res->as_Goto()->sux_at(0)) {
          assert(res->as_Goto()->is_safepoint() == (sw.dest_offset_at(i) < 0), "safepoint state of Goto returned by canonicalizer incorrect");
        }
      }
    }
#endif
  }
}


void GraphBuilder::lookup_switch() {
  Bytecode_lookupswitch sw(stream());
  const int l = sw.number_of_pairs();
  if (CanonicalizeNodes && l == 1 && compilation()->env()->comp_level() != CompLevel_full_profile) {
    // total of 2 successors => use If instead of switch
    // Note: This code should go into the canonicalizer as soon as it can
    //       can handle canonicalized forms that contain more than one node.
    // simplify to If
    LookupswitchPair pair = sw.pair_at(0);
    Value key = append(new Constant(new IntConstant(pair.match())));
    BlockBegin* tsux = block_at(bci() + pair.offset());
    BlockBegin* fsux = block_at(bci() + sw.default_offset());
    bool is_bb = tsux->bci() < bci() || fsux->bci() < bci();
    // In case of loop invariant code motion or predicate insertion
    // before the body of a loop the state is needed
    ValueStack* state_before = copy_state_if_bb(is_bb);;
    append(new If(ipop(), If::eql, true, key, tsux, fsux, state_before, is_bb));
  } else {
    // collect successors & keys
    BlockList* sux = new BlockList(l + 1, nullptr);
    intArray* keys = new intArray(l, l, 0);
    int i;
    bool has_bb = false;
    for (i = 0; i < l; i++) {
      LookupswitchPair pair = sw.pair_at(i);
      if (pair.offset() < 0) has_bb = true;
      sux->at_put(i, block_at(bci() + pair.offset()));
      keys->at_put(i, pair.match());
    }
    // add default successor
    if (sw.default_offset() < 0) has_bb = true;
    sux->at_put(i, block_at(bci() + sw.default_offset()));
    // In case of loop invariant code motion or predicate insertion
    // before the body of a loop the state is needed
    ValueStack* state_before = copy_state_if_bb(has_bb);
    Instruction* res = append(new LookupSwitch(ipop(), sux, keys, state_before, has_bb));
#ifdef ASSERT
    if (res->as_Goto()) {
      for (i = 0; i < l; i++) {
        if (sux->at(i) == res->as_Goto()->sux_at(0)) {
          assert(res->as_Goto()->is_safepoint() == (sw.pair_at(i).offset() < 0), "safepoint state of Goto returned by canonicalizer incorrect");
        }
      }
    }
#endif
  }
}

void GraphBuilder::call_register_finalizer() {
  // If the receiver requires finalization then emit code to perform
  // the registration on return.

  // Gather some type information about the receiver
  Value receiver = state()->local_at(0);
  assert(receiver != nullptr, "must have a receiver");
  ciType* declared_type = receiver->declared_type();
  ciType* exact_type = receiver->exact_type();
  if (exact_type == nullptr &&
      receiver->as_Local() &&
      receiver->as_Local()->java_index() == 0) {
    ciInstanceKlass* ik = compilation()->method()->holder();
    if (ik->is_final()) {
      exact_type = ik;
    } else if (UseCHA && !(ik->has_subklass() || ik->is_interface())) {
      // test class is leaf class
      compilation()->dependency_recorder()->assert_leaf_type(ik);
      exact_type = ik;
    } else {
      declared_type = ik;
    }
  }

  // see if we know statically that registration isn't required
  bool needs_check = true;
  if (exact_type != nullptr) {
    needs_check = exact_type->as_instance_klass()->has_finalizer();
  } else if (declared_type != nullptr) {
    ciInstanceKlass* ik = declared_type->as_instance_klass();
    if (!Dependencies::has_finalizable_subclass(ik)) {
      compilation()->dependency_recorder()->assert_has_no_finalizable_subclasses(ik);
      needs_check = false;
    }
  }

  if (needs_check) {
    // Perform the registration of finalizable objects.
    ValueStack* state_before = copy_state_for_exception();
    load_local(objectType, 0);
    append_split(new Intrinsic(voidType, vmIntrinsics::_Object_init,
                               state()->pop_arguments(1),
                               true, state_before, true));
  }
}


void GraphBuilder::method_return(Value x, bool ignore_return) {
  if (RegisterFinalizersAtInit &&
      method()->intrinsic_id() == vmIntrinsics::_Object_init) {
    call_register_finalizer();
  }

  // The conditions for a memory barrier are described in Parse::do_exits().
  bool need_mem_bar = false;
  if (method()->is_object_constructor() &&
       (scope()->wrote_final() ||
         (AlwaysSafeConstructors && scope()->wrote_fields()) ||
         (support_IRIW_for_not_multiple_copy_atomic_cpu && scope()->wrote_volatile()))) {
    need_mem_bar = true;
  }

  BasicType bt = method()->return_type()->basic_type();
  switch (bt) {
    case T_BYTE:
    {
      Value shift = append(new Constant(new IntConstant(24)));
      x = append(new ShiftOp(Bytecodes::_ishl, x, shift));
      x = append(new ShiftOp(Bytecodes::_ishr, x, shift));
      break;
    }
    case T_SHORT:
    {
      Value shift = append(new Constant(new IntConstant(16)));
      x = append(new ShiftOp(Bytecodes::_ishl, x, shift));
      x = append(new ShiftOp(Bytecodes::_ishr, x, shift));
      break;
    }
    case T_CHAR:
    {
      Value mask = append(new Constant(new IntConstant(0xFFFF)));
      x = append(new LogicOp(Bytecodes::_iand, x, mask));
      break;
    }
    case T_BOOLEAN:
    {
      Value mask = append(new Constant(new IntConstant(1)));
      x = append(new LogicOp(Bytecodes::_iand, x, mask));
      break;
    }
    default:
      break;
  }

  // Check to see whether we are inlining. If so, Return
  // instructions become Gotos to the continuation point.
  if (continuation() != nullptr) {

    int invoke_bci = state()->caller_state()->bci();

    if (x != nullptr  && !ignore_return) {
      ciMethod* caller = state()->scope()->caller()->method();
      Bytecodes::Code invoke_raw_bc = caller->raw_code_at_bci(invoke_bci);
      if (invoke_raw_bc == Bytecodes::_invokehandle || invoke_raw_bc == Bytecodes::_invokedynamic) {
        ciType* declared_ret_type = caller->get_declared_signature_at_bci(invoke_bci)->return_type();
        if (declared_ret_type->is_klass() && x->exact_type() == nullptr &&
            x->declared_type() != declared_ret_type && declared_ret_type != compilation()->env()->Object_klass()) {
          x = append(new TypeCast(declared_ret_type->as_klass(), x, copy_state_before()));
        }
      }
    }

    assert(!method()->is_synchronized() || InlineSynchronizedMethods, "can not inline synchronized methods yet");

    if (compilation()->env()->dtrace_method_probes()) {
      // Report exit from inline methods
      Values* args = new Values(1);
      args->push(append(new Constant(new MethodConstant(method()))));
      append(new RuntimeCall(voidType, "dtrace_method_exit", CAST_FROM_FN_PTR(address, SharedRuntime::dtrace_method_exit), args));
    }

    // If the inlined method is synchronized, the monitor must be
    // released before we jump to the continuation block.
    if (method()->is_synchronized()) {
      assert(state()->locks_size() == 1, "receiver must be locked here");
      monitorexit(state()->lock_at(0), SynchronizationEntryBCI);
    }

    if (need_mem_bar) {
      append(new MemBar(lir_membar_storestore));
    }

    // State at end of inlined method is the state of the caller
    // without the method parameters on stack, including the
    // return value, if any, of the inlined method on operand stack.
    set_state(state()->caller_state()->copy_for_parsing());
    if (x != nullptr) {
      if (!ignore_return) {
        state()->push(x->type(), x);
      }
      if (profile_return() && x->type()->is_object_kind()) {
        ciMethod* caller = state()->scope()->method();
        profile_return_type(x, method(), caller, invoke_bci);
      }
    }
    Goto* goto_callee = new Goto(continuation(), false);

    // See whether this is the first return; if so, store off some
    // of the state for later examination
    if (num_returns() == 0) {
      set_inline_cleanup_info();
    }

    // The current bci() is in the wrong scope, so use the bci() of
    // the continuation point.
    append_with_bci(goto_callee, scope_data()->continuation()->bci());
    incr_num_returns();
    return;
  }

  state()->truncate_stack(0);
  if (method()->is_synchronized()) {
    // perform the unlocking before exiting the method
    Value receiver;
    if (!method()->is_static()) {
      receiver = _initial_state->local_at(0);
    } else {
      receiver = append(new Constant(new ClassConstant(method()->holder())));
    }
    append_split(new MonitorExit(receiver, state()->unlock()));
  }

  if (need_mem_bar) {
      append(new MemBar(lir_membar_storestore));
  }

  assert(!ignore_return, "Ignoring return value works only for inlining");
  append(new Return(x));
}

Value GraphBuilder::make_constant(ciConstant field_value, ciField* field) {
  if (!field_value.is_valid())  return nullptr;

  BasicType field_type = field_value.basic_type();
  ValueType* value = as_ValueType(field_value);

  // Attach dimension info to stable arrays.
  if (FoldStableValues &&
      field->is_stable() && field_type == T_ARRAY && !field_value.is_null_or_zero()) {
    ciArray* array = field_value.as_object()->as_array();
    jint dimension = field->type()->as_array_klass()->dimension();
    value = new StableArrayConstant(array, dimension);
  }

  switch (field_type) {
    case T_ARRAY:
    case T_OBJECT:
      if (field_value.as_object()->should_be_constant()) {
        return new Constant(value);
      }
      return nullptr; // Not a constant.
    default:
      return new Constant(value);
  }
}

void GraphBuilder::copy_inline_content(ciInlineKlass* vk, Value src, int src_off, Value dest, int dest_off, ValueStack* state_before, ciField* enclosing_field) {
  for (int i = 0; i < vk->nof_nonstatic_fields(); i++) {
    ciField* inner_field = vk->nonstatic_field_at(i);
    assert(!inner_field->is_flat(), "the iteration over nested fields is handled by the loop itself");
    int off = inner_field->offset_in_bytes() - vk->first_field_offset();
    LoadField* load = new LoadField(src, src_off + off, inner_field, false, state_before, false);
    Value replacement = append(load);
    StoreField* store = new StoreField(dest, dest_off + off, inner_field, replacement, false, state_before, false);
    store->set_enclosing_field(enclosing_field);
    append(store);
  }
}

void GraphBuilder::access_field(Bytecodes::Code code) {
  bool will_link;
  ciField* field = stream()->get_field(will_link);
  ciInstanceKlass* holder = field->holder();
  BasicType field_type = field->type()->basic_type();
  ValueType* type = as_ValueType(field_type);

  // call will_link again to determine if the field is valid.
  const bool needs_patching = !holder->is_loaded() ||
                              !field->will_link(method(), code) ||
                              (!field->is_flat() && PatchALot);

  ValueStack* state_before = nullptr;
  if (!holder->is_initialized() || needs_patching) {
    // save state before instruction for debug info when
    // deoptimization happens during patching
    state_before = copy_state_before();
  }

  Value obj = nullptr;
  if (code == Bytecodes::_getstatic || code == Bytecodes::_putstatic) {
    if (state_before != nullptr) {
      // build a patching constant
      obj = new Constant(new InstanceConstant(holder->java_mirror()), state_before);
    } else {
      obj = new Constant(new InstanceConstant(holder->java_mirror()));
    }
  }

  if (field->is_final() && code == Bytecodes::_putfield) {
    scope()->set_wrote_final();
  }

  if (code == Bytecodes::_putfield) {
    scope()->set_wrote_fields();
    if (field->is_volatile()) {
      scope()->set_wrote_volatile();
    }
  }

  int offset = !needs_patching ? field->offset_in_bytes() : -1;
  switch (code) {
    case Bytecodes::_getstatic: {
      // check for compile-time constants, i.e., initialized static final fields
      Value constant = nullptr;
      if (field->is_static_constant() && !PatchALot) {
        ciConstant field_value = field->constant_value();
        assert(!field->is_stable() || !field_value.is_null_or_zero(),
               "stable static w/ default value shouldn't be a constant");
        constant = make_constant(field_value, field);
      } else if (field->is_null_free() && field->type()->as_instance_klass()->is_initialized() &&
                 field->type()->as_inline_klass()->is_empty()) {
        // Loading from a field of an empty inline type. Just return the default instance.
        constant = new Constant(new InstanceConstant(field->type()->as_inline_klass()->default_instance()));
      }
      if (constant != nullptr) {
        push(type, append(constant));
      } else {
        if (state_before == nullptr) {
          state_before = copy_state_for_exception();
        }
        LoadField* load_field = new LoadField(append(obj), offset, field, true,
                                        state_before, needs_patching);
        push(type, append(load_field));
      }
      break;
    }
    case Bytecodes::_putstatic: {
      Value val = pop(type);
      if (state_before == nullptr) {
        state_before = copy_state_for_exception();
      }
      if (field_type == T_BOOLEAN) {
        Value mask = append(new Constant(new IntConstant(1)));
        val = append(new LogicOp(Bytecodes::_iand, val, mask));
      }
      if (field->is_null_free()) {
        null_check(val);
      }
      if (field->is_null_free() && field->type()->is_loaded() && field->type()->as_inline_klass()->is_empty()) {
        // Storing to a field of an empty inline type. Ignore.
        break;
      }
      append(new StoreField(append(obj), offset, field, val, true, state_before, needs_patching));
      break;
    }
    case Bytecodes::_getfield: {
      // Check for compile-time constants, i.e., trusted final non-static fields.
      Value constant = nullptr;
      if (state_before == nullptr && field->is_flat()) {
        // Save the entire state and re-execute on deopt when accessing flat fields
        assert(Interpreter::bytecode_should_reexecute(code), "should reexecute");
        state_before = copy_state_before();
      }
      if (!has_pending_field_access() && !has_pending_load_indexed()) {
        obj = apop();
        ObjectType* obj_type = obj->type()->as_ObjectType();
        if (field->is_null_free() && field->type()->as_instance_klass()->is_initialized()
            && field->type()->as_inline_klass()->is_empty()) {
          // Loading from a field of an empty inline type. Just return the default instance.
          null_check(obj);
          constant = new Constant(new InstanceConstant(field->type()->as_inline_klass()->default_instance()));
        } else if (field->is_constant() && !field->is_flat() && obj_type->is_constant() && !PatchALot) {
          ciObject* const_oop = obj_type->constant_value();
          if (!const_oop->is_null_object() && const_oop->is_loaded()) {
            ciConstant field_value = field->constant_value_of(const_oop);
            if (field_value.is_valid()) {
              if (field->is_null_free() && field_value.is_null_or_zero()) {
                // Non-flat inline type field. Replace null by the default value.
                constant = new Constant(new InstanceConstant(field->type()->as_inline_klass()->default_instance()));
              } else {
                constant = make_constant(field_value, field);
              }
              // For CallSite objects add a dependency for invalidation of the optimization.
              if (field->is_call_site_target()) {
                ciCallSite* call_site = const_oop->as_call_site();
                if (!call_site->is_fully_initialized_constant_call_site()) {
                  ciMethodHandle* target = field_value.as_object()->as_method_handle();
                  dependency_recorder()->assert_call_site_target_value(call_site, target);
                }
              }
            }
          }
        }
      }
      if (constant != nullptr) {
        push(type, append(constant));
      } else {
        if (state_before == nullptr) {
          state_before = copy_state_for_exception();
        }
        if (!field->is_flat()) {
          if (has_pending_field_access()) {
            assert(!needs_patching, "Can't patch delayed field access");
            obj = pending_field_access()->obj();
            offset += pending_field_access()->offset() - field->holder()->as_inline_klass()->first_field_offset();
            field = pending_field_access()->holder()->get_field_by_offset(offset, false);
            assert(field != nullptr, "field not found");
            set_pending_field_access(nullptr);
          } else if (has_pending_load_indexed()) {
            assert(!needs_patching, "Can't patch delayed field access");
            pending_load_indexed()->update(field, offset - field->holder()->as_inline_klass()->first_field_offset());
            LoadIndexed* li = pending_load_indexed()->load_instr();
            li->set_type(type);
            push(type, append(li));
            set_pending_load_indexed(nullptr);
            break;
          }
          LoadField* load = new LoadField(obj, offset, field, false, state_before, needs_patching);
          Value replacement = !needs_patching ? _memory->load(load) : load;
          if (replacement != load) {
            assert(replacement->is_linked() || !replacement->can_be_linked(), "should already by linked");
            // Writing an (integer) value to a boolean, byte, char or short field includes an implicit narrowing
            // conversion. Emit an explicit conversion here to get the correct field value after the write.
            switch (field_type) {
            case T_BOOLEAN:
            case T_BYTE:
              replacement = append(new Convert(Bytecodes::_i2b, replacement, type));
              break;
            case T_CHAR:
              replacement = append(new Convert(Bytecodes::_i2c, replacement, type));
              break;
            case T_SHORT:
              replacement = append(new Convert(Bytecodes::_i2s, replacement, type));
              break;
            default:
              break;
            }
            push(type, replacement);
          } else {
            push(type, append(load));
          }
        } else {  // field is flat
          // Look at the next bytecode to check if we can delay the field access
          bool can_delay_access = false;
          ciBytecodeStream s(method());
          s.force_bci(bci());
          s.next();
          if (s.cur_bc() == Bytecodes::_getfield && !needs_patching) {
            ciField* next_field = s.get_field(will_link);
            bool next_needs_patching = !next_field->holder()->is_loaded() ||
                                       !next_field->will_link(method(), Bytecodes::_getfield) ||
                                       PatchALot;
            can_delay_access = C1UseDelayedFlattenedFieldReads && !next_needs_patching;
          }
          if (can_delay_access) {
            if (has_pending_load_indexed()) {
              pending_load_indexed()->update(field, offset - field->holder()->as_inline_klass()->first_field_offset());
            } else if (has_pending_field_access()) {
              pending_field_access()->inc_offset(offset - field->holder()->as_inline_klass()->first_field_offset());
            } else {
              null_check(obj);
              DelayedFieldAccess* dfa = new DelayedFieldAccess(obj, field->holder(), field->offset_in_bytes());
              set_pending_field_access(dfa);
            }
          } else {
            ciInlineKlass* inline_klass = field->type()->as_inline_klass();
            scope()->set_wrote_final();
            scope()->set_wrote_fields();
            bool need_membar = false;
            if (inline_klass->is_initialized() && inline_klass->is_empty()) {
              apush(append(new Constant(new InstanceConstant(inline_klass->default_instance()))));
              if (has_pending_field_access()) {
                set_pending_field_access(nullptr);
              } else if (has_pending_load_indexed()) {
                set_pending_load_indexed(nullptr);
              }
            } else if (has_pending_load_indexed()) {
              assert(!needs_patching, "Can't patch delayed field access");
              pending_load_indexed()->update(field, offset - field->holder()->as_inline_klass()->first_field_offset());
              NewInstance* vt = new NewInstance(inline_klass, pending_load_indexed()->state_before(), false, true);
              _memory->new_instance(vt);
              pending_load_indexed()->load_instr()->set_vt(vt);
              apush(append_split(vt));
              append(pending_load_indexed()->load_instr());
              set_pending_load_indexed(nullptr);
              need_membar = true;
            } else {
              NewInstance* new_instance = new NewInstance(inline_klass, state_before, false, true);
              _memory->new_instance(new_instance);
              apush(append_split(new_instance));
              assert(!needs_patching, "Can't patch flat inline type field access");
              if (has_pending_field_access()) {
                copy_inline_content(inline_klass, pending_field_access()->obj(),
                                    pending_field_access()->offset() + field->offset_in_bytes() - field->holder()->as_inline_klass()->first_field_offset(),
                                    new_instance, inline_klass->first_field_offset(), state_before);
                set_pending_field_access(nullptr);
              } else {
                copy_inline_content(inline_klass, obj, field->offset_in_bytes(), new_instance, inline_klass->first_field_offset(), state_before);
              }
              need_membar = true;
            }
            if (need_membar) {
              // If we allocated a new instance ensure the stores to copy the
              // field contents are visible before any subsequent store that
              // publishes this reference.
              append(new MemBar(lir_membar_storestore));
            }
          }
        }
      }
      break;
    }
    case Bytecodes::_putfield: {
      Value val = pop(type);
      obj = apop();
      if (state_before == nullptr) {
        state_before = copy_state_for_exception();
      }
      if (field_type == T_BOOLEAN) {
        Value mask = append(new Constant(new IntConstant(1)));
        val = append(new LogicOp(Bytecodes::_iand, val, mask));
      }
      if (field->is_null_free() && field->type()->is_loaded() && field->type()->as_inline_klass()->is_empty()) {
        // Storing to a field of an empty inline type. Ignore.
        null_check(obj);
        null_check(val);
      } else if (!field->is_flat()) {
        if (field->is_null_free()) {
          null_check(val);
        }
        StoreField* store = new StoreField(obj, offset, field, val, false, state_before, needs_patching);
        if (!needs_patching) store = _memory->store(store);
        if (store != nullptr) {
          append(store);
        }
      } else {
        assert(!needs_patching, "Can't patch flat inline type field access");
        ciInlineKlass* inline_klass = field->type()->as_inline_klass();
        copy_inline_content(inline_klass, val, inline_klass->first_field_offset(), obj, offset, state_before, field);
      }
      break;
    }
    default:
      ShouldNotReachHere();
      break;
  }
}

Dependencies* GraphBuilder::dependency_recorder() const {
  assert(DeoptC1, "need debug information");
  return compilation()->dependency_recorder();
}

// How many arguments do we want to profile?
Values* GraphBuilder::args_list_for_profiling(ciMethod* target, int& start, bool may_have_receiver) {
  int n = 0;
  bool has_receiver = may_have_receiver && Bytecodes::has_receiver(method()->java_code_at_bci(bci()));
  start = has_receiver ? 1 : 0;
  if (profile_arguments()) {
    ciProfileData* data = method()->method_data()->bci_to_data(bci());
    if (data != nullptr && (data->is_CallTypeData() || data->is_VirtualCallTypeData())) {
      n = data->is_CallTypeData() ? data->as_CallTypeData()->number_of_arguments() : data->as_VirtualCallTypeData()->number_of_arguments();
    }
  }
  // If we are inlining then we need to collect arguments to profile parameters for the target
  if (profile_parameters() && target != nullptr) {
    if (target->method_data() != nullptr && target->method_data()->parameters_type_data() != nullptr) {
      // The receiver is profiled on method entry so it's included in
      // the number of parameters but here we're only interested in
      // actual arguments.
      n = MAX2(n, target->method_data()->parameters_type_data()->number_of_parameters() - start);
    }
  }
  if (n > 0) {
    return new Values(n);
  }
  return nullptr;
}

void GraphBuilder::check_args_for_profiling(Values* obj_args, int expected) {
#ifdef ASSERT
  bool ignored_will_link;
  ciSignature* declared_signature = nullptr;
  ciMethod* real_target = method()->get_method_at_bci(bci(), ignored_will_link, &declared_signature);
  assert(expected == obj_args->capacity() || real_target->is_method_handle_intrinsic(), "missed on arg?");
#endif
}

// Collect arguments that we want to profile in a list
Values* GraphBuilder::collect_args_for_profiling(Values* args, ciMethod* target, bool may_have_receiver) {
  int start = 0;
  Values* obj_args = args_list_for_profiling(target, start, may_have_receiver);
  if (obj_args == nullptr) {
    return nullptr;
  }
  int s = obj_args->capacity();
  // if called through method handle invoke, some arguments may have been popped
  for (int i = start, j = 0; j < s && i < args->length(); i++) {
    if (args->at(i)->type()->is_object_kind()) {
      obj_args->push(args->at(i));
      j++;
    }
  }
  check_args_for_profiling(obj_args, s);
  return obj_args;
}

void GraphBuilder::invoke(Bytecodes::Code code) {
  bool will_link;
  ciSignature* declared_signature = nullptr;
  ciMethod*             target = stream()->get_method(will_link, &declared_signature);
  ciKlass*              holder = stream()->get_declared_method_holder();
  const Bytecodes::Code bc_raw = stream()->cur_bc_raw();
  assert(declared_signature != nullptr, "cannot be null");
  assert(will_link == target->is_loaded(), "");
  JFR_ONLY(Jfr::on_resolution(this, holder, target); CHECK_BAILOUT();)

  ciInstanceKlass* klass = target->holder();
  assert(!target->is_loaded() || klass->is_loaded(), "loaded target must imply loaded klass");

  // check if CHA possible: if so, change the code to invoke_special
  ciInstanceKlass* calling_klass = method()->holder();
  ciInstanceKlass* callee_holder = ciEnv::get_instance_klass_for_declared_method_holder(holder);
  ciInstanceKlass* actual_recv = callee_holder;

  CompileLog* log = compilation()->log();
  if (log != nullptr)
      log->elem("call method='%d' instr='%s'",
                log->identify(target),
                Bytecodes::name(code));

  // Some methods are obviously bindable without any type checks so
  // convert them directly to an invokespecial or invokestatic.
  if (target->is_loaded() && !target->is_abstract() && target->can_be_statically_bound()) {
    switch (bc_raw) {
    case Bytecodes::_invokeinterface:
      // convert to invokespecial if the target is the private interface method.
      if (target->is_private()) {
        assert(holder->is_interface(), "How did we get a non-interface method here!");
        code = Bytecodes::_invokespecial;
      }
      break;
    case Bytecodes::_invokevirtual:
      code = Bytecodes::_invokespecial;
      break;
    case Bytecodes::_invokehandle:
      code = target->is_static() ? Bytecodes::_invokestatic : Bytecodes::_invokespecial;
      break;
    default:
      break;
    }
  } else {
    if (bc_raw == Bytecodes::_invokehandle) {
      assert(!will_link, "should come here only for unlinked call");
      code = Bytecodes::_invokespecial;
    }
  }

  if (code == Bytecodes::_invokespecial) {
    // Additional receiver subtype checks for interface calls via invokespecial or invokeinterface.
    ciKlass* receiver_constraint = nullptr;

    if (bc_raw == Bytecodes::_invokeinterface) {
      receiver_constraint = holder;
    } else if (bc_raw == Bytecodes::_invokespecial && !target->is_object_constructor() && calling_klass->is_interface()) {
      receiver_constraint = calling_klass;
    }

    if (receiver_constraint != nullptr) {
      int index = state()->stack_size() - (target->arg_size_no_receiver() + 1);
      Value receiver = state()->stack_at(index);
      CheckCast* c = new CheckCast(receiver_constraint, receiver, copy_state_before());
      // go to uncommon_trap when checkcast fails
      c->set_invokespecial_receiver_check();
      state()->stack_at_put(index, append_split(c));
    }
  }

  // Push appendix argument (MethodType, CallSite, etc.), if one.
  bool patch_for_appendix = false;
  int patching_appendix_arg = 0;
  if (Bytecodes::has_optional_appendix(bc_raw) && (!will_link || PatchALot)) {
    Value arg = append(new Constant(new ObjectConstant(compilation()->env()->unloaded_ciinstance()), copy_state_before()));
    apush(arg);
    patch_for_appendix = true;
    patching_appendix_arg = (will_link && stream()->has_appendix()) ? 0 : 1;
  } else if (stream()->has_appendix()) {
    ciObject* appendix = stream()->get_appendix();
    Value arg = append(new Constant(new ObjectConstant(appendix)));
    apush(arg);
  }

  ciMethod* cha_monomorphic_target = nullptr;
  ciMethod* exact_target = nullptr;
  Value better_receiver = nullptr;
  if (UseCHA && DeoptC1 && target->is_loaded() &&
      !(// %%% FIXME: Are both of these relevant?
        target->is_method_handle_intrinsic() ||
        target->is_compiled_lambda_form()) &&
      !patch_for_appendix) {
    Value receiver = nullptr;
    ciInstanceKlass* receiver_klass = nullptr;
    bool type_is_exact = false;
    // try to find a precise receiver type
    if (will_link && !target->is_static()) {
      int index = state()->stack_size() - (target->arg_size_no_receiver() + 1);
      receiver = state()->stack_at(index);
      ciType* type = receiver->exact_type();
      if (type != nullptr && type->is_loaded() &&
          type->is_instance_klass() && !type->as_instance_klass()->is_interface()) {
        receiver_klass = (ciInstanceKlass*) type;
        type_is_exact = true;
      }
      if (type == nullptr) {
        type = receiver->declared_type();
        if (type != nullptr && type->is_loaded() &&
            type->is_instance_klass() && !type->as_instance_klass()->is_interface()) {
          receiver_klass = (ciInstanceKlass*) type;
          if (receiver_klass->is_leaf_type() && !receiver_klass->is_final()) {
            // Insert a dependency on this type since
            // find_monomorphic_target may assume it's already done.
            dependency_recorder()->assert_leaf_type(receiver_klass);
            type_is_exact = true;
          }
        }
      }
    }
    if (receiver_klass != nullptr && type_is_exact &&
        receiver_klass->is_loaded() && code != Bytecodes::_invokespecial) {
      // If we have the exact receiver type we can bind directly to
      // the method to call.
      exact_target = target->resolve_invoke(calling_klass, receiver_klass);
      if (exact_target != nullptr) {
        target = exact_target;
        code = Bytecodes::_invokespecial;
      }
    }
    if (receiver_klass != nullptr &&
        receiver_klass->is_subtype_of(actual_recv) &&
        actual_recv->is_initialized()) {
      actual_recv = receiver_klass;
    }

    if ((code == Bytecodes::_invokevirtual && callee_holder->is_initialized()) ||
        (code == Bytecodes::_invokeinterface && callee_holder->is_initialized() && !actual_recv->is_interface())) {
      // Use CHA on the receiver to select a more precise method.
      cha_monomorphic_target = target->find_monomorphic_target(calling_klass, callee_holder, actual_recv);
    } else if (code == Bytecodes::_invokeinterface && callee_holder->is_loaded() && receiver != nullptr) {
      assert(callee_holder->is_interface(), "invokeinterface to non interface?");
      // If there is only one implementor of this interface then we
      // may be able bind this invoke directly to the implementing
      // klass but we need both a dependence on the single interface
      // and on the method we bind to.  Additionally since all we know
      // about the receiver type is the it's supposed to implement the
      // interface we have to insert a check that it's the class we
      // expect.  Interface types are not checked by the verifier so
      // they are roughly equivalent to Object.
      // The number of implementors for declared_interface is less or
      // equal to the number of implementors for target->holder() so
      // if number of implementors of target->holder() == 1 then
      // number of implementors for decl_interface is 0 or 1. If
      // it's 0 then no class implements decl_interface and there's
      // no point in inlining.
      ciInstanceKlass* declared_interface = callee_holder;
      ciInstanceKlass* singleton = declared_interface->unique_implementor();
      if (singleton != nullptr) {
        assert(singleton != declared_interface, "not a unique implementor");
        cha_monomorphic_target = target->find_monomorphic_target(calling_klass, declared_interface, singleton);
        if (cha_monomorphic_target != nullptr) {
          ciInstanceKlass* holder = cha_monomorphic_target->holder();
          ciInstanceKlass* constraint = (holder->is_subtype_of(singleton) ? holder : singleton); // avoid upcasts
          if (holder != compilation()->env()->Object_klass() &&
              (!type_is_exact || receiver_klass->is_subtype_of(constraint))) {
            actual_recv = declared_interface;

            // insert a check it's really the expected class.
            CheckCast* c = new CheckCast(constraint, receiver, copy_state_for_exception());
            c->set_incompatible_class_change_check();
            c->set_direct_compare(constraint->is_final());
            // pass the result of the checkcast so that the compiler has
            // more accurate type info in the inlinee
            better_receiver = append_split(c);

            dependency_recorder()->assert_unique_implementor(declared_interface, singleton);
          } else {
            cha_monomorphic_target = nullptr;
          }
        }
      }
    }
  }

  if (cha_monomorphic_target != nullptr) {
    assert(!target->can_be_statically_bound() || target == cha_monomorphic_target, "");
    assert(!cha_monomorphic_target->is_abstract(), "");
    if (!cha_monomorphic_target->can_be_statically_bound(actual_recv)) {
      // If we inlined because CHA revealed only a single target method,
      // then we are dependent on that target method not getting overridden
      // by dynamic class loading.  Be sure to test the "static" receiver
      // dest_method here, as opposed to the actual receiver, which may
      // falsely lead us to believe that the receiver is final or private.
      dependency_recorder()->assert_unique_concrete_method(actual_recv, cha_monomorphic_target, callee_holder, target);
    }
    code = Bytecodes::_invokespecial;
  }

  // check if we could do inlining
  if (!PatchALot && Inline && target->is_loaded() && !patch_for_appendix &&
      callee_holder->is_loaded()) { // the effect of symbolic reference resolution

    // callee is known => check if we have static binding
    if ((code == Bytecodes::_invokestatic && klass->is_initialized()) || // invokestatic involves an initialization barrier on declaring class
        code == Bytecodes::_invokespecial ||
        (code == Bytecodes::_invokevirtual && target->is_final_method()) ||
        code == Bytecodes::_invokedynamic) {
      // static binding => check if callee is ok
      ciMethod* inline_target = (cha_monomorphic_target != nullptr) ? cha_monomorphic_target : target;
      bool holder_known = (cha_monomorphic_target != nullptr) || (exact_target != nullptr);
      bool success = try_inline(inline_target, holder_known, false /* ignore_return */, code, better_receiver);

      CHECK_BAILOUT();
      clear_inline_bailout();

      if (success) {
        // Register dependence if JVMTI has either breakpoint
        // setting or hotswapping of methods capabilities since they may
        // cause deoptimization.
        if (compilation()->env()->jvmti_can_hotswap_or_post_breakpoint()) {
          dependency_recorder()->assert_evol_method(inline_target);
        }
        return;
      }
    } else {
      print_inlining(target, "no static binding", /*success*/ false);
    }
  } else {
    print_inlining(target, "not inlineable", /*success*/ false);
  }

  // If we attempted an inline which did not succeed because of a
  // bailout during construction of the callee graph, the entire
  // compilation has to be aborted. This is fairly rare and currently
  // seems to only occur for jasm-generated classes which contain
  // jsr/ret pairs which are not associated with finally clauses and
  // do not have exception handlers in the containing method, and are
  // therefore not caught early enough to abort the inlining without
  // corrupting the graph. (We currently bail out with a non-empty
  // stack at a ret in these situations.)
  CHECK_BAILOUT();

  // inlining not successful => standard invoke
  ValueType* result_type = as_ValueType(declared_signature->return_type());
  ValueStack* state_before = copy_state_exhandling();

  // The bytecode (code) might change in this method so we are checking this very late.
  const bool has_receiver =
    code == Bytecodes::_invokespecial   ||
    code == Bytecodes::_invokevirtual   ||
    code == Bytecodes::_invokeinterface;
  Values* args = state()->pop_arguments(target->arg_size_no_receiver() + patching_appendix_arg);
  Value recv = has_receiver ? apop() : nullptr;

  // A null check is required here (when there is a receiver) for any of the following cases
  // - invokespecial, always need a null check.
  // - invokevirtual, when the target is final and loaded. Calls to final targets will become optimized
  //   and require null checking. If the target is loaded a null check is emitted here.
  //   If the target isn't loaded the null check must happen after the call resolution. We achieve that
  //   by using the target methods unverified entry point (see CompiledIC::compute_monomorphic_entry).
  //   (The JVM specification requires that LinkageError must be thrown before a NPE. An unloaded target may
  //   potentially fail, and can't have the null check before the resolution.)
  // - A call that will be profiled. (But we can't add a null check when the target is unloaded, by the same
  //   reason as above, so calls with a receiver to unloaded targets can't be profiled.)
  //
  // Normal invokevirtual will perform the null check during lookup

  bool need_null_check = (code == Bytecodes::_invokespecial) ||
      (target->is_loaded() && (target->is_final_method() || (is_profiling() && profile_calls())));

  if (need_null_check) {
    if (recv != nullptr) {
      null_check(recv);
    }

    if (is_profiling()) {
      // Note that we'd collect profile data in this method if we wanted it.
      compilation()->set_would_profile(true);

      if (profile_calls()) {
        assert(cha_monomorphic_target == nullptr || exact_target == nullptr, "both can not be set");
        ciKlass* target_klass = nullptr;
        if (cha_monomorphic_target != nullptr) {
          target_klass = cha_monomorphic_target->holder();
        } else if (exact_target != nullptr) {
          target_klass = exact_target->holder();
        }
        profile_call(target, recv, target_klass, collect_args_for_profiling(args, nullptr, false), false);
      }
    }
  }

  Invoke* result = new Invoke(code, result_type, recv, args, target, state_before);
  // push result
  append_split(result);

  if (result_type != voidType) {
    push(result_type, round_fp(result));
  }
  if (profile_return() && result_type->is_object_kind()) {
    profile_return_type(result, target);
  }
}


void GraphBuilder::new_instance(int klass_index) {
  ValueStack* state_before = copy_state_exhandling();
  ciKlass* klass = stream()->get_klass();
  assert(klass->is_instance_klass(), "must be an instance klass");
  if (!stream()->is_unresolved_klass() && klass->is_inlinetype() &&
      klass->as_inline_klass()->is_initialized() && klass->as_inline_klass()->is_empty()) {
    ciInlineKlass* vk = klass->as_inline_klass();
    apush(append(new Constant(new InstanceConstant(vk->default_instance()))));
  } else {
    NewInstance* new_instance = new NewInstance(klass->as_instance_klass(), state_before, stream()->is_unresolved_klass(), false);
    _memory->new_instance(new_instance);
    apush(append_split(new_instance));
  }
}

void GraphBuilder::new_type_array() {
  ValueStack* state_before = copy_state_exhandling();
  apush(append_split(new NewTypeArray(ipop(), (BasicType)stream()->get_index(), state_before)));
}


void GraphBuilder::new_object_array() {
  ciKlass* klass = stream()->get_klass();
  ValueStack* state_before = !klass->is_loaded() || PatchALot ? copy_state_before() : copy_state_exhandling();
  NewArray* n = new NewObjectArray(klass, ipop(), state_before);
  apush(append_split(n));
}


bool GraphBuilder::direct_compare(ciKlass* k) {
  if (k->is_loaded() && k->is_instance_klass() && !UseSlowPath) {
    ciInstanceKlass* ik = k->as_instance_klass();
    if (ik->is_final()) {
      return true;
    } else {
      if (DeoptC1 && UseCHA && !(ik->has_subklass() || ik->is_interface())) {
        // test class is leaf class
        dependency_recorder()->assert_leaf_type(ik);
        return true;
      }
    }
  }
  return false;
}


void GraphBuilder::check_cast(int klass_index) {
  ciKlass* klass = stream()->get_klass();
  ValueStack* state_before = !klass->is_loaded() || PatchALot ? copy_state_before() : copy_state_for_exception();
  CheckCast* c = new CheckCast(klass, apop(), state_before);
  apush(append_split(c));
  c->set_direct_compare(direct_compare(klass));

  if (is_profiling()) {
    // Note that we'd collect profile data in this method if we wanted it.
    compilation()->set_would_profile(true);

    if (profile_checkcasts()) {
      c->set_profiled_method(method());
      c->set_profiled_bci(bci());
      c->set_should_profile(true);
    }
  }
}


void GraphBuilder::instance_of(int klass_index) {
  ciKlass* klass = stream()->get_klass();
  ValueStack* state_before = !klass->is_loaded() || PatchALot ? copy_state_before() : copy_state_exhandling();
  InstanceOf* i = new InstanceOf(klass, apop(), state_before);
  ipush(append_split(i));
  i->set_direct_compare(direct_compare(klass));

  if (is_profiling()) {
    // Note that we'd collect profile data in this method if we wanted it.
    compilation()->set_would_profile(true);

    if (profile_checkcasts()) {
      i->set_profiled_method(method());
      i->set_profiled_bci(bci());
      i->set_should_profile(true);
    }
  }
}


void GraphBuilder::monitorenter(Value x, int bci) {
  bool maybe_inlinetype = false;
  if (bci == InvocationEntryBci) {
    // Called by GraphBuilder::inline_sync_entry.
#ifdef ASSERT
    ciType* obj_type = x->declared_type();
    assert(obj_type == nullptr || !obj_type->is_inlinetype(), "inline types cannot have synchronized methods");
#endif
  } else {
    // We are compiling a monitorenter bytecode
    if (EnableValhalla) {
      ciType* obj_type = x->declared_type();
      if (obj_type == nullptr || obj_type->as_klass()->can_be_inline_klass()) {
        // If we're (possibly) locking on an inline type, check for markWord::always_locked_pattern
        // and throw IMSE. (obj_type is null for Phi nodes, so let's just be conservative).
        maybe_inlinetype = true;
      }
    }
  }

  // save state before locking in case of deoptimization after a NullPointerException
  ValueStack* state_before = copy_state_for_exception_with_bci(bci);
<<<<<<< HEAD
  compilation()->set_has_monitors(true);
  append_with_bci(new MonitorEnter(x, state()->lock(x), state_before, maybe_inlinetype), bci);
=======
  append_with_bci(new MonitorEnter(x, state()->lock(x), state_before), bci);
>>>>>>> 26de9e24
  kill_all();
}


void GraphBuilder::monitorexit(Value x, int bci) {
  append_with_bci(new MonitorExit(x, state()->unlock()), bci);
  kill_all();
}


void GraphBuilder::new_multi_array(int dimensions) {
  ciKlass* klass = stream()->get_klass();
  ValueStack* state_before = !klass->is_loaded() || PatchALot ? copy_state_before() : copy_state_exhandling();

  Values* dims = new Values(dimensions, dimensions, nullptr);
  // fill in all dimensions
  int i = dimensions;
  while (i-- > 0) dims->at_put(i, ipop());
  // create array
  NewArray* n = new NewMultiArray(klass, dims, state_before);
  apush(append_split(n));
}


void GraphBuilder::throw_op(int bci) {
  // We require that the debug info for a Throw be the "state before"
  // the Throw (i.e., exception oop is still on TOS)
  ValueStack* state_before = copy_state_before_with_bci(bci);
  Throw* t = new Throw(apop(), state_before);
  // operand stack not needed after a throw
  state()->truncate_stack(0);
  append_with_bci(t, bci);
}


Value GraphBuilder::round_fp(Value fp_value) {
  if (strict_fp_requires_explicit_rounding) {
#ifdef IA32
    // no rounding needed if SSE2 is used
    if (UseSSE < 2) {
      // Must currently insert rounding node for doubleword values that
      // are results of expressions (i.e., not loads from memory or
      // constants)
      if (fp_value->type()->tag() == doubleTag &&
          fp_value->as_Constant() == nullptr &&
          fp_value->as_Local() == nullptr &&       // method parameters need no rounding
          fp_value->as_RoundFP() == nullptr) {
        return append(new RoundFP(fp_value));
      }
    }
#else
    Unimplemented();
#endif // IA32
  }
  return fp_value;
}


Instruction* GraphBuilder::append_with_bci(Instruction* instr, int bci) {
  Canonicalizer canon(compilation(), instr, bci);
  Instruction* i1 = canon.canonical();
  if (i1->is_linked() || !i1->can_be_linked()) {
    // Canonicalizer returned an instruction which was already
    // appended so simply return it.
    return i1;
  }

  if (UseLocalValueNumbering) {
    // Lookup the instruction in the ValueMap and add it to the map if
    // it's not found.
    Instruction* i2 = vmap()->find_insert(i1);
    if (i2 != i1) {
      // found an entry in the value map, so just return it.
      assert(i2->is_linked(), "should already be linked");
      return i2;
    }
    ValueNumberingEffects vne(vmap());
    i1->visit(&vne);
  }

  // i1 was not eliminated => append it
  assert(i1->next() == nullptr, "shouldn't already be linked");
  _last = _last->set_next(i1, canon.bci());

  if (++_instruction_count >= InstructionCountCutoff && !bailed_out()) {
    // set the bailout state but complete normal processing.  We
    // might do a little more work before noticing the bailout so we
    // want processing to continue normally until it's noticed.
    bailout("Method and/or inlining is too large");
  }

#ifndef PRODUCT
  if (PrintIRDuringConstruction) {
    InstructionPrinter ip;
    ip.print_line(i1);
    if (Verbose) {
      state()->print();
    }
  }
#endif

  // save state after modification of operand stack for StateSplit instructions
  StateSplit* s = i1->as_StateSplit();
  if (s != nullptr) {
    if (EliminateFieldAccess) {
      Intrinsic* intrinsic = s->as_Intrinsic();
      if (s->as_Invoke() != nullptr || (intrinsic && !intrinsic->preserves_state())) {
        _memory->kill();
      }
    }
    s->set_state(state()->copy(ValueStack::StateAfter, canon.bci()));
  }

  // set up exception handlers for this instruction if necessary
  if (i1->can_trap()) {
    i1->set_exception_handlers(handle_exception(i1));
    assert(i1->exception_state() != nullptr || !i1->needs_exception_state() || bailed_out(), "handle_exception must set exception state");
  }
  return i1;
}


Instruction* GraphBuilder::append(Instruction* instr) {
  assert(instr->as_StateSplit() == nullptr || instr->as_BlockEnd() != nullptr, "wrong append used");
  return append_with_bci(instr, bci());
}


Instruction* GraphBuilder::append_split(StateSplit* instr) {
  return append_with_bci(instr, bci());
}


void GraphBuilder::null_check(Value value) {
  if (value->as_NewArray() != nullptr || value->as_NewInstance() != nullptr) {
    return;
  } else {
    Constant* con = value->as_Constant();
    if (con) {
      ObjectType* c = con->type()->as_ObjectType();
      if (c && c->is_loaded()) {
        ObjectConstant* oc = c->as_ObjectConstant();
        if (!oc || !oc->value()->is_null_object()) {
          return;
        }
      }
    }
    if (value->is_null_free()) return;
  }
  append(new NullCheck(value, copy_state_for_exception()));
}



XHandlers* GraphBuilder::handle_exception(Instruction* instruction) {
  if (!has_handler() && (!instruction->needs_exception_state() || instruction->exception_state() != nullptr)) {
    assert(instruction->exception_state() == nullptr
           || instruction->exception_state()->kind() == ValueStack::EmptyExceptionState
           || (instruction->exception_state()->kind() == ValueStack::ExceptionState && _compilation->env()->should_retain_local_variables()),
           "exception_state should be of exception kind");
    return new XHandlers();
  }

  XHandlers*  exception_handlers = new XHandlers();
  ScopeData*  cur_scope_data = scope_data();
  ValueStack* cur_state = instruction->state_before();
  ValueStack* prev_state = nullptr;
  int scope_count = 0;

  assert(cur_state != nullptr, "state_before must be set");
  do {
    int cur_bci = cur_state->bci();
    assert(cur_scope_data->scope() == cur_state->scope(), "scopes do not match");
    assert(cur_bci == SynchronizationEntryBCI || cur_bci == cur_scope_data->stream()->cur_bci()
           || has_pending_field_access() || has_pending_load_indexed(), "invalid bci");


    // join with all potential exception handlers
    XHandlers* list = cur_scope_data->xhandlers();
    const int n = list->length();
    for (int i = 0; i < n; i++) {
      XHandler* h = list->handler_at(i);
      if (h->covers(cur_bci)) {
        // h is a potential exception handler => join it
        compilation()->set_has_exception_handlers(true);

        BlockBegin* entry = h->entry_block();
        if (entry == block()) {
          // It's acceptable for an exception handler to cover itself
          // but we don't handle that in the parser currently.  It's
          // very rare so we bailout instead of trying to handle it.
          BAILOUT_("exception handler covers itself", exception_handlers);
        }
        assert(entry->bci() == h->handler_bci(), "must match");
        assert(entry->bci() == -1 || entry == cur_scope_data->block_at(entry->bci()), "blocks must correspond");

        // previously this was a BAILOUT, but this is not necessary
        // now because asynchronous exceptions are not handled this way.
        assert(entry->state() == nullptr || cur_state->total_locks_size() == entry->state()->total_locks_size(), "locks do not match");

        // xhandler start with an empty expression stack
        if (cur_state->stack_size() != 0) {
          // locals are preserved
          // stack will be truncated
          cur_state = cur_state->copy(ValueStack::ExceptionState, cur_state->bci());
        }
        if (instruction->exception_state() == nullptr) {
          instruction->set_exception_state(cur_state);
        }

        // Note: Usually this join must work. However, very
        // complicated jsr-ret structures where we don't ret from
        // the subroutine can cause the objects on the monitor
        // stacks to not match because blocks can be parsed twice.
        // The only test case we've seen so far which exhibits this
        // problem is caught by the infinite recursion test in
        // GraphBuilder::jsr() if the join doesn't work.
        if (!entry->try_merge(cur_state, compilation()->has_irreducible_loops())) {
          BAILOUT_("error while joining with exception handler, prob. due to complicated jsr/rets", exception_handlers);
        }

        // add current state for correct handling of phi functions at begin of xhandler
        int phi_operand = entry->add_exception_state(cur_state);

        // add entry to the list of xhandlers of this block
        _block->add_exception_handler(entry);

        // add back-edge from xhandler entry to this block
        if (!entry->is_predecessor(_block)) {
          entry->add_predecessor(_block);
        }

        // clone XHandler because phi_operand and scope_count can not be shared
        XHandler* new_xhandler = new XHandler(h);
        new_xhandler->set_phi_operand(phi_operand);
        new_xhandler->set_scope_count(scope_count);
        exception_handlers->append(new_xhandler);

        // fill in exception handler subgraph lazily
        assert(!entry->is_set(BlockBegin::was_visited_flag), "entry must not be visited yet");
        cur_scope_data->add_to_work_list(entry);

        // stop when reaching catchall
        if (h->catch_type() == 0) {
          return exception_handlers;
        }
      }
    }

    if (exception_handlers->length() == 0) {
      // This scope and all callees do not handle exceptions, so the local
      // variables of this scope are not needed. However, the scope itself is
      // required for a correct exception stack trace -> clear out the locals.
      // Stack and locals are invalidated but not truncated in caller state.
      if (prev_state != nullptr) {
        assert(instruction->exception_state() != nullptr, "missed set?");
        ValueStack::Kind exc_kind = ValueStack::empty_exception_kind(true /* caller */);
        cur_state = cur_state->copy(exc_kind, cur_state->bci());
        // reset caller exception state
        prev_state->set_caller_state(cur_state);
      } else {
        assert(instruction->exception_state() == nullptr, "already set");
        // set instruction exception state
        // truncate stack
        ValueStack::Kind exc_kind = ValueStack::empty_exception_kind();
        cur_state = cur_state->copy(exc_kind, cur_state->bci());
        instruction->set_exception_state(cur_state);
      }
    }

    // Set up iteration for next time.
    // If parsing a jsr, do not grab exception handlers from the
    // parent scopes for this method (already got them, and they
    // needed to be cloned)

    while (cur_scope_data->parsing_jsr()) {
      cur_scope_data = cur_scope_data->parent();
    }

    assert(cur_scope_data->scope() == cur_state->scope(), "scopes do not match");
    assert(cur_state->locks_size() == 0 || cur_state->locks_size() == 1, "unlocking must be done in a catchall exception handler");

    prev_state = cur_state;
    cur_state = cur_state->caller_state();
    cur_scope_data = cur_scope_data->parent();
    scope_count++;
  } while (cur_scope_data != nullptr);

  return exception_handlers;
}


// Helper class for simplifying Phis.
class PhiSimplifier : public BlockClosure {
 private:
  bool _has_substitutions;
  Value simplify(Value v);

 public:
  PhiSimplifier(BlockBegin* start) : _has_substitutions(false) {
    start->iterate_preorder(this);
    if (_has_substitutions) {
      SubstitutionResolver sr(start);
    }
  }
  void block_do(BlockBegin* b);
  bool has_substitutions() const { return _has_substitutions; }
};


Value PhiSimplifier::simplify(Value v) {
  Phi* phi = v->as_Phi();

  if (phi == nullptr) {
    // no phi function
    return v;
  } else if (v->has_subst()) {
    // already substituted; subst can be phi itself -> simplify
    return simplify(v->subst());
  } else if (phi->is_set(Phi::cannot_simplify)) {
    // already tried to simplify phi before
    return phi;
  } else if (phi->is_set(Phi::visited)) {
    // break cycles in phi functions
    return phi;
  } else if (phi->type()->is_illegal()) {
    // illegal phi functions are ignored anyway
    return phi;

  } else {
    // mark phi function as processed to break cycles in phi functions
    phi->set(Phi::visited);

    // simplify x = [y, x] and x = [y, y] to y
    Value subst = nullptr;
    int opd_count = phi->operand_count();
    for (int i = 0; i < opd_count; i++) {
      Value opd = phi->operand_at(i);
      assert(opd != nullptr, "Operand must exist!");

      if (opd->type()->is_illegal()) {
        // if one operand is illegal, the entire phi function is illegal
        phi->make_illegal();
        phi->clear(Phi::visited);
        return phi;
      }

      Value new_opd = simplify(opd);
      assert(new_opd != nullptr, "Simplified operand must exist!");

      if (new_opd != phi && new_opd != subst) {
        if (subst == nullptr) {
          subst = new_opd;
        } else {
          // no simplification possible
          phi->set(Phi::cannot_simplify);
          phi->clear(Phi::visited);
          return phi;
        }
      }
    }

    // successfully simplified phi function
    assert(subst != nullptr, "illegal phi function");
    _has_substitutions = true;
    phi->clear(Phi::visited);
    phi->set_subst(subst);

#ifndef PRODUCT
    if (PrintPhiFunctions) {
      tty->print_cr("simplified phi function %c%d to %c%d (Block B%d)", phi->type()->tchar(), phi->id(), subst->type()->tchar(), subst->id(), phi->block()->block_id());
    }
#endif

    return subst;
  }
}


void PhiSimplifier::block_do(BlockBegin* b) {
  for_each_phi_fun(b, phi,
    simplify(phi);
  );

#ifdef ASSERT
  for_each_phi_fun(b, phi,
                   assert(phi->operand_count() != 1 || phi->subst() != phi || phi->is_illegal(), "missed trivial simplification");
  );

  ValueStack* state = b->state()->caller_state();
  for_each_state_value(state, value,
    Phi* phi = value->as_Phi();
    assert(phi == nullptr || phi->block() != b, "must not have phi function to simplify in caller state");
  );
#endif
}

// This method is called after all blocks are filled with HIR instructions
// It eliminates all Phi functions of the form x = [y, y] and x = [y, x]
void GraphBuilder::eliminate_redundant_phis(BlockBegin* start) {
  PhiSimplifier simplifier(start);
}


void GraphBuilder::connect_to_end(BlockBegin* beg) {
  // setup iteration
  kill_all();
  _block = beg;
  _state = beg->state()->copy_for_parsing();
  _last  = beg;
  iterate_bytecodes_for_block(beg->bci());
}


BlockEnd* GraphBuilder::iterate_bytecodes_for_block(int bci) {
#ifndef PRODUCT
  if (PrintIRDuringConstruction) {
    tty->cr();
    InstructionPrinter ip;
    ip.print_instr(_block); tty->cr();
    ip.print_stack(_block->state()); tty->cr();
    ip.print_inline_level(_block);
    ip.print_head();
    tty->print_cr("locals size: %d stack size: %d", state()->locals_size(), state()->stack_size());
  }
#endif
  _skip_block = false;
  assert(state() != nullptr, "ValueStack missing!");
  CompileLog* log = compilation()->log();
  ciBytecodeStream s(method());
  s.reset_to_bci(bci);
  int prev_bci = bci;
  scope_data()->set_stream(&s);
  // iterate
  Bytecodes::Code code = Bytecodes::_illegal;
  bool push_exception = false;

  if (block()->is_set(BlockBegin::exception_entry_flag) && block()->next() == nullptr) {
    // first thing in the exception entry block should be the exception object.
    push_exception = true;
  }

  bool ignore_return = scope_data()->ignore_return();

  while (!bailed_out() && last()->as_BlockEnd() == nullptr &&
         (code = stream()->next()) != ciBytecodeStream::EOBC() &&
         (block_at(s.cur_bci()) == nullptr || block_at(s.cur_bci()) == block())) {
    assert(state()->kind() == ValueStack::Parsing, "invalid state kind");

    if (log != nullptr)
      log->set_context("bc code='%d' bci='%d'", (int)code, s.cur_bci());

    // Check for active jsr during OSR compilation
    if (compilation()->is_osr_compile()
        && scope()->is_top_scope()
        && parsing_jsr()
        && s.cur_bci() == compilation()->osr_bci()) {
      bailout("OSR not supported while a jsr is active");
    }

    if (push_exception) {
      apush(append(new ExceptionObject()));
      push_exception = false;
    }

    // handle bytecode
    switch (code) {
      case Bytecodes::_nop            : /* nothing to do */ break;
      case Bytecodes::_aconst_null    : apush(append(new Constant(objectNull            ))); break;
      case Bytecodes::_iconst_m1      : ipush(append(new Constant(new IntConstant   (-1)))); break;
      case Bytecodes::_iconst_0       : ipush(append(new Constant(intZero               ))); break;
      case Bytecodes::_iconst_1       : ipush(append(new Constant(intOne                ))); break;
      case Bytecodes::_iconst_2       : ipush(append(new Constant(new IntConstant   ( 2)))); break;
      case Bytecodes::_iconst_3       : ipush(append(new Constant(new IntConstant   ( 3)))); break;
      case Bytecodes::_iconst_4       : ipush(append(new Constant(new IntConstant   ( 4)))); break;
      case Bytecodes::_iconst_5       : ipush(append(new Constant(new IntConstant   ( 5)))); break;
      case Bytecodes::_lconst_0       : lpush(append(new Constant(new LongConstant  ( 0)))); break;
      case Bytecodes::_lconst_1       : lpush(append(new Constant(new LongConstant  ( 1)))); break;
      case Bytecodes::_fconst_0       : fpush(append(new Constant(new FloatConstant ( 0)))); break;
      case Bytecodes::_fconst_1       : fpush(append(new Constant(new FloatConstant ( 1)))); break;
      case Bytecodes::_fconst_2       : fpush(append(new Constant(new FloatConstant ( 2)))); break;
      case Bytecodes::_dconst_0       : dpush(append(new Constant(new DoubleConstant( 0)))); break;
      case Bytecodes::_dconst_1       : dpush(append(new Constant(new DoubleConstant( 1)))); break;
      case Bytecodes::_bipush         : ipush(append(new Constant(new IntConstant(((signed char*)s.cur_bcp())[1])))); break;
      case Bytecodes::_sipush         : ipush(append(new Constant(new IntConstant((short)Bytes::get_Java_u2(s.cur_bcp()+1))))); break;
      case Bytecodes::_ldc            : // fall through
      case Bytecodes::_ldc_w          : // fall through
      case Bytecodes::_ldc2_w         : load_constant(); break;
      case Bytecodes::_iload          : load_local(intType     , s.get_index()); break;
      case Bytecodes::_lload          : load_local(longType    , s.get_index()); break;
      case Bytecodes::_fload          : load_local(floatType   , s.get_index()); break;
      case Bytecodes::_dload          : load_local(doubleType  , s.get_index()); break;
      case Bytecodes::_aload          : load_local(instanceType, s.get_index()); break;
      case Bytecodes::_iload_0        : load_local(intType   , 0); break;
      case Bytecodes::_iload_1        : load_local(intType   , 1); break;
      case Bytecodes::_iload_2        : load_local(intType   , 2); break;
      case Bytecodes::_iload_3        : load_local(intType   , 3); break;
      case Bytecodes::_lload_0        : load_local(longType  , 0); break;
      case Bytecodes::_lload_1        : load_local(longType  , 1); break;
      case Bytecodes::_lload_2        : load_local(longType  , 2); break;
      case Bytecodes::_lload_3        : load_local(longType  , 3); break;
      case Bytecodes::_fload_0        : load_local(floatType , 0); break;
      case Bytecodes::_fload_1        : load_local(floatType , 1); break;
      case Bytecodes::_fload_2        : load_local(floatType , 2); break;
      case Bytecodes::_fload_3        : load_local(floatType , 3); break;
      case Bytecodes::_dload_0        : load_local(doubleType, 0); break;
      case Bytecodes::_dload_1        : load_local(doubleType, 1); break;
      case Bytecodes::_dload_2        : load_local(doubleType, 2); break;
      case Bytecodes::_dload_3        : load_local(doubleType, 3); break;
      case Bytecodes::_aload_0        : load_local(objectType, 0); break;
      case Bytecodes::_aload_1        : load_local(objectType, 1); break;
      case Bytecodes::_aload_2        : load_local(objectType, 2); break;
      case Bytecodes::_aload_3        : load_local(objectType, 3); break;
      case Bytecodes::_iaload         : load_indexed(T_INT   ); break;
      case Bytecodes::_laload         : load_indexed(T_LONG  ); break;
      case Bytecodes::_faload         : load_indexed(T_FLOAT ); break;
      case Bytecodes::_daload         : load_indexed(T_DOUBLE); break;
      case Bytecodes::_aaload         : load_indexed(T_OBJECT); break;
      case Bytecodes::_baload         : load_indexed(T_BYTE  ); break;
      case Bytecodes::_caload         : load_indexed(T_CHAR  ); break;
      case Bytecodes::_saload         : load_indexed(T_SHORT ); break;
      case Bytecodes::_istore         : store_local(intType   , s.get_index()); break;
      case Bytecodes::_lstore         : store_local(longType  , s.get_index()); break;
      case Bytecodes::_fstore         : store_local(floatType , s.get_index()); break;
      case Bytecodes::_dstore         : store_local(doubleType, s.get_index()); break;
      case Bytecodes::_astore         : store_local(objectType, s.get_index()); break;
      case Bytecodes::_istore_0       : store_local(intType   , 0); break;
      case Bytecodes::_istore_1       : store_local(intType   , 1); break;
      case Bytecodes::_istore_2       : store_local(intType   , 2); break;
      case Bytecodes::_istore_3       : store_local(intType   , 3); break;
      case Bytecodes::_lstore_0       : store_local(longType  , 0); break;
      case Bytecodes::_lstore_1       : store_local(longType  , 1); break;
      case Bytecodes::_lstore_2       : store_local(longType  , 2); break;
      case Bytecodes::_lstore_3       : store_local(longType  , 3); break;
      case Bytecodes::_fstore_0       : store_local(floatType , 0); break;
      case Bytecodes::_fstore_1       : store_local(floatType , 1); break;
      case Bytecodes::_fstore_2       : store_local(floatType , 2); break;
      case Bytecodes::_fstore_3       : store_local(floatType , 3); break;
      case Bytecodes::_dstore_0       : store_local(doubleType, 0); break;
      case Bytecodes::_dstore_1       : store_local(doubleType, 1); break;
      case Bytecodes::_dstore_2       : store_local(doubleType, 2); break;
      case Bytecodes::_dstore_3       : store_local(doubleType, 3); break;
      case Bytecodes::_astore_0       : store_local(objectType, 0); break;
      case Bytecodes::_astore_1       : store_local(objectType, 1); break;
      case Bytecodes::_astore_2       : store_local(objectType, 2); break;
      case Bytecodes::_astore_3       : store_local(objectType, 3); break;
      case Bytecodes::_iastore        : store_indexed(T_INT   ); break;
      case Bytecodes::_lastore        : store_indexed(T_LONG  ); break;
      case Bytecodes::_fastore        : store_indexed(T_FLOAT ); break;
      case Bytecodes::_dastore        : store_indexed(T_DOUBLE); break;
      case Bytecodes::_aastore        : store_indexed(T_OBJECT); break;
      case Bytecodes::_bastore        : store_indexed(T_BYTE  ); break;
      case Bytecodes::_castore        : store_indexed(T_CHAR  ); break;
      case Bytecodes::_sastore        : store_indexed(T_SHORT ); break;
      case Bytecodes::_pop            : // fall through
      case Bytecodes::_pop2           : // fall through
      case Bytecodes::_dup            : // fall through
      case Bytecodes::_dup_x1         : // fall through
      case Bytecodes::_dup_x2         : // fall through
      case Bytecodes::_dup2           : // fall through
      case Bytecodes::_dup2_x1        : // fall through
      case Bytecodes::_dup2_x2        : // fall through
      case Bytecodes::_swap           : stack_op(code); break;
      case Bytecodes::_iadd           : arithmetic_op(intType   , code); break;
      case Bytecodes::_ladd           : arithmetic_op(longType  , code); break;
      case Bytecodes::_fadd           : arithmetic_op(floatType , code); break;
      case Bytecodes::_dadd           : arithmetic_op(doubleType, code); break;
      case Bytecodes::_isub           : arithmetic_op(intType   , code); break;
      case Bytecodes::_lsub           : arithmetic_op(longType  , code); break;
      case Bytecodes::_fsub           : arithmetic_op(floatType , code); break;
      case Bytecodes::_dsub           : arithmetic_op(doubleType, code); break;
      case Bytecodes::_imul           : arithmetic_op(intType   , code); break;
      case Bytecodes::_lmul           : arithmetic_op(longType  , code); break;
      case Bytecodes::_fmul           : arithmetic_op(floatType , code); break;
      case Bytecodes::_dmul           : arithmetic_op(doubleType, code); break;
      case Bytecodes::_idiv           : arithmetic_op(intType   , code, copy_state_for_exception()); break;
      case Bytecodes::_ldiv           : arithmetic_op(longType  , code, copy_state_for_exception()); break;
      case Bytecodes::_fdiv           : arithmetic_op(floatType , code); break;
      case Bytecodes::_ddiv           : arithmetic_op(doubleType, code); break;
      case Bytecodes::_irem           : arithmetic_op(intType   , code, copy_state_for_exception()); break;
      case Bytecodes::_lrem           : arithmetic_op(longType  , code, copy_state_for_exception()); break;
      case Bytecodes::_frem           : arithmetic_op(floatType , code); break;
      case Bytecodes::_drem           : arithmetic_op(doubleType, code); break;
      case Bytecodes::_ineg           : negate_op(intType   ); break;
      case Bytecodes::_lneg           : negate_op(longType  ); break;
      case Bytecodes::_fneg           : negate_op(floatType ); break;
      case Bytecodes::_dneg           : negate_op(doubleType); break;
      case Bytecodes::_ishl           : shift_op(intType , code); break;
      case Bytecodes::_lshl           : shift_op(longType, code); break;
      case Bytecodes::_ishr           : shift_op(intType , code); break;
      case Bytecodes::_lshr           : shift_op(longType, code); break;
      case Bytecodes::_iushr          : shift_op(intType , code); break;
      case Bytecodes::_lushr          : shift_op(longType, code); break;
      case Bytecodes::_iand           : logic_op(intType , code); break;
      case Bytecodes::_land           : logic_op(longType, code); break;
      case Bytecodes::_ior            : logic_op(intType , code); break;
      case Bytecodes::_lor            : logic_op(longType, code); break;
      case Bytecodes::_ixor           : logic_op(intType , code); break;
      case Bytecodes::_lxor           : logic_op(longType, code); break;
      case Bytecodes::_iinc           : increment(); break;
      case Bytecodes::_i2l            : convert(code, T_INT   , T_LONG  ); break;
      case Bytecodes::_i2f            : convert(code, T_INT   , T_FLOAT ); break;
      case Bytecodes::_i2d            : convert(code, T_INT   , T_DOUBLE); break;
      case Bytecodes::_l2i            : convert(code, T_LONG  , T_INT   ); break;
      case Bytecodes::_l2f            : convert(code, T_LONG  , T_FLOAT ); break;
      case Bytecodes::_l2d            : convert(code, T_LONG  , T_DOUBLE); break;
      case Bytecodes::_f2i            : convert(code, T_FLOAT , T_INT   ); break;
      case Bytecodes::_f2l            : convert(code, T_FLOAT , T_LONG  ); break;
      case Bytecodes::_f2d            : convert(code, T_FLOAT , T_DOUBLE); break;
      case Bytecodes::_d2i            : convert(code, T_DOUBLE, T_INT   ); break;
      case Bytecodes::_d2l            : convert(code, T_DOUBLE, T_LONG  ); break;
      case Bytecodes::_d2f            : convert(code, T_DOUBLE, T_FLOAT ); break;
      case Bytecodes::_i2b            : convert(code, T_INT   , T_BYTE  ); break;
      case Bytecodes::_i2c            : convert(code, T_INT   , T_CHAR  ); break;
      case Bytecodes::_i2s            : convert(code, T_INT   , T_SHORT ); break;
      case Bytecodes::_lcmp           : compare_op(longType  , code); break;
      case Bytecodes::_fcmpl          : compare_op(floatType , code); break;
      case Bytecodes::_fcmpg          : compare_op(floatType , code); break;
      case Bytecodes::_dcmpl          : compare_op(doubleType, code); break;
      case Bytecodes::_dcmpg          : compare_op(doubleType, code); break;
      case Bytecodes::_ifeq           : if_zero(intType   , If::eql); break;
      case Bytecodes::_ifne           : if_zero(intType   , If::neq); break;
      case Bytecodes::_iflt           : if_zero(intType   , If::lss); break;
      case Bytecodes::_ifge           : if_zero(intType   , If::geq); break;
      case Bytecodes::_ifgt           : if_zero(intType   , If::gtr); break;
      case Bytecodes::_ifle           : if_zero(intType   , If::leq); break;
      case Bytecodes::_if_icmpeq      : if_same(intType   , If::eql); break;
      case Bytecodes::_if_icmpne      : if_same(intType   , If::neq); break;
      case Bytecodes::_if_icmplt      : if_same(intType   , If::lss); break;
      case Bytecodes::_if_icmpge      : if_same(intType   , If::geq); break;
      case Bytecodes::_if_icmpgt      : if_same(intType   , If::gtr); break;
      case Bytecodes::_if_icmple      : if_same(intType   , If::leq); break;
      case Bytecodes::_if_acmpeq      : if_same(objectType, If::eql); break;
      case Bytecodes::_if_acmpne      : if_same(objectType, If::neq); break;
      case Bytecodes::_goto           : _goto(s.cur_bci(), s.get_dest()); break;
      case Bytecodes::_jsr            : jsr(s.get_dest()); break;
      case Bytecodes::_ret            : ret(s.get_index()); break;
      case Bytecodes::_tableswitch    : table_switch(); break;
      case Bytecodes::_lookupswitch   : lookup_switch(); break;
      case Bytecodes::_ireturn        : method_return(ipop(), ignore_return); break;
      case Bytecodes::_lreturn        : method_return(lpop(), ignore_return); break;
      case Bytecodes::_freturn        : method_return(fpop(), ignore_return); break;
      case Bytecodes::_dreturn        : method_return(dpop(), ignore_return); break;
      case Bytecodes::_areturn        : method_return(apop(), ignore_return); break;
      case Bytecodes::_return         : method_return(nullptr, ignore_return); break;
      case Bytecodes::_getstatic      : // fall through
      case Bytecodes::_putstatic      : // fall through
      case Bytecodes::_getfield       : // fall through
      case Bytecodes::_putfield       : access_field(code); break;
      case Bytecodes::_invokevirtual  : // fall through
      case Bytecodes::_invokespecial  : // fall through
      case Bytecodes::_invokestatic   : // fall through
      case Bytecodes::_invokedynamic  : // fall through
      case Bytecodes::_invokeinterface: invoke(code); break;
      case Bytecodes::_new            : new_instance(s.get_index_u2()); break;
      case Bytecodes::_newarray       : new_type_array(); break;
      case Bytecodes::_anewarray      : new_object_array(); break;
      case Bytecodes::_arraylength    : { ValueStack* state_before = copy_state_for_exception(); ipush(append(new ArrayLength(apop(), state_before))); break; }
      case Bytecodes::_athrow         : throw_op(s.cur_bci()); break;
      case Bytecodes::_checkcast      : check_cast(s.get_index_u2()); break;
      case Bytecodes::_instanceof     : instance_of(s.get_index_u2()); break;
      case Bytecodes::_monitorenter   : monitorenter(apop(), s.cur_bci()); break;
      case Bytecodes::_monitorexit    : monitorexit (apop(), s.cur_bci()); break;
      case Bytecodes::_wide           : ShouldNotReachHere(); break;
      case Bytecodes::_multianewarray : new_multi_array(s.cur_bcp()[3]); break;
      case Bytecodes::_ifnull         : if_null(objectType, If::eql); break;
      case Bytecodes::_ifnonnull      : if_null(objectType, If::neq); break;
      case Bytecodes::_goto_w         : _goto(s.cur_bci(), s.get_far_dest()); break;
      case Bytecodes::_jsr_w          : jsr(s.get_far_dest()); break;
      case Bytecodes::_breakpoint     : BAILOUT_("concurrent setting of breakpoint", nullptr);
      default                         : ShouldNotReachHere(); break;
    }

    if (log != nullptr)
      log->clear_context(); // skip marker if nothing was printed

    // save current bci to setup Goto at the end
    prev_bci = s.cur_bci();

  }
  CHECK_BAILOUT_(nullptr);
  // stop processing of this block (see try_inline_full)
  if (_skip_block) {
    _skip_block = false;
    assert(_last && _last->as_BlockEnd(), "");
    return _last->as_BlockEnd();
  }
  // if there are any, check if last instruction is a BlockEnd instruction
  BlockEnd* end = last()->as_BlockEnd();
  if (end == nullptr) {
    // all blocks must end with a BlockEnd instruction => add a Goto
    end = new Goto(block_at(s.cur_bci()), false);
    append(end);
  }
  assert(end == last()->as_BlockEnd(), "inconsistency");

  assert(end->state() != nullptr, "state must already be present");
  assert(end->as_Return() == nullptr || end->as_Throw() == nullptr || end->state()->stack_size() == 0, "stack not needed for return and throw");

  // connect to begin & set state
  // NOTE that inlining may have changed the block we are parsing
  block()->set_end(end);
  // propagate state
  for (int i = end->number_of_sux() - 1; i >= 0; i--) {
    BlockBegin* sux = end->sux_at(i);
    assert(sux->is_predecessor(block()), "predecessor missing");
    // be careful, bailout if bytecodes are strange
    if (!sux->try_merge(end->state(), compilation()->has_irreducible_loops())) BAILOUT_("block join failed", nullptr);
    scope_data()->add_to_work_list(end->sux_at(i));
  }

  scope_data()->set_stream(nullptr);

  // done
  return end;
}


void GraphBuilder::iterate_all_blocks(bool start_in_current_block_for_inlining) {
  do {
    if (start_in_current_block_for_inlining && !bailed_out()) {
      iterate_bytecodes_for_block(0);
      start_in_current_block_for_inlining = false;
    } else {
      BlockBegin* b;
      while ((b = scope_data()->remove_from_work_list()) != nullptr) {
        if (!b->is_set(BlockBegin::was_visited_flag)) {
          if (b->is_set(BlockBegin::osr_entry_flag)) {
            // we're about to parse the osr entry block, so make sure
            // we setup the OSR edge leading into this block so that
            // Phis get setup correctly.
            setup_osr_entry_block();
            // this is no longer the osr entry block, so clear it.
            b->clear(BlockBegin::osr_entry_flag);
          }
          b->set(BlockBegin::was_visited_flag);
          connect_to_end(b);
        }
      }
    }
  } while (!bailed_out() && !scope_data()->is_work_list_empty());
}


bool GraphBuilder::_can_trap      [Bytecodes::number_of_java_codes];

void GraphBuilder::initialize() {
  // the following bytecodes are assumed to potentially
  // throw exceptions in compiled code - note that e.g.
  // monitorexit & the return bytecodes do not throw
  // exceptions since monitor pairing proved that they
  // succeed (if monitor pairing succeeded)
  Bytecodes::Code can_trap_list[] =
    { Bytecodes::_ldc
    , Bytecodes::_ldc_w
    , Bytecodes::_ldc2_w
    , Bytecodes::_iaload
    , Bytecodes::_laload
    , Bytecodes::_faload
    , Bytecodes::_daload
    , Bytecodes::_aaload
    , Bytecodes::_baload
    , Bytecodes::_caload
    , Bytecodes::_saload
    , Bytecodes::_iastore
    , Bytecodes::_lastore
    , Bytecodes::_fastore
    , Bytecodes::_dastore
    , Bytecodes::_aastore
    , Bytecodes::_bastore
    , Bytecodes::_castore
    , Bytecodes::_sastore
    , Bytecodes::_idiv
    , Bytecodes::_ldiv
    , Bytecodes::_irem
    , Bytecodes::_lrem
    , Bytecodes::_getstatic
    , Bytecodes::_putstatic
    , Bytecodes::_getfield
    , Bytecodes::_putfield
    , Bytecodes::_invokevirtual
    , Bytecodes::_invokespecial
    , Bytecodes::_invokestatic
    , Bytecodes::_invokedynamic
    , Bytecodes::_invokeinterface
    , Bytecodes::_new
    , Bytecodes::_newarray
    , Bytecodes::_anewarray
    , Bytecodes::_arraylength
    , Bytecodes::_athrow
    , Bytecodes::_checkcast
    , Bytecodes::_instanceof
    , Bytecodes::_monitorenter
    , Bytecodes::_multianewarray
    };

  // inititialize trap tables
  for (int i = 0; i < Bytecodes::number_of_java_codes; i++) {
    _can_trap[i] = false;
  }
  // set standard trap info
  for (uint j = 0; j < ARRAY_SIZE(can_trap_list); j++) {
    _can_trap[can_trap_list[j]] = true;
  }
}


BlockBegin* GraphBuilder::header_block(BlockBegin* entry, BlockBegin::Flag f, ValueStack* state) {
  assert(entry->is_set(f), "entry/flag mismatch");
  // create header block
  BlockBegin* h = new BlockBegin(entry->bci());
  h->set_depth_first_number(0);

  Value l = h;
  BlockEnd* g = new Goto(entry, false);
  l->set_next(g, entry->bci());
  h->set_end(g);
  h->set(f);
  // setup header block end state
  ValueStack* s = state->copy(ValueStack::StateAfter, entry->bci()); // can use copy since stack is empty (=> no phis)
  assert(s->stack_is_empty(), "must have empty stack at entry point");
  g->set_state(s);
  return h;
}



BlockBegin* GraphBuilder::setup_start_block(int osr_bci, BlockBegin* std_entry, BlockBegin* osr_entry, ValueStack* state) {
  BlockBegin* start = new BlockBegin(0);

  // This code eliminates the empty start block at the beginning of
  // each method.  Previously, each method started with the
  // start-block created below, and this block was followed by the
  // header block that was always empty.  This header block is only
  // necessary if std_entry is also a backward branch target because
  // then phi functions may be necessary in the header block.  It's
  // also necessary when profiling so that there's a single block that
  // can increment the counters.
  // In addition, with range check elimination, we may need a valid block
  // that dominates all the rest to insert range predicates.
  BlockBegin* new_header_block;
  if (std_entry->number_of_preds() > 0 || is_profiling() || RangeCheckElimination) {
    new_header_block = header_block(std_entry, BlockBegin::std_entry_flag, state);
  } else {
    new_header_block = std_entry;
  }

  // setup start block (root for the IR graph)
  Base* base =
    new Base(
      new_header_block,
      osr_entry
    );
  start->set_next(base, 0);
  start->set_end(base);
  // create & setup state for start block
  start->set_state(state->copy(ValueStack::StateAfter, std_entry->bci()));
  base->set_state(state->copy(ValueStack::StateAfter, std_entry->bci()));

  if (base->std_entry()->state() == nullptr) {
    // setup states for header blocks
    base->std_entry()->merge(state, compilation()->has_irreducible_loops());
  }

  assert(base->std_entry()->state() != nullptr, "");
  return start;
}


void GraphBuilder::setup_osr_entry_block() {
  assert(compilation()->is_osr_compile(), "only for osrs");

  int osr_bci = compilation()->osr_bci();
  ciBytecodeStream s(method());
  s.reset_to_bci(osr_bci);
  s.next();
  scope_data()->set_stream(&s);

  // create a new block to be the osr setup code
  _osr_entry = new BlockBegin(osr_bci);
  _osr_entry->set(BlockBegin::osr_entry_flag);
  _osr_entry->set_depth_first_number(0);
  BlockBegin* target = bci2block()->at(osr_bci);
  assert(target != nullptr && target->is_set(BlockBegin::osr_entry_flag), "must be there");
  // the osr entry has no values for locals
  ValueStack* state = target->state()->copy();
  _osr_entry->set_state(state);

  kill_all();
  _block = _osr_entry;
  _state = _osr_entry->state()->copy();
  assert(_state->bci() == osr_bci, "mismatch");
  _last  = _osr_entry;
  Value e = append(new OsrEntry());
  e->set_needs_null_check(false);

  // OSR buffer is
  //
  // locals[nlocals-1..0]
  // monitors[number_of_locks-1..0]
  //
  // locals is a direct copy of the interpreter frame so in the osr buffer
  // so first slot in the local array is the last local from the interpreter
  // and last slot is local[0] (receiver) from the interpreter
  //
  // Similarly with locks. The first lock slot in the osr buffer is the nth lock
  // from the interpreter frame, the nth lock slot in the osr buffer is 0th lock
  // in the interpreter frame (the method lock if a sync method)

  // Initialize monitors in the compiled activation.

  int index;
  Value local;

  // find all the locals that the interpreter thinks contain live oops
  const ResourceBitMap live_oops = method()->live_local_oops_at_bci(osr_bci);

  // compute the offset into the locals so that we can treat the buffer
  // as if the locals were still in the interpreter frame
  int locals_offset = BytesPerWord * (method()->max_locals() - 1);
  for_each_local_value(state, index, local) {
    int offset = locals_offset - (index + local->type()->size() - 1) * BytesPerWord;
    Value get;
    if (local->type()->is_object_kind() && !live_oops.at(index)) {
      // The interpreter thinks this local is dead but the compiler
      // doesn't so pretend that the interpreter passed in null.
      get = append(new Constant(objectNull));
    } else {
      Value off_val = append(new Constant(new IntConstant(offset)));
      get = append(new UnsafeGet(as_BasicType(local->type()), e,
                                 off_val,
                                 false/*is_volatile*/,
                                 true/*is_raw*/));
    }
    _state->store_local(index, get);
  }

  // the storage for the OSR buffer is freed manually in the LIRGenerator.

  assert(state->caller_state() == nullptr, "should be top scope");
  state->clear_locals();
  Goto* g = new Goto(target, false);
  append(g);
  _osr_entry->set_end(g);
  target->merge(_osr_entry->end()->state(), compilation()->has_irreducible_loops());

  scope_data()->set_stream(nullptr);
}


ValueStack* GraphBuilder::state_at_entry() {
  ValueStack* state = new ValueStack(scope(), nullptr);

  // Set up locals for receiver
  int idx = 0;
  if (!method()->is_static()) {
    // we should always see the receiver
    state->store_local(idx, new Local(method()->holder(), objectType, idx,
             /*receiver*/ true, /*null_free*/ method()->holder()->is_flat_array_klass()));
    idx = 1;
  }

  // Set up locals for incoming arguments
  ciSignature* sig = method()->signature();
  for (int i = 0; i < sig->count(); i++) {
    ciType* type = sig->type_at(i);
    BasicType basic_type = type->basic_type();
    // don't allow T_ARRAY to propagate into locals types
    if (is_reference_type(basic_type)) basic_type = T_OBJECT;
    ValueType* vt = as_ValueType(basic_type);
    state->store_local(idx, new Local(type, vt, idx, false, false));
    idx += type->size();
  }

  // lock synchronized method
  if (method()->is_synchronized()) {
    state->lock(nullptr);
  }

  return state;
}


GraphBuilder::GraphBuilder(Compilation* compilation, IRScope* scope)
  : _scope_data(nullptr)
  , _compilation(compilation)
  , _memory(new MemoryBuffer())
  , _inline_bailout_msg(nullptr)
  , _instruction_count(0)
  , _osr_entry(nullptr)
  , _pending_field_access(nullptr)
  , _pending_load_indexed(nullptr)
{
  int osr_bci = compilation->osr_bci();

  // determine entry points and bci2block mapping
  BlockListBuilder blm(compilation, scope, osr_bci);
  CHECK_BAILOUT();

  BlockList* bci2block = blm.bci2block();
  BlockBegin* start_block = bci2block->at(0);

  push_root_scope(scope, bci2block, start_block);

  // setup state for std entry
  _initial_state = state_at_entry();
  start_block->merge(_initial_state, compilation->has_irreducible_loops());

  // End nulls still exist here

  // complete graph
  _vmap        = new ValueMap();
  switch (scope->method()->intrinsic_id()) {
  case vmIntrinsics::_dabs          : // fall through
  case vmIntrinsics::_dsqrt         : // fall through
  case vmIntrinsics::_dsqrt_strict  : // fall through
  case vmIntrinsics::_dsin          : // fall through
  case vmIntrinsics::_dcos          : // fall through
  case vmIntrinsics::_dtan          : // fall through
  case vmIntrinsics::_dlog          : // fall through
  case vmIntrinsics::_dlog10        : // fall through
  case vmIntrinsics::_dexp          : // fall through
  case vmIntrinsics::_dpow          : // fall through
    {
      // Compiles where the root method is an intrinsic need a special
      // compilation environment because the bytecodes for the method
      // shouldn't be parsed during the compilation, only the special
      // Intrinsic node should be emitted.  If this isn't done the
      // code for the inlined version will be different than the root
      // compiled version which could lead to monotonicity problems on
      // intel.
      if (CheckIntrinsics && !scope->method()->intrinsic_candidate()) {
        BAILOUT("failed to inline intrinsic, method not annotated");
      }

      // Set up a stream so that appending instructions works properly.
      ciBytecodeStream s(scope->method());
      s.reset_to_bci(0);
      scope_data()->set_stream(&s);
      s.next();

      // setup the initial block state
      _block = start_block;
      _state = start_block->state()->copy_for_parsing();
      _last  = start_block;
      load_local(doubleType, 0);
      if (scope->method()->intrinsic_id() == vmIntrinsics::_dpow) {
        load_local(doubleType, 2);
      }

      // Emit the intrinsic node.
      bool result = try_inline_intrinsics(scope->method());
      if (!result) BAILOUT("failed to inline intrinsic");
      method_return(dpop());

      // connect the begin and end blocks and we're all done.
      BlockEnd* end = last()->as_BlockEnd();
      block()->set_end(end);
      break;
    }

  case vmIntrinsics::_Reference_get:
    {
      {
        // With java.lang.ref.reference.get() we must go through the
        // intrinsic - when G1 is enabled - even when get() is the root
        // method of the compile so that, if necessary, the value in
        // the referent field of the reference object gets recorded by
        // the pre-barrier code.
        // Specifically, if G1 is enabled, the value in the referent
        // field is recorded by the G1 SATB pre barrier. This will
        // result in the referent being marked live and the reference
        // object removed from the list of discovered references during
        // reference processing.
        if (CheckIntrinsics && !scope->method()->intrinsic_candidate()) {
          BAILOUT("failed to inline intrinsic, method not annotated");
        }

        // Also we need intrinsic to prevent commoning reads from this field
        // across safepoint since GC can change its value.

        // Set up a stream so that appending instructions works properly.
        ciBytecodeStream s(scope->method());
        s.reset_to_bci(0);
        scope_data()->set_stream(&s);
        s.next();

        // setup the initial block state
        _block = start_block;
        _state = start_block->state()->copy_for_parsing();
        _last  = start_block;
        load_local(objectType, 0);

        // Emit the intrinsic node.
        bool result = try_inline_intrinsics(scope->method());
        if (!result) BAILOUT("failed to inline intrinsic");
        method_return(apop());

        // connect the begin and end blocks and we're all done.
        BlockEnd* end = last()->as_BlockEnd();
        block()->set_end(end);
        break;
      }
      // Otherwise, fall thru
    }

  default:
    scope_data()->add_to_work_list(start_block);
    iterate_all_blocks();
    break;
  }
  CHECK_BAILOUT();

# ifdef ASSERT
  // For all blocks reachable from start_block: _end must be non-null
  {
    BlockList processed;
    BlockList to_go;
    to_go.append(start_block);
    while(to_go.length() > 0) {
      BlockBegin* current = to_go.pop();
      assert(current != nullptr, "Should not happen.");
      assert(current->end() != nullptr, "All blocks reachable from start_block should have end() != nullptr.");
      processed.append(current);
      for(int i = 0; i < current->number_of_sux(); i++) {
        BlockBegin* s = current->sux_at(i);
        if (!processed.contains(s)) {
          to_go.append(s);
        }
      }
    }
  }
#endif // ASSERT

  _start = setup_start_block(osr_bci, start_block, _osr_entry, _initial_state);

  eliminate_redundant_phis(_start);

  NOT_PRODUCT(if (PrintValueNumbering && Verbose) print_stats());
  // for osr compile, bailout if some requirements are not fulfilled
  if (osr_bci != -1) {
    BlockBegin* osr_block = blm.bci2block()->at(osr_bci);
    if (!osr_block->is_set(BlockBegin::was_visited_flag)) {
      BAILOUT("osr entry must have been visited for osr compile");
    }

    // check if osr entry point has empty stack - we cannot handle non-empty stacks at osr entry points
    if (!osr_block->state()->stack_is_empty()) {
      BAILOUT("stack not empty at OSR entry point");
    }
  }
#ifndef PRODUCT
  if (PrintCompilation && Verbose) tty->print_cr("Created %d Instructions", _instruction_count);
#endif
}


ValueStack* GraphBuilder::copy_state_before() {
  return copy_state_before_with_bci(bci());
}

ValueStack* GraphBuilder::copy_state_exhandling() {
  return copy_state_exhandling_with_bci(bci());
}

ValueStack* GraphBuilder::copy_state_for_exception() {
  return copy_state_for_exception_with_bci(bci());
}

ValueStack* GraphBuilder::copy_state_before_with_bci(int bci) {
  return state()->copy(ValueStack::StateBefore, bci);
}

ValueStack* GraphBuilder::copy_state_exhandling_with_bci(int bci) {
  if (!has_handler()) return nullptr;
  return state()->copy(ValueStack::StateBefore, bci);
}

ValueStack* GraphBuilder::copy_state_for_exception_with_bci(int bci) {
  ValueStack* s = copy_state_exhandling_with_bci(bci);
  if (s == nullptr) {
    // no handler, no need to retain locals
    ValueStack::Kind exc_kind = ValueStack::empty_exception_kind();
    s = state()->copy(exc_kind, bci);
  }
  return s;
}

int GraphBuilder::recursive_inline_level(ciMethod* cur_callee) const {
  int recur_level = 0;
  for (IRScope* s = scope(); s != nullptr; s = s->caller()) {
    if (s->method() == cur_callee) {
      ++recur_level;
    }
  }
  return recur_level;
}

static void set_flags_for_inlined_callee(Compilation* compilation, ciMethod* callee) {
  if (callee->has_reserved_stack_access()) {
    compilation->set_has_reserved_stack_access(true);
  }
  if (callee->is_synchronized() || callee->has_monitor_bytecodes()) {
    compilation->set_has_monitors(true);
  }
}

bool GraphBuilder::try_inline(ciMethod* callee, bool holder_known, bool ignore_return, Bytecodes::Code bc, Value receiver) {
  const char* msg = nullptr;

  // clear out any existing inline bailout condition
  clear_inline_bailout();

  // exclude methods we don't want to inline
  msg = should_not_inline(callee);
  if (msg != nullptr) {
    print_inlining(callee, msg, /*success*/ false);
    return false;
  }

  // method handle invokes
  if (callee->is_method_handle_intrinsic()) {
    if (try_method_handle_inline(callee, ignore_return)) {
      set_flags_for_inlined_callee(compilation(), callee);
      return true;
    }
    return false;
  }

  // handle intrinsics
  if (callee->intrinsic_id() != vmIntrinsics::_none &&
      callee->check_intrinsic_candidate()) {
    if (try_inline_intrinsics(callee, ignore_return)) {
      print_inlining(callee, "intrinsic");
      set_flags_for_inlined_callee(compilation(), callee);
      return true;
    }
    // try normal inlining
  }

  // certain methods cannot be parsed at all
  msg = check_can_parse(callee);
  if (msg != nullptr) {
    print_inlining(callee, msg, /*success*/ false);
    return false;
  }

  // If bytecode not set use the current one.
  if (bc == Bytecodes::_illegal) {
    bc = code();
  }
  if (try_inline_full(callee, holder_known, ignore_return, bc, receiver)) {
    set_flags_for_inlined_callee(compilation(), callee);
    return true;
  }

  // Entire compilation could fail during try_inline_full call.
  // In that case printing inlining decision info is useless.
  if (!bailed_out())
    print_inlining(callee, _inline_bailout_msg, /*success*/ false);

  return false;
}


const char* GraphBuilder::check_can_parse(ciMethod* callee) const {
  // Certain methods cannot be parsed at all:
  if ( callee->is_native())            return "native method";
  if ( callee->is_abstract())          return "abstract method";
  if (!callee->can_be_parsed())        return "cannot be parsed";
  return nullptr;
}

// negative filter: should callee NOT be inlined?  returns null, ok to inline, or rejection msg
const char* GraphBuilder::should_not_inline(ciMethod* callee) const {
  if ( compilation()->directive()->should_not_inline(callee)) return "disallowed by CompileCommand";
  if ( callee->dont_inline())          return "don't inline by annotation";
  return nullptr;
}

void GraphBuilder::build_graph_for_intrinsic(ciMethod* callee, bool ignore_return) {
  vmIntrinsics::ID id = callee->intrinsic_id();
  assert(id != vmIntrinsics::_none, "must be a VM intrinsic");

  // Some intrinsics need special IR nodes.
  switch(id) {
  case vmIntrinsics::_getReference           : append_unsafe_get(callee, T_OBJECT,  false); return;
  case vmIntrinsics::_getBoolean             : append_unsafe_get(callee, T_BOOLEAN, false); return;
  case vmIntrinsics::_getByte                : append_unsafe_get(callee, T_BYTE,    false); return;
  case vmIntrinsics::_getShort               : append_unsafe_get(callee, T_SHORT,   false); return;
  case vmIntrinsics::_getChar                : append_unsafe_get(callee, T_CHAR,    false); return;
  case vmIntrinsics::_getInt                 : append_unsafe_get(callee, T_INT,     false); return;
  case vmIntrinsics::_getLong                : append_unsafe_get(callee, T_LONG,    false); return;
  case vmIntrinsics::_getFloat               : append_unsafe_get(callee, T_FLOAT,   false); return;
  case vmIntrinsics::_getDouble              : append_unsafe_get(callee, T_DOUBLE,  false); return;
  case vmIntrinsics::_putReference           : append_unsafe_put(callee, T_OBJECT,  false); return;
  case vmIntrinsics::_putBoolean             : append_unsafe_put(callee, T_BOOLEAN, false); return;
  case vmIntrinsics::_putByte                : append_unsafe_put(callee, T_BYTE,    false); return;
  case vmIntrinsics::_putShort               : append_unsafe_put(callee, T_SHORT,   false); return;
  case vmIntrinsics::_putChar                : append_unsafe_put(callee, T_CHAR,    false); return;
  case vmIntrinsics::_putInt                 : append_unsafe_put(callee, T_INT,     false); return;
  case vmIntrinsics::_putLong                : append_unsafe_put(callee, T_LONG,    false); return;
  case vmIntrinsics::_putFloat               : append_unsafe_put(callee, T_FLOAT,   false); return;
  case vmIntrinsics::_putDouble              : append_unsafe_put(callee, T_DOUBLE,  false); return;
  case vmIntrinsics::_getShortUnaligned      : append_unsafe_get(callee, T_SHORT,   false); return;
  case vmIntrinsics::_getCharUnaligned       : append_unsafe_get(callee, T_CHAR,    false); return;
  case vmIntrinsics::_getIntUnaligned        : append_unsafe_get(callee, T_INT,     false); return;
  case vmIntrinsics::_getLongUnaligned       : append_unsafe_get(callee, T_LONG,    false); return;
  case vmIntrinsics::_putShortUnaligned      : append_unsafe_put(callee, T_SHORT,   false); return;
  case vmIntrinsics::_putCharUnaligned       : append_unsafe_put(callee, T_CHAR,    false); return;
  case vmIntrinsics::_putIntUnaligned        : append_unsafe_put(callee, T_INT,     false); return;
  case vmIntrinsics::_putLongUnaligned       : append_unsafe_put(callee, T_LONG,    false); return;
  case vmIntrinsics::_getReferenceVolatile   : append_unsafe_get(callee, T_OBJECT,  true); return;
  case vmIntrinsics::_getBooleanVolatile     : append_unsafe_get(callee, T_BOOLEAN, true); return;
  case vmIntrinsics::_getByteVolatile        : append_unsafe_get(callee, T_BYTE,    true); return;
  case vmIntrinsics::_getShortVolatile       : append_unsafe_get(callee, T_SHORT,   true); return;
  case vmIntrinsics::_getCharVolatile        : append_unsafe_get(callee, T_CHAR,    true); return;
  case vmIntrinsics::_getIntVolatile         : append_unsafe_get(callee, T_INT,     true); return;
  case vmIntrinsics::_getLongVolatile        : append_unsafe_get(callee, T_LONG,    true); return;
  case vmIntrinsics::_getFloatVolatile       : append_unsafe_get(callee, T_FLOAT,   true); return;
  case vmIntrinsics::_getDoubleVolatile      : append_unsafe_get(callee, T_DOUBLE,  true); return;
  case vmIntrinsics::_putReferenceVolatile   : append_unsafe_put(callee, T_OBJECT,  true); return;
  case vmIntrinsics::_putBooleanVolatile     : append_unsafe_put(callee, T_BOOLEAN, true); return;
  case vmIntrinsics::_putByteVolatile        : append_unsafe_put(callee, T_BYTE,    true); return;
  case vmIntrinsics::_putShortVolatile       : append_unsafe_put(callee, T_SHORT,   true); return;
  case vmIntrinsics::_putCharVolatile        : append_unsafe_put(callee, T_CHAR,    true); return;
  case vmIntrinsics::_putIntVolatile         : append_unsafe_put(callee, T_INT,     true); return;
  case vmIntrinsics::_putLongVolatile        : append_unsafe_put(callee, T_LONG,    true); return;
  case vmIntrinsics::_putFloatVolatile       : append_unsafe_put(callee, T_FLOAT,   true); return;
  case vmIntrinsics::_putDoubleVolatile      : append_unsafe_put(callee, T_DOUBLE,  true); return;
  case vmIntrinsics::_compareAndSetLong:
  case vmIntrinsics::_compareAndSetInt:
  case vmIntrinsics::_compareAndSetReference : append_unsafe_CAS(callee); return;
  case vmIntrinsics::_getAndAddInt:
  case vmIntrinsics::_getAndAddLong          : append_unsafe_get_and_set(callee, true); return;
  case vmIntrinsics::_getAndSetInt           :
  case vmIntrinsics::_getAndSetLong          :
  case vmIntrinsics::_getAndSetReference     : append_unsafe_get_and_set(callee, false); return;
  case vmIntrinsics::_getCharStringU         : append_char_access(callee, false); return;
  case vmIntrinsics::_putCharStringU         : append_char_access(callee, true); return;
  default:
    break;
  }

  // create intrinsic node
  const bool has_receiver = !callee->is_static();
  ValueType* result_type = as_ValueType(callee->return_type());
  ValueStack* state_before = copy_state_for_exception();

  Values* args = state()->pop_arguments(callee->arg_size());

  if (is_profiling()) {
    // Don't profile in the special case where the root method
    // is the intrinsic
    if (callee != method()) {
      // Note that we'd collect profile data in this method if we wanted it.
      compilation()->set_would_profile(true);
      if (profile_calls()) {
        Value recv = nullptr;
        if (has_receiver) {
          recv = args->at(0);
          null_check(recv);
        }
        profile_call(callee, recv, nullptr, collect_args_for_profiling(args, callee, true), true);
      }
    }
  }

  Intrinsic* result = new Intrinsic(result_type, callee->intrinsic_id(),
                                    args, has_receiver, state_before,
                                    vmIntrinsics::preserves_state(id),
                                    vmIntrinsics::can_trap(id));
  // append instruction & push result
  Value value = append_split(result);
  if (result_type != voidType && !ignore_return) {
    push(result_type, value);
  }

  if (callee != method() && profile_return() && result_type->is_object_kind()) {
    profile_return_type(result, callee);
  }
}

bool GraphBuilder::try_inline_intrinsics(ciMethod* callee, bool ignore_return) {
  // For calling is_intrinsic_available we need to transition to
  // the '_thread_in_vm' state because is_intrinsic_available()
  // accesses critical VM-internal data.
  bool is_available = false;
  {
    VM_ENTRY_MARK;
    methodHandle mh(THREAD, callee->get_Method());
    is_available = _compilation->compiler()->is_intrinsic_available(mh, _compilation->directive());
  }

  if (!is_available) {
    if (!InlineNatives) {
      // Return false and also set message that the inlining of
      // intrinsics has been disabled in general.
      INLINE_BAILOUT("intrinsic method inlining disabled");
    } else {
      return false;
    }
  }
  build_graph_for_intrinsic(callee, ignore_return);
  return true;
}


bool GraphBuilder::try_inline_jsr(int jsr_dest_bci) {
  // Introduce a new callee continuation point - all Ret instructions
  // will be replaced with Gotos to this point.
  BlockBegin* cont = block_at(next_bci());
  assert(cont != nullptr, "continuation must exist (BlockListBuilder starts a new block after a jsr");

  // Note: can not assign state to continuation yet, as we have to
  // pick up the state from the Ret instructions.

  // Push callee scope
  push_scope_for_jsr(cont, jsr_dest_bci);

  // Temporarily set up bytecode stream so we can append instructions
  // (only using the bci of this stream)
  scope_data()->set_stream(scope_data()->parent()->stream());

  BlockBegin* jsr_start_block = block_at(jsr_dest_bci);
  assert(jsr_start_block != nullptr, "jsr start block must exist");
  assert(!jsr_start_block->is_set(BlockBegin::was_visited_flag), "should not have visited jsr yet");
  Goto* goto_sub = new Goto(jsr_start_block, false);
  // Must copy state to avoid wrong sharing when parsing bytecodes
  assert(jsr_start_block->state() == nullptr, "should have fresh jsr starting block");
  jsr_start_block->set_state(copy_state_before_with_bci(jsr_dest_bci));
  append(goto_sub);
  _block->set_end(goto_sub);
  _last = _block = jsr_start_block;

  // Clear out bytecode stream
  scope_data()->set_stream(nullptr);

  scope_data()->add_to_work_list(jsr_start_block);

  // Ready to resume parsing in subroutine
  iterate_all_blocks();

  // If we bailed out during parsing, return immediately (this is bad news)
  CHECK_BAILOUT_(false);

  // Detect whether the continuation can actually be reached. If not,
  // it has not had state set by the join() operations in
  // iterate_bytecodes_for_block()/ret() and we should not touch the
  // iteration state. The calling activation of
  // iterate_bytecodes_for_block will then complete normally.
  if (cont->state() != nullptr) {
    if (!cont->is_set(BlockBegin::was_visited_flag)) {
      // add continuation to work list instead of parsing it immediately
      scope_data()->parent()->add_to_work_list(cont);
    }
  }

  assert(jsr_continuation() == cont, "continuation must not have changed");
  assert(!jsr_continuation()->is_set(BlockBegin::was_visited_flag) ||
         jsr_continuation()->is_set(BlockBegin::parser_loop_header_flag),
         "continuation can only be visited in case of backward branches");
  assert(_last && _last->as_BlockEnd(), "block must have end");

  // continuation is in work list, so end iteration of current block
  _skip_block = true;
  pop_scope_for_jsr();

  return true;
}


// Inline the entry of a synchronized method as a monitor enter and
// register the exception handler which releases the monitor if an
// exception is thrown within the callee. Note that the monitor enter
// cannot throw an exception itself, because the receiver is
// guaranteed to be non-null by the explicit null check at the
// beginning of inlining.
void GraphBuilder::inline_sync_entry(Value lock, BlockBegin* sync_handler) {
  assert(lock != nullptr && sync_handler != nullptr, "lock or handler missing");

  monitorenter(lock, SynchronizationEntryBCI);
  assert(_last->as_MonitorEnter() != nullptr, "monitor enter expected");
  _last->set_needs_null_check(false);

  sync_handler->set(BlockBegin::exception_entry_flag);
  sync_handler->set(BlockBegin::is_on_work_list_flag);

  ciExceptionHandler* desc = new ciExceptionHandler(method()->holder(), 0, method()->code_size(), -1, 0);
  XHandler* h = new XHandler(desc);
  h->set_entry_block(sync_handler);
  scope_data()->xhandlers()->append(h);
  scope_data()->set_has_handler();
}


// If an exception is thrown and not handled within an inlined
// synchronized method, the monitor must be released before the
// exception is rethrown in the outer scope. Generate the appropriate
// instructions here.
void GraphBuilder::fill_sync_handler(Value lock, BlockBegin* sync_handler, bool default_handler) {
  BlockBegin* orig_block = _block;
  ValueStack* orig_state = _state;
  Instruction* orig_last = _last;
  _last = _block = sync_handler;
  _state = sync_handler->state()->copy();

  assert(sync_handler != nullptr, "handler missing");
  assert(!sync_handler->is_set(BlockBegin::was_visited_flag), "is visited here");

  assert(lock != nullptr || default_handler, "lock or handler missing");

  XHandler* h = scope_data()->xhandlers()->remove_last();
  assert(h->entry_block() == sync_handler, "corrupt list of handlers");

  block()->set(BlockBegin::was_visited_flag);
  Value exception = append_with_bci(new ExceptionObject(), SynchronizationEntryBCI);
  assert(exception->is_pinned(), "must be");

  int bci = SynchronizationEntryBCI;
  if (compilation()->env()->dtrace_method_probes()) {
    // Report exit from inline methods.  We don't have a stream here
    // so pass an explicit bci of SynchronizationEntryBCI.
    Values* args = new Values(1);
    args->push(append_with_bci(new Constant(new MethodConstant(method())), bci));
    append_with_bci(new RuntimeCall(voidType, "dtrace_method_exit", CAST_FROM_FN_PTR(address, SharedRuntime::dtrace_method_exit), args), bci);
  }

  if (lock) {
    assert(state()->locks_size() > 0 && state()->lock_at(state()->locks_size() - 1) == lock, "lock is missing");
    if (!lock->is_linked()) {
      lock = append_with_bci(lock, bci);
    }

    // exit the monitor in the context of the synchronized method
    monitorexit(lock, bci);

    // exit the context of the synchronized method
    if (!default_handler) {
      pop_scope();
      bci = _state->caller_state()->bci();
      _state = _state->caller_state()->copy_for_parsing();
    }
  }

  // perform the throw as if at the call site
  apush(exception);
  throw_op(bci);

  BlockEnd* end = last()->as_BlockEnd();
  block()->set_end(end);

  _block = orig_block;
  _state = orig_state;
  _last = orig_last;
}


bool GraphBuilder::try_inline_full(ciMethod* callee, bool holder_known, bool ignore_return, Bytecodes::Code bc, Value receiver) {
  assert(!callee->is_native(), "callee must not be native");
  if (CompilationPolicy::should_not_inline(compilation()->env(), callee)) {
    INLINE_BAILOUT("inlining prohibited by policy");
  }
  // first perform tests of things it's not possible to inline
  if (callee->has_exception_handlers() &&
      !InlineMethodsWithExceptionHandlers) INLINE_BAILOUT("callee has exception handlers");
  if (callee->is_synchronized() &&
      !InlineSynchronizedMethods         ) INLINE_BAILOUT("callee is synchronized");
  if (!callee->holder()->is_linked())      INLINE_BAILOUT("callee's klass not linked yet");
  if (bc == Bytecodes::_invokestatic &&
      !callee->holder()->is_initialized()) INLINE_BAILOUT("callee's klass not initialized yet");
  if (!callee->has_balanced_monitors())    INLINE_BAILOUT("callee's monitors do not match");

  // Proper inlining of methods with jsrs requires a little more work.
  if (callee->has_jsrs()                 ) INLINE_BAILOUT("jsrs not handled properly by inliner yet");

  if (is_profiling() && !callee->ensure_method_data()) {
    INLINE_BAILOUT("mdo allocation failed");
  }

  const bool is_invokedynamic = (bc == Bytecodes::_invokedynamic);
  const bool has_receiver = (bc != Bytecodes::_invokestatic && !is_invokedynamic);

  const int args_base = state()->stack_size() - callee->arg_size();
  assert(args_base >= 0, "stack underflow during inlining");

  Value recv = nullptr;
  if (has_receiver) {
    assert(!callee->is_static(), "callee must not be static");
    assert(callee->arg_size() > 0, "must have at least a receiver");

    recv = state()->stack_at(args_base);
    if (recv->is_null_obj()) {
      INLINE_BAILOUT("receiver is always null");
    }
  }

  // now perform tests that are based on flag settings
  bool inlinee_by_directive = compilation()->directive()->should_inline(callee);
  if (callee->force_inline() || inlinee_by_directive) {
    if (inline_level() > MaxForceInlineLevel                      ) INLINE_BAILOUT("MaxForceInlineLevel");
    if (recursive_inline_level(callee) > C1MaxRecursiveInlineLevel) INLINE_BAILOUT("recursive inlining too deep");

    const char* msg = "";
    if (callee->force_inline())  msg = "force inline by annotation";
    if (inlinee_by_directive)    msg = "force inline by CompileCommand";
    print_inlining(callee, msg);
  } else {
    // use heuristic controls on inlining
    if (inline_level() > C1MaxInlineLevel                       ) INLINE_BAILOUT("inlining too deep");
    int callee_recursive_level = recursive_inline_level(callee);
    if (callee_recursive_level > C1MaxRecursiveInlineLevel      ) INLINE_BAILOUT("recursive inlining too deep");
    if (callee->code_size_for_inlining() > max_inline_size()    ) INLINE_BAILOUT("callee is too large");
    // Additional condition to limit stack usage for non-recursive calls.
    if ((callee_recursive_level == 0) &&
        (callee->max_stack() + callee->max_locals() - callee->size_of_parameters() > C1InlineStackLimit)) {
      INLINE_BAILOUT("callee uses too much stack");
    }

    // don't inline throwable methods unless the inlining tree is rooted in a throwable class
    if (callee->name() == ciSymbols::object_initializer_name() &&
        callee->holder()->is_subclass_of(ciEnv::current()->Throwable_klass())) {
      // Throwable constructor call
      IRScope* top = scope();
      while (top->caller() != nullptr) {
        top = top->caller();
      }
      if (!top->method()->holder()->is_subclass_of(ciEnv::current()->Throwable_klass())) {
        INLINE_BAILOUT("don't inline Throwable constructors");
      }
    }

    if (compilation()->env()->num_inlined_bytecodes() > DesiredMethodLimit) {
      INLINE_BAILOUT("total inlining greater than DesiredMethodLimit");
    }
    // printing
    print_inlining(callee, "inline", /*success*/ true);
  }

  assert(bc != Bytecodes::_invokestatic || callee->holder()->is_initialized(), "required");

  // NOTE: Bailouts from this point on, which occur at the
  // GraphBuilder level, do not cause bailout just of the inlining but
  // in fact of the entire compilation.

  BlockBegin* orig_block = block();

  // Insert null check if necessary
  if (has_receiver) {
    // note: null check must happen even if first instruction of callee does
    //       an implicit null check since the callee is in a different scope
    //       and we must make sure exception handling does the right thing
    null_check(recv);
  }

  if (is_profiling()) {
    // Note that we'd collect profile data in this method if we wanted it.
    // this may be redundant here...
    compilation()->set_would_profile(true);

    if (profile_calls()) {
      int start = 0;
      Values* obj_args = args_list_for_profiling(callee, start, has_receiver);
      if (obj_args != nullptr) {
        int s = obj_args->capacity();
        // if called through method handle invoke, some arguments may have been popped
        for (int i = args_base+start, j = 0; j < obj_args->capacity() && i < state()->stack_size(); ) {
          Value v = state()->stack_at_inc(i);
          if (v->type()->is_object_kind()) {
            obj_args->push(v);
            j++;
          }
        }
        check_args_for_profiling(obj_args, s);
      }
      profile_call(callee, recv, holder_known ? callee->holder() : nullptr, obj_args, true);
    }
  }

  // Introduce a new callee continuation point - if the callee has
  // more than one return instruction or the return does not allow
  // fall-through of control flow, all return instructions of the
  // callee will need to be replaced by Goto's pointing to this
  // continuation point.
  BlockBegin* cont = block_at(next_bci());
  bool continuation_existed = true;
  if (cont == nullptr) {
    cont = new BlockBegin(next_bci());
    // low number so that continuation gets parsed as early as possible
    cont->set_depth_first_number(0);
    if (PrintInitialBlockList) {
      tty->print_cr("CFG: created block %d (bci %d) as continuation for inline at bci %d",
                    cont->block_id(), cont->bci(), bci());
    }
    continuation_existed = false;
  }
  // Record number of predecessors of continuation block before
  // inlining, to detect if inlined method has edges to its
  // continuation after inlining.
  int continuation_preds = cont->number_of_preds();

  // Push callee scope
  push_scope(callee, cont);

  // the BlockListBuilder for the callee could have bailed out
  if (bailed_out())
      return false;

  // Temporarily set up bytecode stream so we can append instructions
  // (only using the bci of this stream)
  scope_data()->set_stream(scope_data()->parent()->stream());

  // Pass parameters into callee state: add assignments
  // note: this will also ensure that all arguments are computed before being passed
  ValueStack* callee_state = state();
  ValueStack* caller_state = state()->caller_state();
  for (int i = args_base; i < caller_state->stack_size(); ) {
    const int arg_no = i - args_base;
    Value arg = caller_state->stack_at_inc(i);
    store_local(callee_state, arg, arg_no);
  }

  // Remove args from stack.
  // Note that we preserve locals state in case we can use it later
  // (see use of pop_scope() below)
  caller_state->truncate_stack(args_base);
  assert(callee_state->stack_size() == 0, "callee stack must be empty");

  Value lock = nullptr;
  BlockBegin* sync_handler = nullptr;

  // Inline the locking of the receiver if the callee is synchronized
  if (callee->is_synchronized()) {
    lock = callee->is_static() ? append(new Constant(new InstanceConstant(callee->holder()->java_mirror())))
                               : state()->local_at(0);
    sync_handler = new BlockBegin(SynchronizationEntryBCI);
    inline_sync_entry(lock, sync_handler);
  }

  if (compilation()->env()->dtrace_method_probes()) {
    Values* args = new Values(1);
    args->push(append(new Constant(new MethodConstant(method()))));
    append(new RuntimeCall(voidType, "dtrace_method_entry", CAST_FROM_FN_PTR(address, SharedRuntime::dtrace_method_entry), args));
  }

  if (profile_inlined_calls()) {
    profile_invocation(callee, copy_state_before_with_bci(SynchronizationEntryBCI));
  }

  BlockBegin* callee_start_block = block_at(0);
  if (callee_start_block != nullptr) {
    assert(callee_start_block->is_set(BlockBegin::parser_loop_header_flag), "must be loop header");
    Goto* goto_callee = new Goto(callee_start_block, false);
    // The state for this goto is in the scope of the callee, so use
    // the entry bci for the callee instead of the call site bci.
    append_with_bci(goto_callee, 0);
    _block->set_end(goto_callee);
    callee_start_block->merge(callee_state, compilation()->has_irreducible_loops());

    _last = _block = callee_start_block;

    scope_data()->add_to_work_list(callee_start_block);
  }

  // Clear out bytecode stream
  scope_data()->set_stream(nullptr);
  scope_data()->set_ignore_return(ignore_return);

  CompileLog* log = compilation()->log();
  if (log != nullptr) log->head("parse method='%d'", log->identify(callee));

  // Ready to resume parsing in callee (either in the same block we
  // were in before or in the callee's start block)
  iterate_all_blocks(callee_start_block == nullptr);

  if (log != nullptr) log->done("parse");

  // If we bailed out during parsing, return immediately (this is bad news)
  if (bailed_out())
      return false;

  // iterate_all_blocks theoretically traverses in random order; in
  // practice, we have only traversed the continuation if we are
  // inlining into a subroutine
  assert(continuation_existed ||
         !continuation()->is_set(BlockBegin::was_visited_flag),
         "continuation should not have been parsed yet if we created it");

  // At this point we are almost ready to return and resume parsing of
  // the caller back in the GraphBuilder. The only thing we want to do
  // first is an optimization: during parsing of the callee we
  // generated at least one Goto to the continuation block. If we
  // generated exactly one, and if the inlined method spanned exactly
  // one block (and we didn't have to Goto its entry), then we snip
  // off the Goto to the continuation, allowing control to fall
  // through back into the caller block and effectively performing
  // block merging. This allows load elimination and CSE to take place
  // across multiple callee scopes if they are relatively simple, and
  // is currently essential to making inlining profitable.
  if (num_returns() == 1
      && block() == orig_block
      && block() == inline_cleanup_block()) {
    _last  = inline_cleanup_return_prev();
    _state = inline_cleanup_state();
  } else if (continuation_preds == cont->number_of_preds()) {
    // Inlining caused that the instructions after the invoke in the
    // caller are not reachable any more. So skip filling this block
    // with instructions!
    assert(cont == continuation(), "");
    assert(_last && _last->as_BlockEnd(), "");
    _skip_block = true;
  } else {
    // Resume parsing in continuation block unless it was already parsed.
    // Note that if we don't change _last here, iteration in
    // iterate_bytecodes_for_block will stop when we return.
    if (!continuation()->is_set(BlockBegin::was_visited_flag)) {
      // add continuation to work list instead of parsing it immediately
      assert(_last && _last->as_BlockEnd(), "");
      scope_data()->parent()->add_to_work_list(continuation());
      _skip_block = true;
    }
  }

  // Fill the exception handler for synchronized methods with instructions
  if (callee->is_synchronized() && sync_handler->state() != nullptr) {
    fill_sync_handler(lock, sync_handler);
  } else {
    pop_scope();
  }

  compilation()->notice_inlined_method(callee);

  return true;
}


bool GraphBuilder::try_method_handle_inline(ciMethod* callee, bool ignore_return) {
  ValueStack* state_before = copy_state_before();
  vmIntrinsics::ID iid = callee->intrinsic_id();
  switch (iid) {
  case vmIntrinsics::_invokeBasic:
    {
      // get MethodHandle receiver
      const int args_base = state()->stack_size() - callee->arg_size();
      ValueType* type = state()->stack_at(args_base)->type();
      if (type->is_constant()) {
        ciObject* mh = type->as_ObjectType()->constant_value();
        if (mh->is_method_handle()) {
          ciMethod* target = mh->as_method_handle()->get_vmtarget();

          // We don't do CHA here so only inline static and statically bindable methods.
          if (target->is_static() || target->can_be_statically_bound()) {
            if (ciMethod::is_consistent_info(callee, target)) {
              Bytecodes::Code bc = target->is_static() ? Bytecodes::_invokestatic : Bytecodes::_invokevirtual;
              ignore_return = ignore_return || (callee->return_type()->is_void() && !target->return_type()->is_void());
              if (try_inline(target, /*holder_known*/ !callee->is_static(), ignore_return, bc)) {
                return true;
              }
            } else {
              print_inlining(target, "signatures mismatch", /*success*/ false);
            }
          } else {
            assert(false, "no inlining through MH::invokeBasic"); // missing optimization opportunity due to suboptimal LF shape
            print_inlining(target, "not static or statically bindable", /*success*/ false);
          }
        } else {
          assert(mh->is_null_object(), "not a null");
          print_inlining(callee, "receiver is always null", /*success*/ false);
        }
      } else {
        print_inlining(callee, "receiver not constant", /*success*/ false);
      }
    }
    break;

  case vmIntrinsics::_linkToVirtual:
  case vmIntrinsics::_linkToStatic:
  case vmIntrinsics::_linkToSpecial:
  case vmIntrinsics::_linkToInterface:
    {
      // pop MemberName argument
      const int args_base = state()->stack_size() - callee->arg_size();
      ValueType* type = apop()->type();
      if (type->is_constant()) {
        ciMethod* target = type->as_ObjectType()->constant_value()->as_member_name()->get_vmtarget();
        ignore_return = ignore_return || (callee->return_type()->is_void() && !target->return_type()->is_void());
        // If the target is another method handle invoke, try to recursively get
        // a better target.
        if (target->is_method_handle_intrinsic()) {
          if (try_method_handle_inline(target, ignore_return)) {
            return true;
          }
        } else if (!ciMethod::is_consistent_info(callee, target)) {
          print_inlining(target, "signatures mismatch", /*success*/ false);
        } else {
          ciSignature* signature = target->signature();
          const int receiver_skip = target->is_static() ? 0 : 1;
          // Cast receiver to its type.
          if (!target->is_static()) {
            ciKlass* tk = signature->accessing_klass();
            Value obj = state()->stack_at(args_base);
            if (obj->exact_type() == nullptr &&
                obj->declared_type() != tk && tk != compilation()->env()->Object_klass()) {
              TypeCast* c = new TypeCast(tk, obj, state_before);
              append(c);
              state()->stack_at_put(args_base, c);
            }
          }
          // Cast reference arguments to its type.
          for (int i = 0, j = 0; i < signature->count(); i++) {
            ciType* t = signature->type_at(i);
            if (t->is_klass()) {
              ciKlass* tk = t->as_klass();
              Value obj = state()->stack_at(args_base + receiver_skip + j);
              if (obj->exact_type() == nullptr &&
                  obj->declared_type() != tk && tk != compilation()->env()->Object_klass()) {
                TypeCast* c = new TypeCast(t, obj, state_before);
                append(c);
                state()->stack_at_put(args_base + receiver_skip + j, c);
              }
            }
            j += t->size();  // long and double take two slots
          }
          // We don't do CHA here so only inline static and statically bindable methods.
          if (target->is_static() || target->can_be_statically_bound()) {
            Bytecodes::Code bc = target->is_static() ? Bytecodes::_invokestatic : Bytecodes::_invokevirtual;
            if (try_inline(target, /*holder_known*/ !callee->is_static(), ignore_return, bc)) {
              return true;
            }
          } else {
            print_inlining(target, "not static or statically bindable", /*success*/ false);
          }
        }
      } else {
        print_inlining(callee, "MemberName not constant", /*success*/ false);
      }
    }
    break;

  case vmIntrinsics::_linkToNative:
    print_inlining(callee, "native call", /*success*/ false);
    break;

  default:
    fatal("unexpected intrinsic %d: %s", vmIntrinsics::as_int(iid), vmIntrinsics::name_at(iid));
    break;
  }
  set_state(state_before->copy_for_parsing());
  return false;
}


void GraphBuilder::inline_bailout(const char* msg) {
  assert(msg != nullptr, "inline bailout msg must exist");
  _inline_bailout_msg = msg;
}


void GraphBuilder::clear_inline_bailout() {
  _inline_bailout_msg = nullptr;
}


void GraphBuilder::push_root_scope(IRScope* scope, BlockList* bci2block, BlockBegin* start) {
  ScopeData* data = new ScopeData(nullptr);
  data->set_scope(scope);
  data->set_bci2block(bci2block);
  _scope_data = data;
  _block = start;
}


void GraphBuilder::push_scope(ciMethod* callee, BlockBegin* continuation) {
  IRScope* callee_scope = new IRScope(compilation(), scope(), bci(), callee, -1, false);
  scope()->add_callee(callee_scope);

  BlockListBuilder blb(compilation(), callee_scope, -1);
  CHECK_BAILOUT();

  if (!blb.bci2block()->at(0)->is_set(BlockBegin::parser_loop_header_flag)) {
    // this scope can be inlined directly into the caller so remove
    // the block at bci 0.
    blb.bci2block()->at_put(0, nullptr);
  }

  set_state(new ValueStack(callee_scope, state()->copy(ValueStack::CallerState, bci())));

  ScopeData* data = new ScopeData(scope_data());
  data->set_scope(callee_scope);
  data->set_bci2block(blb.bci2block());
  data->set_continuation(continuation);
  _scope_data = data;
}


void GraphBuilder::push_scope_for_jsr(BlockBegin* jsr_continuation, int jsr_dest_bci) {
  ScopeData* data = new ScopeData(scope_data());
  data->set_parsing_jsr();
  data->set_jsr_entry_bci(jsr_dest_bci);
  data->set_jsr_return_address_local(-1);
  // Must clone bci2block list as we will be mutating it in order to
  // properly clone all blocks in jsr region as well as exception
  // handlers containing rets
  BlockList* new_bci2block = new BlockList(bci2block()->length());
  new_bci2block->appendAll(bci2block());
  data->set_bci2block(new_bci2block);
  data->set_scope(scope());
  data->setup_jsr_xhandlers();
  data->set_continuation(continuation());
  data->set_jsr_continuation(jsr_continuation);
  _scope_data = data;
}


void GraphBuilder::pop_scope() {
  int number_of_locks = scope()->number_of_locks();
  _scope_data = scope_data()->parent();
  // accumulate minimum number of monitor slots to be reserved
  scope()->set_min_number_of_locks(number_of_locks);
}


void GraphBuilder::pop_scope_for_jsr() {
  _scope_data = scope_data()->parent();
}

void GraphBuilder::append_unsafe_get(ciMethod* callee, BasicType t, bool is_volatile) {
  Values* args = state()->pop_arguments(callee->arg_size());
  null_check(args->at(0));
  Instruction* offset = args->at(2);
#ifndef _LP64
  offset = append(new Convert(Bytecodes::_l2i, offset, as_ValueType(T_INT)));
#endif
  Instruction* op = append(new UnsafeGet(t, args->at(1), offset, is_volatile));
  push(op->type(), op);
  compilation()->set_has_unsafe_access(true);
}


void GraphBuilder::append_unsafe_put(ciMethod* callee, BasicType t, bool is_volatile) {
  Values* args = state()->pop_arguments(callee->arg_size());
  null_check(args->at(0));
  Instruction* offset = args->at(2);
#ifndef _LP64
  offset = append(new Convert(Bytecodes::_l2i, offset, as_ValueType(T_INT)));
#endif
  Value val = args->at(3);
  if (t == T_BOOLEAN) {
    Value mask = append(new Constant(new IntConstant(1)));
    val = append(new LogicOp(Bytecodes::_iand, val, mask));
  }
  Instruction* op = append(new UnsafePut(t, args->at(1), offset, val, is_volatile));
  compilation()->set_has_unsafe_access(true);
  kill_all();
}

void GraphBuilder::append_unsafe_CAS(ciMethod* callee) {
  ValueStack* state_before = copy_state_for_exception();
  ValueType* result_type = as_ValueType(callee->return_type());
  assert(result_type->is_int(), "int result");
  Values* args = state()->pop_arguments(callee->arg_size());

  // Pop off some args to specially handle, then push back
  Value newval = args->pop();
  Value cmpval = args->pop();
  Value offset = args->pop();
  Value src = args->pop();
  Value unsafe_obj = args->pop();

  // Separately handle the unsafe arg. It is not needed for code
  // generation, but must be null checked
  null_check(unsafe_obj);

#ifndef _LP64
  offset = append(new Convert(Bytecodes::_l2i, offset, as_ValueType(T_INT)));
#endif

  args->push(src);
  args->push(offset);
  args->push(cmpval);
  args->push(newval);

  // An unsafe CAS can alias with other field accesses, but we don't
  // know which ones so mark the state as no preserved.  This will
  // cause CSE to invalidate memory across it.
  bool preserves_state = false;
  Intrinsic* result = new Intrinsic(result_type, callee->intrinsic_id(), args, false, state_before, preserves_state);
  append_split(result);
  push(result_type, result);
  compilation()->set_has_unsafe_access(true);
}

void GraphBuilder::append_char_access(ciMethod* callee, bool is_store) {
  // This intrinsic accesses byte[] array as char[] array. Computing the offsets
  // correctly requires matched array shapes.
  assert (arrayOopDesc::base_offset_in_bytes(T_CHAR) == arrayOopDesc::base_offset_in_bytes(T_BYTE),
          "sanity: byte[] and char[] bases agree");
  assert (type2aelembytes(T_CHAR) == type2aelembytes(T_BYTE)*2,
          "sanity: byte[] and char[] scales agree");

  ValueStack* state_before = copy_state_indexed_access();
  compilation()->set_has_access_indexed(true);
  Values* args = state()->pop_arguments(callee->arg_size());
  Value array = args->at(0);
  Value index = args->at(1);
  if (is_store) {
    Value value = args->at(2);
    Instruction* store = append(new StoreIndexed(array, index, nullptr, T_CHAR, value, state_before, false, true));
    store->set_flag(Instruction::NeedsRangeCheckFlag, false);
    _memory->store_value(value);
  } else {
    Instruction* load = append(new LoadIndexed(array, index, nullptr, T_CHAR, state_before, true));
    load->set_flag(Instruction::NeedsRangeCheckFlag, false);
    push(load->type(), load);
  }
}

void GraphBuilder::print_inlining(ciMethod* callee, const char* msg, bool success) {
  CompileLog* log = compilation()->log();
  if (log != nullptr) {
    assert(msg != nullptr, "inlining msg should not be null!");
    if (success) {
      log->inline_success(msg);
    } else {
      log->inline_fail(msg);
    }
  }
  EventCompilerInlining event;
  if (event.should_commit()) {
    CompilerEvent::InlineEvent::post(event, compilation()->env()->task()->compile_id(), method()->get_Method(), callee, success, msg, bci());
  }

  CompileTask::print_inlining_ul(callee, scope()->level(), bci(), inlining_result_of(success), msg);

  if (!compilation()->directive()->PrintInliningOption) {
    return;
  }
  CompileTask::print_inlining_tty(callee, scope()->level(), bci(), inlining_result_of(success), msg);
  if (success && CIPrintMethodCodes) {
    callee->print_codes();
  }
}

void GraphBuilder::append_unsafe_get_and_set(ciMethod* callee, bool is_add) {
  Values* args = state()->pop_arguments(callee->arg_size());
  BasicType t = callee->return_type()->basic_type();
  null_check(args->at(0));
  Instruction* offset = args->at(2);
#ifndef _LP64
  offset = append(new Convert(Bytecodes::_l2i, offset, as_ValueType(T_INT)));
#endif
  Instruction* op = append(new UnsafeGetAndSet(t, args->at(1), offset, args->at(3), is_add));
  compilation()->set_has_unsafe_access(true);
  kill_all();
  push(op->type(), op);
}

#ifndef PRODUCT
void GraphBuilder::print_stats() {
  if (UseLocalValueNumbering) {
    vmap()->print();
  }
}
#endif // PRODUCT

void GraphBuilder::profile_call(ciMethod* callee, Value recv, ciKlass* known_holder, Values* obj_args, bool inlined) {
  assert(known_holder == nullptr || (known_holder->is_instance_klass() &&
                                  (!known_holder->is_interface() ||
                                   ((ciInstanceKlass*)known_holder)->has_nonstatic_concrete_methods())), "should be non-static concrete method");
  if (known_holder != nullptr) {
    if (known_holder->exact_klass() == nullptr) {
      known_holder = compilation()->cha_exact_type(known_holder);
    }
  }

  append(new ProfileCall(method(), bci(), callee, recv, known_holder, obj_args, inlined));
}

void GraphBuilder::profile_return_type(Value ret, ciMethod* callee, ciMethod* m, int invoke_bci) {
  assert((m == nullptr) == (invoke_bci < 0), "invalid method and invalid bci together");
  if (m == nullptr) {
    m = method();
  }
  if (invoke_bci < 0) {
    invoke_bci = bci();
  }
  ciMethodData* md = m->method_data_or_null();
  ciProfileData* data = md->bci_to_data(invoke_bci);
  if (data != nullptr && (data->is_CallTypeData() || data->is_VirtualCallTypeData())) {
    bool has_return = data->is_CallTypeData() ? ((ciCallTypeData*)data)->has_return() : ((ciVirtualCallTypeData*)data)->has_return();
    if (has_return) {
      append(new ProfileReturnType(m , invoke_bci, callee, ret));
    }
  }
}

void GraphBuilder::profile_invocation(ciMethod* callee, ValueStack* state) {
  append(new ProfileInvoke(callee, state));
}<|MERGE_RESOLUTION|>--- conflicted
+++ resolved
@@ -2580,12 +2580,7 @@
 
   // save state before locking in case of deoptimization after a NullPointerException
   ValueStack* state_before = copy_state_for_exception_with_bci(bci);
-<<<<<<< HEAD
-  compilation()->set_has_monitors(true);
   append_with_bci(new MonitorEnter(x, state()->lock(x), state_before, maybe_inlinetype), bci);
-=======
-  append_with_bci(new MonitorEnter(x, state()->lock(x), state_before), bci);
->>>>>>> 26de9e24
   kill_all();
 }
 
