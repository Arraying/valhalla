/*
 * Copyright (c) 1999, 2020, Oracle and/or its affiliates. All rights reserved.
 * DO NOT ALTER OR REMOVE COPYRIGHT NOTICES OR THIS FILE HEADER.
 *
 * This code is free software; you can redistribute it and/or modify it
 * under the terms of the GNU General Public License version 2 only, as
 * published by the Free Software Foundation.
 *
 * This code is distributed in the hope that it will be useful, but WITHOUT
 * ANY WARRANTY; without even the implied warranty of MERCHANTABILITY or
 * FITNESS FOR A PARTICULAR PURPOSE.  See the GNU General Public License
 * version 2 for more details (a copy is included in the LICENSE file that
 * accompanied this code).
 *
 * You should have received a copy of the GNU General Public License version
 * 2 along with this work; if not, write to the Free Software Foundation,
 * Inc., 51 Franklin St, Fifth Floor, Boston, MA 02110-1301 USA.
 *
 * Please contact Oracle, 500 Oracle Parkway, Redwood Shores, CA 94065 USA
 * or visit www.oracle.com if you need additional information or have any
 * questions.
 *
 */

#include "precompiled.hpp"
#include "c1/c1_CFGPrinter.hpp"
#include "c1/c1_Canonicalizer.hpp"
#include "c1/c1_Compilation.hpp"
#include "c1/c1_GraphBuilder.hpp"
#include "c1/c1_InstructionPrinter.hpp"
#include "ci/ciCallSite.hpp"
#include "ci/ciField.hpp"
#include "ci/ciFlatArrayKlass.hpp"
#include "ci/ciInlineKlass.hpp"
#include "ci/ciKlass.hpp"
#include "ci/ciMemberName.hpp"
#include "ci/ciSymbols.hpp"
#include "ci/ciUtilities.inline.hpp"
#include "compiler/compilationPolicy.hpp"
#include "compiler/compileBroker.hpp"
#include "compiler/compilerEvent.hpp"
#include "interpreter/bytecode.hpp"
#include "jfr/jfrEvents.hpp"
#include "memory/resourceArea.hpp"
#include "oops/oop.inline.hpp"
#include "runtime/sharedRuntime.hpp"
#include "runtime/vm_version.hpp"
#include "utilities/bitMap.inline.hpp"
#include "utilities/powerOfTwo.hpp"

class BlockListBuilder {
 private:
  Compilation* _compilation;
  IRScope*     _scope;

  BlockList    _blocks;                // internal list of all blocks
  BlockList*   _bci2block;             // mapping from bci to blocks for GraphBuilder

  // fields used by mark_loops
  ResourceBitMap _active;              // for iteration of control flow graph
  ResourceBitMap _visited;             // for iteration of control flow graph
  intArray       _loop_map;            // caches the information if a block is contained in a loop
  int            _next_loop_index;     // next free loop number
  int            _next_block_number;   // for reverse postorder numbering of blocks

  // accessors
  Compilation*  compilation() const              { return _compilation; }
  IRScope*      scope() const                    { return _scope; }
  ciMethod*     method() const                   { return scope()->method(); }
  XHandlers*    xhandlers() const                { return scope()->xhandlers(); }

  // unified bailout support
  void          bailout(const char* msg) const   { compilation()->bailout(msg); }
  bool          bailed_out() const               { return compilation()->bailed_out(); }

  // helper functions
  BlockBegin* make_block_at(int bci, BlockBegin* predecessor);
  void handle_exceptions(BlockBegin* current, int cur_bci);
  void handle_jsr(BlockBegin* current, int sr_bci, int next_bci);
  void store_one(BlockBegin* current, int local);
  void store_two(BlockBegin* current, int local);
  void set_entries(int osr_bci);
  void set_leaders();

  void make_loop_header(BlockBegin* block);
  void mark_loops();
  int  mark_loops(BlockBegin* b, bool in_subroutine);

  // debugging
#ifndef PRODUCT
  void print();
#endif

 public:
  // creation
  BlockListBuilder(Compilation* compilation, IRScope* scope, int osr_bci);

  // accessors for GraphBuilder
  BlockList*    bci2block() const                { return _bci2block; }
};


// Implementation of BlockListBuilder

BlockListBuilder::BlockListBuilder(Compilation* compilation, IRScope* scope, int osr_bci)
 : _compilation(compilation)
 , _scope(scope)
 , _blocks(16)
 , _bci2block(new BlockList(scope->method()->code_size(), NULL))
 , _active()         // size not known yet
 , _visited()        // size not known yet
 , _loop_map() // size not known yet
 , _next_loop_index(0)
 , _next_block_number(0)
{
  set_entries(osr_bci);
  set_leaders();
  CHECK_BAILOUT();

  mark_loops();
  NOT_PRODUCT(if (PrintInitialBlockList) print());

#ifndef PRODUCT
  if (PrintCFGToFile) {
    stringStream title;
    title.print("BlockListBuilder ");
    scope->method()->print_name(&title);
    CFGPrinter::print_cfg(_bci2block, title.as_string(), false, false);
  }
#endif
}


void BlockListBuilder::set_entries(int osr_bci) {
  // generate start blocks
  BlockBegin* std_entry = make_block_at(0, NULL);
  if (scope()->caller() == NULL) {
    std_entry->set(BlockBegin::std_entry_flag);
  }
  if (osr_bci != -1) {
    BlockBegin* osr_entry = make_block_at(osr_bci, NULL);
    osr_entry->set(BlockBegin::osr_entry_flag);
  }

  // generate exception entry blocks
  XHandlers* list = xhandlers();
  const int n = list->length();
  for (int i = 0; i < n; i++) {
    XHandler* h = list->handler_at(i);
    BlockBegin* entry = make_block_at(h->handler_bci(), NULL);
    entry->set(BlockBegin::exception_entry_flag);
    h->set_entry_block(entry);
  }
}


BlockBegin* BlockListBuilder::make_block_at(int cur_bci, BlockBegin* predecessor) {
  assert(method()->bci_block_start().at(cur_bci), "wrong block starts of MethodLivenessAnalyzer");

  BlockBegin* block = _bci2block->at(cur_bci);
  if (block == NULL) {
    block = new BlockBegin(cur_bci);
    block->init_stores_to_locals(method()->max_locals());
    _bci2block->at_put(cur_bci, block);
    _blocks.append(block);

    assert(predecessor == NULL || predecessor->bci() < cur_bci, "targets for backward branches must already exist");
  }

  if (predecessor != NULL) {
    if (block->is_set(BlockBegin::exception_entry_flag)) {
      BAILOUT_("Exception handler can be reached by both normal and exceptional control flow", block);
    }

    predecessor->add_successor(block);
    block->increment_total_preds();
  }

  return block;
}


inline void BlockListBuilder::store_one(BlockBegin* current, int local) {
  current->stores_to_locals().set_bit(local);
}
inline void BlockListBuilder::store_two(BlockBegin* current, int local) {
  store_one(current, local);
  store_one(current, local + 1);
}


void BlockListBuilder::handle_exceptions(BlockBegin* current, int cur_bci) {
  // Draws edges from a block to its exception handlers
  XHandlers* list = xhandlers();
  const int n = list->length();

  for (int i = 0; i < n; i++) {
    XHandler* h = list->handler_at(i);

    if (h->covers(cur_bci)) {
      BlockBegin* entry = h->entry_block();
      assert(entry != NULL && entry == _bci2block->at(h->handler_bci()), "entry must be set");
      assert(entry->is_set(BlockBegin::exception_entry_flag), "flag must be set");

      // add each exception handler only once
      if (!current->is_successor(entry)) {
        current->add_successor(entry);
        entry->increment_total_preds();
      }

      // stop when reaching catchall
      if (h->catch_type() == 0) break;
    }
  }
}

void BlockListBuilder::handle_jsr(BlockBegin* current, int sr_bci, int next_bci) {
  // start a new block after jsr-bytecode and link this block into cfg
  make_block_at(next_bci, current);

  // start a new block at the subroutine entry at mark it with special flag
  BlockBegin* sr_block = make_block_at(sr_bci, current);
  if (!sr_block->is_set(BlockBegin::subroutine_entry_flag)) {
    sr_block->set(BlockBegin::subroutine_entry_flag);
  }
}


void BlockListBuilder::set_leaders() {
  bool has_xhandlers = xhandlers()->has_handlers();
  BlockBegin* current = NULL;

  // The information which bci starts a new block simplifies the analysis
  // Without it, backward branches could jump to a bci where no block was created
  // during bytecode iteration. This would require the creation of a new block at the
  // branch target and a modification of the successor lists.
  const BitMap& bci_block_start = method()->bci_block_start();

  ciBytecodeStream s(method());
  while (s.next() != ciBytecodeStream::EOBC()) {
    int cur_bci = s.cur_bci();

    if (bci_block_start.at(cur_bci)) {
      current = make_block_at(cur_bci, current);
    }
    assert(current != NULL, "must have current block");

    if (has_xhandlers && GraphBuilder::can_trap(method(), s.cur_bc())) {
      handle_exceptions(current, cur_bci);
    }

    switch (s.cur_bc()) {
      // track stores to local variables for selective creation of phi functions
      case Bytecodes::_iinc:     store_one(current, s.get_index()); break;
      case Bytecodes::_istore:   store_one(current, s.get_index()); break;
      case Bytecodes::_lstore:   store_two(current, s.get_index()); break;
      case Bytecodes::_fstore:   store_one(current, s.get_index()); break;
      case Bytecodes::_dstore:   store_two(current, s.get_index()); break;
      case Bytecodes::_astore:   store_one(current, s.get_index()); break;
      case Bytecodes::_istore_0: store_one(current, 0); break;
      case Bytecodes::_istore_1: store_one(current, 1); break;
      case Bytecodes::_istore_2: store_one(current, 2); break;
      case Bytecodes::_istore_3: store_one(current, 3); break;
      case Bytecodes::_lstore_0: store_two(current, 0); break;
      case Bytecodes::_lstore_1: store_two(current, 1); break;
      case Bytecodes::_lstore_2: store_two(current, 2); break;
      case Bytecodes::_lstore_3: store_two(current, 3); break;
      case Bytecodes::_fstore_0: store_one(current, 0); break;
      case Bytecodes::_fstore_1: store_one(current, 1); break;
      case Bytecodes::_fstore_2: store_one(current, 2); break;
      case Bytecodes::_fstore_3: store_one(current, 3); break;
      case Bytecodes::_dstore_0: store_two(current, 0); break;
      case Bytecodes::_dstore_1: store_two(current, 1); break;
      case Bytecodes::_dstore_2: store_two(current, 2); break;
      case Bytecodes::_dstore_3: store_two(current, 3); break;
      case Bytecodes::_astore_0: store_one(current, 0); break;
      case Bytecodes::_astore_1: store_one(current, 1); break;
      case Bytecodes::_astore_2: store_one(current, 2); break;
      case Bytecodes::_astore_3: store_one(current, 3); break;

      // track bytecodes that affect the control flow
      case Bytecodes::_athrow:  // fall through
      case Bytecodes::_ret:     // fall through
      case Bytecodes::_ireturn: // fall through
      case Bytecodes::_lreturn: // fall through
      case Bytecodes::_freturn: // fall through
      case Bytecodes::_dreturn: // fall through
      case Bytecodes::_areturn: // fall through
      case Bytecodes::_return:
        current = NULL;
        break;

      case Bytecodes::_ifeq:      // fall through
      case Bytecodes::_ifne:      // fall through
      case Bytecodes::_iflt:      // fall through
      case Bytecodes::_ifge:      // fall through
      case Bytecodes::_ifgt:      // fall through
      case Bytecodes::_ifle:      // fall through
      case Bytecodes::_if_icmpeq: // fall through
      case Bytecodes::_if_icmpne: // fall through
      case Bytecodes::_if_icmplt: // fall through
      case Bytecodes::_if_icmpge: // fall through
      case Bytecodes::_if_icmpgt: // fall through
      case Bytecodes::_if_icmple: // fall through
      case Bytecodes::_if_acmpeq: // fall through
      case Bytecodes::_if_acmpne: // fall through
      case Bytecodes::_ifnull:    // fall through
      case Bytecodes::_ifnonnull:
        make_block_at(s.next_bci(), current);
        make_block_at(s.get_dest(), current);
        current = NULL;
        break;

      case Bytecodes::_goto:
        make_block_at(s.get_dest(), current);
        current = NULL;
        break;

      case Bytecodes::_goto_w:
        make_block_at(s.get_far_dest(), current);
        current = NULL;
        break;

      case Bytecodes::_jsr:
        handle_jsr(current, s.get_dest(), s.next_bci());
        current = NULL;
        break;

      case Bytecodes::_jsr_w:
        handle_jsr(current, s.get_far_dest(), s.next_bci());
        current = NULL;
        break;

      case Bytecodes::_tableswitch: {
        // set block for each case
        Bytecode_tableswitch sw(&s);
        int l = sw.length();
        for (int i = 0; i < l; i++) {
          make_block_at(cur_bci + sw.dest_offset_at(i), current);
        }
        make_block_at(cur_bci + sw.default_offset(), current);
        current = NULL;
        break;
      }

      case Bytecodes::_lookupswitch: {
        // set block for each case
        Bytecode_lookupswitch sw(&s);
        int l = sw.number_of_pairs();
        for (int i = 0; i < l; i++) {
          make_block_at(cur_bci + sw.pair_at(i).offset(), current);
        }
        make_block_at(cur_bci + sw.default_offset(), current);
        current = NULL;
        break;
      }

      default:
        break;
    }
  }
}


void BlockListBuilder::mark_loops() {
  ResourceMark rm;

  _active.initialize(BlockBegin::number_of_blocks());
  _visited.initialize(BlockBegin::number_of_blocks());
  _loop_map = intArray(BlockBegin::number_of_blocks(), BlockBegin::number_of_blocks(), 0);
  _next_loop_index = 0;
  _next_block_number = _blocks.length();

  // recursively iterate the control flow graph
  mark_loops(_bci2block->at(0), false);
  assert(_next_block_number >= 0, "invalid block numbers");

  // Remove dangling Resource pointers before the ResourceMark goes out-of-scope.
  _active.resize(0);
  _visited.resize(0);
}

void BlockListBuilder::make_loop_header(BlockBegin* block) {
  if (block->is_set(BlockBegin::exception_entry_flag)) {
    // exception edges may look like loops but don't mark them as such
    // since it screws up block ordering.
    return;
  }
  if (!block->is_set(BlockBegin::parser_loop_header_flag)) {
    block->set(BlockBegin::parser_loop_header_flag);

    assert(_loop_map.at(block->block_id()) == 0, "must not be set yet");
    assert(0 <= _next_loop_index && _next_loop_index < BitsPerInt, "_next_loop_index is used as a bit-index in integer");
    _loop_map.at_put(block->block_id(), 1 << _next_loop_index);
    if (_next_loop_index < 31) _next_loop_index++;
  } else {
    // block already marked as loop header
    assert(is_power_of_2((unsigned int)_loop_map.at(block->block_id())), "exactly one bit must be set");
  }
}

int BlockListBuilder::mark_loops(BlockBegin* block, bool in_subroutine) {
  int block_id = block->block_id();

  if (_visited.at(block_id)) {
    if (_active.at(block_id)) {
      // reached block via backward branch
      make_loop_header(block);
    }
    // return cached loop information for this block
    return _loop_map.at(block_id);
  }

  if (block->is_set(BlockBegin::subroutine_entry_flag)) {
    in_subroutine = true;
  }

  // set active and visited bits before successors are processed
  _visited.set_bit(block_id);
  _active.set_bit(block_id);

  intptr_t loop_state = 0;
  for (int i = block->number_of_sux() - 1; i >= 0; i--) {
    // recursively process all successors
    loop_state |= mark_loops(block->sux_at(i), in_subroutine);
  }

  // clear active-bit after all successors are processed
  _active.clear_bit(block_id);

  // reverse-post-order numbering of all blocks
  block->set_depth_first_number(_next_block_number);
  _next_block_number--;

  if (loop_state != 0 || in_subroutine ) {
    // block is contained at least in one loop, so phi functions are necessary
    // phi functions are also necessary for all locals stored in a subroutine
    scope()->requires_phi_function().set_union(block->stores_to_locals());
  }

  if (block->is_set(BlockBegin::parser_loop_header_flag)) {
    int header_loop_state = _loop_map.at(block_id);
    assert(is_power_of_2((unsigned)header_loop_state), "exactly one bit must be set");

    // If the highest bit is set (i.e. when integer value is negative), the method
    // has 32 or more loops. This bit is never cleared because it is used for multiple loops
    if (header_loop_state >= 0) {
      clear_bits(loop_state, header_loop_state);
    }
  }

  // cache and return loop information for this block
  _loop_map.at_put(block_id, loop_state);
  return loop_state;
}


#ifndef PRODUCT

int compare_depth_first(BlockBegin** a, BlockBegin** b) {
  return (*a)->depth_first_number() - (*b)->depth_first_number();
}

void BlockListBuilder::print() {
  tty->print("----- initial block list of BlockListBuilder for method ");
  method()->print_short_name();
  tty->cr();

  // better readability if blocks are sorted in processing order
  _blocks.sort(compare_depth_first);

  for (int i = 0; i < _blocks.length(); i++) {
    BlockBegin* cur = _blocks.at(i);
    tty->print("%4d: B%-4d bci: %-4d  preds: %-4d ", cur->depth_first_number(), cur->block_id(), cur->bci(), cur->total_preds());

    tty->print(cur->is_set(BlockBegin::std_entry_flag)               ? " std" : "    ");
    tty->print(cur->is_set(BlockBegin::osr_entry_flag)               ? " osr" : "    ");
    tty->print(cur->is_set(BlockBegin::exception_entry_flag)         ? " ex" : "   ");
    tty->print(cur->is_set(BlockBegin::subroutine_entry_flag)        ? " sr" : "   ");
    tty->print(cur->is_set(BlockBegin::parser_loop_header_flag)      ? " lh" : "   ");

    if (cur->number_of_sux() > 0) {
      tty->print("    sux: ");
      for (int j = 0; j < cur->number_of_sux(); j++) {
        BlockBegin* sux = cur->sux_at(j);
        tty->print("B%d ", sux->block_id());
      }
    }
    tty->cr();
  }
}

#endif


// A simple growable array of Values indexed by ciFields
class FieldBuffer: public CompilationResourceObj {
 private:
  GrowableArray<Value> _values;

 public:
  FieldBuffer() {}

  void kill() {
    _values.trunc_to(0);
  }

  Value at(ciField* field) {
    assert(field->holder()->is_loaded(), "must be a loaded field");
    int offset = field->offset();
    if (offset < _values.length()) {
      return _values.at(offset);
    } else {
      return NULL;
    }
  }

  void at_put(ciField* field, Value value) {
    assert(field->holder()->is_loaded(), "must be a loaded field");
    int offset = field->offset();
    _values.at_put_grow(offset, value, NULL);
  }

};


// MemoryBuffer is fairly simple model of the current state of memory.
// It partitions memory into several pieces.  The first piece is
// generic memory where little is known about the owner of the memory.
// This is conceptually represented by the tuple <O, F, V> which says
// that the field F of object O has value V.  This is flattened so
// that F is represented by the offset of the field and the parallel
// arrays _objects and _values are used for O and V.  Loads of O.F can
// simply use V.  Newly allocated objects are kept in a separate list
// along with a parallel array for each object which represents the
// current value of its fields.  Stores of the default value to fields
// which have never been stored to before are eliminated since they
// are redundant.  Once newly allocated objects are stored into
// another object or they are passed out of the current compile they
// are treated like generic memory.

class MemoryBuffer: public CompilationResourceObj {
 private:
  FieldBuffer                 _values;
  GrowableArray<Value>        _objects;
  GrowableArray<Value>        _newobjects;
  GrowableArray<FieldBuffer*> _fields;

 public:
  MemoryBuffer() {}

  StoreField* store(StoreField* st) {
    if (!EliminateFieldAccess) {
      return st;
    }

    Value object = st->obj();
    Value value = st->value();
    ciField* field = st->field();
    if (field->holder()->is_loaded()) {
      int offset = field->offset();
      int index = _newobjects.find(object);
      if (index != -1) {
        // newly allocated object with no other stores performed on this field
        FieldBuffer* buf = _fields.at(index);
        if (buf->at(field) == NULL && is_default_value(value)) {
#ifndef PRODUCT
          if (PrintIRDuringConstruction && Verbose) {
            tty->print_cr("Eliminated store for object %d:", index);
            st->print_line();
          }
#endif
          return NULL;
        } else {
          buf->at_put(field, value);
        }
      } else {
        _objects.at_put_grow(offset, object, NULL);
        _values.at_put(field, value);
      }

      store_value(value);
    } else {
      // if we held onto field names we could alias based on names but
      // we don't know what's being stored to so kill it all.
      kill();
    }
    return st;
  }


  // return true if this value correspond to the default value of a field.
  bool is_default_value(Value value) {
    Constant* con = value->as_Constant();
    if (con) {
      switch (con->type()->tag()) {
        case intTag:    return con->type()->as_IntConstant()->value() == 0;
        case longTag:   return con->type()->as_LongConstant()->value() == 0;
        case floatTag:  return jint_cast(con->type()->as_FloatConstant()->value()) == 0;
        case doubleTag: return jlong_cast(con->type()->as_DoubleConstant()->value()) == jlong_cast(0);
        case objectTag: return con->type() == objectNull;
        default:  ShouldNotReachHere();
      }
    }
    return false;
  }


  // return either the actual value of a load or the load itself
  Value load(LoadField* load) {
    if (!EliminateFieldAccess) {
      return load;
    }

    if (strict_fp_requires_explicit_rounding && load->type()->is_float_kind()) {
#ifdef IA32
      if (UseSSE < 2) {
        // can't skip load since value might get rounded as a side effect
        return load;
      }
#else
      Unimplemented();
#endif // IA32
    }

    ciField* field = load->field();
    Value object   = load->obj();
    if (field->holder()->is_loaded() && !field->is_volatile()) {
      int offset = field->offset();
      Value result = NULL;
      int index = _newobjects.find(object);
      if (index != -1) {
        result = _fields.at(index)->at(field);
      } else if (_objects.at_grow(offset, NULL) == object) {
        result = _values.at(field);
      }
      if (result != NULL) {
#ifndef PRODUCT
        if (PrintIRDuringConstruction && Verbose) {
          tty->print_cr("Eliminated load: ");
          load->print_line();
        }
#endif
        assert(result->type()->tag() == load->type()->tag(), "wrong types");
        return result;
      }
    }
    return load;
  }

  // Record this newly allocated object
  void new_instance(NewInstance* object) {
    int index = _newobjects.length();
    _newobjects.append(object);
    if (_fields.at_grow(index, NULL) == NULL) {
      _fields.at_put(index, new FieldBuffer());
    } else {
      _fields.at(index)->kill();
    }
  }

  // Record this newly allocated object
  void new_instance(NewInlineTypeInstance* object) {
    int index = _newobjects.length();
    _newobjects.append(object);
    if (_fields.at_grow(index, NULL) == NULL) {
      _fields.at_put(index, new FieldBuffer());
    } else {
      _fields.at(index)->kill();
    }
  }

  void store_value(Value value) {
    int index = _newobjects.find(value);
    if (index != -1) {
      // stored a newly allocated object into another object.
      // Assume we've lost track of it as separate slice of memory.
      // We could do better by keeping track of whether individual
      // fields could alias each other.
      _newobjects.remove_at(index);
      // pull out the field info and store it at the end up the list
      // of field info list to be reused later.
      _fields.append(_fields.at(index));
      _fields.remove_at(index);
    }
  }

  void kill() {
    _newobjects.trunc_to(0);
    _objects.trunc_to(0);
    _values.kill();
  }
};


// Implementation of GraphBuilder's ScopeData

GraphBuilder::ScopeData::ScopeData(ScopeData* parent)
  : _parent(parent)
  , _bci2block(NULL)
  , _scope(NULL)
  , _has_handler(false)
  , _stream(NULL)
  , _work_list(NULL)
  , _caller_stack_size(-1)
  , _continuation(NULL)
  , _parsing_jsr(false)
  , _jsr_xhandlers(NULL)
  , _num_returns(0)
  , _cleanup_block(NULL)
  , _cleanup_return_prev(NULL)
  , _cleanup_state(NULL)
  , _ignore_return(false)
{
  if (parent != NULL) {
    _max_inline_size = (intx) ((float) NestedInliningSizeRatio * (float) parent->max_inline_size() / 100.0f);
  } else {
    _max_inline_size = C1MaxInlineSize;
  }
  if (_max_inline_size < C1MaxTrivialSize) {
    _max_inline_size = C1MaxTrivialSize;
  }
}


void GraphBuilder::kill_all() {
  if (UseLocalValueNumbering) {
    vmap()->kill_all();
  }
  _memory->kill();
}


BlockBegin* GraphBuilder::ScopeData::block_at(int bci) {
  if (parsing_jsr()) {
    // It is necessary to clone all blocks associated with a
    // subroutine, including those for exception handlers in the scope
    // of the method containing the jsr (because those exception
    // handlers may contain ret instructions in some cases).
    BlockBegin* block = bci2block()->at(bci);
    if (block != NULL && block == parent()->bci2block()->at(bci)) {
      BlockBegin* new_block = new BlockBegin(block->bci());
      if (PrintInitialBlockList) {
        tty->print_cr("CFG: cloned block %d (bci %d) as block %d for jsr",
                      block->block_id(), block->bci(), new_block->block_id());
      }
      // copy data from cloned blocked
      new_block->set_depth_first_number(block->depth_first_number());
      if (block->is_set(BlockBegin::parser_loop_header_flag)) new_block->set(BlockBegin::parser_loop_header_flag);
      // Preserve certain flags for assertion checking
      if (block->is_set(BlockBegin::subroutine_entry_flag)) new_block->set(BlockBegin::subroutine_entry_flag);
      if (block->is_set(BlockBegin::exception_entry_flag))  new_block->set(BlockBegin::exception_entry_flag);

      // copy was_visited_flag to allow early detection of bailouts
      // if a block that is used in a jsr has already been visited before,
      // it is shared between the normal control flow and a subroutine
      // BlockBegin::try_merge returns false when the flag is set, this leads
      // to a compilation bailout
      if (block->is_set(BlockBegin::was_visited_flag))  new_block->set(BlockBegin::was_visited_flag);

      bci2block()->at_put(bci, new_block);
      block = new_block;
    }
    return block;
  } else {
    return bci2block()->at(bci);
  }
}


XHandlers* GraphBuilder::ScopeData::xhandlers() const {
  if (_jsr_xhandlers == NULL) {
    assert(!parsing_jsr(), "");
    return scope()->xhandlers();
  }
  assert(parsing_jsr(), "");
  return _jsr_xhandlers;
}


void GraphBuilder::ScopeData::set_scope(IRScope* scope) {
  _scope = scope;
  bool parent_has_handler = false;
  if (parent() != NULL) {
    parent_has_handler = parent()->has_handler();
  }
  _has_handler = parent_has_handler || scope->xhandlers()->has_handlers();
}


void GraphBuilder::ScopeData::set_inline_cleanup_info(BlockBegin* block,
                                                      Instruction* return_prev,
                                                      ValueStack* return_state) {
  _cleanup_block       = block;
  _cleanup_return_prev = return_prev;
  _cleanup_state       = return_state;
}


void GraphBuilder::ScopeData::add_to_work_list(BlockBegin* block) {
  if (_work_list == NULL) {
    _work_list = new BlockList();
  }

  if (!block->is_set(BlockBegin::is_on_work_list_flag)) {
    // Do not start parsing the continuation block while in a
    // sub-scope
    if (parsing_jsr()) {
      if (block == jsr_continuation()) {
        return;
      }
    } else {
      if (block == continuation()) {
        return;
      }
    }
    block->set(BlockBegin::is_on_work_list_flag);
    _work_list->push(block);

    sort_top_into_worklist(_work_list, block);
  }
}


void GraphBuilder::sort_top_into_worklist(BlockList* worklist, BlockBegin* top) {
  assert(worklist->top() == top, "");
  // sort block descending into work list
  const int dfn = top->depth_first_number();
  assert(dfn != -1, "unknown depth first number");
  int i = worklist->length()-2;
  while (i >= 0) {
    BlockBegin* b = worklist->at(i);
    if (b->depth_first_number() < dfn) {
      worklist->at_put(i+1, b);
    } else {
      break;
    }
    i --;
  }
  if (i >= -1) worklist->at_put(i + 1, top);
}


BlockBegin* GraphBuilder::ScopeData::remove_from_work_list() {
  if (is_work_list_empty()) {
    return NULL;
  }
  return _work_list->pop();
}


bool GraphBuilder::ScopeData::is_work_list_empty() const {
  return (_work_list == NULL || _work_list->length() == 0);
}


void GraphBuilder::ScopeData::setup_jsr_xhandlers() {
  assert(parsing_jsr(), "");
  // clone all the exception handlers from the scope
  XHandlers* handlers = new XHandlers(scope()->xhandlers());
  const int n = handlers->length();
  for (int i = 0; i < n; i++) {
    // The XHandlers need to be adjusted to dispatch to the cloned
    // handler block instead of the default one but the synthetic
    // unlocker needs to be handled specially.  The synthetic unlocker
    // should be left alone since there can be only one and all code
    // should dispatch to the same one.
    XHandler* h = handlers->handler_at(i);
    assert(h->handler_bci() != SynchronizationEntryBCI, "must be real");
    h->set_entry_block(block_at(h->handler_bci()));
  }
  _jsr_xhandlers = handlers;
}


int GraphBuilder::ScopeData::num_returns() {
  if (parsing_jsr()) {
    return parent()->num_returns();
  }
  return _num_returns;
}


void GraphBuilder::ScopeData::incr_num_returns() {
  if (parsing_jsr()) {
    parent()->incr_num_returns();
  } else {
    ++_num_returns;
  }
}


// Implementation of GraphBuilder

#define INLINE_BAILOUT(msg)        { inline_bailout(msg); return false; }


void GraphBuilder::load_constant() {
  ciConstant con = stream()->get_constant();
  if (con.basic_type() == T_ILLEGAL) {
    // FIXME: an unresolved Dynamic constant can get here,
    // and that should not terminate the whole compilation.
    BAILOUT("could not resolve a constant");
  } else {
    ValueType* t = illegalType;
    ValueStack* patch_state = NULL;
    switch (con.basic_type()) {
      case T_BOOLEAN: t = new IntConstant     (con.as_boolean()); break;
      case T_BYTE   : t = new IntConstant     (con.as_byte   ()); break;
      case T_CHAR   : t = new IntConstant     (con.as_char   ()); break;
      case T_SHORT  : t = new IntConstant     (con.as_short  ()); break;
      case T_INT    : t = new IntConstant     (con.as_int    ()); break;
      case T_LONG   : t = new LongConstant    (con.as_long   ()); break;
      case T_FLOAT  : t = new FloatConstant   (con.as_float  ()); break;
      case T_DOUBLE : t = new DoubleConstant  (con.as_double ()); break;
      case T_ARRAY  : t = new ArrayConstant   (con.as_object ()->as_array   ()); break;
      case T_OBJECT :
       {
        ciObject* obj = con.as_object();
        if (!obj->is_loaded()
            || (PatchALot && obj->klass() != ciEnv::current()->String_klass())) {
          // A Class, MethodType, MethodHandle, or String.
          // Unloaded condy nodes show up as T_ILLEGAL, above.
          patch_state = copy_state_before();
          t = new ObjectConstant(obj);
        } else {
          // Might be a Class, MethodType, MethodHandle, or Dynamic constant
          // result, which might turn out to be an array.
          if (obj->is_null_object())
            t = objectNull;
          else if (obj->is_array())
            t = new ArrayConstant(obj->as_array());
          else
            t = new InstanceConstant(obj->as_instance());
        }
        break;
       }
      default       : ShouldNotReachHere();
    }
    Value x;
    if (patch_state != NULL) {
      x = new Constant(t, patch_state);
    } else {
      x = new Constant(t);
    }
    push(t, append(x));
  }
}


void GraphBuilder::load_local(ValueType* type, int index) {
  Value x = state()->local_at(index);
  assert(x != NULL && !x->type()->is_illegal(), "access of illegal local variable");
  push(type, x);
  if (x->as_NewInlineTypeInstance() != NULL && x->as_NewInlineTypeInstance()->in_larval_state()) {
    if (x->as_NewInlineTypeInstance()->on_stack_count() == 1) {
      x->as_NewInlineTypeInstance()->set_not_larva_anymore();
    } else {
      x->as_NewInlineTypeInstance()->increment_on_stack_count();
    }
  }
}


void GraphBuilder::store_local(ValueType* type, int index) {
  Value x = pop(type);
  store_local(state(), x, index);
  if (x->as_NewInlineTypeInstance() != NULL) {
    x->as_NewInlineTypeInstance()->set_local_index(index);
  }
}


void GraphBuilder::store_local(ValueStack* state, Value x, int index) {
  if (parsing_jsr()) {
    // We need to do additional tracking of the location of the return
    // address for jsrs since we don't handle arbitrary jsr/ret
    // constructs. Here we are figuring out in which circumstances we
    // need to bail out.
    if (x->type()->is_address()) {
      scope_data()->set_jsr_return_address_local(index);

      // Also check parent jsrs (if any) at this time to see whether
      // they are using this local. We don't handle skipping over a
      // ret.
      for (ScopeData* cur_scope_data = scope_data()->parent();
           cur_scope_data != NULL && cur_scope_data->parsing_jsr() && cur_scope_data->scope() == scope();
           cur_scope_data = cur_scope_data->parent()) {
        if (cur_scope_data->jsr_return_address_local() == index) {
          BAILOUT("subroutine overwrites return address from previous subroutine");
        }
      }
    } else if (index == scope_data()->jsr_return_address_local()) {
      scope_data()->set_jsr_return_address_local(-1);
    }
  }

  state->store_local(index, round_fp(x));
  if (x->as_NewInlineTypeInstance() != NULL) {
    x->as_NewInlineTypeInstance()->set_local_index(index);
  }
}


void GraphBuilder::load_indexed(BasicType type) {
  // In case of in block code motion in range check elimination
  ValueStack* state_before = NULL;
  int array_idx = state()->stack_size() - 2;
  if (type == T_OBJECT && state()->stack_at(array_idx)->maybe_flattened_array()) {
    // Save the entire state and re-execute on deopt when accessing flattened arrays
    state_before = copy_state_before();
    state_before->set_should_reexecute(true);
  } else {
    state_before = copy_state_indexed_access();
  }
  compilation()->set_has_access_indexed(true);
  Value index = ipop();
  Value array = apop();
  Value length = NULL;
  if (CSEArrayLength ||
      (array->as_AccessField() && array->as_AccessField()->field()->is_constant()) ||
      (array->as_NewArray() && array->as_NewArray()->length() && array->as_NewArray()->length()->type()->is_constant())) {
    length = append(new ArrayLength(array, state_before));
  }

  LoadIndexed* load_indexed = NULL;
  Instruction* result = NULL;
  if (array->is_loaded_flattened_array()) {
    ciType* array_type = array->declared_type();
    ciInlineKlass* elem_klass = array_type->as_flat_array_klass()->element_klass()->as_inline_klass();

    bool can_delay_access = false;
    ciBytecodeStream s(method());
    s.force_bci(bci());
    s.next();
    if (s.cur_bc() == Bytecodes::_getfield) {
      bool will_link;
      ciField* next_field = s.get_field(will_link);
      bool next_needs_patching = !next_field->holder()->is_loaded() ||
                                 !next_field->will_link(method(), Bytecodes::_getfield) ||
                                 PatchALot;
      can_delay_access = !next_needs_patching;
    }
    if (can_delay_access) {
      // potentially optimizable array access, storing information for delayed decision
      LoadIndexed* li = new LoadIndexed(array, index, length, type, state_before);
      DelayedLoadIndexed* dli = new DelayedLoadIndexed(li, state_before);
      li->set_delayed(dli);
      set_pending_load_indexed(dli);
      return; // Nothing else to do for now
    } else {
      if (elem_klass->is_empty()) {
        // No need to create a new instance, the default instance will be used instead
        load_indexed = new LoadIndexed(array, index, length, type, state_before);
        apush(append(load_indexed));
      } else {
        NewInlineTypeInstance* new_instance = new NewInlineTypeInstance(elem_klass, state_before);
        _memory->new_instance(new_instance);
        apush(append_split(new_instance));
        load_indexed = new LoadIndexed(array, index, length, type, state_before);
        load_indexed->set_vt(new_instance);
      }
    }
  } else {
    load_indexed = new LoadIndexed(array, index, length, type, state_before);
    if (profile_array_accesses() && is_reference_type(type)) {
      compilation()->set_would_profile(true);
      load_indexed->set_should_profile(true);
      load_indexed->set_profiled_method(method());
      load_indexed->set_profiled_bci(bci());
    }
  }
  result = append(load_indexed);
  assert(!load_indexed->should_profile() || load_indexed == result, "should not be optimized out");
  if (!array->is_loaded_flattened_array()) {
    push(as_ValueType(type), result);
  }
}


void GraphBuilder::store_indexed(BasicType type) {
  // In case of in block code motion in range check elimination
  ValueStack* state_before = NULL;
  int array_idx = state()->stack_size() - 3;
  if (type == T_OBJECT && state()->stack_at(array_idx)->maybe_flattened_array()) {
    // Save the entire state and re-execute on deopt when accessing flattened arrays
    state_before = copy_state_before();
    state_before->set_should_reexecute(true);
  } else {
    state_before = copy_state_indexed_access();
  }
  compilation()->set_has_access_indexed(true);
  Value value = pop(as_ValueType(type));
  Value index = ipop();
  Value array = apop();
  Value length = NULL;
  if (CSEArrayLength ||
      (array->as_AccessField() && array->as_AccessField()->field()->is_constant()) ||
      (array->as_NewArray() && array->as_NewArray()->length() && array->as_NewArray()->length()->type()->is_constant())) {
    length = append(new ArrayLength(array, state_before));
  }
  ciType* array_type = array->declared_type();
  bool check_boolean = false;
  if (array_type != NULL) {
    if (array_type->is_loaded() &&
      array_type->as_array_klass()->element_type()->basic_type() == T_BOOLEAN) {
      assert(type == T_BYTE, "boolean store uses bastore");
      Value mask = append(new Constant(new IntConstant(1)));
      value = append(new LogicOp(Bytecodes::_iand, value, mask));
    }
  } else if (type == T_BYTE) {
    check_boolean = true;
  }

  StoreIndexed* store_indexed = new StoreIndexed(array, index, length, type, value, state_before, check_boolean);
  if (profile_array_accesses() && is_reference_type(type) && !array->is_loaded_flattened_array()) {
    compilation()->set_would_profile(true);
    store_indexed->set_should_profile(true);
    store_indexed->set_profiled_method(method());
    store_indexed->set_profiled_bci(bci());
  }
  Instruction* result = append(store_indexed);
  assert(!store_indexed->should_profile() || store_indexed == result, "should not be optimized out");
  _memory->store_value(value);
}

void GraphBuilder::stack_op(Bytecodes::Code code) {
  switch (code) {
    case Bytecodes::_pop:
      { Value w = state()->raw_pop();
        update_larva_stack_count(w);
      }
      break;
    case Bytecodes::_pop2:
      { Value w1 = state()->raw_pop();
        Value w2 = state()->raw_pop();
        update_larva_stack_count(w1);
        update_larva_stack_count(w2);
      }
      break;
    case Bytecodes::_dup:
      { Value w = state()->raw_pop();
        update_larval_state(w);
        state()->raw_push(w);
        state()->raw_push(w);
      }
      break;
    case Bytecodes::_dup_x1:
      { Value w1 = state()->raw_pop();
        Value w2 = state()->raw_pop();
        update_larval_state(w1);
        state()->raw_push(w1);
        state()->raw_push(w2);
        state()->raw_push(w1);
      }
      break;
    case Bytecodes::_dup_x2:
      { Value w1 = state()->raw_pop();
        Value w2 = state()->raw_pop();
        Value w3 = state()->raw_pop();
        // special handling for the dup_x2/pop sequence (see JDK-8251046)
        if (w1 != NULL && w1->as_NewInlineTypeInstance() != NULL) {
          ciBytecodeStream s(method());
          s.force_bci(bci());
          s.next();
          if (s.cur_bc() != Bytecodes::_pop) {
            w1->as_NewInlineTypeInstance()->set_not_larva_anymore();
          }  else {
            w1->as_NewInlineTypeInstance()->increment_on_stack_count();
           }
        }
        state()->raw_push(w1);
        state()->raw_push(w3);
        state()->raw_push(w2);
        state()->raw_push(w1);
      }
      break;
    case Bytecodes::_dup2:
      { Value w1 = state()->raw_pop();
        Value w2 = state()->raw_pop();
        update_larval_state(w1);
        update_larval_state(w2);
        state()->raw_push(w2);
        state()->raw_push(w1);
        state()->raw_push(w2);
        state()->raw_push(w1);
      }
      break;
    case Bytecodes::_dup2_x1:
      { Value w1 = state()->raw_pop();
        Value w2 = state()->raw_pop();
        Value w3 = state()->raw_pop();
        update_larval_state(w1);
        update_larval_state(w2);
        state()->raw_push(w2);
        state()->raw_push(w1);
        state()->raw_push(w3);
        state()->raw_push(w2);
        state()->raw_push(w1);
      }
      break;
    case Bytecodes::_dup2_x2:
      { Value w1 = state()->raw_pop();
        Value w2 = state()->raw_pop();
        Value w3 = state()->raw_pop();
        Value w4 = state()->raw_pop();
        update_larval_state(w1);
        update_larval_state(w2);
        state()->raw_push(w2);
        state()->raw_push(w1);
        state()->raw_push(w4);
        state()->raw_push(w3);
        state()->raw_push(w2);
        state()->raw_push(w1);
      }
      break;
    case Bytecodes::_swap:
      { Value w1 = state()->raw_pop();
        Value w2 = state()->raw_pop();
        state()->raw_push(w1);
        state()->raw_push(w2);
      }
      break;
    default:
      ShouldNotReachHere();
      break;
  }
}


void GraphBuilder::arithmetic_op(ValueType* type, Bytecodes::Code code, ValueStack* state_before) {
  Value y = pop(type);
  Value x = pop(type);
  // NOTE: strictfp can be queried from current method since we don't
  // inline methods with differing strictfp bits
  Value res = new ArithmeticOp(code, x, y, method()->is_strict(), state_before);
  // Note: currently single-precision floating-point rounding on Intel is handled at the LIRGenerator level
  res = append(res);
  if (method()->is_strict()) {
    res = round_fp(res);
  }
  push(type, res);
}


void GraphBuilder::negate_op(ValueType* type) {
  push(type, append(new NegateOp(pop(type))));
}


void GraphBuilder::shift_op(ValueType* type, Bytecodes::Code code) {
  Value s = ipop();
  Value x = pop(type);
  // try to simplify
  // Note: This code should go into the canonicalizer as soon as it can
  //       can handle canonicalized forms that contain more than one node.
  if (CanonicalizeNodes && code == Bytecodes::_iushr) {
    // pattern: x >>> s
    IntConstant* s1 = s->type()->as_IntConstant();
    if (s1 != NULL) {
      // pattern: x >>> s1, with s1 constant
      ShiftOp* l = x->as_ShiftOp();
      if (l != NULL && l->op() == Bytecodes::_ishl) {
        // pattern: (a << b) >>> s1
        IntConstant* s0 = l->y()->type()->as_IntConstant();
        if (s0 != NULL) {
          // pattern: (a << s0) >>> s1
          const int s0c = s0->value() & 0x1F; // only the low 5 bits are significant for shifts
          const int s1c = s1->value() & 0x1F; // only the low 5 bits are significant for shifts
          if (s0c == s1c) {
            if (s0c == 0) {
              // pattern: (a << 0) >>> 0 => simplify to: a
              ipush(l->x());
            } else {
              // pattern: (a << s0c) >>> s0c => simplify to: a & m, with m constant
              assert(0 < s0c && s0c < BitsPerInt, "adjust code below to handle corner cases");
              const int m = (1 << (BitsPerInt - s0c)) - 1;
              Value s = append(new Constant(new IntConstant(m)));
              ipush(append(new LogicOp(Bytecodes::_iand, l->x(), s)));
            }
            return;
          }
        }
      }
    }
  }
  // could not simplify
  push(type, append(new ShiftOp(code, x, s)));
}


void GraphBuilder::logic_op(ValueType* type, Bytecodes::Code code) {
  Value y = pop(type);
  Value x = pop(type);
  push(type, append(new LogicOp(code, x, y)));
}


void GraphBuilder::compare_op(ValueType* type, Bytecodes::Code code) {
  ValueStack* state_before = copy_state_before();
  Value y = pop(type);
  Value x = pop(type);
  ipush(append(new CompareOp(code, x, y, state_before)));
}


void GraphBuilder::convert(Bytecodes::Code op, BasicType from, BasicType to) {
  push(as_ValueType(to), append(new Convert(op, pop(as_ValueType(from)), as_ValueType(to))));
}


void GraphBuilder::increment() {
  int index = stream()->get_index();
  int delta = stream()->is_wide() ? (signed short)Bytes::get_Java_u2(stream()->cur_bcp() + 4) : (signed char)(stream()->cur_bcp()[2]);
  load_local(intType, index);
  ipush(append(new Constant(new IntConstant(delta))));
  arithmetic_op(intType, Bytecodes::_iadd);
  store_local(intType, index);
}


void GraphBuilder::_goto(int from_bci, int to_bci) {
  Goto *x = new Goto(block_at(to_bci), to_bci <= from_bci);
  if (is_profiling()) {
    compilation()->set_would_profile(true);
    x->set_profiled_bci(bci());
    if (profile_branches()) {
      x->set_profiled_method(method());
      x->set_should_profile(true);
    }
  }
  append(x);
}


void GraphBuilder::if_node(Value x, If::Condition cond, Value y, ValueStack* state_before) {
  BlockBegin* tsux = block_at(stream()->get_dest());
  BlockBegin* fsux = block_at(stream()->next_bci());
  bool is_bb = tsux->bci() < stream()->cur_bci() || fsux->bci() < stream()->cur_bci();

  bool subst_check = false;
  if (EnableValhalla && (stream()->cur_bc() == Bytecodes::_if_acmpeq || stream()->cur_bc() == Bytecodes::_if_acmpne)) {
    ValueType* left_vt = x->type();
    ValueType* right_vt = y->type();
    if (left_vt->is_object()) {
      assert(right_vt->is_object(), "must be");
      ciKlass* left_klass = x->as_loaded_klass_or_null();
      ciKlass* right_klass = y->as_loaded_klass_or_null();

      if (left_klass == NULL || right_klass == NULL) {
        // The klass is still unloaded, or came from a Phi node. Go slow case;
        subst_check = true;
      } else if (left_klass->can_be_inline_klass() || right_klass->can_be_inline_klass()) {
        // Either operand may be a value object, but we're not sure. Go slow case;
        subst_check = true;
      } else {
        // No need to do substitutability check
      }
    }
  }
  if ((stream()->cur_bc() == Bytecodes::_if_acmpeq || stream()->cur_bc() == Bytecodes::_if_acmpne) &&
      is_profiling() && profile_branches()) {
    compilation()->set_would_profile(true);
    append(new ProfileACmpTypes(method(), bci(), x, y));
  }

  // In case of loop invariant code motion or predicate insertion
  // before the body of a loop the state is needed
  Instruction *i = append(new If(x, cond, false, y, tsux, fsux, (is_bb || compilation()->is_optimistic() || subst_check) ? state_before : NULL, is_bb, subst_check));

  assert(i->as_Goto() == NULL ||
         (i->as_Goto()->sux_at(0) == tsux  && i->as_Goto()->is_safepoint() == tsux->bci() < stream()->cur_bci()) ||
         (i->as_Goto()->sux_at(0) == fsux  && i->as_Goto()->is_safepoint() == fsux->bci() < stream()->cur_bci()),
         "safepoint state of Goto returned by canonicalizer incorrect");

  if (is_profiling()) {
    If* if_node = i->as_If();
    if (if_node != NULL) {
      // Note that we'd collect profile data in this method if we wanted it.
      compilation()->set_would_profile(true);
      // At level 2 we need the proper bci to count backedges
      if_node->set_profiled_bci(bci());
      if (profile_branches()) {
        // Successors can be rotated by the canonicalizer, check for this case.
        if_node->set_profiled_method(method());
        if_node->set_should_profile(true);
        if (if_node->tsux() == fsux) {
          if_node->set_swapped(true);
        }
      }
      return;
    }

    // Check if this If was reduced to Goto.
    Goto *goto_node = i->as_Goto();
    if (goto_node != NULL) {
      compilation()->set_would_profile(true);
      goto_node->set_profiled_bci(bci());
      if (profile_branches()) {
        goto_node->set_profiled_method(method());
        goto_node->set_should_profile(true);
        // Find out which successor is used.
        if (goto_node->default_sux() == tsux) {
          goto_node->set_direction(Goto::taken);
        } else if (goto_node->default_sux() == fsux) {
          goto_node->set_direction(Goto::not_taken);
        } else {
          ShouldNotReachHere();
        }
      }
      return;
    }
  }
}


void GraphBuilder::if_zero(ValueType* type, If::Condition cond) {
  Value y = append(new Constant(intZero));
  ValueStack* state_before = copy_state_before();
  Value x = ipop();
  if_node(x, cond, y, state_before);
}


void GraphBuilder::if_null(ValueType* type, If::Condition cond) {
  Value y = append(new Constant(objectNull));
  ValueStack* state_before = copy_state_before();
  Value x = apop();
  if_node(x, cond, y, state_before);
}


void GraphBuilder::if_same(ValueType* type, If::Condition cond) {
  ValueStack* state_before = copy_state_before();
  Value y = pop(type);
  Value x = pop(type);
  if_node(x, cond, y, state_before);
}


void GraphBuilder::jsr(int dest) {
  // We only handle well-formed jsrs (those which are "block-structured").
  // If the bytecodes are strange (jumping out of a jsr block) then we
  // might end up trying to re-parse a block containing a jsr which
  // has already been activated. Watch for this case and bail out.
  for (ScopeData* cur_scope_data = scope_data();
       cur_scope_data != NULL && cur_scope_data->parsing_jsr() && cur_scope_data->scope() == scope();
       cur_scope_data = cur_scope_data->parent()) {
    if (cur_scope_data->jsr_entry_bci() == dest) {
      BAILOUT("too-complicated jsr/ret structure");
    }
  }

  push(addressType, append(new Constant(new AddressConstant(next_bci()))));
  if (!try_inline_jsr(dest)) {
    return; // bailed out while parsing and inlining subroutine
  }
}


void GraphBuilder::ret(int local_index) {
  if (!parsing_jsr()) BAILOUT("ret encountered while not parsing subroutine");

  if (local_index != scope_data()->jsr_return_address_local()) {
    BAILOUT("can not handle complicated jsr/ret constructs");
  }

  // Rets simply become (NON-SAFEPOINT) gotos to the jsr continuation
  append(new Goto(scope_data()->jsr_continuation(), false));
}


void GraphBuilder::table_switch() {
  Bytecode_tableswitch sw(stream());
  const int l = sw.length();
  if (CanonicalizeNodes && l == 1 && compilation()->env()->comp_level() != CompLevel_full_profile) {
    // total of 2 successors => use If instead of switch
    // Note: This code should go into the canonicalizer as soon as it can
    //       can handle canonicalized forms that contain more than one node.
    Value key = append(new Constant(new IntConstant(sw.low_key())));
    BlockBegin* tsux = block_at(bci() + sw.dest_offset_at(0));
    BlockBegin* fsux = block_at(bci() + sw.default_offset());
    bool is_bb = tsux->bci() < bci() || fsux->bci() < bci();
    // In case of loop invariant code motion or predicate insertion
    // before the body of a loop the state is needed
    ValueStack* state_before = copy_state_if_bb(is_bb);
    append(new If(ipop(), If::eql, true, key, tsux, fsux, state_before, is_bb));
  } else {
    // collect successors
    BlockList* sux = new BlockList(l + 1, NULL);
    int i;
    bool has_bb = false;
    for (i = 0; i < l; i++) {
      sux->at_put(i, block_at(bci() + sw.dest_offset_at(i)));
      if (sw.dest_offset_at(i) < 0) has_bb = true;
    }
    // add default successor
    if (sw.default_offset() < 0) has_bb = true;
    sux->at_put(i, block_at(bci() + sw.default_offset()));
    // In case of loop invariant code motion or predicate insertion
    // before the body of a loop the state is needed
    ValueStack* state_before = copy_state_if_bb(has_bb);
    Instruction* res = append(new TableSwitch(ipop(), sux, sw.low_key(), state_before, has_bb));
#ifdef ASSERT
    if (res->as_Goto()) {
      for (i = 0; i < l; i++) {
        if (sux->at(i) == res->as_Goto()->sux_at(0)) {
          assert(res->as_Goto()->is_safepoint() == sw.dest_offset_at(i) < 0, "safepoint state of Goto returned by canonicalizer incorrect");
        }
      }
    }
#endif
  }
}


void GraphBuilder::lookup_switch() {
  Bytecode_lookupswitch sw(stream());
  const int l = sw.number_of_pairs();
  if (CanonicalizeNodes && l == 1 && compilation()->env()->comp_level() != CompLevel_full_profile) {
    // total of 2 successors => use If instead of switch
    // Note: This code should go into the canonicalizer as soon as it can
    //       can handle canonicalized forms that contain more than one node.
    // simplify to If
    LookupswitchPair pair = sw.pair_at(0);
    Value key = append(new Constant(new IntConstant(pair.match())));
    BlockBegin* tsux = block_at(bci() + pair.offset());
    BlockBegin* fsux = block_at(bci() + sw.default_offset());
    bool is_bb = tsux->bci() < bci() || fsux->bci() < bci();
    // In case of loop invariant code motion or predicate insertion
    // before the body of a loop the state is needed
    ValueStack* state_before = copy_state_if_bb(is_bb);;
    append(new If(ipop(), If::eql, true, key, tsux, fsux, state_before, is_bb));
  } else {
    // collect successors & keys
    BlockList* sux = new BlockList(l + 1, NULL);
    intArray* keys = new intArray(l, l, 0);
    int i;
    bool has_bb = false;
    for (i = 0; i < l; i++) {
      LookupswitchPair pair = sw.pair_at(i);
      if (pair.offset() < 0) has_bb = true;
      sux->at_put(i, block_at(bci() + pair.offset()));
      keys->at_put(i, pair.match());
    }
    // add default successor
    if (sw.default_offset() < 0) has_bb = true;
    sux->at_put(i, block_at(bci() + sw.default_offset()));
    // In case of loop invariant code motion or predicate insertion
    // before the body of a loop the state is needed
    ValueStack* state_before = copy_state_if_bb(has_bb);
    Instruction* res = append(new LookupSwitch(ipop(), sux, keys, state_before, has_bb));
#ifdef ASSERT
    if (res->as_Goto()) {
      for (i = 0; i < l; i++) {
        if (sux->at(i) == res->as_Goto()->sux_at(0)) {
          assert(res->as_Goto()->is_safepoint() == sw.pair_at(i).offset() < 0, "safepoint state of Goto returned by canonicalizer incorrect");
        }
      }
    }
#endif
  }
}

void GraphBuilder::call_register_finalizer() {
  // If the receiver requires finalization then emit code to perform
  // the registration on return.

  // Gather some type information about the receiver
  Value receiver = state()->local_at(0);
  assert(receiver != NULL, "must have a receiver");
  ciType* declared_type = receiver->declared_type();
  ciType* exact_type = receiver->exact_type();
  if (exact_type == NULL &&
      receiver->as_Local() &&
      receiver->as_Local()->java_index() == 0) {
    ciInstanceKlass* ik = compilation()->method()->holder();
    if (ik->is_final()) {
      exact_type = ik;
    } else if (UseCHA && !(ik->has_subklass() || ik->is_interface())) {
      // test class is leaf class
      compilation()->dependency_recorder()->assert_leaf_type(ik);
      exact_type = ik;
    } else {
      declared_type = ik;
    }
  }

  // see if we know statically that registration isn't required
  bool needs_check = true;
  if (exact_type != NULL) {
    needs_check = exact_type->as_instance_klass()->has_finalizer();
  } else if (declared_type != NULL) {
    ciInstanceKlass* ik = declared_type->as_instance_klass();
    if (!Dependencies::has_finalizable_subclass(ik)) {
      compilation()->dependency_recorder()->assert_has_no_finalizable_subclasses(ik);
      needs_check = false;
    }
  }

  if (needs_check) {
    // Perform the registration of finalizable objects.
    ValueStack* state_before = copy_state_for_exception();
    load_local(objectType, 0);
    append_split(new Intrinsic(voidType, vmIntrinsics::_Object_init,
                               state()->pop_arguments(1),
                               true, state_before, true));
  }
}


void GraphBuilder::method_return(Value x, bool ignore_return) {
  if (RegisterFinalizersAtInit &&
      method()->intrinsic_id() == vmIntrinsics::_Object_init) {
    call_register_finalizer();
  }

  // The conditions for a memory barrier are described in Parse::do_exits().
  bool need_mem_bar = false;
<<<<<<< HEAD
  if (method()->is_object_constructor() &&
=======
  if (method()->name() == ciSymbols::object_initializer_name() &&
>>>>>>> bd81ccfd
       (scope()->wrote_final() ||
         (AlwaysSafeConstructors && scope()->wrote_fields()) ||
         (support_IRIW_for_not_multiple_copy_atomic_cpu && scope()->wrote_volatile()))) {
    need_mem_bar = true;
  }

  BasicType bt = method()->return_type()->basic_type();
  switch (bt) {
    case T_BYTE:
    {
      Value shift = append(new Constant(new IntConstant(24)));
      x = append(new ShiftOp(Bytecodes::_ishl, x, shift));
      x = append(new ShiftOp(Bytecodes::_ishr, x, shift));
      break;
    }
    case T_SHORT:
    {
      Value shift = append(new Constant(new IntConstant(16)));
      x = append(new ShiftOp(Bytecodes::_ishl, x, shift));
      x = append(new ShiftOp(Bytecodes::_ishr, x, shift));
      break;
    }
    case T_CHAR:
    {
      Value mask = append(new Constant(new IntConstant(0xFFFF)));
      x = append(new LogicOp(Bytecodes::_iand, x, mask));
      break;
    }
    case T_BOOLEAN:
    {
      Value mask = append(new Constant(new IntConstant(1)));
      x = append(new LogicOp(Bytecodes::_iand, x, mask));
      break;
    }
    default:
      break;
  }

  // Check to see whether we are inlining. If so, Return
  // instructions become Gotos to the continuation point.
  if (continuation() != NULL) {

    int invoke_bci = state()->caller_state()->bci();

    if (x != NULL  && !ignore_return) {
      ciMethod* caller = state()->scope()->caller()->method();
      Bytecodes::Code invoke_raw_bc = caller->raw_code_at_bci(invoke_bci);
      if (invoke_raw_bc == Bytecodes::_invokehandle || invoke_raw_bc == Bytecodes::_invokedynamic) {
        ciType* declared_ret_type = caller->get_declared_signature_at_bci(invoke_bci)->return_type();
        if (declared_ret_type->is_klass() && x->exact_type() == NULL &&
            x->declared_type() != declared_ret_type && declared_ret_type != compilation()->env()->Object_klass()) {
          x = append(new TypeCast(declared_ret_type->as_klass(), x, copy_state_before()));
        }
      }
    }

    assert(!method()->is_synchronized() || InlineSynchronizedMethods, "can not inline synchronized methods yet");

    if (compilation()->env()->dtrace_method_probes()) {
      // Report exit from inline methods
      Values* args = new Values(1);
      args->push(append(new Constant(new MethodConstant(method()))));
      append(new RuntimeCall(voidType, "dtrace_method_exit", CAST_FROM_FN_PTR(address, SharedRuntime::dtrace_method_exit), args));
    }

    // If the inlined method is synchronized, the monitor must be
    // released before we jump to the continuation block.
    if (method()->is_synchronized()) {
      assert(state()->locks_size() == 1, "receiver must be locked here");
      monitorexit(state()->lock_at(0), SynchronizationEntryBCI);
    }

    if (need_mem_bar) {
      append(new MemBar(lir_membar_storestore));
    }

    // State at end of inlined method is the state of the caller
    // without the method parameters on stack, including the
    // return value, if any, of the inlined method on operand stack.
    set_state(state()->caller_state()->copy_for_parsing());
    if (x != NULL) {
      if (!ignore_return) {
        state()->push(x->type(), x);
      }
      if (profile_return() && x->type()->is_object_kind()) {
        ciMethod* caller = state()->scope()->method();
        profile_return_type(x, method(), caller, invoke_bci);
      }
    }
    Goto* goto_callee = new Goto(continuation(), false);

    // See whether this is the first return; if so, store off some
    // of the state for later examination
    if (num_returns() == 0) {
      set_inline_cleanup_info();
    }

    // The current bci() is in the wrong scope, so use the bci() of
    // the continuation point.
    append_with_bci(goto_callee, scope_data()->continuation()->bci());
    incr_num_returns();
    return;
  }

  state()->truncate_stack(0);
  if (method()->is_synchronized()) {
    // perform the unlocking before exiting the method
    Value receiver;
    if (!method()->is_static()) {
      receiver = _initial_state->local_at(0);
    } else {
      receiver = append(new Constant(new ClassConstant(method()->holder())));
    }
    append_split(new MonitorExit(receiver, state()->unlock()));
  }

  if (need_mem_bar) {
      append(new MemBar(lir_membar_storestore));
  }

  assert(!ignore_return, "Ignoring return value works only for inlining");
  append(new Return(x));
}

Value GraphBuilder::make_constant(ciConstant field_value, ciField* field) {
  if (!field_value.is_valid())  return NULL;

  BasicType field_type = field_value.basic_type();
  ValueType* value = as_ValueType(field_value);

  // Attach dimension info to stable arrays.
  if (FoldStableValues &&
      field->is_stable() && field_type == T_ARRAY && !field_value.is_null_or_zero()) {
    ciArray* array = field_value.as_object()->as_array();
    jint dimension = field->type()->as_array_klass()->dimension();
    value = new StableArrayConstant(array, dimension);
  }

  switch (field_type) {
    case T_ARRAY:
    case T_OBJECT:
      if (field_value.as_object()->should_be_constant()) {
        return new Constant(value);
      }
      return NULL; // Not a constant.
    default:
      return new Constant(value);
  }
}

void GraphBuilder::copy_inline_content(ciInlineKlass* vk, Value src, int src_off, Value dest, int dest_off, ValueStack* state_before) {
  assert(vk->nof_nonstatic_fields() > 0, "Empty inline type access should be removed");
  for (int i = 0; i < vk->nof_nonstatic_fields(); i++) {
    ciField* inner_field = vk->nonstatic_field_at(i);
    assert(!inner_field->is_flattened(), "the iteration over nested fields is handled by the loop itself");
    int off = inner_field->offset() - vk->first_field_offset();
    LoadField* load = new LoadField(src, src_off + off, inner_field, false, state_before, false);
    Value replacement = append(load);
    StoreField* store = new StoreField(dest, dest_off + off, inner_field, replacement, false, state_before, false);
    append(store);
  }
}

void GraphBuilder::access_field(Bytecodes::Code code) {
  bool will_link;
  ciField* field = stream()->get_field(will_link);
  ciInstanceKlass* holder = field->holder();
  BasicType field_type = field->type()->basic_type();
  ValueType* type = as_ValueType(field_type);

  // call will_link again to determine if the field is valid.
  const bool needs_patching = !holder->is_loaded() ||
                              !field->will_link(method(), code) ||
                              (!field->is_flattened() && PatchALot);

  ValueStack* state_before = NULL;
  if (!holder->is_initialized() || needs_patching) {
    // save state before instruction for debug info when
    // deoptimization happens during patching
    state_before = copy_state_before();
  }

  Value obj = NULL;
  if (code == Bytecodes::_getstatic || code == Bytecodes::_putstatic) {
    if (state_before != NULL) {
      // build a patching constant
      obj = new Constant(new InstanceConstant(holder->java_mirror()), state_before);
    } else {
      obj = new Constant(new InstanceConstant(holder->java_mirror()));
    }
  }

  if (field->is_final() && code == Bytecodes::_putfield) {
    scope()->set_wrote_final();
  }

  if (code == Bytecodes::_putfield) {
    scope()->set_wrote_fields();
    if (field->is_volatile()) {
      scope()->set_wrote_volatile();
    }
  }

  int offset = !needs_patching ? field->offset() : -1;
  switch (code) {
    case Bytecodes::_getstatic: {
      // check for compile-time constants, i.e., initialized static final fields
      Value constant = NULL;
      if (field->is_static_constant() && !PatchALot) {
        ciConstant field_value = field->constant_value();
        assert(!field->is_stable() || !field_value.is_null_or_zero(),
               "stable static w/ default value shouldn't be a constant");
        constant = make_constant(field_value, field);
      } else if (field_type == T_INLINE_TYPE && field->type()->as_inline_klass()->is_empty()) {
        // Loading from a field of an empty inline type. Just return the default instance.
        constant = new Constant(new InstanceConstant(field->type()->as_inline_klass()->default_instance()));
      }
      if (constant != NULL) {
        push(type, append(constant));
      } else {
        if (state_before == NULL) {
          state_before = copy_state_for_exception();
        }
        LoadField* load_field = new LoadField(append(obj), offset, field, true,
                                        state_before, needs_patching);
        push(type, append(load_field));
      }
      break;
    }
    case Bytecodes::_putstatic: {
      Value val = pop(type);
      if (state_before == NULL) {
        state_before = copy_state_for_exception();
      }
      if (field_type == T_BOOLEAN) {
        Value mask = append(new Constant(new IntConstant(1)));
        val = append(new LogicOp(Bytecodes::_iand, val, mask));
      }
      if (field_type == T_INLINE_TYPE && field->type()->as_inline_klass()->is_empty()) {
        // Storing to a field of an empty inline type. Ignore.
        break;
      }
      append(new StoreField(append(obj), offset, field, val, true, state_before, needs_patching));
      break;
    }
    case Bytecodes::_getfield: {
      // Check for compile-time constants, i.e., trusted final non-static fields.
      Value constant = NULL;
      if (state_before == NULL && field->is_flattened()) {
        // Save the entire state and re-execute on deopt when accessing flattened fields
        assert(Interpreter::bytecode_should_reexecute(code), "should reexecute");
        state_before = copy_state_before();
      }
      if (!has_pending_field_access() && !has_pending_load_indexed()) {
        obj = apop();
        ObjectType* obj_type = obj->type()->as_ObjectType();
        if (field_type == T_INLINE_TYPE && field->type()->as_inline_klass()->is_empty()) {
          // Loading from a field of an empty inline type. Just return the default instance.
          null_check(obj);
          constant = new Constant(new InstanceConstant(field->type()->as_inline_klass()->default_instance()));
        } else if (field->is_constant() && !field->is_flattened() && obj_type->is_constant() && !PatchALot) {
          ciObject* const_oop = obj_type->constant_value();
          if (!const_oop->is_null_object() && const_oop->is_loaded()) {
            ciConstant field_value = field->constant_value_of(const_oop);
            if (field_value.is_valid()) {
              if (field->signature()->is_Q_signature() && field_value.is_null_or_zero()) {
                // Non-flattened inline type field. Replace null by the default value.
                constant = new Constant(new InstanceConstant(field->type()->as_inline_klass()->default_instance()));
              } else {
                constant = make_constant(field_value, field);
              }
              // For CallSite objects add a dependency for invalidation of the optimization.
              if (field->is_call_site_target()) {
                ciCallSite* call_site = const_oop->as_call_site();
                if (!call_site->is_fully_initialized_constant_call_site()) {
                  ciMethodHandle* target = field_value.as_object()->as_method_handle();
                  dependency_recorder()->assert_call_site_target_value(call_site, target);
                }
              }
            }
          }
        }
      }
      if (constant != NULL) {
        push(type, append(constant));
      } else {
        if (state_before == NULL) {
          state_before = copy_state_for_exception();
        }
        if (!field->is_flattened()) {
          if (has_pending_field_access()) {
            assert(!needs_patching, "Can't patch delayed field access");
            obj = pending_field_access()->obj();
            offset += pending_field_access()->offset() - field->holder()->as_inline_klass()->first_field_offset();
            field = pending_field_access()->holder()->get_field_by_offset(offset, false);
            assert(field != NULL, "field not found");
            set_pending_field_access(NULL);
          } else if (has_pending_load_indexed()) {
            assert(!needs_patching, "Can't patch delayed field access");
            pending_load_indexed()->update(field, offset - field->holder()->as_inline_klass()->first_field_offset());
            LoadIndexed* li = pending_load_indexed()->load_instr();
            li->set_type(type);
            push(type, append(li));
            set_pending_load_indexed(NULL);
            break;
          }
          LoadField* load = new LoadField(obj, offset, field, false, state_before, needs_patching);
          Value replacement = !needs_patching ? _memory->load(load) : load;
          if (replacement != load) {
            assert(replacement->is_linked() || !replacement->can_be_linked(), "should already by linked");
            // Writing an (integer) value to a boolean, byte, char or short field includes an implicit narrowing
            // conversion. Emit an explicit conversion here to get the correct field value after the write.
            switch (field_type) {
            case T_BOOLEAN:
            case T_BYTE:
              replacement = append(new Convert(Bytecodes::_i2b, replacement, type));
              break;
            case T_CHAR:
              replacement = append(new Convert(Bytecodes::_i2c, replacement, type));
              break;
            case T_SHORT:
              replacement = append(new Convert(Bytecodes::_i2s, replacement, type));
              break;
            default:
              break;
            }
            push(type, replacement);
          } else {
            push(type, append(load));
          }
        } else {
          // Look at the next bytecode to check if we can delay the field access
          bool can_delay_access = false;
          ciBytecodeStream s(method());
          s.force_bci(bci());
          s.next();
          if (s.cur_bc() == Bytecodes::_getfield && !needs_patching) {
            ciField* next_field = s.get_field(will_link);
            bool next_needs_patching = !next_field->holder()->is_loaded() ||
                                       !next_field->will_link(method(), Bytecodes::_getfield) ||
                                       PatchALot;
            can_delay_access = !next_needs_patching;
          }
          if (can_delay_access) {
            if (has_pending_load_indexed()) {
              pending_load_indexed()->update(field, offset - field->holder()->as_inline_klass()->first_field_offset());
            } else if (has_pending_field_access()) {
              pending_field_access()->inc_offset(offset - field->holder()->as_inline_klass()->first_field_offset());
            } else {
              null_check(obj);
              DelayedFieldAccess* dfa = new DelayedFieldAccess(obj, field->holder(), field->offset());
              set_pending_field_access(dfa);
            }
          } else {
            ciInlineKlass* inline_klass = field->type()->as_inline_klass();
            scope()->set_wrote_final();
            scope()->set_wrote_fields();
            if (inline_klass->is_empty()) {
              apush(append(new Constant(new InstanceConstant(inline_klass->default_instance()))));
              if (has_pending_field_access()) {
                set_pending_field_access(NULL);
              } else if (has_pending_load_indexed()) {
                set_pending_load_indexed(NULL);
              }
            } else if (has_pending_load_indexed()) {
              assert(!needs_patching, "Can't patch delayed field access");
              pending_load_indexed()->update(field, offset - field->holder()->as_inline_klass()->first_field_offset());
              NewInlineTypeInstance* vt = new NewInlineTypeInstance(inline_klass, pending_load_indexed()->state_before());
              _memory->new_instance(vt);
              pending_load_indexed()->load_instr()->set_vt(vt);
              apush(append_split(vt));
              append(pending_load_indexed()->load_instr());
              set_pending_load_indexed(NULL);
            } else {
              NewInlineTypeInstance* new_instance = new NewInlineTypeInstance(inline_klass, state_before);
              _memory->new_instance(new_instance);
              apush(append_split(new_instance));
              assert(!needs_patching, "Can't patch flattened inline type field access");
              if (has_pending_field_access()) {
                copy_inline_content(inline_klass, pending_field_access()->obj(),
                                    pending_field_access()->offset() + field->offset() - field->holder()->as_inline_klass()->first_field_offset(),
                                    new_instance, inline_klass->first_field_offset(), state_before);
                set_pending_field_access(NULL);
              } else {
                copy_inline_content(inline_klass, obj, field->offset(), new_instance, inline_klass->first_field_offset(), state_before);
              }
            }
          }
        }
      }
      break;
    }
    case Bytecodes::_putfield: {
      Value val = pop(type);
      obj = apop();
      if (state_before == NULL) {
        state_before = copy_state_for_exception();
      }
      if (field_type == T_BOOLEAN) {
        Value mask = append(new Constant(new IntConstant(1)));
        val = append(new LogicOp(Bytecodes::_iand, val, mask));
      }
      if (field_type == T_INLINE_TYPE && field->type()->as_inline_klass()->is_empty()) {
        // Storing to a field of an empty inline type. Ignore.
        null_check(obj);
      } else if (!field->is_flattened()) {
        StoreField* store = new StoreField(obj, offset, field, val, false, state_before, needs_patching);
        if (!needs_patching) store = _memory->store(store);
        if (store != NULL) {
          append(store);
        }
      } else {
        assert(!needs_patching, "Can't patch flattened inline type field access");
        ciInlineKlass* inline_klass = field->type()->as_inline_klass();
        copy_inline_content(inline_klass, val, inline_klass->first_field_offset(), obj, offset, state_before);
      }
      break;
    }
    default:
      ShouldNotReachHere();
      break;
  }
}

// Baseline version of withfield, allocate every time
void GraphBuilder::withfield(int field_index)
{
  // Save the entire state and re-execute on deopt
  ValueStack* state_before = copy_state_before();
  state_before->set_should_reexecute(true);

  bool will_link;
  ciField* field_modify = stream()->get_field(will_link);
  ciInstanceKlass* holder = field_modify->holder();
  BasicType field_type = field_modify->type()->basic_type();
  ValueType* type = as_ValueType(field_type);
  Value val = pop(type);
  Value obj = apop();

  if (!holder->is_loaded()) {
    apush(append_split(new Deoptimize(state_before)));
    return;
  }

  // call will_link again to determine if the field is valid.
  const bool needs_patching = !field_modify->will_link(method(), Bytecodes::_withfield) ||
                              (!field_modify->is_flattened() && PatchALot);
  const int offset_modify = !needs_patching ? field_modify->offset() : -1;
  assert(holder->is_inlinetype(), "must be an inline klass");

  scope()->set_wrote_final();
  scope()->set_wrote_fields();

  NewInlineTypeInstance* new_instance;
  if (obj->as_NewInlineTypeInstance() != NULL && obj->as_NewInlineTypeInstance()->in_larval_state()) {
    new_instance = obj->as_NewInlineTypeInstance();
    apush(append_split(new_instance));
  } else {
    new_instance = new NewInlineTypeInstance(holder->as_inline_klass(), state_before);
    _memory->new_instance(new_instance);
    apush(append_split(new_instance));

    // Initialize fields which are not modified
    for (int i = 0; i < holder->nof_nonstatic_fields(); i++) {
      ciField* field = holder->nonstatic_field_at(i);
      int offset = field->offset();
      // Don't use offset_modify here, it might be set to -1 if needs_patching
      if (offset != field_modify->offset()) {
        if (field->is_flattened()) {
          ciInlineKlass* vk = field->type()->as_inline_klass();
          if (!vk->is_empty()) {
            copy_inline_content(vk, obj, offset, new_instance, vk->first_field_offset(), state_before);
          }
        } else {
          LoadField* load = new LoadField(obj, offset, field, false, state_before, false);
          Value replacement = append(load);
          StoreField* store = new StoreField(new_instance, offset, field, replacement, false, state_before, false);
          append(store);
        }
      }
    }
  }

  // Field to modify
  if (field_type == T_BOOLEAN) {
    Value mask = append(new Constant(new IntConstant(1)));
    val = append(new LogicOp(Bytecodes::_iand, val, mask));
  }
  if (field_modify->is_flattened()) {
    assert(!needs_patching, "Can't patch flattened inline type field access");
    ciInlineKlass* vk = field_modify->type()->as_inline_klass();
    if (!vk->is_empty()) {
      copy_inline_content(vk, val, vk->first_field_offset(), new_instance, offset_modify, state_before);
    }
  } else {
    StoreField* store = new StoreField(new_instance, offset_modify, field_modify, val, false, state_before, needs_patching);
    append(store);
  }
}

Dependencies* GraphBuilder::dependency_recorder() const {
  assert(DeoptC1, "need debug information");
  return compilation()->dependency_recorder();
}

// How many arguments do we want to profile?
Values* GraphBuilder::args_list_for_profiling(ciMethod* target, int& start, bool may_have_receiver) {
  int n = 0;
  bool has_receiver = may_have_receiver && Bytecodes::has_receiver(method()->java_code_at_bci(bci()));
  start = has_receiver ? 1 : 0;
  if (profile_arguments()) {
    ciProfileData* data = method()->method_data()->bci_to_data(bci());
    if (data != NULL && (data->is_CallTypeData() || data->is_VirtualCallTypeData())) {
      n = data->is_CallTypeData() ? data->as_CallTypeData()->number_of_arguments() : data->as_VirtualCallTypeData()->number_of_arguments();
    }
  }
  // If we are inlining then we need to collect arguments to profile parameters for the target
  if (profile_parameters() && target != NULL) {
    if (target->method_data() != NULL && target->method_data()->parameters_type_data() != NULL) {
      // The receiver is profiled on method entry so it's included in
      // the number of parameters but here we're only interested in
      // actual arguments.
      n = MAX2(n, target->method_data()->parameters_type_data()->number_of_parameters() - start);
    }
  }
  if (n > 0) {
    return new Values(n);
  }
  return NULL;
}

void GraphBuilder::check_args_for_profiling(Values* obj_args, int expected) {
#ifdef ASSERT
  bool ignored_will_link;
  ciSignature* declared_signature = NULL;
  ciMethod* real_target = method()->get_method_at_bci(bci(), ignored_will_link, &declared_signature);
  assert(expected == obj_args->max_length() || real_target->is_method_handle_intrinsic(), "missed on arg?");
#endif
}

// Collect arguments that we want to profile in a list
Values* GraphBuilder::collect_args_for_profiling(Values* args, ciMethod* target, bool may_have_receiver) {
  int start = 0;
  Values* obj_args = args_list_for_profiling(target, start, may_have_receiver);
  if (obj_args == NULL) {
    return NULL;
  }
  int s = obj_args->max_length();
  // if called through method handle invoke, some arguments may have been popped
  for (int i = start, j = 0; j < s && i < args->length(); i++) {
    if (args->at(i)->type()->is_object_kind()) {
      obj_args->push(args->at(i));
      j++;
    }
  }
  check_args_for_profiling(obj_args, s);
  return obj_args;
}


void GraphBuilder::invoke(Bytecodes::Code code) {
  bool will_link;
  ciSignature* declared_signature = NULL;
  ciMethod*             target = stream()->get_method(will_link, &declared_signature);
  ciKlass*              holder = stream()->get_declared_method_holder();
  const Bytecodes::Code bc_raw = stream()->cur_bc_raw();
  assert(declared_signature != NULL, "cannot be null");
  assert(will_link == target->is_loaded(), "");

  ciInstanceKlass* klass = target->holder();
  assert(!target->is_loaded() || klass->is_loaded(), "loaded target must imply loaded klass");

  // check if CHA possible: if so, change the code to invoke_special
  ciInstanceKlass* calling_klass = method()->holder();
  ciInstanceKlass* callee_holder = ciEnv::get_instance_klass_for_declared_method_holder(holder);
  ciInstanceKlass* actual_recv = callee_holder;

  CompileLog* log = compilation()->log();
  if (log != NULL)
      log->elem("call method='%d' instr='%s'",
                log->identify(target),
                Bytecodes::name(code));

  // invoke-special-super
  if (bc_raw == Bytecodes::_invokespecial && !target->is_object_constructor()) {
    ciInstanceKlass* sender_klass =
          calling_klass->is_unsafe_anonymous() ? calling_klass->unsafe_anonymous_host() :
                                                 calling_klass;
    if (sender_klass->is_interface()) {
      int index = state()->stack_size() - (target->arg_size_no_receiver() + 1);
      Value receiver = state()->stack_at(index);
      CheckCast* c = new CheckCast(sender_klass, receiver, copy_state_before());
      c->set_invokespecial_receiver_check();
      state()->stack_at_put(index, append_split(c));
    }
  }

  // Some methods are obviously bindable without any type checks so
  // convert them directly to an invokespecial or invokestatic.
  if (target->is_loaded() && !target->is_abstract() && target->can_be_statically_bound()) {
    switch (bc_raw) {
    case Bytecodes::_invokevirtual:
      code = Bytecodes::_invokespecial;
      break;
    case Bytecodes::_invokehandle:
      code = target->is_static() ? Bytecodes::_invokestatic : Bytecodes::_invokespecial;
      break;
    default:
      break;
    }
  } else {
    if (bc_raw == Bytecodes::_invokehandle) {
      assert(!will_link, "should come here only for unlinked call");
      code = Bytecodes::_invokespecial;
    }
  }

  // Push appendix argument (MethodType, CallSite, etc.), if one.
  bool patch_for_appendix = false;
  int patching_appendix_arg = 0;
  if (Bytecodes::has_optional_appendix(bc_raw) && (!will_link || PatchALot)) {
    Value arg = append(new Constant(new ObjectConstant(compilation()->env()->unloaded_ciinstance()), copy_state_before()));
    apush(arg);
    patch_for_appendix = true;
    patching_appendix_arg = (will_link && stream()->has_appendix()) ? 0 : 1;
  } else if (stream()->has_appendix()) {
    ciObject* appendix = stream()->get_appendix();
    Value arg = append(new Constant(new ObjectConstant(appendix)));
    apush(arg);
  }

  ciMethod* cha_monomorphic_target = NULL;
  ciMethod* exact_target = NULL;
  Value better_receiver = NULL;
  if (UseCHA && DeoptC1 && target->is_loaded() &&
      !(// %%% FIXME: Are both of these relevant?
        target->is_method_handle_intrinsic() ||
        target->is_compiled_lambda_form()) &&
      !patch_for_appendix) {
    Value receiver = NULL;
    ciInstanceKlass* receiver_klass = NULL;
    bool type_is_exact = false;
    // try to find a precise receiver type
    if (will_link && !target->is_static()) {
      int index = state()->stack_size() - (target->arg_size_no_receiver() + 1);
      receiver = state()->stack_at(index);
      ciType* type = receiver->exact_type();
      if (type != NULL && type->is_loaded() &&
          type->is_instance_klass() && !type->as_instance_klass()->is_interface()) {
        receiver_klass = (ciInstanceKlass*) type;
        type_is_exact = true;
      }
      if (type == NULL) {
        type = receiver->declared_type();
        if (type != NULL && type->is_loaded() &&
            type->is_instance_klass() && !type->as_instance_klass()->is_interface()) {
          receiver_klass = (ciInstanceKlass*) type;
          if (receiver_klass->is_leaf_type() && !receiver_klass->is_final()) {
            // Insert a dependency on this type since
            // find_monomorphic_target may assume it's already done.
            dependency_recorder()->assert_leaf_type(receiver_klass);
            type_is_exact = true;
          }
        }
      }
    }
    if (receiver_klass != NULL && type_is_exact &&
        receiver_klass->is_loaded() && code != Bytecodes::_invokespecial) {
      // If we have the exact receiver type we can bind directly to
      // the method to call.
      exact_target = target->resolve_invoke(calling_klass, receiver_klass);
      if (exact_target != NULL) {
        target = exact_target;
        code = Bytecodes::_invokespecial;
      }
    }
    if (receiver_klass != NULL &&
        receiver_klass->is_subtype_of(actual_recv) &&
        actual_recv->is_initialized()) {
      actual_recv = receiver_klass;
    }

    if ((code == Bytecodes::_invokevirtual && callee_holder->is_initialized()) ||
        (code == Bytecodes::_invokeinterface && callee_holder->is_initialized() && !actual_recv->is_interface())) {
      // Use CHA on the receiver to select a more precise method.
      cha_monomorphic_target = target->find_monomorphic_target(calling_klass, callee_holder, actual_recv);
    } else if (code == Bytecodes::_invokeinterface && callee_holder->is_loaded() && receiver != NULL) {
      assert(callee_holder->is_interface(), "invokeinterface to non interface?");
      // If there is only one implementor of this interface then we
      // may be able bind this invoke directly to the implementing
      // klass but we need both a dependence on the single interface
      // and on the method we bind to.  Additionally since all we know
      // about the receiver type is the it's supposed to implement the
      // interface we have to insert a check that it's the class we
      // expect.  Interface types are not checked by the verifier so
      // they are roughly equivalent to Object.
      // The number of implementors for declared_interface is less or
      // equal to the number of implementors for target->holder() so
      // if number of implementors of target->holder() == 1 then
      // number of implementors for decl_interface is 0 or 1. If
      // it's 0 then no class implements decl_interface and there's
      // no point in inlining.
      ciInstanceKlass* declared_interface = callee_holder;
      ciInstanceKlass* singleton = declared_interface->unique_implementor();
      if (singleton != NULL &&
          (!target->is_default_method() || target->is_overpass()) /* CHA doesn't support default methods yet. */ ) {
        assert(singleton != declared_interface, "not a unique implementor");
        cha_monomorphic_target = target->find_monomorphic_target(calling_klass, declared_interface, singleton);
        if (cha_monomorphic_target != NULL) {
          if (cha_monomorphic_target->holder() != compilation()->env()->Object_klass()) {
            // If CHA is able to bind this invoke then update the class
            // to match that class, otherwise klass will refer to the
            // interface.
            klass = cha_monomorphic_target->holder();
            actual_recv = declared_interface;

            // insert a check it's really the expected class.
            CheckCast* c = new CheckCast(klass, receiver, copy_state_for_exception());
            c->set_incompatible_class_change_check();
            c->set_direct_compare(klass->is_final());
            // pass the result of the checkcast so that the compiler has
            // more accurate type info in the inlinee
            better_receiver = append_split(c);
          } else {
            cha_monomorphic_target = NULL; // subtype check against Object is useless
          }
        }
      }
    }
  }

  if (cha_monomorphic_target != NULL) {
    assert(!target->can_be_statically_bound() || target == cha_monomorphic_target, "");
    assert(!cha_monomorphic_target->is_abstract(), "");
    if (!cha_monomorphic_target->can_be_statically_bound(actual_recv)) {
      // If we inlined because CHA revealed only a single target method,
      // then we are dependent on that target method not getting overridden
      // by dynamic class loading.  Be sure to test the "static" receiver
      // dest_method here, as opposed to the actual receiver, which may
      // falsely lead us to believe that the receiver is final or private.
      dependency_recorder()->assert_unique_concrete_method(actual_recv, cha_monomorphic_target);
    }
    code = Bytecodes::_invokespecial;
  }

  // check if we could do inlining
  if (!PatchALot && Inline && target->is_loaded() &&
      (klass->is_initialized() || (klass->is_interface() && target->holder()->is_initialized()))
      && !patch_for_appendix) {
    // callee is known => check if we have static binding
    if (code == Bytecodes::_invokestatic  ||
        code == Bytecodes::_invokespecial ||
        (code == Bytecodes::_invokevirtual && target->is_final_method()) ||
        code == Bytecodes::_invokedynamic) {
      ciMethod* inline_target = (cha_monomorphic_target != NULL) ? cha_monomorphic_target : target;
      // static binding => check if callee is ok
      bool success = try_inline(inline_target, (cha_monomorphic_target != NULL) || (exact_target != NULL), false, code, better_receiver);

      CHECK_BAILOUT();
      clear_inline_bailout();

      if (success) {
        // Register dependence if JVMTI has either breakpoint
        // setting or hotswapping of methods capabilities since they may
        // cause deoptimization.
        if (compilation()->env()->jvmti_can_hotswap_or_post_breakpoint()) {
          dependency_recorder()->assert_evol_method(inline_target);
        }
        return;
      }
    } else {
      print_inlining(target, "no static binding", /*success*/ false);
    }
  } else {
    print_inlining(target, "not inlineable", /*success*/ false);
  }

  // If we attempted an inline which did not succeed because of a
  // bailout during construction of the callee graph, the entire
  // compilation has to be aborted. This is fairly rare and currently
  // seems to only occur for jasm-generated classes which contain
  // jsr/ret pairs which are not associated with finally clauses and
  // do not have exception handlers in the containing method, and are
  // therefore not caught early enough to abort the inlining without
  // corrupting the graph. (We currently bail out with a non-empty
  // stack at a ret in these situations.)
  CHECK_BAILOUT();

  // inlining not successful => standard invoke
  ValueType* result_type = as_ValueType(declared_signature->return_type());
  ValueStack* state_before = copy_state_exhandling();

  // The bytecode (code) might change in this method so we are checking this very late.
  const bool has_receiver =
    code == Bytecodes::_invokespecial   ||
    code == Bytecodes::_invokevirtual   ||
    code == Bytecodes::_invokeinterface;
  Values* args = state()->pop_arguments(target->arg_size_no_receiver() + patching_appendix_arg);
  Value recv = has_receiver ? apop() : NULL;
  int vtable_index = Method::invalid_vtable_index;

  // A null check is required here (when there is a receiver) for any of the following cases
  // - invokespecial, always need a null check.
  // - invokevirtual, when the target is final and loaded. Calls to final targets will become optimized
  //   and require null checking. If the target is loaded a null check is emitted here.
  //   If the target isn't loaded the null check must happen after the call resolution. We achieve that
  //   by using the target methods unverified entry point (see CompiledIC::compute_monomorphic_entry).
  //   (The JVM specification requires that LinkageError must be thrown before a NPE. An unloaded target may
  //   potentially fail, and can't have the null check before the resolution.)
  // - A call that will be profiled. (But we can't add a null check when the target is unloaded, by the same
  //   reason as above, so calls with a receiver to unloaded targets can't be profiled.)
  //
  // Normal invokevirtual will perform the null check during lookup

  bool need_null_check = (code == Bytecodes::_invokespecial) ||
      (target->is_loaded() && (target->is_final_method() || (is_profiling() && profile_calls())));

  if (need_null_check) {
    if (recv != NULL) {
      null_check(recv);
    }

    if (is_profiling()) {
      // Note that we'd collect profile data in this method if we wanted it.
      compilation()->set_would_profile(true);

      if (profile_calls()) {
        assert(cha_monomorphic_target == NULL || exact_target == NULL, "both can not be set");
        ciKlass* target_klass = NULL;
        if (cha_monomorphic_target != NULL) {
          target_klass = cha_monomorphic_target->holder();
        } else if (exact_target != NULL) {
          target_klass = exact_target->holder();
        }
        profile_call(target, recv, target_klass, collect_args_for_profiling(args, NULL, false), false);
      }
    }
  }

  Invoke* result = new Invoke(code, result_type, recv, args, vtable_index, target, state_before,
                              declared_signature->return_type()->is_inlinetype());
  // push result
  append_split(result);

  if (result_type != voidType) {
    if (method()->is_strict()) {
      push(result_type, round_fp(result));
    } else {
      push(result_type, result);
    }
  }
  if (profile_return() && result_type->is_object_kind()) {
    profile_return_type(result, target);
  }
}


void GraphBuilder::new_instance(int klass_index) {
  ValueStack* state_before = copy_state_exhandling();
  bool will_link;
  ciKlass* klass = stream()->get_klass(will_link);
  assert(klass->is_instance_klass(), "must be an instance klass");
  NewInstance* new_instance = new NewInstance(klass->as_instance_klass(), state_before, stream()->is_unresolved_klass());
  _memory->new_instance(new_instance);
  apush(append_split(new_instance));
}

void GraphBuilder::default_value(int klass_index) {
  bool will_link;
  ciKlass* klass = stream()->get_klass(will_link);
  if (!stream()->is_unresolved_klass() && klass->is_inlinetype()) {
    ciInlineKlass* vk = klass->as_inline_klass();
    apush(append(new Constant(new InstanceConstant(vk->default_instance()))));
  } else {
    apush(append_split(new Deoptimize(copy_state_before())));
  }
}

void GraphBuilder::new_type_array() {
  ValueStack* state_before = copy_state_exhandling();
  apush(append_split(new NewTypeArray(ipop(), (BasicType)stream()->get_index(), state_before)));
}


void GraphBuilder::new_object_array() {
  bool will_link;
  ciKlass* klass = stream()->get_klass(will_link);
  bool null_free = stream()->is_inline_klass();
  ValueStack* state_before = !klass->is_loaded() || PatchALot ? copy_state_before() : copy_state_exhandling();
  NewArray* n = new NewObjectArray(klass, ipop(), state_before, null_free);
  apush(append_split(n));
}


bool GraphBuilder::direct_compare(ciKlass* k) {
  if (k->is_loaded() && k->is_instance_klass() && !UseSlowPath) {
    ciInstanceKlass* ik = k->as_instance_klass();
    if (ik->is_final()) {
      return true;
    } else {
      if (DeoptC1 && UseCHA && !(ik->has_subklass() || ik->is_interface())) {
        // test class is leaf class
        dependency_recorder()->assert_leaf_type(ik);
        return true;
      }
    }
  }
  return false;
}


void GraphBuilder::check_cast(int klass_index) {
  bool will_link;
  ciKlass* klass = stream()->get_klass(will_link);
  bool null_free = stream()->is_inline_klass();
  ValueStack* state_before = !klass->is_loaded() || PatchALot ? copy_state_before() : copy_state_for_exception();
  CheckCast* c = new CheckCast(klass, apop(), state_before, null_free);
  apush(append_split(c));
  c->set_direct_compare(direct_compare(klass));

  if (is_profiling()) {
    // Note that we'd collect profile data in this method if we wanted it.
    compilation()->set_would_profile(true);

    if (profile_checkcasts()) {
      c->set_profiled_method(method());
      c->set_profiled_bci(bci());
      c->set_should_profile(true);
    }
  }
}


void GraphBuilder::instance_of(int klass_index) {
  bool will_link;
  ciKlass* klass = stream()->get_klass(will_link);
  ValueStack* state_before = !klass->is_loaded() || PatchALot ? copy_state_before() : copy_state_exhandling();
  InstanceOf* i = new InstanceOf(klass, apop(), state_before);
  ipush(append_split(i));
  i->set_direct_compare(direct_compare(klass));

  if (is_profiling()) {
    // Note that we'd collect profile data in this method if we wanted it.
    compilation()->set_would_profile(true);

    if (profile_checkcasts()) {
      i->set_profiled_method(method());
      i->set_profiled_bci(bci());
      i->set_should_profile(true);
    }
  }
}


void GraphBuilder::monitorenter(Value x, int bci) {
  bool maybe_inlinetype = false;
  if (bci == InvocationEntryBci) {
    // Called by GraphBuilder::inline_sync_entry.
#ifdef ASSERT
    ciType* obj_type = x->declared_type();
    assert(obj_type == NULL || !obj_type->is_inlinetype(), "inline types cannot have synchronized methods");
#endif
  } else {
    // We are compiling a monitorenter bytecode
    if (EnableValhalla) {
      ciType* obj_type = x->declared_type();
      if (obj_type == NULL || obj_type->as_klass()->can_be_inline_klass()) {
        // If we're (possibly) locking on an inline type, check for markWord::always_locked_pattern
        // and throw IMSE. (obj_type is null for Phi nodes, so let's just be conservative).
        maybe_inlinetype = true;
      }
    }
  }

  // save state before locking in case of deoptimization after a NullPointerException
  ValueStack* state_before = copy_state_for_exception_with_bci(bci);
  append_with_bci(new MonitorEnter(x, state()->lock(x), state_before, maybe_inlinetype), bci);
  kill_all();
}


void GraphBuilder::monitorexit(Value x, int bci) {
  append_with_bci(new MonitorExit(x, state()->unlock()), bci);
  kill_all();
}


void GraphBuilder::new_multi_array(int dimensions) {
  bool will_link;
  ciKlass* klass = stream()->get_klass(will_link);
  ValueStack* state_before = !klass->is_loaded() || PatchALot ? copy_state_before() : copy_state_exhandling();

  Values* dims = new Values(dimensions, dimensions, NULL);
  // fill in all dimensions
  int i = dimensions;
  while (i-- > 0) dims->at_put(i, ipop());
  // create array
  NewArray* n = new NewMultiArray(klass, dims, state_before);
  apush(append_split(n));
}


void GraphBuilder::throw_op(int bci) {
  // We require that the debug info for a Throw be the "state before"
  // the Throw (i.e., exception oop is still on TOS)
  ValueStack* state_before = copy_state_before_with_bci(bci);
  Throw* t = new Throw(apop(), state_before);
  // operand stack not needed after a throw
  state()->truncate_stack(0);
  append_with_bci(t, bci);
}


Value GraphBuilder::round_fp(Value fp_value) {
  if (strict_fp_requires_explicit_rounding) {
#ifdef IA32
    // no rounding needed if SSE2 is used
    if (UseSSE < 2) {
      // Must currently insert rounding node for doubleword values that
      // are results of expressions (i.e., not loads from memory or
      // constants)
      if (fp_value->type()->tag() == doubleTag &&
          fp_value->as_Constant() == NULL &&
          fp_value->as_Local() == NULL &&       // method parameters need no rounding
          fp_value->as_RoundFP() == NULL) {
        return append(new RoundFP(fp_value));
      }
    }
#else
    Unimplemented();
#endif // IA32
  }
  return fp_value;
}


Instruction* GraphBuilder::append_with_bci(Instruction* instr, int bci) {
  Canonicalizer canon(compilation(), instr, bci);
  Instruction* i1 = canon.canonical();
  if (i1->is_linked() || !i1->can_be_linked()) {
    // Canonicalizer returned an instruction which was already
    // appended so simply return it.
    return i1;
  }

  if (UseLocalValueNumbering) {
    // Lookup the instruction in the ValueMap and add it to the map if
    // it's not found.
    Instruction* i2 = vmap()->find_insert(i1);
    if (i2 != i1) {
      // found an entry in the value map, so just return it.
      assert(i2->is_linked(), "should already be linked");
      return i2;
    }
    ValueNumberingEffects vne(vmap());
    i1->visit(&vne);
  }

  // i1 was not eliminated => append it
  assert(i1->next() == NULL, "shouldn't already be linked");
  _last = _last->set_next(i1, canon.bci());

  if (++_instruction_count >= InstructionCountCutoff && !bailed_out()) {
    // set the bailout state but complete normal processing.  We
    // might do a little more work before noticing the bailout so we
    // want processing to continue normally until it's noticed.
    bailout("Method and/or inlining is too large");
  }

#ifndef PRODUCT
  if (PrintIRDuringConstruction) {
    InstructionPrinter ip;
    ip.print_line(i1);
    if (Verbose) {
      state()->print();
    }
  }
#endif

  // save state after modification of operand stack for StateSplit instructions
  StateSplit* s = i1->as_StateSplit();
  if (s != NULL) {
    if (EliminateFieldAccess) {
      Intrinsic* intrinsic = s->as_Intrinsic();
      if (s->as_Invoke() != NULL || (intrinsic && !intrinsic->preserves_state())) {
        _memory->kill();
      }
    }
    s->set_state(state()->copy(ValueStack::StateAfter, canon.bci()));
  }

  // set up exception handlers for this instruction if necessary
  if (i1->can_trap()) {
    i1->set_exception_handlers(handle_exception(i1));
    assert(i1->exception_state() != NULL || !i1->needs_exception_state() || bailed_out(), "handle_exception must set exception state");
  }
  return i1;
}


Instruction* GraphBuilder::append(Instruction* instr) {
  assert(instr->as_StateSplit() == NULL || instr->as_BlockEnd() != NULL, "wrong append used");
  return append_with_bci(instr, bci());
}


Instruction* GraphBuilder::append_split(StateSplit* instr) {
  return append_with_bci(instr, bci());
}


void GraphBuilder::null_check(Value value) {
  if (value->as_NewArray() != NULL || value->as_NewInstance() != NULL) {
    return;
  } else {
    Constant* con = value->as_Constant();
    if (con) {
      ObjectType* c = con->type()->as_ObjectType();
      if (c && c->is_loaded()) {
        ObjectConstant* oc = c->as_ObjectConstant();
        if (!oc || !oc->value()->is_null_object()) {
          return;
        }
      }
    }
  }
  append(new NullCheck(value, copy_state_for_exception()));
}



XHandlers* GraphBuilder::handle_exception(Instruction* instruction) {
  if (!has_handler() && (!instruction->needs_exception_state() || instruction->exception_state() != NULL)) {
    assert(instruction->exception_state() == NULL
           || instruction->exception_state()->kind() == ValueStack::EmptyExceptionState
           || (instruction->exception_state()->kind() == ValueStack::ExceptionState && _compilation->env()->should_retain_local_variables()),
           "exception_state should be of exception kind");
    return new XHandlers();
  }

  XHandlers*  exception_handlers = new XHandlers();
  ScopeData*  cur_scope_data = scope_data();
  ValueStack* cur_state = instruction->state_before();
  ValueStack* prev_state = NULL;
  int scope_count = 0;

  assert(cur_state != NULL, "state_before must be set");
  do {
    int cur_bci = cur_state->bci();
    assert(cur_scope_data->scope() == cur_state->scope(), "scopes do not match");
    assert(cur_bci == SynchronizationEntryBCI || cur_bci == cur_scope_data->stream()->cur_bci()
           || has_pending_field_access() || has_pending_load_indexed(), "invalid bci");


    // join with all potential exception handlers
    XHandlers* list = cur_scope_data->xhandlers();
    const int n = list->length();
    for (int i = 0; i < n; i++) {
      XHandler* h = list->handler_at(i);
      if (h->covers(cur_bci)) {
        // h is a potential exception handler => join it
        compilation()->set_has_exception_handlers(true);

        BlockBegin* entry = h->entry_block();
        if (entry == block()) {
          // It's acceptable for an exception handler to cover itself
          // but we don't handle that in the parser currently.  It's
          // very rare so we bailout instead of trying to handle it.
          BAILOUT_("exception handler covers itself", exception_handlers);
        }
        assert(entry->bci() == h->handler_bci(), "must match");
        assert(entry->bci() == -1 || entry == cur_scope_data->block_at(entry->bci()), "blocks must correspond");

        // previously this was a BAILOUT, but this is not necessary
        // now because asynchronous exceptions are not handled this way.
        assert(entry->state() == NULL || cur_state->total_locks_size() == entry->state()->total_locks_size(), "locks do not match");

        // xhandler start with an empty expression stack
        if (cur_state->stack_size() != 0) {
          cur_state = cur_state->copy(ValueStack::ExceptionState, cur_state->bci());
        }
        if (instruction->exception_state() == NULL) {
          instruction->set_exception_state(cur_state);
        }

        // Note: Usually this join must work. However, very
        // complicated jsr-ret structures where we don't ret from
        // the subroutine can cause the objects on the monitor
        // stacks to not match because blocks can be parsed twice.
        // The only test case we've seen so far which exhibits this
        // problem is caught by the infinite recursion test in
        // GraphBuilder::jsr() if the join doesn't work.
        if (!entry->try_merge(cur_state)) {
          BAILOUT_("error while joining with exception handler, prob. due to complicated jsr/rets", exception_handlers);
        }

        // add current state for correct handling of phi functions at begin of xhandler
        int phi_operand = entry->add_exception_state(cur_state);

        // add entry to the list of xhandlers of this block
        _block->add_exception_handler(entry);

        // add back-edge from xhandler entry to this block
        if (!entry->is_predecessor(_block)) {
          entry->add_predecessor(_block);
        }

        // clone XHandler because phi_operand and scope_count can not be shared
        XHandler* new_xhandler = new XHandler(h);
        new_xhandler->set_phi_operand(phi_operand);
        new_xhandler->set_scope_count(scope_count);
        exception_handlers->append(new_xhandler);

        // fill in exception handler subgraph lazily
        assert(!entry->is_set(BlockBegin::was_visited_flag), "entry must not be visited yet");
        cur_scope_data->add_to_work_list(entry);

        // stop when reaching catchall
        if (h->catch_type() == 0) {
          return exception_handlers;
        }
      }
    }

    if (exception_handlers->length() == 0) {
      // This scope and all callees do not handle exceptions, so the local
      // variables of this scope are not needed. However, the scope itself is
      // required for a correct exception stack trace -> clear out the locals.
      if (_compilation->env()->should_retain_local_variables()) {
        cur_state = cur_state->copy(ValueStack::ExceptionState, cur_state->bci());
      } else {
        cur_state = cur_state->copy(ValueStack::EmptyExceptionState, cur_state->bci());
      }
      if (prev_state != NULL) {
        prev_state->set_caller_state(cur_state);
      }
      if (instruction->exception_state() == NULL) {
        instruction->set_exception_state(cur_state);
      }
    }

    // Set up iteration for next time.
    // If parsing a jsr, do not grab exception handlers from the
    // parent scopes for this method (already got them, and they
    // needed to be cloned)

    while (cur_scope_data->parsing_jsr()) {
      cur_scope_data = cur_scope_data->parent();
    }

    assert(cur_scope_data->scope() == cur_state->scope(), "scopes do not match");
    assert(cur_state->locks_size() == 0 || cur_state->locks_size() == 1, "unlocking must be done in a catchall exception handler");

    prev_state = cur_state;
    cur_state = cur_state->caller_state();
    cur_scope_data = cur_scope_data->parent();
    scope_count++;
  } while (cur_scope_data != NULL);

  return exception_handlers;
}


// Helper class for simplifying Phis.
class PhiSimplifier : public BlockClosure {
 private:
  bool _has_substitutions;
  Value simplify(Value v);

 public:
  PhiSimplifier(BlockBegin* start) : _has_substitutions(false) {
    start->iterate_preorder(this);
    if (_has_substitutions) {
      SubstitutionResolver sr(start);
    }
  }
  void block_do(BlockBegin* b);
  bool has_substitutions() const { return _has_substitutions; }
};


Value PhiSimplifier::simplify(Value v) {
  Phi* phi = v->as_Phi();

  if (phi == NULL) {
    // no phi function
    return v;
  } else if (v->has_subst()) {
    // already substituted; subst can be phi itself -> simplify
    return simplify(v->subst());
  } else if (phi->is_set(Phi::cannot_simplify)) {
    // already tried to simplify phi before
    return phi;
  } else if (phi->is_set(Phi::visited)) {
    // break cycles in phi functions
    return phi;
  } else if (phi->type()->is_illegal()) {
    // illegal phi functions are ignored anyway
    return phi;

  } else {
    // mark phi function as processed to break cycles in phi functions
    phi->set(Phi::visited);

    // simplify x = [y, x] and x = [y, y] to y
    Value subst = NULL;
    int opd_count = phi->operand_count();
    for (int i = 0; i < opd_count; i++) {
      Value opd = phi->operand_at(i);
      assert(opd != NULL, "Operand must exist!");

      if (opd->type()->is_illegal()) {
        // if one operand is illegal, the entire phi function is illegal
        phi->make_illegal();
        phi->clear(Phi::visited);
        return phi;
      }

      Value new_opd = simplify(opd);
      assert(new_opd != NULL, "Simplified operand must exist!");

      if (new_opd != phi && new_opd != subst) {
        if (subst == NULL) {
          subst = new_opd;
        } else {
          // no simplification possible
          phi->set(Phi::cannot_simplify);
          phi->clear(Phi::visited);
          return phi;
        }
      }
    }

    // sucessfully simplified phi function
    assert(subst != NULL, "illegal phi function");
    _has_substitutions = true;
    phi->clear(Phi::visited);
    phi->set_subst(subst);

#ifndef PRODUCT
    if (PrintPhiFunctions) {
      tty->print_cr("simplified phi function %c%d to %c%d (Block B%d)", phi->type()->tchar(), phi->id(), subst->type()->tchar(), subst->id(), phi->block()->block_id());
    }
#endif

    return subst;
  }
}


void PhiSimplifier::block_do(BlockBegin* b) {
  for_each_phi_fun(b, phi,
    simplify(phi);
  );

#ifdef ASSERT
  for_each_phi_fun(b, phi,
                   assert(phi->operand_count() != 1 || phi->subst() != phi || phi->is_illegal(), "missed trivial simplification");
  );

  ValueStack* state = b->state()->caller_state();
  for_each_state_value(state, value,
    Phi* phi = value->as_Phi();
    assert(phi == NULL || phi->block() != b, "must not have phi function to simplify in caller state");
  );
#endif
}

// This method is called after all blocks are filled with HIR instructions
// It eliminates all Phi functions of the form x = [y, y] and x = [y, x]
void GraphBuilder::eliminate_redundant_phis(BlockBegin* start) {
  PhiSimplifier simplifier(start);
}


void GraphBuilder::connect_to_end(BlockBegin* beg) {
  // setup iteration
  kill_all();
  _block = beg;
  _state = beg->state()->copy_for_parsing();
  _last  = beg;
  iterate_bytecodes_for_block(beg->bci());
}


BlockEnd* GraphBuilder::iterate_bytecodes_for_block(int bci) {
#ifndef PRODUCT
  if (PrintIRDuringConstruction) {
    tty->cr();
    InstructionPrinter ip;
    ip.print_instr(_block); tty->cr();
    ip.print_stack(_block->state()); tty->cr();
    ip.print_inline_level(_block);
    ip.print_head();
    tty->print_cr("locals size: %d stack size: %d", state()->locals_size(), state()->stack_size());
  }
#endif
  _skip_block = false;
  assert(state() != NULL, "ValueStack missing!");
  CompileLog* log = compilation()->log();
  ciBytecodeStream s(method());
  s.reset_to_bci(bci);
  int prev_bci = bci;
  scope_data()->set_stream(&s);
  // iterate
  Bytecodes::Code code = Bytecodes::_illegal;
  bool push_exception = false;

  if (block()->is_set(BlockBegin::exception_entry_flag) && block()->next() == NULL) {
    // first thing in the exception entry block should be the exception object.
    push_exception = true;
  }

  bool ignore_return = scope_data()->ignore_return();

  while (!bailed_out() && last()->as_BlockEnd() == NULL &&
         (code = stream()->next()) != ciBytecodeStream::EOBC() &&
         (block_at(s.cur_bci()) == NULL || block_at(s.cur_bci()) == block())) {
    assert(state()->kind() == ValueStack::Parsing, "invalid state kind");

    if (log != NULL)
      log->set_context("bc code='%d' bci='%d'", (int)code, s.cur_bci());

    // Check for active jsr during OSR compilation
    if (compilation()->is_osr_compile()
        && scope()->is_top_scope()
        && parsing_jsr()
        && s.cur_bci() == compilation()->osr_bci()) {
      bailout("OSR not supported while a jsr is active");
    }

    if (push_exception) {
      apush(append(new ExceptionObject()));
      push_exception = false;
    }

    // handle bytecode
    switch (code) {
      case Bytecodes::_nop            : /* nothing to do */ break;
      case Bytecodes::_aconst_null    : apush(append(new Constant(objectNull            ))); break;
      case Bytecodes::_iconst_m1      : ipush(append(new Constant(new IntConstant   (-1)))); break;
      case Bytecodes::_iconst_0       : ipush(append(new Constant(intZero               ))); break;
      case Bytecodes::_iconst_1       : ipush(append(new Constant(intOne                ))); break;
      case Bytecodes::_iconst_2       : ipush(append(new Constant(new IntConstant   ( 2)))); break;
      case Bytecodes::_iconst_3       : ipush(append(new Constant(new IntConstant   ( 3)))); break;
      case Bytecodes::_iconst_4       : ipush(append(new Constant(new IntConstant   ( 4)))); break;
      case Bytecodes::_iconst_5       : ipush(append(new Constant(new IntConstant   ( 5)))); break;
      case Bytecodes::_lconst_0       : lpush(append(new Constant(new LongConstant  ( 0)))); break;
      case Bytecodes::_lconst_1       : lpush(append(new Constant(new LongConstant  ( 1)))); break;
      case Bytecodes::_fconst_0       : fpush(append(new Constant(new FloatConstant ( 0)))); break;
      case Bytecodes::_fconst_1       : fpush(append(new Constant(new FloatConstant ( 1)))); break;
      case Bytecodes::_fconst_2       : fpush(append(new Constant(new FloatConstant ( 2)))); break;
      case Bytecodes::_dconst_0       : dpush(append(new Constant(new DoubleConstant( 0)))); break;
      case Bytecodes::_dconst_1       : dpush(append(new Constant(new DoubleConstant( 1)))); break;
      case Bytecodes::_bipush         : ipush(append(new Constant(new IntConstant(((signed char*)s.cur_bcp())[1])))); break;
      case Bytecodes::_sipush         : ipush(append(new Constant(new IntConstant((short)Bytes::get_Java_u2(s.cur_bcp()+1))))); break;
      case Bytecodes::_ldc            : // fall through
      case Bytecodes::_ldc_w          : // fall through
      case Bytecodes::_ldc2_w         : load_constant(); break;
      case Bytecodes::_iload          : load_local(intType     , s.get_index()); break;
      case Bytecodes::_lload          : load_local(longType    , s.get_index()); break;
      case Bytecodes::_fload          : load_local(floatType   , s.get_index()); break;
      case Bytecodes::_dload          : load_local(doubleType  , s.get_index()); break;
      case Bytecodes::_aload          : load_local(instanceType, s.get_index()); break;
      case Bytecodes::_iload_0        : load_local(intType   , 0); break;
      case Bytecodes::_iload_1        : load_local(intType   , 1); break;
      case Bytecodes::_iload_2        : load_local(intType   , 2); break;
      case Bytecodes::_iload_3        : load_local(intType   , 3); break;
      case Bytecodes::_lload_0        : load_local(longType  , 0); break;
      case Bytecodes::_lload_1        : load_local(longType  , 1); break;
      case Bytecodes::_lload_2        : load_local(longType  , 2); break;
      case Bytecodes::_lload_3        : load_local(longType  , 3); break;
      case Bytecodes::_fload_0        : load_local(floatType , 0); break;
      case Bytecodes::_fload_1        : load_local(floatType , 1); break;
      case Bytecodes::_fload_2        : load_local(floatType , 2); break;
      case Bytecodes::_fload_3        : load_local(floatType , 3); break;
      case Bytecodes::_dload_0        : load_local(doubleType, 0); break;
      case Bytecodes::_dload_1        : load_local(doubleType, 1); break;
      case Bytecodes::_dload_2        : load_local(doubleType, 2); break;
      case Bytecodes::_dload_3        : load_local(doubleType, 3); break;
      case Bytecodes::_aload_0        : load_local(objectType, 0); break;
      case Bytecodes::_aload_1        : load_local(objectType, 1); break;
      case Bytecodes::_aload_2        : load_local(objectType, 2); break;
      case Bytecodes::_aload_3        : load_local(objectType, 3); break;
      case Bytecodes::_iaload         : load_indexed(T_INT   ); break;
      case Bytecodes::_laload         : load_indexed(T_LONG  ); break;
      case Bytecodes::_faload         : load_indexed(T_FLOAT ); break;
      case Bytecodes::_daload         : load_indexed(T_DOUBLE); break;
      case Bytecodes::_aaload         : load_indexed(T_OBJECT); break;
      case Bytecodes::_baload         : load_indexed(T_BYTE  ); break;
      case Bytecodes::_caload         : load_indexed(T_CHAR  ); break;
      case Bytecodes::_saload         : load_indexed(T_SHORT ); break;
      case Bytecodes::_istore         : store_local(intType   , s.get_index()); break;
      case Bytecodes::_lstore         : store_local(longType  , s.get_index()); break;
      case Bytecodes::_fstore         : store_local(floatType , s.get_index()); break;
      case Bytecodes::_dstore         : store_local(doubleType, s.get_index()); break;
      case Bytecodes::_astore         : store_local(objectType, s.get_index()); break;
      case Bytecodes::_istore_0       : store_local(intType   , 0); break;
      case Bytecodes::_istore_1       : store_local(intType   , 1); break;
      case Bytecodes::_istore_2       : store_local(intType   , 2); break;
      case Bytecodes::_istore_3       : store_local(intType   , 3); break;
      case Bytecodes::_lstore_0       : store_local(longType  , 0); break;
      case Bytecodes::_lstore_1       : store_local(longType  , 1); break;
      case Bytecodes::_lstore_2       : store_local(longType  , 2); break;
      case Bytecodes::_lstore_3       : store_local(longType  , 3); break;
      case Bytecodes::_fstore_0       : store_local(floatType , 0); break;
      case Bytecodes::_fstore_1       : store_local(floatType , 1); break;
      case Bytecodes::_fstore_2       : store_local(floatType , 2); break;
      case Bytecodes::_fstore_3       : store_local(floatType , 3); break;
      case Bytecodes::_dstore_0       : store_local(doubleType, 0); break;
      case Bytecodes::_dstore_1       : store_local(doubleType, 1); break;
      case Bytecodes::_dstore_2       : store_local(doubleType, 2); break;
      case Bytecodes::_dstore_3       : store_local(doubleType, 3); break;
      case Bytecodes::_astore_0       : store_local(objectType, 0); break;
      case Bytecodes::_astore_1       : store_local(objectType, 1); break;
      case Bytecodes::_astore_2       : store_local(objectType, 2); break;
      case Bytecodes::_astore_3       : store_local(objectType, 3); break;
      case Bytecodes::_iastore        : store_indexed(T_INT   ); break;
      case Bytecodes::_lastore        : store_indexed(T_LONG  ); break;
      case Bytecodes::_fastore        : store_indexed(T_FLOAT ); break;
      case Bytecodes::_dastore        : store_indexed(T_DOUBLE); break;
      case Bytecodes::_aastore        : store_indexed(T_OBJECT); break;
      case Bytecodes::_bastore        : store_indexed(T_BYTE  ); break;
      case Bytecodes::_castore        : store_indexed(T_CHAR  ); break;
      case Bytecodes::_sastore        : store_indexed(T_SHORT ); break;
      case Bytecodes::_pop            : // fall through
      case Bytecodes::_pop2           : // fall through
      case Bytecodes::_dup            : // fall through
      case Bytecodes::_dup_x1         : // fall through
      case Bytecodes::_dup_x2         : // fall through
      case Bytecodes::_dup2           : // fall through
      case Bytecodes::_dup2_x1        : // fall through
      case Bytecodes::_dup2_x2        : // fall through
      case Bytecodes::_swap           : stack_op(code); break;
      case Bytecodes::_iadd           : arithmetic_op(intType   , code); break;
      case Bytecodes::_ladd           : arithmetic_op(longType  , code); break;
      case Bytecodes::_fadd           : arithmetic_op(floatType , code); break;
      case Bytecodes::_dadd           : arithmetic_op(doubleType, code); break;
      case Bytecodes::_isub           : arithmetic_op(intType   , code); break;
      case Bytecodes::_lsub           : arithmetic_op(longType  , code); break;
      case Bytecodes::_fsub           : arithmetic_op(floatType , code); break;
      case Bytecodes::_dsub           : arithmetic_op(doubleType, code); break;
      case Bytecodes::_imul           : arithmetic_op(intType   , code); break;
      case Bytecodes::_lmul           : arithmetic_op(longType  , code); break;
      case Bytecodes::_fmul           : arithmetic_op(floatType , code); break;
      case Bytecodes::_dmul           : arithmetic_op(doubleType, code); break;
      case Bytecodes::_idiv           : arithmetic_op(intType   , code, copy_state_for_exception()); break;
      case Bytecodes::_ldiv           : arithmetic_op(longType  , code, copy_state_for_exception()); break;
      case Bytecodes::_fdiv           : arithmetic_op(floatType , code); break;
      case Bytecodes::_ddiv           : arithmetic_op(doubleType, code); break;
      case Bytecodes::_irem           : arithmetic_op(intType   , code, copy_state_for_exception()); break;
      case Bytecodes::_lrem           : arithmetic_op(longType  , code, copy_state_for_exception()); break;
      case Bytecodes::_frem           : arithmetic_op(floatType , code); break;
      case Bytecodes::_drem           : arithmetic_op(doubleType, code); break;
      case Bytecodes::_ineg           : negate_op(intType   ); break;
      case Bytecodes::_lneg           : negate_op(longType  ); break;
      case Bytecodes::_fneg           : negate_op(floatType ); break;
      case Bytecodes::_dneg           : negate_op(doubleType); break;
      case Bytecodes::_ishl           : shift_op(intType , code); break;
      case Bytecodes::_lshl           : shift_op(longType, code); break;
      case Bytecodes::_ishr           : shift_op(intType , code); break;
      case Bytecodes::_lshr           : shift_op(longType, code); break;
      case Bytecodes::_iushr          : shift_op(intType , code); break;
      case Bytecodes::_lushr          : shift_op(longType, code); break;
      case Bytecodes::_iand           : logic_op(intType , code); break;
      case Bytecodes::_land           : logic_op(longType, code); break;
      case Bytecodes::_ior            : logic_op(intType , code); break;
      case Bytecodes::_lor            : logic_op(longType, code); break;
      case Bytecodes::_ixor           : logic_op(intType , code); break;
      case Bytecodes::_lxor           : logic_op(longType, code); break;
      case Bytecodes::_iinc           : increment(); break;
      case Bytecodes::_i2l            : convert(code, T_INT   , T_LONG  ); break;
      case Bytecodes::_i2f            : convert(code, T_INT   , T_FLOAT ); break;
      case Bytecodes::_i2d            : convert(code, T_INT   , T_DOUBLE); break;
      case Bytecodes::_l2i            : convert(code, T_LONG  , T_INT   ); break;
      case Bytecodes::_l2f            : convert(code, T_LONG  , T_FLOAT ); break;
      case Bytecodes::_l2d            : convert(code, T_LONG  , T_DOUBLE); break;
      case Bytecodes::_f2i            : convert(code, T_FLOAT , T_INT   ); break;
      case Bytecodes::_f2l            : convert(code, T_FLOAT , T_LONG  ); break;
      case Bytecodes::_f2d            : convert(code, T_FLOAT , T_DOUBLE); break;
      case Bytecodes::_d2i            : convert(code, T_DOUBLE, T_INT   ); break;
      case Bytecodes::_d2l            : convert(code, T_DOUBLE, T_LONG  ); break;
      case Bytecodes::_d2f            : convert(code, T_DOUBLE, T_FLOAT ); break;
      case Bytecodes::_i2b            : convert(code, T_INT   , T_BYTE  ); break;
      case Bytecodes::_i2c            : convert(code, T_INT   , T_CHAR  ); break;
      case Bytecodes::_i2s            : convert(code, T_INT   , T_SHORT ); break;
      case Bytecodes::_lcmp           : compare_op(longType  , code); break;
      case Bytecodes::_fcmpl          : compare_op(floatType , code); break;
      case Bytecodes::_fcmpg          : compare_op(floatType , code); break;
      case Bytecodes::_dcmpl          : compare_op(doubleType, code); break;
      case Bytecodes::_dcmpg          : compare_op(doubleType, code); break;
      case Bytecodes::_ifeq           : if_zero(intType   , If::eql); break;
      case Bytecodes::_ifne           : if_zero(intType   , If::neq); break;
      case Bytecodes::_iflt           : if_zero(intType   , If::lss); break;
      case Bytecodes::_ifge           : if_zero(intType   , If::geq); break;
      case Bytecodes::_ifgt           : if_zero(intType   , If::gtr); break;
      case Bytecodes::_ifle           : if_zero(intType   , If::leq); break;
      case Bytecodes::_if_icmpeq      : if_same(intType   , If::eql); break;
      case Bytecodes::_if_icmpne      : if_same(intType   , If::neq); break;
      case Bytecodes::_if_icmplt      : if_same(intType   , If::lss); break;
      case Bytecodes::_if_icmpge      : if_same(intType   , If::geq); break;
      case Bytecodes::_if_icmpgt      : if_same(intType   , If::gtr); break;
      case Bytecodes::_if_icmple      : if_same(intType   , If::leq); break;
      case Bytecodes::_if_acmpeq      : if_same(objectType, If::eql); break;
      case Bytecodes::_if_acmpne      : if_same(objectType, If::neq); break;
      case Bytecodes::_goto           : _goto(s.cur_bci(), s.get_dest()); break;
      case Bytecodes::_jsr            : jsr(s.get_dest()); break;
      case Bytecodes::_ret            : ret(s.get_index()); break;
      case Bytecodes::_tableswitch    : table_switch(); break;
      case Bytecodes::_lookupswitch   : lookup_switch(); break;
      case Bytecodes::_ireturn        : method_return(ipop(), ignore_return); break;
      case Bytecodes::_lreturn        : method_return(lpop(), ignore_return); break;
      case Bytecodes::_freturn        : method_return(fpop(), ignore_return); break;
      case Bytecodes::_dreturn        : method_return(dpop(), ignore_return); break;
      case Bytecodes::_areturn        : method_return(apop(), ignore_return); break;
      case Bytecodes::_return         : method_return(NULL  , ignore_return); break;
      case Bytecodes::_getstatic      : // fall through
      case Bytecodes::_putstatic      : // fall through
      case Bytecodes::_getfield       : // fall through
      case Bytecodes::_putfield       : access_field(code); break;
      case Bytecodes::_invokevirtual  : // fall through
      case Bytecodes::_invokespecial  : // fall through
      case Bytecodes::_invokestatic   : // fall through
      case Bytecodes::_invokedynamic  : // fall through
      case Bytecodes::_invokeinterface: invoke(code); break;
      case Bytecodes::_new            : new_instance(s.get_index_u2()); break;
      case Bytecodes::_newarray       : new_type_array(); break;
      case Bytecodes::_anewarray      : new_object_array(); break;
      case Bytecodes::_arraylength    : { ValueStack* state_before = copy_state_for_exception(); ipush(append(new ArrayLength(apop(), state_before))); break; }
      case Bytecodes::_athrow         : throw_op(s.cur_bci()); break;
      case Bytecodes::_checkcast      : check_cast(s.get_index_u2()); break;
      case Bytecodes::_instanceof     : instance_of(s.get_index_u2()); break;
      case Bytecodes::_monitorenter   : monitorenter(apop(), s.cur_bci()); break;
      case Bytecodes::_monitorexit    : monitorexit (apop(), s.cur_bci()); break;
      case Bytecodes::_wide           : ShouldNotReachHere(); break;
      case Bytecodes::_multianewarray : new_multi_array(s.cur_bcp()[3]); break;
      case Bytecodes::_ifnull         : if_null(objectType, If::eql); break;
      case Bytecodes::_ifnonnull      : if_null(objectType, If::neq); break;
      case Bytecodes::_goto_w         : _goto(s.cur_bci(), s.get_far_dest()); break;
      case Bytecodes::_jsr_w          : jsr(s.get_far_dest()); break;
      case Bytecodes::_defaultvalue   : default_value(s.get_index_u2()); break;
      case Bytecodes::_withfield      : withfield(s.get_index_u2()); break;
      case Bytecodes::_breakpoint     : BAILOUT_("concurrent setting of breakpoint", NULL);
      default                         : ShouldNotReachHere(); break;
    }

    if (log != NULL)
      log->clear_context(); // skip marker if nothing was printed

    // save current bci to setup Goto at the end
    prev_bci = s.cur_bci();

  }
  CHECK_BAILOUT_(NULL);
  // stop processing of this block (see try_inline_full)
  if (_skip_block) {
    _skip_block = false;
    assert(_last && _last->as_BlockEnd(), "");
    return _last->as_BlockEnd();
  }
  // if there are any, check if last instruction is a BlockEnd instruction
  BlockEnd* end = last()->as_BlockEnd();
  if (end == NULL) {
    // all blocks must end with a BlockEnd instruction => add a Goto
    end = new Goto(block_at(s.cur_bci()), false);
    append(end);
  }
  assert(end == last()->as_BlockEnd(), "inconsistency");

  assert(end->state() != NULL, "state must already be present");
  assert(end->as_Return() == NULL || end->as_Throw() == NULL || end->state()->stack_size() == 0, "stack not needed for return and throw");

  // connect to begin & set state
  // NOTE that inlining may have changed the block we are parsing
  block()->set_end(end);
  // propagate state
  for (int i = end->number_of_sux() - 1; i >= 0; i--) {
    BlockBegin* sux = end->sux_at(i);
    assert(sux->is_predecessor(block()), "predecessor missing");
    // be careful, bailout if bytecodes are strange
    if (!sux->try_merge(end->state())) BAILOUT_("block join failed", NULL);
    scope_data()->add_to_work_list(end->sux_at(i));
  }

  scope_data()->set_stream(NULL);

  // done
  return end;
}


void GraphBuilder::iterate_all_blocks(bool start_in_current_block_for_inlining) {
  do {
    if (start_in_current_block_for_inlining && !bailed_out()) {
      iterate_bytecodes_for_block(0);
      start_in_current_block_for_inlining = false;
    } else {
      BlockBegin* b;
      while ((b = scope_data()->remove_from_work_list()) != NULL) {
        if (!b->is_set(BlockBegin::was_visited_flag)) {
          if (b->is_set(BlockBegin::osr_entry_flag)) {
            // we're about to parse the osr entry block, so make sure
            // we setup the OSR edge leading into this block so that
            // Phis get setup correctly.
            setup_osr_entry_block();
            // this is no longer the osr entry block, so clear it.
            b->clear(BlockBegin::osr_entry_flag);
          }
          b->set(BlockBegin::was_visited_flag);
          connect_to_end(b);
        }
      }
    }
  } while (!bailed_out() && !scope_data()->is_work_list_empty());
}


bool GraphBuilder::_can_trap      [Bytecodes::number_of_java_codes];

void GraphBuilder::initialize() {
  // the following bytecodes are assumed to potentially
  // throw exceptions in compiled code - note that e.g.
  // monitorexit & the return bytecodes do not throw
  // exceptions since monitor pairing proved that they
  // succeed (if monitor pairing succeeded)
  Bytecodes::Code can_trap_list[] =
    { Bytecodes::_ldc
    , Bytecodes::_ldc_w
    , Bytecodes::_ldc2_w
    , Bytecodes::_iaload
    , Bytecodes::_laload
    , Bytecodes::_faload
    , Bytecodes::_daload
    , Bytecodes::_aaload
    , Bytecodes::_baload
    , Bytecodes::_caload
    , Bytecodes::_saload
    , Bytecodes::_iastore
    , Bytecodes::_lastore
    , Bytecodes::_fastore
    , Bytecodes::_dastore
    , Bytecodes::_aastore
    , Bytecodes::_bastore
    , Bytecodes::_castore
    , Bytecodes::_sastore
    , Bytecodes::_idiv
    , Bytecodes::_ldiv
    , Bytecodes::_irem
    , Bytecodes::_lrem
    , Bytecodes::_getstatic
    , Bytecodes::_putstatic
    , Bytecodes::_getfield
    , Bytecodes::_putfield
    , Bytecodes::_invokevirtual
    , Bytecodes::_invokespecial
    , Bytecodes::_invokestatic
    , Bytecodes::_invokedynamic
    , Bytecodes::_invokeinterface
    , Bytecodes::_new
    , Bytecodes::_newarray
    , Bytecodes::_anewarray
    , Bytecodes::_arraylength
    , Bytecodes::_athrow
    , Bytecodes::_checkcast
    , Bytecodes::_instanceof
    , Bytecodes::_monitorenter
    , Bytecodes::_multianewarray
    };

  // inititialize trap tables
  for (int i = 0; i < Bytecodes::number_of_java_codes; i++) {
    _can_trap[i] = false;
  }
  // set standard trap info
  for (uint j = 0; j < ARRAY_SIZE(can_trap_list); j++) {
    _can_trap[can_trap_list[j]] = true;
  }
}


BlockBegin* GraphBuilder::header_block(BlockBegin* entry, BlockBegin::Flag f, ValueStack* state) {
  assert(entry->is_set(f), "entry/flag mismatch");
  // create header block
  BlockBegin* h = new BlockBegin(entry->bci());
  h->set_depth_first_number(0);

  Value l = h;
  BlockEnd* g = new Goto(entry, false);
  l->set_next(g, entry->bci());
  h->set_end(g);
  h->set(f);
  // setup header block end state
  ValueStack* s = state->copy(ValueStack::StateAfter, entry->bci()); // can use copy since stack is empty (=> no phis)
  assert(s->stack_is_empty(), "must have empty stack at entry point");
  g->set_state(s);
  return h;
}



BlockBegin* GraphBuilder::setup_start_block(int osr_bci, BlockBegin* std_entry, BlockBegin* osr_entry, ValueStack* state) {
  BlockBegin* start = new BlockBegin(0);

  // This code eliminates the empty start block at the beginning of
  // each method.  Previously, each method started with the
  // start-block created below, and this block was followed by the
  // header block that was always empty.  This header block is only
  // necesary if std_entry is also a backward branch target because
  // then phi functions may be necessary in the header block.  It's
  // also necessary when profiling so that there's a single block that
  // can increment the interpreter_invocation_count.
  BlockBegin* new_header_block;
  if (std_entry->number_of_preds() > 0 || count_invocations() || count_backedges()) {
    new_header_block = header_block(std_entry, BlockBegin::std_entry_flag, state);
  } else {
    new_header_block = std_entry;
  }

  // setup start block (root for the IR graph)
  Base* base =
    new Base(
      new_header_block,
      osr_entry
    );
  start->set_next(base, 0);
  start->set_end(base);
  // create & setup state for start block
  start->set_state(state->copy(ValueStack::StateAfter, std_entry->bci()));
  base->set_state(state->copy(ValueStack::StateAfter, std_entry->bci()));

  if (base->std_entry()->state() == NULL) {
    // setup states for header blocks
    base->std_entry()->merge(state);
  }

  assert(base->std_entry()->state() != NULL, "");
  return start;
}


void GraphBuilder::setup_osr_entry_block() {
  assert(compilation()->is_osr_compile(), "only for osrs");

  int osr_bci = compilation()->osr_bci();
  ciBytecodeStream s(method());
  s.reset_to_bci(osr_bci);
  s.next();
  scope_data()->set_stream(&s);

  // create a new block to be the osr setup code
  _osr_entry = new BlockBegin(osr_bci);
  _osr_entry->set(BlockBegin::osr_entry_flag);
  _osr_entry->set_depth_first_number(0);
  BlockBegin* target = bci2block()->at(osr_bci);
  assert(target != NULL && target->is_set(BlockBegin::osr_entry_flag), "must be there");
  // the osr entry has no values for locals
  ValueStack* state = target->state()->copy();
  _osr_entry->set_state(state);

  kill_all();
  _block = _osr_entry;
  _state = _osr_entry->state()->copy();
  assert(_state->bci() == osr_bci, "mismatch");
  _last  = _osr_entry;
  Value e = append(new OsrEntry());
  e->set_needs_null_check(false);

  // OSR buffer is
  //
  // locals[nlocals-1..0]
  // monitors[number_of_locks-1..0]
  //
  // locals is a direct copy of the interpreter frame so in the osr buffer
  // so first slot in the local array is the last local from the interpreter
  // and last slot is local[0] (receiver) from the interpreter
  //
  // Similarly with locks. The first lock slot in the osr buffer is the nth lock
  // from the interpreter frame, the nth lock slot in the osr buffer is 0th lock
  // in the interpreter frame (the method lock if a sync method)

  // Initialize monitors in the compiled activation.

  int index;
  Value local;

  // find all the locals that the interpreter thinks contain live oops
  const ResourceBitMap live_oops = method()->live_local_oops_at_bci(osr_bci);

  // compute the offset into the locals so that we can treat the buffer
  // as if the locals were still in the interpreter frame
  int locals_offset = BytesPerWord * (method()->max_locals() - 1);
  for_each_local_value(state, index, local) {
    int offset = locals_offset - (index + local->type()->size() - 1) * BytesPerWord;
    Value get;
    if (local->type()->is_object_kind() && !live_oops.at(index)) {
      // The interpreter thinks this local is dead but the compiler
      // doesn't so pretend that the interpreter passed in null.
      get = append(new Constant(objectNull));
    } else {
      get = append(new UnsafeGetRaw(as_BasicType(local->type()), e,
                                    append(new Constant(new IntConstant(offset))),
                                    0,
                                    true /*unaligned*/, true /*wide*/));
    }
    _state->store_local(index, get);
  }

  // the storage for the OSR buffer is freed manually in the LIRGenerator.

  assert(state->caller_state() == NULL, "should be top scope");
  state->clear_locals();
  Goto* g = new Goto(target, false);
  append(g);
  _osr_entry->set_end(g);
  target->merge(_osr_entry->end()->state());

  scope_data()->set_stream(NULL);
}


ValueStack* GraphBuilder::state_at_entry() {
  ValueStack* state = new ValueStack(scope(), NULL);

  // Set up locals for receiver
  int idx = 0;
  if (!method()->is_static()) {
    // we should always see the receiver
    state->store_local(idx, new Local(method()->holder(), objectType, idx,
             /*receiver*/ true, /*null_free*/ method()->holder()->is_flat_array_klass()));
    idx = 1;
  }

  // Set up locals for incoming arguments
  ciSignature* sig = method()->signature();
  for (int i = 0; i < sig->count(); i++) {
    ciType* type = sig->type_at(i);
    BasicType basic_type = type->basic_type();
    // don't allow T_ARRAY to propagate into locals types
    if (is_reference_type(basic_type)) basic_type = T_OBJECT;
    ValueType* vt = as_ValueType(basic_type);
    state->store_local(idx, new Local(type, vt, idx, false, type->is_inlinetype()));
    idx += type->size();
  }

  // lock synchronized method
  if (method()->is_synchronized()) {
    state->lock(NULL);
  }

  return state;
}


GraphBuilder::GraphBuilder(Compilation* compilation, IRScope* scope)
  : _scope_data(NULL)
  , _compilation(compilation)
  , _memory(new MemoryBuffer())
  , _inline_bailout_msg(NULL)
  , _instruction_count(0)
  , _osr_entry(NULL)
  , _pending_field_access(NULL)
  , _pending_load_indexed(NULL)
{
  int osr_bci = compilation->osr_bci();

  // determine entry points and bci2block mapping
  BlockListBuilder blm(compilation, scope, osr_bci);
  CHECK_BAILOUT();

  BlockList* bci2block = blm.bci2block();
  BlockBegin* start_block = bci2block->at(0);

  push_root_scope(scope, bci2block, start_block);

  // setup state for std entry
  _initial_state = state_at_entry();
  start_block->merge(_initial_state);

  // complete graph
  _vmap        = new ValueMap();
  switch (scope->method()->intrinsic_id()) {
  case vmIntrinsics::_dabs          : // fall through
  case vmIntrinsics::_dsqrt         : // fall through
  case vmIntrinsics::_dsin          : // fall through
  case vmIntrinsics::_dcos          : // fall through
  case vmIntrinsics::_dtan          : // fall through
  case vmIntrinsics::_dlog          : // fall through
  case vmIntrinsics::_dlog10        : // fall through
  case vmIntrinsics::_dexp          : // fall through
  case vmIntrinsics::_dpow          : // fall through
    {
      // Compiles where the root method is an intrinsic need a special
      // compilation environment because the bytecodes for the method
      // shouldn't be parsed during the compilation, only the special
      // Intrinsic node should be emitted.  If this isn't done the the
      // code for the inlined version will be different than the root
      // compiled version which could lead to monotonicity problems on
      // intel.
      if (CheckIntrinsics && !scope->method()->intrinsic_candidate()) {
        BAILOUT("failed to inline intrinsic, method not annotated");
      }

      // Set up a stream so that appending instructions works properly.
      ciBytecodeStream s(scope->method());
      s.reset_to_bci(0);
      scope_data()->set_stream(&s);
      s.next();

      // setup the initial block state
      _block = start_block;
      _state = start_block->state()->copy_for_parsing();
      _last  = start_block;
      load_local(doubleType, 0);
      if (scope->method()->intrinsic_id() == vmIntrinsics::_dpow) {
        load_local(doubleType, 2);
      }

      // Emit the intrinsic node.
      bool result = try_inline_intrinsics(scope->method());
      if (!result) BAILOUT("failed to inline intrinsic");
      method_return(dpop());

      // connect the begin and end blocks and we're all done.
      BlockEnd* end = last()->as_BlockEnd();
      block()->set_end(end);
      break;
    }

  case vmIntrinsics::_Reference_get:
    {
      {
        // With java.lang.ref.reference.get() we must go through the
        // intrinsic - when G1 is enabled - even when get() is the root
        // method of the compile so that, if necessary, the value in
        // the referent field of the reference object gets recorded by
        // the pre-barrier code.
        // Specifically, if G1 is enabled, the value in the referent
        // field is recorded by the G1 SATB pre barrier. This will
        // result in the referent being marked live and the reference
        // object removed from the list of discovered references during
        // reference processing.
        if (CheckIntrinsics && !scope->method()->intrinsic_candidate()) {
          BAILOUT("failed to inline intrinsic, method not annotated");
        }

        // Also we need intrinsic to prevent commoning reads from this field
        // across safepoint since GC can change its value.

        // Set up a stream so that appending instructions works properly.
        ciBytecodeStream s(scope->method());
        s.reset_to_bci(0);
        scope_data()->set_stream(&s);
        s.next();

        // setup the initial block state
        _block = start_block;
        _state = start_block->state()->copy_for_parsing();
        _last  = start_block;
        load_local(objectType, 0);

        // Emit the intrinsic node.
        bool result = try_inline_intrinsics(scope->method());
        if (!result) BAILOUT("failed to inline intrinsic");
        method_return(apop());

        // connect the begin and end blocks and we're all done.
        BlockEnd* end = last()->as_BlockEnd();
        block()->set_end(end);
        break;
      }
      // Otherwise, fall thru
    }

  default:
    scope_data()->add_to_work_list(start_block);
    iterate_all_blocks();
    break;
  }
  CHECK_BAILOUT();

  _start = setup_start_block(osr_bci, start_block, _osr_entry, _initial_state);

  eliminate_redundant_phis(_start);

  NOT_PRODUCT(if (PrintValueNumbering && Verbose) print_stats());
  // for osr compile, bailout if some requirements are not fulfilled
  if (osr_bci != -1) {
    BlockBegin* osr_block = blm.bci2block()->at(osr_bci);
    if (!osr_block->is_set(BlockBegin::was_visited_flag)) {
      BAILOUT("osr entry must have been visited for osr compile");
    }

    // check if osr entry point has empty stack - we cannot handle non-empty stacks at osr entry points
    if (!osr_block->state()->stack_is_empty()) {
      BAILOUT("stack not empty at OSR entry point");
    }
  }
#ifndef PRODUCT
  if (PrintCompilation && Verbose) tty->print_cr("Created %d Instructions", _instruction_count);
#endif
}


ValueStack* GraphBuilder::copy_state_before() {
  return copy_state_before_with_bci(bci());
}

ValueStack* GraphBuilder::copy_state_exhandling() {
  return copy_state_exhandling_with_bci(bci());
}

ValueStack* GraphBuilder::copy_state_for_exception() {
  return copy_state_for_exception_with_bci(bci());
}

ValueStack* GraphBuilder::copy_state_before_with_bci(int bci) {
  return state()->copy(ValueStack::StateBefore, bci);
}

ValueStack* GraphBuilder::copy_state_exhandling_with_bci(int bci) {
  if (!has_handler()) return NULL;
  return state()->copy(ValueStack::StateBefore, bci);
}

ValueStack* GraphBuilder::copy_state_for_exception_with_bci(int bci) {
  ValueStack* s = copy_state_exhandling_with_bci(bci);
  if (s == NULL) {
    if (_compilation->env()->should_retain_local_variables()) {
      s = state()->copy(ValueStack::ExceptionState, bci);
    } else {
      s = state()->copy(ValueStack::EmptyExceptionState, bci);
    }
  }
  return s;
}

int GraphBuilder::recursive_inline_level(ciMethod* cur_callee) const {
  int recur_level = 0;
  for (IRScope* s = scope(); s != NULL; s = s->caller()) {
    if (s->method() == cur_callee) {
      ++recur_level;
    }
  }
  return recur_level;
}


bool GraphBuilder::try_inline(ciMethod* callee, bool holder_known, bool ignore_return, Bytecodes::Code bc, Value receiver) {
  const char* msg = NULL;

  // clear out any existing inline bailout condition
  clear_inline_bailout();

  // exclude methods we don't want to inline
  msg = should_not_inline(callee);
  if (msg != NULL) {
    print_inlining(callee, msg, /*success*/ false);
    return false;
  }

  // method handle invokes
  if (callee->is_method_handle_intrinsic()) {
    if (try_method_handle_inline(callee, ignore_return)) {
      if (callee->has_reserved_stack_access()) {
        compilation()->set_has_reserved_stack_access(true);
      }
      return true;
    }
    return false;
  }

  // handle intrinsics
  if (callee->intrinsic_id() != vmIntrinsics::_none &&
      (CheckIntrinsics ? callee->intrinsic_candidate() : true)) {
    if (try_inline_intrinsics(callee, ignore_return)) {
      print_inlining(callee, "intrinsic");
      if (callee->has_reserved_stack_access()) {
        compilation()->set_has_reserved_stack_access(true);
      }
      return true;
    }
    // try normal inlining
  }

  // certain methods cannot be parsed at all
  msg = check_can_parse(callee);
  if (msg != NULL) {
    print_inlining(callee, msg, /*success*/ false);
    return false;
  }

  // If bytecode not set use the current one.
  if (bc == Bytecodes::_illegal) {
    bc = code();
  }
  if (try_inline_full(callee, holder_known, ignore_return, bc, receiver)) {
    if (callee->has_reserved_stack_access()) {
      compilation()->set_has_reserved_stack_access(true);
    }
    return true;
  }

  // Entire compilation could fail during try_inline_full call.
  // In that case printing inlining decision info is useless.
  if (!bailed_out())
    print_inlining(callee, _inline_bailout_msg, /*success*/ false);

  return false;
}


const char* GraphBuilder::check_can_parse(ciMethod* callee) const {
  // Certain methods cannot be parsed at all:
  if ( callee->is_native())            return "native method";
  if ( callee->is_abstract())          return "abstract method";
  if (!callee->can_be_compiled())      return "not compilable (disabled)";
  if (!callee->can_be_parsed())        return "cannot be parsed";
  return NULL;
}

// negative filter: should callee NOT be inlined?  returns NULL, ok to inline, or rejection msg
const char* GraphBuilder::should_not_inline(ciMethod* callee) const {
  if ( compilation()->directive()->should_not_inline(callee)) return "disallowed by CompileCommand";
  if ( callee->dont_inline())          return "don't inline by annotation";
  return NULL;
}

void GraphBuilder::build_graph_for_intrinsic(ciMethod* callee, bool ignore_return) {
  vmIntrinsics::ID id = callee->intrinsic_id();
  assert(id != vmIntrinsics::_none, "must be a VM intrinsic");

  // Some intrinsics need special IR nodes.
  switch(id) {
  case vmIntrinsics::_getReference       : append_unsafe_get_obj(callee, T_OBJECT,  false); return;
  case vmIntrinsics::_getBoolean         : append_unsafe_get_obj(callee, T_BOOLEAN, false); return;
  case vmIntrinsics::_getByte            : append_unsafe_get_obj(callee, T_BYTE,    false); return;
  case vmIntrinsics::_getShort           : append_unsafe_get_obj(callee, T_SHORT,   false); return;
  case vmIntrinsics::_getChar            : append_unsafe_get_obj(callee, T_CHAR,    false); return;
  case vmIntrinsics::_getInt             : append_unsafe_get_obj(callee, T_INT,     false); return;
  case vmIntrinsics::_getLong            : append_unsafe_get_obj(callee, T_LONG,    false); return;
  case vmIntrinsics::_getFloat           : append_unsafe_get_obj(callee, T_FLOAT,   false); return;
  case vmIntrinsics::_getDouble          : append_unsafe_get_obj(callee, T_DOUBLE,  false); return;
  case vmIntrinsics::_putReference       : append_unsafe_put_obj(callee, T_OBJECT,  false); return;
  case vmIntrinsics::_putBoolean         : append_unsafe_put_obj(callee, T_BOOLEAN, false); return;
  case vmIntrinsics::_putByte            : append_unsafe_put_obj(callee, T_BYTE,    false); return;
  case vmIntrinsics::_putShort           : append_unsafe_put_obj(callee, T_SHORT,   false); return;
  case vmIntrinsics::_putChar            : append_unsafe_put_obj(callee, T_CHAR,    false); return;
  case vmIntrinsics::_putInt             : append_unsafe_put_obj(callee, T_INT,     false); return;
  case vmIntrinsics::_putLong            : append_unsafe_put_obj(callee, T_LONG,    false); return;
  case vmIntrinsics::_putFloat           : append_unsafe_put_obj(callee, T_FLOAT,   false); return;
  case vmIntrinsics::_putDouble          : append_unsafe_put_obj(callee, T_DOUBLE,  false); return;
  case vmIntrinsics::_getShortUnaligned  : append_unsafe_get_obj(callee, T_SHORT,   false); return;
  case vmIntrinsics::_getCharUnaligned   : append_unsafe_get_obj(callee, T_CHAR,    false); return;
  case vmIntrinsics::_getIntUnaligned    : append_unsafe_get_obj(callee, T_INT,     false); return;
  case vmIntrinsics::_getLongUnaligned   : append_unsafe_get_obj(callee, T_LONG,    false); return;
  case vmIntrinsics::_putShortUnaligned  : append_unsafe_put_obj(callee, T_SHORT,   false); return;
  case vmIntrinsics::_putCharUnaligned   : append_unsafe_put_obj(callee, T_CHAR,    false); return;
  case vmIntrinsics::_putIntUnaligned    : append_unsafe_put_obj(callee, T_INT,     false); return;
  case vmIntrinsics::_putLongUnaligned   : append_unsafe_put_obj(callee, T_LONG,    false); return;
  case vmIntrinsics::_getReferenceVolatile  : append_unsafe_get_obj(callee, T_OBJECT,  true); return;
  case vmIntrinsics::_getBooleanVolatile : append_unsafe_get_obj(callee, T_BOOLEAN, true); return;
  case vmIntrinsics::_getByteVolatile    : append_unsafe_get_obj(callee, T_BYTE,    true); return;
  case vmIntrinsics::_getShortVolatile   : append_unsafe_get_obj(callee, T_SHORT,   true); return;
  case vmIntrinsics::_getCharVolatile    : append_unsafe_get_obj(callee, T_CHAR,    true); return;
  case vmIntrinsics::_getIntVolatile     : append_unsafe_get_obj(callee, T_INT,     true); return;
  case vmIntrinsics::_getLongVolatile    : append_unsafe_get_obj(callee, T_LONG,    true); return;
  case vmIntrinsics::_getFloatVolatile   : append_unsafe_get_obj(callee, T_FLOAT,   true); return;
  case vmIntrinsics::_getDoubleVolatile  : append_unsafe_get_obj(callee, T_DOUBLE,  true); return;
  case vmIntrinsics::_putReferenceVolatile : append_unsafe_put_obj(callee, T_OBJECT,  true); return;
  case vmIntrinsics::_putBooleanVolatile : append_unsafe_put_obj(callee, T_BOOLEAN, true); return;
  case vmIntrinsics::_putByteVolatile    : append_unsafe_put_obj(callee, T_BYTE,    true); return;
  case vmIntrinsics::_putShortVolatile   : append_unsafe_put_obj(callee, T_SHORT,   true); return;
  case vmIntrinsics::_putCharVolatile    : append_unsafe_put_obj(callee, T_CHAR,    true); return;
  case vmIntrinsics::_putIntVolatile     : append_unsafe_put_obj(callee, T_INT,     true); return;
  case vmIntrinsics::_putLongVolatile    : append_unsafe_put_obj(callee, T_LONG,    true); return;
  case vmIntrinsics::_putFloatVolatile   : append_unsafe_put_obj(callee, T_FLOAT,   true); return;
  case vmIntrinsics::_putDoubleVolatile  : append_unsafe_put_obj(callee, T_DOUBLE,  true); return;
  case vmIntrinsics::_compareAndSetLong:
  case vmIntrinsics::_compareAndSetInt:
  case vmIntrinsics::_compareAndSetReference : append_unsafe_CAS(callee); return;
  case vmIntrinsics::_getAndAddInt:
  case vmIntrinsics::_getAndAddLong      : append_unsafe_get_and_set_obj(callee, true); return;
  case vmIntrinsics::_getAndSetInt       :
  case vmIntrinsics::_getAndSetLong      :
  case vmIntrinsics::_getAndSetReference : append_unsafe_get_and_set_obj(callee, false); return;
  case vmIntrinsics::_getCharStringU     : append_char_access(callee, false); return;
  case vmIntrinsics::_putCharStringU     : append_char_access(callee, true); return;
  default:
    break;
  }

  // create intrinsic node
  const bool has_receiver = !callee->is_static();
  ValueType* result_type = as_ValueType(callee->return_type());
  ValueStack* state_before = copy_state_for_exception();

  Values* args = state()->pop_arguments(callee->arg_size());

  if (is_profiling()) {
    // Don't profile in the special case where the root method
    // is the intrinsic
    if (callee != method()) {
      // Note that we'd collect profile data in this method if we wanted it.
      compilation()->set_would_profile(true);
      if (profile_calls()) {
        Value recv = NULL;
        if (has_receiver) {
          recv = args->at(0);
          null_check(recv);
        }
        profile_call(callee, recv, NULL, collect_args_for_profiling(args, callee, true), true);
      }
    }
  }

  Intrinsic* result = new Intrinsic(result_type, callee->intrinsic_id(),
                                    args, has_receiver, state_before,
                                    vmIntrinsics::preserves_state(id),
                                    vmIntrinsics::can_trap(id));
  // append instruction & push result
  Value value = append_split(result);
  if (result_type != voidType && !ignore_return) {
    push(result_type, value);
  }

  if (callee != method() && profile_return() && result_type->is_object_kind()) {
    profile_return_type(result, callee);
  }
}

bool GraphBuilder::try_inline_intrinsics(ciMethod* callee, bool ignore_return) {
  // For calling is_intrinsic_available we need to transition to
  // the '_thread_in_vm' state because is_intrinsic_available()
  // accesses critical VM-internal data.
  bool is_available = false;
  {
    VM_ENTRY_MARK;
    methodHandle mh(THREAD, callee->get_Method());
    is_available = _compilation->compiler()->is_intrinsic_available(mh, _compilation->directive());
  }

  if (!is_available) {
    if (!InlineNatives) {
      // Return false and also set message that the inlining of
      // intrinsics has been disabled in general.
      INLINE_BAILOUT("intrinsic method inlining disabled");
    } else {
      return false;
    }
  }
  build_graph_for_intrinsic(callee, ignore_return);
  return true;
}


bool GraphBuilder::try_inline_jsr(int jsr_dest_bci) {
  // Introduce a new callee continuation point - all Ret instructions
  // will be replaced with Gotos to this point.
  BlockBegin* cont = block_at(next_bci());
  assert(cont != NULL, "continuation must exist (BlockListBuilder starts a new block after a jsr");

  // Note: can not assign state to continuation yet, as we have to
  // pick up the state from the Ret instructions.

  // Push callee scope
  push_scope_for_jsr(cont, jsr_dest_bci);

  // Temporarily set up bytecode stream so we can append instructions
  // (only using the bci of this stream)
  scope_data()->set_stream(scope_data()->parent()->stream());

  BlockBegin* jsr_start_block = block_at(jsr_dest_bci);
  assert(jsr_start_block != NULL, "jsr start block must exist");
  assert(!jsr_start_block->is_set(BlockBegin::was_visited_flag), "should not have visited jsr yet");
  Goto* goto_sub = new Goto(jsr_start_block, false);
  // Must copy state to avoid wrong sharing when parsing bytecodes
  assert(jsr_start_block->state() == NULL, "should have fresh jsr starting block");
  jsr_start_block->set_state(copy_state_before_with_bci(jsr_dest_bci));
  append(goto_sub);
  _block->set_end(goto_sub);
  _last = _block = jsr_start_block;

  // Clear out bytecode stream
  scope_data()->set_stream(NULL);

  scope_data()->add_to_work_list(jsr_start_block);

  // Ready to resume parsing in subroutine
  iterate_all_blocks();

  // If we bailed out during parsing, return immediately (this is bad news)
  CHECK_BAILOUT_(false);

  // Detect whether the continuation can actually be reached. If not,
  // it has not had state set by the join() operations in
  // iterate_bytecodes_for_block()/ret() and we should not touch the
  // iteration state. The calling activation of
  // iterate_bytecodes_for_block will then complete normally.
  if (cont->state() != NULL) {
    if (!cont->is_set(BlockBegin::was_visited_flag)) {
      // add continuation to work list instead of parsing it immediately
      scope_data()->parent()->add_to_work_list(cont);
    }
  }

  assert(jsr_continuation() == cont, "continuation must not have changed");
  assert(!jsr_continuation()->is_set(BlockBegin::was_visited_flag) ||
         jsr_continuation()->is_set(BlockBegin::parser_loop_header_flag),
         "continuation can only be visited in case of backward branches");
  assert(_last && _last->as_BlockEnd(), "block must have end");

  // continuation is in work list, so end iteration of current block
  _skip_block = true;
  pop_scope_for_jsr();

  return true;
}


// Inline the entry of a synchronized method as a monitor enter and
// register the exception handler which releases the monitor if an
// exception is thrown within the callee. Note that the monitor enter
// cannot throw an exception itself, because the receiver is
// guaranteed to be non-null by the explicit null check at the
// beginning of inlining.
void GraphBuilder::inline_sync_entry(Value lock, BlockBegin* sync_handler) {
  assert(lock != NULL && sync_handler != NULL, "lock or handler missing");

  monitorenter(lock, SynchronizationEntryBCI);
  assert(_last->as_MonitorEnter() != NULL, "monitor enter expected");
  _last->set_needs_null_check(false);

  sync_handler->set(BlockBegin::exception_entry_flag);
  sync_handler->set(BlockBegin::is_on_work_list_flag);

  ciExceptionHandler* desc = new ciExceptionHandler(method()->holder(), 0, method()->code_size(), -1, 0);
  XHandler* h = new XHandler(desc);
  h->set_entry_block(sync_handler);
  scope_data()->xhandlers()->append(h);
  scope_data()->set_has_handler();
}


// If an exception is thrown and not handled within an inlined
// synchronized method, the monitor must be released before the
// exception is rethrown in the outer scope. Generate the appropriate
// instructions here.
void GraphBuilder::fill_sync_handler(Value lock, BlockBegin* sync_handler, bool default_handler) {
  BlockBegin* orig_block = _block;
  ValueStack* orig_state = _state;
  Instruction* orig_last = _last;
  _last = _block = sync_handler;
  _state = sync_handler->state()->copy();

  assert(sync_handler != NULL, "handler missing");
  assert(!sync_handler->is_set(BlockBegin::was_visited_flag), "is visited here");

  assert(lock != NULL || default_handler, "lock or handler missing");

  XHandler* h = scope_data()->xhandlers()->remove_last();
  assert(h->entry_block() == sync_handler, "corrupt list of handlers");

  block()->set(BlockBegin::was_visited_flag);
  Value exception = append_with_bci(new ExceptionObject(), SynchronizationEntryBCI);
  assert(exception->is_pinned(), "must be");

  int bci = SynchronizationEntryBCI;
  if (compilation()->env()->dtrace_method_probes()) {
    // Report exit from inline methods.  We don't have a stream here
    // so pass an explicit bci of SynchronizationEntryBCI.
    Values* args = new Values(1);
    args->push(append_with_bci(new Constant(new MethodConstant(method())), bci));
    append_with_bci(new RuntimeCall(voidType, "dtrace_method_exit", CAST_FROM_FN_PTR(address, SharedRuntime::dtrace_method_exit), args), bci);
  }

  if (lock) {
    assert(state()->locks_size() > 0 && state()->lock_at(state()->locks_size() - 1) == lock, "lock is missing");
    if (!lock->is_linked()) {
      lock = append_with_bci(lock, bci);
    }

    // exit the monitor in the context of the synchronized method
    monitorexit(lock, bci);

    // exit the context of the synchronized method
    if (!default_handler) {
      pop_scope();
      bci = _state->caller_state()->bci();
      _state = _state->caller_state()->copy_for_parsing();
    }
  }

  // perform the throw as if at the the call site
  apush(exception);
  throw_op(bci);

  BlockEnd* end = last()->as_BlockEnd();
  block()->set_end(end);

  _block = orig_block;
  _state = orig_state;
  _last = orig_last;
}


bool GraphBuilder::try_inline_full(ciMethod* callee, bool holder_known, bool ignore_return, Bytecodes::Code bc, Value receiver) {
  assert(!callee->is_native(), "callee must not be native");
  if (CompilationPolicy::policy()->should_not_inline(compilation()->env(), callee)) {
    INLINE_BAILOUT("inlining prohibited by policy");
  }
  // first perform tests of things it's not possible to inline
  if (callee->has_exception_handlers() &&
      !InlineMethodsWithExceptionHandlers) INLINE_BAILOUT("callee has exception handlers");
  if (callee->is_synchronized() &&
      !InlineSynchronizedMethods         ) INLINE_BAILOUT("callee is synchronized");
  if (!callee->holder()->is_initialized()) INLINE_BAILOUT("callee's klass not initialized yet");
  if (!callee->has_balanced_monitors())    INLINE_BAILOUT("callee's monitors do not match");

  // Proper inlining of methods with jsrs requires a little more work.
  if (callee->has_jsrs()                 ) INLINE_BAILOUT("jsrs not handled properly by inliner yet");

  if (strict_fp_requires_explicit_rounding &&
      method()->is_strict() != callee->is_strict()) {
#ifdef IA32
    // If explicit rounding is required, do not inline strict code into non-strict code (or the reverse).
    // When SSE2 is present, no special handling is needed.
    if (UseSSE < 2) {
      INLINE_BAILOUT("caller and callee have different strict fp requirements");
    }
#else
    Unimplemented();
#endif // IA32
  }

  if (is_profiling() && !callee->ensure_method_data()) {
    INLINE_BAILOUT("mdo allocation failed");
  }

  const bool is_invokedynamic = (bc == Bytecodes::_invokedynamic);
  const bool has_receiver = (bc != Bytecodes::_invokestatic && !is_invokedynamic);

  const int args_base = state()->stack_size() - callee->arg_size();
  assert(args_base >= 0, "stack underflow during inlining");

  Value recv = NULL;
  if (has_receiver) {
    assert(!callee->is_static(), "callee must not be static");
    assert(callee->arg_size() > 0, "must have at least a receiver");

    recv = state()->stack_at(args_base);
    if (recv->is_null_obj()) {
      INLINE_BAILOUT("receiver is always null");
    }
  }

  // now perform tests that are based on flag settings
  bool inlinee_by_directive = compilation()->directive()->should_inline(callee);
  if (callee->force_inline() || inlinee_by_directive) {
    if (inline_level() > MaxForceInlineLevel                      ) INLINE_BAILOUT("MaxForceInlineLevel");
    if (recursive_inline_level(callee) > C1MaxRecursiveInlineLevel) INLINE_BAILOUT("recursive inlining too deep");

    const char* msg = "";
    if (callee->force_inline())  msg = "force inline by annotation";
    if (inlinee_by_directive)    msg = "force inline by CompileCommand";
    print_inlining(callee, msg);
  } else {
    // use heuristic controls on inlining
    if (inline_level() > C1MaxInlineLevel                       ) INLINE_BAILOUT("inlining too deep");
    int callee_recursive_level = recursive_inline_level(callee);
    if (callee_recursive_level > C1MaxRecursiveInlineLevel      ) INLINE_BAILOUT("recursive inlining too deep");
    if (callee->code_size_for_inlining() > max_inline_size()    ) INLINE_BAILOUT("callee is too large");
    // Additional condition to limit stack usage for non-recursive calls.
    if ((callee_recursive_level == 0) &&
        (callee->max_stack() + callee->max_locals() - callee->size_of_parameters() > C1InlineStackLimit)) {
      INLINE_BAILOUT("callee uses too much stack");
    }

    // don't inline throwable methods unless the inlining tree is rooted in a throwable class
    if (callee->name() == ciSymbols::object_initializer_name() &&
        callee->holder()->is_subclass_of(ciEnv::current()->Throwable_klass())) {
      // Throwable constructor call
      IRScope* top = scope();
      while (top->caller() != NULL) {
        top = top->caller();
      }
      if (!top->method()->holder()->is_subclass_of(ciEnv::current()->Throwable_klass())) {
        INLINE_BAILOUT("don't inline Throwable constructors");
      }
    }

    if (compilation()->env()->num_inlined_bytecodes() > DesiredMethodLimit) {
      INLINE_BAILOUT("total inlining greater than DesiredMethodLimit");
    }
    // printing
    print_inlining(callee, "inline", /*success*/ true);
  }

  // NOTE: Bailouts from this point on, which occur at the
  // GraphBuilder level, do not cause bailout just of the inlining but
  // in fact of the entire compilation.

  BlockBegin* orig_block = block();

  // Insert null check if necessary
  if (has_receiver) {
    // note: null check must happen even if first instruction of callee does
    //       an implicit null check since the callee is in a different scope
    //       and we must make sure exception handling does the right thing
    null_check(recv);
  }

  if (is_profiling()) {
    // Note that we'd collect profile data in this method if we wanted it.
    // this may be redundant here...
    compilation()->set_would_profile(true);

    if (profile_calls()) {
      int start = 0;
      Values* obj_args = args_list_for_profiling(callee, start, has_receiver);
      if (obj_args != NULL) {
        int s = obj_args->max_length();
        // if called through method handle invoke, some arguments may have been popped
        for (int i = args_base+start, j = 0; j < obj_args->max_length() && i < state()->stack_size(); ) {
          Value v = state()->stack_at_inc(i);
          if (v->type()->is_object_kind()) {
            obj_args->push(v);
            j++;
          }
        }
        check_args_for_profiling(obj_args, s);
      }
      profile_call(callee, recv, holder_known ? callee->holder() : NULL, obj_args, true);
    }
  }

  // Introduce a new callee continuation point - if the callee has
  // more than one return instruction or the return does not allow
  // fall-through of control flow, all return instructions of the
  // callee will need to be replaced by Goto's pointing to this
  // continuation point.
  BlockBegin* cont = block_at(next_bci());
  bool continuation_existed = true;
  if (cont == NULL) {
    cont = new BlockBegin(next_bci());
    // low number so that continuation gets parsed as early as possible
    cont->set_depth_first_number(0);
    if (PrintInitialBlockList) {
      tty->print_cr("CFG: created block %d (bci %d) as continuation for inline at bci %d",
                    cont->block_id(), cont->bci(), bci());
    }
    continuation_existed = false;
  }
  // Record number of predecessors of continuation block before
  // inlining, to detect if inlined method has edges to its
  // continuation after inlining.
  int continuation_preds = cont->number_of_preds();

  // Push callee scope
  push_scope(callee, cont);

  // the BlockListBuilder for the callee could have bailed out
  if (bailed_out())
      return false;

  // Temporarily set up bytecode stream so we can append instructions
  // (only using the bci of this stream)
  scope_data()->set_stream(scope_data()->parent()->stream());

  // Pass parameters into callee state: add assignments
  // note: this will also ensure that all arguments are computed before being passed
  ValueStack* callee_state = state();
  ValueStack* caller_state = state()->caller_state();
  for (int i = args_base; i < caller_state->stack_size(); ) {
    const int arg_no = i - args_base;
    Value arg = caller_state->stack_at_inc(i);
    store_local(callee_state, arg, arg_no);
  }

  // Remove args from stack.
  // Note that we preserve locals state in case we can use it later
  // (see use of pop_scope() below)
  caller_state->truncate_stack(args_base);
  assert(callee_state->stack_size() == 0, "callee stack must be empty");

  Value lock = NULL;
  BlockBegin* sync_handler = NULL;

  // Inline the locking of the receiver if the callee is synchronized
  if (callee->is_synchronized()) {
    lock = callee->is_static() ? append(new Constant(new InstanceConstant(callee->holder()->java_mirror())))
                               : state()->local_at(0);
    sync_handler = new BlockBegin(SynchronizationEntryBCI);
    inline_sync_entry(lock, sync_handler);
  }

  if (compilation()->env()->dtrace_method_probes()) {
    Values* args = new Values(1);
    args->push(append(new Constant(new MethodConstant(method()))));
    append(new RuntimeCall(voidType, "dtrace_method_entry", CAST_FROM_FN_PTR(address, SharedRuntime::dtrace_method_entry), args));
  }

  if (profile_inlined_calls()) {
    profile_invocation(callee, copy_state_before_with_bci(SynchronizationEntryBCI));
  }

  BlockBegin* callee_start_block = block_at(0);
  if (callee_start_block != NULL) {
    assert(callee_start_block->is_set(BlockBegin::parser_loop_header_flag), "must be loop header");
    Goto* goto_callee = new Goto(callee_start_block, false);
    // The state for this goto is in the scope of the callee, so use
    // the entry bci for the callee instead of the call site bci.
    append_with_bci(goto_callee, 0);
    _block->set_end(goto_callee);
    callee_start_block->merge(callee_state);

    _last = _block = callee_start_block;

    scope_data()->add_to_work_list(callee_start_block);
  }

  // Clear out bytecode stream
  scope_data()->set_stream(NULL);
  scope_data()->set_ignore_return(ignore_return);

  CompileLog* log = compilation()->log();
  if (log != NULL) log->head("parse method='%d'", log->identify(callee));

  // Ready to resume parsing in callee (either in the same block we
  // were in before or in the callee's start block)
  iterate_all_blocks(callee_start_block == NULL);

  if (log != NULL) log->done("parse");

  // If we bailed out during parsing, return immediately (this is bad news)
  if (bailed_out())
      return false;

  // iterate_all_blocks theoretically traverses in random order; in
  // practice, we have only traversed the continuation if we are
  // inlining into a subroutine
  assert(continuation_existed ||
         !continuation()->is_set(BlockBegin::was_visited_flag),
         "continuation should not have been parsed yet if we created it");

  // At this point we are almost ready to return and resume parsing of
  // the caller back in the GraphBuilder. The only thing we want to do
  // first is an optimization: during parsing of the callee we
  // generated at least one Goto to the continuation block. If we
  // generated exactly one, and if the inlined method spanned exactly
  // one block (and we didn't have to Goto its entry), then we snip
  // off the Goto to the continuation, allowing control to fall
  // through back into the caller block and effectively performing
  // block merging. This allows load elimination and CSE to take place
  // across multiple callee scopes if they are relatively simple, and
  // is currently essential to making inlining profitable.
  if (num_returns() == 1
      && block() == orig_block
      && block() == inline_cleanup_block()) {
    _last  = inline_cleanup_return_prev();
    _state = inline_cleanup_state();
  } else if (continuation_preds == cont->number_of_preds()) {
    // Inlining caused that the instructions after the invoke in the
    // caller are not reachable any more. So skip filling this block
    // with instructions!
    assert(cont == continuation(), "");
    assert(_last && _last->as_BlockEnd(), "");
    _skip_block = true;
  } else {
    // Resume parsing in continuation block unless it was already parsed.
    // Note that if we don't change _last here, iteration in
    // iterate_bytecodes_for_block will stop when we return.
    if (!continuation()->is_set(BlockBegin::was_visited_flag)) {
      // add continuation to work list instead of parsing it immediately
      assert(_last && _last->as_BlockEnd(), "");
      scope_data()->parent()->add_to_work_list(continuation());
      _skip_block = true;
    }
  }

  // Fill the exception handler for synchronized methods with instructions
  if (callee->is_synchronized() && sync_handler->state() != NULL) {
    fill_sync_handler(lock, sync_handler);
  } else {
    pop_scope();
  }

  compilation()->notice_inlined_method(callee);

  return true;
}


bool GraphBuilder::try_method_handle_inline(ciMethod* callee, bool ignore_return) {
  ValueStack* state_before = copy_state_before();
  vmIntrinsics::ID iid = callee->intrinsic_id();
  switch (iid) {
  case vmIntrinsics::_invokeBasic:
    {
      // get MethodHandle receiver
      const int args_base = state()->stack_size() - callee->arg_size();
      ValueType* type = state()->stack_at(args_base)->type();
      if (type->is_constant()) {
        ciMethod* target = type->as_ObjectType()->constant_value()->as_method_handle()->get_vmtarget();
        // We don't do CHA here so only inline static and statically bindable methods.
        if (target->is_static() || target->can_be_statically_bound()) {
          if (ciMethod::is_consistent_info(callee, target)) {
            Bytecodes::Code bc = target->is_static() ? Bytecodes::_invokestatic : Bytecodes::_invokevirtual;
            ignore_return = ignore_return || (callee->return_type()->is_void() && !target->return_type()->is_void());
            if (try_inline(target, /*holder_known*/ !callee->is_static(), ignore_return, bc)) {
              return true;
            }
          } else {
            print_inlining(target, "signatures mismatch", /*success*/ false);
          }
        } else {
          print_inlining(target, "not static or statically bindable", /*success*/ false);
        }
      } else {
        print_inlining(callee, "receiver not constant", /*success*/ false);
      }
    }
    break;

  case vmIntrinsics::_linkToVirtual:
  case vmIntrinsics::_linkToStatic:
  case vmIntrinsics::_linkToSpecial:
  case vmIntrinsics::_linkToInterface:
    {
      // pop MemberName argument
      const int args_base = state()->stack_size() - callee->arg_size();
      ValueType* type = apop()->type();
      if (type->is_constant()) {
        ciMethod* target = type->as_ObjectType()->constant_value()->as_member_name()->get_vmtarget();
        ignore_return = ignore_return || (callee->return_type()->is_void() && !target->return_type()->is_void());
        // If the target is another method handle invoke, try to recursively get
        // a better target.
        if (target->is_method_handle_intrinsic()) {
          if (try_method_handle_inline(target, ignore_return)) {
            return true;
          }
        } else if (!ciMethod::is_consistent_info(callee, target)) {
          print_inlining(target, "signatures mismatch", /*success*/ false);
        } else {
          ciSignature* signature = target->signature();
          const int receiver_skip = target->is_static() ? 0 : 1;
          // Cast receiver to its type.
          if (!target->is_static()) {
            ciKlass* tk = signature->accessing_klass();
            Value obj = state()->stack_at(args_base);
            if (obj->exact_type() == NULL &&
                obj->declared_type() != tk && tk != compilation()->env()->Object_klass()) {
              TypeCast* c = new TypeCast(tk, obj, state_before);
              append(c);
              state()->stack_at_put(args_base, c);
            }
          }
          // Cast reference arguments to its type.
          for (int i = 0, j = 0; i < signature->count(); i++) {
            ciType* t = signature->type_at(i);
            if (t->is_klass()) {
              ciKlass* tk = t->as_klass();
              Value obj = state()->stack_at(args_base + receiver_skip + j);
              if (obj->exact_type() == NULL &&
                  obj->declared_type() != tk && tk != compilation()->env()->Object_klass()) {
                TypeCast* c = new TypeCast(t, obj, state_before);
                append(c);
                state()->stack_at_put(args_base + receiver_skip + j, c);
              }
            }
            j += t->size();  // long and double take two slots
          }
          // We don't do CHA here so only inline static and statically bindable methods.
          if (target->is_static() || target->can_be_statically_bound()) {
            Bytecodes::Code bc = target->is_static() ? Bytecodes::_invokestatic : Bytecodes::_invokevirtual;
            if (try_inline(target, /*holder_known*/ !callee->is_static(), ignore_return, bc)) {
              return true;
            }
          } else {
            print_inlining(target, "not static or statically bindable", /*success*/ false);
          }
        }
      } else {
        print_inlining(callee, "MemberName not constant", /*success*/ false);
      }
    }
    break;

  case vmIntrinsics::_linkToNative:
    break; // TODO: NYI

  default:
    fatal("unexpected intrinsic %d: %s", vmIntrinsics::as_int(iid), vmIntrinsics::name_at(iid));
    break;
  }
  set_state(state_before->copy_for_parsing());
  return false;
}


void GraphBuilder::inline_bailout(const char* msg) {
  assert(msg != NULL, "inline bailout msg must exist");
  _inline_bailout_msg = msg;
}


void GraphBuilder::clear_inline_bailout() {
  _inline_bailout_msg = NULL;
}


void GraphBuilder::push_root_scope(IRScope* scope, BlockList* bci2block, BlockBegin* start) {
  ScopeData* data = new ScopeData(NULL);
  data->set_scope(scope);
  data->set_bci2block(bci2block);
  _scope_data = data;
  _block = start;
}


void GraphBuilder::push_scope(ciMethod* callee, BlockBegin* continuation) {
  IRScope* callee_scope = new IRScope(compilation(), scope(), bci(), callee, -1, false);
  scope()->add_callee(callee_scope);

  BlockListBuilder blb(compilation(), callee_scope, -1);
  CHECK_BAILOUT();

  if (!blb.bci2block()->at(0)->is_set(BlockBegin::parser_loop_header_flag)) {
    // this scope can be inlined directly into the caller so remove
    // the block at bci 0.
    blb.bci2block()->at_put(0, NULL);
  }

  set_state(new ValueStack(callee_scope, state()->copy(ValueStack::CallerState, bci())));

  ScopeData* data = new ScopeData(scope_data());
  data->set_scope(callee_scope);
  data->set_bci2block(blb.bci2block());
  data->set_continuation(continuation);
  _scope_data = data;
}


void GraphBuilder::push_scope_for_jsr(BlockBegin* jsr_continuation, int jsr_dest_bci) {
  ScopeData* data = new ScopeData(scope_data());
  data->set_parsing_jsr();
  data->set_jsr_entry_bci(jsr_dest_bci);
  data->set_jsr_return_address_local(-1);
  // Must clone bci2block list as we will be mutating it in order to
  // properly clone all blocks in jsr region as well as exception
  // handlers containing rets
  BlockList* new_bci2block = new BlockList(bci2block()->length());
  new_bci2block->appendAll(bci2block());
  data->set_bci2block(new_bci2block);
  data->set_scope(scope());
  data->setup_jsr_xhandlers();
  data->set_continuation(continuation());
  data->set_jsr_continuation(jsr_continuation);
  _scope_data = data;
}


void GraphBuilder::pop_scope() {
  int number_of_locks = scope()->number_of_locks();
  _scope_data = scope_data()->parent();
  // accumulate minimum number of monitor slots to be reserved
  scope()->set_min_number_of_locks(number_of_locks);
}


void GraphBuilder::pop_scope_for_jsr() {
  _scope_data = scope_data()->parent();
}

void GraphBuilder::append_unsafe_get_obj(ciMethod* callee, BasicType t, bool is_volatile) {
  Values* args = state()->pop_arguments(callee->arg_size());
  null_check(args->at(0));
  Instruction* offset = args->at(2);
#ifndef _LP64
  offset = append(new Convert(Bytecodes::_l2i, offset, as_ValueType(T_INT)));
#endif
  Instruction* op = append(new UnsafeGetObject(t, args->at(1), offset, is_volatile));
  push(op->type(), op);
  compilation()->set_has_unsafe_access(true);
}


void GraphBuilder::append_unsafe_put_obj(ciMethod* callee, BasicType t, bool is_volatile) {
  Values* args = state()->pop_arguments(callee->arg_size());
  null_check(args->at(0));
  Instruction* offset = args->at(2);
#ifndef _LP64
  offset = append(new Convert(Bytecodes::_l2i, offset, as_ValueType(T_INT)));
#endif
  Value val = args->at(3);
  if (t == T_BOOLEAN) {
    Value mask = append(new Constant(new IntConstant(1)));
    val = append(new LogicOp(Bytecodes::_iand, val, mask));
  }
  Instruction* op = append(new UnsafePutObject(t, args->at(1), offset, val, is_volatile));
  compilation()->set_has_unsafe_access(true);
  kill_all();
}


void GraphBuilder::append_unsafe_get_raw(ciMethod* callee, BasicType t) {
  Values* args = state()->pop_arguments(callee->arg_size());
  null_check(args->at(0));
  Instruction* op = append(new UnsafeGetRaw(t, args->at(1), false));
  push(op->type(), op);
  compilation()->set_has_unsafe_access(true);
}


void GraphBuilder::append_unsafe_put_raw(ciMethod* callee, BasicType t) {
  Values* args = state()->pop_arguments(callee->arg_size());
  null_check(args->at(0));
  Instruction* op = append(new UnsafePutRaw(t, args->at(1), args->at(2)));
  compilation()->set_has_unsafe_access(true);
}


void GraphBuilder::append_unsafe_CAS(ciMethod* callee) {
  ValueStack* state_before = copy_state_for_exception();
  ValueType* result_type = as_ValueType(callee->return_type());
  assert(result_type->is_int(), "int result");
  Values* args = state()->pop_arguments(callee->arg_size());

  // Pop off some args to specially handle, then push back
  Value newval = args->pop();
  Value cmpval = args->pop();
  Value offset = args->pop();
  Value src = args->pop();
  Value unsafe_obj = args->pop();

  // Separately handle the unsafe arg. It is not needed for code
  // generation, but must be null checked
  null_check(unsafe_obj);

#ifndef _LP64
  offset = append(new Convert(Bytecodes::_l2i, offset, as_ValueType(T_INT)));
#endif

  args->push(src);
  args->push(offset);
  args->push(cmpval);
  args->push(newval);

  // An unsafe CAS can alias with other field accesses, but we don't
  // know which ones so mark the state as no preserved.  This will
  // cause CSE to invalidate memory across it.
  bool preserves_state = false;
  Intrinsic* result = new Intrinsic(result_type, callee->intrinsic_id(), args, false, state_before, preserves_state);
  append_split(result);
  push(result_type, result);
  compilation()->set_has_unsafe_access(true);
}

void GraphBuilder::append_char_access(ciMethod* callee, bool is_store) {
  // This intrinsic accesses byte[] array as char[] array. Computing the offsets
  // correctly requires matched array shapes.
  assert (arrayOopDesc::base_offset_in_bytes(T_CHAR) == arrayOopDesc::base_offset_in_bytes(T_BYTE),
          "sanity: byte[] and char[] bases agree");
  assert (type2aelembytes(T_CHAR) == type2aelembytes(T_BYTE)*2,
          "sanity: byte[] and char[] scales agree");

  ValueStack* state_before = copy_state_indexed_access();
  compilation()->set_has_access_indexed(true);
  Values* args = state()->pop_arguments(callee->arg_size());
  Value array = args->at(0);
  Value index = args->at(1);
  if (is_store) {
    Value value = args->at(2);
    Instruction* store = append(new StoreIndexed(array, index, NULL, T_CHAR, value, state_before, false, true));
    store->set_flag(Instruction::NeedsRangeCheckFlag, false);
    _memory->store_value(value);
  } else {
    Instruction* load = append(new LoadIndexed(array, index, NULL, T_CHAR, state_before, true));
    load->set_flag(Instruction::NeedsRangeCheckFlag, false);
    push(load->type(), load);
  }
}

void GraphBuilder::print_inlining(ciMethod* callee, const char* msg, bool success) {
  CompileLog* log = compilation()->log();
  if (log != NULL) {
    assert(msg != NULL, "inlining msg should not be null!");
    if (success) {
      log->inline_success(msg);
    } else {
      log->inline_fail(msg);
    }
  }
  EventCompilerInlining event;
  if (event.should_commit()) {
    CompilerEvent::InlineEvent::post(event, compilation()->env()->task()->compile_id(), method()->get_Method(), callee, success, msg, bci());
  }

  CompileTask::print_inlining_ul(callee, scope()->level(), bci(), msg);

  if (!compilation()->directive()->PrintInliningOption) {
    return;
  }
  CompileTask::print_inlining_tty(callee, scope()->level(), bci(), msg);
  if (success && CIPrintMethodCodes) {
    callee->print_codes();
  }
}

void GraphBuilder::append_unsafe_get_and_set_obj(ciMethod* callee, bool is_add) {
  Values* args = state()->pop_arguments(callee->arg_size());
  BasicType t = callee->return_type()->basic_type();
  null_check(args->at(0));
  Instruction* offset = args->at(2);
#ifndef _LP64
  offset = append(new Convert(Bytecodes::_l2i, offset, as_ValueType(T_INT)));
#endif
  Instruction* op = append(new UnsafeGetAndSetObject(t, args->at(1), offset, args->at(3), is_add));
  compilation()->set_has_unsafe_access(true);
  kill_all();
  push(op->type(), op);
}

#ifndef PRODUCT
void GraphBuilder::print_stats() {
  vmap()->print();
}
#endif // PRODUCT

void GraphBuilder::profile_call(ciMethod* callee, Value recv, ciKlass* known_holder, Values* obj_args, bool inlined) {
  assert(known_holder == NULL || (known_holder->is_instance_klass() &&
                                  (!known_holder->is_interface() ||
                                   ((ciInstanceKlass*)known_holder)->has_nonstatic_concrete_methods())), "should be non-static concrete method");
  if (known_holder != NULL) {
    if (known_holder->exact_klass() == NULL) {
      known_holder = compilation()->cha_exact_type(known_holder);
    }
  }

  append(new ProfileCall(method(), bci(), callee, recv, known_holder, obj_args, inlined));
}

void GraphBuilder::profile_return_type(Value ret, ciMethod* callee, ciMethod* m, int invoke_bci) {
  assert((m == NULL) == (invoke_bci < 0), "invalid method and invalid bci together");
  if (m == NULL) {
    m = method();
  }
  if (invoke_bci < 0) {
    invoke_bci = bci();
  }
  ciMethodData* md = m->method_data_or_null();
  ciProfileData* data = md->bci_to_data(invoke_bci);
  if (data != NULL && (data->is_CallTypeData() || data->is_VirtualCallTypeData())) {
    bool has_return = data->is_CallTypeData() ? ((ciCallTypeData*)data)->has_return() : ((ciVirtualCallTypeData*)data)->has_return();
    if (has_return) {
      append(new ProfileReturnType(m , invoke_bci, callee, ret));
    }
  }
}

void GraphBuilder::profile_invocation(ciMethod* callee, ValueStack* state) {
  append(new ProfileInvoke(callee, state));
}<|MERGE_RESOLUTION|>--- conflicted
+++ resolved
@@ -1617,11 +1617,7 @@
 
   // The conditions for a memory barrier are described in Parse::do_exits().
   bool need_mem_bar = false;
-<<<<<<< HEAD
   if (method()->is_object_constructor() &&
-=======
-  if (method()->name() == ciSymbols::object_initializer_name() &&
->>>>>>> bd81ccfd
        (scope()->wrote_final() ||
          (AlwaysSafeConstructors && scope()->wrote_fields()) ||
          (support_IRIW_for_not_multiple_copy_atomic_cpu && scope()->wrote_volatile()))) {
