/*
 * Copyright (c) 1999, 2023, Oracle and/or its affiliates. All rights reserved.
 * DO NOT ALTER OR REMOVE COPYRIGHT NOTICES OR THIS FILE HEADER.
 *
 * This code is free software; you can redistribute it and/or modify it
 * under the terms of the GNU General Public License version 2 only, as
 * published by the Free Software Foundation.
 *
 * This code is distributed in the hope that it will be useful, but WITHOUT
 * ANY WARRANTY; without even the implied warranty of MERCHANTABILITY or
 * FITNESS FOR A PARTICULAR PURPOSE.  See the GNU General Public License
 * version 2 for more details (a copy is included in the LICENSE file that
 * accompanied this code).
 *
 * You should have received a copy of the GNU General Public License version
 * 2 along with this work; if not, write to the Free Software Foundation,
 * Inc., 51 Franklin St, Fifth Floor, Boston, MA 02110-1301 USA.
 *
 * Please contact Oracle, 500 Oracle Parkway, Redwood Shores, CA 94065 USA
 * or visit www.oracle.com if you need additional information or have any
 * questions.
 *
 */

#include "precompiled.hpp"
#include "c1/c1_CFGPrinter.hpp"
#include "c1/c1_Canonicalizer.hpp"
#include "c1/c1_Compilation.hpp"
#include "c1/c1_GraphBuilder.hpp"
#include "c1/c1_InstructionPrinter.hpp"
#include "ci/ciCallSite.hpp"
#include "ci/ciField.hpp"
#include "ci/ciFlatArrayKlass.hpp"
#include "ci/ciInlineKlass.hpp"
#include "ci/ciKlass.hpp"
#include "ci/ciMemberName.hpp"
#include "ci/ciSymbols.hpp"
#include "ci/ciUtilities.inline.hpp"
#include "classfile/javaClasses.hpp"
#include "compiler/compilationPolicy.hpp"
#include "compiler/compileBroker.hpp"
#include "compiler/compilerEvent.hpp"
#include "interpreter/bytecode.hpp"
#include "jfr/jfrEvents.hpp"
#include "memory/resourceArea.hpp"
#include "oops/oop.inline.hpp"
#include "runtime/sharedRuntime.hpp"
#include "runtime/vm_version.hpp"
#include "utilities/bitMap.inline.hpp"
#include "utilities/powerOfTwo.hpp"
#include "utilities/macros.hpp"
#if INCLUDE_JFR
#include "jfr/jfr.hpp"
#endif

class BlockListBuilder {
 private:
  Compilation* _compilation;
  IRScope*     _scope;

  BlockList    _blocks;                // internal list of all blocks
  BlockList*   _bci2block;             // mapping from bci to blocks for GraphBuilder
  GrowableArray<BlockList> _bci2block_successors; // Mapping bcis to their blocks successors while we dont have a blockend

  // fields used by mark_loops
  ResourceBitMap _active;              // for iteration of control flow graph
  ResourceBitMap _visited;             // for iteration of control flow graph
  GrowableArray<ResourceBitMap> _loop_map; // caches the information if a block is contained in a loop
  int            _next_loop_index;     // next free loop number
  int            _next_block_number;   // for reverse postorder numbering of blocks
  int            _block_id_start;

  int           bit_number(int block_id) const   { return block_id - _block_id_start; }
  // accessors
  Compilation*  compilation() const              { return _compilation; }
  IRScope*      scope() const                    { return _scope; }
  ciMethod*     method() const                   { return scope()->method(); }
  XHandlers*    xhandlers() const                { return scope()->xhandlers(); }

  // unified bailout support
  void          bailout(const char* msg) const   { compilation()->bailout(msg); }
  bool          bailed_out() const               { return compilation()->bailed_out(); }

  // helper functions
  BlockBegin* make_block_at(int bci, BlockBegin* predecessor);
  void handle_exceptions(BlockBegin* current, int cur_bci);
  void handle_jsr(BlockBegin* current, int sr_bci, int next_bci);
  void store_one(BlockBegin* current, int local);
  void store_two(BlockBegin* current, int local);
  void set_entries(int osr_bci);
  void set_leaders();

  void make_loop_header(BlockBegin* block);
  void mark_loops();
  BitMap& mark_loops(BlockBegin* b, bool in_subroutine);

  // debugging
#ifndef PRODUCT
  void print();
#endif

  int number_of_successors(BlockBegin* block);
  BlockBegin* successor_at(BlockBegin* block, int i);
  void add_successor(BlockBegin* block, BlockBegin* sux);
  bool is_successor(BlockBegin* block, BlockBegin* sux);

 public:
  // creation
  BlockListBuilder(Compilation* compilation, IRScope* scope, int osr_bci);

  // accessors for GraphBuilder
  BlockList*    bci2block() const                { return _bci2block; }
};


// Implementation of BlockListBuilder

BlockListBuilder::BlockListBuilder(Compilation* compilation, IRScope* scope, int osr_bci)
 : _compilation(compilation)
 , _scope(scope)
 , _blocks(16)
 , _bci2block(new BlockList(scope->method()->code_size(), NULL))
 , _bci2block_successors(scope->method()->code_size())
 , _active()         // size not known yet
 , _visited()        // size not known yet
 , _loop_map() // size not known yet
 , _next_loop_index(0)
 , _next_block_number(0)
 , _block_id_start(0)
{
  set_entries(osr_bci);
  set_leaders();
  CHECK_BAILOUT();

  mark_loops();
  NOT_PRODUCT(if (PrintInitialBlockList) print());

  // _bci2block still contains blocks with _end == null and > 0 sux in _bci2block_successors.

#ifndef PRODUCT
  if (PrintCFGToFile) {
    stringStream title;
    title.print("BlockListBuilder ");
    scope->method()->print_name(&title);
    CFGPrinter::print_cfg(_bci2block, title.freeze(), false, false);
  }
#endif
}


void BlockListBuilder::set_entries(int osr_bci) {
  // generate start blocks
  BlockBegin* std_entry = make_block_at(0, NULL);
  if (scope()->caller() == NULL) {
    std_entry->set(BlockBegin::std_entry_flag);
  }
  if (osr_bci != -1) {
    BlockBegin* osr_entry = make_block_at(osr_bci, NULL);
    osr_entry->set(BlockBegin::osr_entry_flag);
  }

  // generate exception entry blocks
  XHandlers* list = xhandlers();
  const int n = list->length();
  for (int i = 0; i < n; i++) {
    XHandler* h = list->handler_at(i);
    BlockBegin* entry = make_block_at(h->handler_bci(), NULL);
    entry->set(BlockBegin::exception_entry_flag);
    h->set_entry_block(entry);
  }
}


BlockBegin* BlockListBuilder::make_block_at(int cur_bci, BlockBegin* predecessor) {
  assert(method()->bci_block_start().at(cur_bci), "wrong block starts of MethodLivenessAnalyzer");

  BlockBegin* block = _bci2block->at(cur_bci);
  if (block == NULL) {
    block = new BlockBegin(cur_bci);
    block->init_stores_to_locals(method()->max_locals());
    _bci2block->at_put(cur_bci, block);
    _bci2block_successors.at_put_grow(cur_bci, BlockList());
    _blocks.append(block);

    assert(predecessor == NULL || predecessor->bci() < cur_bci, "targets for backward branches must already exist");
  }

  if (predecessor != NULL) {
    if (block->is_set(BlockBegin::exception_entry_flag)) {
      BAILOUT_("Exception handler can be reached by both normal and exceptional control flow", block);
    }

    add_successor(predecessor, block);
    block->increment_total_preds();
  }

  return block;
}


inline void BlockListBuilder::store_one(BlockBegin* current, int local) {
  current->stores_to_locals().set_bit(local);
}
inline void BlockListBuilder::store_two(BlockBegin* current, int local) {
  store_one(current, local);
  store_one(current, local + 1);
}


void BlockListBuilder::handle_exceptions(BlockBegin* current, int cur_bci) {
  // Draws edges from a block to its exception handlers
  XHandlers* list = xhandlers();
  const int n = list->length();

  for (int i = 0; i < n; i++) {
    XHandler* h = list->handler_at(i);

    if (h->covers(cur_bci)) {
      BlockBegin* entry = h->entry_block();
      assert(entry != NULL && entry == _bci2block->at(h->handler_bci()), "entry must be set");
      assert(entry->is_set(BlockBegin::exception_entry_flag), "flag must be set");

      // add each exception handler only once
      if(!is_successor(current, entry)) {
        add_successor(current, entry);
        entry->increment_total_preds();
      }

      // stop when reaching catchall
      if (h->catch_type() == 0) break;
    }
  }
}

void BlockListBuilder::handle_jsr(BlockBegin* current, int sr_bci, int next_bci) {
  if (next_bci < method()->code_size()) {
    // start a new block after jsr-bytecode and link this block into cfg
    make_block_at(next_bci, current);
  }

  // start a new block at the subroutine entry at mark it with special flag
  BlockBegin* sr_block = make_block_at(sr_bci, current);
  if (!sr_block->is_set(BlockBegin::subroutine_entry_flag)) {
    sr_block->set(BlockBegin::subroutine_entry_flag);
  }
}


void BlockListBuilder::set_leaders() {
  bool has_xhandlers = xhandlers()->has_handlers();
  BlockBegin* current = NULL;

  // The information which bci starts a new block simplifies the analysis
  // Without it, backward branches could jump to a bci where no block was created
  // during bytecode iteration. This would require the creation of a new block at the
  // branch target and a modification of the successor lists.
  const BitMap& bci_block_start = method()->bci_block_start();

  int end_bci = method()->code_size();

  ciBytecodeStream s(method());
  while (s.next() != ciBytecodeStream::EOBC()) {
    int cur_bci = s.cur_bci();

    if (bci_block_start.at(cur_bci)) {
      current = make_block_at(cur_bci, current);
    }
    assert(current != NULL, "must have current block");

    if (has_xhandlers && GraphBuilder::can_trap(method(), s.cur_bc())) {
      handle_exceptions(current, cur_bci);
    }

    switch (s.cur_bc()) {
      // track stores to local variables for selective creation of phi functions
      case Bytecodes::_iinc:     store_one(current, s.get_index()); break;
      case Bytecodes::_istore:   store_one(current, s.get_index()); break;
      case Bytecodes::_lstore:   store_two(current, s.get_index()); break;
      case Bytecodes::_fstore:   store_one(current, s.get_index()); break;
      case Bytecodes::_dstore:   store_two(current, s.get_index()); break;
      case Bytecodes::_astore:   store_one(current, s.get_index()); break;
      case Bytecodes::_istore_0: store_one(current, 0); break;
      case Bytecodes::_istore_1: store_one(current, 1); break;
      case Bytecodes::_istore_2: store_one(current, 2); break;
      case Bytecodes::_istore_3: store_one(current, 3); break;
      case Bytecodes::_lstore_0: store_two(current, 0); break;
      case Bytecodes::_lstore_1: store_two(current, 1); break;
      case Bytecodes::_lstore_2: store_two(current, 2); break;
      case Bytecodes::_lstore_3: store_two(current, 3); break;
      case Bytecodes::_fstore_0: store_one(current, 0); break;
      case Bytecodes::_fstore_1: store_one(current, 1); break;
      case Bytecodes::_fstore_2: store_one(current, 2); break;
      case Bytecodes::_fstore_3: store_one(current, 3); break;
      case Bytecodes::_dstore_0: store_two(current, 0); break;
      case Bytecodes::_dstore_1: store_two(current, 1); break;
      case Bytecodes::_dstore_2: store_two(current, 2); break;
      case Bytecodes::_dstore_3: store_two(current, 3); break;
      case Bytecodes::_astore_0: store_one(current, 0); break;
      case Bytecodes::_astore_1: store_one(current, 1); break;
      case Bytecodes::_astore_2: store_one(current, 2); break;
      case Bytecodes::_astore_3: store_one(current, 3); break;

      // track bytecodes that affect the control flow
      case Bytecodes::_athrow:  // fall through
      case Bytecodes::_ret:     // fall through
      case Bytecodes::_ireturn: // fall through
      case Bytecodes::_lreturn: // fall through
      case Bytecodes::_freturn: // fall through
      case Bytecodes::_dreturn: // fall through
      case Bytecodes::_areturn: // fall through
      case Bytecodes::_return:
        current = NULL;
        break;

      case Bytecodes::_ifeq:      // fall through
      case Bytecodes::_ifne:      // fall through
      case Bytecodes::_iflt:      // fall through
      case Bytecodes::_ifge:      // fall through
      case Bytecodes::_ifgt:      // fall through
      case Bytecodes::_ifle:      // fall through
      case Bytecodes::_if_icmpeq: // fall through
      case Bytecodes::_if_icmpne: // fall through
      case Bytecodes::_if_icmplt: // fall through
      case Bytecodes::_if_icmpge: // fall through
      case Bytecodes::_if_icmpgt: // fall through
      case Bytecodes::_if_icmple: // fall through
      case Bytecodes::_if_acmpeq: // fall through
      case Bytecodes::_if_acmpne: // fall through
      case Bytecodes::_ifnull:    // fall through
      case Bytecodes::_ifnonnull:
        if (s.next_bci() < end_bci) {
          make_block_at(s.next_bci(), current);
        }
        make_block_at(s.get_dest(), current);
        current = NULL;
        break;

      case Bytecodes::_goto:
        make_block_at(s.get_dest(), current);
        current = NULL;
        break;

      case Bytecodes::_goto_w:
        make_block_at(s.get_far_dest(), current);
        current = NULL;
        break;

      case Bytecodes::_jsr:
        handle_jsr(current, s.get_dest(), s.next_bci());
        current = NULL;
        break;

      case Bytecodes::_jsr_w:
        handle_jsr(current, s.get_far_dest(), s.next_bci());
        current = NULL;
        break;

      case Bytecodes::_tableswitch: {
        // set block for each case
        Bytecode_tableswitch sw(&s);
        int l = sw.length();
        for (int i = 0; i < l; i++) {
          make_block_at(cur_bci + sw.dest_offset_at(i), current);
        }
        make_block_at(cur_bci + sw.default_offset(), current);
        current = NULL;
        break;
      }

      case Bytecodes::_lookupswitch: {
        // set block for each case
        Bytecode_lookupswitch sw(&s);
        int l = sw.number_of_pairs();
        for (int i = 0; i < l; i++) {
          make_block_at(cur_bci + sw.pair_at(i).offset(), current);
        }
        make_block_at(cur_bci + sw.default_offset(), current);
        current = NULL;
        break;
      }

      default:
        break;
    }
  }
}


void BlockListBuilder::mark_loops() {
  ResourceMark rm;

  const int number_of_blocks = _blocks.length();
  _active.initialize(number_of_blocks);
  _visited.initialize(number_of_blocks);
  _loop_map = GrowableArray<ResourceBitMap>(number_of_blocks, number_of_blocks, ResourceBitMap());
  for (int i = 0; i < number_of_blocks; i++) {
    _loop_map.at(i).initialize(number_of_blocks);
  }
  _next_loop_index = 0;
  _next_block_number = _blocks.length();

  // The loop detection algorithm works as follows:
  // - We maintain the _loop_map, where for each block we have a bitmap indicating which loops contain this block.
  // - The CFG is recursively traversed (depth-first) and if we detect a loop, we assign the loop a unique number that is stored
  // in the bitmap associated with the loop header block. Until we return back through that loop header the bitmap contains
  // only a single bit corresponding to the loop number.
  // -  The bit is then propagated for all the blocks in the loop after we exit them (post-order). There could be multiple bits
  // of course in case of nested loops.
  // -  When we exit the loop header we remove that single bit and assign the real loop state for it.
  // -  Now, the tricky part here is how we detect irreducible loops. In the algorithm above the loop state bits
  // are propagated to the predecessors. If we encounter an irreducible loop (a loop with multiple heads) we would see
  // a node with some loop bit set that would then propagate back and be never cleared because we would
  // never go back through the original loop header. Therefore if there are any irreducible loops the bits in the states
  // for these loops are going to propagate back to the root.
  BlockBegin* start = _bci2block->at(0);
  _block_id_start = start->block_id();
  BitMap& loop_state = mark_loops(start, false);
  if (!loop_state.is_empty()) {
    compilation()->set_has_irreducible_loops(true);
  }
  assert(_next_block_number >= 0, "invalid block numbers");

  // Remove dangling Resource pointers before the ResourceMark goes out-of-scope.
  _active.resize(0);
  _visited.resize(0);
  _loop_map.clear();
}

void BlockListBuilder::make_loop_header(BlockBegin* block) {
  int block_id = block->block_id();
  int block_bit = bit_number(block_id);
  if (block->is_set(BlockBegin::exception_entry_flag)) {
    // exception edges may look like loops but don't mark them as such
    // since it screws up block ordering.
    return;
  }
  if (!block->is_set(BlockBegin::parser_loop_header_flag)) {
    block->set(BlockBegin::parser_loop_header_flag);

    assert(_loop_map.at(block_bit).is_empty(), "must not be set yet");
    assert(0 <= _next_loop_index && _next_loop_index < _loop_map.length(), "_next_loop_index is too large");
    _loop_map.at(block_bit).set_bit(_next_loop_index++);
  } else {
    // block already marked as loop header
    assert(_loop_map.at(block_bit).count_one_bits() == 1, "exactly one bit must be set");
  }
}

BitMap& BlockListBuilder::mark_loops(BlockBegin* block, bool in_subroutine) {
  int block_id = block->block_id();
  int block_bit = bit_number(block_id);
  if (_visited.at(block_bit)) {
    if (_active.at(block_bit)) {
      // reached block via backward branch
      make_loop_header(block);
    }
    // return cached loop information for this block
    return _loop_map.at(block_bit);
  }

  if (block->is_set(BlockBegin::subroutine_entry_flag)) {
    in_subroutine = true;
  }

  // set active and visited bits before successors are processed
  _visited.set_bit(block_bit);
  _active.set_bit(block_bit);

  ResourceMark rm;
  ResourceBitMap loop_state(_loop_map.length());
  for (int i = number_of_successors(block) - 1; i >= 0; i--) {
    BlockBegin* sux = successor_at(block, i);
    // recursively process all successors
    loop_state.set_union(mark_loops(sux, in_subroutine));
  }

  // clear active-bit after all successors are processed
  _active.clear_bit(block_bit);

  // reverse-post-order numbering of all blocks
  block->set_depth_first_number(_next_block_number);
  _next_block_number--;

  if (!loop_state.is_empty() || in_subroutine ) {
    // block is contained at least in one loop, so phi functions are necessary
    // phi functions are also necessary for all locals stored in a subroutine
    scope()->requires_phi_function().set_union(block->stores_to_locals());
  }

  if (block->is_set(BlockBegin::parser_loop_header_flag)) {
    BitMap& header_loop_state = _loop_map.at(block_bit);
    assert(header_loop_state.count_one_bits() == 1, "exactly one bit must be set");
    // remove the bit with the loop number for the state (header is outside of the loop)
    loop_state.set_difference(header_loop_state);
  }

  // cache and return loop information for this block
  _loop_map.at(block_bit).set_from(loop_state);
  return _loop_map.at(block_bit);
}

inline int BlockListBuilder::number_of_successors(BlockBegin* block)
{
  assert(_bci2block_successors.length() > block->bci(), "sux must exist");
  return _bci2block_successors.at(block->bci()).length();
}

inline BlockBegin* BlockListBuilder::successor_at(BlockBegin* block, int i)
{
  assert(_bci2block_successors.length() > block->bci(), "sux must exist");
  return _bci2block_successors.at(block->bci()).at(i);
}

inline void BlockListBuilder::add_successor(BlockBegin* block, BlockBegin* sux)
{
  assert(_bci2block_successors.length() > block->bci(), "sux must exist");
  _bci2block_successors.at(block->bci()).append(sux);
}

inline bool BlockListBuilder::is_successor(BlockBegin* block, BlockBegin* sux) {
  assert(_bci2block_successors.length() > block->bci(), "sux must exist");
  return _bci2block_successors.at(block->bci()).contains(sux);
}

#ifndef PRODUCT

int compare_depth_first(BlockBegin** a, BlockBegin** b) {
  return (*a)->depth_first_number() - (*b)->depth_first_number();
}

void BlockListBuilder::print() {
  tty->print("----- initial block list of BlockListBuilder for method ");
  method()->print_short_name();
  tty->cr();

  // better readability if blocks are sorted in processing order
  _blocks.sort(compare_depth_first);

  for (int i = 0; i < _blocks.length(); i++) {
    BlockBegin* cur = _blocks.at(i);
    tty->print("%4d: B%-4d bci: %-4d  preds: %-4d ", cur->depth_first_number(), cur->block_id(), cur->bci(), cur->total_preds());

    tty->print(cur->is_set(BlockBegin::std_entry_flag)               ? " std" : "    ");
    tty->print(cur->is_set(BlockBegin::osr_entry_flag)               ? " osr" : "    ");
    tty->print(cur->is_set(BlockBegin::exception_entry_flag)         ? " ex" : "   ");
    tty->print(cur->is_set(BlockBegin::subroutine_entry_flag)        ? " sr" : "   ");
    tty->print(cur->is_set(BlockBegin::parser_loop_header_flag)      ? " lh" : "   ");

    if (number_of_successors(cur) > 0) {
      tty->print("    sux: ");
      for (int j = 0; j < number_of_successors(cur); j++) {
        BlockBegin* sux = successor_at(cur, j);
        tty->print("B%d ", sux->block_id());
      }
    }
    tty->cr();
  }
}

#endif


// A simple growable array of Values indexed by ciFields
class FieldBuffer: public CompilationResourceObj {
 private:
  GrowableArray<Value> _values;

 public:
  FieldBuffer() {}

  void kill() {
    _values.trunc_to(0);
  }

  Value at(ciField* field) {
    assert(field->holder()->is_loaded(), "must be a loaded field");
    int offset = field->offset_in_bytes();
    if (offset < _values.length()) {
      return _values.at(offset);
    } else {
      return NULL;
    }
  }

  void at_put(ciField* field, Value value) {
    assert(field->holder()->is_loaded(), "must be a loaded field");
    int offset = field->offset_in_bytes();
    _values.at_put_grow(offset, value, NULL);
  }

};


// MemoryBuffer is fairly simple model of the current state of memory.
// It partitions memory into several pieces.  The first piece is
// generic memory where little is known about the owner of the memory.
// This is conceptually represented by the tuple <O, F, V> which says
// that the field F of object O has value V.  This is flattened so
// that F is represented by the offset of the field and the parallel
// arrays _objects and _values are used for O and V.  Loads of O.F can
// simply use V.  Newly allocated objects are kept in a separate list
// along with a parallel array for each object which represents the
// current value of its fields.  Stores of the default value to fields
// which have never been stored to before are eliminated since they
// are redundant.  Once newly allocated objects are stored into
// another object or they are passed out of the current compile they
// are treated like generic memory.

class MemoryBuffer: public CompilationResourceObj {
 private:
  FieldBuffer                 _values;
  GrowableArray<Value>        _objects;
  GrowableArray<Value>        _newobjects;
  GrowableArray<FieldBuffer*> _fields;

 public:
  MemoryBuffer() {}

  StoreField* store(StoreField* st) {
    if (!EliminateFieldAccess) {
      return st;
    }

    Value object = st->obj();
    Value value = st->value();
    ciField* field = st->field();
    if (field->holder()->is_loaded()) {
      int offset = field->offset_in_bytes();
      int index = _newobjects.find(object);
      if (index != -1) {
        // newly allocated object with no other stores performed on this field
        FieldBuffer* buf = _fields.at(index);
        if (buf->at(field) == NULL && is_default_value(value)) {
#ifndef PRODUCT
          if (PrintIRDuringConstruction && Verbose) {
            tty->print_cr("Eliminated store for object %d:", index);
            st->print_line();
          }
#endif
          return NULL;
        } else {
          buf->at_put(field, value);
        }
      } else {
        _objects.at_put_grow(offset, object, NULL);
        _values.at_put(field, value);
      }

      store_value(value);
    } else {
      // if we held onto field names we could alias based on names but
      // we don't know what's being stored to so kill it all.
      kill();
    }
    return st;
  }


  // return true if this value correspond to the default value of a field.
  bool is_default_value(Value value) {
    Constant* con = value->as_Constant();
    if (con) {
      switch (con->type()->tag()) {
        case intTag:    return con->type()->as_IntConstant()->value() == 0;
        case longTag:   return con->type()->as_LongConstant()->value() == 0;
        case floatTag:  return jint_cast(con->type()->as_FloatConstant()->value()) == 0;
        case doubleTag: return jlong_cast(con->type()->as_DoubleConstant()->value()) == jlong_cast(0);
        case objectTag: return con->type() == objectNull;
        default:  ShouldNotReachHere();
      }
    }
    return false;
  }


  // return either the actual value of a load or the load itself
  Value load(LoadField* load) {
    if (!EliminateFieldAccess) {
      return load;
    }

    if (strict_fp_requires_explicit_rounding && load->type()->is_float_kind()) {
#ifdef IA32
      if (UseSSE < 2) {
        // can't skip load since value might get rounded as a side effect
        return load;
      }
#else
      Unimplemented();
#endif // IA32
    }

    ciField* field = load->field();
    Value object   = load->obj();
    if (field->holder()->is_loaded() && !field->is_volatile()) {
      int offset = field->offset_in_bytes();
      Value result = NULL;
      int index = _newobjects.find(object);
      if (index != -1) {
        result = _fields.at(index)->at(field);
      } else if (_objects.at_grow(offset, NULL) == object) {
        result = _values.at(field);
      }
      if (result != NULL) {
#ifndef PRODUCT
        if (PrintIRDuringConstruction && Verbose) {
          tty->print_cr("Eliminated load: ");
          load->print_line();
        }
#endif
        assert(result->type()->tag() == load->type()->tag(), "wrong types");
        return result;
      }
    }
    return load;
  }

  // Record this newly allocated object
  void new_instance(NewInstance* object) {
    int index = _newobjects.length();
    _newobjects.append(object);
    if (_fields.at_grow(index, NULL) == NULL) {
      _fields.at_put(index, new FieldBuffer());
    } else {
      _fields.at(index)->kill();
    }
  }

  // Record this newly allocated object
  void new_instance(NewInlineTypeInstance* object) {
    int index = _newobjects.length();
    _newobjects.append(object);
    if (_fields.at_grow(index, NULL) == NULL) {
      _fields.at_put(index, new FieldBuffer());
    } else {
      _fields.at(index)->kill();
    }
  }

  void store_value(Value value) {
    int index = _newobjects.find(value);
    if (index != -1) {
      // stored a newly allocated object into another object.
      // Assume we've lost track of it as separate slice of memory.
      // We could do better by keeping track of whether individual
      // fields could alias each other.
      _newobjects.remove_at(index);
      // pull out the field info and store it at the end up the list
      // of field info list to be reused later.
      _fields.append(_fields.at(index));
      _fields.remove_at(index);
    }
  }

  void kill() {
    _newobjects.trunc_to(0);
    _objects.trunc_to(0);
    _values.kill();
  }
};


// Implementation of GraphBuilder's ScopeData

GraphBuilder::ScopeData::ScopeData(ScopeData* parent)
  : _parent(parent)
  , _bci2block(NULL)
  , _scope(NULL)
  , _has_handler(false)
  , _stream(NULL)
  , _work_list(NULL)
  , _caller_stack_size(-1)
  , _continuation(NULL)
  , _parsing_jsr(false)
  , _jsr_xhandlers(NULL)
  , _num_returns(0)
  , _cleanup_block(NULL)
  , _cleanup_return_prev(NULL)
  , _cleanup_state(NULL)
  , _ignore_return(false)
{
  if (parent != NULL) {
    _max_inline_size = (intx) ((float) NestedInliningSizeRatio * (float) parent->max_inline_size() / 100.0f);
  } else {
    _max_inline_size = C1MaxInlineSize;
  }
  if (_max_inline_size < C1MaxTrivialSize) {
    _max_inline_size = C1MaxTrivialSize;
  }
}


void GraphBuilder::kill_all() {
  if (UseLocalValueNumbering) {
    vmap()->kill_all();
  }
  _memory->kill();
}


BlockBegin* GraphBuilder::ScopeData::block_at(int bci) {
  if (parsing_jsr()) {
    // It is necessary to clone all blocks associated with a
    // subroutine, including those for exception handlers in the scope
    // of the method containing the jsr (because those exception
    // handlers may contain ret instructions in some cases).
    BlockBegin* block = bci2block()->at(bci);
    if (block != NULL && block == parent()->bci2block()->at(bci)) {
      BlockBegin* new_block = new BlockBegin(block->bci());
      if (PrintInitialBlockList) {
        tty->print_cr("CFG: cloned block %d (bci %d) as block %d for jsr",
                      block->block_id(), block->bci(), new_block->block_id());
      }
      // copy data from cloned blocked
      new_block->set_depth_first_number(block->depth_first_number());
      if (block->is_set(BlockBegin::parser_loop_header_flag)) new_block->set(BlockBegin::parser_loop_header_flag);
      // Preserve certain flags for assertion checking
      if (block->is_set(BlockBegin::subroutine_entry_flag)) new_block->set(BlockBegin::subroutine_entry_flag);
      if (block->is_set(BlockBegin::exception_entry_flag))  new_block->set(BlockBegin::exception_entry_flag);

      // copy was_visited_flag to allow early detection of bailouts
      // if a block that is used in a jsr has already been visited before,
      // it is shared between the normal control flow and a subroutine
      // BlockBegin::try_merge returns false when the flag is set, this leads
      // to a compilation bailout
      if (block->is_set(BlockBegin::was_visited_flag))  new_block->set(BlockBegin::was_visited_flag);

      bci2block()->at_put(bci, new_block);
      block = new_block;
    }
    return block;
  } else {
    return bci2block()->at(bci);
  }
}


XHandlers* GraphBuilder::ScopeData::xhandlers() const {
  if (_jsr_xhandlers == NULL) {
    assert(!parsing_jsr(), "");
    return scope()->xhandlers();
  }
  assert(parsing_jsr(), "");
  return _jsr_xhandlers;
}


void GraphBuilder::ScopeData::set_scope(IRScope* scope) {
  _scope = scope;
  bool parent_has_handler = false;
  if (parent() != NULL) {
    parent_has_handler = parent()->has_handler();
  }
  _has_handler = parent_has_handler || scope->xhandlers()->has_handlers();
}


void GraphBuilder::ScopeData::set_inline_cleanup_info(BlockBegin* block,
                                                      Instruction* return_prev,
                                                      ValueStack* return_state) {
  _cleanup_block       = block;
  _cleanup_return_prev = return_prev;
  _cleanup_state       = return_state;
}


void GraphBuilder::ScopeData::add_to_work_list(BlockBegin* block) {
  if (_work_list == NULL) {
    _work_list = new BlockList();
  }

  if (!block->is_set(BlockBegin::is_on_work_list_flag)) {
    // Do not start parsing the continuation block while in a
    // sub-scope
    if (parsing_jsr()) {
      if (block == jsr_continuation()) {
        return;
      }
    } else {
      if (block == continuation()) {
        return;
      }
    }
    block->set(BlockBegin::is_on_work_list_flag);
    _work_list->push(block);

    sort_top_into_worklist(_work_list, block);
  }
}


void GraphBuilder::sort_top_into_worklist(BlockList* worklist, BlockBegin* top) {
  assert(worklist->top() == top, "");
  // sort block descending into work list
  const int dfn = top->depth_first_number();
  assert(dfn != -1, "unknown depth first number");
  int i = worklist->length()-2;
  while (i >= 0) {
    BlockBegin* b = worklist->at(i);
    if (b->depth_first_number() < dfn) {
      worklist->at_put(i+1, b);
    } else {
      break;
    }
    i --;
  }
  if (i >= -1) worklist->at_put(i + 1, top);
}


BlockBegin* GraphBuilder::ScopeData::remove_from_work_list() {
  if (is_work_list_empty()) {
    return NULL;
  }
  return _work_list->pop();
}


bool GraphBuilder::ScopeData::is_work_list_empty() const {
  return (_work_list == NULL || _work_list->length() == 0);
}


void GraphBuilder::ScopeData::setup_jsr_xhandlers() {
  assert(parsing_jsr(), "");
  // clone all the exception handlers from the scope
  XHandlers* handlers = new XHandlers(scope()->xhandlers());
  const int n = handlers->length();
  for (int i = 0; i < n; i++) {
    // The XHandlers need to be adjusted to dispatch to the cloned
    // handler block instead of the default one but the synthetic
    // unlocker needs to be handled specially.  The synthetic unlocker
    // should be left alone since there can be only one and all code
    // should dispatch to the same one.
    XHandler* h = handlers->handler_at(i);
    assert(h->handler_bci() != SynchronizationEntryBCI, "must be real");
    h->set_entry_block(block_at(h->handler_bci()));
  }
  _jsr_xhandlers = handlers;
}


int GraphBuilder::ScopeData::num_returns() {
  if (parsing_jsr()) {
    return parent()->num_returns();
  }
  return _num_returns;
}


void GraphBuilder::ScopeData::incr_num_returns() {
  if (parsing_jsr()) {
    parent()->incr_num_returns();
  } else {
    ++_num_returns;
  }
}


// Implementation of GraphBuilder

#define INLINE_BAILOUT(msg)        { inline_bailout(msg); return false; }


void GraphBuilder::load_constant() {
  ciConstant con = stream()->get_constant();
  if (con.is_valid()) {
    ValueType* t = illegalType;
    ValueStack* patch_state = NULL;
    switch (con.basic_type()) {
      case T_BOOLEAN: t = new IntConstant   (con.as_boolean()); break;
      case T_BYTE   : t = new IntConstant   (con.as_byte   ()); break;
      case T_CHAR   : t = new IntConstant   (con.as_char   ()); break;
      case T_SHORT  : t = new IntConstant   (con.as_short  ()); break;
      case T_INT    : t = new IntConstant   (con.as_int    ()); break;
      case T_LONG   : t = new LongConstant  (con.as_long   ()); break;
      case T_FLOAT  : t = new FloatConstant (con.as_float  ()); break;
      case T_DOUBLE : t = new DoubleConstant(con.as_double ()); break;
      case T_ARRAY  : // fall-through
      case T_OBJECT : {
        ciObject* obj = con.as_object();
        if (!obj->is_loaded() || (PatchALot && !stream()->is_string_constant())) {
          // A Class, MethodType, MethodHandle, Dynamic, or String.
          patch_state = copy_state_before();
          t = new ObjectConstant(obj);
        } else {
          // Might be a Class, MethodType, MethodHandle, or Dynamic constant
          // result, which might turn out to be an array.
          if (obj->is_null_object()) {
            t = objectNull;
          } else if (obj->is_array()) {
            t = new ArrayConstant(obj->as_array());
          } else {
            t = new InstanceConstant(obj->as_instance());
          }
        }
        break;
      }
      default: ShouldNotReachHere();
    }
    Value x;
    if (patch_state != NULL) {
      // Arbitrary memory effects from running BSM or class loading (using custom loader) during linkage.
      bool kills_memory = stream()->is_dynamic_constant() ||
                          (!stream()->is_string_constant() && !method()->holder()->has_trusted_loader());
      x = new Constant(t, patch_state, kills_memory);
    } else {
      x = new Constant(t);
    }

    // Unbox the value at runtime, if needed.
    // ConstantDynamic entry can be of a primitive type, but it is cached in boxed form.
    if (patch_state != NULL) {
      int index = stream()->get_constant_pool_index();
      BasicType type = stream()->get_basic_type_for_constant_at(index);
      if (is_java_primitive(type)) {
        ciInstanceKlass* box_klass = ciEnv::current()->get_box_klass_for_primitive_type(type);
        assert(box_klass->is_loaded(), "sanity");
        int offset = java_lang_boxing_object::value_offset(type);
        ciField* value_field = box_klass->get_field_by_offset(offset, false /*is_static*/);
        x = new LoadField(append(x), offset, value_field, false /*is_static*/, patch_state, false /*needs_patching*/);
        t = as_ValueType(type);
      } else {
        assert(is_reference_type(type), "not a reference: %s", type2name(type));
      }
    }

    push(t, append(x));
  } else {
    BAILOUT("could not resolve a constant");
  }
}


void GraphBuilder::load_local(ValueType* type, int index) {
  Value x = state()->local_at(index);
  assert(x != NULL && !x->type()->is_illegal(), "access of illegal local variable");
  push(type, x);
  if (x->as_NewInlineTypeInstance() != NULL && x->as_NewInlineTypeInstance()->in_larval_state()) {
    if (x->as_NewInlineTypeInstance()->on_stack_count() == 1) {
      x->as_NewInlineTypeInstance()->set_not_larva_anymore();
    } else {
      x->as_NewInlineTypeInstance()->increment_on_stack_count();
    }
  }
}


void GraphBuilder::store_local(ValueType* type, int index) {
  Value x = pop(type);
  store_local(state(), x, index);
  if (x->as_NewInlineTypeInstance() != NULL) {
    x->as_NewInlineTypeInstance()->set_local_index(index);
  }
}


void GraphBuilder::store_local(ValueStack* state, Value x, int index) {
  if (parsing_jsr()) {
    // We need to do additional tracking of the location of the return
    // address for jsrs since we don't handle arbitrary jsr/ret
    // constructs. Here we are figuring out in which circumstances we
    // need to bail out.
    if (x->type()->is_address()) {
      scope_data()->set_jsr_return_address_local(index);

      // Also check parent jsrs (if any) at this time to see whether
      // they are using this local. We don't handle skipping over a
      // ret.
      for (ScopeData* cur_scope_data = scope_data()->parent();
           cur_scope_data != NULL && cur_scope_data->parsing_jsr() && cur_scope_data->scope() == scope();
           cur_scope_data = cur_scope_data->parent()) {
        if (cur_scope_data->jsr_return_address_local() == index) {
          BAILOUT("subroutine overwrites return address from previous subroutine");
        }
      }
    } else if (index == scope_data()->jsr_return_address_local()) {
      scope_data()->set_jsr_return_address_local(-1);
    }
  }

  state->store_local(index, round_fp(x));
  if (x->as_NewInlineTypeInstance() != NULL) {
    x->as_NewInlineTypeInstance()->set_local_index(index);
  }
}


void GraphBuilder::load_indexed(BasicType type) {
  // In case of in block code motion in range check elimination
  ValueStack* state_before = NULL;
  int array_idx = state()->stack_size() - 2;
  if (type == T_OBJECT && state()->stack_at(array_idx)->maybe_flattened_array()) {
    // Save the entire state and re-execute on deopt when accessing flattened arrays
    state_before = copy_state_before();
    state_before->set_should_reexecute(true);
  } else {
    state_before = copy_state_indexed_access();
  }
  compilation()->set_has_access_indexed(true);
  Value index = ipop();
  Value array = apop();
  Value length = NULL;
  if (CSEArrayLength ||
      (array->as_Constant() != NULL) ||
      (array->as_AccessField() && array->as_AccessField()->field()->is_constant()) ||
      (array->as_NewArray() && array->as_NewArray()->length() && array->as_NewArray()->length()->type()->is_constant()) ||
      (array->as_NewMultiArray() && array->as_NewMultiArray()->dims()->at(0)->type()->is_constant())) {
    length = append(new ArrayLength(array, state_before));
  }

  bool need_membar = false;
  LoadIndexed* load_indexed = NULL;
  Instruction* result = NULL;
  if (array->is_loaded_flattened_array()) {
    ciType* array_type = array->declared_type();
    ciInlineKlass* elem_klass = array_type->as_flat_array_klass()->element_klass()->as_inline_klass();

    bool can_delay_access = false;
    ciBytecodeStream s(method());
    s.force_bci(bci());
    s.next();
    if (s.cur_bc() == Bytecodes::_getfield) {
      bool will_link;
      ciField* next_field = s.get_field(will_link);
      bool next_needs_patching = !next_field->holder()->is_loaded() ||
                                 !next_field->will_link(method(), Bytecodes::_getfield) ||
                                 PatchALot;
      can_delay_access = C1UseDelayedFlattenedFieldReads && !next_needs_patching;
    }
    if (can_delay_access) {
      // potentially optimizable array access, storing information for delayed decision
      LoadIndexed* li = new LoadIndexed(array, index, length, type, state_before);
      DelayedLoadIndexed* dli = new DelayedLoadIndexed(li, state_before);
      li->set_delayed(dli);
      set_pending_load_indexed(dli);
      return; // Nothing else to do for now
    } else {
      if (elem_klass->is_empty()) {
        // No need to create a new instance, the default instance will be used instead
        load_indexed = new LoadIndexed(array, index, length, type, state_before);
        apush(append(load_indexed));
      } else {
        NewInlineTypeInstance* new_instance = new NewInlineTypeInstance(elem_klass, state_before);
        _memory->new_instance(new_instance);
        apush(append_split(new_instance));
        load_indexed = new LoadIndexed(array, index, length, type, state_before);
        load_indexed->set_vt(new_instance);
        // The LoadIndexed node will initialise this instance by copying from
        // the flattened field.  Ensure these stores are visible before any
        // subsequent store that publishes this reference.
        need_membar = true;
      }
    }
  } else {
    load_indexed = new LoadIndexed(array, index, length, type, state_before);
    if (profile_array_accesses() && is_reference_type(type)) {
      compilation()->set_would_profile(true);
      load_indexed->set_should_profile(true);
      load_indexed->set_profiled_method(method());
      load_indexed->set_profiled_bci(bci());
    }
  }
  result = append(load_indexed);
  if (need_membar) {
    append(new MemBar(lir_membar_storestore));
  }
  assert(!load_indexed->should_profile() || load_indexed == result, "should not be optimized out");
  if (!array->is_loaded_flattened_array()) {
    push(as_ValueType(type), result);
  }
}


void GraphBuilder::store_indexed(BasicType type) {
  // In case of in block code motion in range check elimination
  ValueStack* state_before = NULL;
  int array_idx = state()->stack_size() - 3;
  if (type == T_OBJECT && state()->stack_at(array_idx)->maybe_flattened_array()) {
    // Save the entire state and re-execute on deopt when accessing flattened arrays
    state_before = copy_state_before();
    state_before->set_should_reexecute(true);
  } else {
    state_before = copy_state_indexed_access();
  }
  compilation()->set_has_access_indexed(true);
  Value value = pop(as_ValueType(type));
  Value index = ipop();
  Value array = apop();
  Value length = NULL;
  if (CSEArrayLength ||
      (array->as_Constant() != NULL) ||
      (array->as_AccessField() && array->as_AccessField()->field()->is_constant()) ||
      (array->as_NewArray() && array->as_NewArray()->length() && array->as_NewArray()->length()->type()->is_constant()) ||
      (array->as_NewMultiArray() && array->as_NewMultiArray()->dims()->at(0)->type()->is_constant())) {
    length = append(new ArrayLength(array, state_before));
  }
  ciType* array_type = array->declared_type();
  bool check_boolean = false;
  if (array_type != NULL) {
    if (array_type->is_loaded() &&
      array_type->as_array_klass()->element_type()->basic_type() == T_BOOLEAN) {
      assert(type == T_BYTE, "boolean store uses bastore");
      Value mask = append(new Constant(new IntConstant(1)));
      value = append(new LogicOp(Bytecodes::_iand, value, mask));
    }
  } else if (type == T_BYTE) {
    check_boolean = true;
  }

  StoreIndexed* store_indexed = new StoreIndexed(array, index, length, type, value, state_before, check_boolean);
  if (profile_array_accesses() && is_reference_type(type) && !array->is_loaded_flattened_array()) {
    compilation()->set_would_profile(true);
    store_indexed->set_should_profile(true);
    store_indexed->set_profiled_method(method());
    store_indexed->set_profiled_bci(bci());
  }
  Instruction* result = append(store_indexed);
  assert(!store_indexed->should_profile() || store_indexed == result, "should not be optimized out");
  _memory->store_value(value);
}

void GraphBuilder::stack_op(Bytecodes::Code code) {
  switch (code) {
    case Bytecodes::_pop:
      { Value w = state()->raw_pop();
        update_larva_stack_count(w);
      }
      break;
    case Bytecodes::_pop2:
      { Value w1 = state()->raw_pop();
        Value w2 = state()->raw_pop();
        update_larva_stack_count(w1);
        update_larva_stack_count(w2);
      }
      break;
    case Bytecodes::_dup:
      { Value w = state()->raw_pop();
        update_larval_state(w);
        state()->raw_push(w);
        state()->raw_push(w);
      }
      break;
    case Bytecodes::_dup_x1:
      { Value w1 = state()->raw_pop();
        Value w2 = state()->raw_pop();
        update_larval_state(w1);
        state()->raw_push(w1);
        state()->raw_push(w2);
        state()->raw_push(w1);
      }
      break;
    case Bytecodes::_dup_x2:
      { Value w1 = state()->raw_pop();
        Value w2 = state()->raw_pop();
        Value w3 = state()->raw_pop();
        // special handling for the dup_x2/pop sequence (see JDK-8251046)
        if (w1 != NULL && w1->as_NewInlineTypeInstance() != NULL) {
          ciBytecodeStream s(method());
          s.force_bci(bci());
          s.next();
          if (s.cur_bc() != Bytecodes::_pop) {
            w1->as_NewInlineTypeInstance()->set_not_larva_anymore();
          } else {
            w1->as_NewInlineTypeInstance()->increment_on_stack_count();
          }
        }
        state()->raw_push(w1);
        state()->raw_push(w3);
        state()->raw_push(w2);
        state()->raw_push(w1);
      }
      break;
    case Bytecodes::_dup2:
      { Value w1 = state()->raw_pop();
        Value w2 = state()->raw_pop();
        update_larval_state(w1);
        update_larval_state(w2);
        state()->raw_push(w2);
        state()->raw_push(w1);
        state()->raw_push(w2);
        state()->raw_push(w1);
      }
      break;
    case Bytecodes::_dup2_x1:
      { Value w1 = state()->raw_pop();
        Value w2 = state()->raw_pop();
        Value w3 = state()->raw_pop();
        update_larval_state(w1);
        update_larval_state(w2);
        state()->raw_push(w2);
        state()->raw_push(w1);
        state()->raw_push(w3);
        state()->raw_push(w2);
        state()->raw_push(w1);
      }
      break;
    case Bytecodes::_dup2_x2:
      { Value w1 = state()->raw_pop();
        Value w2 = state()->raw_pop();
        Value w3 = state()->raw_pop();
        Value w4 = state()->raw_pop();
        update_larval_state(w1);
        update_larval_state(w2);
        state()->raw_push(w2);
        state()->raw_push(w1);
        state()->raw_push(w4);
        state()->raw_push(w3);
        state()->raw_push(w2);
        state()->raw_push(w1);
      }
      break;
    case Bytecodes::_swap:
      { Value w1 = state()->raw_pop();
        Value w2 = state()->raw_pop();
        state()->raw_push(w1);
        state()->raw_push(w2);
      }
      break;
    default:
      ShouldNotReachHere();
      break;
  }
}


void GraphBuilder::arithmetic_op(ValueType* type, Bytecodes::Code code, ValueStack* state_before) {
  Value y = pop(type);
  Value x = pop(type);
  Value res = new ArithmeticOp(code, x, y, state_before);
  // Note: currently single-precision floating-point rounding on Intel is handled at the LIRGenerator level
  res = append(res);
  res = round_fp(res);
  push(type, res);
}


void GraphBuilder::negate_op(ValueType* type) {
  push(type, append(new NegateOp(pop(type))));
}


void GraphBuilder::shift_op(ValueType* type, Bytecodes::Code code) {
  Value s = ipop();
  Value x = pop(type);
  // try to simplify
  // Note: This code should go into the canonicalizer as soon as it can
  //       can handle canonicalized forms that contain more than one node.
  if (CanonicalizeNodes && code == Bytecodes::_iushr) {
    // pattern: x >>> s
    IntConstant* s1 = s->type()->as_IntConstant();
    if (s1 != NULL) {
      // pattern: x >>> s1, with s1 constant
      ShiftOp* l = x->as_ShiftOp();
      if (l != NULL && l->op() == Bytecodes::_ishl) {
        // pattern: (a << b) >>> s1
        IntConstant* s0 = l->y()->type()->as_IntConstant();
        if (s0 != NULL) {
          // pattern: (a << s0) >>> s1
          const int s0c = s0->value() & 0x1F; // only the low 5 bits are significant for shifts
          const int s1c = s1->value() & 0x1F; // only the low 5 bits are significant for shifts
          if (s0c == s1c) {
            if (s0c == 0) {
              // pattern: (a << 0) >>> 0 => simplify to: a
              ipush(l->x());
            } else {
              // pattern: (a << s0c) >>> s0c => simplify to: a & m, with m constant
              assert(0 < s0c && s0c < BitsPerInt, "adjust code below to handle corner cases");
              const int m = (1 << (BitsPerInt - s0c)) - 1;
              Value s = append(new Constant(new IntConstant(m)));
              ipush(append(new LogicOp(Bytecodes::_iand, l->x(), s)));
            }
            return;
          }
        }
      }
    }
  }
  // could not simplify
  push(type, append(new ShiftOp(code, x, s)));
}


void GraphBuilder::logic_op(ValueType* type, Bytecodes::Code code) {
  Value y = pop(type);
  Value x = pop(type);
  push(type, append(new LogicOp(code, x, y)));
}


void GraphBuilder::compare_op(ValueType* type, Bytecodes::Code code) {
  ValueStack* state_before = copy_state_before();
  Value y = pop(type);
  Value x = pop(type);
  ipush(append(new CompareOp(code, x, y, state_before)));
}


void GraphBuilder::convert(Bytecodes::Code op, BasicType from, BasicType to) {
  push(as_ValueType(to), append(new Convert(op, pop(as_ValueType(from)), as_ValueType(to))));
}


void GraphBuilder::increment() {
  int index = stream()->get_index();
  int delta = stream()->is_wide() ? (signed short)Bytes::get_Java_u2(stream()->cur_bcp() + 4) : (signed char)(stream()->cur_bcp()[2]);
  load_local(intType, index);
  ipush(append(new Constant(new IntConstant(delta))));
  arithmetic_op(intType, Bytecodes::_iadd);
  store_local(intType, index);
}


void GraphBuilder::_goto(int from_bci, int to_bci) {
  Goto *x = new Goto(block_at(to_bci), to_bci <= from_bci);
  if (is_profiling()) {
    compilation()->set_would_profile(true);
    x->set_profiled_bci(bci());
    if (profile_branches()) {
      x->set_profiled_method(method());
      x->set_should_profile(true);
    }
  }
  append(x);
}


void GraphBuilder::if_node(Value x, If::Condition cond, Value y, ValueStack* state_before) {
  BlockBegin* tsux = block_at(stream()->get_dest());
  BlockBegin* fsux = block_at(stream()->next_bci());
  bool is_bb = tsux->bci() < stream()->cur_bci() || fsux->bci() < stream()->cur_bci();

  bool subst_check = false;
  if (EnableValhalla && (stream()->cur_bc() == Bytecodes::_if_acmpeq || stream()->cur_bc() == Bytecodes::_if_acmpne)) {
    ValueType* left_vt = x->type();
    ValueType* right_vt = y->type();
    if (left_vt->is_object()) {
      assert(right_vt->is_object(), "must be");
      ciKlass* left_klass = x->as_loaded_klass_or_null();
      ciKlass* right_klass = y->as_loaded_klass_or_null();

      if (left_klass == NULL || right_klass == NULL) {
        // The klass is still unloaded, or came from a Phi node. Go slow case;
        subst_check = true;
      } else if (left_klass->can_be_inline_klass() || right_klass->can_be_inline_klass()) {
        // Either operand may be a value object, but we're not sure. Go slow case;
        subst_check = true;
      } else {
        // No need to do substitutability check
      }
    }
  }
  if ((stream()->cur_bc() == Bytecodes::_if_acmpeq || stream()->cur_bc() == Bytecodes::_if_acmpne) &&
      is_profiling() && profile_branches()) {
    compilation()->set_would_profile(true);
    append(new ProfileACmpTypes(method(), bci(), x, y));
  }

  // In case of loop invariant code motion or predicate insertion
  // before the body of a loop the state is needed
  Instruction *i = append(new If(x, cond, false, y, tsux, fsux, (is_bb || compilation()->is_optimistic() || subst_check) ? state_before : NULL, is_bb, subst_check));

  assert(i->as_Goto() == NULL ||
         (i->as_Goto()->sux_at(0) == tsux  && i->as_Goto()->is_safepoint() == tsux->bci() < stream()->cur_bci()) ||
         (i->as_Goto()->sux_at(0) == fsux  && i->as_Goto()->is_safepoint() == fsux->bci() < stream()->cur_bci()),
         "safepoint state of Goto returned by canonicalizer incorrect");

  if (is_profiling()) {
    If* if_node = i->as_If();
    if (if_node != NULL) {
      // Note that we'd collect profile data in this method if we wanted it.
      compilation()->set_would_profile(true);
      // At level 2 we need the proper bci to count backedges
      if_node->set_profiled_bci(bci());
      if (profile_branches()) {
        // Successors can be rotated by the canonicalizer, check for this case.
        if_node->set_profiled_method(method());
        if_node->set_should_profile(true);
        if (if_node->tsux() == fsux) {
          if_node->set_swapped(true);
        }
      }
      return;
    }

    // Check if this If was reduced to Goto.
    Goto *goto_node = i->as_Goto();
    if (goto_node != NULL) {
      compilation()->set_would_profile(true);
      goto_node->set_profiled_bci(bci());
      if (profile_branches()) {
        goto_node->set_profiled_method(method());
        goto_node->set_should_profile(true);
        // Find out which successor is used.
        if (goto_node->default_sux() == tsux) {
          goto_node->set_direction(Goto::taken);
        } else if (goto_node->default_sux() == fsux) {
          goto_node->set_direction(Goto::not_taken);
        } else {
          ShouldNotReachHere();
        }
      }
      return;
    }
  }
}


void GraphBuilder::if_zero(ValueType* type, If::Condition cond) {
  Value y = append(new Constant(intZero));
  ValueStack* state_before = copy_state_before();
  Value x = ipop();
  if_node(x, cond, y, state_before);
}


void GraphBuilder::if_null(ValueType* type, If::Condition cond) {
  Value y = append(new Constant(objectNull));
  ValueStack* state_before = copy_state_before();
  Value x = apop();
  if_node(x, cond, y, state_before);
}


void GraphBuilder::if_same(ValueType* type, If::Condition cond) {
  ValueStack* state_before = copy_state_before();
  Value y = pop(type);
  Value x = pop(type);
  if_node(x, cond, y, state_before);
}


void GraphBuilder::jsr(int dest) {
  // We only handle well-formed jsrs (those which are "block-structured").
  // If the bytecodes are strange (jumping out of a jsr block) then we
  // might end up trying to re-parse a block containing a jsr which
  // has already been activated. Watch for this case and bail out.
  for (ScopeData* cur_scope_data = scope_data();
       cur_scope_data != NULL && cur_scope_data->parsing_jsr() && cur_scope_data->scope() == scope();
       cur_scope_data = cur_scope_data->parent()) {
    if (cur_scope_data->jsr_entry_bci() == dest) {
      BAILOUT("too-complicated jsr/ret structure");
    }
  }

  push(addressType, append(new Constant(new AddressConstant(next_bci()))));
  if (!try_inline_jsr(dest)) {
    return; // bailed out while parsing and inlining subroutine
  }
}


void GraphBuilder::ret(int local_index) {
  if (!parsing_jsr()) BAILOUT("ret encountered while not parsing subroutine");

  if (local_index != scope_data()->jsr_return_address_local()) {
    BAILOUT("can not handle complicated jsr/ret constructs");
  }

  // Rets simply become (NON-SAFEPOINT) gotos to the jsr continuation
  append(new Goto(scope_data()->jsr_continuation(), false));
}


void GraphBuilder::table_switch() {
  Bytecode_tableswitch sw(stream());
  const int l = sw.length();
  if (CanonicalizeNodes && l == 1 && compilation()->env()->comp_level() != CompLevel_full_profile) {
    // total of 2 successors => use If instead of switch
    // Note: This code should go into the canonicalizer as soon as it can
    //       can handle canonicalized forms that contain more than one node.
    Value key = append(new Constant(new IntConstant(sw.low_key())));
    BlockBegin* tsux = block_at(bci() + sw.dest_offset_at(0));
    BlockBegin* fsux = block_at(bci() + sw.default_offset());
    bool is_bb = tsux->bci() < bci() || fsux->bci() < bci();
    // In case of loop invariant code motion or predicate insertion
    // before the body of a loop the state is needed
    ValueStack* state_before = copy_state_if_bb(is_bb);
    append(new If(ipop(), If::eql, true, key, tsux, fsux, state_before, is_bb));
  } else {
    // collect successors
    BlockList* sux = new BlockList(l + 1, NULL);
    int i;
    bool has_bb = false;
    for (i = 0; i < l; i++) {
      sux->at_put(i, block_at(bci() + sw.dest_offset_at(i)));
      if (sw.dest_offset_at(i) < 0) has_bb = true;
    }
    // add default successor
    if (sw.default_offset() < 0) has_bb = true;
    sux->at_put(i, block_at(bci() + sw.default_offset()));
    // In case of loop invariant code motion or predicate insertion
    // before the body of a loop the state is needed
    ValueStack* state_before = copy_state_if_bb(has_bb);
    Instruction* res = append(new TableSwitch(ipop(), sux, sw.low_key(), state_before, has_bb));
#ifdef ASSERT
    if (res->as_Goto()) {
      for (i = 0; i < l; i++) {
        if (sux->at(i) == res->as_Goto()->sux_at(0)) {
          assert(res->as_Goto()->is_safepoint() == sw.dest_offset_at(i) < 0, "safepoint state of Goto returned by canonicalizer incorrect");
        }
      }
    }
#endif
  }
}


void GraphBuilder::lookup_switch() {
  Bytecode_lookupswitch sw(stream());
  const int l = sw.number_of_pairs();
  if (CanonicalizeNodes && l == 1 && compilation()->env()->comp_level() != CompLevel_full_profile) {
    // total of 2 successors => use If instead of switch
    // Note: This code should go into the canonicalizer as soon as it can
    //       can handle canonicalized forms that contain more than one node.
    // simplify to If
    LookupswitchPair pair = sw.pair_at(0);
    Value key = append(new Constant(new IntConstant(pair.match())));
    BlockBegin* tsux = block_at(bci() + pair.offset());
    BlockBegin* fsux = block_at(bci() + sw.default_offset());
    bool is_bb = tsux->bci() < bci() || fsux->bci() < bci();
    // In case of loop invariant code motion or predicate insertion
    // before the body of a loop the state is needed
    ValueStack* state_before = copy_state_if_bb(is_bb);;
    append(new If(ipop(), If::eql, true, key, tsux, fsux, state_before, is_bb));
  } else {
    // collect successors & keys
    BlockList* sux = new BlockList(l + 1, NULL);
    intArray* keys = new intArray(l, l, 0);
    int i;
    bool has_bb = false;
    for (i = 0; i < l; i++) {
      LookupswitchPair pair = sw.pair_at(i);
      if (pair.offset() < 0) has_bb = true;
      sux->at_put(i, block_at(bci() + pair.offset()));
      keys->at_put(i, pair.match());
    }
    // add default successor
    if (sw.default_offset() < 0) has_bb = true;
    sux->at_put(i, block_at(bci() + sw.default_offset()));
    // In case of loop invariant code motion or predicate insertion
    // before the body of a loop the state is needed
    ValueStack* state_before = copy_state_if_bb(has_bb);
    Instruction* res = append(new LookupSwitch(ipop(), sux, keys, state_before, has_bb));
#ifdef ASSERT
    if (res->as_Goto()) {
      for (i = 0; i < l; i++) {
        if (sux->at(i) == res->as_Goto()->sux_at(0)) {
          assert(res->as_Goto()->is_safepoint() == sw.pair_at(i).offset() < 0, "safepoint state of Goto returned by canonicalizer incorrect");
        }
      }
    }
#endif
  }
}

void GraphBuilder::call_register_finalizer() {
  // If the receiver requires finalization then emit code to perform
  // the registration on return.

  // Gather some type information about the receiver
  Value receiver = state()->local_at(0);
  assert(receiver != NULL, "must have a receiver");
  ciType* declared_type = receiver->declared_type();
  ciType* exact_type = receiver->exact_type();
  if (exact_type == NULL &&
      receiver->as_Local() &&
      receiver->as_Local()->java_index() == 0) {
    ciInstanceKlass* ik = compilation()->method()->holder();
    if (ik->is_final()) {
      exact_type = ik;
    } else if (UseCHA && !(ik->has_subklass() || ik->is_interface())) {
      // test class is leaf class
      compilation()->dependency_recorder()->assert_leaf_type(ik);
      exact_type = ik;
    } else {
      declared_type = ik;
    }
  }

  // see if we know statically that registration isn't required
  bool needs_check = true;
  if (exact_type != NULL) {
    needs_check = exact_type->as_instance_klass()->has_finalizer();
  } else if (declared_type != NULL) {
    ciInstanceKlass* ik = declared_type->as_instance_klass();
    if (!Dependencies::has_finalizable_subclass(ik)) {
      compilation()->dependency_recorder()->assert_has_no_finalizable_subclasses(ik);
      needs_check = false;
    }
  }

  if (needs_check) {
    // Perform the registration of finalizable objects.
    ValueStack* state_before = copy_state_for_exception();
    load_local(objectType, 0);
    append_split(new Intrinsic(voidType, vmIntrinsics::_Object_init,
                               state()->pop_arguments(1),
                               true, state_before, true));
  }
}


void GraphBuilder::method_return(Value x, bool ignore_return) {
  if (RegisterFinalizersAtInit &&
      method()->intrinsic_id() == vmIntrinsics::_Object_init) {
    call_register_finalizer();
  }

  // The conditions for a memory barrier are described in Parse::do_exits().
  bool need_mem_bar = false;
  if ((method()->is_object_constructor() || method()->is_static_vnew_factory()) &&
       (scope()->wrote_final() ||
         (AlwaysSafeConstructors && scope()->wrote_fields()) ||
         (support_IRIW_for_not_multiple_copy_atomic_cpu && scope()->wrote_volatile()))) {
    need_mem_bar = true;
  }

  BasicType bt = method()->return_type()->basic_type();
  switch (bt) {
    case T_BYTE:
    {
      Value shift = append(new Constant(new IntConstant(24)));
      x = append(new ShiftOp(Bytecodes::_ishl, x, shift));
      x = append(new ShiftOp(Bytecodes::_ishr, x, shift));
      break;
    }
    case T_SHORT:
    {
      Value shift = append(new Constant(new IntConstant(16)));
      x = append(new ShiftOp(Bytecodes::_ishl, x, shift));
      x = append(new ShiftOp(Bytecodes::_ishr, x, shift));
      break;
    }
    case T_CHAR:
    {
      Value mask = append(new Constant(new IntConstant(0xFFFF)));
      x = append(new LogicOp(Bytecodes::_iand, x, mask));
      break;
    }
    case T_BOOLEAN:
    {
      Value mask = append(new Constant(new IntConstant(1)));
      x = append(new LogicOp(Bytecodes::_iand, x, mask));
      break;
    }
    default:
      break;
  }

  // Check to see whether we are inlining. If so, Return
  // instructions become Gotos to the continuation point.
  if (continuation() != NULL) {

    int invoke_bci = state()->caller_state()->bci();

    if (x != NULL  && !ignore_return) {
      ciMethod* caller = state()->scope()->caller()->method();
      Bytecodes::Code invoke_raw_bc = caller->raw_code_at_bci(invoke_bci);
      if (invoke_raw_bc == Bytecodes::_invokehandle || invoke_raw_bc == Bytecodes::_invokedynamic) {
        ciType* declared_ret_type = caller->get_declared_signature_at_bci(invoke_bci)->return_type();
        if (declared_ret_type->is_klass() && x->exact_type() == NULL &&
            x->declared_type() != declared_ret_type && declared_ret_type != compilation()->env()->Object_klass()) {
          x = append(new TypeCast(declared_ret_type->as_klass(), x, copy_state_before()));
        }
      }
    }

    assert(!method()->is_synchronized() || InlineSynchronizedMethods, "can not inline synchronized methods yet");

    if (compilation()->env()->dtrace_method_probes()) {
      // Report exit from inline methods
      Values* args = new Values(1);
      args->push(append(new Constant(new MethodConstant(method()))));
      append(new RuntimeCall(voidType, "dtrace_method_exit", CAST_FROM_FN_PTR(address, SharedRuntime::dtrace_method_exit), args));
    }

    // If the inlined method is synchronized, the monitor must be
    // released before we jump to the continuation block.
    if (method()->is_synchronized()) {
      assert(state()->locks_size() == 1, "receiver must be locked here");
      monitorexit(state()->lock_at(0), SynchronizationEntryBCI);
    }

    if (need_mem_bar) {
      append(new MemBar(lir_membar_storestore));
    }

    // State at end of inlined method is the state of the caller
    // without the method parameters on stack, including the
    // return value, if any, of the inlined method on operand stack.
    set_state(state()->caller_state()->copy_for_parsing());
    if (x != NULL) {
      if (!ignore_return) {
        state()->push(x->type(), x);
      }
      if (profile_return() && x->type()->is_object_kind()) {
        ciMethod* caller = state()->scope()->method();
        profile_return_type(x, method(), caller, invoke_bci);
      }
    }
    Goto* goto_callee = new Goto(continuation(), false);

    // See whether this is the first return; if so, store off some
    // of the state for later examination
    if (num_returns() == 0) {
      set_inline_cleanup_info();
    }

    // The current bci() is in the wrong scope, so use the bci() of
    // the continuation point.
    append_with_bci(goto_callee, scope_data()->continuation()->bci());
    incr_num_returns();
    return;
  }

  state()->truncate_stack(0);
  if (method()->is_synchronized()) {
    // perform the unlocking before exiting the method
    Value receiver;
    if (!method()->is_static()) {
      receiver = _initial_state->local_at(0);
    } else {
      receiver = append(new Constant(new ClassConstant(method()->holder())));
    }
    append_split(new MonitorExit(receiver, state()->unlock()));
  }

  if (need_mem_bar) {
      append(new MemBar(lir_membar_storestore));
  }

  assert(!ignore_return, "Ignoring return value works only for inlining");
  append(new Return(x));
}

Value GraphBuilder::make_constant(ciConstant field_value, ciField* field) {
  if (!field_value.is_valid())  return NULL;

  BasicType field_type = field_value.basic_type();
  ValueType* value = as_ValueType(field_value);

  // Attach dimension info to stable arrays.
  if (FoldStableValues &&
      field->is_stable() && field_type == T_ARRAY && !field_value.is_null_or_zero()) {
    ciArray* array = field_value.as_object()->as_array();
    jint dimension = field->type()->as_array_klass()->dimension();
    value = new StableArrayConstant(array, dimension);
  }

  switch (field_type) {
    case T_ARRAY:
    case T_OBJECT:
      if (field_value.as_object()->should_be_constant()) {
        return new Constant(value);
      }
      return NULL; // Not a constant.
    default:
      return new Constant(value);
  }
}

void GraphBuilder::copy_inline_content(ciInlineKlass* vk, Value src, int src_off, Value dest, int dest_off, ValueStack* state_before, ciField* enclosing_field) {
  for (int i = 0; i < vk->nof_nonstatic_fields(); i++) {
    ciField* inner_field = vk->nonstatic_field_at(i);
    assert(!inner_field->is_flattened(), "the iteration over nested fields is handled by the loop itself");
    int off = inner_field->offset() - vk->first_field_offset();
    LoadField* load = new LoadField(src, src_off + off, inner_field, false, state_before, false);
    Value replacement = append(load);
    StoreField* store = new StoreField(dest, dest_off + off, inner_field, replacement, false, state_before, false);
    store->set_enclosing_field(enclosing_field);
    append(store);
  }
}

void GraphBuilder::access_field(Bytecodes::Code code) {
  bool will_link;
  ciField* field = stream()->get_field(will_link);
  ciInstanceKlass* holder = field->holder();
  BasicType field_type = field->type()->basic_type();
  ValueType* type = as_ValueType(field_type);

  // call will_link again to determine if the field is valid.
  const bool needs_patching = !holder->is_loaded() ||
                              !field->will_link(method(), code) ||
                              (!field->is_flattened() && PatchALot);

  ValueStack* state_before = NULL;
  if (!holder->is_initialized() || needs_patching) {
    // save state before instruction for debug info when
    // deoptimization happens during patching
    state_before = copy_state_before();
  }

  Value obj = NULL;
  if (code == Bytecodes::_getstatic || code == Bytecodes::_putstatic) {
    if (state_before != NULL) {
      // build a patching constant
      obj = new Constant(new InstanceConstant(holder->java_mirror()), state_before);
    } else {
      obj = new Constant(new InstanceConstant(holder->java_mirror()));
    }
  }

  if (field->is_final() && code == Bytecodes::_putfield) {
    scope()->set_wrote_final();
  }

  if (code == Bytecodes::_putfield) {
    scope()->set_wrote_fields();
    if (field->is_volatile()) {
      scope()->set_wrote_volatile();
    }
  }

<<<<<<< HEAD
  int offset = !needs_patching ? field->offset() : -1;
=======
  const int offset = !needs_patching ? field->offset_in_bytes() : -1;
>>>>>>> 75168eac
  switch (code) {
    case Bytecodes::_getstatic: {
      // check for compile-time constants, i.e., initialized static final fields
      Value constant = NULL;
      if (field->is_static_constant() && !PatchALot) {
        ciConstant field_value = field->constant_value();
        assert(!field->is_stable() || !field_value.is_null_or_zero(),
               "stable static w/ default value shouldn't be a constant");
        constant = make_constant(field_value, field);
      } else if (field->is_null_free() && field->type()->as_instance_klass()->is_initialized() &&
                 field->type()->as_inline_klass()->is_empty()) {
        // Loading from a field of an empty inline type. Just return the default instance.
        constant = new Constant(new InstanceConstant(field->type()->as_inline_klass()->default_instance()));
      }
      if (constant != NULL) {
        push(type, append(constant));
      } else {
        if (state_before == NULL) {
          state_before = copy_state_for_exception();
        }
        LoadField* load_field = new LoadField(append(obj), offset, field, true,
                                        state_before, needs_patching);
        push(type, append(load_field));
      }
      break;
    }
    case Bytecodes::_putstatic: {
      Value val = pop(type);
      if (state_before == NULL) {
        state_before = copy_state_for_exception();
      }
      if (field_type == T_BOOLEAN) {
        Value mask = append(new Constant(new IntConstant(1)));
        val = append(new LogicOp(Bytecodes::_iand, val, mask));
      }
      if (field->is_null_free() && field->type()->is_loaded() && field->type()->as_inline_klass()->is_empty()) {
        // Storing to a field of an empty inline type. Ignore.
        break;
      }
      append(new StoreField(append(obj), offset, field, val, true, state_before, needs_patching));
      break;
    }
    case Bytecodes::_getfield: {
      // Check for compile-time constants, i.e., trusted final non-static fields.
      Value constant = NULL;
      if (state_before == NULL && field->is_flattened()) {
        // Save the entire state and re-execute on deopt when accessing flattened fields
        assert(Interpreter::bytecode_should_reexecute(code), "should reexecute");
        state_before = copy_state_before();
      }
      if (!has_pending_field_access() && !has_pending_load_indexed()) {
        obj = apop();
        ObjectType* obj_type = obj->type()->as_ObjectType();
        if (field->is_null_free() && field->type()->as_instance_klass()->is_initialized()
            && field->type()->as_inline_klass()->is_empty()) {
          // Loading from a field of an empty inline type. Just return the default instance.
          null_check(obj);
          constant = new Constant(new InstanceConstant(field->type()->as_inline_klass()->default_instance()));
        } else if (field->is_constant() && !field->is_flattened() && obj_type->is_constant() && !PatchALot) {
          ciObject* const_oop = obj_type->constant_value();
          if (!const_oop->is_null_object() && const_oop->is_loaded()) {
            ciConstant field_value = field->constant_value_of(const_oop);
            if (field_value.is_valid()) {
              if (field->is_null_free() && field_value.is_null_or_zero()) {
                // Non-flattened inline type field. Replace null by the default value.
                constant = new Constant(new InstanceConstant(field->type()->as_inline_klass()->default_instance()));
              } else {
                constant = make_constant(field_value, field);
              }
              // For CallSite objects add a dependency for invalidation of the optimization.
              if (field->is_call_site_target()) {
                ciCallSite* call_site = const_oop->as_call_site();
                if (!call_site->is_fully_initialized_constant_call_site()) {
                  ciMethodHandle* target = field_value.as_object()->as_method_handle();
                  dependency_recorder()->assert_call_site_target_value(call_site, target);
                }
              }
            }
          }
        }
      }
      if (constant != NULL) {
        push(type, append(constant));
      } else {
        if (state_before == NULL) {
          state_before = copy_state_for_exception();
        }
        if (!field->is_flattened()) {
          if (has_pending_field_access()) {
            assert(!needs_patching, "Can't patch delayed field access");
            obj = pending_field_access()->obj();
            offset += pending_field_access()->offset() - field->holder()->as_inline_klass()->first_field_offset();
            field = pending_field_access()->holder()->get_field_by_offset(offset, false);
            assert(field != NULL, "field not found");
            set_pending_field_access(NULL);
          } else if (has_pending_load_indexed()) {
            assert(!needs_patching, "Can't patch delayed field access");
            pending_load_indexed()->update(field, offset - field->holder()->as_inline_klass()->first_field_offset());
            LoadIndexed* li = pending_load_indexed()->load_instr();
            li->set_type(type);
            push(type, append(li));
            set_pending_load_indexed(NULL);
            break;
          }
          LoadField* load = new LoadField(obj, offset, field, false, state_before, needs_patching);
          Value replacement = !needs_patching ? _memory->load(load) : load;
          if (replacement != load) {
            assert(replacement->is_linked() || !replacement->can_be_linked(), "should already by linked");
            // Writing an (integer) value to a boolean, byte, char or short field includes an implicit narrowing
            // conversion. Emit an explicit conversion here to get the correct field value after the write.
            switch (field_type) {
            case T_BOOLEAN:
            case T_BYTE:
              replacement = append(new Convert(Bytecodes::_i2b, replacement, type));
              break;
            case T_CHAR:
              replacement = append(new Convert(Bytecodes::_i2c, replacement, type));
              break;
            case T_SHORT:
              replacement = append(new Convert(Bytecodes::_i2s, replacement, type));
              break;
            default:
              break;
            }
            push(type, replacement);
          } else {
            push(type, append(load));
          }
        } else {
          // Look at the next bytecode to check if we can delay the field access
          bool can_delay_access = false;
          ciBytecodeStream s(method());
          s.force_bci(bci());
          s.next();
          if (s.cur_bc() == Bytecodes::_getfield && !needs_patching) {
            ciField* next_field = s.get_field(will_link);
            bool next_needs_patching = !next_field->holder()->is_loaded() ||
                                       !next_field->will_link(method(), Bytecodes::_getfield) ||
                                       PatchALot;
            can_delay_access = C1UseDelayedFlattenedFieldReads && !next_needs_patching;
          }
          if (can_delay_access) {
            if (has_pending_load_indexed()) {
              pending_load_indexed()->update(field, offset - field->holder()->as_inline_klass()->first_field_offset());
            } else if (has_pending_field_access()) {
              pending_field_access()->inc_offset(offset - field->holder()->as_inline_klass()->first_field_offset());
            } else {
              null_check(obj);
              DelayedFieldAccess* dfa = new DelayedFieldAccess(obj, field->holder(), field->offset());
              set_pending_field_access(dfa);
            }
          } else {
            ciInlineKlass* inline_klass = field->type()->as_inline_klass();
            scope()->set_wrote_final();
            scope()->set_wrote_fields();
            bool need_membar = false;
            if (inline_klass->is_initialized() && inline_klass->is_empty()) {
              apush(append(new Constant(new InstanceConstant(inline_klass->default_instance()))));
              if (has_pending_field_access()) {
                set_pending_field_access(NULL);
              } else if (has_pending_load_indexed()) {
                set_pending_load_indexed(NULL);
              }
            } else if (has_pending_load_indexed()) {
              assert(!needs_patching, "Can't patch delayed field access");
              pending_load_indexed()->update(field, offset - field->holder()->as_inline_klass()->first_field_offset());
              NewInlineTypeInstance* vt = new NewInlineTypeInstance(inline_klass, pending_load_indexed()->state_before());
              _memory->new_instance(vt);
              pending_load_indexed()->load_instr()->set_vt(vt);
              apush(append_split(vt));
              append(pending_load_indexed()->load_instr());
              set_pending_load_indexed(NULL);
              need_membar = true;
            } else {
              NewInlineTypeInstance* new_instance = new NewInlineTypeInstance(inline_klass, state_before);
              _memory->new_instance(new_instance);
              apush(append_split(new_instance));
              assert(!needs_patching, "Can't patch flattened inline type field access");
              if (has_pending_field_access()) {
                copy_inline_content(inline_klass, pending_field_access()->obj(),
                                    pending_field_access()->offset() + field->offset() - field->holder()->as_inline_klass()->first_field_offset(),
                                    new_instance, inline_klass->first_field_offset(), state_before);
                set_pending_field_access(NULL);
              } else {
                copy_inline_content(inline_klass, obj, field->offset(), new_instance, inline_klass->first_field_offset(), state_before);
              }
              need_membar = true;
            }
            if (need_membar) {
              // If we allocated a new instance ensure the stores to copy the
              // field contents are visible before any subsequent store that
              // publishes this reference.
              append(new MemBar(lir_membar_storestore));
            }
          }
        }
      }
      break;
    }
    case Bytecodes::_putfield: {
      Value val = pop(type);
      obj = apop();
      if (state_before == NULL) {
        state_before = copy_state_for_exception();
      }
      if (field_type == T_BOOLEAN) {
        Value mask = append(new Constant(new IntConstant(1)));
        val = append(new LogicOp(Bytecodes::_iand, val, mask));
      }
      if (field->is_null_free() && field->type()->is_loaded() && field->type()->as_inline_klass()->is_empty()) {
        // Storing to a field of an empty inline type. Ignore.
        null_check(obj);
      } else if (!field->is_flattened()) {
        StoreField* store = new StoreField(obj, offset, field, val, false, state_before, needs_patching);
        if (!needs_patching) store = _memory->store(store);
        if (store != NULL) {
          append(store);
        }
      } else {
        assert(!needs_patching, "Can't patch flattened inline type field access");
        ciInlineKlass* inline_klass = field->type()->as_inline_klass();
        copy_inline_content(inline_klass, val, inline_klass->first_field_offset(), obj, offset, state_before, field);
      }
      break;
    }
    default:
      ShouldNotReachHere();
      break;
  }
}

// Baseline version of withfield, allocate every time
void GraphBuilder::withfield(int field_index) {
  // Save the entire state and re-execute on deopt
  ValueStack* state_before = copy_state_before();
  state_before->set_should_reexecute(true);

  bool will_link;
  ciField* field_modify = stream()->get_field(will_link);
  ciInstanceKlass* holder = field_modify->holder();
  BasicType field_type = field_modify->type()->basic_type();
  ValueType* type = as_ValueType(field_type);
  Value val = pop(type);
  Value obj = apop();
  null_check(obj);

  if (!holder->is_loaded() || !holder->is_inlinetype() || !will_link) {
    apush(append_split(new Deoptimize(holder, state_before)));
    return;
  }

  // call will_link again to determine if the field is valid.
  const bool needs_patching = !field_modify->will_link(method(), Bytecodes::_withfield) ||
                              (!field_modify->is_flattened() && PatchALot);
  const int offset_modify = !needs_patching ? field_modify->offset() : -1;

  scope()->set_wrote_final();
  scope()->set_wrote_fields();

  NewInlineTypeInstance* new_instance;
  if (obj->as_NewInlineTypeInstance() != NULL && obj->as_NewInlineTypeInstance()->in_larval_state()) {
    new_instance = obj->as_NewInlineTypeInstance();
    apush(append_split(new_instance));
  } else {
    new_instance = new NewInlineTypeInstance(holder->as_inline_klass(), state_before);
    _memory->new_instance(new_instance);
    apush(append_split(new_instance));

    // Initialize fields which are not modified
    for (int i = 0; i < holder->nof_nonstatic_fields(); i++) {
      ciField* field = holder->nonstatic_field_at(i);
      int offset = field->offset();
      // Don't use offset_modify here, it might be set to -1 if needs_patching
      if (offset != field_modify->offset()) {
        if (field->is_flattened()) {
          ciInlineKlass* vk = field->type()->as_inline_klass();
          if (!vk->is_empty()) {
            copy_inline_content(vk, obj, offset, new_instance, vk->first_field_offset(), state_before, field);
          }
        } else {
          LoadField* load = new LoadField(obj, offset, field, false, state_before, false);
          Value replacement = append(load);
          StoreField* store = new StoreField(new_instance, offset, field, replacement, false, state_before, false);
          append(store);
        }
      }
    }
  }

  // Field to modify
  if (field_type == T_BOOLEAN) {
    Value mask = append(new Constant(new IntConstant(1)));
    val = append(new LogicOp(Bytecodes::_iand, val, mask));
  }
  if (field_modify->is_flattened()) {
    assert(!needs_patching, "Can't patch flattened inline type field access");
    ciInlineKlass* vk = field_modify->type()->as_inline_klass();
    if (!vk->is_empty()) {
      copy_inline_content(vk, val, vk->first_field_offset(), new_instance, offset_modify, state_before, field_modify);
    }
  } else {
    StoreField* store = new StoreField(new_instance, offset_modify, field_modify, val, false, state_before, needs_patching);
    append(store);
  }
}

Dependencies* GraphBuilder::dependency_recorder() const {
  assert(DeoptC1, "need debug information");
  return compilation()->dependency_recorder();
}

// How many arguments do we want to profile?
Values* GraphBuilder::args_list_for_profiling(ciMethod* target, int& start, bool may_have_receiver) {
  int n = 0;
  bool has_receiver = may_have_receiver && Bytecodes::has_receiver(method()->java_code_at_bci(bci()));
  start = has_receiver ? 1 : 0;
  if (profile_arguments()) {
    ciProfileData* data = method()->method_data()->bci_to_data(bci());
    if (data != NULL && (data->is_CallTypeData() || data->is_VirtualCallTypeData())) {
      n = data->is_CallTypeData() ? data->as_CallTypeData()->number_of_arguments() : data->as_VirtualCallTypeData()->number_of_arguments();
    }
  }
  // If we are inlining then we need to collect arguments to profile parameters for the target
  if (profile_parameters() && target != NULL) {
    if (target->method_data() != NULL && target->method_data()->parameters_type_data() != NULL) {
      // The receiver is profiled on method entry so it's included in
      // the number of parameters but here we're only interested in
      // actual arguments.
      n = MAX2(n, target->method_data()->parameters_type_data()->number_of_parameters() - start);
    }
  }
  if (n > 0) {
    return new Values(n);
  }
  return NULL;
}

void GraphBuilder::check_args_for_profiling(Values* obj_args, int expected) {
#ifdef ASSERT
  bool ignored_will_link;
  ciSignature* declared_signature = NULL;
  ciMethod* real_target = method()->get_method_at_bci(bci(), ignored_will_link, &declared_signature);
  assert(expected == obj_args->capacity() || real_target->is_method_handle_intrinsic(), "missed on arg?");
#endif
}

// Collect arguments that we want to profile in a list
Values* GraphBuilder::collect_args_for_profiling(Values* args, ciMethod* target, bool may_have_receiver) {
  int start = 0;
  Values* obj_args = args_list_for_profiling(target, start, may_have_receiver);
  if (obj_args == NULL) {
    return NULL;
  }
  int s = obj_args->capacity();
  // if called through method handle invoke, some arguments may have been popped
  for (int i = start, j = 0; j < s && i < args->length(); i++) {
    if (args->at(i)->type()->is_object_kind()) {
      obj_args->push(args->at(i));
      j++;
    }
  }
  check_args_for_profiling(obj_args, s);
  return obj_args;
}

void GraphBuilder::invoke(Bytecodes::Code code) {
  bool will_link;
  ciSignature* declared_signature = NULL;
  ciMethod*             target = stream()->get_method(will_link, &declared_signature);
  ciKlass*              holder = stream()->get_declared_method_holder();
  const Bytecodes::Code bc_raw = stream()->cur_bc_raw();
  assert(declared_signature != NULL, "cannot be null");
  assert(will_link == target->is_loaded(), "");
  JFR_ONLY(Jfr::on_resolution(this, holder, target); CHECK_BAILOUT();)

  ciInstanceKlass* klass = target->holder();
  assert(!target->is_loaded() || klass->is_loaded(), "loaded target must imply loaded klass");

  // check if CHA possible: if so, change the code to invoke_special
  ciInstanceKlass* calling_klass = method()->holder();
  ciInstanceKlass* callee_holder = ciEnv::get_instance_klass_for_declared_method_holder(holder);
  ciInstanceKlass* actual_recv = callee_holder;

  CompileLog* log = compilation()->log();
  if (log != NULL)
      log->elem("call method='%d' instr='%s'",
                log->identify(target),
                Bytecodes::name(code));

  // Some methods are obviously bindable without any type checks so
  // convert them directly to an invokespecial or invokestatic.
  if (target->is_loaded() && !target->is_abstract() && target->can_be_statically_bound()) {
    switch (bc_raw) {
    case Bytecodes::_invokeinterface:
      // convert to invokespecial if the target is the private interface method.
      if (target->is_private()) {
        assert(holder->is_interface(), "How did we get a non-interface method here!");
        code = Bytecodes::_invokespecial;
      }
      break;
    case Bytecodes::_invokevirtual:
      code = Bytecodes::_invokespecial;
      break;
    case Bytecodes::_invokehandle:
      code = target->is_static() ? Bytecodes::_invokestatic : Bytecodes::_invokespecial;
      break;
    default:
      break;
    }
  } else {
    if (bc_raw == Bytecodes::_invokehandle) {
      assert(!will_link, "should come here only for unlinked call");
      code = Bytecodes::_invokespecial;
    }
  }

  if (code == Bytecodes::_invokespecial) {
    // Additional receiver subtype checks for interface calls via invokespecial or invokeinterface.
    ciKlass* receiver_constraint = nullptr;

    if (bc_raw == Bytecodes::_invokeinterface) {
      receiver_constraint = holder;
    } else if (bc_raw == Bytecodes::_invokespecial && !target->is_object_constructor() && calling_klass->is_interface()) {
      receiver_constraint = calling_klass;
    }

    if (receiver_constraint != nullptr) {
      int index = state()->stack_size() - (target->arg_size_no_receiver() + 1);
      Value receiver = state()->stack_at(index);
      CheckCast* c = new CheckCast(receiver_constraint, receiver, copy_state_before());
      // go to uncommon_trap when checkcast fails
      c->set_invokespecial_receiver_check();
      state()->stack_at_put(index, append_split(c));
    }
  }

  // Push appendix argument (MethodType, CallSite, etc.), if one.
  bool patch_for_appendix = false;
  int patching_appendix_arg = 0;
  if (Bytecodes::has_optional_appendix(bc_raw) && (!will_link || PatchALot)) {
    Value arg = append(new Constant(new ObjectConstant(compilation()->env()->unloaded_ciinstance()), copy_state_before()));
    apush(arg);
    patch_for_appendix = true;
    patching_appendix_arg = (will_link && stream()->has_appendix()) ? 0 : 1;
  } else if (stream()->has_appendix()) {
    ciObject* appendix = stream()->get_appendix();
    Value arg = append(new Constant(new ObjectConstant(appendix)));
    apush(arg);
  }

  ciMethod* cha_monomorphic_target = NULL;
  ciMethod* exact_target = NULL;
  Value better_receiver = NULL;
  if (UseCHA && DeoptC1 && target->is_loaded() &&
      !(// %%% FIXME: Are both of these relevant?
        target->is_method_handle_intrinsic() ||
        target->is_compiled_lambda_form()) &&
      !patch_for_appendix) {
    Value receiver = NULL;
    ciInstanceKlass* receiver_klass = NULL;
    bool type_is_exact = false;
    // try to find a precise receiver type
    if (will_link && !target->is_static()) {
      int index = state()->stack_size() - (target->arg_size_no_receiver() + 1);
      receiver = state()->stack_at(index);
      ciType* type = receiver->exact_type();
      if (type != NULL && type->is_loaded() &&
          type->is_instance_klass() && !type->as_instance_klass()->is_interface()) {
        receiver_klass = (ciInstanceKlass*) type;
        type_is_exact = true;
      }
      if (type == NULL) {
        type = receiver->declared_type();
        if (type != NULL && type->is_loaded() &&
            type->is_instance_klass() && !type->as_instance_klass()->is_interface()) {
          receiver_klass = (ciInstanceKlass*) type;
          if (receiver_klass->is_leaf_type() && !receiver_klass->is_final()) {
            // Insert a dependency on this type since
            // find_monomorphic_target may assume it's already done.
            dependency_recorder()->assert_leaf_type(receiver_klass);
            type_is_exact = true;
          }
        }
      }
    }
    if (receiver_klass != NULL && type_is_exact &&
        receiver_klass->is_loaded() && code != Bytecodes::_invokespecial) {
      // If we have the exact receiver type we can bind directly to
      // the method to call.
      exact_target = target->resolve_invoke(calling_klass, receiver_klass);
      if (exact_target != NULL) {
        target = exact_target;
        code = Bytecodes::_invokespecial;
      }
    }
    if (receiver_klass != NULL &&
        receiver_klass->is_subtype_of(actual_recv) &&
        actual_recv->is_initialized()) {
      actual_recv = receiver_klass;
    }

    if ((code == Bytecodes::_invokevirtual && callee_holder->is_initialized()) ||
        (code == Bytecodes::_invokeinterface && callee_holder->is_initialized() && !actual_recv->is_interface())) {
      // Use CHA on the receiver to select a more precise method.
      cha_monomorphic_target = target->find_monomorphic_target(calling_klass, callee_holder, actual_recv);
    } else if (code == Bytecodes::_invokeinterface && callee_holder->is_loaded() && receiver != NULL) {
      assert(callee_holder->is_interface(), "invokeinterface to non interface?");
      // If there is only one implementor of this interface then we
      // may be able bind this invoke directly to the implementing
      // klass but we need both a dependence on the single interface
      // and on the method we bind to.  Additionally since all we know
      // about the receiver type is the it's supposed to implement the
      // interface we have to insert a check that it's the class we
      // expect.  Interface types are not checked by the verifier so
      // they are roughly equivalent to Object.
      // The number of implementors for declared_interface is less or
      // equal to the number of implementors for target->holder() so
      // if number of implementors of target->holder() == 1 then
      // number of implementors for decl_interface is 0 or 1. If
      // it's 0 then no class implements decl_interface and there's
      // no point in inlining.
      ciInstanceKlass* declared_interface = callee_holder;
      ciInstanceKlass* singleton = declared_interface->unique_implementor();
      if (singleton != NULL) {
        assert(singleton != declared_interface, "not a unique implementor");
        cha_monomorphic_target = target->find_monomorphic_target(calling_klass, declared_interface, singleton);
        if (cha_monomorphic_target != NULL) {
          if (cha_monomorphic_target->holder() != compilation()->env()->Object_klass()) {
            ciInstanceKlass* holder = cha_monomorphic_target->holder();
            ciInstanceKlass* constraint = (holder->is_subtype_of(singleton) ? holder : singleton); // avoid upcasts
            actual_recv = declared_interface;

            // insert a check it's really the expected class.
            CheckCast* c = new CheckCast(constraint, receiver, copy_state_for_exception());
            c->set_incompatible_class_change_check();
            c->set_direct_compare(constraint->is_final());
            // pass the result of the checkcast so that the compiler has
            // more accurate type info in the inlinee
            better_receiver = append_split(c);

            dependency_recorder()->assert_unique_implementor(declared_interface, singleton);
          } else {
            cha_monomorphic_target = NULL; // subtype check against Object is useless
          }
        }
      }
    }
  }

  if (cha_monomorphic_target != NULL) {
    assert(!target->can_be_statically_bound() || target == cha_monomorphic_target, "");
    assert(!cha_monomorphic_target->is_abstract(), "");
    if (!cha_monomorphic_target->can_be_statically_bound(actual_recv)) {
      // If we inlined because CHA revealed only a single target method,
      // then we are dependent on that target method not getting overridden
      // by dynamic class loading.  Be sure to test the "static" receiver
      // dest_method here, as opposed to the actual receiver, which may
      // falsely lead us to believe that the receiver is final or private.
      dependency_recorder()->assert_unique_concrete_method(actual_recv, cha_monomorphic_target, callee_holder, target);
    }
    code = Bytecodes::_invokespecial;
  }

  // check if we could do inlining
  if (!PatchALot && Inline && target->is_loaded() && !patch_for_appendix &&
      callee_holder->is_loaded()) { // the effect of symbolic reference resolution

    // callee is known => check if we have static binding
    if ((code == Bytecodes::_invokestatic && klass->is_initialized()) || // invokestatic involves an initialization barrier on declaring class
        code == Bytecodes::_invokespecial ||
        (code == Bytecodes::_invokevirtual && target->is_final_method()) ||
        code == Bytecodes::_invokedynamic) {
      // static binding => check if callee is ok
      ciMethod* inline_target = (cha_monomorphic_target != NULL) ? cha_monomorphic_target : target;
      bool holder_known = (cha_monomorphic_target != NULL) || (exact_target != NULL);
      bool success = try_inline(inline_target, holder_known, false /* ignore_return */, code, better_receiver);

      CHECK_BAILOUT();
      clear_inline_bailout();

      if (success) {
        // Register dependence if JVMTI has either breakpoint
        // setting or hotswapping of methods capabilities since they may
        // cause deoptimization.
        if (compilation()->env()->jvmti_can_hotswap_or_post_breakpoint()) {
          dependency_recorder()->assert_evol_method(inline_target);
        }
        return;
      }
    } else {
      print_inlining(target, "no static binding", /*success*/ false);
    }
  } else {
    print_inlining(target, "not inlineable", /*success*/ false);
  }

  // If we attempted an inline which did not succeed because of a
  // bailout during construction of the callee graph, the entire
  // compilation has to be aborted. This is fairly rare and currently
  // seems to only occur for jasm-generated classes which contain
  // jsr/ret pairs which are not associated with finally clauses and
  // do not have exception handlers in the containing method, and are
  // therefore not caught early enough to abort the inlining without
  // corrupting the graph. (We currently bail out with a non-empty
  // stack at a ret in these situations.)
  CHECK_BAILOUT();

  // inlining not successful => standard invoke
  ValueType* result_type = as_ValueType(declared_signature->return_type());
  ValueStack* state_before = copy_state_exhandling();

  // The bytecode (code) might change in this method so we are checking this very late.
  const bool has_receiver =
    code == Bytecodes::_invokespecial   ||
    code == Bytecodes::_invokevirtual   ||
    code == Bytecodes::_invokeinterface;
  Values* args = state()->pop_arguments(target->arg_size_no_receiver() + patching_appendix_arg);
  Value recv = has_receiver ? apop() : NULL;

  // A null check is required here (when there is a receiver) for any of the following cases
  // - invokespecial, always need a null check.
  // - invokevirtual, when the target is final and loaded. Calls to final targets will become optimized
  //   and require null checking. If the target is loaded a null check is emitted here.
  //   If the target isn't loaded the null check must happen after the call resolution. We achieve that
  //   by using the target methods unverified entry point (see CompiledIC::compute_monomorphic_entry).
  //   (The JVM specification requires that LinkageError must be thrown before a NPE. An unloaded target may
  //   potentially fail, and can't have the null check before the resolution.)
  // - A call that will be profiled. (But we can't add a null check when the target is unloaded, by the same
  //   reason as above, so calls with a receiver to unloaded targets can't be profiled.)
  //
  // Normal invokevirtual will perform the null check during lookup

  bool need_null_check = (code == Bytecodes::_invokespecial) ||
      (target->is_loaded() && (target->is_final_method() || (is_profiling() && profile_calls())));

  if (need_null_check) {
    if (recv != NULL) {
      null_check(recv);
    }

    if (is_profiling()) {
      // Note that we'd collect profile data in this method if we wanted it.
      compilation()->set_would_profile(true);

      if (profile_calls()) {
        assert(cha_monomorphic_target == NULL || exact_target == NULL, "both can not be set");
        ciKlass* target_klass = NULL;
        if (cha_monomorphic_target != NULL) {
          target_klass = cha_monomorphic_target->holder();
        } else if (exact_target != NULL) {
          target_klass = exact_target->holder();
        }
        profile_call(target, recv, target_klass, collect_args_for_profiling(args, NULL, false), false);
      }
    }
  }

  Invoke* result = new Invoke(code, result_type, recv, args, target, state_before,
                              declared_signature->returns_null_free_inline_type());
  // push result
  append_split(result);

  if (result_type != voidType) {
    push(result_type, round_fp(result));
  }
  if (profile_return() && result_type->is_object_kind()) {
    profile_return_type(result, target);
  }
}


void GraphBuilder::new_instance(int klass_index) {
  ValueStack* state_before = copy_state_exhandling();
  ciKlass* klass = stream()->get_klass();
  assert(klass->is_instance_klass(), "must be an instance klass");
  NewInstance* new_instance = new NewInstance(klass->as_instance_klass(), state_before, stream()->is_unresolved_klass());
  _memory->new_instance(new_instance);
  apush(append_split(new_instance));
}

void GraphBuilder::default_value(int klass_index) {
  bool will_link;
  ciKlass* klass = stream()->get_klass(will_link);
  if (!stream()->is_unresolved_klass() && klass->is_inlinetype() &&
      klass->as_inline_klass()->is_initialized()) {
    ciInlineKlass* vk = klass->as_inline_klass();
    apush(append(new Constant(new InstanceConstant(vk->default_instance()))));
  } else {
    apush(append_split(new Deoptimize(klass, copy_state_before())));
  }
}

void GraphBuilder::new_type_array() {
  ValueStack* state_before = copy_state_exhandling();
  apush(append_split(new NewTypeArray(ipop(), (BasicType)stream()->get_index(), state_before)));
}


void GraphBuilder::new_object_array() {
  ciKlass* klass = stream()->get_klass();
  bool null_free = stream()->has_Q_signature();
  ValueStack* state_before = !klass->is_loaded() || PatchALot ? copy_state_before() : copy_state_exhandling();
  NewArray* n = new NewObjectArray(klass, ipop(), state_before, null_free);
  apush(append_split(n));
}


bool GraphBuilder::direct_compare(ciKlass* k) {
  if (k->is_loaded() && k->is_instance_klass() && !UseSlowPath) {
    ciInstanceKlass* ik = k->as_instance_klass();
    if (ik->is_final()) {
      return true;
    } else {
      if (DeoptC1 && UseCHA && !(ik->has_subklass() || ik->is_interface())) {
        // test class is leaf class
        dependency_recorder()->assert_leaf_type(ik);
        return true;
      }
    }
  }
  return false;
}


void GraphBuilder::check_cast(int klass_index) {
  ciKlass* klass = stream()->get_klass();
  bool null_free = stream()->has_Q_signature();
  ValueStack* state_before = !klass->is_loaded() || PatchALot ? copy_state_before() : copy_state_for_exception();
  CheckCast* c = new CheckCast(klass, apop(), state_before, null_free);
  apush(append_split(c));
  c->set_direct_compare(direct_compare(klass));

  if (is_profiling()) {
    // Note that we'd collect profile data in this method if we wanted it.
    compilation()->set_would_profile(true);

    if (profile_checkcasts()) {
      c->set_profiled_method(method());
      c->set_profiled_bci(bci());
      c->set_should_profile(true);
    }
  }
}


void GraphBuilder::instance_of(int klass_index) {
  ciKlass* klass = stream()->get_klass();
  ValueStack* state_before = !klass->is_loaded() || PatchALot ? copy_state_before() : copy_state_exhandling();
  InstanceOf* i = new InstanceOf(klass, apop(), state_before);
  ipush(append_split(i));
  i->set_direct_compare(direct_compare(klass));

  if (is_profiling()) {
    // Note that we'd collect profile data in this method if we wanted it.
    compilation()->set_would_profile(true);

    if (profile_checkcasts()) {
      i->set_profiled_method(method());
      i->set_profiled_bci(bci());
      i->set_should_profile(true);
    }
  }
}


void GraphBuilder::monitorenter(Value x, int bci) {
  bool maybe_inlinetype = false;
  if (bci == InvocationEntryBci) {
    // Called by GraphBuilder::inline_sync_entry.
#ifdef ASSERT
    ciType* obj_type = x->declared_type();
    assert(obj_type == NULL || !obj_type->is_inlinetype(), "inline types cannot have synchronized methods");
#endif
  } else {
    // We are compiling a monitorenter bytecode
    if (EnableValhalla) {
      ciType* obj_type = x->declared_type();
      if (obj_type == NULL || obj_type->as_klass()->can_be_inline_klass()) {
        // If we're (possibly) locking on an inline type, check for markWord::always_locked_pattern
        // and throw IMSE. (obj_type is null for Phi nodes, so let's just be conservative).
        maybe_inlinetype = true;
      }
    }
  }

  // save state before locking in case of deoptimization after a NullPointerException
  ValueStack* state_before = copy_state_for_exception_with_bci(bci);
  compilation()->set_has_monitors(true);
  append_with_bci(new MonitorEnter(x, state()->lock(x), state_before, maybe_inlinetype), bci);
  kill_all();
}


void GraphBuilder::monitorexit(Value x, int bci) {
  append_with_bci(new MonitorExit(x, state()->unlock()), bci);
  kill_all();
}


void GraphBuilder::new_multi_array(int dimensions) {
  ciKlass* klass = stream()->get_klass();
  ValueStack* state_before = !klass->is_loaded() || PatchALot ? copy_state_before() : copy_state_exhandling();

  Values* dims = new Values(dimensions, dimensions, NULL);
  // fill in all dimensions
  int i = dimensions;
  while (i-- > 0) dims->at_put(i, ipop());
  // create array
  NewArray* n = new NewMultiArray(klass, dims, state_before);
  apush(append_split(n));
}


void GraphBuilder::throw_op(int bci) {
  // We require that the debug info for a Throw be the "state before"
  // the Throw (i.e., exception oop is still on TOS)
  ValueStack* state_before = copy_state_before_with_bci(bci);
  Throw* t = new Throw(apop(), state_before);
  // operand stack not needed after a throw
  state()->truncate_stack(0);
  append_with_bci(t, bci);
}


Value GraphBuilder::round_fp(Value fp_value) {
  if (strict_fp_requires_explicit_rounding) {
#ifdef IA32
    // no rounding needed if SSE2 is used
    if (UseSSE < 2) {
      // Must currently insert rounding node for doubleword values that
      // are results of expressions (i.e., not loads from memory or
      // constants)
      if (fp_value->type()->tag() == doubleTag &&
          fp_value->as_Constant() == NULL &&
          fp_value->as_Local() == NULL &&       // method parameters need no rounding
          fp_value->as_RoundFP() == NULL) {
        return append(new RoundFP(fp_value));
      }
    }
#else
    Unimplemented();
#endif // IA32
  }
  return fp_value;
}


Instruction* GraphBuilder::append_with_bci(Instruction* instr, int bci) {
  Canonicalizer canon(compilation(), instr, bci);
  Instruction* i1 = canon.canonical();
  if (i1->is_linked() || !i1->can_be_linked()) {
    // Canonicalizer returned an instruction which was already
    // appended so simply return it.
    return i1;
  }

  if (UseLocalValueNumbering) {
    // Lookup the instruction in the ValueMap and add it to the map if
    // it's not found.
    Instruction* i2 = vmap()->find_insert(i1);
    if (i2 != i1) {
      // found an entry in the value map, so just return it.
      assert(i2->is_linked(), "should already be linked");
      return i2;
    }
    ValueNumberingEffects vne(vmap());
    i1->visit(&vne);
  }

  // i1 was not eliminated => append it
  assert(i1->next() == NULL, "shouldn't already be linked");
  _last = _last->set_next(i1, canon.bci());

  if (++_instruction_count >= InstructionCountCutoff && !bailed_out()) {
    // set the bailout state but complete normal processing.  We
    // might do a little more work before noticing the bailout so we
    // want processing to continue normally until it's noticed.
    bailout("Method and/or inlining is too large");
  }

#ifndef PRODUCT
  if (PrintIRDuringConstruction) {
    InstructionPrinter ip;
    ip.print_line(i1);
    if (Verbose) {
      state()->print();
    }
  }
#endif

  // save state after modification of operand stack for StateSplit instructions
  StateSplit* s = i1->as_StateSplit();
  if (s != NULL) {
    if (EliminateFieldAccess) {
      Intrinsic* intrinsic = s->as_Intrinsic();
      if (s->as_Invoke() != NULL || (intrinsic && !intrinsic->preserves_state())) {
        _memory->kill();
      }
    }
    s->set_state(state()->copy(ValueStack::StateAfter, canon.bci()));
  }

  // set up exception handlers for this instruction if necessary
  if (i1->can_trap()) {
    i1->set_exception_handlers(handle_exception(i1));
    assert(i1->exception_state() != NULL || !i1->needs_exception_state() || bailed_out(), "handle_exception must set exception state");
  }
  return i1;
}


Instruction* GraphBuilder::append(Instruction* instr) {
  assert(instr->as_StateSplit() == NULL || instr->as_BlockEnd() != NULL, "wrong append used");
  return append_with_bci(instr, bci());
}


Instruction* GraphBuilder::append_split(StateSplit* instr) {
  return append_with_bci(instr, bci());
}


void GraphBuilder::null_check(Value value) {
  if (value->as_NewArray() != NULL || value->as_NewInstance() != NULL || value->as_NewInlineTypeInstance() != NULL) {
    return;
  } else {
    Constant* con = value->as_Constant();
    if (con) {
      ObjectType* c = con->type()->as_ObjectType();
      if (c && c->is_loaded()) {
        ObjectConstant* oc = c->as_ObjectConstant();
        if (!oc || !oc->value()->is_null_object()) {
          return;
        }
      }
    }
    if (value->is_null_free()) return;
  }
  append(new NullCheck(value, copy_state_for_exception()));
}



XHandlers* GraphBuilder::handle_exception(Instruction* instruction) {
  if (!has_handler() && (!instruction->needs_exception_state() || instruction->exception_state() != NULL)) {
    assert(instruction->exception_state() == NULL
           || instruction->exception_state()->kind() == ValueStack::EmptyExceptionState
           || (instruction->exception_state()->kind() == ValueStack::ExceptionState && _compilation->env()->should_retain_local_variables()),
           "exception_state should be of exception kind");
    return new XHandlers();
  }

  XHandlers*  exception_handlers = new XHandlers();
  ScopeData*  cur_scope_data = scope_data();
  ValueStack* cur_state = instruction->state_before();
  ValueStack* prev_state = NULL;
  int scope_count = 0;

  assert(cur_state != NULL, "state_before must be set");
  do {
    int cur_bci = cur_state->bci();
    assert(cur_scope_data->scope() == cur_state->scope(), "scopes do not match");
    assert(cur_bci == SynchronizationEntryBCI || cur_bci == cur_scope_data->stream()->cur_bci()
           || has_pending_field_access() || has_pending_load_indexed(), "invalid bci");


    // join with all potential exception handlers
    XHandlers* list = cur_scope_data->xhandlers();
    const int n = list->length();
    for (int i = 0; i < n; i++) {
      XHandler* h = list->handler_at(i);
      if (h->covers(cur_bci)) {
        // h is a potential exception handler => join it
        compilation()->set_has_exception_handlers(true);

        BlockBegin* entry = h->entry_block();
        if (entry == block()) {
          // It's acceptable for an exception handler to cover itself
          // but we don't handle that in the parser currently.  It's
          // very rare so we bailout instead of trying to handle it.
          BAILOUT_("exception handler covers itself", exception_handlers);
        }
        assert(entry->bci() == h->handler_bci(), "must match");
        assert(entry->bci() == -1 || entry == cur_scope_data->block_at(entry->bci()), "blocks must correspond");

        // previously this was a BAILOUT, but this is not necessary
        // now because asynchronous exceptions are not handled this way.
        assert(entry->state() == NULL || cur_state->total_locks_size() == entry->state()->total_locks_size(), "locks do not match");

        // xhandler start with an empty expression stack
        if (cur_state->stack_size() != 0) {
          cur_state = cur_state->copy(ValueStack::ExceptionState, cur_state->bci());
        }
        if (instruction->exception_state() == NULL) {
          instruction->set_exception_state(cur_state);
        }

        // Note: Usually this join must work. However, very
        // complicated jsr-ret structures where we don't ret from
        // the subroutine can cause the objects on the monitor
        // stacks to not match because blocks can be parsed twice.
        // The only test case we've seen so far which exhibits this
        // problem is caught by the infinite recursion test in
        // GraphBuilder::jsr() if the join doesn't work.
        if (!entry->try_merge(cur_state, compilation()->has_irreducible_loops())) {
          BAILOUT_("error while joining with exception handler, prob. due to complicated jsr/rets", exception_handlers);
        }

        // add current state for correct handling of phi functions at begin of xhandler
        int phi_operand = entry->add_exception_state(cur_state);

        // add entry to the list of xhandlers of this block
        _block->add_exception_handler(entry);

        // add back-edge from xhandler entry to this block
        if (!entry->is_predecessor(_block)) {
          entry->add_predecessor(_block);
        }

        // clone XHandler because phi_operand and scope_count can not be shared
        XHandler* new_xhandler = new XHandler(h);
        new_xhandler->set_phi_operand(phi_operand);
        new_xhandler->set_scope_count(scope_count);
        exception_handlers->append(new_xhandler);

        // fill in exception handler subgraph lazily
        assert(!entry->is_set(BlockBegin::was_visited_flag), "entry must not be visited yet");
        cur_scope_data->add_to_work_list(entry);

        // stop when reaching catchall
        if (h->catch_type() == 0) {
          return exception_handlers;
        }
      }
    }

    if (exception_handlers->length() == 0) {
      // This scope and all callees do not handle exceptions, so the local
      // variables of this scope are not needed. However, the scope itself is
      // required for a correct exception stack trace -> clear out the locals.
      if (_compilation->env()->should_retain_local_variables()) {
        cur_state = cur_state->copy(ValueStack::ExceptionState, cur_state->bci());
      } else {
        cur_state = cur_state->copy(ValueStack::EmptyExceptionState, cur_state->bci());
      }
      if (prev_state != NULL) {
        prev_state->set_caller_state(cur_state);
      }
      if (instruction->exception_state() == NULL) {
        instruction->set_exception_state(cur_state);
      }
    }

    // Set up iteration for next time.
    // If parsing a jsr, do not grab exception handlers from the
    // parent scopes for this method (already got them, and they
    // needed to be cloned)

    while (cur_scope_data->parsing_jsr()) {
      cur_scope_data = cur_scope_data->parent();
    }

    assert(cur_scope_data->scope() == cur_state->scope(), "scopes do not match");
    assert(cur_state->locks_size() == 0 || cur_state->locks_size() == 1, "unlocking must be done in a catchall exception handler");

    prev_state = cur_state;
    cur_state = cur_state->caller_state();
    cur_scope_data = cur_scope_data->parent();
    scope_count++;
  } while (cur_scope_data != NULL);

  return exception_handlers;
}


// Helper class for simplifying Phis.
class PhiSimplifier : public BlockClosure {
 private:
  bool _has_substitutions;
  Value simplify(Value v);

 public:
  PhiSimplifier(BlockBegin* start) : _has_substitutions(false) {
    start->iterate_preorder(this);
    if (_has_substitutions) {
      SubstitutionResolver sr(start);
    }
  }
  void block_do(BlockBegin* b);
  bool has_substitutions() const { return _has_substitutions; }
};


Value PhiSimplifier::simplify(Value v) {
  Phi* phi = v->as_Phi();

  if (phi == NULL) {
    // no phi function
    return v;
  } else if (v->has_subst()) {
    // already substituted; subst can be phi itself -> simplify
    return simplify(v->subst());
  } else if (phi->is_set(Phi::cannot_simplify)) {
    // already tried to simplify phi before
    return phi;
  } else if (phi->is_set(Phi::visited)) {
    // break cycles in phi functions
    return phi;
  } else if (phi->type()->is_illegal()) {
    // illegal phi functions are ignored anyway
    return phi;

  } else {
    // mark phi function as processed to break cycles in phi functions
    phi->set(Phi::visited);

    // simplify x = [y, x] and x = [y, y] to y
    Value subst = NULL;
    int opd_count = phi->operand_count();
    for (int i = 0; i < opd_count; i++) {
      Value opd = phi->operand_at(i);
      assert(opd != NULL, "Operand must exist!");

      if (opd->type()->is_illegal()) {
        // if one operand is illegal, the entire phi function is illegal
        phi->make_illegal();
        phi->clear(Phi::visited);
        return phi;
      }

      Value new_opd = simplify(opd);
      assert(new_opd != NULL, "Simplified operand must exist!");

      if (new_opd != phi && new_opd != subst) {
        if (subst == NULL) {
          subst = new_opd;
        } else {
          // no simplification possible
          phi->set(Phi::cannot_simplify);
          phi->clear(Phi::visited);
          return phi;
        }
      }
    }

    // successfully simplified phi function
    assert(subst != NULL, "illegal phi function");
    _has_substitutions = true;
    phi->clear(Phi::visited);
    phi->set_subst(subst);

#ifndef PRODUCT
    if (PrintPhiFunctions) {
      tty->print_cr("simplified phi function %c%d to %c%d (Block B%d)", phi->type()->tchar(), phi->id(), subst->type()->tchar(), subst->id(), phi->block()->block_id());
    }
#endif

    return subst;
  }
}


void PhiSimplifier::block_do(BlockBegin* b) {
  for_each_phi_fun(b, phi,
    simplify(phi);
  );

#ifdef ASSERT
  for_each_phi_fun(b, phi,
                   assert(phi->operand_count() != 1 || phi->subst() != phi || phi->is_illegal(), "missed trivial simplification");
  );

  ValueStack* state = b->state()->caller_state();
  for_each_state_value(state, value,
    Phi* phi = value->as_Phi();
    assert(phi == NULL || phi->block() != b, "must not have phi function to simplify in caller state");
  );
#endif
}

// This method is called after all blocks are filled with HIR instructions
// It eliminates all Phi functions of the form x = [y, y] and x = [y, x]
void GraphBuilder::eliminate_redundant_phis(BlockBegin* start) {
  PhiSimplifier simplifier(start);
}


void GraphBuilder::connect_to_end(BlockBegin* beg) {
  // setup iteration
  kill_all();
  _block = beg;
  _state = beg->state()->copy_for_parsing();
  _last  = beg;
  iterate_bytecodes_for_block(beg->bci());
}


BlockEnd* GraphBuilder::iterate_bytecodes_for_block(int bci) {
#ifndef PRODUCT
  if (PrintIRDuringConstruction) {
    tty->cr();
    InstructionPrinter ip;
    ip.print_instr(_block); tty->cr();
    ip.print_stack(_block->state()); tty->cr();
    ip.print_inline_level(_block);
    ip.print_head();
    tty->print_cr("locals size: %d stack size: %d", state()->locals_size(), state()->stack_size());
  }
#endif
  _skip_block = false;
  assert(state() != NULL, "ValueStack missing!");
  CompileLog* log = compilation()->log();
  ciBytecodeStream s(method());
  s.reset_to_bci(bci);
  int prev_bci = bci;
  scope_data()->set_stream(&s);
  // iterate
  Bytecodes::Code code = Bytecodes::_illegal;
  bool push_exception = false;

  if (block()->is_set(BlockBegin::exception_entry_flag) && block()->next() == NULL) {
    // first thing in the exception entry block should be the exception object.
    push_exception = true;
  }

  bool ignore_return = scope_data()->ignore_return();

  while (!bailed_out() && last()->as_BlockEnd() == NULL &&
         (code = stream()->next()) != ciBytecodeStream::EOBC() &&
         (block_at(s.cur_bci()) == NULL || block_at(s.cur_bci()) == block())) {
    assert(state()->kind() == ValueStack::Parsing, "invalid state kind");

    if (log != NULL)
      log->set_context("bc code='%d' bci='%d'", (int)code, s.cur_bci());

    // Check for active jsr during OSR compilation
    if (compilation()->is_osr_compile()
        && scope()->is_top_scope()
        && parsing_jsr()
        && s.cur_bci() == compilation()->osr_bci()) {
      bailout("OSR not supported while a jsr is active");
    }

    if (push_exception) {
      apush(append(new ExceptionObject()));
      push_exception = false;
    }

    // handle bytecode
    switch (code) {
      case Bytecodes::_nop            : /* nothing to do */ break;
      case Bytecodes::_aconst_null    : apush(append(new Constant(objectNull            ))); break;
      case Bytecodes::_iconst_m1      : ipush(append(new Constant(new IntConstant   (-1)))); break;
      case Bytecodes::_iconst_0       : ipush(append(new Constant(intZero               ))); break;
      case Bytecodes::_iconst_1       : ipush(append(new Constant(intOne                ))); break;
      case Bytecodes::_iconst_2       : ipush(append(new Constant(new IntConstant   ( 2)))); break;
      case Bytecodes::_iconst_3       : ipush(append(new Constant(new IntConstant   ( 3)))); break;
      case Bytecodes::_iconst_4       : ipush(append(new Constant(new IntConstant   ( 4)))); break;
      case Bytecodes::_iconst_5       : ipush(append(new Constant(new IntConstant   ( 5)))); break;
      case Bytecodes::_lconst_0       : lpush(append(new Constant(new LongConstant  ( 0)))); break;
      case Bytecodes::_lconst_1       : lpush(append(new Constant(new LongConstant  ( 1)))); break;
      case Bytecodes::_fconst_0       : fpush(append(new Constant(new FloatConstant ( 0)))); break;
      case Bytecodes::_fconst_1       : fpush(append(new Constant(new FloatConstant ( 1)))); break;
      case Bytecodes::_fconst_2       : fpush(append(new Constant(new FloatConstant ( 2)))); break;
      case Bytecodes::_dconst_0       : dpush(append(new Constant(new DoubleConstant( 0)))); break;
      case Bytecodes::_dconst_1       : dpush(append(new Constant(new DoubleConstant( 1)))); break;
      case Bytecodes::_bipush         : ipush(append(new Constant(new IntConstant(((signed char*)s.cur_bcp())[1])))); break;
      case Bytecodes::_sipush         : ipush(append(new Constant(new IntConstant((short)Bytes::get_Java_u2(s.cur_bcp()+1))))); break;
      case Bytecodes::_ldc            : // fall through
      case Bytecodes::_ldc_w          : // fall through
      case Bytecodes::_ldc2_w         : load_constant(); break;
      case Bytecodes::_iload          : load_local(intType     , s.get_index()); break;
      case Bytecodes::_lload          : load_local(longType    , s.get_index()); break;
      case Bytecodes::_fload          : load_local(floatType   , s.get_index()); break;
      case Bytecodes::_dload          : load_local(doubleType  , s.get_index()); break;
      case Bytecodes::_aload          : load_local(instanceType, s.get_index()); break;
      case Bytecodes::_iload_0        : load_local(intType   , 0); break;
      case Bytecodes::_iload_1        : load_local(intType   , 1); break;
      case Bytecodes::_iload_2        : load_local(intType   , 2); break;
      case Bytecodes::_iload_3        : load_local(intType   , 3); break;
      case Bytecodes::_lload_0        : load_local(longType  , 0); break;
      case Bytecodes::_lload_1        : load_local(longType  , 1); break;
      case Bytecodes::_lload_2        : load_local(longType  , 2); break;
      case Bytecodes::_lload_3        : load_local(longType  , 3); break;
      case Bytecodes::_fload_0        : load_local(floatType , 0); break;
      case Bytecodes::_fload_1        : load_local(floatType , 1); break;
      case Bytecodes::_fload_2        : load_local(floatType , 2); break;
      case Bytecodes::_fload_3        : load_local(floatType , 3); break;
      case Bytecodes::_dload_0        : load_local(doubleType, 0); break;
      case Bytecodes::_dload_1        : load_local(doubleType, 1); break;
      case Bytecodes::_dload_2        : load_local(doubleType, 2); break;
      case Bytecodes::_dload_3        : load_local(doubleType, 3); break;
      case Bytecodes::_aload_0        : load_local(objectType, 0); break;
      case Bytecodes::_aload_1        : load_local(objectType, 1); break;
      case Bytecodes::_aload_2        : load_local(objectType, 2); break;
      case Bytecodes::_aload_3        : load_local(objectType, 3); break;
      case Bytecodes::_iaload         : load_indexed(T_INT   ); break;
      case Bytecodes::_laload         : load_indexed(T_LONG  ); break;
      case Bytecodes::_faload         : load_indexed(T_FLOAT ); break;
      case Bytecodes::_daload         : load_indexed(T_DOUBLE); break;
      case Bytecodes::_aaload         : load_indexed(T_OBJECT); break;
      case Bytecodes::_baload         : load_indexed(T_BYTE  ); break;
      case Bytecodes::_caload         : load_indexed(T_CHAR  ); break;
      case Bytecodes::_saload         : load_indexed(T_SHORT ); break;
      case Bytecodes::_istore         : store_local(intType   , s.get_index()); break;
      case Bytecodes::_lstore         : store_local(longType  , s.get_index()); break;
      case Bytecodes::_fstore         : store_local(floatType , s.get_index()); break;
      case Bytecodes::_dstore         : store_local(doubleType, s.get_index()); break;
      case Bytecodes::_astore         : store_local(objectType, s.get_index()); break;
      case Bytecodes::_istore_0       : store_local(intType   , 0); break;
      case Bytecodes::_istore_1       : store_local(intType   , 1); break;
      case Bytecodes::_istore_2       : store_local(intType   , 2); break;
      case Bytecodes::_istore_3       : store_local(intType   , 3); break;
      case Bytecodes::_lstore_0       : store_local(longType  , 0); break;
      case Bytecodes::_lstore_1       : store_local(longType  , 1); break;
      case Bytecodes::_lstore_2       : store_local(longType  , 2); break;
      case Bytecodes::_lstore_3       : store_local(longType  , 3); break;
      case Bytecodes::_fstore_0       : store_local(floatType , 0); break;
      case Bytecodes::_fstore_1       : store_local(floatType , 1); break;
      case Bytecodes::_fstore_2       : store_local(floatType , 2); break;
      case Bytecodes::_fstore_3       : store_local(floatType , 3); break;
      case Bytecodes::_dstore_0       : store_local(doubleType, 0); break;
      case Bytecodes::_dstore_1       : store_local(doubleType, 1); break;
      case Bytecodes::_dstore_2       : store_local(doubleType, 2); break;
      case Bytecodes::_dstore_3       : store_local(doubleType, 3); break;
      case Bytecodes::_astore_0       : store_local(objectType, 0); break;
      case Bytecodes::_astore_1       : store_local(objectType, 1); break;
      case Bytecodes::_astore_2       : store_local(objectType, 2); break;
      case Bytecodes::_astore_3       : store_local(objectType, 3); break;
      case Bytecodes::_iastore        : store_indexed(T_INT   ); break;
      case Bytecodes::_lastore        : store_indexed(T_LONG  ); break;
      case Bytecodes::_fastore        : store_indexed(T_FLOAT ); break;
      case Bytecodes::_dastore        : store_indexed(T_DOUBLE); break;
      case Bytecodes::_aastore        : store_indexed(T_OBJECT); break;
      case Bytecodes::_bastore        : store_indexed(T_BYTE  ); break;
      case Bytecodes::_castore        : store_indexed(T_CHAR  ); break;
      case Bytecodes::_sastore        : store_indexed(T_SHORT ); break;
      case Bytecodes::_pop            : // fall through
      case Bytecodes::_pop2           : // fall through
      case Bytecodes::_dup            : // fall through
      case Bytecodes::_dup_x1         : // fall through
      case Bytecodes::_dup_x2         : // fall through
      case Bytecodes::_dup2           : // fall through
      case Bytecodes::_dup2_x1        : // fall through
      case Bytecodes::_dup2_x2        : // fall through
      case Bytecodes::_swap           : stack_op(code); break;
      case Bytecodes::_iadd           : arithmetic_op(intType   , code); break;
      case Bytecodes::_ladd           : arithmetic_op(longType  , code); break;
      case Bytecodes::_fadd           : arithmetic_op(floatType , code); break;
      case Bytecodes::_dadd           : arithmetic_op(doubleType, code); break;
      case Bytecodes::_isub           : arithmetic_op(intType   , code); break;
      case Bytecodes::_lsub           : arithmetic_op(longType  , code); break;
      case Bytecodes::_fsub           : arithmetic_op(floatType , code); break;
      case Bytecodes::_dsub           : arithmetic_op(doubleType, code); break;
      case Bytecodes::_imul           : arithmetic_op(intType   , code); break;
      case Bytecodes::_lmul           : arithmetic_op(longType  , code); break;
      case Bytecodes::_fmul           : arithmetic_op(floatType , code); break;
      case Bytecodes::_dmul           : arithmetic_op(doubleType, code); break;
      case Bytecodes::_idiv           : arithmetic_op(intType   , code, copy_state_for_exception()); break;
      case Bytecodes::_ldiv           : arithmetic_op(longType  , code, copy_state_for_exception()); break;
      case Bytecodes::_fdiv           : arithmetic_op(floatType , code); break;
      case Bytecodes::_ddiv           : arithmetic_op(doubleType, code); break;
      case Bytecodes::_irem           : arithmetic_op(intType   , code, copy_state_for_exception()); break;
      case Bytecodes::_lrem           : arithmetic_op(longType  , code, copy_state_for_exception()); break;
      case Bytecodes::_frem           : arithmetic_op(floatType , code); break;
      case Bytecodes::_drem           : arithmetic_op(doubleType, code); break;
      case Bytecodes::_ineg           : negate_op(intType   ); break;
      case Bytecodes::_lneg           : negate_op(longType  ); break;
      case Bytecodes::_fneg           : negate_op(floatType ); break;
      case Bytecodes::_dneg           : negate_op(doubleType); break;
      case Bytecodes::_ishl           : shift_op(intType , code); break;
      case Bytecodes::_lshl           : shift_op(longType, code); break;
      case Bytecodes::_ishr           : shift_op(intType , code); break;
      case Bytecodes::_lshr           : shift_op(longType, code); break;
      case Bytecodes::_iushr          : shift_op(intType , code); break;
      case Bytecodes::_lushr          : shift_op(longType, code); break;
      case Bytecodes::_iand           : logic_op(intType , code); break;
      case Bytecodes::_land           : logic_op(longType, code); break;
      case Bytecodes::_ior            : logic_op(intType , code); break;
      case Bytecodes::_lor            : logic_op(longType, code); break;
      case Bytecodes::_ixor           : logic_op(intType , code); break;
      case Bytecodes::_lxor           : logic_op(longType, code); break;
      case Bytecodes::_iinc           : increment(); break;
      case Bytecodes::_i2l            : convert(code, T_INT   , T_LONG  ); break;
      case Bytecodes::_i2f            : convert(code, T_INT   , T_FLOAT ); break;
      case Bytecodes::_i2d            : convert(code, T_INT   , T_DOUBLE); break;
      case Bytecodes::_l2i            : convert(code, T_LONG  , T_INT   ); break;
      case Bytecodes::_l2f            : convert(code, T_LONG  , T_FLOAT ); break;
      case Bytecodes::_l2d            : convert(code, T_LONG  , T_DOUBLE); break;
      case Bytecodes::_f2i            : convert(code, T_FLOAT , T_INT   ); break;
      case Bytecodes::_f2l            : convert(code, T_FLOAT , T_LONG  ); break;
      case Bytecodes::_f2d            : convert(code, T_FLOAT , T_DOUBLE); break;
      case Bytecodes::_d2i            : convert(code, T_DOUBLE, T_INT   ); break;
      case Bytecodes::_d2l            : convert(code, T_DOUBLE, T_LONG  ); break;
      case Bytecodes::_d2f            : convert(code, T_DOUBLE, T_FLOAT ); break;
      case Bytecodes::_i2b            : convert(code, T_INT   , T_BYTE  ); break;
      case Bytecodes::_i2c            : convert(code, T_INT   , T_CHAR  ); break;
      case Bytecodes::_i2s            : convert(code, T_INT   , T_SHORT ); break;
      case Bytecodes::_lcmp           : compare_op(longType  , code); break;
      case Bytecodes::_fcmpl          : compare_op(floatType , code); break;
      case Bytecodes::_fcmpg          : compare_op(floatType , code); break;
      case Bytecodes::_dcmpl          : compare_op(doubleType, code); break;
      case Bytecodes::_dcmpg          : compare_op(doubleType, code); break;
      case Bytecodes::_ifeq           : if_zero(intType   , If::eql); break;
      case Bytecodes::_ifne           : if_zero(intType   , If::neq); break;
      case Bytecodes::_iflt           : if_zero(intType   , If::lss); break;
      case Bytecodes::_ifge           : if_zero(intType   , If::geq); break;
      case Bytecodes::_ifgt           : if_zero(intType   , If::gtr); break;
      case Bytecodes::_ifle           : if_zero(intType   , If::leq); break;
      case Bytecodes::_if_icmpeq      : if_same(intType   , If::eql); break;
      case Bytecodes::_if_icmpne      : if_same(intType   , If::neq); break;
      case Bytecodes::_if_icmplt      : if_same(intType   , If::lss); break;
      case Bytecodes::_if_icmpge      : if_same(intType   , If::geq); break;
      case Bytecodes::_if_icmpgt      : if_same(intType   , If::gtr); break;
      case Bytecodes::_if_icmple      : if_same(intType   , If::leq); break;
      case Bytecodes::_if_acmpeq      : if_same(objectType, If::eql); break;
      case Bytecodes::_if_acmpne      : if_same(objectType, If::neq); break;
      case Bytecodes::_goto           : _goto(s.cur_bci(), s.get_dest()); break;
      case Bytecodes::_jsr            : jsr(s.get_dest()); break;
      case Bytecodes::_ret            : ret(s.get_index()); break;
      case Bytecodes::_tableswitch    : table_switch(); break;
      case Bytecodes::_lookupswitch   : lookup_switch(); break;
      case Bytecodes::_ireturn        : method_return(ipop(), ignore_return); break;
      case Bytecodes::_lreturn        : method_return(lpop(), ignore_return); break;
      case Bytecodes::_freturn        : method_return(fpop(), ignore_return); break;
      case Bytecodes::_dreturn        : method_return(dpop(), ignore_return); break;
      case Bytecodes::_areturn        : method_return(apop(), ignore_return); break;
      case Bytecodes::_return         : method_return(NULL  , ignore_return); break;
      case Bytecodes::_getstatic      : // fall through
      case Bytecodes::_putstatic      : // fall through
      case Bytecodes::_getfield       : // fall through
      case Bytecodes::_putfield       : access_field(code); break;
      case Bytecodes::_invokevirtual  : // fall through
      case Bytecodes::_invokespecial  : // fall through
      case Bytecodes::_invokestatic   : // fall through
      case Bytecodes::_invokedynamic  : // fall through
      case Bytecodes::_invokeinterface: invoke(code); break;
      case Bytecodes::_new            : new_instance(s.get_index_u2()); break;
      case Bytecodes::_newarray       : new_type_array(); break;
      case Bytecodes::_anewarray      : new_object_array(); break;
      case Bytecodes::_arraylength    : { ValueStack* state_before = copy_state_for_exception(); ipush(append(new ArrayLength(apop(), state_before))); break; }
      case Bytecodes::_athrow         : throw_op(s.cur_bci()); break;
      case Bytecodes::_checkcast      : check_cast(s.get_index_u2()); break;
      case Bytecodes::_instanceof     : instance_of(s.get_index_u2()); break;
      case Bytecodes::_monitorenter   : monitorenter(apop(), s.cur_bci()); break;
      case Bytecodes::_monitorexit    : monitorexit (apop(), s.cur_bci()); break;
      case Bytecodes::_wide           : ShouldNotReachHere(); break;
      case Bytecodes::_multianewarray : new_multi_array(s.cur_bcp()[3]); break;
      case Bytecodes::_ifnull         : if_null(objectType, If::eql); break;
      case Bytecodes::_ifnonnull      : if_null(objectType, If::neq); break;
      case Bytecodes::_goto_w         : _goto(s.cur_bci(), s.get_far_dest()); break;
      case Bytecodes::_jsr_w          : jsr(s.get_far_dest()); break;
      case Bytecodes::_aconst_init   : default_value(s.get_index_u2()); break;
      case Bytecodes::_withfield      : withfield(s.get_index_u2()); break;
      case Bytecodes::_breakpoint     : BAILOUT_("concurrent setting of breakpoint", NULL);
      default                         : ShouldNotReachHere(); break;
    }

    if (log != NULL)
      log->clear_context(); // skip marker if nothing was printed

    // save current bci to setup Goto at the end
    prev_bci = s.cur_bci();

  }
  CHECK_BAILOUT_(NULL);
  // stop processing of this block (see try_inline_full)
  if (_skip_block) {
    _skip_block = false;
    assert(_last && _last->as_BlockEnd(), "");
    return _last->as_BlockEnd();
  }
  // if there are any, check if last instruction is a BlockEnd instruction
  BlockEnd* end = last()->as_BlockEnd();
  if (end == NULL) {
    // all blocks must end with a BlockEnd instruction => add a Goto
    end = new Goto(block_at(s.cur_bci()), false);
    append(end);
  }
  assert(end == last()->as_BlockEnd(), "inconsistency");

  assert(end->state() != NULL, "state must already be present");
  assert(end->as_Return() == NULL || end->as_Throw() == NULL || end->state()->stack_size() == 0, "stack not needed for return and throw");

  // connect to begin & set state
  // NOTE that inlining may have changed the block we are parsing
  block()->set_end(end);
  // propagate state
  for (int i = end->number_of_sux() - 1; i >= 0; i--) {
    BlockBegin* sux = end->sux_at(i);
    assert(sux->is_predecessor(block()), "predecessor missing");
    // be careful, bailout if bytecodes are strange
    if (!sux->try_merge(end->state(), compilation()->has_irreducible_loops())) BAILOUT_("block join failed", NULL);
    scope_data()->add_to_work_list(end->sux_at(i));
  }

  scope_data()->set_stream(NULL);

  // done
  return end;
}


void GraphBuilder::iterate_all_blocks(bool start_in_current_block_for_inlining) {
  do {
    if (start_in_current_block_for_inlining && !bailed_out()) {
      iterate_bytecodes_for_block(0);
      start_in_current_block_for_inlining = false;
    } else {
      BlockBegin* b;
      while ((b = scope_data()->remove_from_work_list()) != NULL) {
        if (!b->is_set(BlockBegin::was_visited_flag)) {
          if (b->is_set(BlockBegin::osr_entry_flag)) {
            // we're about to parse the osr entry block, so make sure
            // we setup the OSR edge leading into this block so that
            // Phis get setup correctly.
            setup_osr_entry_block();
            // this is no longer the osr entry block, so clear it.
            b->clear(BlockBegin::osr_entry_flag);
          }
          b->set(BlockBegin::was_visited_flag);
          connect_to_end(b);
        }
      }
    }
  } while (!bailed_out() && !scope_data()->is_work_list_empty());
}


bool GraphBuilder::_can_trap      [Bytecodes::number_of_java_codes];

void GraphBuilder::initialize() {
  // the following bytecodes are assumed to potentially
  // throw exceptions in compiled code - note that e.g.
  // monitorexit & the return bytecodes do not throw
  // exceptions since monitor pairing proved that they
  // succeed (if monitor pairing succeeded)
  Bytecodes::Code can_trap_list[] =
    { Bytecodes::_ldc
    , Bytecodes::_ldc_w
    , Bytecodes::_ldc2_w
    , Bytecodes::_iaload
    , Bytecodes::_laload
    , Bytecodes::_faload
    , Bytecodes::_daload
    , Bytecodes::_aaload
    , Bytecodes::_baload
    , Bytecodes::_caload
    , Bytecodes::_saload
    , Bytecodes::_iastore
    , Bytecodes::_lastore
    , Bytecodes::_fastore
    , Bytecodes::_dastore
    , Bytecodes::_aastore
    , Bytecodes::_bastore
    , Bytecodes::_castore
    , Bytecodes::_sastore
    , Bytecodes::_idiv
    , Bytecodes::_ldiv
    , Bytecodes::_irem
    , Bytecodes::_lrem
    , Bytecodes::_getstatic
    , Bytecodes::_putstatic
    , Bytecodes::_getfield
    , Bytecodes::_putfield
    , Bytecodes::_invokevirtual
    , Bytecodes::_invokespecial
    , Bytecodes::_invokestatic
    , Bytecodes::_invokedynamic
    , Bytecodes::_invokeinterface
    , Bytecodes::_new
    , Bytecodes::_newarray
    , Bytecodes::_anewarray
    , Bytecodes::_arraylength
    , Bytecodes::_athrow
    , Bytecodes::_checkcast
    , Bytecodes::_instanceof
    , Bytecodes::_monitorenter
    , Bytecodes::_multianewarray
    };

  // inititialize trap tables
  for (int i = 0; i < Bytecodes::number_of_java_codes; i++) {
    _can_trap[i] = false;
  }
  // set standard trap info
  for (uint j = 0; j < ARRAY_SIZE(can_trap_list); j++) {
    _can_trap[can_trap_list[j]] = true;
  }
}


BlockBegin* GraphBuilder::header_block(BlockBegin* entry, BlockBegin::Flag f, ValueStack* state) {
  assert(entry->is_set(f), "entry/flag mismatch");
  // create header block
  BlockBegin* h = new BlockBegin(entry->bci());
  h->set_depth_first_number(0);

  Value l = h;
  BlockEnd* g = new Goto(entry, false);
  l->set_next(g, entry->bci());
  h->set_end(g);
  h->set(f);
  // setup header block end state
  ValueStack* s = state->copy(ValueStack::StateAfter, entry->bci()); // can use copy since stack is empty (=> no phis)
  assert(s->stack_is_empty(), "must have empty stack at entry point");
  g->set_state(s);
  return h;
}



BlockBegin* GraphBuilder::setup_start_block(int osr_bci, BlockBegin* std_entry, BlockBegin* osr_entry, ValueStack* state) {
  BlockBegin* start = new BlockBegin(0);

  // This code eliminates the empty start block at the beginning of
  // each method.  Previously, each method started with the
  // start-block created below, and this block was followed by the
  // header block that was always empty.  This header block is only
  // necessary if std_entry is also a backward branch target because
  // then phi functions may be necessary in the header block.  It's
  // also necessary when profiling so that there's a single block that
  // can increment the counters.
  // In addition, with range check elimination, we may need a valid block
  // that dominates all the rest to insert range predicates.
  BlockBegin* new_header_block;
  if (std_entry->number_of_preds() > 0 || is_profiling() || RangeCheckElimination) {
    new_header_block = header_block(std_entry, BlockBegin::std_entry_flag, state);
  } else {
    new_header_block = std_entry;
  }

  // setup start block (root for the IR graph)
  Base* base =
    new Base(
      new_header_block,
      osr_entry
    );
  start->set_next(base, 0);
  start->set_end(base);
  // create & setup state for start block
  start->set_state(state->copy(ValueStack::StateAfter, std_entry->bci()));
  base->set_state(state->copy(ValueStack::StateAfter, std_entry->bci()));

  if (base->std_entry()->state() == NULL) {
    // setup states for header blocks
    base->std_entry()->merge(state, compilation()->has_irreducible_loops());
  }

  assert(base->std_entry()->state() != NULL, "");
  return start;
}


void GraphBuilder::setup_osr_entry_block() {
  assert(compilation()->is_osr_compile(), "only for osrs");

  int osr_bci = compilation()->osr_bci();
  ciBytecodeStream s(method());
  s.reset_to_bci(osr_bci);
  s.next();
  scope_data()->set_stream(&s);

  // create a new block to be the osr setup code
  _osr_entry = new BlockBegin(osr_bci);
  _osr_entry->set(BlockBegin::osr_entry_flag);
  _osr_entry->set_depth_first_number(0);
  BlockBegin* target = bci2block()->at(osr_bci);
  assert(target != NULL && target->is_set(BlockBegin::osr_entry_flag), "must be there");
  // the osr entry has no values for locals
  ValueStack* state = target->state()->copy();
  _osr_entry->set_state(state);

  kill_all();
  _block = _osr_entry;
  _state = _osr_entry->state()->copy();
  assert(_state->bci() == osr_bci, "mismatch");
  _last  = _osr_entry;
  Value e = append(new OsrEntry());
  e->set_needs_null_check(false);

  // OSR buffer is
  //
  // locals[nlocals-1..0]
  // monitors[number_of_locks-1..0]
  //
  // locals is a direct copy of the interpreter frame so in the osr buffer
  // so first slot in the local array is the last local from the interpreter
  // and last slot is local[0] (receiver) from the interpreter
  //
  // Similarly with locks. The first lock slot in the osr buffer is the nth lock
  // from the interpreter frame, the nth lock slot in the osr buffer is 0th lock
  // in the interpreter frame (the method lock if a sync method)

  // Initialize monitors in the compiled activation.

  int index;
  Value local;

  // find all the locals that the interpreter thinks contain live oops
  const ResourceBitMap live_oops = method()->live_local_oops_at_bci(osr_bci);

  // compute the offset into the locals so that we can treat the buffer
  // as if the locals were still in the interpreter frame
  int locals_offset = BytesPerWord * (method()->max_locals() - 1);
  for_each_local_value(state, index, local) {
    int offset = locals_offset - (index + local->type()->size() - 1) * BytesPerWord;
    Value get;
    if (local->type()->is_object_kind() && !live_oops.at(index)) {
      // The interpreter thinks this local is dead but the compiler
      // doesn't so pretend that the interpreter passed in null.
      get = append(new Constant(objectNull));
    } else {
      Value off_val = append(new Constant(new IntConstant(offset)));
      get = append(new UnsafeGet(as_BasicType(local->type()), e,
                                 off_val,
                                 false/*is_volatile*/,
                                 true/*is_raw*/));
    }
    _state->store_local(index, get);
  }

  // the storage for the OSR buffer is freed manually in the LIRGenerator.

  assert(state->caller_state() == NULL, "should be top scope");
  state->clear_locals();
  Goto* g = new Goto(target, false);
  append(g);
  _osr_entry->set_end(g);
  target->merge(_osr_entry->end()->state(), compilation()->has_irreducible_loops());

  scope_data()->set_stream(NULL);
}


ValueStack* GraphBuilder::state_at_entry() {
  ValueStack* state = new ValueStack(scope(), NULL);

  // Set up locals for receiver
  int idx = 0;
  if (!method()->is_static()) {
    // we should always see the receiver
    state->store_local(idx, new Local(method()->holder(), objectType, idx,
             /*receiver*/ true, /*null_free*/ method()->holder()->is_flat_array_klass()));
    idx = 1;
  }

  // Set up locals for incoming arguments
  ciSignature* sig = method()->signature();
  for (int i = 0; i < sig->count(); i++) {
    ciType* type = sig->type_at(i);
    BasicType basic_type = type->basic_type();
    // don't allow T_ARRAY to propagate into locals types
    if (is_reference_type(basic_type)) basic_type = T_OBJECT;
    ValueType* vt = as_ValueType(basic_type);
    state->store_local(idx, new Local(type, vt, idx, false, sig->is_null_free_at(i)));
    idx += type->size();
  }

  // lock synchronized method
  if (method()->is_synchronized()) {
    state->lock(NULL);
  }

  return state;
}


GraphBuilder::GraphBuilder(Compilation* compilation, IRScope* scope)
  : _scope_data(NULL)
  , _compilation(compilation)
  , _memory(new MemoryBuffer())
  , _inline_bailout_msg(NULL)
  , _instruction_count(0)
  , _osr_entry(NULL)
  , _pending_field_access(NULL)
  , _pending_load_indexed(NULL)
{
  int osr_bci = compilation->osr_bci();

  // determine entry points and bci2block mapping
  BlockListBuilder blm(compilation, scope, osr_bci);
  CHECK_BAILOUT();

  BlockList* bci2block = blm.bci2block();
  BlockBegin* start_block = bci2block->at(0);

  push_root_scope(scope, bci2block, start_block);

  // setup state for std entry
  _initial_state = state_at_entry();
  start_block->merge(_initial_state, compilation->has_irreducible_loops());

  // End nulls still exist here

  // complete graph
  _vmap        = new ValueMap();
  switch (scope->method()->intrinsic_id()) {
  case vmIntrinsics::_dabs          : // fall through
  case vmIntrinsics::_dsqrt         : // fall through
  case vmIntrinsics::_dsqrt_strict  : // fall through
  case vmIntrinsics::_dsin          : // fall through
  case vmIntrinsics::_dcos          : // fall through
  case vmIntrinsics::_dtan          : // fall through
  case vmIntrinsics::_dlog          : // fall through
  case vmIntrinsics::_dlog10        : // fall through
  case vmIntrinsics::_dexp          : // fall through
  case vmIntrinsics::_dpow          : // fall through
    {
      // Compiles where the root method is an intrinsic need a special
      // compilation environment because the bytecodes for the method
      // shouldn't be parsed during the compilation, only the special
      // Intrinsic node should be emitted.  If this isn't done the
      // code for the inlined version will be different than the root
      // compiled version which could lead to monotonicity problems on
      // intel.
      if (CheckIntrinsics && !scope->method()->intrinsic_candidate()) {
        BAILOUT("failed to inline intrinsic, method not annotated");
      }

      // Set up a stream so that appending instructions works properly.
      ciBytecodeStream s(scope->method());
      s.reset_to_bci(0);
      scope_data()->set_stream(&s);
      s.next();

      // setup the initial block state
      _block = start_block;
      _state = start_block->state()->copy_for_parsing();
      _last  = start_block;
      load_local(doubleType, 0);
      if (scope->method()->intrinsic_id() == vmIntrinsics::_dpow) {
        load_local(doubleType, 2);
      }

      // Emit the intrinsic node.
      bool result = try_inline_intrinsics(scope->method());
      if (!result) BAILOUT("failed to inline intrinsic");
      method_return(dpop());

      // connect the begin and end blocks and we're all done.
      BlockEnd* end = last()->as_BlockEnd();
      block()->set_end(end);
      break;
    }

  case vmIntrinsics::_Reference_get:
    {
      {
        // With java.lang.ref.reference.get() we must go through the
        // intrinsic - when G1 is enabled - even when get() is the root
        // method of the compile so that, if necessary, the value in
        // the referent field of the reference object gets recorded by
        // the pre-barrier code.
        // Specifically, if G1 is enabled, the value in the referent
        // field is recorded by the G1 SATB pre barrier. This will
        // result in the referent being marked live and the reference
        // object removed from the list of discovered references during
        // reference processing.
        if (CheckIntrinsics && !scope->method()->intrinsic_candidate()) {
          BAILOUT("failed to inline intrinsic, method not annotated");
        }

        // Also we need intrinsic to prevent commoning reads from this field
        // across safepoint since GC can change its value.

        // Set up a stream so that appending instructions works properly.
        ciBytecodeStream s(scope->method());
        s.reset_to_bci(0);
        scope_data()->set_stream(&s);
        s.next();

        // setup the initial block state
        _block = start_block;
        _state = start_block->state()->copy_for_parsing();
        _last  = start_block;
        load_local(objectType, 0);

        // Emit the intrinsic node.
        bool result = try_inline_intrinsics(scope->method());
        if (!result) BAILOUT("failed to inline intrinsic");
        method_return(apop());

        // connect the begin and end blocks and we're all done.
        BlockEnd* end = last()->as_BlockEnd();
        block()->set_end(end);
        break;
      }
      // Otherwise, fall thru
    }

  default:
    scope_data()->add_to_work_list(start_block);
    iterate_all_blocks();
    break;
  }
  CHECK_BAILOUT();

# ifdef ASSERT
  //All blocks reachable from start_block have _end != NULL
  {
    BlockList processed;
    BlockList to_go;
    to_go.append(start_block);
    while(to_go.length() > 0) {
      BlockBegin* current = to_go.pop();
      assert(current != NULL, "Should not happen.");
      assert(current->end() != NULL, "All blocks reachable from start_block should have end() != NULL.");
      processed.append(current);
      for(int i = 0; i < current->number_of_sux(); i++) {
        BlockBegin* s = current->sux_at(i);
        if (!processed.contains(s)) {
          to_go.append(s);
        }
      }
    }
  }
#endif // ASSERT

  _start = setup_start_block(osr_bci, start_block, _osr_entry, _initial_state);

  eliminate_redundant_phis(_start);

  NOT_PRODUCT(if (PrintValueNumbering && Verbose) print_stats());
  // for osr compile, bailout if some requirements are not fulfilled
  if (osr_bci != -1) {
    BlockBegin* osr_block = blm.bci2block()->at(osr_bci);
    if (!osr_block->is_set(BlockBegin::was_visited_flag)) {
      BAILOUT("osr entry must have been visited for osr compile");
    }

    // check if osr entry point has empty stack - we cannot handle non-empty stacks at osr entry points
    if (!osr_block->state()->stack_is_empty()) {
      BAILOUT("stack not empty at OSR entry point");
    }
  }
#ifndef PRODUCT
  if (PrintCompilation && Verbose) tty->print_cr("Created %d Instructions", _instruction_count);
#endif
}


ValueStack* GraphBuilder::copy_state_before() {
  return copy_state_before_with_bci(bci());
}

ValueStack* GraphBuilder::copy_state_exhandling() {
  return copy_state_exhandling_with_bci(bci());
}

ValueStack* GraphBuilder::copy_state_for_exception() {
  return copy_state_for_exception_with_bci(bci());
}

ValueStack* GraphBuilder::copy_state_before_with_bci(int bci) {
  return state()->copy(ValueStack::StateBefore, bci);
}

ValueStack* GraphBuilder::copy_state_exhandling_with_bci(int bci) {
  if (!has_handler()) return NULL;
  return state()->copy(ValueStack::StateBefore, bci);
}

ValueStack* GraphBuilder::copy_state_for_exception_with_bci(int bci) {
  ValueStack* s = copy_state_exhandling_with_bci(bci);
  if (s == NULL) {
    if (_compilation->env()->should_retain_local_variables()) {
      s = state()->copy(ValueStack::ExceptionState, bci);
    } else {
      s = state()->copy(ValueStack::EmptyExceptionState, bci);
    }
  }
  return s;
}

int GraphBuilder::recursive_inline_level(ciMethod* cur_callee) const {
  int recur_level = 0;
  for (IRScope* s = scope(); s != NULL; s = s->caller()) {
    if (s->method() == cur_callee) {
      ++recur_level;
    }
  }
  return recur_level;
}


bool GraphBuilder::try_inline(ciMethod* callee, bool holder_known, bool ignore_return, Bytecodes::Code bc, Value receiver) {
  const char* msg = NULL;

  // clear out any existing inline bailout condition
  clear_inline_bailout();

  // exclude methods we don't want to inline
  msg = should_not_inline(callee);
  if (msg != NULL) {
    print_inlining(callee, msg, /*success*/ false);
    return false;
  }

  // method handle invokes
  if (callee->is_method_handle_intrinsic()) {
    if (try_method_handle_inline(callee, ignore_return)) {
      if (callee->has_reserved_stack_access()) {
        compilation()->set_has_reserved_stack_access(true);
      }
      return true;
    }
    return false;
  }

  // handle intrinsics
  if (callee->intrinsic_id() != vmIntrinsics::_none &&
      callee->check_intrinsic_candidate()) {
    if (try_inline_intrinsics(callee, ignore_return)) {
      print_inlining(callee, "intrinsic");
      if (callee->has_reserved_stack_access()) {
        compilation()->set_has_reserved_stack_access(true);
      }
      return true;
    }
    // try normal inlining
  }

  // certain methods cannot be parsed at all
  msg = check_can_parse(callee);
  if (msg != NULL) {
    print_inlining(callee, msg, /*success*/ false);
    return false;
  }

  // If bytecode not set use the current one.
  if (bc == Bytecodes::_illegal) {
    bc = code();
  }
  if (try_inline_full(callee, holder_known, ignore_return, bc, receiver)) {
    if (callee->has_reserved_stack_access()) {
      compilation()->set_has_reserved_stack_access(true);
    }
    return true;
  }

  // Entire compilation could fail during try_inline_full call.
  // In that case printing inlining decision info is useless.
  if (!bailed_out())
    print_inlining(callee, _inline_bailout_msg, /*success*/ false);

  return false;
}


const char* GraphBuilder::check_can_parse(ciMethod* callee) const {
  // Certain methods cannot be parsed at all:
  if ( callee->is_native())            return "native method";
  if ( callee->is_abstract())          return "abstract method";
  if (!callee->can_be_parsed())        return "cannot be parsed";
  return NULL;
}

// negative filter: should callee NOT be inlined?  returns NULL, ok to inline, or rejection msg
const char* GraphBuilder::should_not_inline(ciMethod* callee) const {
  if ( compilation()->directive()->should_not_inline(callee)) return "disallowed by CompileCommand";
  if ( callee->dont_inline())          return "don't inline by annotation";
  return NULL;
}

void GraphBuilder::build_graph_for_intrinsic(ciMethod* callee, bool ignore_return) {
  vmIntrinsics::ID id = callee->intrinsic_id();
  assert(id != vmIntrinsics::_none, "must be a VM intrinsic");

  // Some intrinsics need special IR nodes.
  switch(id) {
  case vmIntrinsics::_getReference           : append_unsafe_get(callee, T_OBJECT,  false); return;
  case vmIntrinsics::_getBoolean             : append_unsafe_get(callee, T_BOOLEAN, false); return;
  case vmIntrinsics::_getByte                : append_unsafe_get(callee, T_BYTE,    false); return;
  case vmIntrinsics::_getShort               : append_unsafe_get(callee, T_SHORT,   false); return;
  case vmIntrinsics::_getChar                : append_unsafe_get(callee, T_CHAR,    false); return;
  case vmIntrinsics::_getInt                 : append_unsafe_get(callee, T_INT,     false); return;
  case vmIntrinsics::_getLong                : append_unsafe_get(callee, T_LONG,    false); return;
  case vmIntrinsics::_getFloat               : append_unsafe_get(callee, T_FLOAT,   false); return;
  case vmIntrinsics::_getDouble              : append_unsafe_get(callee, T_DOUBLE,  false); return;
  case vmIntrinsics::_putReference           : append_unsafe_put(callee, T_OBJECT,  false); return;
  case vmIntrinsics::_putBoolean             : append_unsafe_put(callee, T_BOOLEAN, false); return;
  case vmIntrinsics::_putByte                : append_unsafe_put(callee, T_BYTE,    false); return;
  case vmIntrinsics::_putShort               : append_unsafe_put(callee, T_SHORT,   false); return;
  case vmIntrinsics::_putChar                : append_unsafe_put(callee, T_CHAR,    false); return;
  case vmIntrinsics::_putInt                 : append_unsafe_put(callee, T_INT,     false); return;
  case vmIntrinsics::_putLong                : append_unsafe_put(callee, T_LONG,    false); return;
  case vmIntrinsics::_putFloat               : append_unsafe_put(callee, T_FLOAT,   false); return;
  case vmIntrinsics::_putDouble              : append_unsafe_put(callee, T_DOUBLE,  false); return;
  case vmIntrinsics::_getShortUnaligned      : append_unsafe_get(callee, T_SHORT,   false); return;
  case vmIntrinsics::_getCharUnaligned       : append_unsafe_get(callee, T_CHAR,    false); return;
  case vmIntrinsics::_getIntUnaligned        : append_unsafe_get(callee, T_INT,     false); return;
  case vmIntrinsics::_getLongUnaligned       : append_unsafe_get(callee, T_LONG,    false); return;
  case vmIntrinsics::_putShortUnaligned      : append_unsafe_put(callee, T_SHORT,   false); return;
  case vmIntrinsics::_putCharUnaligned       : append_unsafe_put(callee, T_CHAR,    false); return;
  case vmIntrinsics::_putIntUnaligned        : append_unsafe_put(callee, T_INT,     false); return;
  case vmIntrinsics::_putLongUnaligned       : append_unsafe_put(callee, T_LONG,    false); return;
  case vmIntrinsics::_getReferenceVolatile   : append_unsafe_get(callee, T_OBJECT,  true); return;
  case vmIntrinsics::_getBooleanVolatile     : append_unsafe_get(callee, T_BOOLEAN, true); return;
  case vmIntrinsics::_getByteVolatile        : append_unsafe_get(callee, T_BYTE,    true); return;
  case vmIntrinsics::_getShortVolatile       : append_unsafe_get(callee, T_SHORT,   true); return;
  case vmIntrinsics::_getCharVolatile        : append_unsafe_get(callee, T_CHAR,    true); return;
  case vmIntrinsics::_getIntVolatile         : append_unsafe_get(callee, T_INT,     true); return;
  case vmIntrinsics::_getLongVolatile        : append_unsafe_get(callee, T_LONG,    true); return;
  case vmIntrinsics::_getFloatVolatile       : append_unsafe_get(callee, T_FLOAT,   true); return;
  case vmIntrinsics::_getDoubleVolatile      : append_unsafe_get(callee, T_DOUBLE,  true); return;
  case vmIntrinsics::_putReferenceVolatile   : append_unsafe_put(callee, T_OBJECT,  true); return;
  case vmIntrinsics::_putBooleanVolatile     : append_unsafe_put(callee, T_BOOLEAN, true); return;
  case vmIntrinsics::_putByteVolatile        : append_unsafe_put(callee, T_BYTE,    true); return;
  case vmIntrinsics::_putShortVolatile       : append_unsafe_put(callee, T_SHORT,   true); return;
  case vmIntrinsics::_putCharVolatile        : append_unsafe_put(callee, T_CHAR,    true); return;
  case vmIntrinsics::_putIntVolatile         : append_unsafe_put(callee, T_INT,     true); return;
  case vmIntrinsics::_putLongVolatile        : append_unsafe_put(callee, T_LONG,    true); return;
  case vmIntrinsics::_putFloatVolatile       : append_unsafe_put(callee, T_FLOAT,   true); return;
  case vmIntrinsics::_putDoubleVolatile      : append_unsafe_put(callee, T_DOUBLE,  true); return;
  case vmIntrinsics::_compareAndSetLong:
  case vmIntrinsics::_compareAndSetInt:
  case vmIntrinsics::_compareAndSetReference : append_unsafe_CAS(callee); return;
  case vmIntrinsics::_getAndAddInt:
  case vmIntrinsics::_getAndAddLong          : append_unsafe_get_and_set(callee, true); return;
  case vmIntrinsics::_getAndSetInt           :
  case vmIntrinsics::_getAndSetLong          :
  case vmIntrinsics::_getAndSetReference     : append_unsafe_get_and_set(callee, false); return;
  case vmIntrinsics::_getCharStringU         : append_char_access(callee, false); return;
  case vmIntrinsics::_putCharStringU         : append_char_access(callee, true); return;
  default:
    break;
  }

  // create intrinsic node
  const bool has_receiver = !callee->is_static();
  ValueType* result_type = as_ValueType(callee->return_type());
  ValueStack* state_before = copy_state_for_exception();

  Values* args = state()->pop_arguments(callee->arg_size());

  if (is_profiling()) {
    // Don't profile in the special case where the root method
    // is the intrinsic
    if (callee != method()) {
      // Note that we'd collect profile data in this method if we wanted it.
      compilation()->set_would_profile(true);
      if (profile_calls()) {
        Value recv = NULL;
        if (has_receiver) {
          recv = args->at(0);
          null_check(recv);
        }
        profile_call(callee, recv, NULL, collect_args_for_profiling(args, callee, true), true);
      }
    }
  }

  Intrinsic* result = new Intrinsic(result_type, callee->intrinsic_id(),
                                    args, has_receiver, state_before,
                                    vmIntrinsics::preserves_state(id),
                                    vmIntrinsics::can_trap(id));
  // append instruction & push result
  Value value = append_split(result);
  if (result_type != voidType && !ignore_return) {
    push(result_type, value);
  }

  if (callee != method() && profile_return() && result_type->is_object_kind()) {
    profile_return_type(result, callee);
  }
}

bool GraphBuilder::try_inline_intrinsics(ciMethod* callee, bool ignore_return) {
  // For calling is_intrinsic_available we need to transition to
  // the '_thread_in_vm' state because is_intrinsic_available()
  // accesses critical VM-internal data.
  bool is_available = false;
  {
    VM_ENTRY_MARK;
    methodHandle mh(THREAD, callee->get_Method());
    is_available = _compilation->compiler()->is_intrinsic_available(mh, _compilation->directive());
  }

  if (!is_available) {
    if (!InlineNatives) {
      // Return false and also set message that the inlining of
      // intrinsics has been disabled in general.
      INLINE_BAILOUT("intrinsic method inlining disabled");
    } else {
      return false;
    }
  }
  build_graph_for_intrinsic(callee, ignore_return);
  return true;
}


bool GraphBuilder::try_inline_jsr(int jsr_dest_bci) {
  // Introduce a new callee continuation point - all Ret instructions
  // will be replaced with Gotos to this point.
  BlockBegin* cont = block_at(next_bci());
  assert(cont != NULL, "continuation must exist (BlockListBuilder starts a new block after a jsr");

  // Note: can not assign state to continuation yet, as we have to
  // pick up the state from the Ret instructions.

  // Push callee scope
  push_scope_for_jsr(cont, jsr_dest_bci);

  // Temporarily set up bytecode stream so we can append instructions
  // (only using the bci of this stream)
  scope_data()->set_stream(scope_data()->parent()->stream());

  BlockBegin* jsr_start_block = block_at(jsr_dest_bci);
  assert(jsr_start_block != NULL, "jsr start block must exist");
  assert(!jsr_start_block->is_set(BlockBegin::was_visited_flag), "should not have visited jsr yet");
  Goto* goto_sub = new Goto(jsr_start_block, false);
  // Must copy state to avoid wrong sharing when parsing bytecodes
  assert(jsr_start_block->state() == NULL, "should have fresh jsr starting block");
  jsr_start_block->set_state(copy_state_before_with_bci(jsr_dest_bci));
  append(goto_sub);
  _block->set_end(goto_sub);
  _last = _block = jsr_start_block;

  // Clear out bytecode stream
  scope_data()->set_stream(NULL);

  scope_data()->add_to_work_list(jsr_start_block);

  // Ready to resume parsing in subroutine
  iterate_all_blocks();

  // If we bailed out during parsing, return immediately (this is bad news)
  CHECK_BAILOUT_(false);

  // Detect whether the continuation can actually be reached. If not,
  // it has not had state set by the join() operations in
  // iterate_bytecodes_for_block()/ret() and we should not touch the
  // iteration state. The calling activation of
  // iterate_bytecodes_for_block will then complete normally.
  if (cont->state() != NULL) {
    if (!cont->is_set(BlockBegin::was_visited_flag)) {
      // add continuation to work list instead of parsing it immediately
      scope_data()->parent()->add_to_work_list(cont);
    }
  }

  assert(jsr_continuation() == cont, "continuation must not have changed");
  assert(!jsr_continuation()->is_set(BlockBegin::was_visited_flag) ||
         jsr_continuation()->is_set(BlockBegin::parser_loop_header_flag),
         "continuation can only be visited in case of backward branches");
  assert(_last && _last->as_BlockEnd(), "block must have end");

  // continuation is in work list, so end iteration of current block
  _skip_block = true;
  pop_scope_for_jsr();

  return true;
}


// Inline the entry of a synchronized method as a monitor enter and
// register the exception handler which releases the monitor if an
// exception is thrown within the callee. Note that the monitor enter
// cannot throw an exception itself, because the receiver is
// guaranteed to be non-null by the explicit null check at the
// beginning of inlining.
void GraphBuilder::inline_sync_entry(Value lock, BlockBegin* sync_handler) {
  assert(lock != NULL && sync_handler != NULL, "lock or handler missing");

  monitorenter(lock, SynchronizationEntryBCI);
  assert(_last->as_MonitorEnter() != NULL, "monitor enter expected");
  _last->set_needs_null_check(false);

  sync_handler->set(BlockBegin::exception_entry_flag);
  sync_handler->set(BlockBegin::is_on_work_list_flag);

  ciExceptionHandler* desc = new ciExceptionHandler(method()->holder(), 0, method()->code_size(), -1, 0);
  XHandler* h = new XHandler(desc);
  h->set_entry_block(sync_handler);
  scope_data()->xhandlers()->append(h);
  scope_data()->set_has_handler();
}


// If an exception is thrown and not handled within an inlined
// synchronized method, the monitor must be released before the
// exception is rethrown in the outer scope. Generate the appropriate
// instructions here.
void GraphBuilder::fill_sync_handler(Value lock, BlockBegin* sync_handler, bool default_handler) {
  BlockBegin* orig_block = _block;
  ValueStack* orig_state = _state;
  Instruction* orig_last = _last;
  _last = _block = sync_handler;
  _state = sync_handler->state()->copy();

  assert(sync_handler != NULL, "handler missing");
  assert(!sync_handler->is_set(BlockBegin::was_visited_flag), "is visited here");

  assert(lock != NULL || default_handler, "lock or handler missing");

  XHandler* h = scope_data()->xhandlers()->remove_last();
  assert(h->entry_block() == sync_handler, "corrupt list of handlers");

  block()->set(BlockBegin::was_visited_flag);
  Value exception = append_with_bci(new ExceptionObject(), SynchronizationEntryBCI);
  assert(exception->is_pinned(), "must be");

  int bci = SynchronizationEntryBCI;
  if (compilation()->env()->dtrace_method_probes()) {
    // Report exit from inline methods.  We don't have a stream here
    // so pass an explicit bci of SynchronizationEntryBCI.
    Values* args = new Values(1);
    args->push(append_with_bci(new Constant(new MethodConstant(method())), bci));
    append_with_bci(new RuntimeCall(voidType, "dtrace_method_exit", CAST_FROM_FN_PTR(address, SharedRuntime::dtrace_method_exit), args), bci);
  }

  if (lock) {
    assert(state()->locks_size() > 0 && state()->lock_at(state()->locks_size() - 1) == lock, "lock is missing");
    if (!lock->is_linked()) {
      lock = append_with_bci(lock, bci);
    }

    // exit the monitor in the context of the synchronized method
    monitorexit(lock, bci);

    // exit the context of the synchronized method
    if (!default_handler) {
      pop_scope();
      bci = _state->caller_state()->bci();
      _state = _state->caller_state()->copy_for_parsing();
    }
  }

  // perform the throw as if at the call site
  apush(exception);
  throw_op(bci);

  BlockEnd* end = last()->as_BlockEnd();
  block()->set_end(end);

  _block = orig_block;
  _state = orig_state;
  _last = orig_last;
}


bool GraphBuilder::try_inline_full(ciMethod* callee, bool holder_known, bool ignore_return, Bytecodes::Code bc, Value receiver) {
  assert(!callee->is_native(), "callee must not be native");
  if (CompilationPolicy::should_not_inline(compilation()->env(), callee)) {
    INLINE_BAILOUT("inlining prohibited by policy");
  }
  // first perform tests of things it's not possible to inline
  if (callee->has_exception_handlers() &&
      !InlineMethodsWithExceptionHandlers) INLINE_BAILOUT("callee has exception handlers");
  if (callee->is_synchronized() &&
      !InlineSynchronizedMethods         ) INLINE_BAILOUT("callee is synchronized");
  if (!callee->holder()->is_linked())      INLINE_BAILOUT("callee's klass not linked yet");
  if (bc == Bytecodes::_invokestatic &&
      !callee->holder()->is_initialized()) INLINE_BAILOUT("callee's klass not initialized yet");
  if (!callee->has_balanced_monitors())    INLINE_BAILOUT("callee's monitors do not match");

  // Proper inlining of methods with jsrs requires a little more work.
  if (callee->has_jsrs()                 ) INLINE_BAILOUT("jsrs not handled properly by inliner yet");

  if (is_profiling() && !callee->ensure_method_data()) {
    INLINE_BAILOUT("mdo allocation failed");
  }

  const bool is_invokedynamic = (bc == Bytecodes::_invokedynamic);
  const bool has_receiver = (bc != Bytecodes::_invokestatic && !is_invokedynamic);

  const int args_base = state()->stack_size() - callee->arg_size();
  assert(args_base >= 0, "stack underflow during inlining");

  Value recv = NULL;
  if (has_receiver) {
    assert(!callee->is_static(), "callee must not be static");
    assert(callee->arg_size() > 0, "must have at least a receiver");

    recv = state()->stack_at(args_base);
    if (recv->is_null_obj()) {
      INLINE_BAILOUT("receiver is always null");
    }
  }

  // now perform tests that are based on flag settings
  bool inlinee_by_directive = compilation()->directive()->should_inline(callee);
  if (callee->force_inline() || inlinee_by_directive) {
    if (inline_level() > MaxForceInlineLevel                      ) INLINE_BAILOUT("MaxForceInlineLevel");
    if (recursive_inline_level(callee) > C1MaxRecursiveInlineLevel) INLINE_BAILOUT("recursive inlining too deep");

    const char* msg = "";
    if (callee->force_inline())  msg = "force inline by annotation";
    if (inlinee_by_directive)    msg = "force inline by CompileCommand";
    print_inlining(callee, msg);
  } else {
    // use heuristic controls on inlining
    if (inline_level() > C1MaxInlineLevel                       ) INLINE_BAILOUT("inlining too deep");
    int callee_recursive_level = recursive_inline_level(callee);
    if (callee_recursive_level > C1MaxRecursiveInlineLevel      ) INLINE_BAILOUT("recursive inlining too deep");
    if (callee->code_size_for_inlining() > max_inline_size()    ) INLINE_BAILOUT("callee is too large");
    // Additional condition to limit stack usage for non-recursive calls.
    if ((callee_recursive_level == 0) &&
        (callee->max_stack() + callee->max_locals() - callee->size_of_parameters() > C1InlineStackLimit)) {
      INLINE_BAILOUT("callee uses too much stack");
    }

    // don't inline throwable methods unless the inlining tree is rooted in a throwable class
    if (callee->name() == ciSymbols::object_initializer_name() &&
        callee->holder()->is_subclass_of(ciEnv::current()->Throwable_klass())) {
      // Throwable constructor call
      IRScope* top = scope();
      while (top->caller() != NULL) {
        top = top->caller();
      }
      if (!top->method()->holder()->is_subclass_of(ciEnv::current()->Throwable_klass())) {
        INLINE_BAILOUT("don't inline Throwable constructors");
      }
    }

    if (compilation()->env()->num_inlined_bytecodes() > DesiredMethodLimit) {
      INLINE_BAILOUT("total inlining greater than DesiredMethodLimit");
    }
    // printing
    print_inlining(callee, "inline", /*success*/ true);
  }

  assert(bc != Bytecodes::_invokestatic || callee->holder()->is_initialized(), "required");

  // NOTE: Bailouts from this point on, which occur at the
  // GraphBuilder level, do not cause bailout just of the inlining but
  // in fact of the entire compilation.

  BlockBegin* orig_block = block();

  // Insert null check if necessary
  if (has_receiver) {
    // note: null check must happen even if first instruction of callee does
    //       an implicit null check since the callee is in a different scope
    //       and we must make sure exception handling does the right thing
    null_check(recv);
  }

  if (is_profiling()) {
    // Note that we'd collect profile data in this method if we wanted it.
    // this may be redundant here...
    compilation()->set_would_profile(true);

    if (profile_calls()) {
      int start = 0;
      Values* obj_args = args_list_for_profiling(callee, start, has_receiver);
      if (obj_args != NULL) {
        int s = obj_args->capacity();
        // if called through method handle invoke, some arguments may have been popped
        for (int i = args_base+start, j = 0; j < obj_args->capacity() && i < state()->stack_size(); ) {
          Value v = state()->stack_at_inc(i);
          if (v->type()->is_object_kind()) {
            obj_args->push(v);
            j++;
          }
        }
        check_args_for_profiling(obj_args, s);
      }
      profile_call(callee, recv, holder_known ? callee->holder() : NULL, obj_args, true);
    }
  }

  // Introduce a new callee continuation point - if the callee has
  // more than one return instruction or the return does not allow
  // fall-through of control flow, all return instructions of the
  // callee will need to be replaced by Goto's pointing to this
  // continuation point.
  BlockBegin* cont = block_at(next_bci());
  bool continuation_existed = true;
  if (cont == NULL) {
    cont = new BlockBegin(next_bci());
    // low number so that continuation gets parsed as early as possible
    cont->set_depth_first_number(0);
    if (PrintInitialBlockList) {
      tty->print_cr("CFG: created block %d (bci %d) as continuation for inline at bci %d",
                    cont->block_id(), cont->bci(), bci());
    }
    continuation_existed = false;
  }
  // Record number of predecessors of continuation block before
  // inlining, to detect if inlined method has edges to its
  // continuation after inlining.
  int continuation_preds = cont->number_of_preds();

  // Push callee scope
  push_scope(callee, cont);

  // the BlockListBuilder for the callee could have bailed out
  if (bailed_out())
      return false;

  // Temporarily set up bytecode stream so we can append instructions
  // (only using the bci of this stream)
  scope_data()->set_stream(scope_data()->parent()->stream());

  // Pass parameters into callee state: add assignments
  // note: this will also ensure that all arguments are computed before being passed
  ValueStack* callee_state = state();
  ValueStack* caller_state = state()->caller_state();
  for (int i = args_base; i < caller_state->stack_size(); ) {
    const int arg_no = i - args_base;
    Value arg = caller_state->stack_at_inc(i);
    store_local(callee_state, arg, arg_no);
  }

  // Remove args from stack.
  // Note that we preserve locals state in case we can use it later
  // (see use of pop_scope() below)
  caller_state->truncate_stack(args_base);
  assert(callee_state->stack_size() == 0, "callee stack must be empty");

  Value lock = NULL;
  BlockBegin* sync_handler = NULL;

  // Inline the locking of the receiver if the callee is synchronized
  if (callee->is_synchronized()) {
    lock = callee->is_static() ? append(new Constant(new InstanceConstant(callee->holder()->java_mirror())))
                               : state()->local_at(0);
    sync_handler = new BlockBegin(SynchronizationEntryBCI);
    inline_sync_entry(lock, sync_handler);
  }

  if (compilation()->env()->dtrace_method_probes()) {
    Values* args = new Values(1);
    args->push(append(new Constant(new MethodConstant(method()))));
    append(new RuntimeCall(voidType, "dtrace_method_entry", CAST_FROM_FN_PTR(address, SharedRuntime::dtrace_method_entry), args));
  }

  if (profile_inlined_calls()) {
    profile_invocation(callee, copy_state_before_with_bci(SynchronizationEntryBCI));
  }

  BlockBegin* callee_start_block = block_at(0);
  if (callee_start_block != NULL) {
    assert(callee_start_block->is_set(BlockBegin::parser_loop_header_flag), "must be loop header");
    Goto* goto_callee = new Goto(callee_start_block, false);
    // The state for this goto is in the scope of the callee, so use
    // the entry bci for the callee instead of the call site bci.
    append_with_bci(goto_callee, 0);
    _block->set_end(goto_callee);
    callee_start_block->merge(callee_state, compilation()->has_irreducible_loops());

    _last = _block = callee_start_block;

    scope_data()->add_to_work_list(callee_start_block);
  }

  // Clear out bytecode stream
  scope_data()->set_stream(NULL);
  scope_data()->set_ignore_return(ignore_return);

  CompileLog* log = compilation()->log();
  if (log != NULL) log->head("parse method='%d'", log->identify(callee));

  // Ready to resume parsing in callee (either in the same block we
  // were in before or in the callee's start block)
  iterate_all_blocks(callee_start_block == NULL);

  if (log != NULL) log->done("parse");

  // If we bailed out during parsing, return immediately (this is bad news)
  if (bailed_out())
      return false;

  // iterate_all_blocks theoretically traverses in random order; in
  // practice, we have only traversed the continuation if we are
  // inlining into a subroutine
  assert(continuation_existed ||
         !continuation()->is_set(BlockBegin::was_visited_flag),
         "continuation should not have been parsed yet if we created it");

  // At this point we are almost ready to return and resume parsing of
  // the caller back in the GraphBuilder. The only thing we want to do
  // first is an optimization: during parsing of the callee we
  // generated at least one Goto to the continuation block. If we
  // generated exactly one, and if the inlined method spanned exactly
  // one block (and we didn't have to Goto its entry), then we snip
  // off the Goto to the continuation, allowing control to fall
  // through back into the caller block and effectively performing
  // block merging. This allows load elimination and CSE to take place
  // across multiple callee scopes if they are relatively simple, and
  // is currently essential to making inlining profitable.
  if (num_returns() == 1
      && block() == orig_block
      && block() == inline_cleanup_block()) {
    _last  = inline_cleanup_return_prev();
    _state = inline_cleanup_state();
  } else if (continuation_preds == cont->number_of_preds()) {
    // Inlining caused that the instructions after the invoke in the
    // caller are not reachable any more. So skip filling this block
    // with instructions!
    assert(cont == continuation(), "");
    assert(_last && _last->as_BlockEnd(), "");
    _skip_block = true;
  } else {
    // Resume parsing in continuation block unless it was already parsed.
    // Note that if we don't change _last here, iteration in
    // iterate_bytecodes_for_block will stop when we return.
    if (!continuation()->is_set(BlockBegin::was_visited_flag)) {
      // add continuation to work list instead of parsing it immediately
      assert(_last && _last->as_BlockEnd(), "");
      scope_data()->parent()->add_to_work_list(continuation());
      _skip_block = true;
    }
  }

  // Fill the exception handler for synchronized methods with instructions
  if (callee->is_synchronized() && sync_handler->state() != NULL) {
    fill_sync_handler(lock, sync_handler);
  } else {
    pop_scope();
  }

  compilation()->notice_inlined_method(callee);

  return true;
}


bool GraphBuilder::try_method_handle_inline(ciMethod* callee, bool ignore_return) {
  ValueStack* state_before = copy_state_before();
  vmIntrinsics::ID iid = callee->intrinsic_id();
  switch (iid) {
  case vmIntrinsics::_invokeBasic:
    {
      // get MethodHandle receiver
      const int args_base = state()->stack_size() - callee->arg_size();
      ValueType* type = state()->stack_at(args_base)->type();
      if (type->is_constant()) {
        ciObject* mh = type->as_ObjectType()->constant_value();
        if (mh->is_method_handle()) {
          ciMethod* target = mh->as_method_handle()->get_vmtarget();

          // We don't do CHA here so only inline static and statically bindable methods.
          if (target->is_static() || target->can_be_statically_bound()) {
            if (ciMethod::is_consistent_info(callee, target)) {
              Bytecodes::Code bc = target->is_static() ? Bytecodes::_invokestatic : Bytecodes::_invokevirtual;
              ignore_return = ignore_return || (callee->return_type()->is_void() && !target->return_type()->is_void());
              if (try_inline(target, /*holder_known*/ !callee->is_static(), ignore_return, bc)) {
                return true;
              }
            } else {
              print_inlining(target, "signatures mismatch", /*success*/ false);
            }
          } else {
            assert(false, "no inlining through MH::invokeBasic"); // missing optimization opportunity due to suboptimal LF shape
            print_inlining(target, "not static or statically bindable", /*success*/ false);
          }
        } else {
          assert(mh->is_null_object(), "not a null");
          print_inlining(callee, "receiver is always null", /*success*/ false);
        }
      } else {
        print_inlining(callee, "receiver not constant", /*success*/ false);
      }
    }
    break;

  case vmIntrinsics::_linkToVirtual:
  case vmIntrinsics::_linkToStatic:
  case vmIntrinsics::_linkToSpecial:
  case vmIntrinsics::_linkToInterface:
    {
      // pop MemberName argument
      const int args_base = state()->stack_size() - callee->arg_size();
      ValueType* type = apop()->type();
      if (type->is_constant()) {
        ciMethod* target = type->as_ObjectType()->constant_value()->as_member_name()->get_vmtarget();
        ignore_return = ignore_return || (callee->return_type()->is_void() && !target->return_type()->is_void());
        // If the target is another method handle invoke, try to recursively get
        // a better target.
        if (target->is_method_handle_intrinsic()) {
          if (try_method_handle_inline(target, ignore_return)) {
            return true;
          }
        } else if (!ciMethod::is_consistent_info(callee, target)) {
          print_inlining(target, "signatures mismatch", /*success*/ false);
        } else {
          ciSignature* signature = target->signature();
          const int receiver_skip = target->is_static() ? 0 : 1;
          // Cast receiver to its type.
          if (!target->is_static()) {
            ciKlass* tk = signature->accessing_klass();
            Value obj = state()->stack_at(args_base);
            if (obj->exact_type() == NULL &&
                obj->declared_type() != tk && tk != compilation()->env()->Object_klass()) {
              TypeCast* c = new TypeCast(tk, obj, state_before);
              append(c);
              state()->stack_at_put(args_base, c);
            }
          }
          // Cast reference arguments to its type.
          for (int i = 0, j = 0; i < signature->count(); i++) {
            ciType* t = signature->type_at(i);
            if (t->is_klass()) {
              ciKlass* tk = t->as_klass();
              Value obj = state()->stack_at(args_base + receiver_skip + j);
              if (obj->exact_type() == NULL &&
                  obj->declared_type() != tk && tk != compilation()->env()->Object_klass()) {
                TypeCast* c = new TypeCast(t, obj, state_before);
                append(c);
                state()->stack_at_put(args_base + receiver_skip + j, c);
              }
            }
            j += t->size();  // long and double take two slots
          }
          // We don't do CHA here so only inline static and statically bindable methods.
          if (target->is_static() || target->can_be_statically_bound()) {
            Bytecodes::Code bc = target->is_static() ? Bytecodes::_invokestatic : Bytecodes::_invokevirtual;
            if (try_inline(target, /*holder_known*/ !callee->is_static(), ignore_return, bc)) {
              return true;
            }
          } else {
            print_inlining(target, "not static or statically bindable", /*success*/ false);
          }
        }
      } else {
        print_inlining(callee, "MemberName not constant", /*success*/ false);
      }
    }
    break;

  case vmIntrinsics::_linkToNative:
    print_inlining(callee, "native call", /*success*/ false);
    break;

  default:
    fatal("unexpected intrinsic %d: %s", vmIntrinsics::as_int(iid), vmIntrinsics::name_at(iid));
    break;
  }
  set_state(state_before->copy_for_parsing());
  return false;
}


void GraphBuilder::inline_bailout(const char* msg) {
  assert(msg != NULL, "inline bailout msg must exist");
  _inline_bailout_msg = msg;
}


void GraphBuilder::clear_inline_bailout() {
  _inline_bailout_msg = NULL;
}


void GraphBuilder::push_root_scope(IRScope* scope, BlockList* bci2block, BlockBegin* start) {
  ScopeData* data = new ScopeData(NULL);
  data->set_scope(scope);
  data->set_bci2block(bci2block);
  _scope_data = data;
  _block = start;
}


void GraphBuilder::push_scope(ciMethod* callee, BlockBegin* continuation) {
  IRScope* callee_scope = new IRScope(compilation(), scope(), bci(), callee, -1, false);
  scope()->add_callee(callee_scope);

  BlockListBuilder blb(compilation(), callee_scope, -1);
  CHECK_BAILOUT();

  if (!blb.bci2block()->at(0)->is_set(BlockBegin::parser_loop_header_flag)) {
    // this scope can be inlined directly into the caller so remove
    // the block at bci 0.
    blb.bci2block()->at_put(0, NULL);
  }

  set_state(new ValueStack(callee_scope, state()->copy(ValueStack::CallerState, bci())));

  ScopeData* data = new ScopeData(scope_data());
  data->set_scope(callee_scope);
  data->set_bci2block(blb.bci2block());
  data->set_continuation(continuation);
  _scope_data = data;
}


void GraphBuilder::push_scope_for_jsr(BlockBegin* jsr_continuation, int jsr_dest_bci) {
  ScopeData* data = new ScopeData(scope_data());
  data->set_parsing_jsr();
  data->set_jsr_entry_bci(jsr_dest_bci);
  data->set_jsr_return_address_local(-1);
  // Must clone bci2block list as we will be mutating it in order to
  // properly clone all blocks in jsr region as well as exception
  // handlers containing rets
  BlockList* new_bci2block = new BlockList(bci2block()->length());
  new_bci2block->appendAll(bci2block());
  data->set_bci2block(new_bci2block);
  data->set_scope(scope());
  data->setup_jsr_xhandlers();
  data->set_continuation(continuation());
  data->set_jsr_continuation(jsr_continuation);
  _scope_data = data;
}


void GraphBuilder::pop_scope() {
  int number_of_locks = scope()->number_of_locks();
  _scope_data = scope_data()->parent();
  // accumulate minimum number of monitor slots to be reserved
  scope()->set_min_number_of_locks(number_of_locks);
}


void GraphBuilder::pop_scope_for_jsr() {
  _scope_data = scope_data()->parent();
}

void GraphBuilder::append_unsafe_get(ciMethod* callee, BasicType t, bool is_volatile) {
  Values* args = state()->pop_arguments(callee->arg_size());
  null_check(args->at(0));
  Instruction* offset = args->at(2);
#ifndef _LP64
  offset = append(new Convert(Bytecodes::_l2i, offset, as_ValueType(T_INT)));
#endif
  Instruction* op = append(new UnsafeGet(t, args->at(1), offset, is_volatile));
  push(op->type(), op);
  compilation()->set_has_unsafe_access(true);
}


void GraphBuilder::append_unsafe_put(ciMethod* callee, BasicType t, bool is_volatile) {
  Values* args = state()->pop_arguments(callee->arg_size());
  null_check(args->at(0));
  Instruction* offset = args->at(2);
#ifndef _LP64
  offset = append(new Convert(Bytecodes::_l2i, offset, as_ValueType(T_INT)));
#endif
  Value val = args->at(3);
  if (t == T_BOOLEAN) {
    Value mask = append(new Constant(new IntConstant(1)));
    val = append(new LogicOp(Bytecodes::_iand, val, mask));
  }
  Instruction* op = append(new UnsafePut(t, args->at(1), offset, val, is_volatile));
  compilation()->set_has_unsafe_access(true);
  kill_all();
}

void GraphBuilder::append_unsafe_CAS(ciMethod* callee) {
  ValueStack* state_before = copy_state_for_exception();
  ValueType* result_type = as_ValueType(callee->return_type());
  assert(result_type->is_int(), "int result");
  Values* args = state()->pop_arguments(callee->arg_size());

  // Pop off some args to specially handle, then push back
  Value newval = args->pop();
  Value cmpval = args->pop();
  Value offset = args->pop();
  Value src = args->pop();
  Value unsafe_obj = args->pop();

  // Separately handle the unsafe arg. It is not needed for code
  // generation, but must be null checked
  null_check(unsafe_obj);

#ifndef _LP64
  offset = append(new Convert(Bytecodes::_l2i, offset, as_ValueType(T_INT)));
#endif

  args->push(src);
  args->push(offset);
  args->push(cmpval);
  args->push(newval);

  // An unsafe CAS can alias with other field accesses, but we don't
  // know which ones so mark the state as no preserved.  This will
  // cause CSE to invalidate memory across it.
  bool preserves_state = false;
  Intrinsic* result = new Intrinsic(result_type, callee->intrinsic_id(), args, false, state_before, preserves_state);
  append_split(result);
  push(result_type, result);
  compilation()->set_has_unsafe_access(true);
}

void GraphBuilder::append_char_access(ciMethod* callee, bool is_store) {
  // This intrinsic accesses byte[] array as char[] array. Computing the offsets
  // correctly requires matched array shapes.
  assert (arrayOopDesc::base_offset_in_bytes(T_CHAR) == arrayOopDesc::base_offset_in_bytes(T_BYTE),
          "sanity: byte[] and char[] bases agree");
  assert (type2aelembytes(T_CHAR) == type2aelembytes(T_BYTE)*2,
          "sanity: byte[] and char[] scales agree");

  ValueStack* state_before = copy_state_indexed_access();
  compilation()->set_has_access_indexed(true);
  Values* args = state()->pop_arguments(callee->arg_size());
  Value array = args->at(0);
  Value index = args->at(1);
  if (is_store) {
    Value value = args->at(2);
    Instruction* store = append(new StoreIndexed(array, index, NULL, T_CHAR, value, state_before, false, true));
    store->set_flag(Instruction::NeedsRangeCheckFlag, false);
    _memory->store_value(value);
  } else {
    Instruction* load = append(new LoadIndexed(array, index, NULL, T_CHAR, state_before, true));
    load->set_flag(Instruction::NeedsRangeCheckFlag, false);
    push(load->type(), load);
  }
}

void GraphBuilder::print_inlining(ciMethod* callee, const char* msg, bool success) {
  CompileLog* log = compilation()->log();
  if (log != NULL) {
    assert(msg != NULL, "inlining msg should not be null!");
    if (success) {
      log->inline_success(msg);
    } else {
      log->inline_fail(msg);
    }
  }
  EventCompilerInlining event;
  if (event.should_commit()) {
    CompilerEvent::InlineEvent::post(event, compilation()->env()->task()->compile_id(), method()->get_Method(), callee, success, msg, bci());
  }

  CompileTask::print_inlining_ul(callee, scope()->level(), bci(), msg);

  if (!compilation()->directive()->PrintInliningOption) {
    return;
  }
  CompileTask::print_inlining_tty(callee, scope()->level(), bci(), msg);
  if (success && CIPrintMethodCodes) {
    callee->print_codes();
  }
}

void GraphBuilder::append_unsafe_get_and_set(ciMethod* callee, bool is_add) {
  Values* args = state()->pop_arguments(callee->arg_size());
  BasicType t = callee->return_type()->basic_type();
  null_check(args->at(0));
  Instruction* offset = args->at(2);
#ifndef _LP64
  offset = append(new Convert(Bytecodes::_l2i, offset, as_ValueType(T_INT)));
#endif
  Instruction* op = append(new UnsafeGetAndSet(t, args->at(1), offset, args->at(3), is_add));
  compilation()->set_has_unsafe_access(true);
  kill_all();
  push(op->type(), op);
}

#ifndef PRODUCT
void GraphBuilder::print_stats() {
  vmap()->print();
}
#endif // PRODUCT

void GraphBuilder::profile_call(ciMethod* callee, Value recv, ciKlass* known_holder, Values* obj_args, bool inlined) {
  assert(known_holder == NULL || (known_holder->is_instance_klass() &&
                                  (!known_holder->is_interface() ||
                                   ((ciInstanceKlass*)known_holder)->has_nonstatic_concrete_methods())), "should be non-static concrete method");
  if (known_holder != NULL) {
    if (known_holder->exact_klass() == NULL) {
      known_holder = compilation()->cha_exact_type(known_holder);
    }
  }

  append(new ProfileCall(method(), bci(), callee, recv, known_holder, obj_args, inlined));
}

void GraphBuilder::profile_return_type(Value ret, ciMethod* callee, ciMethod* m, int invoke_bci) {
  assert((m == NULL) == (invoke_bci < 0), "invalid method and invalid bci together");
  if (m == NULL) {
    m = method();
  }
  if (invoke_bci < 0) {
    invoke_bci = bci();
  }
  ciMethodData* md = m->method_data_or_null();
  ciProfileData* data = md->bci_to_data(invoke_bci);
  if (data != NULL && (data->is_CallTypeData() || data->is_VirtualCallTypeData())) {
    bool has_return = data->is_CallTypeData() ? ((ciCallTypeData*)data)->has_return() : ((ciVirtualCallTypeData*)data)->has_return();
    if (has_return) {
      append(new ProfileReturnType(m , invoke_bci, callee, ret));
    }
  }
}

void GraphBuilder::profile_invocation(ciMethod* callee, ValueStack* state) {
  append(new ProfileInvoke(callee, state));
}<|MERGE_RESOLUTION|>--- conflicted
+++ resolved
@@ -1864,7 +1864,7 @@
   for (int i = 0; i < vk->nof_nonstatic_fields(); i++) {
     ciField* inner_field = vk->nonstatic_field_at(i);
     assert(!inner_field->is_flattened(), "the iteration over nested fields is handled by the loop itself");
-    int off = inner_field->offset() - vk->first_field_offset();
+    int off = inner_field->offset_in_bytes() - vk->first_field_offset();
     LoadField* load = new LoadField(src, src_off + off, inner_field, false, state_before, false);
     Value replacement = append(load);
     StoreField* store = new StoreField(dest, dest_off + off, inner_field, replacement, false, state_before, false);
@@ -1913,11 +1913,7 @@
     }
   }
 
-<<<<<<< HEAD
-  int offset = !needs_patching ? field->offset() : -1;
-=======
-  const int offset = !needs_patching ? field->offset_in_bytes() : -1;
->>>>>>> 75168eac
+  int offset = !needs_patching ? field->offset_in_bytes() : -1;
   switch (code) {
     case Bytecodes::_getstatic: {
       // check for compile-time constants, i.e., initialized static final fields
@@ -2066,7 +2062,7 @@
               pending_field_access()->inc_offset(offset - field->holder()->as_inline_klass()->first_field_offset());
             } else {
               null_check(obj);
-              DelayedFieldAccess* dfa = new DelayedFieldAccess(obj, field->holder(), field->offset());
+              DelayedFieldAccess* dfa = new DelayedFieldAccess(obj, field->holder(), field->offset_in_bytes());
               set_pending_field_access(dfa);
             }
           } else {
@@ -2098,11 +2094,11 @@
               assert(!needs_patching, "Can't patch flattened inline type field access");
               if (has_pending_field_access()) {
                 copy_inline_content(inline_klass, pending_field_access()->obj(),
-                                    pending_field_access()->offset() + field->offset() - field->holder()->as_inline_klass()->first_field_offset(),
+                                    pending_field_access()->offset() + field->offset_in_bytes() - field->holder()->as_inline_klass()->first_field_offset(),
                                     new_instance, inline_klass->first_field_offset(), state_before);
                 set_pending_field_access(NULL);
               } else {
-                copy_inline_content(inline_klass, obj, field->offset(), new_instance, inline_klass->first_field_offset(), state_before);
+                copy_inline_content(inline_klass, obj, field->offset_in_bytes(), new_instance, inline_klass->first_field_offset(), state_before);
               }
               need_membar = true;
             }
@@ -2172,7 +2168,7 @@
   // call will_link again to determine if the field is valid.
   const bool needs_patching = !field_modify->will_link(method(), Bytecodes::_withfield) ||
                               (!field_modify->is_flattened() && PatchALot);
-  const int offset_modify = !needs_patching ? field_modify->offset() : -1;
+  const int offset_modify = !needs_patching ? field_modify->offset_in_bytes() : -1;
 
   scope()->set_wrote_final();
   scope()->set_wrote_fields();
@@ -2189,9 +2185,9 @@
     // Initialize fields which are not modified
     for (int i = 0; i < holder->nof_nonstatic_fields(); i++) {
       ciField* field = holder->nonstatic_field_at(i);
-      int offset = field->offset();
+      int offset = field->offset_in_bytes();
       // Don't use offset_modify here, it might be set to -1 if needs_patching
-      if (offset != field_modify->offset()) {
+      if (offset != field_modify->offset_in_bytes()) {
         if (field->is_flattened()) {
           ciInlineKlass* vk = field->type()->as_inline_klass();
           if (!vk->is_empty()) {
