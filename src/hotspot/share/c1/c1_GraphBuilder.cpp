--- conflicted
+++ resolved
@@ -1663,13 +1663,8 @@
 
   // The conditions for a memory barrier are described in Parse::do_exits().
   bool need_mem_bar = false;
-<<<<<<< HEAD
   if (method()->is_object_constructor() &&
-       (scope()->wrote_final() ||
-=======
-  if (method()->name() == ciSymbols::object_initializer_name() &&
        (scope()->wrote_final() || scope()->wrote_stable() ||
->>>>>>> 1d05989b
          (AlwaysSafeConstructors && scope()->wrote_fields()) ||
          (support_IRIW_for_not_multiple_copy_atomic_cpu && scope()->wrote_volatile()))) {
     need_mem_bar = true;
@@ -1861,13 +1856,6 @@
     }
   }
 
-<<<<<<< HEAD
-  if (field->is_final() && code == Bytecodes::_putfield) {
-    scope()->set_wrote_final();
-  }
-
-=======
->>>>>>> 1d05989b
   if (code == Bytecodes::_putfield) {
     scope()->set_wrote_fields();
     if (field->is_volatile()) {
