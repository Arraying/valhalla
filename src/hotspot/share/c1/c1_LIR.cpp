--- conflicted
+++ resolved
@@ -303,11 +303,8 @@
   , _profiled_method(nullptr)
   , _profiled_bci(-1)
   , _should_profile(false)
-<<<<<<< HEAD
+  , _fast_check(fast_check)
   , _need_null_check(need_null_check)
-=======
-  , _fast_check(fast_check)
->>>>>>> e4c7850c
 {
   if (code == lir_checkcast) {
     assert(info_for_exception != nullptr, "checkcast throws exceptions");
@@ -334,11 +331,8 @@
   , _profiled_method(nullptr)
   , _profiled_bci(-1)
   , _should_profile(false)
-<<<<<<< HEAD
+  , _fast_check(false)
   , _need_null_check(true)
-=======
-  , _fast_check(false)
->>>>>>> e4c7850c
 {
   if (code == lir_store_check) {
     _stub = new ArrayStoreExceptionStub(object, info_for_exception);
