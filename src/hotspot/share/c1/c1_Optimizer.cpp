/*
 * Copyright (c) 1999, 2022, Oracle and/or its affiliates. All rights reserved.
 * DO NOT ALTER OR REMOVE COPYRIGHT NOTICES OR THIS FILE HEADER.
 *
 * This code is free software; you can redistribute it and/or modify it
 * under the terms of the GNU General Public License version 2 only, as
 * published by the Free Software Foundation.
 *
 * This code is distributed in the hope that it will be useful, but WITHOUT
 * ANY WARRANTY; without even the implied warranty of MERCHANTABILITY or
 * FITNESS FOR A PARTICULAR PURPOSE.  See the GNU General Public License
 * version 2 for more details (a copy is included in the LICENSE file that
 * accompanied this code).
 *
 * You should have received a copy of the GNU General Public License version
 * 2 along with this work; if not, write to the Free Software Foundation,
 * Inc., 51 Franklin St, Fifth Floor, Boston, MA 02110-1301 USA.
 *
 * Please contact Oracle, 500 Oracle Parkway, Redwood Shores, CA 94065 USA
 * or visit www.oracle.com if you need additional information or have any
 * questions.
 *
 */

#include "precompiled.hpp"
#include "c1/c1_Canonicalizer.hpp"
#include "c1/c1_Optimizer.hpp"
#include "c1/c1_ValueMap.hpp"
#include "c1/c1_ValueSet.hpp"
#include "c1/c1_ValueStack.hpp"
#include "memory/resourceArea.hpp"
#include "utilities/bitMap.inline.hpp"
#include "compiler/compileLog.hpp"

typedef GrowableArray<ValueSet*> ValueSetList;

Optimizer::Optimizer(IR* ir) {
  assert(ir->is_valid(), "IR must be valid");
  _ir = ir;
}

class CE_Eliminator: public BlockClosure {
 private:
  IR* _hir;
  int _cee_count;                                // the number of CEs successfully eliminated
  int _ifop_count;                               // the number of IfOps successfully simplified
  int _has_substitution;

 public:
  CE_Eliminator(IR* hir) : _hir(hir), _cee_count(0), _ifop_count(0) {
    _has_substitution = false;
    _hir->iterate_preorder(this);
    if (_has_substitution) {
      // substituted some ifops/phis, so resolve the substitution
      SubstitutionResolver sr(_hir);
    }

    CompileLog* log = _hir->compilation()->log();
    if (log != NULL)
      log->set_context("optimize name='cee'");
  }

  ~CE_Eliminator() {
    CompileLog* log = _hir->compilation()->log();
    if (log != NULL)
      log->clear_context(); // skip marker if nothing was printed
  }

  int cee_count() const                          { return _cee_count; }
  int ifop_count() const                         { return _ifop_count; }

  void adjust_exception_edges(BlockBegin* block, BlockBegin* sux) {
    int e = sux->number_of_exception_handlers();
    for (int i = 0; i < e; i++) {
      BlockBegin* xhandler = sux->exception_handler_at(i);
      block->add_exception_handler(xhandler);

      assert(xhandler->is_predecessor(sux), "missing predecessor");
      if (sux->number_of_preds() == 0) {
        // sux is disconnected from graph so disconnect from exception handlers
        xhandler->remove_predecessor(sux);
      }
      if (!xhandler->is_predecessor(block)) {
        xhandler->add_predecessor(block);
      }
    }
  }

  virtual void block_do(BlockBegin* block);

 private:
  Value make_ifop(Value x, Instruction::Condition cond, Value y, Value tval, Value fval,
                  ValueStack* state_before, bool substitutability_check);
};

void CE_Eliminator::block_do(BlockBegin* block) {
  // 1) find conditional expression
  // check if block ends with an If
  If* if_ = block->end()->as_If();
  if (if_ == NULL) return;

  // check if If works on int or object types
  // (we cannot handle If's working on long, float or doubles yet,
  // since IfOp doesn't support them - these If's show up if cmp
  // operations followed by If's are eliminated)
  ValueType* if_type = if_->x()->type();
  if (!if_type->is_int() && !if_type->is_object()) return;

  BlockBegin* t_block = if_->tsux();
  BlockBegin* f_block = if_->fsux();
  Instruction* t_cur = t_block->next();
  Instruction* f_cur = f_block->next();

  // one Constant may be present between BlockBegin and BlockEnd
  Value t_const = NULL;
  Value f_const = NULL;
  if (t_cur->as_Constant() != NULL && !t_cur->can_trap()) {
    t_const = t_cur;
    t_cur = t_cur->next();
  }
  if (f_cur->as_Constant() != NULL && !f_cur->can_trap()) {
    f_const = f_cur;
    f_cur = f_cur->next();
  }

  // check if both branches end with a goto
  Goto* t_goto = t_cur->as_Goto();
  if (t_goto == NULL) return;
  Goto* f_goto = f_cur->as_Goto();
  if (f_goto == NULL) return;

  // check if both gotos merge into the same block
  BlockBegin* sux = t_goto->default_sux();
  if (sux != f_goto->default_sux()) return;

  // check if at least one word was pushed on sux_state
  // inlining depths must match
  ValueStack* if_state = if_->state();
  ValueStack* sux_state = sux->state();
  if (if_state->scope()->level() > sux_state->scope()->level()) {
    while (sux_state->scope() != if_state->scope()) {
      if_state = if_state->caller_state();
      assert(if_state != NULL, "states do not match up");
    }
  } else if (if_state->scope()->level() < sux_state->scope()->level()) {
    while (sux_state->scope() != if_state->scope()) {
      sux_state = sux_state->caller_state();
      assert(sux_state != NULL, "states do not match up");
    }
  }

  if (sux_state->stack_size() <= if_state->stack_size()) return;

  // check if phi function is present at end of successor stack and that
  // only this phi was pushed on the stack
  Value sux_phi = sux_state->stack_at(if_state->stack_size());
  if (sux_phi == NULL || sux_phi->as_Phi() == NULL || sux_phi->as_Phi()->block() != sux) return;
  if (sux_phi->type()->size() != sux_state->stack_size() - if_state->stack_size()) return;

  // get the values that were pushed in the true- and false-branch
  Value t_value = t_goto->state()->stack_at(if_state->stack_size());
  Value f_value = f_goto->state()->stack_at(if_state->stack_size());

  // backend does not support floats
  assert(t_value->type()->base() == f_value->type()->base(), "incompatible types");
  if (t_value->type()->is_float_kind()) return;

  // check that successor has no other phi functions but sux_phi
  // this can happen when t_block or f_block contained additonal stores to local variables
  // that are no longer represented by explicit instructions
  for_each_phi_fun(sux, phi,
                   if (phi != sux_phi) return;
                   );
  // true and false blocks can't have phis
  for_each_phi_fun(t_block, phi, return; );
  for_each_phi_fun(f_block, phi, return; );

  // Only replace safepoint gotos if state_before information is available (if is a safepoint)
  bool is_safepoint = if_->is_safepoint();
  if (!is_safepoint && (t_goto->is_safepoint() || f_goto->is_safepoint())) {
    return;
  }

#ifdef ASSERT
#define DO_DELAYED_VERIFICATION
  /*
   * We need to verify the internal representation after modifying it.
   * Verifying only the blocks that have been tampered with is cheaper than verifying the whole graph, but we must
   * capture blocks_to_verify_later before making the changes, since they might not be reachable afterwards.
   * DO_DELAYED_VERIFICATION ensures that the code for this is either enabled in full, or not at all.
   */
#endif // ASSERT

#ifdef DO_DELAYED_VERIFICATION
  BlockList blocks_to_verify_later;
  blocks_to_verify_later.append(block);
  blocks_to_verify_later.append(t_block);
  blocks_to_verify_later.append(f_block);
  blocks_to_verify_later.append(sux);
  _hir->expand_with_neighborhood(blocks_to_verify_later);
#endif // DO_DELAYED_VERIFICATION

  // 2) substitute conditional expression
  //    with an IfOp followed by a Goto
  // cut if_ away and get node before
  Instruction* cur_end = if_->prev();

  // append constants of true- and false-block if necessary
  // clone constants because original block must not be destroyed
  assert((t_value != f_const && f_value != t_const) || t_const == f_const, "mismatch");
  if (t_value == t_const) {
    t_value = new Constant(t_const->type());
    NOT_PRODUCT(t_value->set_printable_bci(if_->printable_bci()));
    cur_end = cur_end->set_next(t_value);
  }
  if (f_value == f_const) {
    f_value = new Constant(f_const->type());
    NOT_PRODUCT(f_value->set_printable_bci(if_->printable_bci()));
    cur_end = cur_end->set_next(f_value);
  }

  Value result = make_ifop(if_->x(), if_->cond(), if_->y(), t_value, f_value,
                           if_->state_before(), if_->substitutability_check());
  assert(result != NULL, "make_ifop must return a non-null instruction");
  if (!result->is_linked() && result->can_be_linked()) {
    NOT_PRODUCT(result->set_printable_bci(if_->printable_bci()));
    cur_end = cur_end->set_next(result);
  }

  // append Goto to successor
  ValueStack* state_before = if_->state_before();
  Goto* goto_ = new Goto(sux, state_before, is_safepoint);

  // prepare state for Goto
  ValueStack* goto_state = if_state;
  goto_state = goto_state->copy(ValueStack::StateAfter, goto_state->bci());
  goto_state->push(result->type(), result);
  assert(goto_state->is_same(sux_state), "states must match now");
  goto_->set_state(goto_state);

  cur_end = cur_end->set_next(goto_, goto_state->bci());

  // Adjust control flow graph
  BlockBegin::disconnect_edge(block, t_block);
  BlockBegin::disconnect_edge(block, f_block);
  if (t_block->number_of_preds() == 0) {
    BlockBegin::disconnect_edge(t_block, sux);
  }
  adjust_exception_edges(block, t_block);
  if (f_block->number_of_preds() == 0) {
    BlockBegin::disconnect_edge(f_block, sux);
  }
  adjust_exception_edges(block, f_block);

  // update block end
  block->set_end(goto_);

  // substitute the phi if possible
  if (sux_phi->as_Phi()->operand_count() == 1) {
    assert(sux_phi->as_Phi()->operand_at(0) == result, "screwed up phi");
    sux_phi->set_subst(result);
    _has_substitution = true;
  }

  // 3) successfully eliminated a conditional expression
  _cee_count++;
  if (PrintCEE) {
    tty->print_cr("%d. CEE in B%d (B%d B%d)", cee_count(), block->block_id(), t_block->block_id(), f_block->block_id());
    tty->print_cr("%d. IfOp in B%d", ifop_count(), block->block_id());
  }

#ifdef DO_DELAYED_VERIFICATION
  _hir->verify_local(blocks_to_verify_later);
#endif // DO_DELAYED_VERIFICATION

}

Value CE_Eliminator::make_ifop(Value x, Instruction::Condition cond, Value y, Value tval, Value fval,
                               ValueStack* state_before, bool substitutability_check) {
  if (!OptimizeIfOps) {
    return new IfOp(x, cond, y, tval, fval, state_before, substitutability_check);
  }

  tval = tval->subst();
  fval = fval->subst();
  if (tval == fval) {
    _ifop_count++;
    return tval;
  }

  x = x->subst();
  y = y->subst();

  Constant* y_const = y->as_Constant();
  if (y_const != NULL) {
    IfOp* x_ifop = x->as_IfOp();
    if (x_ifop != NULL) {                 // x is an ifop, y is a constant
      Constant* x_tval_const = x_ifop->tval()->subst()->as_Constant();
      Constant* x_fval_const = x_ifop->fval()->subst()->as_Constant();

      if (x_tval_const != NULL && x_fval_const != NULL) {
        Instruction::Condition x_ifop_cond = x_ifop->cond();

        Constant::CompareResult t_compare_res = x_tval_const->compare(cond, y_const);
        Constant::CompareResult f_compare_res = x_fval_const->compare(cond, y_const);

        // not_comparable here is a valid return in case we're comparing unloaded oop constants
        if (t_compare_res != Constant::not_comparable && f_compare_res != Constant::not_comparable) {
          Value new_tval = t_compare_res == Constant::cond_true ? tval : fval;
          Value new_fval = f_compare_res == Constant::cond_true ? tval : fval;

          _ifop_count++;
          if (new_tval == new_fval) {
            return new_tval;
          } else {
            return new IfOp(x_ifop->x(), x_ifop_cond, x_ifop->y(), new_tval, new_fval, state_before, substitutability_check);
          }
        }
      }
    } else {
      Constant* x_const = x->as_Constant();
      if (x_const != NULL) {         // x and y are constants
        Constant::CompareResult x_compare_res = x_const->compare(cond, y_const);
        // not_comparable here is a valid return in case we're comparing unloaded oop constants
        if (x_compare_res != Constant::not_comparable) {
          _ifop_count++;
          return x_compare_res == Constant::cond_true ? tval : fval;
        }
      }
    }
  }
  return new IfOp(x, cond, y, tval, fval, state_before, substitutability_check);
}

void Optimizer::eliminate_conditional_expressions() {
  // find conditional expressions & replace them with IfOps
  CE_Eliminator ce(ir());
}

// This removes others' relation to block, but doesnt empty block's lists
void disconnect_from_graph(BlockBegin* block) {
  for (int p = 0; p < block->number_of_preds(); p++) {
    BlockBegin* pred = block->pred_at(p);
    int idx;
    while ((idx = pred->end()->find_sux(block)) >= 0) {
      pred->end()->remove_sux_at(idx);
    }
  }
  for (int s = 0; s < block->number_of_sux(); s++) {
    block->sux_at(s)->remove_predecessor(block);
  }
}

class BlockMerger: public BlockClosure {
 private:
  IR* _hir;
  int _merge_count;              // the number of block pairs successfully merged

 public:
  BlockMerger(IR* hir)
  : _hir(hir)
  , _merge_count(0)
  {
    _hir->iterate_preorder(this);
    CompileLog* log = _hir->compilation()->log();
    if (log != NULL)
      log->set_context("optimize name='eliminate_blocks'");
  }

  ~BlockMerger() {
    CompileLog* log = _hir->compilation()->log();
    if (log != NULL)
      log->clear_context(); // skip marker if nothing was printed
  }

  bool try_merge(BlockBegin* block) {
    BlockEnd* end = block->end();
    if (end->as_Goto() == NULL) return false;

    assert(end->number_of_sux() == 1, "end must have exactly one successor");
    // Note: It would be sufficient to check for the number of successors (= 1)
    //       in order to decide if this block can be merged potentially. That
    //       would then also include switch statements w/ only a default case.
    //       However, in that case we would need to make sure the switch tag
    //       expression is executed if it can produce observable side effects.
    //       We should probably have the canonicalizer simplifying such switch
    //       statements and then we are sure we don't miss these merge opportunities
    //       here (was bug - gri 7/7/99).
    BlockBegin* sux = end->default_sux();
    if (sux->number_of_preds() != 1 || sux->is_entry_block() || end->is_safepoint()) return false;
    // merge the two blocks

#ifdef ASSERT
    // verify that state at the end of block and at the beginning of sux are equal
    // no phi functions must be present at beginning of sux
    ValueStack* sux_state = sux->state();
    ValueStack* end_state = end->state();

    assert(end_state->scope() == sux_state->scope(), "scopes must match");
    assert(end_state->stack_size() == sux_state->stack_size(), "stack not equal");
    assert(end_state->locals_size() == sux_state->locals_size(), "locals not equal");

    int index;
    Value sux_value;
    for_each_stack_value(sux_state, index, sux_value) {
      assert(sux_value == end_state->stack_at(index), "stack not equal");
    }
    for_each_local_value(sux_state, index, sux_value) {
      Phi* sux_phi = sux_value->as_Phi();
      if (sux_phi != NULL && sux_phi->is_illegal()) continue;
        assert(sux_value == end_state->local_at(index), "locals not equal");
      }
    assert(sux_state->caller_state() == end_state->caller_state(), "caller not equal");
#endif

#ifdef DO_DELAYED_VERIFICATION
    BlockList blocks_to_verify_later;
    blocks_to_verify_later.append(block);
    _hir->expand_with_neighborhood(blocks_to_verify_later);
#endif // DO_DELAYED_VERIFICATION

    // find instruction before end & append first instruction of sux block
    Instruction* prev = end->prev();
    Instruction* next = sux->next();
    assert(prev->as_BlockEnd() == NULL, "must not be a BlockEnd");
    prev->set_next(next);
    prev->fixup_block_pointers();

    // disconnect this block from all other blocks
    disconnect_from_graph(sux);
#ifdef DO_DELAYED_VERIFICATION
    blocks_to_verify_later.remove(sux); // Sux is not part of graph anymore
#endif // DO_DELAYED_VERIFICATION
    block->set_end(sux->end());

    // TODO Should this be done in set_end universally?
    // add exception handlers of deleted block, if any
    for (int k = 0; k < sux->number_of_exception_handlers(); k++) {
      BlockBegin* xhandler = sux->exception_handler_at(k);
      block->add_exception_handler(xhandler);

      // TODO This should be in disconnect from graph...
      // also substitute predecessor of exception handler
      assert(xhandler->is_predecessor(sux), "missing predecessor");
      xhandler->remove_predecessor(sux);
      if (!xhandler->is_predecessor(block)) {
        xhandler->add_predecessor(block);
      }
    }

    // debugging output
    _merge_count++;
    if (PrintBlockElimination) {
      tty->print_cr("%d. merged B%d & B%d (stack size = %d)",
                    _merge_count, block->block_id(), sux->block_id(), sux->state()->stack_size());
    }

#ifdef DO_DELAYED_VERIFICATION
    _hir->verify_local(blocks_to_verify_later);
#endif // DO_DELAYED_VERIFICATION

    If* if_ = block->end()->as_If();
    if (if_) {
      IfOp* ifop    = if_->x()->as_IfOp();
      Constant* con = if_->y()->as_Constant();
      bool swapped = false;
      if (!con || !ifop) {
        ifop = if_->y()->as_IfOp();
        con  = if_->x()->as_Constant();
        swapped = true;
      }
      if (con && ifop) {
        Constant* tval = ifop->tval()->as_Constant();
        Constant* fval = ifop->fval()->as_Constant();
        if (tval && fval) {
          // Find the instruction before if_, starting with ifop.
          // When if_ and ifop are not in the same block, prev
          // becomes NULL In such (rare) cases it is not
          // profitable to perform the optimization.
          Value prev = ifop;
          while (prev != NULL && prev->next() != if_) {
            prev = prev->next();
          }
<<<<<<< HEAD
          if (con && ifop && !ifop->substitutability_check()) {
            Constant* tval = ifop->tval()->as_Constant();
            Constant* fval = ifop->fval()->as_Constant();
            if (tval && fval) {
              // Find the instruction before if_, starting with ifop.
              // When if_ and ifop are not in the same block, prev
              // becomes NULL In such (rare) cases it is not
              // profitable to perform the optimization.
              Value prev = ifop;
              while (prev != NULL && prev->next() != if_) {
                prev = prev->next();
              }

              if (prev != NULL) {
                Instruction::Condition cond = if_->cond();
                BlockBegin* tsux = if_->tsux();
                BlockBegin* fsux = if_->fsux();
                if (swapped) {
                  cond = Instruction::mirror(cond);
                }

                BlockBegin* tblock = tval->compare(cond, con, tsux, fsux);
                BlockBegin* fblock = fval->compare(cond, con, tsux, fsux);
                if (tblock != fblock && !if_->is_safepoint()) {
                  If* newif = new If(ifop->x(), ifop->cond(), false, ifop->y(),
                                     tblock, fblock, if_->state_before(), if_->is_safepoint(), ifop->substitutability_check());
                  newif->set_state(if_->state()->copy());

                  assert(prev->next() == if_, "must be guaranteed by above search");
                  NOT_PRODUCT(newif->set_printable_bci(if_->printable_bci()));
                  prev->set_next(newif);
                  block->set_end(newif);

                  _merge_count++;
                  if (PrintBlockElimination) {
                    tty->print_cr("%d. replaced If and IfOp at end of B%d with single If", _merge_count, block->block_id());
                  }

                  _hir->verify();
                }
=======

          if (prev != NULL) {
            Instruction::Condition cond = if_->cond();
            BlockBegin* tsux = if_->tsux();
            BlockBegin* fsux = if_->fsux();
            if (swapped) {
              cond = Instruction::mirror(cond);
            }

            BlockBegin* tblock = tval->compare(cond, con, tsux, fsux);
            BlockBegin* fblock = fval->compare(cond, con, tsux, fsux);
            if (tblock != fblock && !if_->is_safepoint()) {
              If* newif = new If(ifop->x(), ifop->cond(), false, ifop->y(),
                                 tblock, fblock, if_->state_before(), if_->is_safepoint());
              newif->set_state(if_->state()->copy());

              assert(prev->next() == if_, "must be guaranteed by above search");
              NOT_PRODUCT(newif->set_printable_bci(if_->printable_bci()));
              prev->set_next(newif);
              block->set_end(newif);

              _merge_count++;
              if (PrintBlockElimination) {
                tty->print_cr("%d. replaced If and IfOp at end of B%d with single If", _merge_count, block->block_id());
>>>>>>> ae2504b4
              }

#ifdef DO_DELAYED_VERIFICATION
              _hir->verify_local(blocks_to_verify_later);
#endif // DO_DELAYED_VERIFICATION
            }
          }
        }
      }
    }

    return true;
  }

  virtual void block_do(BlockBegin* block) {
    // repeat since the same block may merge again
    while (try_merge(block)) ;
  }
};

#ifdef ASSERT
#undef DO_DELAYED_VERIFICATION
#endif // ASSERT

void Optimizer::eliminate_blocks() {
  // merge blocks if possible
  BlockMerger bm(ir());
}


class NullCheckEliminator;
class NullCheckVisitor: public InstructionVisitor {
private:
  NullCheckEliminator* _nce;
  NullCheckEliminator* nce() { return _nce; }

public:
  NullCheckVisitor() {}

  void set_eliminator(NullCheckEliminator* nce) { _nce = nce; }

  void do_Phi            (Phi*             x);
  void do_Local          (Local*           x);
  void do_Constant       (Constant*        x);
  void do_LoadField      (LoadField*       x);
  void do_StoreField     (StoreField*      x);
  void do_ArrayLength    (ArrayLength*     x);
  void do_LoadIndexed    (LoadIndexed*     x);
  void do_StoreIndexed   (StoreIndexed*    x);
  void do_NegateOp       (NegateOp*        x);
  void do_ArithmeticOp   (ArithmeticOp*    x);
  void do_ShiftOp        (ShiftOp*         x);
  void do_LogicOp        (LogicOp*         x);
  void do_CompareOp      (CompareOp*       x);
  void do_IfOp           (IfOp*            x);
  void do_Convert        (Convert*         x);
  void do_NullCheck      (NullCheck*       x);
  void do_TypeCast       (TypeCast*        x);
  void do_Invoke         (Invoke*          x);
  void do_NewInstance    (NewInstance*     x);
  void do_NewInlineTypeInstance(NewInlineTypeInstance* x);
  void do_NewTypeArray   (NewTypeArray*    x);
  void do_NewObjectArray (NewObjectArray*  x);
  void do_NewMultiArray  (NewMultiArray*   x);
  void do_Deoptimize     (Deoptimize*      x);
  void do_CheckCast      (CheckCast*       x);
  void do_InstanceOf     (InstanceOf*      x);
  void do_MonitorEnter   (MonitorEnter*    x);
  void do_MonitorExit    (MonitorExit*     x);
  void do_Intrinsic      (Intrinsic*       x);
  void do_BlockBegin     (BlockBegin*      x);
  void do_Goto           (Goto*            x);
  void do_If             (If*              x);
  void do_TableSwitch    (TableSwitch*     x);
  void do_LookupSwitch   (LookupSwitch*    x);
  void do_Return         (Return*          x);
  void do_Throw          (Throw*           x);
  void do_Base           (Base*            x);
  void do_OsrEntry       (OsrEntry*        x);
  void do_ExceptionObject(ExceptionObject* x);
  void do_RoundFP        (RoundFP*         x);
  void do_UnsafeGet      (UnsafeGet*       x);
  void do_UnsafePut      (UnsafePut*       x);
  void do_UnsafeGetAndSet(UnsafeGetAndSet* x);
  void do_ProfileCall    (ProfileCall*     x);
  void do_ProfileReturnType (ProfileReturnType*  x);
  void do_ProfileACmpTypes(ProfileACmpTypes*  x);
  void do_ProfileInvoke  (ProfileInvoke*   x);
  void do_RuntimeCall    (RuntimeCall*     x);
  void do_MemBar         (MemBar*          x);
  void do_RangeCheckPredicate(RangeCheckPredicate* x);
#ifdef ASSERT
  void do_Assert         (Assert*          x);
#endif
};


// Because of a static contained within (for the purpose of iteration
// over instructions), it is only valid to have one of these active at
// a time
class NullCheckEliminator: public ValueVisitor {
 private:
  Optimizer*        _opt;

  ValueSet*         _visitable_instructions;        // Visit each instruction only once per basic block
  BlockList*        _work_list;                   // Basic blocks to visit

  bool visitable(Value x) {
    assert(_visitable_instructions != NULL, "check");
    return _visitable_instructions->contains(x);
  }
  void mark_visited(Value x) {
    assert(_visitable_instructions != NULL, "check");
    _visitable_instructions->remove(x);
  }
  void mark_visitable(Value x) {
    assert(_visitable_instructions != NULL, "check");
    _visitable_instructions->put(x);
  }
  void clear_visitable_state() {
    assert(_visitable_instructions != NULL, "check");
    _visitable_instructions->clear();
  }

  ValueSet*         _set;                         // current state, propagated to subsequent BlockBegins
  ValueSetList      _block_states;                // BlockBegin null-check states for all processed blocks
  NullCheckVisitor  _visitor;
  NullCheck*        _last_explicit_null_check;

  bool set_contains(Value x)                      { assert(_set != NULL, "check"); return _set->contains(x); }
  void set_put     (Value x)                      { assert(_set != NULL, "check"); _set->put(x); }
  void set_remove  (Value x)                      { assert(_set != NULL, "check"); _set->remove(x); }

  BlockList* work_list()                          { return _work_list; }

  void iterate_all();
  void iterate_one(BlockBegin* block);

  ValueSet* state()                               { return _set; }
  void      set_state_from (ValueSet* state)      { _set->set_from(state); }
  ValueSet* state_for      (BlockBegin* block)    { return _block_states.at(block->block_id()); }
  void      set_state_for  (BlockBegin* block, ValueSet* stack) { _block_states.at_put(block->block_id(), stack); }
  // Returns true if caused a change in the block's state.
  bool      merge_state_for(BlockBegin* block,
                            ValueSet*   incoming_state);

 public:
  // constructor
  NullCheckEliminator(Optimizer* opt)
    : _opt(opt)
    , _work_list(new BlockList())
    , _set(new ValueSet())
    , _block_states(BlockBegin::number_of_blocks(), BlockBegin::number_of_blocks(), NULL)
    , _last_explicit_null_check(NULL) {
    _visitable_instructions = new ValueSet();
    _visitor.set_eliminator(this);
    CompileLog* log = _opt->ir()->compilation()->log();
    if (log != NULL)
      log->set_context("optimize name='null_check_elimination'");
  }

  ~NullCheckEliminator() {
    CompileLog* log = _opt->ir()->compilation()->log();
    if (log != NULL)
      log->clear_context(); // skip marker if nothing was printed
  }

  Optimizer*  opt()                               { return _opt; }
  IR*         ir ()                               { return opt()->ir(); }

  // Process a graph
  void iterate(BlockBegin* root);

  void visit(Value* f);

  // In some situations (like NullCheck(x); getfield(x)) the debug
  // information from the explicit NullCheck can be used to populate
  // the getfield, even if the two instructions are in different
  // scopes; this allows implicit null checks to be used but the
  // correct exception information to be generated. We must clear the
  // last-traversed NullCheck when we reach a potentially-exception-
  // throwing instruction, as well as in some other cases.
  void        set_last_explicit_null_check(NullCheck* check) { _last_explicit_null_check = check; }
  NullCheck*  last_explicit_null_check()                     { return _last_explicit_null_check; }
  Value       last_explicit_null_check_obj()                 { return (_last_explicit_null_check
                                                                         ? _last_explicit_null_check->obj()
                                                                         : NULL); }
  NullCheck*  consume_last_explicit_null_check() {
    _last_explicit_null_check->unpin(Instruction::PinExplicitNullCheck);
    _last_explicit_null_check->set_can_trap(false);
    return _last_explicit_null_check;
  }
  void        clear_last_explicit_null_check()               { _last_explicit_null_check = NULL; }

  // Handlers for relevant instructions
  // (separated out from NullCheckVisitor for clarity)

  // The basic contract is that these must leave the instruction in
  // the desired state; must not assume anything about the state of
  // the instruction. We make multiple passes over some basic blocks
  // and the last pass is the only one whose result is valid.
  void handle_AccessField     (AccessField* x);
  void handle_ArrayLength     (ArrayLength* x);
  void handle_LoadIndexed     (LoadIndexed* x);
  void handle_StoreIndexed    (StoreIndexed* x);
  void handle_NullCheck       (NullCheck* x);
  void handle_Invoke          (Invoke* x);
  void handle_NewInstance     (NewInstance* x);
  void handle_NewInlineTypeInstance(NewInlineTypeInstance* x);
  void handle_NewArray        (NewArray* x);
  void handle_AccessMonitor   (AccessMonitor* x);
  void handle_Intrinsic       (Intrinsic* x);
  void handle_ExceptionObject (ExceptionObject* x);
  void handle_Phi             (Phi* x);
  void handle_ProfileCall     (ProfileCall* x);
  void handle_ProfileReturnType (ProfileReturnType* x);
  void handle_ProfileACmpTypes(ProfileACmpTypes* x);
};


// NEEDS_CLEANUP
// There may be other instructions which need to clear the last
// explicit null check. Anything across which we can not hoist the
// debug information for a NullCheck instruction must clear it. It
// might be safer to pattern match "NullCheck ; {AccessField,
// ArrayLength, LoadIndexed}" but it is more easily structured this way.
// Should test to see performance hit of clearing it for all handlers
// with empty bodies below. If it is negligible then we should leave
// that in for safety, otherwise should think more about it.
void NullCheckVisitor::do_Phi            (Phi*             x) { nce()->handle_Phi(x);      }
void NullCheckVisitor::do_Local          (Local*           x) {}
void NullCheckVisitor::do_Constant       (Constant*        x) { /* FIXME: handle object constants */ }
void NullCheckVisitor::do_LoadField      (LoadField*       x) { nce()->handle_AccessField(x); }
void NullCheckVisitor::do_StoreField     (StoreField*      x) { nce()->handle_AccessField(x); }
void NullCheckVisitor::do_ArrayLength    (ArrayLength*     x) { nce()->handle_ArrayLength(x); }
void NullCheckVisitor::do_LoadIndexed    (LoadIndexed*     x) { nce()->handle_LoadIndexed(x); }
void NullCheckVisitor::do_StoreIndexed   (StoreIndexed*    x) { nce()->handle_StoreIndexed(x); }
void NullCheckVisitor::do_NegateOp       (NegateOp*        x) {}
void NullCheckVisitor::do_ArithmeticOp   (ArithmeticOp*    x) { if (x->can_trap()) nce()->clear_last_explicit_null_check(); }
void NullCheckVisitor::do_ShiftOp        (ShiftOp*         x) {}
void NullCheckVisitor::do_LogicOp        (LogicOp*         x) {}
void NullCheckVisitor::do_CompareOp      (CompareOp*       x) {}
void NullCheckVisitor::do_IfOp           (IfOp*            x) {}
void NullCheckVisitor::do_Convert        (Convert*         x) {}
void NullCheckVisitor::do_NullCheck      (NullCheck*       x) { nce()->handle_NullCheck(x); }
void NullCheckVisitor::do_TypeCast       (TypeCast*        x) {}
void NullCheckVisitor::do_Invoke         (Invoke*          x) { nce()->handle_Invoke(x); }
void NullCheckVisitor::do_NewInstance    (NewInstance*     x) { nce()->handle_NewInstance(x); }
void NullCheckVisitor::do_NewInlineTypeInstance(NewInlineTypeInstance* x) { nce()->handle_NewInlineTypeInstance(x); }
void NullCheckVisitor::do_NewTypeArray   (NewTypeArray*    x) { nce()->handle_NewArray(x); }
void NullCheckVisitor::do_NewObjectArray (NewObjectArray*  x) { nce()->handle_NewArray(x); }
void NullCheckVisitor::do_NewMultiArray  (NewMultiArray*   x) { nce()->handle_NewArray(x); }
void NullCheckVisitor::do_Deoptimize     (Deoptimize*      x) {}
void NullCheckVisitor::do_CheckCast      (CheckCast*       x) { nce()->clear_last_explicit_null_check(); }
void NullCheckVisitor::do_InstanceOf     (InstanceOf*      x) {}
void NullCheckVisitor::do_MonitorEnter   (MonitorEnter*    x) { nce()->handle_AccessMonitor(x); }
void NullCheckVisitor::do_MonitorExit    (MonitorExit*     x) { nce()->handle_AccessMonitor(x); }
void NullCheckVisitor::do_Intrinsic      (Intrinsic*       x) { nce()->handle_Intrinsic(x);     }
void NullCheckVisitor::do_BlockBegin     (BlockBegin*      x) {}
void NullCheckVisitor::do_Goto           (Goto*            x) {}
void NullCheckVisitor::do_If             (If*              x) {}
void NullCheckVisitor::do_TableSwitch    (TableSwitch*     x) {}
void NullCheckVisitor::do_LookupSwitch   (LookupSwitch*    x) {}
void NullCheckVisitor::do_Return         (Return*          x) {}
void NullCheckVisitor::do_Throw          (Throw*           x) { nce()->clear_last_explicit_null_check(); }
void NullCheckVisitor::do_Base           (Base*            x) {}
void NullCheckVisitor::do_OsrEntry       (OsrEntry*        x) {}
void NullCheckVisitor::do_ExceptionObject(ExceptionObject* x) { nce()->handle_ExceptionObject(x); }
void NullCheckVisitor::do_RoundFP        (RoundFP*         x) {}
void NullCheckVisitor::do_UnsafeGet      (UnsafeGet*       x) {}
void NullCheckVisitor::do_UnsafePut      (UnsafePut*       x) {}
void NullCheckVisitor::do_UnsafeGetAndSet(UnsafeGetAndSet* x) {}
void NullCheckVisitor::do_ProfileCall    (ProfileCall*     x) { nce()->clear_last_explicit_null_check();
                                                                nce()->handle_ProfileCall(x); }
void NullCheckVisitor::do_ProfileReturnType (ProfileReturnType* x) { nce()->handle_ProfileReturnType(x); }
void NullCheckVisitor::do_ProfileInvoke  (ProfileInvoke*   x) {}
void NullCheckVisitor::do_ProfileACmpTypes(ProfileACmpTypes* x) { nce()->handle_ProfileACmpTypes(x); }
void NullCheckVisitor::do_RuntimeCall    (RuntimeCall*     x) {}
void NullCheckVisitor::do_MemBar         (MemBar*          x) {}
void NullCheckVisitor::do_RangeCheckPredicate(RangeCheckPredicate* x) {}
#ifdef ASSERT
void NullCheckVisitor::do_Assert         (Assert*          x) {}
#endif

void NullCheckEliminator::visit(Value* p) {
  assert(*p != NULL, "should not find NULL instructions");
  if (visitable(*p)) {
    mark_visited(*p);
    (*p)->visit(&_visitor);
  }
}

bool NullCheckEliminator::merge_state_for(BlockBegin* block, ValueSet* incoming_state) {
  ValueSet* state = state_for(block);
  if (state == NULL) {
    state = incoming_state->copy();
    set_state_for(block, state);
    return true;
  } else {
    bool changed = state->set_intersect(incoming_state);
    if (PrintNullCheckElimination && changed) {
      tty->print_cr("Block %d's null check state changed", block->block_id());
    }
    return changed;
  }
}


void NullCheckEliminator::iterate_all() {
  while (work_list()->length() > 0) {
    iterate_one(work_list()->pop());
  }
}


void NullCheckEliminator::iterate_one(BlockBegin* block) {
  clear_visitable_state();
  // clear out an old explicit null checks
  set_last_explicit_null_check(NULL);

  if (PrintNullCheckElimination) {
    tty->print_cr(" ...iterating block %d in null check elimination for %s::%s%s",
                  block->block_id(),
                  ir()->method()->holder()->name()->as_utf8(),
                  ir()->method()->name()->as_utf8(),
                  ir()->method()->signature()->as_symbol()->as_utf8());
  }

  // Create new state if none present (only happens at root)
  if (state_for(block) == NULL) {
    ValueSet* tmp_state = new ValueSet();
    set_state_for(block, tmp_state);
    // Initial state is that local 0 (receiver) is non-null for
    // non-static methods
    ValueStack* stack  = block->state();
    IRScope*    scope  = stack->scope();
    ciMethod*   method = scope->method();
    if (!method->is_static()) {
      Local* local0 = stack->local_at(0)->as_Local();
      assert(local0 != NULL, "must be");
      assert(local0->type() == objectType, "invalid type of receiver");

      if (local0 != NULL) {
        // Local 0 is used in this scope
        tmp_state->put(local0);
        if (PrintNullCheckElimination) {
          tty->print_cr("Local 0 (value %d) proven non-null upon entry", local0->id());
        }
      }
    }
  }

  // Must copy block's state to avoid mutating it during iteration
  // through the block -- otherwise "not-null" states can accidentally
  // propagate "up" through the block during processing of backward
  // branches and algorithm is incorrect (and does not converge)
  set_state_from(state_for(block));

  // allow visiting of Phis belonging to this block
  for_each_phi_fun(block, phi,
                   mark_visitable(phi);
                   );

  BlockEnd* e = block->end();
  assert(e != NULL, "incomplete graph");
  int i;

  // Propagate the state before this block into the exception
  // handlers.  They aren't true successors since we aren't guaranteed
  // to execute the whole block before executing them.  Also putting
  // them on first seems to help reduce the amount of iteration to
  // reach a fixed point.
  for (i = 0; i < block->number_of_exception_handlers(); i++) {
    BlockBegin* next = block->exception_handler_at(i);
    if (merge_state_for(next, state())) {
      if (!work_list()->contains(next)) {
        work_list()->push(next);
      }
    }
  }

  // Iterate through block, updating state.
  for (Instruction* instr = block; instr != NULL; instr = instr->next()) {
    // Mark instructions in this block as visitable as they are seen
    // in the instruction list.  This keeps the iteration from
    // visiting instructions which are references in other blocks or
    // visiting instructions more than once.
    mark_visitable(instr);
    if (instr->is_pinned() || instr->can_trap() || (instr->as_NullCheck() != NULL)) {
      mark_visited(instr);
      instr->input_values_do(this);
      instr->visit(&_visitor);
    }
  }

  // Propagate state to successors if necessary
  for (i = 0; i < e->number_of_sux(); i++) {
    BlockBegin* next = e->sux_at(i);
    if (merge_state_for(next, state())) {
      if (!work_list()->contains(next)) {
        work_list()->push(next);
      }
    }
  }
}


void NullCheckEliminator::iterate(BlockBegin* block) {
  work_list()->push(block);
  iterate_all();
}

void NullCheckEliminator::handle_AccessField(AccessField* x) {
  if (x->is_static()) {
    if (x->as_LoadField() != NULL) {
      // If the field is a non-null static final object field (as is
      // often the case for sun.misc.Unsafe), put this LoadField into
      // the non-null map
      ciField* field = x->field();
      if (field->is_constant()) {
        ciConstant field_val = field->constant_value();
        BasicType field_type = field_val.basic_type();
        if (is_reference_type(field_type)) {
          ciObject* obj_val = field_val.as_object();
          if (!obj_val->is_null_object()) {
            if (PrintNullCheckElimination) {
              tty->print_cr("AccessField %d proven non-null by static final non-null oop check",
                            x->id());
            }
            set_put(x);
          }
        }
      }
    }
    // Be conservative
    clear_last_explicit_null_check();
    return;
  }

  Value obj = x->obj();
  if (set_contains(obj)) {
    // Value is non-null => update AccessField
    if (last_explicit_null_check_obj() == obj && !x->needs_patching()) {
      x->set_explicit_null_check(consume_last_explicit_null_check());
      x->set_needs_null_check(true);
      if (PrintNullCheckElimination) {
        tty->print_cr("Folded NullCheck %d into AccessField %d's null check for value %d",
                      x->explicit_null_check()->id(), x->id(), obj->id());
      }
    } else {
      x->set_explicit_null_check(NULL);
      x->set_needs_null_check(false);
      if (PrintNullCheckElimination) {
        tty->print_cr("Eliminated AccessField %d's null check for value %d", x->id(), obj->id());
      }
    }
  } else {
    set_put(obj);
    if (PrintNullCheckElimination) {
      tty->print_cr("AccessField %d of value %d proves value to be non-null", x->id(), obj->id());
    }
    // Ensure previous passes do not cause wrong state
    x->set_needs_null_check(true);
    x->set_explicit_null_check(NULL);
  }
  clear_last_explicit_null_check();
}


void NullCheckEliminator::handle_ArrayLength(ArrayLength* x) {
  Value array = x->array();
  if (set_contains(array)) {
    // Value is non-null => update AccessArray
    if (last_explicit_null_check_obj() == array) {
      x->set_explicit_null_check(consume_last_explicit_null_check());
      x->set_needs_null_check(true);
      if (PrintNullCheckElimination) {
        tty->print_cr("Folded NullCheck %d into ArrayLength %d's null check for value %d",
                      x->explicit_null_check()->id(), x->id(), array->id());
      }
    } else {
      x->set_explicit_null_check(NULL);
      x->set_needs_null_check(false);
      if (PrintNullCheckElimination) {
        tty->print_cr("Eliminated ArrayLength %d's null check for value %d", x->id(), array->id());
      }
    }
  } else {
    set_put(array);
    if (PrintNullCheckElimination) {
      tty->print_cr("ArrayLength %d of value %d proves value to be non-null", x->id(), array->id());
    }
    // Ensure previous passes do not cause wrong state
    x->set_needs_null_check(true);
    x->set_explicit_null_check(NULL);
  }
  clear_last_explicit_null_check();
}


void NullCheckEliminator::handle_LoadIndexed(LoadIndexed* x) {
  Value array = x->array();
  if (set_contains(array)) {
    // Value is non-null => update AccessArray
    if (last_explicit_null_check_obj() == array) {
      x->set_explicit_null_check(consume_last_explicit_null_check());
      x->set_needs_null_check(true);
      if (PrintNullCheckElimination) {
        tty->print_cr("Folded NullCheck %d into LoadIndexed %d's null check for value %d",
                      x->explicit_null_check()->id(), x->id(), array->id());
      }
    } else {
      x->set_explicit_null_check(NULL);
      x->set_needs_null_check(false);
      if (PrintNullCheckElimination) {
        tty->print_cr("Eliminated LoadIndexed %d's null check for value %d", x->id(), array->id());
      }
    }
  } else {
    set_put(array);
    if (PrintNullCheckElimination) {
      tty->print_cr("LoadIndexed %d of value %d proves value to be non-null", x->id(), array->id());
    }
    // Ensure previous passes do not cause wrong state
    x->set_needs_null_check(true);
    x->set_explicit_null_check(NULL);
  }
  clear_last_explicit_null_check();
}


void NullCheckEliminator::handle_StoreIndexed(StoreIndexed* x) {
  Value array = x->array();
  if (set_contains(array)) {
    // Value is non-null => update AccessArray
    if (PrintNullCheckElimination) {
      tty->print_cr("Eliminated StoreIndexed %d's null check for value %d", x->id(), array->id());
    }
    x->set_needs_null_check(false);
  } else {
    set_put(array);
    if (PrintNullCheckElimination) {
      tty->print_cr("StoreIndexed %d of value %d proves value to be non-null", x->id(), array->id());
    }
    // Ensure previous passes do not cause wrong state
    x->set_needs_null_check(true);
  }
  clear_last_explicit_null_check();
}


void NullCheckEliminator::handle_NullCheck(NullCheck* x) {
  Value obj = x->obj();
  if (set_contains(obj)) {
    // Already proven to be non-null => this NullCheck is useless
    if (PrintNullCheckElimination) {
      tty->print_cr("Eliminated NullCheck %d for value %d", x->id(), obj->id());
    }
    // Don't unpin since that may shrink obj's live range and make it unavailable for debug info.
    // The code generator won't emit LIR for a NullCheck that cannot trap.
    x->set_can_trap(false);
  } else {
    // May be null => add to map and set last explicit NullCheck
    x->set_can_trap(true);
    // make sure it's pinned if it can trap
    x->pin(Instruction::PinExplicitNullCheck);
    set_put(obj);
    set_last_explicit_null_check(x);
    if (PrintNullCheckElimination) {
      tty->print_cr("NullCheck %d of value %d proves value to be non-null", x->id(), obj->id());
    }
  }
}


void NullCheckEliminator::handle_Invoke(Invoke* x) {
  if (!x->has_receiver()) {
    // Be conservative
    clear_last_explicit_null_check();
    return;
  }

  Value recv = x->receiver();
  if (!set_contains(recv)) {
    set_put(recv);
    if (PrintNullCheckElimination) {
      tty->print_cr("Invoke %d of value %d proves value to be non-null", x->id(), recv->id());
    }
  }
  clear_last_explicit_null_check();
}


void NullCheckEliminator::handle_NewInstance(NewInstance* x) {
  set_put(x);
  if (PrintNullCheckElimination) {
    tty->print_cr("NewInstance %d is non-null", x->id());
  }
}

void NullCheckEliminator::handle_NewInlineTypeInstance(NewInlineTypeInstance* x) {
  set_put(x);
  if (PrintNullCheckElimination) {
    tty->print_cr("NewInlineTypeInstance %d is non-null", x->id());
  }
}


void NullCheckEliminator::handle_NewArray(NewArray* x) {
  set_put(x);
  if (PrintNullCheckElimination) {
    tty->print_cr("NewArray %d is non-null", x->id());
  }
}


void NullCheckEliminator::handle_ExceptionObject(ExceptionObject* x) {
  set_put(x);
  if (PrintNullCheckElimination) {
    tty->print_cr("ExceptionObject %d is non-null", x->id());
  }
}


void NullCheckEliminator::handle_AccessMonitor(AccessMonitor* x) {
  Value obj = x->obj();
  if (set_contains(obj)) {
    // Value is non-null => update AccessMonitor
    if (PrintNullCheckElimination) {
      tty->print_cr("Eliminated AccessMonitor %d's null check for value %d", x->id(), obj->id());
    }
    x->set_needs_null_check(false);
  } else {
    set_put(obj);
    if (PrintNullCheckElimination) {
      tty->print_cr("AccessMonitor %d of value %d proves value to be non-null", x->id(), obj->id());
    }
    // Ensure previous passes do not cause wrong state
    x->set_needs_null_check(true);
  }
  clear_last_explicit_null_check();
}


void NullCheckEliminator::handle_Intrinsic(Intrinsic* x) {
  if (!x->has_receiver()) {
    if (x->id() == vmIntrinsics::_arraycopy) {
      for (int i = 0; i < x->number_of_arguments(); i++) {
        x->set_arg_needs_null_check(i, !set_contains(x->argument_at(i)));
      }
    }

    // Be conservative
    clear_last_explicit_null_check();
    return;
  }

  Value recv = x->receiver();
  if (set_contains(recv)) {
    // Value is non-null => update Intrinsic
    if (PrintNullCheckElimination) {
      tty->print_cr("Eliminated Intrinsic %d's null check for value %d", vmIntrinsics::as_int(x->id()), recv->id());
    }
    x->set_needs_null_check(false);
  } else {
    set_put(recv);
    if (PrintNullCheckElimination) {
      tty->print_cr("Intrinsic %d of value %d proves value to be non-null", vmIntrinsics::as_int(x->id()), recv->id());
    }
    // Ensure previous passes do not cause wrong state
    x->set_needs_null_check(true);
  }
  clear_last_explicit_null_check();
}


void NullCheckEliminator::handle_Phi(Phi* x) {
  int i;
  bool all_non_null = true;
  if (x->is_illegal()) {
    all_non_null = false;
  } else {
    for (i = 0; i < x->operand_count(); i++) {
      Value input = x->operand_at(i);
      if (!set_contains(input)) {
        all_non_null = false;
      }
    }
  }

  if (all_non_null) {
    // Value is non-null => update Phi
    if (PrintNullCheckElimination) {
      tty->print_cr("Eliminated Phi %d's null check for phifun because all inputs are non-null", x->id());
    }
    x->set_needs_null_check(false);
  } else if (set_contains(x)) {
    set_remove(x);
  }
}

void NullCheckEliminator::handle_ProfileCall(ProfileCall* x) {
  for (int i = 0; i < x->nb_profiled_args(); i++) {
    x->set_arg_needs_null_check(i, !set_contains(x->profiled_arg_at(i)));
  }
}

void NullCheckEliminator::handle_ProfileReturnType(ProfileReturnType* x) {
  x->set_needs_null_check(!set_contains(x->ret()));
}

void NullCheckEliminator::handle_ProfileACmpTypes(ProfileACmpTypes* x) {
  x->set_left_maybe_null(!set_contains(x->left()));
  x->set_right_maybe_null(!set_contains(x->right()));
}

void Optimizer::eliminate_null_checks() {
  ResourceMark rm;

  NullCheckEliminator nce(this);

  if (PrintNullCheckElimination) {
    tty->print_cr("Starting null check elimination for method %s::%s%s",
                  ir()->method()->holder()->name()->as_utf8(),
                  ir()->method()->name()->as_utf8(),
                  ir()->method()->signature()->as_symbol()->as_utf8());
  }

  // Apply to graph
  nce.iterate(ir()->start());

  // walk over the graph looking for exception
  // handlers and iterate over them as well
  int nblocks = BlockBegin::number_of_blocks();
  BlockList blocks(nblocks);
  boolArray visited_block(nblocks, nblocks, false);

  blocks.push(ir()->start());
  visited_block.at_put(ir()->start()->block_id(), true);
  for (int i = 0; i < blocks.length(); i++) {
    BlockBegin* b = blocks.at(i);
    // exception handlers need to be treated as additional roots
    for (int e = b->number_of_exception_handlers(); e-- > 0; ) {
      BlockBegin* excp = b->exception_handler_at(e);
      int id = excp->block_id();
      if (!visited_block.at(id)) {
        blocks.push(excp);
        visited_block.at_put(id, true);
        nce.iterate(excp);
      }
    }
    // traverse successors
    BlockEnd *end = b->end();
    for (int s = end->number_of_sux(); s-- > 0; ) {
      BlockBegin* next = end->sux_at(s);
      int id = next->block_id();
      if (!visited_block.at(id)) {
        blocks.push(next);
        visited_block.at_put(id, true);
      }
    }
  }


  if (PrintNullCheckElimination) {
    tty->print_cr("Done with null check elimination for method %s::%s%s",
                  ir()->method()->holder()->name()->as_utf8(),
                  ir()->method()->name()->as_utf8(),
                  ir()->method()->signature()->as_symbol()->as_utf8());
  }
}<|MERGE_RESOLUTION|>--- conflicted
+++ resolved
@@ -469,7 +469,7 @@
         con  = if_->x()->as_Constant();
         swapped = true;
       }
-      if (con && ifop) {
+      if (con && ifop && !ifop->substitutability_check()) {
         Constant* tval = ifop->tval()->as_Constant();
         Constant* fval = ifop->fval()->as_Constant();
         if (tval && fval) {
@@ -481,48 +481,6 @@
           while (prev != NULL && prev->next() != if_) {
             prev = prev->next();
           }
-<<<<<<< HEAD
-          if (con && ifop && !ifop->substitutability_check()) {
-            Constant* tval = ifop->tval()->as_Constant();
-            Constant* fval = ifop->fval()->as_Constant();
-            if (tval && fval) {
-              // Find the instruction before if_, starting with ifop.
-              // When if_ and ifop are not in the same block, prev
-              // becomes NULL In such (rare) cases it is not
-              // profitable to perform the optimization.
-              Value prev = ifop;
-              while (prev != NULL && prev->next() != if_) {
-                prev = prev->next();
-              }
-
-              if (prev != NULL) {
-                Instruction::Condition cond = if_->cond();
-                BlockBegin* tsux = if_->tsux();
-                BlockBegin* fsux = if_->fsux();
-                if (swapped) {
-                  cond = Instruction::mirror(cond);
-                }
-
-                BlockBegin* tblock = tval->compare(cond, con, tsux, fsux);
-                BlockBegin* fblock = fval->compare(cond, con, tsux, fsux);
-                if (tblock != fblock && !if_->is_safepoint()) {
-                  If* newif = new If(ifop->x(), ifop->cond(), false, ifop->y(),
-                                     tblock, fblock, if_->state_before(), if_->is_safepoint(), ifop->substitutability_check());
-                  newif->set_state(if_->state()->copy());
-
-                  assert(prev->next() == if_, "must be guaranteed by above search");
-                  NOT_PRODUCT(newif->set_printable_bci(if_->printable_bci()));
-                  prev->set_next(newif);
-                  block->set_end(newif);
-
-                  _merge_count++;
-                  if (PrintBlockElimination) {
-                    tty->print_cr("%d. replaced If and IfOp at end of B%d with single If", _merge_count, block->block_id());
-                  }
-
-                  _hir->verify();
-                }
-=======
 
           if (prev != NULL) {
             Instruction::Condition cond = if_->cond();
@@ -536,7 +494,7 @@
             BlockBegin* fblock = fval->compare(cond, con, tsux, fsux);
             if (tblock != fblock && !if_->is_safepoint()) {
               If* newif = new If(ifop->x(), ifop->cond(), false, ifop->y(),
-                                 tblock, fblock, if_->state_before(), if_->is_safepoint());
+                                 tblock, fblock, if_->state_before(), if_->is_safepoint(), ifop->substitutability_check());
               newif->set_state(if_->state()->copy());
 
               assert(prev->next() == if_, "must be guaranteed by above search");
@@ -547,7 +505,6 @@
               _merge_count++;
               if (PrintBlockElimination) {
                 tty->print_cr("%d. replaced If and IfOp at end of B%d with single If", _merge_count, block->block_id());
->>>>>>> ae2504b4
               }
 
 #ifdef DO_DELAYED_VERIFICATION
