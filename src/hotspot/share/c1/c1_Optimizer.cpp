--- conflicted
+++ resolved
@@ -219,14 +219,9 @@
     cur_end = cur_end->set_next(f_value);
   }
 
-<<<<<<< HEAD
   Value result = make_ifop(if_->x(), if_->cond(), if_->y(), t_value, f_value,
                            if_->state_before(), if_->substitutability_check());
-  assert(result != NULL, "make_ifop must return a non-null instruction");
-=======
-  Value result = make_ifop(if_->x(), if_->cond(), if_->y(), t_value, f_value);
   assert(result != nullptr, "make_ifop must return a non-null instruction");
->>>>>>> 2836c34b
   if (!result->is_linked() && result->can_be_linked()) {
     NOT_PRODUCT(result->set_printable_bci(if_->printable_bci()));
     cur_end = cur_end->set_next(result);
