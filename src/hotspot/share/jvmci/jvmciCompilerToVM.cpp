--- conflicted
+++ resolved
@@ -939,14 +939,9 @@
 
   if (jap.get_ret_type() == T_VOID) {
     return NULL;
-<<<<<<< HEAD
   } else if (jap.get_ret_type() == T_OBJECT || jap.get_ret_type() == T_ARRAY
              || jap.get_ret_type() == T_VALUETYPE) {
-    return JNIHandles::make_local(THREAD, (oop) result.get_jobject());
-=======
-  } else if (jap.get_ret_type() == T_OBJECT || jap.get_ret_type() == T_ARRAY) {
     return JNIHandles::make_local((oop) result.get_jobject());
->>>>>>> e9c523ae
   } else {
     jvalue *value = (jvalue *) result.get_value_addr();
     // Narrow the value down if required (Important on big endian machines)
@@ -1742,7 +1737,7 @@
   GrowableArray<Method*> constructors_array;
   for (int i = 0; i < iklass->methods()->length(); i++) {
     Method* m = iklass->methods()->at(i);
-    if (m->is_initializer() && !m->is_static()) {
+    if (m->is_object_constructor()) {
       constructors_array.append(m);
     }
   }
@@ -1771,7 +1766,7 @@
   GrowableArray<Method*> methods_array;
   for (int i = 0; i < iklass->methods()->length(); i++) {
     Method* m = iklass->methods()->at(i);
-    if (!m->is_initializer() && !m->is_overpass()) {
+    if (!m->is_object_constructor() && !m->is_overpass()) {
       methods_array.append(m);
     }
   }
@@ -2255,18 +2250,11 @@
   }
   methodHandle m = JVMCIENV->asMethod(jvmci_method);
   oop executable;
-<<<<<<< HEAD
   if (m->is_class_initializer()) {
-    THROW_MSG_0(vmSymbols::java_lang_IllegalArgumentException(),
-        "Cannot create java.lang.reflect.Method for class initializer");
-  } else if (m->is_object_constructor()) {
-=======
-  if (m->is_initializer()) {
-    if (m->is_static_initializer()) {
       JVMCI_THROW_MSG_NULL(IllegalArgumentException,
           "Cannot create java.lang.reflect.Method for class initializer");
-    }
->>>>>>> e9c523ae
+  }
+  else if (m->is_object_constructor()) {
     executable = Reflection::new_constructor(m, CHECK_NULL);
   } else {
     executable = Reflection::new_method(m, false, CHECK_NULL);
