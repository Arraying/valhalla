--- conflicted
+++ resolved
@@ -618,14 +618,7 @@
   }
 
   if (resolve) {
-<<<<<<< HEAD
-    resolved_klass = SystemDictionary::resolve_or_null(class_name, class_loader, protection_domain, CHECK_NULL);
-    if (resolved_klass == nullptr) {
-      JVMCI_THROW_MSG_NULL(NoClassDefFoundError, str);
-    }
-=======
     resolved_klass = SystemDictionary::resolve_or_fail(class_name, class_loader, protection_domain, true, CHECK_NULL);
->>>>>>> 16fa7709
   } else {
     if (Signature::has_envelope(class_name)) {
       // This is a name from a signature.  Strip off the trimmings.
