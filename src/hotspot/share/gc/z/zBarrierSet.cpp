--- conflicted
+++ resolved
@@ -66,12 +66,7 @@
   assert((decorators & AS_NO_KEEPALIVE) == 0, "Unexpected decorator");
   //assert((decorators & ON_UNKNOWN_OOP_REF) == 0, "Unexpected decorator");
 
-<<<<<<< HEAD
-  assert(type != T_VALUETYPE, "Not supported yet");
-  if (type == T_OBJECT || type == T_ARRAY) {
-=======
   if (is_reference_type(type)) {
->>>>>>> 72c2079f
     assert((decorators & (IN_HEAP | IN_NATIVE)) != 0, "Where is reference?");
     // Barrier needed even when IN_NATIVE, to allow concurrent scanning.
     return true;
