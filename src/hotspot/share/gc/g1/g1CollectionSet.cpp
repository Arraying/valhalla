--- conflicted
+++ resolved
@@ -326,12 +326,6 @@
     G1CollectionCandidateRegionList initial_old_regions;
     assert(_optional_old_regions.length() == 0, "must be");
 
-<<<<<<< HEAD
-    time_remaining_ms = _policy->select_candidates_from_marking(&candidates()->marking_regions(),
-                                                                time_remaining_ms,
-                                                                &initial_old_regions,
-                                                                &_optional_old_regions);
-=======
     if (collector_state()->in_mixed_phase()) {
       time_remaining_ms = _policy->select_candidates_from_marking(&candidates()->marking_regions(),
                                                                   time_remaining_ms,
@@ -340,7 +334,6 @@
     } else {
       log_debug(gc, ergo, cset)("Do not add marking candidates to collection set due to pause type.");
     }
->>>>>>> 16fa7709
 
     _policy->select_candidates_from_retained(&candidates()->retained_regions(),
                                              time_remaining_ms,
