/*
 * Copyright (c) 2018, 2023, Oracle and/or its affiliates. All rights reserved.
 * DO NOT ALTER OR REMOVE COPYRIGHT NOTICES OR THIS FILE HEADER.
 *
 * This code is free software; you can redistribute it and/or modify it
 * under the terms of the GNU General Public License version 2 only, as
 * published by the Free Software Foundation.
 *
 * This code is distributed in the hope that it will be useful, but WITHOUT
 * ANY WARRANTY; without even the implied warranty of MERCHANTABILITY or
 * FITNESS FOR A PARTICULAR PURPOSE.  See the GNU General Public License
 * version 2 for more details (a copy is included in the LICENSE file that
 * accompanied this code).
 *
 * You should have received a copy of the GNU General Public License version
 * 2 along with this work; if not, write to the Free Software Foundation,
 * Inc., 51 Franklin St, Fifth Floor, Boston, MA 02110-1301 USA.
 *
 * Please contact Oracle, 500 Oracle Parkway, Redwood Shores, CA 94065 USA
 * or visit www.oracle.com if you need additional information or have any
 * questions.
 *
 */

#include "precompiled.hpp"
#include "classfile/javaClasses.hpp"
#include "code/vmreg.inline.hpp"
#include "gc/g1/c2/g1BarrierSetC2.hpp"
#include "gc/g1/g1BarrierSet.hpp"
#include "gc/g1/g1BarrierSetAssembler.hpp"
#include "gc/g1/g1BarrierSetRuntime.hpp"
#include "gc/g1/g1CardTable.hpp"
#include "gc/g1/g1ThreadLocalData.hpp"
#include "gc/g1/g1HeapRegion.hpp"
#include "opto/arraycopynode.hpp"
#include "opto/block.hpp"
#include "opto/compile.hpp"
#include "opto/escape.hpp"
#include "opto/graphKit.hpp"
#include "opto/idealKit.hpp"
#include "opto/machnode.hpp"
#include "opto/macro.hpp"
#include "opto/memnode.hpp"
#include "opto/node.hpp"
#include "opto/output.hpp"
#include "opto/regalloc.hpp"
#include "opto/rootnode.hpp"
#include "opto/runtime.hpp"
#include "opto/type.hpp"
#include "utilities/growableArray.hpp"
#include "utilities/macros.hpp"

/*
 * Determine if the G1 pre-barrier can be removed. The pre-barrier is
 * required by SATB to make sure all objects live at the start of the
 * marking are kept alive, all reference updates need to any previous
 * reference stored before writing.
 *
 * If the previous value is null there is no need to save the old value.
 * References that are null are filtered during runtime by the barrier
 * code to avoid unnecessary queuing.
 *
 * However in the case of newly allocated objects it might be possible to
 * prove that the reference about to be overwritten is null during compile
 * time and avoid adding the barrier code completely.
 *
 * The compiler needs to determine that the object in which a field is about
 * to be written is newly allocated, and that no prior store to the same field
 * has happened since the allocation.
 */
bool G1BarrierSetC2::g1_can_remove_pre_barrier(GraphKit* kit,
                                               PhaseValues* phase,
                                               Node* adr,
                                               BasicType bt,
                                               uint adr_idx) const {
  intptr_t offset = 0;
  Node* base = AddPNode::Ideal_base_and_offset(adr, phase, offset);
  AllocateNode* alloc = AllocateNode::Ideal_allocation(base);

  if (offset == Type::OffsetBot) {
    return false; // Cannot unalias unless there are precise offsets.
  }
  if (alloc == nullptr) {
    return false; // No allocation found.
  }

  intptr_t size_in_bytes = type2aelembytes(bt);
  Node* mem = kit->memory(adr_idx); // Start searching here.

  for (int cnt = 0; cnt < 50; cnt++) {
    if (mem->is_Store()) {
      Node* st_adr = mem->in(MemNode::Address);
      intptr_t st_offset = 0;
      Node* st_base = AddPNode::Ideal_base_and_offset(st_adr, phase, st_offset);

      if (st_base == nullptr) {
        break; // Inscrutable pointer.
      }
      if (st_base == base && st_offset == offset) {
        // We have found a store with same base and offset as ours.
        break;
      }
      if (st_offset != offset && st_offset != Type::OffsetBot) {
        const int MAX_STORE = BytesPerLong;
        if (st_offset >= offset + size_in_bytes ||
            st_offset <= offset - MAX_STORE ||
            st_offset <= offset - mem->as_Store()->memory_size()) {
          // Success:  The offsets are provably independent.
          // (You may ask, why not just test st_offset != offset and be done?
          // The answer is that stores of different sizes can co-exist
          // in the same sequence of RawMem effects.  We sometimes initialize
          // a whole 'tile' of array elements with a single jint or jlong.)
          mem = mem->in(MemNode::Memory);
          continue; // Advance through independent store memory.
        }
      }
      if (st_base != base
          && MemNode::detect_ptr_independence(base, alloc, st_base,
                                              AllocateNode::Ideal_allocation(st_base),
                                              phase)) {
        // Success: the bases are provably independent.
        mem = mem->in(MemNode::Memory);
        continue; // Advance through independent store memory.
      }
    } else if (mem->is_Proj() && mem->in(0)->is_Initialize()) {
      InitializeNode* st_init = mem->in(0)->as_Initialize();
      AllocateNode* st_alloc = st_init->allocation();

      // Make sure that we are looking at the same allocation site.
      // The alloc variable is guaranteed to not be null here from earlier check.
      if (alloc == st_alloc) {
        // Check that the initialization is storing null so that no previous store
        // has been moved up and directly write a reference.
        Node* captured_store = st_init->find_captured_store(offset,
                                                            type2aelembytes(T_OBJECT),
                                                            phase);
        if (captured_store == nullptr || captured_store == st_init->zero_memory()) {
          return true;
        }
      }
    }
    // Unless there is an explicit 'continue', we must bail out here,
    // because 'mem' is an inscrutable memory state (e.g., a call).
    break;
  }
  return false;
}

/*
 * G1, similar to any GC with a Young Generation, requires a way to keep track
 * of references from Old Generation to Young Generation to make sure all live
 * objects are found. G1 also requires to keep track of object references
 * between different regions to enable evacuation of old regions, which is done
 * as part of mixed collections. References are tracked in remembered sets,
 * which are continuously updated as references are written to with the help of
 * the post-barrier.
 *
 * To reduce the number of updates to the remembered set, the post-barrier
 * filters out updates to fields in objects located in the Young Generation, the
 * same region as the reference, when null is being written, or if the card is
 * already marked as dirty by an earlier write.
 *
 * Under certain circumstances it is possible to avoid generating the
 * post-barrier completely, if it is possible during compile time to prove the
 * object is newly allocated and that no safepoint exists between the allocation
 * and the store. This can be seen as a compile-time version of the
 * above-mentioned Young Generation filter.
 *
 * In the case of a slow allocation, the allocation code must handle the barrier
 * as part of the allocation if the allocated object is not located in the
 * nursery; this would happen for humongous objects.
 */
bool G1BarrierSetC2::g1_can_remove_post_barrier(GraphKit* kit,
                                                PhaseValues* phase, Node* store_ctrl,
                                                Node* adr) const {
  intptr_t      offset = 0;
  Node*         base   = AddPNode::Ideal_base_and_offset(adr, phase, offset);
  AllocateNode* alloc  = AllocateNode::Ideal_allocation(base);

  if (offset == Type::OffsetBot) {
    return false; // Cannot unalias unless there are precise offsets.
  }
  if (alloc == nullptr) {
    return false; // No allocation found.
  }

  Node* mem = store_ctrl;   // Start search from Store node.
  if (mem->is_Proj() && mem->in(0)->is_Initialize()) {
    InitializeNode* st_init = mem->in(0)->as_Initialize();
    AllocateNode*  st_alloc = st_init->allocation();
    // Make sure we are looking at the same allocation
    if (alloc == st_alloc) {
      return true;
    }
  }

  return false;
}

Node* G1BarrierSetC2::load_at_resolved(C2Access& access, const Type* val_type) const {
  DecoratorSet decorators = access.decorators();
  bool on_weak = (decorators & ON_WEAK_OOP_REF) != 0;
  bool on_phantom = (decorators & ON_PHANTOM_OOP_REF) != 0;
  bool no_keepalive = (decorators & AS_NO_KEEPALIVE) != 0;
  // If we are reading the value of the referent field of a Reference object, we
  // need to record the referent in an SATB log buffer using the pre-barrier
  // mechanism. Also we need to add a memory barrier to prevent commoning reads
  // from this field across safepoints, since GC can change its value.
  bool need_read_barrier = ((on_weak || on_phantom) && !no_keepalive);
  if (access.is_oop() && need_read_barrier) {
    access.set_barrier_data(G1C2BarrierPre);
  }
  return CardTableBarrierSetC2::load_at_resolved(access, val_type);
}

void G1BarrierSetC2::eliminate_gc_barrier(PhaseMacroExpand* macro, Node* node) const {
  eliminate_gc_barrier_data(node);
}

void G1BarrierSetC2::eliminate_gc_barrier_data(Node* node) const {
  if (node->is_LoadStore()) {
    LoadStoreNode* loadstore = node->as_LoadStore();
    loadstore->set_barrier_data(0);
  } else if (node->is_Mem()) {
    MemNode* mem = node->as_Mem();
    mem->set_barrier_data(0);
  }
}

static void refine_barrier_by_new_val_type(const Node* n) {
  if (n->Opcode() != Op_StoreP &&
      n->Opcode() != Op_StoreN) {
    return;
  }
  MemNode* store = n->as_Mem();
  const Node* newval = n->in(MemNode::ValueIn);
  assert(newval != nullptr, "");
  const Type* newval_bottom = newval->bottom_type();
  TypePtr::PTR newval_type = newval_bottom->make_ptr()->ptr();
  uint8_t barrier_data = store->barrier_data();
  if (!newval_bottom->isa_oopptr() &&
      !newval_bottom->isa_narrowoop() &&
      newval_type != TypePtr::Null) {
    // newval is neither an OOP nor null, so there is no barrier to refine.
    assert(barrier_data == 0, "non-OOP stores should have no barrier data");
    return;
  }
  if (barrier_data == 0) {
    // No barrier to refine.
    return;
  }
  if (newval_type == TypePtr::Null) {
    // Simply elide post-barrier if writing null.
    barrier_data &= ~G1C2BarrierPost;
    barrier_data &= ~G1C2BarrierPostNotNull;
  } else if (((barrier_data & G1C2BarrierPost) != 0) &&
             newval_type == TypePtr::NotNull) {
    // If the post-barrier has not been elided yet (e.g. due to newval being
    // freshly allocated), mark it as not-null (simplifies barrier tests and
    // compressed OOPs logic).
    barrier_data |= G1C2BarrierPostNotNull;
  }
  store->set_barrier_data(barrier_data);
  return;
}

// Refine (not really expand) G1 barriers by looking at the new value type
// (whether it is necessarily null or necessarily non-null).
bool G1BarrierSetC2::expand_barriers(Compile* C, PhaseIterGVN& igvn) const {
  ResourceMark rm;
  VectorSet visited;
  Node_List worklist;
  worklist.push(C->root());
  while (worklist.size() > 0) {
    Node* n = worklist.pop();
    if (visited.test_set(n->_idx)) {
      continue;
    }
    refine_barrier_by_new_val_type(n);
    for (uint j = 0; j < n->req(); j++) {
      Node* in = n->in(j);
      if (in != nullptr) {
        worklist.push(in);
      }
    }
  }
  return false;
}

uint G1BarrierSetC2::estimated_barrier_size(const Node* node) const {
  // These Ideal node counts are extracted from the pre-matching Ideal graph
  // generated when compiling the following method with early barrier expansion:
  //   static void write(MyObject obj1, Object o) {
  //     obj1.o1 = o;
  //   }
  uint8_t barrier_data = MemNode::barrier_data(node);
  uint nodes = 0;
  if ((barrier_data & G1C2BarrierPre) != 0) {
    nodes += 50;
  }
  if ((barrier_data & G1C2BarrierPost) != 0) {
    nodes += 60;
  }
  return nodes;
}

bool G1BarrierSetC2::can_initialize_object(const StoreNode* store) const {
  assert(store->Opcode() == Op_StoreP || store->Opcode() == Op_StoreN, "OOP store expected");
  // It is OK to move the store across the object initialization boundary only
  // if it does not have any barrier, or if it has barriers that can be safely
  // elided (because of the compensation steps taken on the allocation slow path
  // when ReduceInitialCardMarks is enabled).
  return (MemNode::barrier_data(store) == 0) || use_ReduceInitialCardMarks();
}

void G1BarrierSetC2::clone_at_expansion(PhaseMacroExpand* phase, ArrayCopyNode* ac) const {
  if (ac->is_clone_inst() && !use_ReduceInitialCardMarks()) {
    clone_in_runtime(phase, ac, G1BarrierSetRuntime::clone_addr(), "G1BarrierSetRuntime::clone");
    return;
  }
  BarrierSetC2::clone_at_expansion(phase, ac);
}

Node* G1BarrierSetC2::store_at_resolved(C2Access& access, C2AccessValue& val) const {
  DecoratorSet decorators = access.decorators();
  bool anonymous = (decorators & ON_UNKNOWN_OOP_REF) != 0;
  bool in_heap = (decorators & IN_HEAP) != 0;
  bool tightly_coupled_alloc = (decorators & C2_TIGHTLY_COUPLED_ALLOC) != 0;
  bool need_store_barrier = !(tightly_coupled_alloc && use_ReduceInitialCardMarks()) && (in_heap || anonymous);
  if (access.is_oop() && need_store_barrier) {
    access.set_barrier_data(get_store_barrier(access));
    if (tightly_coupled_alloc) {
      assert(!use_ReduceInitialCardMarks(),
             "post-barriers are only needed for tightly-coupled initialization stores when ReduceInitialCardMarks is disabled");
      access.set_barrier_data(access.barrier_data() ^ G1C2BarrierPre);
    }
  }
  return BarrierSetC2::store_at_resolved(access, val);
}

Node* G1BarrierSetC2::atomic_cmpxchg_val_at_resolved(C2AtomicParseAccess& access, Node* expected_val,
                                                     Node* new_val, const Type* value_type) const {
  GraphKit* kit = access.kit();
  if (!access.is_oop()) {
    return BarrierSetC2::atomic_cmpxchg_val_at_resolved(access, expected_val, new_val, value_type);
  }
  access.set_barrier_data(G1C2BarrierPre | G1C2BarrierPost);
  return BarrierSetC2::atomic_cmpxchg_val_at_resolved(access, expected_val, new_val, value_type);
}

Node* G1BarrierSetC2::atomic_cmpxchg_bool_at_resolved(C2AtomicParseAccess& access, Node* expected_val,
                                                      Node* new_val, const Type* value_type) const {
  GraphKit* kit = access.kit();
  if (!access.is_oop()) {
    return BarrierSetC2::atomic_cmpxchg_bool_at_resolved(access, expected_val, new_val, value_type);
  }
  access.set_barrier_data(G1C2BarrierPre | G1C2BarrierPost);
  return BarrierSetC2::atomic_cmpxchg_bool_at_resolved(access, expected_val, new_val, value_type);
}

Node* G1BarrierSetC2::atomic_xchg_at_resolved(C2AtomicParseAccess& access, Node* new_val, const Type* value_type) const {
  GraphKit* kit = access.kit();
  if (!access.is_oop()) {
    return BarrierSetC2::atomic_xchg_at_resolved(access, new_val, value_type);
  }
  access.set_barrier_data(G1C2BarrierPre | G1C2BarrierPost);
  return BarrierSetC2::atomic_xchg_at_resolved(access, new_val, value_type);
}

class G1BarrierSetC2State : public BarrierSetC2State {
private:
  GrowableArray<G1BarrierStubC2*>* _stubs;

public:
  G1BarrierSetC2State(Arena* arena)
    : BarrierSetC2State(arena),
      _stubs(new (arena) GrowableArray<G1BarrierStubC2*>(arena, 8,  0, nullptr)) {}

  GrowableArray<G1BarrierStubC2*>* stubs() {
    return _stubs;
  }

  bool needs_liveness_data(const MachNode* mach) const {
    return G1PreBarrierStubC2::needs_barrier(mach) ||
           G1PostBarrierStubC2::needs_barrier(mach);
  }

  bool needs_livein_data() const {
    return false;
  }
};

static G1BarrierSetC2State* barrier_set_state() {
  return reinterpret_cast<G1BarrierSetC2State*>(Compile::current()->barrier_set_state());
}

G1BarrierStubC2::G1BarrierStubC2(const MachNode* node) : BarrierStubC2(node) {}

G1PreBarrierStubC2::G1PreBarrierStubC2(const MachNode* node) : G1BarrierStubC2(node) {}

bool G1PreBarrierStubC2::needs_barrier(const MachNode* node) {
  return (node->barrier_data() & G1C2BarrierPre) != 0;
}

G1PreBarrierStubC2* G1PreBarrierStubC2::create(const MachNode* node) {
  G1PreBarrierStubC2* const stub = new (Compile::current()->comp_arena()) G1PreBarrierStubC2(node);
  if (!Compile::current()->output()->in_scratch_emit_size()) {
    barrier_set_state()->stubs()->append(stub);
  }
  return stub;
}

void G1PreBarrierStubC2::initialize_registers(Register obj, Register pre_val, Register thread, Register tmp1, Register tmp2) {
  _obj = obj;
  _pre_val = pre_val;
  _thread = thread;
  _tmp1 = tmp1;
  _tmp2 = tmp2;
}

<<<<<<< HEAD
void G1BarrierSetC2::eliminate_gc_barrier(PhaseIterGVN* igvn, Node* node) const {
  if (is_g1_pre_val_load(node)) {
    igvn->replace_node(node, igvn->zerocon(node->as_Load()->bottom_type()->basic_type()));
  } else {
    assert(node->Opcode() == Op_CastP2X, "ConvP2XNode required");
    assert(node->outcnt() <= 2, "expects 1 or 2 users: Xor and URShift nodes");
    // It could be only one user, URShift node, in Object.clone() intrinsic
    // but the new allocation is passed to arraycopy stub and it could not
    // be scalar replaced. So we don't check the case.
=======
Register G1PreBarrierStubC2::obj() const {
  return _obj;
}
>>>>>>> 19642bd3

Register G1PreBarrierStubC2::pre_val() const {
  return _pre_val;
}

Register G1PreBarrierStubC2::thread() const {
  return _thread;
}

Register G1PreBarrierStubC2::tmp1() const {
  return _tmp1;
}

<<<<<<< HEAD
    // Search for CastP2X->Xor->URShift->Cmp path which
    // checks if the store done to a different from the value's region.
    // And replace Cmp with #0 (false) to collapse G1 post barrier.
    Node* xorx = node->find_out_with(Op_XorX);
    if (xorx != nullptr) {
      Node* shift = xorx->unique_out();
      Node* cmpx = shift->unique_out();
      assert(cmpx->is_Cmp() && cmpx->unique_out()->is_Bool() &&
          cmpx->unique_out()->as_Bool()->_test._test == BoolTest::ne,
          "missing region check in G1 post barrier");
      igvn->replace_node(cmpx, igvn->makecon(TypeInt::CC_EQ));
=======
Register G1PreBarrierStubC2::tmp2() const {
  return _tmp2;
}
>>>>>>> 19642bd3

void G1PreBarrierStubC2::emit_code(MacroAssembler& masm) {
  G1BarrierSetAssembler* bs = static_cast<G1BarrierSetAssembler*>(BarrierSet::barrier_set()->barrier_set_assembler());
  bs->generate_c2_pre_barrier_stub(&masm, this);
}

<<<<<<< HEAD
      // Search "if (marking != 0)" check and set it to "false".
      // There is no G1 pre barrier if previous stored value is null
      // (for example, after initialization).
      if (this_region->is_Region() && this_region->req() == 3) {
        for (int i = 1; i < 3; ++i) {
          if (this_region->in(i)->is_IfFalse() &&
              this_region->in(i)->in(0)->is_If() &&
              this_region->in(i)->in(0)->in(1)->is_Bool()) {
            Node* bol = this_region->in(i)->in(0)->in(1);
            cmpx = bol->in(1);
            if (bol->as_Bool()->_test._test == BoolTest::ne &&
                cmpx->is_Cmp() && cmpx->in(2) == igvn->intcon(0) &&
                cmpx->in(1)->is_Load()) {
              Node* adr = cmpx->in(1)->as_Load()->in(MemNode::Address);
              const int marking_offset = in_bytes(G1ThreadLocalData::satb_mark_queue_active_offset());
              if (adr->is_AddP() && adr->in(AddPNode::Base) == igvn->C->top() &&
                  adr->in(AddPNode::Address)->Opcode() == Op_ThreadLocal &&
                  adr->in(AddPNode::Offset) == igvn->MakeConX(marking_offset)) {
                igvn->replace_node(cmpx, igvn->makecon(TypeInt::CC_EQ));
              }
            }
          }
        }
      }
    } else {
      assert(!use_ReduceInitialCardMarks(), "can only happen with card marking");
      // This is a G1 post barrier emitted by the Object.clone() intrinsic.
      // Search for the CastP2X->URShiftX->AddP->LoadB->Cmp path which checks if the card
      // is marked as young_gen and replace the Cmp with 0 (false) to collapse the barrier.
      Node* shift = node->find_out_with(Op_URShiftX);
      assert(shift != nullptr, "missing G1 post barrier");
      Node* addp = shift->unique_out();
      Node* load = addp->find_out_with(Op_LoadB);
      assert(load != nullptr, "missing G1 post barrier");
      Node* cmpx = load->unique_out();
      assert(cmpx->is_Cmp() && cmpx->unique_out()->is_Bool() &&
          cmpx->unique_out()->as_Bool()->_test._test == BoolTest::ne,
          "missing card value check in G1 post barrier");
      igvn->replace_node(cmpx, igvn->makecon(TypeInt::CC_EQ));
      // There is no G1 pre barrier in this case
    }
    // Now CastP2X can be removed since it is used only on dead path
    // which currently still alive until igvn optimize it.
    assert(node->outcnt() == 0 || node->unique_out()->Opcode() == Op_URShiftX, "");
    igvn->replace_node(node, igvn->C->top());
  }
=======
G1PostBarrierStubC2::G1PostBarrierStubC2(const MachNode* node) : G1BarrierStubC2(node) {}

bool G1PostBarrierStubC2::needs_barrier(const MachNode* node) {
  return (node->barrier_data() & G1C2BarrierPost) != 0;
>>>>>>> 19642bd3
}

G1PostBarrierStubC2* G1PostBarrierStubC2::create(const MachNode* node) {
  G1PostBarrierStubC2* const stub = new (Compile::current()->comp_arena()) G1PostBarrierStubC2(node);
  if (!Compile::current()->output()->in_scratch_emit_size()) {
    barrier_set_state()->stubs()->append(stub);
  }
  return stub;
}

void G1PostBarrierStubC2::initialize_registers(Register thread, Register tmp1, Register tmp2, Register tmp3) {
  _thread = thread;
  _tmp1 = tmp1;
  _tmp2 = tmp2;
  _tmp3 = tmp3;
}

Register G1PostBarrierStubC2::thread() const {
  return _thread;
}

Register G1PostBarrierStubC2::tmp1() const {
  return _tmp1;
}

Register G1PostBarrierStubC2::tmp2() const {
  return _tmp2;
}

Register G1PostBarrierStubC2::tmp3() const {
  return _tmp3;
}

void G1PostBarrierStubC2::emit_code(MacroAssembler& masm) {
  G1BarrierSetAssembler* bs = static_cast<G1BarrierSetAssembler*>(BarrierSet::barrier_set()->barrier_set_assembler());
  bs->generate_c2_post_barrier_stub(&masm, this);
}

void* G1BarrierSetC2::create_barrier_state(Arena* comp_arena) const {
  return new (comp_arena) G1BarrierSetC2State(comp_arena);
}

int G1BarrierSetC2::get_store_barrier(C2Access& access) const {
  if (!access.is_parse_access()) {
    // Only support for eliding barriers at parse time for now.
    return G1C2BarrierPre | G1C2BarrierPost;
  }
  GraphKit* kit = (static_cast<C2ParseAccess&>(access)).kit();
  Node* ctl = kit->control();
  Node* adr = access.addr().node();
  uint adr_idx = kit->C->get_alias_index(access.addr().type());
  assert(adr_idx != Compile::AliasIdxTop, "use other store_to_memory factory");

  bool can_remove_pre_barrier = g1_can_remove_pre_barrier(kit, &kit->gvn(), adr, access.type(), adr_idx);

  // We can skip marks on a freshly-allocated object in Eden. Keep this code in
  // sync with CardTableBarrierSet::on_slowpath_allocation_exit. That routine
  // informs GC to take appropriate compensating steps, upon a slow-path
  // allocation, so as to make this card-mark elision safe.
  // The post-barrier can also be removed if null is written. This case is
  // handled by G1BarrierSetC2::expand_barriers, which runs at the end of C2's
  // platform-independent optimizations to exploit stronger type information.
  bool can_remove_post_barrier = use_ReduceInitialCardMarks() &&
    ((access.base() == kit->just_allocated_object(ctl)) ||
     g1_can_remove_post_barrier(kit, &kit->gvn(), ctl, adr));

  int barriers = 0;
  if (!can_remove_pre_barrier) {
    barriers |= G1C2BarrierPre;
  }
  if (!can_remove_post_barrier) {
    barriers |= G1C2BarrierPost;
  }

  return barriers;
}

void G1BarrierSetC2::late_barrier_analysis() const {
  compute_liveness_at_stubs();
}

void G1BarrierSetC2::emit_stubs(CodeBuffer& cb) const {
  MacroAssembler masm(&cb);
  GrowableArray<G1BarrierStubC2*>* const stubs = barrier_set_state()->stubs();
  for (int i = 0; i < stubs->length(); i++) {
    // Make sure there is enough space in the code buffer
    if (cb.insts()->maybe_expand_to_ensure_remaining(PhaseOutput::MAX_inst_size) && cb.blob() == nullptr) {
      ciEnv::current()->record_failure("CodeCache is full");
      return;
    }
    stubs->at(i)->emit_code(masm);
  }
  masm.flush();
}

#ifndef PRODUCT
void G1BarrierSetC2::dump_barrier_data(const MachNode* mach, outputStream* st) const {
  if ((mach->barrier_data() & G1C2BarrierPre) != 0) {
    st->print("pre ");
  }
  if ((mach->barrier_data() & G1C2BarrierPost) != 0) {
    st->print("post ");
  }
  if ((mach->barrier_data() & G1C2BarrierPostNotNull) != 0) {
    st->print("notnull ");
  }
}
#endif // !PRODUCT<|MERGE_RESOLUTION|>--- conflicted
+++ resolved
@@ -213,10 +213,9 @@
   return CardTableBarrierSetC2::load_at_resolved(access, val_type);
 }
 
-void G1BarrierSetC2::eliminate_gc_barrier(PhaseMacroExpand* macro, Node* node) const {
+void G1BarrierSetC2::eliminate_gc_barrier(PhaseIterGVN* igvn, Node* node) const {
   eliminate_gc_barrier_data(node);
 }
-
 void G1BarrierSetC2::eliminate_gc_barrier_data(Node* node) const {
   if (node->is_LoadStore()) {
     LoadStoreNode* loadstore = node->as_LoadStore();
@@ -418,21 +417,9 @@
   _tmp2 = tmp2;
 }
 
-<<<<<<< HEAD
-void G1BarrierSetC2::eliminate_gc_barrier(PhaseIterGVN* igvn, Node* node) const {
-  if (is_g1_pre_val_load(node)) {
-    igvn->replace_node(node, igvn->zerocon(node->as_Load()->bottom_type()->basic_type()));
-  } else {
-    assert(node->Opcode() == Op_CastP2X, "ConvP2XNode required");
-    assert(node->outcnt() <= 2, "expects 1 or 2 users: Xor and URShift nodes");
-    // It could be only one user, URShift node, in Object.clone() intrinsic
-    // but the new allocation is passed to arraycopy stub and it could not
-    // be scalar replaced. So we don't check the case.
-=======
 Register G1PreBarrierStubC2::obj() const {
   return _obj;
 }
->>>>>>> 19642bd3
 
 Register G1PreBarrierStubC2::pre_val() const {
   return _pre_val;
@@ -446,82 +433,19 @@
   return _tmp1;
 }
 
-<<<<<<< HEAD
-    // Search for CastP2X->Xor->URShift->Cmp path which
-    // checks if the store done to a different from the value's region.
-    // And replace Cmp with #0 (false) to collapse G1 post barrier.
-    Node* xorx = node->find_out_with(Op_XorX);
-    if (xorx != nullptr) {
-      Node* shift = xorx->unique_out();
-      Node* cmpx = shift->unique_out();
-      assert(cmpx->is_Cmp() && cmpx->unique_out()->is_Bool() &&
-          cmpx->unique_out()->as_Bool()->_test._test == BoolTest::ne,
-          "missing region check in G1 post barrier");
-      igvn->replace_node(cmpx, igvn->makecon(TypeInt::CC_EQ));
-=======
 Register G1PreBarrierStubC2::tmp2() const {
   return _tmp2;
 }
->>>>>>> 19642bd3
 
 void G1PreBarrierStubC2::emit_code(MacroAssembler& masm) {
   G1BarrierSetAssembler* bs = static_cast<G1BarrierSetAssembler*>(BarrierSet::barrier_set()->barrier_set_assembler());
   bs->generate_c2_pre_barrier_stub(&masm, this);
 }
 
-<<<<<<< HEAD
-      // Search "if (marking != 0)" check and set it to "false".
-      // There is no G1 pre barrier if previous stored value is null
-      // (for example, after initialization).
-      if (this_region->is_Region() && this_region->req() == 3) {
-        for (int i = 1; i < 3; ++i) {
-          if (this_region->in(i)->is_IfFalse() &&
-              this_region->in(i)->in(0)->is_If() &&
-              this_region->in(i)->in(0)->in(1)->is_Bool()) {
-            Node* bol = this_region->in(i)->in(0)->in(1);
-            cmpx = bol->in(1);
-            if (bol->as_Bool()->_test._test == BoolTest::ne &&
-                cmpx->is_Cmp() && cmpx->in(2) == igvn->intcon(0) &&
-                cmpx->in(1)->is_Load()) {
-              Node* adr = cmpx->in(1)->as_Load()->in(MemNode::Address);
-              const int marking_offset = in_bytes(G1ThreadLocalData::satb_mark_queue_active_offset());
-              if (adr->is_AddP() && adr->in(AddPNode::Base) == igvn->C->top() &&
-                  adr->in(AddPNode::Address)->Opcode() == Op_ThreadLocal &&
-                  adr->in(AddPNode::Offset) == igvn->MakeConX(marking_offset)) {
-                igvn->replace_node(cmpx, igvn->makecon(TypeInt::CC_EQ));
-              }
-            }
-          }
-        }
-      }
-    } else {
-      assert(!use_ReduceInitialCardMarks(), "can only happen with card marking");
-      // This is a G1 post barrier emitted by the Object.clone() intrinsic.
-      // Search for the CastP2X->URShiftX->AddP->LoadB->Cmp path which checks if the card
-      // is marked as young_gen and replace the Cmp with 0 (false) to collapse the barrier.
-      Node* shift = node->find_out_with(Op_URShiftX);
-      assert(shift != nullptr, "missing G1 post barrier");
-      Node* addp = shift->unique_out();
-      Node* load = addp->find_out_with(Op_LoadB);
-      assert(load != nullptr, "missing G1 post barrier");
-      Node* cmpx = load->unique_out();
-      assert(cmpx->is_Cmp() && cmpx->unique_out()->is_Bool() &&
-          cmpx->unique_out()->as_Bool()->_test._test == BoolTest::ne,
-          "missing card value check in G1 post barrier");
-      igvn->replace_node(cmpx, igvn->makecon(TypeInt::CC_EQ));
-      // There is no G1 pre barrier in this case
-    }
-    // Now CastP2X can be removed since it is used only on dead path
-    // which currently still alive until igvn optimize it.
-    assert(node->outcnt() == 0 || node->unique_out()->Opcode() == Op_URShiftX, "");
-    igvn->replace_node(node, igvn->C->top());
-  }
-=======
 G1PostBarrierStubC2::G1PostBarrierStubC2(const MachNode* node) : G1BarrierStubC2(node) {}
 
 bool G1PostBarrierStubC2::needs_barrier(const MachNode* node) {
   return (node->barrier_data() & G1C2BarrierPost) != 0;
->>>>>>> 19642bd3
 }
 
 G1PostBarrierStubC2* G1PostBarrierStubC2::create(const MachNode* node) {
