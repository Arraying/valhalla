/*
 * Copyright (c) 2018, 2019, Oracle and/or its affiliates. All rights reserved.
 * DO NOT ALTER OR REMOVE COPYRIGHT NOTICES OR THIS FILE HEADER.
 *
 * This code is free software; you can redistribute it and/or modify it
 * under the terms of the GNU General Public License version 2 only, as
 * published by the Free Software Foundation.
 *
 * This code is distributed in the hope that it will be useful, but WITHOUT
 * ANY WARRANTY; without even the implied warranty of MERCHANTABILITY or
 * FITNESS FOR A PARTICULAR PURPOSE.  See the GNU General Public License
 * version 2 for more details (a copy is included in the LICENSE file that
 * accompanied this code).
 *
 * You should have received a copy of the GNU General Public License version
 * 2 along with this work; if not, write to the Free Software Foundation,
 * Inc., 51 Franklin St, Fifth Floor, Boston, MA 02110-1301 USA.
 *
 * Please contact Oracle, 500 Oracle Parkway, Redwood Shores, CA 94065 USA
 * or visit www.oracle.com if you need additional information or have any
 * questions.
 *
 */

#ifndef SHARE_GC_G1_C2_G1BARRIERSETC2_HPP
#define SHARE_GC_G1_C2_G1BARRIERSETC2_HPP

#include "gc/shared/c2/cardTableBarrierSetC2.hpp"

class PhaseTransform;
class Type;
class TypeFunc;

class G1BarrierSetC2: public CardTableBarrierSetC2 {
protected:
  virtual void pre_barrier(GraphKit* kit,
                           bool do_load,
                           Node* ctl,
                           Node* obj,
                           Node* adr,
                           uint adr_idx,
                           Node* val,
                           const TypeOopPtr* val_type,
                           Node* pre_val,
                           BasicType bt) const;

  virtual void post_barrier(GraphKit* kit,
                            Node* ctl,
                            Node* store,
                            Node* obj,
                            Node* adr,
                            uint adr_idx,
                            Node* val,
                            BasicType bt,
                            bool use_precise) const;

  bool g1_can_remove_pre_barrier(GraphKit* kit,
                                 PhaseTransform* phase,
                                 Node* adr,
                                 BasicType bt,
                                 uint adr_idx) const;

  bool g1_can_remove_post_barrier(GraphKit* kit,
                                  PhaseTransform* phase, Node* store,
                                  Node* adr) const;

  void g1_mark_card(GraphKit* kit,
                    IdealKit& ideal,
                    Node* card_adr,
                    Node* oop_store,
                    uint oop_alias_idx,
                    Node* index,
                    Node* index_adr,
                    Node* buffer,
                    const TypeFunc* tf) const;

  // Helper for unsafe accesses, that may or may not be on the referent field.
  // Generates the guards that check whether the result of
  // Unsafe.getReference should be recorded in an SATB log buffer.
  void insert_pre_barrier(GraphKit* kit, Node* base_oop, Node* offset, Node* pre_val, bool need_mem_bar) const;

  static const TypeFunc* write_ref_field_pre_entry_Type();
  static const TypeFunc* write_ref_field_post_entry_Type();

  virtual Node* load_at_resolved(C2Access& access, const Type* val_type) const;

<<<<<<< HEAD
 public:
=======
#ifdef ASSERT
  bool has_cas_in_use_chain(Node* x) const;
  void verify_pre_load(Node* marking_check_if, Unique_Node_List& loads /*output*/) const;
  void verify_no_safepoints(Compile* compile, Node* marking_load, const Unique_Node_List& loads) const;
#endif

  static bool is_g1_pre_val_load(Node* n);
public:
  virtual bool is_gc_pre_barrier_node(Node* node) const;
>>>>>>> 175e3d3f
  virtual bool is_gc_barrier_node(Node* node) const;
  virtual void eliminate_gc_barrier(PhaseIterGVN* igvn, Node* node) const;
  virtual Node* step_over_gc_barrier(Node* c) const;

#ifdef ASSERT
  virtual void verify_gc_barriers(Compile* compile, CompilePhase phase) const;
#endif

  virtual bool escape_add_to_con_graph(ConnectionGraph* conn_graph, PhaseGVN* gvn, Unique_Node_List* delayed_worklist, Node* n, uint opcode) const;
};

#endif // SHARE_GC_G1_C2_G1BARRIERSETC2_HPP<|MERGE_RESOLUTION|>--- conflicted
+++ resolved
@@ -84,9 +84,6 @@
 
   virtual Node* load_at_resolved(C2Access& access, const Type* val_type) const;
 
-<<<<<<< HEAD
- public:
-=======
 #ifdef ASSERT
   bool has_cas_in_use_chain(Node* x) const;
   void verify_pre_load(Node* marking_check_if, Unique_Node_List& loads /*output*/) const;
@@ -96,7 +93,6 @@
   static bool is_g1_pre_val_load(Node* n);
 public:
   virtual bool is_gc_pre_barrier_node(Node* node) const;
->>>>>>> 175e3d3f
   virtual bool is_gc_barrier_node(Node* node) const;
   virtual void eliminate_gc_barrier(PhaseIterGVN* igvn, Node* node) const;
   virtual Node* step_over_gc_barrier(Node* c) const;
