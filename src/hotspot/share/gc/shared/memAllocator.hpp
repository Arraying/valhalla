--- conflicted
+++ resolved
@@ -59,14 +59,9 @@
   // This finish constructing an oop by installing the mark word and the Klass* pointer
   // last. At the point when the Klass pointer is initialized, this is a constructed object
   // that must be parseable as an oop by concurrent collectors.
-<<<<<<< HEAD
-  inline void finish_mark(HeapWord* mem) const;
-  oop finish(HeapWord* mem) const;
+  virtual oop finish(HeapWord* mem) const;
   // Encode any extra metadata properties for arrays
   oop finish_with_properties(HeapWord* mem, ArrayStorageProperties storage_props) const;
-=======
-  virtual oop finish(HeapWord* mem) const;
->>>>>>> ea0fbbca
 
   // Raw memory allocation. This will try to do a TLAB allocation, and otherwise fall
   // back to calling CollectedHeap::mem_allocate().
