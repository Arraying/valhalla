/*
 * Copyright (c) 2018, Oracle and/or its affiliates. All rights reserved.
 * DO NOT ALTER OR REMOVE COPYRIGHT NOTICES OR THIS FILE HEADER.
 *
 * This code is free software; you can redistribute it and/or modify it
 * under the terms of the GNU General Public License version 2 only, as
 * published by the Free Software Foundation.
 *
 * This code is distributed in the hope that it will be useful, but WITHOUT
 * ANY WARRANTY; without even the implied warranty of MERCHANTABILITY or
 * FITNESS FOR A PARTICULAR PURPOSE.  See the GNU General Public License
 * version 2 for more details (a copy is included in the LICENSE file that
 * accompanied this code).
 *
 * You should have received a copy of the GNU General Public License version
 * 2 along with this work; if not, write to the Free Software Foundation,
 * Inc., 51 Franklin St, Fifth Floor, Boston, MA 02110-1301 USA.
 *
 * Please contact Oracle, 500 Oracle Parkway, Redwood Shores, CA 94065 USA
 * or visit www.oracle.com if you need additional information or have any
 * questions.
 *
 */

#include "precompiled.hpp"
#include "gc/shared/c2/barrierSetC2.hpp"
#include "opto/arraycopynode.hpp"
#include "opto/convertnode.hpp"
#include "opto/graphKit.hpp"
#include "opto/idealKit.hpp"
#include "opto/macro.hpp"
#include "opto/narrowptrnode.hpp"
#include "opto/runtime.hpp"
#include "utilities/macros.hpp"

// By default this is a no-op.
void BarrierSetC2::resolve_address(C2Access& access) const { }

void* C2ParseAccess::barrier_set_state() const {
  return _kit->barrier_set_state();
}

PhaseGVN& C2ParseAccess::gvn() const { return _kit->gvn(); }

Node* C2ParseAccess::control() const {
  return _ctl == NULL ? _kit->control() : _ctl;
}

bool C2Access::needs_cpu_membar() const {
  bool mismatched   = (_decorators & C2_MISMATCHED) != 0;
  bool is_unordered = (_decorators & MO_UNORDERED) != 0;

  bool anonymous = (_decorators & C2_UNSAFE_ACCESS) != 0;
  bool in_heap   = (_decorators & IN_HEAP) != 0;
  bool in_native = (_decorators & IN_NATIVE) != 0;
  bool is_mixed  = !in_heap && !in_native;

  bool is_write  = (_decorators & C2_WRITE_ACCESS) != 0;
  bool is_read   = (_decorators & C2_READ_ACCESS) != 0;
  bool is_atomic = is_read && is_write;

  if (is_atomic) {
    // Atomics always need to be wrapped in CPU membars
    return true;
  }

  if (anonymous) {
    // We will need memory barriers unless we can determine a unique
    // alias category for this reference.  (Note:  If for some reason
    // the barriers get omitted and the unsafe reference begins to "pollute"
    // the alias analysis of the rest of the graph, either Compile::can_alias
    // or Compile::must_alias will throw a diagnostic assert.)
    if (is_mixed || !is_unordered || (mismatched && !_addr.type()->isa_aryptr())) {
      return true;
    }
  } else {
    assert(!is_mixed, "not unsafe");
  }

  return false;
}

Node* BarrierSetC2::store_at_resolved(C2Access& access, C2AccessValue& val) const {
  DecoratorSet decorators = access.decorators();

  bool mismatched = (decorators & C2_MISMATCHED) != 0;
  bool unaligned = (decorators & C2_UNALIGNED) != 0;
  bool unsafe = (decorators & C2_UNSAFE_ACCESS) != 0;
  bool requires_atomic_access = (decorators & MO_UNORDERED) == 0;

  bool in_native = (decorators & IN_NATIVE) != 0;
  assert(!in_native || (unsafe && !access.is_oop()), "not supported yet");

  MemNode::MemOrd mo = access.mem_node_mo();

  Node* store;
  if (access.is_parse_access()) {
    C2ParseAccess& parse_access = static_cast<C2ParseAccess&>(access);

    GraphKit* kit = parse_access.kit();
    if (access.type() == T_DOUBLE) {
      Node* new_val = kit->dstore_rounding(val.node());
      val.set_node(new_val);
    }

    store = kit->store_to_memory(kit->control(), access.addr().node(), val.node(), access.type(),
                                     access.addr().type(), mo, requires_atomic_access, unaligned, mismatched, unsafe);
  } else {
    assert(!requires_atomic_access, "not yet supported");
    assert(access.is_opt_access(), "either parse or opt access");
    C2OptAccess& opt_access = static_cast<C2OptAccess&>(access);
    Node* ctl = opt_access.ctl();
    MergeMemNode* mm = opt_access.mem();
    PhaseGVN& gvn = opt_access.gvn();
    const TypePtr* adr_type = access.addr().type();
    int alias = gvn.C->get_alias_index(adr_type);
    Node* mem = mm->memory_at(alias);

    StoreNode* st = StoreNode::make(gvn, ctl, mem, access.addr().node(), adr_type, val.node(), access.type(), mo);
    if (unaligned) {
      st->set_unaligned_access();
    }
    if (mismatched) {
      st->set_mismatched_access();
    }
    store = gvn.transform(st);
    if (store == st) {
      mm->set_memory_at(alias, st);
    }
  }
  access.set_raw_access(store);

  return store;
}

Node* BarrierSetC2::load_at_resolved(C2Access& access, const Type* val_type) const {
  DecoratorSet decorators = access.decorators();

  Node* adr = access.addr().node();
  const TypePtr* adr_type = access.addr().type();

  bool mismatched = (decorators & C2_MISMATCHED) != 0;
  bool requires_atomic_access = (decorators & MO_UNORDERED) == 0;
  bool unaligned = (decorators & C2_UNALIGNED) != 0;
  bool control_dependent = (decorators & C2_CONTROL_DEPENDENT_LOAD) != 0;
  bool unknown_control = (decorators & C2_UNKNOWN_CONTROL_LOAD) != 0;
  bool unsafe = (decorators & C2_UNSAFE_ACCESS) != 0;

  bool in_native = (decorators & IN_NATIVE) != 0;

  MemNode::MemOrd mo = access.mem_node_mo();
  LoadNode::ControlDependency dep = unknown_control ? LoadNode::UnknownControl : LoadNode::DependsOnlyOnTest;

  Node* load;
  if (access.is_parse_access()) {
    C2ParseAccess& parse_access = static_cast<C2ParseAccess&>(access);
    GraphKit* kit = parse_access.kit();
    Node* control = control_dependent ? parse_access.control() : NULL;

    if (in_native) {
      load = kit->make_load(control, adr, val_type, access.type(), mo, dep,
                            requires_atomic_access, unaligned,
                            mismatched, unsafe, access.barrier_data());
    } else {
      load = kit->make_load(control, adr, val_type, access.type(), adr_type, mo,
                            dep, requires_atomic_access, unaligned, mismatched, unsafe,
                            access.barrier_data());
    }
  } else {
    assert(!requires_atomic_access, "not yet supported");
    assert(access.is_opt_access(), "either parse or opt access");
    C2OptAccess& opt_access = static_cast<C2OptAccess&>(access);
    Node* control = control_dependent ? opt_access.ctl() : NULL;
    MergeMemNode* mm = opt_access.mem();
    PhaseGVN& gvn = opt_access.gvn();
    Node* mem = mm->memory_at(gvn.C->get_alias_index(adr_type));
    load = LoadNode::make(gvn, control, mem, adr, adr_type, val_type, access.type(), mo,
                          dep, unaligned, mismatched, unsafe, access.barrier_data());
    load = gvn.transform(load);
  }
  access.set_raw_access(load);

  return load;
}

class C2AccessFence: public StackObj {
  C2Access& _access;
  Node* _leading_membar;

public:
  C2AccessFence(C2Access& access) :
    _access(access), _leading_membar(NULL) {
    GraphKit* kit = NULL;
    if (access.is_parse_access()) {
      C2ParseAccess& parse_access = static_cast<C2ParseAccess&>(access);
      kit = parse_access.kit();
    }
    DecoratorSet decorators = access.decorators();

    bool is_write = (decorators & C2_WRITE_ACCESS) != 0;
    bool is_read = (decorators & C2_READ_ACCESS) != 0;
    bool is_atomic = is_read && is_write;

    bool is_volatile = (decorators & MO_SEQ_CST) != 0;
    bool is_release = (decorators & MO_RELEASE) != 0;

    if (is_atomic) {
      assert(kit != NULL, "unsupported at optimization time");
      // Memory-model-wise, a LoadStore acts like a little synchronized
      // block, so needs barriers on each side.  These don't translate
      // into actual barriers on most machines, but we still need rest of
      // compiler to respect ordering.
      if (is_release) {
        _leading_membar = kit->insert_mem_bar(Op_MemBarRelease);
      } else if (is_volatile) {
        if (support_IRIW_for_not_multiple_copy_atomic_cpu) {
          _leading_membar = kit->insert_mem_bar(Op_MemBarVolatile);
        } else {
          _leading_membar = kit->insert_mem_bar(Op_MemBarRelease);
        }
      }
    } else if (is_write) {
      // If reference is volatile, prevent following memory ops from
      // floating down past the volatile write.  Also prevents commoning
      // another volatile read.
      if (is_volatile || is_release) {
        assert(kit != NULL, "unsupported at optimization time");
        _leading_membar = kit->insert_mem_bar(Op_MemBarRelease);
      }
    } else {
      // Memory barrier to prevent normal and 'unsafe' accesses from
      // bypassing each other.  Happens after null checks, so the
      // exception paths do not take memory state from the memory barrier,
      // so there's no problems making a strong assert about mixing users
      // of safe & unsafe memory.
      if (is_volatile && support_IRIW_for_not_multiple_copy_atomic_cpu) {
        assert(kit != NULL, "unsupported at optimization time");
        _leading_membar = kit->insert_mem_bar(Op_MemBarVolatile);
      }
    }

    if (access.needs_cpu_membar()) {
      assert(kit != NULL, "unsupported at optimization time");
      kit->insert_mem_bar(Op_MemBarCPUOrder);
    }

    if (is_atomic) {
      // 4984716: MemBars must be inserted before this
      //          memory node in order to avoid a false
      //          dependency which will confuse the scheduler.
      access.set_memory();
    }
  }

  ~C2AccessFence() {
    GraphKit* kit = NULL;
    if (_access.is_parse_access()) {
      C2ParseAccess& parse_access = static_cast<C2ParseAccess&>(_access);
      kit = parse_access.kit();
    }
    DecoratorSet decorators = _access.decorators();

    bool is_write = (decorators & C2_WRITE_ACCESS) != 0;
    bool is_read = (decorators & C2_READ_ACCESS) != 0;
    bool is_atomic = is_read && is_write;

    bool is_volatile = (decorators & MO_SEQ_CST) != 0;
    bool is_acquire = (decorators & MO_ACQUIRE) != 0;

    // If reference is volatile, prevent following volatiles ops from
    // floating up before the volatile access.
    if (_access.needs_cpu_membar()) {
      kit->insert_mem_bar(Op_MemBarCPUOrder);
    }

    if (is_atomic) {
      assert(kit != NULL, "unsupported at optimization time");
      if (is_acquire || is_volatile) {
        Node* n = _access.raw_access();
        Node* mb = kit->insert_mem_bar(Op_MemBarAcquire, n);
        if (_leading_membar != NULL) {
          MemBarNode::set_load_store_pair(_leading_membar->as_MemBar(), mb->as_MemBar());
        }
      }
    } else if (is_write) {
      // If not multiple copy atomic, we do the MemBarVolatile before the load.
      if (is_volatile && !support_IRIW_for_not_multiple_copy_atomic_cpu) {
        assert(kit != NULL, "unsupported at optimization time");
        Node* n = _access.raw_access();
        Node* mb = kit->insert_mem_bar(Op_MemBarVolatile, n); // Use fat membar
        if (_leading_membar != NULL) {
          MemBarNode::set_store_pair(_leading_membar->as_MemBar(), mb->as_MemBar());
        }
      }
    } else {
      if (is_volatile || is_acquire) {
        assert(kit != NULL, "unsupported at optimization time");
        Node* n = _access.raw_access();
        assert(_leading_membar == NULL || support_IRIW_for_not_multiple_copy_atomic_cpu, "no leading membar expected");
        Node* mb = kit->insert_mem_bar(Op_MemBarAcquire, n);
        mb->as_MemBar()->set_trailing_load();
      }
    }
  }
};

Node* BarrierSetC2::store_at(C2Access& access, C2AccessValue& val) const {
  C2AccessFence fence(access);
  resolve_address(access);
  return store_at_resolved(access, val);
}

Node* BarrierSetC2::load_at(C2Access& access, const Type* val_type) const {
  C2AccessFence fence(access);
  resolve_address(access);
  return load_at_resolved(access, val_type);
}

MemNode::MemOrd C2Access::mem_node_mo() const {
  bool is_write = (_decorators & C2_WRITE_ACCESS) != 0;
  bool is_read = (_decorators & C2_READ_ACCESS) != 0;
  if ((_decorators & MO_SEQ_CST) != 0) {
    if (is_write && is_read) {
      // For atomic operations
      return MemNode::seqcst;
    } else if (is_write) {
      return MemNode::release;
    } else {
      assert(is_read, "what else?");
      return MemNode::acquire;
    }
  } else if ((_decorators & MO_RELEASE) != 0) {
    return MemNode::release;
  } else if ((_decorators & MO_ACQUIRE) != 0) {
    return MemNode::acquire;
  } else if (is_write) {
    // Volatile fields need releasing stores.
    // Non-volatile fields also need releasing stores if they hold an
    // object reference, because the object reference might point to
    // a freshly created object.
    // Conservatively release stores of object references.
    return StoreNode::release_if_reference(_type);
  } else {
    return MemNode::unordered;
  }
}

void C2Access::fixup_decorators() {
  bool default_mo = (_decorators & MO_DECORATOR_MASK) == 0;
  bool is_unordered = (_decorators & MO_UNORDERED) != 0 || default_mo;
  bool anonymous = (_decorators & C2_UNSAFE_ACCESS) != 0;

  bool is_read = (_decorators & C2_READ_ACCESS) != 0;
  bool is_write = (_decorators & C2_WRITE_ACCESS) != 0;

  if (AlwaysAtomicAccesses && is_unordered) {
    _decorators &= ~MO_DECORATOR_MASK; // clear the MO bits
    _decorators |= MO_RELAXED; // Force the MO_RELAXED decorator with AlwaysAtomicAccess
  }

  _decorators = AccessInternal::decorator_fixup(_decorators);

  if (is_read && !is_write && anonymous) {
    // To be valid, unsafe loads may depend on other conditions than
    // the one that guards them: pin the Load node
    _decorators |= C2_CONTROL_DEPENDENT_LOAD;
    _decorators |= C2_UNKNOWN_CONTROL_LOAD;
    const TypePtr* adr_type = _addr.type();
    Node* adr = _addr.node();
    if (!needs_cpu_membar() && adr_type->isa_instptr()) {
      assert(adr_type->meet(TypePtr::NULL_PTR) != adr_type->remove_speculative(), "should be not null");
      intptr_t offset = Type::OffsetBot;
      AddPNode::Ideal_base_and_offset(adr, &gvn(), offset);
      if (offset >= 0) {
        int s = Klass::layout_helper_size_in_bytes(adr_type->isa_instptr()->klass()->layout_helper());
        if (offset < s) {
          // Guaranteed to be a valid access, no need to pin it
          _decorators ^= C2_CONTROL_DEPENDENT_LOAD;
          _decorators ^= C2_UNKNOWN_CONTROL_LOAD;
        }
      }
    }
  }
}

//--------------------------- atomic operations---------------------------------

void BarrierSetC2::pin_atomic_op(C2AtomicParseAccess& access) const {
  if (!access.needs_pinning()) {
    return;
  }
  // SCMemProjNodes represent the memory state of a LoadStore. Their
  // main role is to prevent LoadStore nodes from being optimized away
  // when their results aren't used.
  assert(access.is_parse_access(), "entry not supported at optimization time");
  C2ParseAccess& parse_access = static_cast<C2ParseAccess&>(access);
  GraphKit* kit = parse_access.kit();
  Node* load_store = access.raw_access();
  assert(load_store != NULL, "must pin atomic op");
  Node* proj = kit->gvn().transform(new SCMemProjNode(load_store));
  kit->set_memory(proj, access.alias_idx());
}

void C2AtomicParseAccess::set_memory() {
  Node *mem = _kit->memory(_alias_idx);
  _memory = mem;
}

Node* BarrierSetC2::atomic_cmpxchg_val_at_resolved(C2AtomicParseAccess& access, Node* expected_val,
                                                   Node* new_val, const Type* value_type) const {
  GraphKit* kit = access.kit();
  MemNode::MemOrd mo = access.mem_node_mo();
  Node* mem = access.memory();

  Node* adr = access.addr().node();
  const TypePtr* adr_type = access.addr().type();

  Node* load_store = NULL;

  if (access.is_oop()) {
#ifdef _LP64
    if (adr->bottom_type()->is_ptr_to_narrowoop()) {
      Node *newval_enc = kit->gvn().transform(new EncodePNode(new_val, new_val->bottom_type()->make_narrowoop()));
      Node *oldval_enc = kit->gvn().transform(new EncodePNode(expected_val, expected_val->bottom_type()->make_narrowoop()));
      load_store = new CompareAndExchangeNNode(kit->control(), mem, adr, newval_enc, oldval_enc, adr_type, value_type->make_narrowoop(), mo);
    } else
#endif
    {
      load_store = new CompareAndExchangePNode(kit->control(), mem, adr, new_val, expected_val, adr_type, value_type->is_oopptr(), mo);
    }
  } else {
    switch (access.type()) {
      case T_BYTE: {
        load_store = new CompareAndExchangeBNode(kit->control(), mem, adr, new_val, expected_val, adr_type, mo);
        break;
      }
      case T_SHORT: {
        load_store = new CompareAndExchangeSNode(kit->control(), mem, adr, new_val, expected_val, adr_type, mo);
        break;
      }
      case T_INT: {
        load_store = new CompareAndExchangeINode(kit->control(), mem, adr, new_val, expected_val, adr_type, mo);
        break;
      }
      case T_LONG: {
        load_store = new CompareAndExchangeLNode(kit->control(), mem, adr, new_val, expected_val, adr_type, mo);
        break;
      }
      default:
        ShouldNotReachHere();
    }
  }

  load_store->as_LoadStore()->set_barrier_data(access.barrier_data());
  load_store = kit->gvn().transform(load_store);

  access.set_raw_access(load_store);
  pin_atomic_op(access);

#ifdef _LP64
  if (access.is_oop() && adr->bottom_type()->is_ptr_to_narrowoop()) {
    return kit->gvn().transform(new DecodeNNode(load_store, load_store->get_ptr_type()));
  }
#endif

  return load_store;
}

Node* BarrierSetC2::atomic_cmpxchg_bool_at_resolved(C2AtomicParseAccess& access, Node* expected_val,
                                                    Node* new_val, const Type* value_type) const {
  GraphKit* kit = access.kit();
  DecoratorSet decorators = access.decorators();
  MemNode::MemOrd mo = access.mem_node_mo();
  Node* mem = access.memory();
  bool is_weak_cas = (decorators & C2_WEAK_CMPXCHG) != 0;
  Node* load_store = NULL;
  Node* adr = access.addr().node();

  if (access.is_oop()) {
#ifdef _LP64
    if (adr->bottom_type()->is_ptr_to_narrowoop()) {
      Node *newval_enc = kit->gvn().transform(new EncodePNode(new_val, new_val->bottom_type()->make_narrowoop()));
      Node *oldval_enc = kit->gvn().transform(new EncodePNode(expected_val, expected_val->bottom_type()->make_narrowoop()));
      if (is_weak_cas) {
        load_store = new WeakCompareAndSwapNNode(kit->control(), mem, adr, newval_enc, oldval_enc, mo);
      } else {
        load_store = new CompareAndSwapNNode(kit->control(), mem, adr, newval_enc, oldval_enc, mo);
      }
    } else
#endif
    {
      if (is_weak_cas) {
        load_store = new WeakCompareAndSwapPNode(kit->control(), mem, adr, new_val, expected_val, mo);
      } else {
        load_store = new CompareAndSwapPNode(kit->control(), mem, adr, new_val, expected_val, mo);
      }
    }
  } else {
    switch(access.type()) {
      case T_BYTE: {
        if (is_weak_cas) {
          load_store = new WeakCompareAndSwapBNode(kit->control(), mem, adr, new_val, expected_val, mo);
        } else {
          load_store = new CompareAndSwapBNode(kit->control(), mem, adr, new_val, expected_val, mo);
        }
        break;
      }
      case T_SHORT: {
        if (is_weak_cas) {
          load_store = new WeakCompareAndSwapSNode(kit->control(), mem, adr, new_val, expected_val, mo);
        } else {
          load_store = new CompareAndSwapSNode(kit->control(), mem, adr, new_val, expected_val, mo);
        }
        break;
      }
      case T_INT: {
        if (is_weak_cas) {
          load_store = new WeakCompareAndSwapINode(kit->control(), mem, adr, new_val, expected_val, mo);
        } else {
          load_store = new CompareAndSwapINode(kit->control(), mem, adr, new_val, expected_val, mo);
        }
        break;
      }
      case T_LONG: {
        if (is_weak_cas) {
          load_store = new WeakCompareAndSwapLNode(kit->control(), mem, adr, new_val, expected_val, mo);
        } else {
          load_store = new CompareAndSwapLNode(kit->control(), mem, adr, new_val, expected_val, mo);
        }
        break;
      }
      default:
        ShouldNotReachHere();
    }
  }

  load_store->as_LoadStore()->set_barrier_data(access.barrier_data());
  load_store = kit->gvn().transform(load_store);

  access.set_raw_access(load_store);
  pin_atomic_op(access);

  return load_store;
}

Node* BarrierSetC2::atomic_xchg_at_resolved(C2AtomicParseAccess& access, Node* new_val, const Type* value_type) const {
  GraphKit* kit = access.kit();
  Node* mem = access.memory();
  Node* adr = access.addr().node();
  const TypePtr* adr_type = access.addr().type();
  Node* load_store = NULL;

  if (access.is_oop()) {
#ifdef _LP64
    if (adr->bottom_type()->is_ptr_to_narrowoop()) {
      Node *newval_enc = kit->gvn().transform(new EncodePNode(new_val, new_val->bottom_type()->make_narrowoop()));
      load_store = kit->gvn().transform(new GetAndSetNNode(kit->control(), mem, adr, newval_enc, adr_type, value_type->make_narrowoop()));
    } else
#endif
    {
      load_store = new GetAndSetPNode(kit->control(), mem, adr, new_val, adr_type, value_type->is_oopptr());
    }
  } else  {
    switch (access.type()) {
      case T_BYTE:
        load_store = new GetAndSetBNode(kit->control(), mem, adr, new_val, adr_type);
        break;
      case T_SHORT:
        load_store = new GetAndSetSNode(kit->control(), mem, adr, new_val, adr_type);
        break;
      case T_INT:
        load_store = new GetAndSetINode(kit->control(), mem, adr, new_val, adr_type);
        break;
      case T_LONG:
        load_store = new GetAndSetLNode(kit->control(), mem, adr, new_val, adr_type);
        break;
      default:
        ShouldNotReachHere();
    }
  }

  load_store->as_LoadStore()->set_barrier_data(access.barrier_data());
  load_store = kit->gvn().transform(load_store);

  access.set_raw_access(load_store);
  pin_atomic_op(access);

#ifdef _LP64
  if (access.is_oop() && adr->bottom_type()->is_ptr_to_narrowoop()) {
    return kit->gvn().transform(new DecodeNNode(load_store, load_store->get_ptr_type()));
  }
#endif

  return load_store;
}

Node* BarrierSetC2::atomic_add_at_resolved(C2AtomicParseAccess& access, Node* new_val, const Type* value_type) const {
  Node* load_store = NULL;
  GraphKit* kit = access.kit();
  Node* adr = access.addr().node();
  const TypePtr* adr_type = access.addr().type();
  Node* mem = access.memory();

  switch(access.type()) {
    case T_BYTE:
      load_store = new GetAndAddBNode(kit->control(), mem, adr, new_val, adr_type);
      break;
    case T_SHORT:
      load_store = new GetAndAddSNode(kit->control(), mem, adr, new_val, adr_type);
      break;
    case T_INT:
      load_store = new GetAndAddINode(kit->control(), mem, adr, new_val, adr_type);
      break;
    case T_LONG:
      load_store = new GetAndAddLNode(kit->control(), mem, adr, new_val, adr_type);
      break;
    default:
      ShouldNotReachHere();
  }

  load_store->as_LoadStore()->set_barrier_data(access.barrier_data());
  load_store = kit->gvn().transform(load_store);

  access.set_raw_access(load_store);
  pin_atomic_op(access);

  return load_store;
}

Node* BarrierSetC2::atomic_cmpxchg_val_at(C2AtomicParseAccess& access, Node* expected_val,
                                          Node* new_val, const Type* value_type) const {
  C2AccessFence fence(access);
  resolve_address(access);
  return atomic_cmpxchg_val_at_resolved(access, expected_val, new_val, value_type);
}

Node* BarrierSetC2::atomic_cmpxchg_bool_at(C2AtomicParseAccess& access, Node* expected_val,
                                           Node* new_val, const Type* value_type) const {
  C2AccessFence fence(access);
  resolve_address(access);
  return atomic_cmpxchg_bool_at_resolved(access, expected_val, new_val, value_type);
}

Node* BarrierSetC2::atomic_xchg_at(C2AtomicParseAccess& access, Node* new_val, const Type* value_type) const {
  C2AccessFence fence(access);
  resolve_address(access);
  return atomic_xchg_at_resolved(access, new_val, value_type);
}

Node* BarrierSetC2::atomic_add_at(C2AtomicParseAccess& access, Node* new_val, const Type* value_type) const {
  C2AccessFence fence(access);
  resolve_address(access);
  return atomic_add_at_resolved(access, new_val, value_type);
}

int BarrierSetC2::arraycopy_payload_base_offset(bool is_array) {
  // Exclude the header but include array length to copy by 8 bytes words.
  // Can't use base_offset_in_bytes(bt) since basic type is unknown.
  int base_off = is_array ? arrayOopDesc::length_offset_in_bytes() :
                            instanceOopDesc::base_offset_in_bytes();
  // base_off:
  // 8  - 32-bit VM
  // 12 - 64-bit VM, compressed klass
  // 16 - 64-bit VM, normal klass
  if (base_off % BytesPerLong != 0) {
    assert(UseCompressedClassPointers, "");
    if (is_array) {
      // Exclude length to copy by 8 bytes words.
      base_off += sizeof(int);
    } else {
      // Include klass to copy by 8 bytes words.
      base_off = instanceOopDesc::klass_offset_in_bytes();
    }
    assert(base_off % BytesPerLong == 0, "expect 8 bytes alignment");
  }
  return base_off;
}

<<<<<<< HEAD
void BarrierSetC2::clone(GraphKit* kit, Node* src_base, Node* dst_base, Node* countx, bool is_array) const {
#ifdef ASSERT
  intptr_t src_offset;
  Node* src = AddPNode::Ideal_base_and_offset(src_base, &kit->gvn(), src_offset);
  intptr_t dst_offset;
  Node* dst = AddPNode::Ideal_base_and_offset(dst_base, &kit->gvn(), dst_offset);
  assert(src == NULL || (src_offset % BytesPerLong == 0), "expect 8 bytes alignment");
  assert(dst == NULL || (dst_offset % BytesPerLong == 0), "expect 8 bytes alignment");
#endif

  const TypePtr* raw_adr_type = TypeRawPtr::BOTTOM;

  ArrayCopyNode* ac = ArrayCopyNode::make(kit, false, src_base, NULL, dst_base, NULL, countx, true, false);
=======
void BarrierSetC2::clone(GraphKit* kit, Node* src_base, Node* dst_base, Node* size, bool is_array) const {
  int base_off = arraycopy_payload_base_offset(is_array);
  Node* payload_size = size;
  Node* offset = kit->MakeConX(base_off);
  payload_size = kit->gvn().transform(new SubXNode(payload_size, offset));
  payload_size = kit->gvn().transform(new URShiftXNode(payload_size, kit->intcon(LogBytesPerLong)));
  ArrayCopyNode* ac = ArrayCopyNode::make(kit, false, src_base, offset,  dst_base, offset, payload_size, true, false);
>>>>>>> b0e1ee4b
  if (is_array) {
    ac->set_clone_array();
  } else {
    ac->set_clone_inst();
  }
  Node* n = kit->gvn().transform(ac);
  if (n == ac) {
    const TypePtr* raw_adr_type = TypeRawPtr::BOTTOM;
    ac->_adr_type = TypeRawPtr::BOTTOM;
    kit->set_predefined_output_for_runtime_call(ac, ac->in(TypeFunc::Memory), raw_adr_type);
  } else {
    kit->set_all_memory(n);
  }
}

Node* BarrierSetC2::obj_allocate(PhaseMacroExpand* macro, Node* ctrl, Node* mem, Node* toobig_false, Node* size_in_bytes,
                                 Node*& i_o, Node*& needgc_ctrl,
                                 Node*& fast_oop_ctrl, Node*& fast_oop_rawmem,
                                 intx prefetch_lines) const {

  Node* eden_top_adr;
  Node* eden_end_adr;

  macro->set_eden_pointers(eden_top_adr, eden_end_adr);

  // Load Eden::end.  Loop invariant and hoisted.
  //
  // Note: We set the control input on "eden_end" and "old_eden_top" when using
  //       a TLAB to work around a bug where these values were being moved across
  //       a safepoint.  These are not oops, so they cannot be include in the oop
  //       map, but they can be changed by a GC.   The proper way to fix this would
  //       be to set the raw memory state when generating a  SafepointNode.  However
  //       this will require extensive changes to the loop optimization in order to
  //       prevent a degradation of the optimization.
  //       See comment in memnode.hpp, around line 227 in class LoadPNode.
  Node *eden_end = macro->make_load(ctrl, mem, eden_end_adr, 0, TypeRawPtr::BOTTOM, T_ADDRESS);

  // We need a Region for the loop-back contended case.
  enum { fall_in_path = 1, contended_loopback_path = 2 };
  Node *contended_region;
  Node *contended_phi_rawmem;
  if (UseTLAB) {
    contended_region = toobig_false;
    contended_phi_rawmem = mem;
  } else {
    contended_region = new RegionNode(3);
    contended_phi_rawmem = new PhiNode(contended_region, Type::MEMORY, TypeRawPtr::BOTTOM);
    // Now handle the passing-too-big test.  We fall into the contended
    // loop-back merge point.
    contended_region    ->init_req(fall_in_path, toobig_false);
    contended_phi_rawmem->init_req(fall_in_path, mem);
    macro->transform_later(contended_region);
    macro->transform_later(contended_phi_rawmem);
  }

  // Load(-locked) the heap top.
  // See note above concerning the control input when using a TLAB
  Node *old_eden_top = UseTLAB
    ? new LoadPNode      (ctrl, contended_phi_rawmem, eden_top_adr, TypeRawPtr::BOTTOM, TypeRawPtr::BOTTOM, MemNode::unordered)
    : new LoadPLockedNode(contended_region, contended_phi_rawmem, eden_top_adr, MemNode::acquire);

  macro->transform_later(old_eden_top);
  // Add to heap top to get a new heap top
  Node *new_eden_top = new AddPNode(macro->top(), old_eden_top, size_in_bytes);
  macro->transform_later(new_eden_top);
  // Check for needing a GC; compare against heap end
  Node *needgc_cmp = new CmpPNode(new_eden_top, eden_end);
  macro->transform_later(needgc_cmp);
  Node *needgc_bol = new BoolNode(needgc_cmp, BoolTest::ge);
  macro->transform_later(needgc_bol);
  IfNode *needgc_iff = new IfNode(contended_region, needgc_bol, PROB_UNLIKELY_MAG(4), COUNT_UNKNOWN);
  macro->transform_later(needgc_iff);

  // Plug the failing-heap-space-need-gc test into the slow-path region
  Node *needgc_true = new IfTrueNode(needgc_iff);
  macro->transform_later(needgc_true);
  needgc_ctrl = needgc_true;

  // No need for a GC.  Setup for the Store-Conditional
  Node *needgc_false = new IfFalseNode(needgc_iff);
  macro->transform_later(needgc_false);

  i_o = macro->prefetch_allocation(i_o, needgc_false, contended_phi_rawmem,
                                   old_eden_top, new_eden_top, prefetch_lines);

  Node* fast_oop = old_eden_top;

  // Store (-conditional) the modified eden top back down.
  // StorePConditional produces flags for a test PLUS a modified raw
  // memory state.
  if (UseTLAB) {
    Node* store_eden_top =
      new StorePNode(needgc_false, contended_phi_rawmem, eden_top_adr,
                     TypeRawPtr::BOTTOM, new_eden_top, MemNode::unordered);
    macro->transform_later(store_eden_top);
    fast_oop_ctrl = needgc_false; // No contention, so this is the fast path
    fast_oop_rawmem = store_eden_top;
  } else {
    Node* store_eden_top =
      new StorePConditionalNode(needgc_false, contended_phi_rawmem, eden_top_adr,
                                new_eden_top, fast_oop/*old_eden_top*/);
    macro->transform_later(store_eden_top);
    Node *contention_check = new BoolNode(store_eden_top, BoolTest::ne);
    macro->transform_later(contention_check);
    store_eden_top = new SCMemProjNode(store_eden_top);
    macro->transform_later(store_eden_top);

    // If not using TLABs, check to see if there was contention.
    IfNode *contention_iff = new IfNode (needgc_false, contention_check, PROB_MIN, COUNT_UNKNOWN);
    macro->transform_later(contention_iff);
    Node *contention_true = new IfTrueNode(contention_iff);
    macro->transform_later(contention_true);
    // If contention, loopback and try again.
    contended_region->init_req(contended_loopback_path, contention_true);
    contended_phi_rawmem->init_req(contended_loopback_path, store_eden_top);

    // Fast-path succeeded with no contention!
    Node *contention_false = new IfFalseNode(contention_iff);
    macro->transform_later(contention_false);
    fast_oop_ctrl = contention_false;

    // Bump total allocated bytes for this thread
    Node* thread = new ThreadLocalNode();
    macro->transform_later(thread);
    Node* alloc_bytes_adr = macro->basic_plus_adr(macro->top()/*not oop*/, thread,
                                                  in_bytes(JavaThread::allocated_bytes_offset()));
    Node* alloc_bytes = macro->make_load(fast_oop_ctrl, store_eden_top, alloc_bytes_adr,
                                         0, TypeLong::LONG, T_LONG);
#ifdef _LP64
    Node* alloc_size = size_in_bytes;
#else
    Node* alloc_size = new ConvI2LNode(size_in_bytes);
    macro->transform_later(alloc_size);
#endif
    Node* new_alloc_bytes = new AddLNode(alloc_bytes, alloc_size);
    macro->transform_later(new_alloc_bytes);
    fast_oop_rawmem = macro->make_store(fast_oop_ctrl, store_eden_top, alloc_bytes_adr,
                                        0, new_alloc_bytes, T_LONG);
  }
  return fast_oop;
}

#define XTOP LP64_ONLY(COMMA phase->top())

void BarrierSetC2::clone_at_expansion(PhaseMacroExpand* phase, ArrayCopyNode* ac) const {
  Node* ctrl = ac->in(TypeFunc::Control);
  Node* mem = ac->in(TypeFunc::Memory);
  Node* src = ac->in(ArrayCopyNode::Src);
  Node* src_offset = ac->in(ArrayCopyNode::SrcPos);
  Node* dest = ac->in(ArrayCopyNode::Dest);
  Node* dest_offset = ac->in(ArrayCopyNode::DestPos);
  Node* length = ac->in(ArrayCopyNode::Length);

  Node* payload_src = phase->basic_plus_adr(src, src_offset);
  Node* payload_dst = phase->basic_plus_adr(dest, dest_offset);

  const char* copyfunc_name = "arraycopy";
  address     copyfunc_addr = phase->basictype2arraycopy(T_LONG, NULL, NULL, true, copyfunc_name, true);

  const TypePtr* raw_adr_type = TypeRawPtr::BOTTOM;
  const TypeFunc* call_type = OptoRuntime::fast_arraycopy_Type();

  Node* call = phase->make_leaf_call(ctrl, mem, call_type, copyfunc_addr, copyfunc_name, raw_adr_type, payload_src, payload_dst, length XTOP);
  phase->transform_later(call);

  phase->igvn().replace_node(ac, call);
}<|MERGE_RESOLUTION|>--- conflicted
+++ resolved
@@ -676,7 +676,6 @@
   return base_off;
 }
 
-<<<<<<< HEAD
 void BarrierSetC2::clone(GraphKit* kit, Node* src_base, Node* dst_base, Node* countx, bool is_array) const {
 #ifdef ASSERT
   intptr_t src_offset;
@@ -686,19 +685,9 @@
   assert(src == NULL || (src_offset % BytesPerLong == 0), "expect 8 bytes alignment");
   assert(dst == NULL || (dst_offset % BytesPerLong == 0), "expect 8 bytes alignment");
 #endif
-
-  const TypePtr* raw_adr_type = TypeRawPtr::BOTTOM;
-
-  ArrayCopyNode* ac = ArrayCopyNode::make(kit, false, src_base, NULL, dst_base, NULL, countx, true, false);
-=======
-void BarrierSetC2::clone(GraphKit* kit, Node* src_base, Node* dst_base, Node* size, bool is_array) const {
   int base_off = arraycopy_payload_base_offset(is_array);
-  Node* payload_size = size;
   Node* offset = kit->MakeConX(base_off);
-  payload_size = kit->gvn().transform(new SubXNode(payload_size, offset));
-  payload_size = kit->gvn().transform(new URShiftXNode(payload_size, kit->intcon(LogBytesPerLong)));
-  ArrayCopyNode* ac = ArrayCopyNode::make(kit, false, src_base, offset,  dst_base, offset, payload_size, true, false);
->>>>>>> b0e1ee4b
+  ArrayCopyNode* ac = ArrayCopyNode::make(kit, false, src_base, offset, dst_base, offset, countx, true, false);
   if (is_array) {
     ac->set_clone_array();
   } else {
