--- conflicted
+++ resolved
@@ -42,13 +42,7 @@
   Node* byte_map_base_node(GraphKit* kit) const;
 
 public:
-<<<<<<< HEAD
-  virtual void clone(GraphKit* kit, Node* src, Node* dst, Node* size, bool is_array) const;
-  virtual bool is_gc_barrier_node(Node* node) const;
   virtual void eliminate_gc_barrier(PhaseIterGVN* igvn, Node* node) const;
-=======
-  virtual void eliminate_gc_barrier(PhaseMacroExpand* macro, Node* node) const;
->>>>>>> 19642bd3
   virtual bool array_copy_requires_gc_barriers(bool tightly_coupled_alloc, BasicType type, bool is_clone, bool is_clone_instance, ArrayCopyPhase phase) const;
 
   bool use_ReduceInitialCardMarks() const;
