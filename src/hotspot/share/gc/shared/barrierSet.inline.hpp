/*
 * Copyright (c) 2019, Red Hat, Inc. All rights reserved.
 * DO NOT ALTER OR REMOVE COPYRIGHT NOTICES OR THIS FILE HEADER.
 *
 * This code is free software; you can redistribute it and/or modify it
 * under the terms of the GNU General Public License version 2 only, as
 * published by the Free Software Foundation.
 *
 * This code is distributed in the hope that it will be useful, but WITHOUT
 * ANY WARRANTY; without even the implied warranty of MERCHANTABILITY or
 * FITNESS FOR A PARTICULAR PURPOSE.  See the GNU General Public License
 * version 2 for more details (a copy is included in the LICENSE file that
 * accompanied this code).
 *
 * You should have received a copy of the GNU General Public License version
 * 2 along with this work; if not, write to the Free Software Foundation,
 * Inc., 51 Franklin St, Fifth Floor, Boston, MA 02110-1301 USA.
 *
 * Please contact Oracle, 500 Oracle Parkway, Redwood Shores, CA 94065 USA
 * or visit www.oracle.com if you need additional information or have any
 * questions.
 */

#ifndef SHARE_GC_SHARED_BARRIERSET_INLINE_HPP
#define SHARE_GC_SHARED_BARRIERSET_INLINE_HPP

#include "gc/shared/barrierSet.hpp"

#include "oops/accessDecorators.hpp"
#include "oops/arrayOop.hpp"
#include "oops/compressedOops.inline.hpp"
#include "oops/objArrayOop.inline.hpp"
#include "oops/oop.hpp"
#include "runtime/javaThread.hpp"
#include "runtime/thread.hpp"

template <DecoratorSet decorators, typename BarrierSetT>
template <typename T>
inline void BarrierSet::AccessBarrier<decorators, BarrierSetT>::oop_arraycopy_in_heap(arrayOop src_obj, size_t src_offset_in_bytes, T* src_raw,
                                                                                      arrayOop dst_obj, size_t dst_offset_in_bytes, T* dst_raw,
                                                                                      size_t length) {
  T* src = arrayOopDesc::obj_offset_to_raw(src_obj, src_offset_in_bytes, src_raw);
  T* dst = arrayOopDesc::obj_offset_to_raw(dst_obj, dst_offset_in_bytes, dst_raw);

  if ((!HasDecorator<decorators, ARRAYCOPY_CHECKCAST>::value) &&
      (!HasDecorator<decorators, ARRAYCOPY_NOTNULL>::value)) {
    // Covariant, copy without checks
<<<<<<< HEAD
    Raw::oop_arraycopy(NULL, 0, src, NULL, 0, dst, length);
    return;
=======
    return Raw::oop_arraycopy(nullptr, 0, src, nullptr, 0, dst, length);
>>>>>>> 861e3020
  }

  // Copy each element with checking casts
  Klass* const dst_klass = objArrayOop(dst_obj)->element_klass();
  for (const T* const end = src + length; src < end; src++, dst++) {
    const T elem = *src;
    if (HasDecorator<decorators, ARRAYCOPY_NOTNULL>::value && CompressedOops::is_null(elem)) {
      throw_array_null_pointer_store_exception(src_obj, dst_obj, JavaThread::current());
      return;
    }
    if (HasDecorator<decorators, ARRAYCOPY_CHECKCAST>::value &&
        (!oopDesc::is_instanceof_or_null(CompressedOops::decode(elem), dst_klass))) {
      throw_array_store_exception(src_obj, dst_obj, JavaThread::current());
      return;
    }
    *dst = elem;
  }
}

#endif // SHARE_GC_SHARED_BARRIERSET_INLINE_HPP<|MERGE_RESOLUTION|>--- conflicted
+++ resolved
@@ -45,12 +45,8 @@
   if ((!HasDecorator<decorators, ARRAYCOPY_CHECKCAST>::value) &&
       (!HasDecorator<decorators, ARRAYCOPY_NOTNULL>::value)) {
     // Covariant, copy without checks
-<<<<<<< HEAD
-    Raw::oop_arraycopy(NULL, 0, src, NULL, 0, dst, length);
+    Raw::oop_arraycopy(nullptr, 0, src, nullptr, 0, dst, length);
     return;
-=======
-    return Raw::oop_arraycopy(nullptr, 0, src, nullptr, 0, dst, length);
->>>>>>> 861e3020
   }
 
   // Copy each element with checking casts
