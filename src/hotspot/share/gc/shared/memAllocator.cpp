--- conflicted
+++ resolved
@@ -381,22 +381,9 @@
   Copy::fill_to_aligned_words(mem + hs, _word_size - hs);
 }
 
-inline void MemAllocator::finish_mark(HeapWord* mem) const {
+oop MemAllocator::finish(HeapWord* mem) const {
   assert(mem != NULL, "NULL object pointer");
-<<<<<<< HEAD
   oopDesc::set_mark_raw(mem, Klass::default_prototype_header(_klass));
-}
-
-oop MemAllocator::finish(HeapWord* mem) const {
-  finish_mark(mem);
-=======
-  if (UseBiasedLocking) {
-    oopDesc::set_mark_raw(mem, _klass->prototype_header());
-  } else {
-    // May be bootstrapping
-    oopDesc::set_mark_raw(mem, markWord::prototype());
-  }
->>>>>>> ea0fbbca
   // Need a release store to ensure array/class length, mark word, and
   // object zeroing are visible before setting the klass non-NULL, for
   // concurrent collectors.
@@ -405,7 +392,7 @@
 }
 
 oop MemAllocator::finish_with_properties(HeapWord* mem, ArrayStorageProperties storage_props) const {
-  finish_mark(mem);
+  finish(mem);
   oopDesc::release_set_metadata(mem, storage_props, _klass);
   return oop(mem);
 }
