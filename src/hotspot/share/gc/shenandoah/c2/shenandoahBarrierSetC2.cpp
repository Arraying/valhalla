/*
 * Copyright (c) 2018, 2023, Red Hat, Inc. All rights reserved.
 * Copyright Amazon.com Inc. or its affiliates. All Rights Reserved.
 * DO NOT ALTER OR REMOVE COPYRIGHT NOTICES OR THIS FILE HEADER.
 *
 * This code is free software; you can redistribute it and/or modify it
 * under the terms of the GNU General Public License version 2 only, as
 * published by the Free Software Foundation.
 *
 * This code is distributed in the hope that it will be useful, but WITHOUT
 * ANY WARRANTY; without even the implied warranty of MERCHANTABILITY or
 * FITNESS FOR A PARTICULAR PURPOSE.  See the GNU General Public License
 * version 2 for more details (a copy is included in the LICENSE file that
 * accompanied this code).
 *
 * You should have received a copy of the GNU General Public License version
 * 2 along with this work; if not, write to the Free Software Foundation,
 * Inc., 51 Franklin St, Fifth Floor, Boston, MA 02110-1301 USA.
 *
 * Please contact Oracle, 500 Oracle Parkway, Redwood Shores, CA 94065 USA
 * or visit www.oracle.com if you need additional information or have any
 * questions.
 *
 */

#include "precompiled.hpp"
#include "classfile/javaClasses.hpp"
#include "gc/shared/barrierSet.hpp"
#include "gc/shenandoah/shenandoahBarrierSet.hpp"
#include "gc/shenandoah/shenandoahCardTable.hpp"
#include "gc/shenandoah/shenandoahForwarding.hpp"
#include "gc/shenandoah/shenandoahHeap.hpp"
#include "gc/shenandoah/shenandoahRuntime.hpp"
#include "gc/shenandoah/shenandoahThreadLocalData.hpp"
#include "gc/shenandoah/c2/shenandoahBarrierSetC2.hpp"
#include "gc/shenandoah/c2/shenandoahSupport.hpp"
#include "gc/shenandoah/heuristics/shenandoahHeuristics.hpp"
#include "opto/arraycopynode.hpp"
#include "opto/escape.hpp"
#include "opto/graphKit.hpp"
#include "opto/idealKit.hpp"
#include "opto/macro.hpp"
#include "opto/movenode.hpp"
#include "opto/narrowptrnode.hpp"
#include "opto/rootnode.hpp"
#include "opto/runtime.hpp"

ShenandoahBarrierSetC2* ShenandoahBarrierSetC2::bsc2() {
  return reinterpret_cast<ShenandoahBarrierSetC2*>(BarrierSet::barrier_set()->barrier_set_c2());
}

ShenandoahBarrierSetC2State::ShenandoahBarrierSetC2State(Arena* comp_arena)
  : _load_reference_barriers(new (comp_arena) GrowableArray<ShenandoahLoadReferenceBarrierNode*>(comp_arena, 8,  0, nullptr)) {
}

int ShenandoahBarrierSetC2State::load_reference_barriers_count() const {
  return _load_reference_barriers->length();
}

ShenandoahLoadReferenceBarrierNode* ShenandoahBarrierSetC2State::load_reference_barrier(int idx) const {
  return _load_reference_barriers->at(idx);
}

void ShenandoahBarrierSetC2State::add_load_reference_barrier(ShenandoahLoadReferenceBarrierNode * n) {
  assert(!_load_reference_barriers->contains(n), "duplicate entry in barrier list");
  _load_reference_barriers->append(n);
}

void ShenandoahBarrierSetC2State::remove_load_reference_barrier(ShenandoahLoadReferenceBarrierNode * n) {
  if (_load_reference_barriers->contains(n)) {
    _load_reference_barriers->remove(n);
  }
}

#define __ kit->

bool ShenandoahBarrierSetC2::satb_can_remove_pre_barrier(GraphKit* kit, PhaseValues* phase, Node* adr,
                                                         BasicType bt, uint adr_idx) const {
  intptr_t offset = 0;
  Node* base = AddPNode::Ideal_base_and_offset(adr, phase, offset);
  AllocateNode* alloc = AllocateNode::Ideal_allocation(base);

  if (offset == Type::OffsetBot) {
    return false; // cannot unalias unless there are precise offsets
  }

  if (alloc == nullptr) {
    return false; // No allocation found
  }

  intptr_t size_in_bytes = type2aelembytes(bt);

  Node* mem = __ memory(adr_idx); // start searching here...

  for (int cnt = 0; cnt < 50; cnt++) {

    if (mem->is_Store()) {

      Node* st_adr = mem->in(MemNode::Address);
      intptr_t st_offset = 0;
      Node* st_base = AddPNode::Ideal_base_and_offset(st_adr, phase, st_offset);

      if (st_base == nullptr) {
        break; // inscrutable pointer
      }

      // Break we have found a store with same base and offset as ours so break
      if (st_base == base && st_offset == offset) {
        break;
      }

      if (st_offset != offset && st_offset != Type::OffsetBot) {
        const int MAX_STORE = BytesPerLong;
        if (st_offset >= offset + size_in_bytes ||
            st_offset <= offset - MAX_STORE ||
            st_offset <= offset - mem->as_Store()->memory_size()) {
          // Success:  The offsets are provably independent.
          // (You may ask, why not just test st_offset != offset and be done?
          // The answer is that stores of different sizes can co-exist
          // in the same sequence of RawMem effects.  We sometimes initialize
          // a whole 'tile' of array elements with a single jint or jlong.)
          mem = mem->in(MemNode::Memory);
          continue; // advance through independent store memory
        }
      }

      if (st_base != base
          && MemNode::detect_ptr_independence(base, alloc, st_base,
                                              AllocateNode::Ideal_allocation(st_base),
                                              phase)) {
        // Success:  The bases are provably independent.
        mem = mem->in(MemNode::Memory);
        continue; // advance through independent store memory
      }
    } else if (mem->is_Proj() && mem->in(0)->is_Initialize()) {

      InitializeNode* st_init = mem->in(0)->as_Initialize();
      AllocateNode* st_alloc = st_init->allocation();

      // Make sure that we are looking at the same allocation site.
      // The alloc variable is guaranteed to not be null here from earlier check.
      if (alloc == st_alloc) {
        // Check that the initialization is storing null so that no previous store
        // has been moved up and directly write a reference
        Node* captured_store = st_init->find_captured_store(offset,
                                                            type2aelembytes(T_OBJECT),
                                                            phase);
        if (captured_store == nullptr || captured_store == st_init->zero_memory()) {
          return true;
        }
      }
    }

    // Unless there is an explicit 'continue', we must bail out here,
    // because 'mem' is an inscrutable memory state (e.g., a call).
    break;
  }

  return false;
}

#undef __
#define __ ideal.

void ShenandoahBarrierSetC2::satb_write_barrier_pre(GraphKit* kit,
                                                    bool do_load,
                                                    Node* obj,
                                                    Node* adr,
                                                    uint alias_idx,
                                                    Node* val,
                                                    const TypeOopPtr* val_type,
                                                    Node* pre_val,
                                                    BasicType bt) const {
  // Some sanity checks
  // Note: val is unused in this routine.

  if (do_load) {
    // We need to generate the load of the previous value
    assert(adr != nullptr, "where are loading from?");
    assert(pre_val == nullptr, "loaded already?");
    assert(val_type != nullptr, "need a type");

    if (ReduceInitialCardMarks
        && satb_can_remove_pre_barrier(kit, &kit->gvn(), adr, bt, alias_idx)) {
      return;
    }

  } else {
    // In this case both val_type and alias_idx are unused.
    assert(pre_val != nullptr, "must be loaded already");
    // Nothing to be done if pre_val is null.
    if (pre_val->bottom_type() == TypePtr::NULL_PTR) return;
    assert(pre_val->bottom_type()->basic_type() == T_OBJECT, "or we shouldn't be here");
  }
  assert(bt == T_OBJECT, "or we shouldn't be here");

  IdealKit ideal(kit, true);

  Node* tls = __ thread(); // ThreadLocalStorage

  Node* no_base = __ top();
  Node* zero  = __ ConI(0);
  Node* zeroX = __ ConX(0);

  float likely  = PROB_LIKELY(0.999);
  float unlikely  = PROB_UNLIKELY(0.999);

  // Offsets into the thread
  const int index_offset   = in_bytes(ShenandoahThreadLocalData::satb_mark_queue_index_offset());
  const int buffer_offset  = in_bytes(ShenandoahThreadLocalData::satb_mark_queue_buffer_offset());

  // Now the actual pointers into the thread
  Node* buffer_adr  = __ AddP(no_base, tls, __ ConX(buffer_offset));
  Node* index_adr   = __ AddP(no_base, tls, __ ConX(index_offset));

  // Now some of the values
  Node* marking;
  Node* gc_state = __ AddP(no_base, tls, __ ConX(in_bytes(ShenandoahThreadLocalData::gc_state_offset())));
  Node* ld = __ load(__ ctrl(), gc_state, TypeInt::BYTE, T_BYTE, Compile::AliasIdxRaw);
  marking = __ AndI(ld, __ ConI(ShenandoahHeap::MARKING));
  assert(ShenandoahBarrierC2Support::is_gc_state_load(ld), "Should match the shape");

  // if (!marking)
  __ if_then(marking, BoolTest::ne, zero, unlikely); {
    BasicType index_bt = TypeX_X->basic_type();
    assert(sizeof(size_t) == type2aelembytes(index_bt), "Loading Shenandoah SATBMarkQueue::_index with wrong size.");
    Node* index   = __ load(__ ctrl(), index_adr, TypeX_X, index_bt, Compile::AliasIdxRaw);

    if (do_load) {
      // load original value
      // alias_idx correct??
      pre_val = __ load(__ ctrl(), adr, val_type, bt, alias_idx);
    }

    // if (pre_val != nullptr)
    __ if_then(pre_val, BoolTest::ne, kit->null()); {
      Node* buffer  = __ load(__ ctrl(), buffer_adr, TypeRawPtr::NOTNULL, T_ADDRESS, Compile::AliasIdxRaw);

      // is the queue for this thread full?
      __ if_then(index, BoolTest::ne, zeroX, likely); {

        // decrement the index
        Node* next_index = kit->gvn().transform(new SubXNode(index, __ ConX(sizeof(intptr_t))));

        // Now get the buffer location we will log the previous value into and store it
        Node *log_addr = __ AddP(no_base, buffer, next_index);
        __ store(__ ctrl(), log_addr, pre_val, T_OBJECT, Compile::AliasIdxRaw, MemNode::unordered);
        // update the index
        __ store(__ ctrl(), index_adr, next_index, index_bt, Compile::AliasIdxRaw, MemNode::unordered);

      } __ else_(); {

        // logging buffer is full, call the runtime
        const TypeFunc *tf = ShenandoahBarrierSetC2::write_ref_field_pre_Type();
        __ make_leaf_call(tf, CAST_FROM_FN_PTR(address, ShenandoahRuntime::write_ref_field_pre), "shenandoah_wb_pre",
                          pre_val, tls);
      } __ end_if();  // (!index)
    } __ end_if();  // (pre_val != nullptr)
  } __ end_if();  // (!marking)

  // Final sync IdealKit and GraphKit.
  kit->final_sync(ideal);

  if (ShenandoahSATBBarrier && adr != nullptr) {
    Node* c = kit->control();
    Node* call = c->in(1)->in(1)->in(1)->in(0);
    assert(is_shenandoah_wb_pre_call(call), "shenandoah_wb_pre call expected");
    call->add_req(adr);
  }
}

bool ShenandoahBarrierSetC2::is_shenandoah_wb_pre_call(Node* call) {
  return call->is_CallLeaf() &&
         call->as_CallLeaf()->entry_point() == CAST_FROM_FN_PTR(address, ShenandoahRuntime::write_ref_field_pre);
}

bool ShenandoahBarrierSetC2::is_shenandoah_clone_call(Node* call) {
  return call->is_CallLeaf() &&
         call->as_CallLeaf()->entry_point() == CAST_FROM_FN_PTR(address, ShenandoahRuntime::clone_barrier);
}

bool ShenandoahBarrierSetC2::is_shenandoah_lrb_call(Node* call) {
  if (!call->is_CallLeaf()) {
    return false;
  }

  address entry_point = call->as_CallLeaf()->entry_point();
  return (entry_point == CAST_FROM_FN_PTR(address, ShenandoahRuntime::load_reference_barrier_strong)) ||
         (entry_point == CAST_FROM_FN_PTR(address, ShenandoahRuntime::load_reference_barrier_strong_narrow)) ||
         (entry_point == CAST_FROM_FN_PTR(address, ShenandoahRuntime::load_reference_barrier_weak)) ||
         (entry_point == CAST_FROM_FN_PTR(address, ShenandoahRuntime::load_reference_barrier_weak_narrow)) ||
         (entry_point == CAST_FROM_FN_PTR(address, ShenandoahRuntime::load_reference_barrier_phantom)) ||
         (entry_point == CAST_FROM_FN_PTR(address, ShenandoahRuntime::load_reference_barrier_phantom_narrow));
}

bool ShenandoahBarrierSetC2::is_shenandoah_marking_if(PhaseValues* phase, Node* n) {
  if (n->Opcode() != Op_If) {
    return false;
  }

  Node* bol = n->in(1);
  assert(bol->is_Bool(), "");
  Node* cmpx = bol->in(1);
  if (bol->as_Bool()->_test._test == BoolTest::ne &&
      cmpx->is_Cmp() && cmpx->in(2) == phase->intcon(0) &&
      is_shenandoah_state_load(cmpx->in(1)->in(1)) &&
      cmpx->in(1)->in(2)->is_Con() &&
      cmpx->in(1)->in(2) == phase->intcon(ShenandoahHeap::MARKING)) {
    return true;
  }

  return false;
}

bool ShenandoahBarrierSetC2::is_shenandoah_state_load(Node* n) {
  if (!n->is_Load()) return false;
  const int state_offset = in_bytes(ShenandoahThreadLocalData::gc_state_offset());
  return n->in(2)->is_AddP() && n->in(2)->in(2)->Opcode() == Op_ThreadLocal
         && n->in(2)->in(3)->is_Con()
         && n->in(2)->in(3)->bottom_type()->is_intptr_t()->get_con() == state_offset;
}

void ShenandoahBarrierSetC2::shenandoah_write_barrier_pre(GraphKit* kit,
                                                          bool do_load,
                                                          Node* obj,
                                                          Node* adr,
                                                          uint alias_idx,
                                                          Node* val,
                                                          const TypeOopPtr* val_type,
                                                          Node* pre_val,
                                                          BasicType bt) const {
  if (ShenandoahSATBBarrier) {
    IdealKit ideal(kit);
    kit->sync_kit(ideal);

    satb_write_barrier_pre(kit, do_load, obj, adr, alias_idx, val, val_type, pre_val, bt);

    ideal.sync_kit(kit);
    kit->final_sync(ideal);
  }
}

// Helper that guards and inserts a pre-barrier.
void ShenandoahBarrierSetC2::insert_pre_barrier(GraphKit* kit, Node* base_oop, Node* offset,
                                                Node* pre_val, bool need_mem_bar) const {
  // We could be accessing the referent field of a reference object. If so, when Shenandoah
  // is enabled, we need to log the value in the referent field in an SATB buffer.
  // This routine performs some compile time filters and generates suitable
  // runtime filters that guard the pre-barrier code.
  // Also add memory barrier for non volatile load from the referent field
  // to prevent commoning of loads across safepoint.

  // Some compile time checks.

  // If offset is a constant, is it java_lang_ref_Reference::_reference_offset?
  const TypeX* otype = offset->find_intptr_t_type();
  if (otype != nullptr && otype->is_con() &&
      otype->get_con() != java_lang_ref_Reference::referent_offset()) {
    // Constant offset but not the reference_offset so just return
    return;
  }

  // We only need to generate the runtime guards for instances.
  const TypeOopPtr* btype = base_oop->bottom_type()->isa_oopptr();
  if (btype != nullptr) {
    if (btype->isa_aryptr()) {
      // Array type so nothing to do
      return;
    }

    const TypeInstPtr* itype = btype->isa_instptr();
    if (itype != nullptr) {
      // Can the klass of base_oop be statically determined to be
      // _not_ a sub-class of Reference and _not_ Object?
      ciKlass* klass = itype->instance_klass();
      if (klass->is_loaded() &&
          !klass->is_subtype_of(kit->env()->Reference_klass()) &&
          !kit->env()->Object_klass()->is_subtype_of(klass)) {
        return;
      }
    }
  }

  // The compile time filters did not reject base_oop/offset so
  // we need to generate the following runtime filters
  //
  // if (offset == java_lang_ref_Reference::_reference_offset) {
  //   if (instance_of(base, java.lang.ref.Reference)) {
  //     pre_barrier(_, pre_val, ...);
  //   }
  // }

  float likely   = PROB_LIKELY(  0.999);
  float unlikely = PROB_UNLIKELY(0.999);

  IdealKit ideal(kit);

  Node* referent_off = __ ConX(java_lang_ref_Reference::referent_offset());

  __ if_then(offset, BoolTest::eq, referent_off, unlikely); {
      // Update graphKit memory and control from IdealKit.
      kit->sync_kit(ideal);

      Node* ref_klass_con = kit->makecon(TypeKlassPtr::make(kit->env()->Reference_klass()));
      Node* is_instof = kit->gen_instanceof(base_oop, ref_klass_con);

      // Update IdealKit memory and control from graphKit.
      __ sync_kit(kit);

      Node* one = __ ConI(1);
      // is_instof == 0 if base_oop == nullptr
      __ if_then(is_instof, BoolTest::eq, one, unlikely); {

        // Update graphKit from IdeakKit.
        kit->sync_kit(ideal);

        // Use the pre-barrier to record the value in the referent field
        satb_write_barrier_pre(kit, false /* do_load */,
                               nullptr /* obj */, nullptr /* adr */, max_juint /* alias_idx */, nullptr /* val */, nullptr /* val_type */,
                               pre_val /* pre_val */,
                               T_OBJECT);
        if (need_mem_bar) {
          // Add memory barrier to prevent commoning reads from this field
          // across safepoint since GC can change its value.
          kit->insert_mem_bar(Op_MemBarCPUOrder);
        }
        // Update IdealKit from graphKit.
        __ sync_kit(kit);

      } __ end_if(); // _ref_type != ref_none
  } __ end_if(); // offset == referent_offset

  // Final sync IdealKit and GraphKit.
  kit->final_sync(ideal);
}

Node* ShenandoahBarrierSetC2::byte_map_base_node(GraphKit* kit) const {
  BarrierSet* bs = BarrierSet::barrier_set();
  ShenandoahBarrierSet* ctbs = barrier_set_cast<ShenandoahBarrierSet>(bs);
  CardTable::CardValue* card_table_base = ctbs->card_table()->byte_map_base();
  if (card_table_base != nullptr) {
    return kit->makecon(TypeRawPtr::make((address)card_table_base));
  } else {
    return kit->null();
  }
}

void ShenandoahBarrierSetC2::post_barrier(GraphKit* kit,
                                          Node* ctl,
                                          Node* oop_store,
                                          Node* obj,
                                          Node* adr,
                                          uint  adr_idx,
                                          Node* val,
                                          BasicType bt,
                                          bool use_precise) const {
  assert(ShenandoahCardBarrier, "Should have been checked by caller");

  // No store check needed if we're storing a null.
  if (val != nullptr && val->is_Con()) {
    // must be either an oop or NULL
    const Type* t = val->bottom_type();
    if (t == TypePtr::NULL_PTR || t == Type::TOP)
      return;
  }

  if (ReduceInitialCardMarks && obj == kit->just_allocated_object(kit->control())) {
    // We can skip marks on a freshly-allocated object in Eden.
    // Keep this code in sync with new_deferred_store_barrier() in runtime.cpp.
    // That routine informs GC to take appropriate compensating steps,
    // upon a slow-path allocation, so as to make this card-mark
    // elision safe.
    return;
  }

  if (!use_precise) {
    // All card marks for a (non-array) instance are in one place:
    adr = obj;
  }
  // (Else it's an array (or unknown), and we want more precise card marks.)
  assert(adr != nullptr, "");

  IdealKit ideal(kit, true);

  // Convert the pointer to an int prior to doing math on it
  Node* cast = __ CastPX(__ ctrl(), adr);

  // Divide by card size
  Node* card_offset = __ URShiftX( cast, __ ConI(CardTable::card_shift()) );

  // Combine card table base and card offset
  Node* card_adr = __ AddP(__ top(), byte_map_base_node(kit), card_offset );

  // Get the alias_index for raw card-mark memory
  int adr_type = Compile::AliasIdxRaw;
  Node*   zero = __ ConI(0); // Dirty card value

  if (UseCondCardMark) {
    // The classic GC reference write barrier is typically implemented
    // as a store into the global card mark table.  Unfortunately
    // unconditional stores can result in false sharing and excessive
    // coherence traffic as well as false transactional aborts.
    // UseCondCardMark enables MP "polite" conditional card mark
    // stores.  In theory we could relax the load from ctrl() to
    // no_ctrl, but that doesn't buy much latitude.
    Node* card_val = __ load( __ ctrl(), card_adr, TypeInt::BYTE, T_BYTE, adr_type);
    __ if_then(card_val, BoolTest::ne, zero);
  }

  // Smash zero into card
  __ store(__ ctrl(), card_adr, zero, T_BYTE, adr_type, MemNode::unordered);

  if (UseCondCardMark) {
    __ end_if();
  }

  // Final sync IdealKit and GraphKit.
  kit->final_sync(ideal);
}

#undef __

const TypeFunc* ShenandoahBarrierSetC2::write_ref_field_pre_Type() {
  const Type **fields = TypeTuple::fields(2);
  fields[TypeFunc::Parms+0] = TypeInstPtr::NOTNULL; // original field value
  fields[TypeFunc::Parms+1] = TypeRawPtr::NOTNULL; // thread
  const TypeTuple *domain = TypeTuple::make(TypeFunc::Parms+2, fields);

  // create result type (range)
  fields = TypeTuple::fields(0);
  const TypeTuple *range = TypeTuple::make(TypeFunc::Parms+0, fields);

  return TypeFunc::make(domain, range);
}

const TypeFunc* ShenandoahBarrierSetC2::clone_barrier_Type() {
  const Type **fields = TypeTuple::fields(1);
  fields[TypeFunc::Parms+0] = TypeOopPtr::NOTNULL; // src oop
  const TypeTuple *domain = TypeTuple::make(TypeFunc::Parms+1, fields);

  // create result type (range)
  fields = TypeTuple::fields(0);
  const TypeTuple *range = TypeTuple::make(TypeFunc::Parms+0, fields);

  return TypeFunc::make(domain, range);
}

const TypeFunc* ShenandoahBarrierSetC2::load_reference_barrier_Type() {
  const Type **fields = TypeTuple::fields(2);
  fields[TypeFunc::Parms+0] = TypeOopPtr::BOTTOM; // original field value
  fields[TypeFunc::Parms+1] = TypeRawPtr::BOTTOM; // original load address

  const TypeTuple *domain = TypeTuple::make(TypeFunc::Parms+2, fields);

  // create result type (range)
  fields = TypeTuple::fields(1);
  fields[TypeFunc::Parms+0] = TypeOopPtr::BOTTOM;
  const TypeTuple *range = TypeTuple::make(TypeFunc::Parms+1, fields);

  return TypeFunc::make(domain, range);
}

Node* ShenandoahBarrierSetC2::store_at_resolved(C2Access& access, C2AccessValue& val) const {
  DecoratorSet decorators = access.decorators();

  const TypePtr* adr_type = access.addr().type();
  Node* adr = access.addr().node();

  bool no_keepalive = (decorators & AS_NO_KEEPALIVE) != 0;

  if (!access.is_oop()) {
    return BarrierSetC2::store_at_resolved(access, val);
  }

  if (no_keepalive) {
    // No keep-alive means no need for the pre-barrier.
    return BarrierSetC2::store_at_resolved(access, val);
  }

  if (access.is_parse_access()) {
    C2ParseAccess& parse_access = static_cast<C2ParseAccess&>(access);
    GraphKit* kit = parse_access.kit();

    uint adr_idx = kit->C->get_alias_index(adr_type);
    assert(adr_idx != Compile::AliasIdxTop, "use other store_to_memory factory" );
    shenandoah_write_barrier_pre(kit, true /* do_load */, /*kit->control(),*/ access.base(), adr, adr_idx, val.node(),
                                 static_cast<const TypeOopPtr*>(val.type()), nullptr /* pre_val */, access.type());

    Node* result = BarrierSetC2::store_at_resolved(access, val);

    if (ShenandoahCardBarrier) {
      const bool anonymous = (decorators & ON_UNKNOWN_OOP_REF) != 0;
      const bool is_array = (decorators & IS_ARRAY) != 0;
      const bool use_precise = is_array || anonymous;
      post_barrier(kit, kit->control(), access.raw_access(), access.base(),
                   adr, adr_idx, val.node(), access.type(), use_precise);
    }
    return result;
  } else {
    assert(access.is_opt_access(), "only for optimization passes");
    assert(((decorators & C2_TIGHTLY_COUPLED_ALLOC) != 0 || !ShenandoahSATBBarrier) && (decorators & C2_ARRAY_COPY) != 0, "unexpected caller of this code");
    return BarrierSetC2::store_at_resolved(access, val);
  }
}

Node* ShenandoahBarrierSetC2::load_at_resolved(C2Access& access, const Type* val_type) const {
  // 1: non-reference load, no additional barrier is needed
  if (!access.is_oop()) {
    return BarrierSetC2::load_at_resolved(access, val_type);
  }

  Node* load = BarrierSetC2::load_at_resolved(access, val_type);
  DecoratorSet decorators = access.decorators();
  BasicType type = access.type();

  // 2: apply LRB if needed
  if (ShenandoahBarrierSet::need_load_reference_barrier(decorators, type)) {
    load = new ShenandoahLoadReferenceBarrierNode(nullptr, load, decorators);
    if (access.is_parse_access()) {
      load = static_cast<C2ParseAccess &>(access).kit()->gvn().transform(load);
    } else {
      load = static_cast<C2OptAccess &>(access).gvn().transform(load);
    }
  }

  // 3: apply keep-alive barrier for java.lang.ref.Reference if needed
  if (ShenandoahBarrierSet::need_keep_alive_barrier(decorators, type)) {
    Node* top = Compile::current()->top();
    Node* adr = access.addr().node();
    Node* offset = adr->is_AddP() ? adr->in(AddPNode::Offset) : top;
    Node* obj = access.base();

    bool unknown = (decorators & ON_UNKNOWN_OOP_REF) != 0;
    bool on_weak_ref = (decorators & (ON_WEAK_OOP_REF | ON_PHANTOM_OOP_REF)) != 0;
    bool keep_alive = (decorators & AS_NO_KEEPALIVE) == 0;

    // If we are reading the value of the referent field of a Reference
    // object (either by using Unsafe directly or through reflection)
    // then, if SATB is enabled, we need to record the referent in an
    // SATB log buffer using the pre-barrier mechanism.
    // Also we need to add memory barrier to prevent commoning reads
    // from this field across safepoint since GC can change its value.
    if (!on_weak_ref || (unknown && (offset == top || obj == top)) || !keep_alive) {
      return load;
    }

    assert(access.is_parse_access(), "entry not supported at optimization time");
    C2ParseAccess& parse_access = static_cast<C2ParseAccess&>(access);
    GraphKit* kit = parse_access.kit();
    bool mismatched = (decorators & C2_MISMATCHED) != 0;
    bool is_unordered = (decorators & MO_UNORDERED) != 0;
    bool in_native = (decorators & IN_NATIVE) != 0;
    bool need_cpu_mem_bar = !is_unordered || mismatched || in_native;

    if (on_weak_ref) {
      // Use the pre-barrier to record the value in the referent field
      satb_write_barrier_pre(kit, false /* do_load */,
                             nullptr /* obj */, nullptr /* adr */, max_juint /* alias_idx */, nullptr /* val */, nullptr /* val_type */,
                             load /* pre_val */, T_OBJECT);
      // Add memory barrier to prevent commoning reads from this field
      // across safepoint since GC can change its value.
      kit->insert_mem_bar(Op_MemBarCPUOrder);
    } else if (unknown) {
      // We do not require a mem bar inside pre_barrier if need_mem_bar
      // is set: the barriers would be emitted by us.
      insert_pre_barrier(kit, obj, offset, load, !need_cpu_mem_bar);
    }
  }

  return load;
}

Node* ShenandoahBarrierSetC2::atomic_cmpxchg_val_at_resolved(C2AtomicParseAccess& access, Node* expected_val,
                                                             Node* new_val, const Type* value_type) const {
  GraphKit* kit = access.kit();
  if (access.is_oop()) {
    shenandoah_write_barrier_pre(kit, false /* do_load */,
                                 nullptr, nullptr, max_juint, nullptr, nullptr,
                                 expected_val /* pre_val */, T_OBJECT);

    MemNode::MemOrd mo = access.mem_node_mo();
    Node* mem = access.memory();
    Node* adr = access.addr().node();
    const TypePtr* adr_type = access.addr().type();
    Node* load_store = nullptr;

#ifdef _LP64
    if (adr->bottom_type()->is_ptr_to_narrowoop()) {
      Node *newval_enc = kit->gvn().transform(new EncodePNode(new_val, new_val->bottom_type()->make_narrowoop()));
      Node *oldval_enc = kit->gvn().transform(new EncodePNode(expected_val, expected_val->bottom_type()->make_narrowoop()));
      if (ShenandoahCASBarrier) {
        load_store = kit->gvn().transform(new ShenandoahCompareAndExchangeNNode(kit->control(), mem, adr, newval_enc, oldval_enc, adr_type, value_type->make_narrowoop(), mo));
      } else {
        load_store = kit->gvn().transform(new CompareAndExchangeNNode(kit->control(), mem, adr, newval_enc, oldval_enc, adr_type, value_type->make_narrowoop(), mo));
      }
    } else
#endif
    {
      if (ShenandoahCASBarrier) {
        load_store = kit->gvn().transform(new ShenandoahCompareAndExchangePNode(kit->control(), mem, adr, new_val, expected_val, adr_type, value_type->is_oopptr(), mo));
      } else {
        load_store = kit->gvn().transform(new CompareAndExchangePNode(kit->control(), mem, adr, new_val, expected_val, adr_type, value_type->is_oopptr(), mo));
      }
    }

    access.set_raw_access(load_store);
    pin_atomic_op(access);

#ifdef _LP64
    if (adr->bottom_type()->is_ptr_to_narrowoop()) {
      load_store = kit->gvn().transform(new DecodeNNode(load_store, load_store->get_ptr_type()));
    }
#endif
    load_store = kit->gvn().transform(new ShenandoahLoadReferenceBarrierNode(nullptr, load_store, access.decorators()));
    if (ShenandoahCardBarrier) {
      post_barrier(kit, kit->control(), access.raw_access(), access.base(),
                   access.addr().node(), access.alias_idx(), new_val, T_OBJECT, true);
    }
    return load_store;
  }
  return BarrierSetC2::atomic_cmpxchg_val_at_resolved(access, expected_val, new_val, value_type);
}

Node* ShenandoahBarrierSetC2::atomic_cmpxchg_bool_at_resolved(C2AtomicParseAccess& access, Node* expected_val,
                                                              Node* new_val, const Type* value_type) const {
  GraphKit* kit = access.kit();
  if (access.is_oop()) {
    shenandoah_write_barrier_pre(kit, false /* do_load */,
                                 nullptr, nullptr, max_juint, nullptr, nullptr,
                                 expected_val /* pre_val */, T_OBJECT);
    DecoratorSet decorators = access.decorators();
    MemNode::MemOrd mo = access.mem_node_mo();
    Node* mem = access.memory();
    bool is_weak_cas = (decorators & C2_WEAK_CMPXCHG) != 0;
    Node* load_store = nullptr;
    Node* adr = access.addr().node();
#ifdef _LP64
    if (adr->bottom_type()->is_ptr_to_narrowoop()) {
      Node *newval_enc = kit->gvn().transform(new EncodePNode(new_val, new_val->bottom_type()->make_narrowoop()));
      Node *oldval_enc = kit->gvn().transform(new EncodePNode(expected_val, expected_val->bottom_type()->make_narrowoop()));
      if (ShenandoahCASBarrier) {
        if (is_weak_cas) {
          load_store = kit->gvn().transform(new ShenandoahWeakCompareAndSwapNNode(kit->control(), mem, adr, newval_enc, oldval_enc, mo));
        } else {
          load_store = kit->gvn().transform(new ShenandoahCompareAndSwapNNode(kit->control(), mem, adr, newval_enc, oldval_enc, mo));
        }
      } else {
        if (is_weak_cas) {
          load_store = kit->gvn().transform(new WeakCompareAndSwapNNode(kit->control(), mem, adr, newval_enc, oldval_enc, mo));
        } else {
          load_store = kit->gvn().transform(new CompareAndSwapNNode(kit->control(), mem, adr, newval_enc, oldval_enc, mo));
        }
      }
    } else
#endif
    {
      if (ShenandoahCASBarrier) {
        if (is_weak_cas) {
          load_store = kit->gvn().transform(new ShenandoahWeakCompareAndSwapPNode(kit->control(), mem, adr, new_val, expected_val, mo));
        } else {
          load_store = kit->gvn().transform(new ShenandoahCompareAndSwapPNode(kit->control(), mem, adr, new_val, expected_val, mo));
        }
      } else {
        if (is_weak_cas) {
          load_store = kit->gvn().transform(new WeakCompareAndSwapPNode(kit->control(), mem, adr, new_val, expected_val, mo));
        } else {
          load_store = kit->gvn().transform(new CompareAndSwapPNode(kit->control(), mem, adr, new_val, expected_val, mo));
        }
      }
    }
    access.set_raw_access(load_store);
    pin_atomic_op(access);
    if (ShenandoahCardBarrier) {
      post_barrier(kit, kit->control(), access.raw_access(), access.base(),
                   access.addr().node(), access.alias_idx(), new_val, T_OBJECT, true);
    }
    return load_store;
  }
  return BarrierSetC2::atomic_cmpxchg_bool_at_resolved(access, expected_val, new_val, value_type);
}

Node* ShenandoahBarrierSetC2::atomic_xchg_at_resolved(C2AtomicParseAccess& access, Node* val, const Type* value_type) const {
  GraphKit* kit = access.kit();
  Node* result = BarrierSetC2::atomic_xchg_at_resolved(access, val, value_type);
  if (access.is_oop()) {
    result = kit->gvn().transform(new ShenandoahLoadReferenceBarrierNode(nullptr, result, access.decorators()));
    shenandoah_write_barrier_pre(kit, false /* do_load */,
                                 nullptr, nullptr, max_juint, nullptr, nullptr,
                                 result /* pre_val */, T_OBJECT);
    if (ShenandoahCardBarrier) {
      post_barrier(kit, kit->control(), access.raw_access(), access.base(),
                   access.addr().node(), access.alias_idx(), val, T_OBJECT, true);
    }
  }
  return result;
}


bool ShenandoahBarrierSetC2::is_gc_pre_barrier_node(Node* node) const {
  return is_shenandoah_wb_pre_call(node);
}

bool ShenandoahBarrierSetC2::is_gc_barrier_node(Node* node) const {
  return (node->Opcode() == Op_ShenandoahLoadReferenceBarrier) ||
         is_shenandoah_lrb_call(node) ||
         is_shenandoah_wb_pre_call(node) ||
         is_shenandoah_clone_call(node);
}

Node* ShenandoahBarrierSetC2::step_over_gc_barrier(Node* c) const {
  if (c == nullptr) {
    return c;
  }
  if (c->Opcode() == Op_ShenandoahLoadReferenceBarrier) {
    return c->in(ShenandoahLoadReferenceBarrierNode::ValueIn);
  }
  return c;
}

bool ShenandoahBarrierSetC2::expand_barriers(Compile* C, PhaseIterGVN& igvn) const {
  return !ShenandoahBarrierC2Support::expand(C, igvn);
}

bool ShenandoahBarrierSetC2::optimize_loops(PhaseIdealLoop* phase, LoopOptsMode mode, VectorSet& visited, Node_Stack& nstack, Node_List& worklist) const {
  if (mode == LoopOptsShenandoahExpand) {
    assert(UseShenandoahGC, "only for shenandoah");
    ShenandoahBarrierC2Support::pin_and_expand(phase);
    return true;
  } else if (mode == LoopOptsShenandoahPostExpand) {
    assert(UseShenandoahGC, "only for shenandoah");
    visited.clear();
    ShenandoahBarrierC2Support::optimize_after_expansion(visited, nstack, worklist, phase);
    return true;
  }
  return false;
}

bool ShenandoahBarrierSetC2::array_copy_requires_gc_barriers(bool tightly_coupled_alloc, BasicType type, bool is_clone, bool is_clone_instance, ArrayCopyPhase phase) const {
  bool is_oop = is_reference_type(type);
  if (!is_oop) {
    return false;
  }
  if (ShenandoahSATBBarrier && tightly_coupled_alloc) {
    if (phase == Optimization) {
      return false;
    }
    return !is_clone;
  }
  return true;
}

bool ShenandoahBarrierSetC2::clone_needs_barrier(Node* src, PhaseGVN& gvn) {
  const TypeOopPtr* src_type = gvn.type(src)->is_oopptr();
  if (src_type->isa_instptr() != nullptr) {
    ciInstanceKlass* ik = src_type->is_instptr()->instance_klass();
    if ((src_type->klass_is_exact() || !ik->has_subklass()) && !ik->has_injected_fields()) {
      if (ik->has_object_fields()) {
        return true;
      } else {
        if (!src_type->klass_is_exact()) {
          Compile::current()->dependencies()->assert_leaf_type(ik);
        }
      }
    } else {
      return true;
        }
  } else if (src_type->isa_aryptr()) {
    BasicType src_elem = src_type->isa_aryptr()->elem()->array_element_basic_type();
    if (is_reference_type(src_elem, true)) {
      return true;
    }
  } else {
    return true;
  }
  return false;
}

void ShenandoahBarrierSetC2::clone_at_expansion(PhaseMacroExpand* phase, ArrayCopyNode* ac) const {
  Node* ctrl = ac->in(TypeFunc::Control);
  Node* mem = ac->in(TypeFunc::Memory);
  Node* src_base = ac->in(ArrayCopyNode::Src);
  Node* src_offset = ac->in(ArrayCopyNode::SrcPos);
  Node* dest_base = ac->in(ArrayCopyNode::Dest);
  Node* dest_offset = ac->in(ArrayCopyNode::DestPos);
  Node* length = ac->in(ArrayCopyNode::Length);

  Node* src = phase->basic_plus_adr(src_base, src_offset);
  Node* dest = phase->basic_plus_adr(dest_base, dest_offset);

  if (ShenandoahCloneBarrier && clone_needs_barrier(src, phase->igvn())) {
    // Check if heap is has forwarded objects. If it does, we need to call into the special
    // routine that would fix up source references before we can continue.

    enum { _heap_stable = 1, _heap_unstable, PATH_LIMIT };
    Node* region = new RegionNode(PATH_LIMIT);
    Node* mem_phi = new PhiNode(region, Type::MEMORY, TypeRawPtr::BOTTOM);

    Node* thread = phase->transform_later(new ThreadLocalNode());
    Node* offset = phase->MakeConX(in_bytes(ShenandoahThreadLocalData::gc_state_offset()));
    Node* gc_state_addr = phase->transform_later(new AddPNode(phase->C->top(), thread, offset));

    uint gc_state_idx = Compile::AliasIdxRaw;
    const TypePtr* gc_state_adr_type = nullptr; // debug-mode-only argument
    debug_only(gc_state_adr_type = phase->C->get_adr_type(gc_state_idx));

    Node* gc_state    = phase->transform_later(new LoadBNode(ctrl, mem, gc_state_addr, gc_state_adr_type, TypeInt::BYTE, MemNode::unordered));
    Node* stable_and  = phase->transform_later(new AndINode(gc_state, phase->igvn().intcon(ShenandoahHeap::HAS_FORWARDED)));
    Node* stable_cmp  = phase->transform_later(new CmpINode(stable_and, phase->igvn().zerocon(T_INT)));
    Node* stable_test = phase->transform_later(new BoolNode(stable_cmp, BoolTest::ne));

    IfNode* stable_iff  = phase->transform_later(new IfNode(ctrl, stable_test, PROB_UNLIKELY(0.999), COUNT_UNKNOWN))->as_If();
    Node* stable_ctrl   = phase->transform_later(new IfFalseNode(stable_iff));
    Node* unstable_ctrl = phase->transform_later(new IfTrueNode(stable_iff));

    // Heap is stable, no need to do anything additional
    region->init_req(_heap_stable, stable_ctrl);
    mem_phi->init_req(_heap_stable, mem);

    // Heap is unstable, call into clone barrier stub
    Node* call = phase->make_leaf_call(unstable_ctrl, mem,
                                       ShenandoahBarrierSetC2::clone_barrier_Type(),
                                       CAST_FROM_FN_PTR(address, ShenandoahRuntime::clone_barrier),
                                       "shenandoah_clone",
                                       TypeRawPtr::BOTTOM,
                                       src_base);
    call = phase->transform_later(call);

    ctrl = phase->transform_later(new ProjNode(call, TypeFunc::Control));
    mem = phase->transform_later(new ProjNode(call, TypeFunc::Memory));
    region->init_req(_heap_unstable, ctrl);
    mem_phi->init_req(_heap_unstable, mem);

    // Wire up the actual arraycopy stub now
    ctrl = phase->transform_later(region);
    mem = phase->transform_later(mem_phi);

    const char* name = "arraycopy";
    call = phase->make_leaf_call(ctrl, mem,
                                 OptoRuntime::fast_arraycopy_Type(),
                                 phase->basictype2arraycopy(T_LONG, nullptr, nullptr, true, name, true),
                                 name, TypeRawPtr::BOTTOM,
                                 src, dest, length
                                 LP64_ONLY(COMMA phase->top()));
    call = phase->transform_later(call);

    // Hook up the whole thing into the graph
    phase->replace_node(ac, call);
  } else {
    BarrierSetC2::clone_at_expansion(phase, ac);
  }
}


// Support for macro expanded GC barriers
void ShenandoahBarrierSetC2::register_potential_barrier_node(Node* node) const {
  if (node->Opcode() == Op_ShenandoahLoadReferenceBarrier) {
    state()->add_load_reference_barrier((ShenandoahLoadReferenceBarrierNode*) node);
  }
}

void ShenandoahBarrierSetC2::unregister_potential_barrier_node(Node* node) const {
  if (node->Opcode() == Op_ShenandoahLoadReferenceBarrier) {
    state()->remove_load_reference_barrier((ShenandoahLoadReferenceBarrierNode*) node);
  }
}

<<<<<<< HEAD
void ShenandoahBarrierSetC2::eliminate_gc_barrier(PhaseIterGVN* igvn, Node* n) const {
  if (is_shenandoah_wb_pre_call(n)) {
    shenandoah_eliminate_wb_pre(n, igvn);
=======
void ShenandoahBarrierSetC2::eliminate_gc_barrier(PhaseMacroExpand* macro, Node* node) const {
  if (is_shenandoah_wb_pre_call(node)) {
    shenandoah_eliminate_wb_pre(node, &macro->igvn());
  }
  if (ShenandoahCardBarrier && node->Opcode() == Op_CastP2X) {
    Node* shift = node->unique_out();
    Node* addp = shift->unique_out();
    for (DUIterator_Last jmin, j = addp->last_outs(jmin); j >= jmin; --j) {
      Node* mem = addp->last_out(j);
      if (UseCondCardMark && mem->is_Load()) {
        assert(mem->Opcode() == Op_LoadB, "unexpected code shape");
        // The load is checking if the card has been written so
        // replace it with zero to fold the test.
        macro->replace_node(mem, macro->intcon(0));
        continue;
      }
      assert(mem->is_Store(), "store required");
      macro->replace_node(mem, mem->in(MemNode::Memory));
    }
>>>>>>> 85fedbf6
  }
}

void ShenandoahBarrierSetC2::shenandoah_eliminate_wb_pre(Node* call, PhaseIterGVN* igvn) const {
  assert(UseShenandoahGC && is_shenandoah_wb_pre_call(call), "");
  Node* c = call->as_Call()->proj_out(TypeFunc::Control);
  c = c->unique_ctrl_out();
  assert(c->is_Region() && c->req() == 3, "where's the pre barrier control flow?");
  c = c->unique_ctrl_out();
  assert(c->is_Region() && c->req() == 3, "where's the pre barrier control flow?");
  Node* iff = c->in(1)->is_IfProj() ? c->in(1)->in(0) : c->in(2)->in(0);
  assert(iff->is_If(), "expect test");
  if (!is_shenandoah_marking_if(igvn, iff)) {
    c = c->unique_ctrl_out();
    assert(c->is_Region() && c->req() == 3, "where's the pre barrier control flow?");
    iff = c->in(1)->is_IfProj() ? c->in(1)->in(0) : c->in(2)->in(0);
    assert(is_shenandoah_marking_if(igvn, iff), "expect marking test");
  }
  Node* cmpx = iff->in(1)->in(1);
  igvn->replace_node(cmpx, igvn->makecon(TypeInt::CC_EQ));
  igvn->rehash_node_delayed(call);
  call->del_req(call->req()-1);
}

void ShenandoahBarrierSetC2::enqueue_useful_gc_barrier(PhaseIterGVN* igvn, Node* node) const {
  if (node->Opcode() == Op_AddP && ShenandoahBarrierSetC2::has_only_shenandoah_wb_pre_uses(node)) {
    igvn->add_users_to_worklist(node);
  }
}

void ShenandoahBarrierSetC2::eliminate_useless_gc_barriers(Unique_Node_List &useful, Compile* C) const {
  for (uint i = 0; i < useful.size(); i++) {
    Node* n = useful.at(i);
    if (n->Opcode() == Op_AddP && ShenandoahBarrierSetC2::has_only_shenandoah_wb_pre_uses(n)) {
      for (DUIterator_Fast imax, i = n->fast_outs(imax); i < imax; i++) {
        C->record_for_igvn(n->fast_out(i));
      }
    }
  }

  for (int i = state()->load_reference_barriers_count() - 1; i >= 0; i--) {
    ShenandoahLoadReferenceBarrierNode* n = state()->load_reference_barrier(i);
    if (!useful.member(n)) {
      state()->remove_load_reference_barrier(n);
    }
  }
}

void* ShenandoahBarrierSetC2::create_barrier_state(Arena* comp_arena) const {
  return new(comp_arena) ShenandoahBarrierSetC2State(comp_arena);
}

ShenandoahBarrierSetC2State* ShenandoahBarrierSetC2::state() const {
  return reinterpret_cast<ShenandoahBarrierSetC2State*>(Compile::current()->barrier_set_state());
}

// If the BarrierSetC2 state has kept macro nodes in its compilation unit state to be
// expanded later, then now is the time to do so.
bool ShenandoahBarrierSetC2::expand_macro_nodes(PhaseMacroExpand* macro) const { return false; }

#ifdef ASSERT
void ShenandoahBarrierSetC2::verify_gc_barriers(Compile* compile, CompilePhase phase) const {
  if (ShenandoahVerifyOptoBarriers && phase == BarrierSetC2::BeforeMacroExpand) {
    ShenandoahBarrierC2Support::verify(Compile::current()->root());
  } else if (phase == BarrierSetC2::BeforeCodeGen) {
    // Verify Shenandoah pre-barriers
    const int gc_state_offset = in_bytes(ShenandoahThreadLocalData::gc_state_offset());

    Unique_Node_List visited;
    Node_List worklist;
    // We're going to walk control flow backwards starting from the Root
    worklist.push(compile->root());
    while (worklist.size() > 0) {
      Node *x = worklist.pop();
      if (x == nullptr || x == compile->top()) {
        continue;
      }

      if (visited.member(x)) {
        continue;
      } else {
        visited.push(x);
      }

      if (x->is_Region()) {
        for (uint i = 1; i < x->req(); i++) {
          worklist.push(x->in(i));
        }
      } else {
        worklist.push(x->in(0));
        // We are looking for the pattern:
        //                            /->ThreadLocal
        // If->Bool->CmpI->LoadB->AddP->ConL(marking_offset)
        //              \->ConI(0)
        // We want to verify that the If and the LoadB have the same control
        // See GraphKit::g1_write_barrier_pre()
        if (x->is_If()) {
          IfNode *iff = x->as_If();
          if (iff->in(1)->is_Bool() && iff->in(1)->in(1)->is_Cmp()) {
            CmpNode *cmp = iff->in(1)->in(1)->as_Cmp();
            if (cmp->Opcode() == Op_CmpI && cmp->in(2)->is_Con() && cmp->in(2)->bottom_type()->is_int()->get_con() == 0
                && cmp->in(1)->is_Load()) {
              LoadNode *load = cmp->in(1)->as_Load();
              if (load->Opcode() == Op_LoadB && load->in(2)->is_AddP() && load->in(2)->in(2)->Opcode() == Op_ThreadLocal
                  && load->in(2)->in(3)->is_Con()
                  && load->in(2)->in(3)->bottom_type()->is_intptr_t()->get_con() == gc_state_offset) {

                Node *if_ctrl = iff->in(0);
                Node *load_ctrl = load->in(0);

                if (if_ctrl != load_ctrl) {
                  // Skip possible CProj->NeverBranch in infinite loops
                  if ((if_ctrl->is_Proj() && if_ctrl->Opcode() == Op_CProj)
                      && if_ctrl->in(0)->is_NeverBranch()) {
                    if_ctrl = if_ctrl->in(0)->in(0);
                  }
                }
                assert(load_ctrl != nullptr && if_ctrl == load_ctrl, "controls must match");
              }
            }
          }
        }
      }
    }
  }
}
#endif

Node* ShenandoahBarrierSetC2::ideal_node(PhaseGVN* phase, Node* n, bool can_reshape) const {
  if (is_shenandoah_wb_pre_call(n)) {
    uint cnt = ShenandoahBarrierSetC2::write_ref_field_pre_Type()->domain_sig()->cnt();
    if (n->req() > cnt) {
      Node* addp = n->in(cnt);
      if (has_only_shenandoah_wb_pre_uses(addp)) {
        n->del_req(cnt);
        if (can_reshape) {
          phase->is_IterGVN()->_worklist.push(addp);
        }
        return n;
      }
    }
  }
  if (n->Opcode() == Op_CmpP) {
    Node* in1 = n->in(1);
    Node* in2 = n->in(2);

    // If one input is null, then step over the strong LRB barriers on the other input
    if (in1->bottom_type() == TypePtr::NULL_PTR &&
        !((in2->Opcode() == Op_ShenandoahLoadReferenceBarrier) &&
          !ShenandoahBarrierSet::is_strong_access(((ShenandoahLoadReferenceBarrierNode*)in2)->decorators()))) {
      in2 = step_over_gc_barrier(in2);
    }
    if (in2->bottom_type() == TypePtr::NULL_PTR &&
        !((in1->Opcode() == Op_ShenandoahLoadReferenceBarrier) &&
          !ShenandoahBarrierSet::is_strong_access(((ShenandoahLoadReferenceBarrierNode*)in1)->decorators()))) {
      in1 = step_over_gc_barrier(in1);
    }

    if (in1 != n->in(1)) {
      n->set_req_X(1, in1, phase);
      assert(in2 == n->in(2), "only one change");
      return n;
    }
    if (in2 != n->in(2)) {
      n->set_req_X(2, in2, phase);
      return n;
    }
  } else if (can_reshape &&
             n->Opcode() == Op_If &&
             ShenandoahBarrierC2Support::is_heap_stable_test(n) &&
             n->in(0) != nullptr &&
             n->outcnt() == 2) {
    Node* dom = n->in(0);
    Node* prev_dom = n;
    int op = n->Opcode();
    int dist = 16;
    // Search up the dominator tree for another heap stable test
    while (dom->Opcode() != op    ||  // Not same opcode?
           !ShenandoahBarrierC2Support::is_heap_stable_test(dom) ||  // Not same input 1?
           prev_dom->in(0) != dom) {  // One path of test does not dominate?
      if (dist < 0) return nullptr;

      dist--;
      prev_dom = dom;
      dom = IfNode::up_one_dom(dom);
      if (!dom) return nullptr;
    }

    // Check that we did not follow a loop back to ourselves
    if (n == dom) {
      return nullptr;
    }

    return n->as_If()->dominated_by(prev_dom, phase->is_IterGVN(), false);
  }

  return nullptr;
}

bool ShenandoahBarrierSetC2::has_only_shenandoah_wb_pre_uses(Node* n) {
  for (DUIterator_Fast imax, i = n->fast_outs(imax); i < imax; i++) {
    Node* u = n->fast_out(i);
    if (!is_shenandoah_wb_pre_call(u)) {
      return false;
    }
  }
  return n->outcnt() > 0;
}

bool ShenandoahBarrierSetC2::final_graph_reshaping(Compile* compile, Node* n, uint opcode, Unique_Node_List& dead_nodes) const {
  switch (opcode) {
    case Op_CallLeaf:
    case Op_CallLeafNoFP: {
      assert (n->is_Call(), "");
      CallNode *call = n->as_Call();
      if (ShenandoahBarrierSetC2::is_shenandoah_wb_pre_call(call)) {
        uint cnt = ShenandoahBarrierSetC2::write_ref_field_pre_Type()->domain_sig()->cnt();
        if (call->req() > cnt) {
          assert(call->req() == cnt + 1, "only one extra input");
          Node *addp = call->in(cnt);
          assert(!ShenandoahBarrierSetC2::has_only_shenandoah_wb_pre_uses(addp), "useless address computation?");
          call->del_req(cnt);
        }
      }
      return false;
    }
    case Op_ShenandoahCompareAndSwapP:
    case Op_ShenandoahCompareAndSwapN:
    case Op_ShenandoahWeakCompareAndSwapN:
    case Op_ShenandoahWeakCompareAndSwapP:
    case Op_ShenandoahCompareAndExchangeP:
    case Op_ShenandoahCompareAndExchangeN:
      return true;
    case Op_ShenandoahLoadReferenceBarrier:
      assert(false, "should have been expanded already");
      return true;
    default:
      return false;
  }
}

bool ShenandoahBarrierSetC2::escape_add_to_con_graph(ConnectionGraph* conn_graph, PhaseGVN* gvn, Unique_Node_List* delayed_worklist, Node* n, uint opcode) const {
  switch (opcode) {
    case Op_ShenandoahCompareAndExchangeP:
    case Op_ShenandoahCompareAndExchangeN:
      conn_graph->add_objload_to_connection_graph(n, delayed_worklist);
      // fallthrough
    case Op_ShenandoahWeakCompareAndSwapP:
    case Op_ShenandoahWeakCompareAndSwapN:
    case Op_ShenandoahCompareAndSwapP:
    case Op_ShenandoahCompareAndSwapN:
      conn_graph->add_to_congraph_unsafe_access(n, opcode, delayed_worklist);
      return true;
    case Op_StoreP: {
      Node* adr = n->in(MemNode::Address);
      const Type* adr_type = gvn->type(adr);
      // Pointer stores in Shenandoah barriers looks like unsafe access.
      // Ignore such stores to be able scalar replace non-escaping
      // allocations.
      if (adr_type->isa_rawptr() && adr->is_AddP()) {
        Node* base = conn_graph->get_addp_base(adr);
        if (base->Opcode() == Op_LoadP &&
          base->in(MemNode::Address)->is_AddP()) {
          adr = base->in(MemNode::Address);
          Node* tls = conn_graph->get_addp_base(adr);
          if (tls->Opcode() == Op_ThreadLocal) {
             int offs = (int) gvn->find_intptr_t_con(adr->in(AddPNode::Offset), Type::OffsetBot);
             const int buf_offset = in_bytes(ShenandoahThreadLocalData::satb_mark_queue_buffer_offset());
             if (offs == buf_offset) {
               return true; // Pre barrier previous oop value store.
             }
          }
        }
      }
      return false;
    }
    case Op_ShenandoahLoadReferenceBarrier:
      conn_graph->add_local_var_and_edge(n, PointsToNode::NoEscape, n->in(ShenandoahLoadReferenceBarrierNode::ValueIn), delayed_worklist);
      return true;
    default:
      // Nothing
      break;
  }
  return false;
}

bool ShenandoahBarrierSetC2::escape_add_final_edges(ConnectionGraph* conn_graph, PhaseGVN* gvn, Node* n, uint opcode) const {
  switch (opcode) {
    case Op_ShenandoahCompareAndExchangeP:
    case Op_ShenandoahCompareAndExchangeN: {
      Node *adr = n->in(MemNode::Address);
      conn_graph->add_local_var_and_edge(n, PointsToNode::NoEscape, adr, nullptr);
      // fallthrough
    }
    case Op_ShenandoahCompareAndSwapP:
    case Op_ShenandoahCompareAndSwapN:
    case Op_ShenandoahWeakCompareAndSwapP:
    case Op_ShenandoahWeakCompareAndSwapN:
      return conn_graph->add_final_edges_unsafe_access(n, opcode);
    case Op_ShenandoahLoadReferenceBarrier:
      conn_graph->add_local_var_and_edge(n, PointsToNode::NoEscape, n->in(ShenandoahLoadReferenceBarrierNode::ValueIn), nullptr);
      return true;
    default:
      // Nothing
      break;
  }
  return false;
}

bool ShenandoahBarrierSetC2::escape_has_out_with_unsafe_object(Node* n) const {
  return n->has_out_with(Op_ShenandoahCompareAndExchangeP) || n->has_out_with(Op_ShenandoahCompareAndExchangeN) ||
         n->has_out_with(Op_ShenandoahCompareAndSwapP, Op_ShenandoahCompareAndSwapN, Op_ShenandoahWeakCompareAndSwapP, Op_ShenandoahWeakCompareAndSwapN);

}

bool ShenandoahBarrierSetC2::matcher_find_shared_post_visit(Matcher* matcher, Node* n, uint opcode) const {
  switch (opcode) {
    case Op_ShenandoahCompareAndExchangeP:
    case Op_ShenandoahCompareAndExchangeN:
    case Op_ShenandoahWeakCompareAndSwapP:
    case Op_ShenandoahWeakCompareAndSwapN:
    case Op_ShenandoahCompareAndSwapP:
    case Op_ShenandoahCompareAndSwapN: {   // Convert trinary to binary-tree
      Node* newval = n->in(MemNode::ValueIn);
      Node* oldval = n->in(LoadStoreConditionalNode::ExpectedIn);
      Node* pair = new BinaryNode(oldval, newval);
      n->set_req(MemNode::ValueIn,pair);
      n->del_req(LoadStoreConditionalNode::ExpectedIn);
      return true;
    }
    default:
      break;
  }
  return false;
}

bool ShenandoahBarrierSetC2::matcher_is_store_load_barrier(Node* x, uint xop) const {
  return xop == Op_ShenandoahCompareAndExchangeP ||
         xop == Op_ShenandoahCompareAndExchangeN ||
         xop == Op_ShenandoahWeakCompareAndSwapP ||
         xop == Op_ShenandoahWeakCompareAndSwapN ||
         xop == Op_ShenandoahCompareAndSwapN ||
         xop == Op_ShenandoahCompareAndSwapP;
}<|MERGE_RESOLUTION|>--- conflicted
+++ resolved
@@ -964,14 +964,9 @@
   }
 }
 
-<<<<<<< HEAD
-void ShenandoahBarrierSetC2::eliminate_gc_barrier(PhaseIterGVN* igvn, Node* n) const {
-  if (is_shenandoah_wb_pre_call(n)) {
-    shenandoah_eliminate_wb_pre(n, igvn);
-=======
-void ShenandoahBarrierSetC2::eliminate_gc_barrier(PhaseMacroExpand* macro, Node* node) const {
+void ShenandoahBarrierSetC2::eliminate_gc_barrier(PhaseIterGVN* igvn, Node* node) const {
   if (is_shenandoah_wb_pre_call(node)) {
-    shenandoah_eliminate_wb_pre(node, &macro->igvn());
+    shenandoah_eliminate_wb_pre(node, igvn);
   }
   if (ShenandoahCardBarrier && node->Opcode() == Op_CastP2X) {
     Node* shift = node->unique_out();
@@ -982,13 +977,12 @@
         assert(mem->Opcode() == Op_LoadB, "unexpected code shape");
         // The load is checking if the card has been written so
         // replace it with zero to fold the test.
-        macro->replace_node(mem, macro->intcon(0));
+        igvn->replace_node(mem, igvn->intcon(0));
         continue;
       }
       assert(mem->is_Store(), "store required");
-      macro->replace_node(mem, mem->in(MemNode::Memory));
-    }
->>>>>>> 85fedbf6
+      igvn->replace_node(mem, mem->in(MemNode::Memory));
+    }
   }
 }
 
