--- conflicted
+++ resolved
@@ -1106,11 +1106,7 @@
 
 Node* ShenandoahBarrierSetC2::ideal_node(PhaseGVN* phase, Node* n, bool can_reshape) const {
   if (is_shenandoah_wb_pre_call(n)) {
-<<<<<<< HEAD
-    uint cnt = ShenandoahBarrierSetC2::write_ref_field_pre_Type()->domain_sig()->cnt();
-=======
-    uint cnt = ShenandoahBarrierSetC2::write_barrier_pre_Type()->domain()->cnt();
->>>>>>> 1d53ac30
+    uint cnt = ShenandoahBarrierSetC2::write_barrier_pre_Type()->domain_sig()->cnt();
     if (n->req() > cnt) {
       Node* addp = n->in(cnt);
       if (has_only_shenandoah_wb_pre_uses(addp)) {
@@ -1196,11 +1192,7 @@
       assert (n->is_Call(), "");
       CallNode *call = n->as_Call();
       if (ShenandoahBarrierSetC2::is_shenandoah_wb_pre_call(call)) {
-<<<<<<< HEAD
-        uint cnt = ShenandoahBarrierSetC2::write_ref_field_pre_Type()->domain_sig()->cnt();
-=======
-        uint cnt = ShenandoahBarrierSetC2::write_barrier_pre_Type()->domain()->cnt();
->>>>>>> 1d53ac30
+        uint cnt = ShenandoahBarrierSetC2::write_barrier_pre_Type()->domain_sig()->cnt();
         if (call->req() > cnt) {
           assert(call->req() == cnt + 1, "only one extra input");
           Node *addp = call->in(cnt);
