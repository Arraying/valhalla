--- conflicted
+++ resolved
@@ -1271,9 +1271,6 @@
     }
     if ((ctrl->is_Proj() && ctrl->in(0)->is_CallJava()) || ctrl->is_CallJava()) {
       CallNode* call = ctrl->is_Proj() ? ctrl->in(0)->as_CallJava() : ctrl->as_CallJava();
-<<<<<<< HEAD
-      CallProjections* projs = call->extract_projections(false, false);
-=======
       if (call->entry_point() == OptoRuntime::rethrow_stub()) {
         // The rethrow call may have too many projections to be
         // properly handled here. Given there's no reason for a
@@ -1286,10 +1283,7 @@
         phase->set_ctrl(lrb, call->in(0));
         continue;
       }
-      CallProjections projs;
-      call->extract_projections(&projs, false, false);
->>>>>>> 72c2079f
-
+      CallProjections projs = call->extract_projections(false, false);
       Node* lrb_clone = lrb->clone();
       phase->register_new_node(lrb_clone, projs->catchall_catchproj);
       phase->set_ctrl(lrb, projs->fallthrough_catchproj);
