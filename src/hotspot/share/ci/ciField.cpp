/*
 * Copyright (c) 1999, 2025, Oracle and/or its affiliates. All rights reserved.
 * DO NOT ALTER OR REMOVE COPYRIGHT NOTICES OR THIS FILE HEADER.
 *
 * This code is free software; you can redistribute it and/or modify it
 * under the terms of the GNU General Public License version 2 only, as
 * published by the Free Software Foundation.
 *
 * This code is distributed in the hope that it will be useful, but WITHOUT
 * ANY WARRANTY; without even the implied warranty of MERCHANTABILITY or
 * FITNESS FOR A PARTICULAR PURPOSE.  See the GNU General Public License
 * version 2 for more details (a copy is included in the LICENSE file that
 * accompanied this code).
 *
 * You should have received a copy of the GNU General Public License version
 * 2 along with this work; if not, write to the Free Software Foundation,
 * Inc., 51 Franklin St, Fifth Floor, Boston, MA 02110-1301 USA.
 *
 * Please contact Oracle, 500 Oracle Parkway, Redwood Shores, CA 94065 USA
 * or visit www.oracle.com if you need additional information or have any
 * questions.
 *
 */

#include "ci/ciField.hpp"
#include "ci/ciInstanceKlass.hpp"
#include "ci/ciSymbols.hpp"
#include "ci/ciUtilities.inline.hpp"
#include "classfile/javaClasses.hpp"
#include "classfile/vmClasses.hpp"
#include "gc/shared/collectedHeap.inline.hpp"
#include "interpreter/linkResolver.hpp"
#include "oops/klass.inline.hpp"
#include "oops/oop.inline.hpp"
#include "runtime/fieldDescriptor.inline.hpp"
#include "runtime/handles.inline.hpp"
#include "runtime/reflection.hpp"

// ciField
//
// This class represents the result of a field lookup in the VM.
// The lookup may not succeed, in which case the information in
// the ciField will be incomplete.

// The ciObjectFactory cannot create circular data structures in one query.
// To avoid vicious circularities, we initialize ciField::_type to null
// for reference types and derive it lazily from the ciField::_signature.
// Primitive types are eagerly initialized, and basic layout queries
// can succeed without initialization, using only the BasicType of the field.

// Notes on bootstrapping and shared CI objects:  A field is shared if and
// only if it is (a) non-static and (b) declared by a shared instance klass.
// This allows non-static field lists to be cached on shared types.
// Because the _type field is lazily initialized, however, there is a
// special restriction that a shared field cannot cache an unshared type.
// This puts a small performance penalty on shared fields with unshared
// types, such as StackTraceElement[] Throwable.stackTrace.
// (Throwable is shared because ClassCastException is shared, but
// StackTraceElement is not presently shared.)

// It is not a vicious circularity for a ciField to recursively create
// the ciSymbols necessary to represent its name and signature.
// Therefore, these items are created eagerly, and the name and signature
// of a shared field are themselves shared symbols.  This somewhat
// pollutes the set of shared CI objects:  It grows from 50 to 93 items,
// with all of the additional 43 being uninteresting shared ciSymbols.
// This adds at most one step to the binary search, an amount which
// decreases for complex compilation tasks.

// ------------------------------------------------------------------
// ciField::ciField
ciField::ciField(ciInstanceKlass* klass, int index, Bytecodes::Code bc) :
  _original_holder(nullptr), _is_flat(false), _known_to_link_with_put(nullptr), _known_to_link_with_get(nullptr) {
  ASSERT_IN_VM;
  CompilerThread *THREAD = CompilerThread::current();

  assert(ciObjectFactory::is_initialized(), "not a shared field");

  assert(klass->get_instanceKlass()->is_linked(), "must be linked before using its constant-pool");

  constantPoolHandle cpool(THREAD, klass->get_instanceKlass()->constants());

  // Get the field's name, signature, and type.
  Symbol* name  = cpool->name_ref_at(index, bc);
  _name = ciEnv::current(THREAD)->get_symbol(name);

  int nt_index = cpool->name_and_type_ref_index_at(index, bc);
  int sig_index = cpool->signature_ref_index_at(nt_index);
  Symbol* signature = cpool->symbol_at(sig_index);
  _signature = ciEnv::current(THREAD)->get_symbol(signature);

  BasicType field_type = Signature::basic_type(signature);

  // If the field is a pointer type, get the klass of the
  // field.
  if (is_reference_type(field_type)) {
    bool ignore;
    // This is not really a class reference; the index always refers to the
    // field's type signature, as a symbol.  Linkage checks do not apply.
    _type = ciEnv::current(THREAD)->get_klass_by_index(cpool, sig_index, ignore, klass);
  } else {
    _type = ciType::make(field_type);
  }

<<<<<<< HEAD
  _name = (ciSymbol*)ciEnv::current(THREAD)->get_symbol(name);

  _is_null_free = false;
  _null_marker_offset = -1;

=======
>>>>>>> 0131c1bf
  // Get the field's declared holder.
  //
  // Note: we actually create a ciInstanceKlass for this klass,
  // even though we may not need to.
  int holder_index = cpool->klass_ref_index_at(index, bc);
  bool holder_is_accessible;

  ciKlass* generic_declared_holder = ciEnv::current(THREAD)->get_klass_by_index(cpool, holder_index,
                                                                                holder_is_accessible,
                                                                                klass);

  if (generic_declared_holder->is_array_klass()) {
    // If the declared holder of the field is an array class, assume that
    // the canonical holder of that field is java.lang.Object. Arrays
    // do not have fields; java.lang.Object is the only supertype of an
    // array type that can declare fields and is therefore the canonical
    // holder of the array type.
    //
    // Furthermore, the compilers assume that java.lang.Object does not
    // have any fields. Therefore, the field is not looked up. Instead,
    // the method returns partial information that will trigger special
    // handling in ciField::will_link and will result in a
    // java.lang.NoSuchFieldError exception being thrown by the compiled
    // code (the expected behavior in this case).
    _holder = ciEnv::current(THREAD)->Object_klass();
    _offset = -1;
    _is_constant = false;
    return;
  }

  ciInstanceKlass* declared_holder = generic_declared_holder->as_instance_klass();

  // The declared holder of this field may not have been loaded.
  // Bail out with partial field information.
  if (!holder_is_accessible) {
    // _type has already been set.
    // The default values for _flags and _constant_value will suffice.
    // We need values for _holder, _offset,  and _is_constant,
    _holder = declared_holder;
    _offset = -1;
    _is_constant = false;
    return;
  }

  InstanceKlass* loaded_decl_holder = declared_holder->get_instanceKlass();

  // Perform the field lookup.
  fieldDescriptor field_desc;
  Klass* canonical_holder =
    loaded_decl_holder->find_field(name, signature, &field_desc);
  if (canonical_holder == nullptr) {
    // Field lookup failed.  Will be detected by will_link.
    _holder = declared_holder;
    _offset = -1;
    _is_constant = false;
    return;
  }

  // Access check based on declared_holder. canonical_holder should not be used
  // to check access because it can erroneously succeed. If this check fails,
  // propagate the declared holder to will_link() which in turn will bail out
  // compilation for this field access.
  bool can_access = Reflection::verify_member_access(klass->get_Klass(),
                                                     declared_holder->get_Klass(),
                                                     canonical_holder,
                                                     field_desc.access_flags(),
                                                     true, false, THREAD);
  if (!can_access) {
    _holder = declared_holder;
    _offset = -1;
    _is_constant = false;
    // It's possible the access check failed due to a nestmate access check
    // encountering an exception. We can't propagate the exception from here
    // so we have to clear it. If the access check happens again in a different
    // context then the exception will be thrown there.
    if (HAS_PENDING_EXCEPTION) {
      CLEAR_PENDING_EXCEPTION;
    }
    return;
  }

  assert(canonical_holder == field_desc.field_holder(), "just checking");
  initialize_from(&field_desc);
}

ciField::ciField(fieldDescriptor *fd) :
    _known_to_link_with_put(nullptr), _known_to_link_with_get(nullptr) {
  ASSERT_IN_VM;

  // Get the field's name, signature, and type.
  ciEnv* env = CURRENT_ENV;
  _name = env->get_symbol(fd->name());
  _signature = env->get_symbol(fd->signature());

  BasicType field_type = fd->field_type();

  // If the field is a pointer type, get the klass of the
  // field.
  if (is_reference_type(field_type)) {
    _type = nullptr;  // must call compute_type on first access
  } else {
    _type = ciType::make(field_type);
  }

  initialize_from(fd);

  // Either (a) it is marked shared, or else (b) we are done bootstrapping.
  assert(is_shared() || ciObjectFactory::is_initialized(),
         "bootstrap classes must not create & cache unshared fields");
}

// Special copy constructor used to flatten inline type fields by
// copying the fields of the inline type to a new holder klass.
ciField::ciField(ciField* field, ciInstanceKlass* holder, int offset, bool is_final) {
  assert(field->holder()->is_inlinetype() || field->holder()->is_abstract(), "should only be used for inline type field flattening");
  // Set the is_final flag
  jint final = is_final ? JVM_ACC_FINAL : ~JVM_ACC_FINAL;
  AccessFlags flags(field->flags().as_int() & final);
  _flags = ciFlags(flags);
  _holder = holder;
  _offset = offset;
  // Copy remaining fields
  _name = field->_name;
  _signature = field->_signature;
  _type = field->_type;
  // Trust final flat fields
  _is_constant = is_final;
  _known_to_link_with_put = field->_known_to_link_with_put;
  _known_to_link_with_get = field->_known_to_link_with_get;
  _constant_value = field->_constant_value;
  assert(!field->is_flat(), "field must not be flat");
  _is_flat = false;
  _is_null_free = field->_is_null_free;
  _null_marker_offset = field->_null_marker_offset;
  _original_holder = (field->_original_holder != nullptr) ? field->_original_holder : field->_holder;
}

static bool trust_final_non_static_fields(ciInstanceKlass* holder) {
  if (holder == nullptr)
    return false;
  if (holder->name() == ciSymbols::java_lang_System())
    // Never trust strangely unstable finals:  System.out, etc.
    return false;
  // Even if general trusting is disabled, trust system-built closures in these packages.
  if (holder->is_in_package("java/lang/invoke") || holder->is_in_package("sun/invoke") ||
      holder->is_in_package("java/lang/reflect") || holder->is_in_package("jdk/internal/reflect") ||
      holder->is_in_package("jdk/internal/foreign/layout") || holder->is_in_package("jdk/internal/foreign") ||
      holder->is_in_package("jdk/internal/vm/vector") || holder->is_in_package("jdk/incubator/vector") ||
      holder->is_in_package("java/lang"))
    return true;
  // Trust hidden classes. They are created via Lookup.defineHiddenClass and
  // can't be serialized, so there is no hacking of finals going on with them.
  if (holder->is_hidden())
    return true;
  // Trust final fields in inline type buffers
  if (holder->is_inlinetype())
    return true;
  // Trust final fields in all boxed classes
  if (holder->is_box_klass())
    return true;
  // Trust final fields in records
  if (holder->is_record())
    return true;
  // Trust final fields in String
  if (holder->name() == ciSymbols::java_lang_String())
    return true;
  // Trust Atomic*FieldUpdaters: they are very important for performance, and make up one
  // more reason not to use Unsafe, if their final fields are trusted. See more in JDK-8140483.
  if (holder->name() == ciSymbols::java_util_concurrent_atomic_AtomicIntegerFieldUpdater_Impl() ||
      holder->name() == ciSymbols::java_util_concurrent_atomic_AtomicLongFieldUpdater_CASUpdater() ||
      holder->name() == ciSymbols::java_util_concurrent_atomic_AtomicLongFieldUpdater_LockedUpdater() ||
      holder->name() == ciSymbols::java_util_concurrent_atomic_AtomicReferenceFieldUpdater_Impl()) {
    return true;
  }
  return TrustFinalNonStaticFields;
}

void ciField::initialize_from(fieldDescriptor* fd) {
  // Get the flags, offset, and canonical holder of the field.
  _flags = ciFlags(fd->access_flags(), fd->field_flags().is_stable(), fd->field_status().is_initialized_final_update());
  _offset = fd->offset();
  InstanceKlass* field_holder = fd->field_holder();
  assert(field_holder != nullptr, "null field_holder");
  _holder = CURRENT_ENV->get_instance_klass(field_holder);
  _is_flat = fd->is_flat();
  _is_null_free = fd->is_null_free_inline_type();
  if (fd->has_null_marker()) {
    InlineLayoutInfo* li = field_holder->inline_layout_info_adr(fd->index());
    _null_marker_offset = li->null_marker_offset();
  } else {
    _null_marker_offset = -1;
  }
  _original_holder = nullptr;

  // Check to see if the field is constant.
  Klass* k = _holder->get_Klass();
  bool is_stable_field = FoldStableValues && is_stable();
  if ((is_final() && !has_initialized_final_update()) || is_stable_field) {
    if (is_static()) {
      // This field just may be constant.  The only case where it will
      // not be constant is when the field is a *special* static & final field
      // whose value may change.  The three examples are java.lang.System.in,
      // java.lang.System.out, and java.lang.System.err.
      assert(vmClasses::System_klass() != nullptr, "Check once per vm");
      if (k == vmClasses::System_klass()) {
        // Check offsets for case 2: System.in, System.out, or System.err
        if (_offset == java_lang_System::in_offset()  ||
            _offset == java_lang_System::out_offset() ||
            _offset == java_lang_System::err_offset()) {
          _is_constant = false;
          return;
        }
      }
      _is_constant = true;
    } else {
      // An instance field can be constant if it's a final static field or if
      // it's a final non-static field of a trusted class (classes in
      // java.lang.invoke and sun.invoke packages and subpackages).
      _is_constant = is_stable_field || trust_final_non_static_fields(_holder);
    }
  } else {
    // For CallSite objects treat the target field as a compile time constant.
    assert(vmClasses::CallSite_klass() != nullptr, "should be already initialized");
    if (k == vmClasses::CallSite_klass() &&
        _offset == java_lang_invoke_CallSite::target_offset()) {
      assert(!has_initialized_final_update(), "CallSite is not supposed to have writes to final fields outside initializers");
      _is_constant = true;
    } else {
      // Non-final & non-stable fields are not constants.
      _is_constant = false;
    }
  }
}

// ------------------------------------------------------------------
// ciField::constant_value
// Get the constant value of a this static field.
ciConstant ciField::constant_value() {
  assert(is_static() && is_constant(), "illegal call to constant_value()");
  if (!_holder->is_initialized()) {
    return ciConstant(); // Not initialized yet
  }
  if (_constant_value.basic_type() == T_ILLEGAL) {
    // Static fields are placed in mirror objects.
    ciInstance* mirror = _holder->java_mirror();
    _constant_value = mirror->field_value_impl(type()->basic_type(), offset_in_bytes());
  }
  if (FoldStableValues && is_stable() && _constant_value.is_null_or_zero()) {
    return ciConstant();
  }
  return _constant_value;
}

// ------------------------------------------------------------------
// ciField::constant_value_of
// Get the constant value of non-static final field in the given object.
ciConstant ciField::constant_value_of(ciObject* object) {
  assert(!is_static() && is_constant(), "only if field is non-static constant");
  assert(object->is_instance(), "must be instance");
  ciConstant field_value = object->as_instance()->field_value(this);
  if (FoldStableValues && is_stable() && field_value.is_null_or_zero()) {
    return ciConstant();
  }
  return field_value;
}

// ------------------------------------------------------------------
// ciField::compute_type
//
// Lazily compute the type, if it is an instance klass.
ciType* ciField::compute_type() {
  GUARDED_VM_ENTRY(return compute_type_impl();)
}

ciType* ciField::compute_type_impl() {
  // Use original holder for fields that came in through flattening
  ciKlass* accessing_klass = (_original_holder != nullptr) ? _original_holder : _holder;
  ciKlass* type = CURRENT_ENV->get_klass_by_name_impl(accessing_klass, constantPoolHandle(), _signature, false);
  if (!type->is_primitive_type() && is_shared()) {
    // We must not cache a pointer to an unshared type, in a shared field.
    bool type_is_also_shared = false;
    if (type->is_type_array_klass()) {
      type_is_also_shared = true;  // int[] etc. are explicitly bootstrapped
    } else if (type->is_instance_klass()) {
      type_is_also_shared = type->as_instance_klass()->is_shared();
    } else {
      // Currently there is no 'shared' query for array types.
      type_is_also_shared = !ciObjectFactory::is_initialized();
    }
    if (!type_is_also_shared)
      return type;              // Bummer.
  }
  _type = type;
  return type;
}


// ------------------------------------------------------------------
// ciField::will_link
//
// Can a specific access to this field be made without causing
// link errors?
bool ciField::will_link(ciMethod* accessing_method,
                        Bytecodes::Code bc) {
  VM_ENTRY_MARK;
  assert(bc == Bytecodes::_getstatic || bc == Bytecodes::_putstatic ||
         bc == Bytecodes::_getfield  || bc == Bytecodes::_putfield,
         "unexpected bytecode");

  if (_offset == -1) {
    // at creation we couldn't link to our holder so we need to
    // maintain that stance, otherwise there's no safe way to use this
    // ciField.
    return false;
  }

  // Check for static/nonstatic mismatch
  bool is_static = (bc == Bytecodes::_getstatic || bc == Bytecodes::_putstatic);
  if (is_static != this->is_static()) {
    return false;
  }

  // Get and put can have different accessibility rules
  bool is_put    = (bc == Bytecodes::_putfield  || bc == Bytecodes::_putstatic);
  if (is_put) {
    if (_known_to_link_with_put == accessing_method) {
      return true;
    }
  } else {
    if (_known_to_link_with_get == accessing_method->holder()) {
      return true;
    }
  }

  LinkInfo link_info(_holder->get_instanceKlass(),
                     _name->get_symbol(), _signature->get_symbol(),
                     methodHandle(THREAD, accessing_method->get_Method()));
  fieldDescriptor result;
  LinkResolver::resolve_field(result, link_info, bc, false, CHECK_AND_CLEAR_(false));

  // update the hit-cache, unless there is a problem with memory scoping:
  if (accessing_method->holder()->is_shared() || !is_shared()) {
    if (is_put) {
      _known_to_link_with_put = accessing_method;
    } else {
      _known_to_link_with_get = accessing_method->holder();
    }
  }

  return true;
}

bool ciField::is_call_site_target() {
  ciInstanceKlass* callsite_klass = CURRENT_ENV->CallSite_klass();
  if (callsite_klass == nullptr)
    return false;
  return (holder()->is_subclass_of(callsite_klass) && (name() == ciSymbols::target_name()));
}

bool ciField::is_autobox_cache() {
  ciSymbol* klass_name = holder()->name();
  return (name() == ciSymbols::cache_field_name() &&
          holder()->uses_default_loader() &&
          (klass_name == ciSymbols::java_lang_Character_CharacterCache() ||
            klass_name == ciSymbols::java_lang_Byte_ByteCache() ||
            klass_name == ciSymbols::java_lang_Short_ShortCache() ||
            klass_name == ciSymbols::java_lang_Integer_IntegerCache() ||
            klass_name == ciSymbols::java_lang_Long_LongCache()));
}

// ------------------------------------------------------------------
// ciField::print
void ciField::print() {
  tty->print("<ciField name=");
  _holder->print_name();
  tty->print(".");
  _name->print_symbol();
  tty->print(" signature=");
  _signature->print_symbol();
  tty->print(" offset=%d type=", _offset);
  if (_type != nullptr)
    _type->print_name();
  else
    tty->print("(reference)");
  tty->print(" flags=%04x", flags().as_int());
  tty->print(" is_constant=%s", bool_to_str(_is_constant));
  if (_is_constant && is_static()) {
    tty->print(" constant_value=");
    _constant_value.print();
  }
  tty->print(" is_flat=%s", bool_to_str(_is_flat));
  tty->print(" is_null_free=%s", bool_to_str(_is_null_free));
  tty->print(" null_marker_offset=%s", bool_to_str(_null_marker_offset));
  tty->print(">");
}

// ------------------------------------------------------------------
// ciField::print_name_on
//
// Print the name of this field
void ciField::print_name_on(outputStream* st) {
  name()->print_symbol_on(st);
}<|MERGE_RESOLUTION|>--- conflicted
+++ resolved
@@ -102,14 +102,9 @@
     _type = ciType::make(field_type);
   }
 
-<<<<<<< HEAD
-  _name = (ciSymbol*)ciEnv::current(THREAD)->get_symbol(name);
-
   _is_null_free = false;
   _null_marker_offset = -1;
 
-=======
->>>>>>> 0131c1bf
   // Get the field's declared holder.
   //
   // Note: we actually create a ciInstanceKlass for this klass,
