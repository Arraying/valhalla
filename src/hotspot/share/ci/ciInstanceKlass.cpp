--- conflicted
+++ resolved
@@ -73,18 +73,13 @@
   // by the GC but need to be strong roots if reachable from a current compilation.
   // InstanceKlass are created for both weak and strong metadata.  Ensuring this metadata
   // alive covers the cases where there are weak roots without performance cost.
-<<<<<<< HEAD
+  oop holder = ik->klass_holder();
   if (ik->class_loader_data()->is_shortlived()) {
-=======
-  oop holder = ik->klass_holder();
-  if (ik->is_unsafe_anonymous()) {
->>>>>>> 595fcb59
     // Though ciInstanceKlass records class loader oop, it's not enough to keep
     // VM weak nonfindable and unsafe anonymous classes alive (loader == NULL). Klass holder should
     // be used instead. It is enough to record a ciObject, since cached elements are never removed
     // during ciObjectFactory lifetime. ciObjectFactory itself is created for
     // every compilation and lives for the whole duration of the compilation.
-    oop holder = ik->holder_phantom();
     assert(holder != NULL, "holder of nonfindable or unsafe anonymous class is the mirror which is never null");
     (void)CURRENT_ENV->get_object(holder);
   }
