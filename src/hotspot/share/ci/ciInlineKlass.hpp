--- conflicted
+++ resolved
@@ -77,11 +77,7 @@
   int first_field_offset() const;
   int field_index_by_offset(int offset);
 
-<<<<<<< HEAD
-  bool flat_array() const;
-=======
   bool flat_in_array() const;
->>>>>>> 16fa7709
   bool can_be_passed_as_fields() const;
   bool can_be_returned_as_fields() const;
   bool is_empty();
