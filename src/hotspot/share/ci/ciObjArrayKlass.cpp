/*
 * Copyright (c) 1999, 2020, Oracle and/or its affiliates. All rights reserved.
 * DO NOT ALTER OR REMOVE COPYRIGHT NOTICES OR THIS FILE HEADER.
 *
 * This code is free software; you can redistribute it and/or modify it
 * under the terms of the GNU General Public License version 2 only, as
 * published by the Free Software Foundation.
 *
 * This code is distributed in the hope that it will be useful, but WITHOUT
 * ANY WARRANTY; without even the implied warranty of MERCHANTABILITY or
 * FITNESS FOR A PARTICULAR PURPOSE.  See the GNU General Public License
 * version 2 for more details (a copy is included in the LICENSE file that
 * accompanied this code).
 *
 * You should have received a copy of the GNU General Public License version
 * 2 along with this work; if not, write to the Free Software Foundation,
 * Inc., 51 Franklin St, Fifth Floor, Boston, MA 02110-1301 USA.
 *
 * Please contact Oracle, 500 Oracle Parkway, Redwood Shores, CA 94065 USA
 * or visit www.oracle.com if you need additional information or have any
 * questions.
 *
 */

#include "precompiled.hpp"
#include "ci/ciInstanceKlass.hpp"
#include "ci/ciObjArrayKlass.hpp"
#include "ci/ciSymbol.hpp"
#include "ci/ciUtilities.inline.hpp"
#include "oops/objArrayKlass.hpp"

// ciObjArrayKlass
//
// This class represents a Klass* in the HotSpot virtual machine
// whose Klass part is an ObjArrayKlass.

// ------------------------------------------------------------------
// ciObjArrayKlass::ciObjArrayKlass
//
// Constructor for loaded object array klasses.
ciObjArrayKlass::ciObjArrayKlass(Klass* k) : ciArrayKlass(k) {
  assert(get_Klass()->is_objArray_klass(), "wrong type");
  Klass* element_Klass = get_ObjArrayKlass()->bottom_klass();
  _base_element_klass = CURRENT_ENV->get_klass(element_Klass);
  assert(_base_element_klass->is_instance_klass() ||
         _base_element_klass->is_type_array_klass(), "bad base klass");
  if (dimension() == 1) {
    _element_klass = _base_element_klass;
  } else {
    _element_klass = NULL;
  }
  if (!ciObjectFactory::is_initialized()) {
    assert(_element_klass->is_java_lang_Object(), "only arrays of object are shared");
  }
}

// ------------------------------------------------------------------
// ciObjArrayKlass::ciObjArrayKlass
//
// Constructor for unloaded object array klasses.
ciObjArrayKlass::ciObjArrayKlass(ciSymbol* array_name,
                                 ciKlass* base_element_klass,
                                 int dimension)
  : ciArrayKlass(array_name,
                 dimension, T_OBJECT) {
    _base_element_klass = base_element_klass;
    assert(_base_element_klass->is_instance_klass() ||
           _base_element_klass->is_type_array_klass() ||
           _base_element_klass->is_value_array_klass(), "bad base klass");
    if (dimension == 1) {
      _element_klass = base_element_klass;
    } else {
      _element_klass = NULL;
    }
}

// ------------------------------------------------------------------
// ciObjArrayKlass::element_klass
//
// What is the one-level element type of this array?
ciKlass* ciObjArrayKlass::element_klass() {
  if (_element_klass == NULL) {
    assert(dimension() > 1, "_element_klass should not be NULL");
    // Produce the element klass.
    if (is_loaded()) {
      VM_ENTRY_MARK;
      Klass* element_Klass = get_ObjArrayKlass()->element_klass();
      _element_klass = CURRENT_THREAD_ENV->get_klass(element_Klass);
    } else {
      VM_ENTRY_MARK;
      // We are an unloaded array klass.  Attempt to fetch our
      // element klass by name.
      _element_klass = CURRENT_THREAD_ENV->get_klass_by_name_impl(
                          this,
                          constantPoolHandle(),
                          construct_array_name(base_element_klass()->name(),
                                               dimension() - 1),
                          false);
    }
  }
  return _element_klass;
}

// ------------------------------------------------------------------
// ciObjArrayKlass::construct_array_name
//
// Build an array name from an element name and a dimension.
ciSymbol* ciObjArrayKlass::construct_array_name(ciSymbol* element_name,
                                                int dimension) {
  EXCEPTION_CONTEXT;
  int element_len = element_name->utf8_length();
  int buflen = dimension + element_len + 3;  // '['+ + 'L'? + (element) + ';'? + '\0'
  char* name = CURRENT_THREAD_ENV->name_buffer(buflen);
  int pos = 0;
  for ( ; pos < dimension; pos++) {
    name[pos] = JVM_SIGNATURE_ARRAY;
  }
  Symbol* base_name_sym = element_name->get_symbol();
<<<<<<< HEAD
  assert(base_name_sym->char_at(0) != JVM_SIGNATURE_VALUETYPE, "unloaded array klass element should not have Q-type");
  char* name;

  if (base_name_sym->char_at(0) == JVM_SIGNATURE_ARRAY ||
      (base_name_sym->char_at(0) == JVM_SIGNATURE_CLASS &&  // watch package name 'Lxx'
       base_name_sym->char_at(element_len-1) == JVM_SIGNATURE_ENDCLASS)) {

    int new_len = element_len + dimension + 1; // for the ['s and '\0'
    name = CURRENT_THREAD_ENV->name_buffer(new_len);
=======
>>>>>>> aa4ef80f

  if (Signature::is_array(base_name_sym) ||
      Signature::has_envelope(base_name_sym)) {
    strncpy(&name[pos], (char*)element_name->base(), element_len);
    name[pos + element_len] = '\0';
  } else {
    name[pos++] = JVM_SIGNATURE_CLASS;
    strncpy(&name[pos], (char*)element_name->base(), element_len);
    name[pos + element_len] = JVM_SIGNATURE_ENDCLASS;
    name[pos + element_len + 1] = '\0';
  }
  return ciSymbol::make(name);
}

// ------------------------------------------------------------------
// ciObjArrayKlass::make_impl
//
// Implementation of make.
ciObjArrayKlass* ciObjArrayKlass::make_impl(ciKlass* element_klass, bool never_null) {
  if (element_klass->is_loaded()) {
    EXCEPTION_CONTEXT;
    // The element klass is loaded
    ArrayStorageProperties props = never_null ? ArrayStorageProperties::flattened_and_null_free : ArrayStorageProperties::empty;
    Klass* array = element_klass->get_Klass()->array_klass(props, THREAD);
    if (element_klass->is_valuetype()) {
      assert(!ObjArrayKlass::cast(array)->storage_properties().is_flattened(), "should not be flattened");
      assert(ObjArrayKlass::cast(array)->storage_properties().is_null_free() == never_null, "wrong nullability storage property");
    }
    if (HAS_PENDING_EXCEPTION) {
      CLEAR_PENDING_EXCEPTION;
      CURRENT_THREAD_ENV->record_out_of_memory_failure();
      return ciEnv::unloaded_ciobjarrayklass();
    }
    return CURRENT_THREAD_ENV->get_obj_array_klass(array);
  }

  // The array klass was unable to be made or the element klass was not loaded.
  ciSymbol* array_name = construct_array_name(element_klass->name(), 1);
  if (array_name == ciEnv::unloaded_cisymbol()) {
    return ciEnv::unloaded_ciobjarrayklass();
  }
  return
    CURRENT_ENV->get_unloaded_klass(element_klass, array_name)
                        ->as_obj_array_klass();
}

// ------------------------------------------------------------------
// ciObjArrayKlass::make
//
// Make an array klass corresponding to the specified primitive type.
ciObjArrayKlass* ciObjArrayKlass::make(ciKlass* element_klass, bool never_null) {
  GUARDED_VM_ENTRY(return make_impl(element_klass, never_null);)
}

ciKlass* ciObjArrayKlass::exact_klass() {
  ciType* base = base_element_type();

  if (!is_loaded()) {
    return NULL;
  }

  if (!storage_properties().is_null_free() && element_klass()->is_valuetype()) {
    return NULL;
  }

  if (base->is_instance_klass()) {
    ciInstanceKlass* ik = base->as_instance_klass();
    if (ik->exact_klass() != NULL) {
      return this;
    }
  } else if (base->is_primitive_type()) {
    return this;
  }
  return NULL;
}<|MERGE_RESOLUTION|>--- conflicted
+++ resolved
@@ -116,19 +116,7 @@
     name[pos] = JVM_SIGNATURE_ARRAY;
   }
   Symbol* base_name_sym = element_name->get_symbol();
-<<<<<<< HEAD
   assert(base_name_sym->char_at(0) != JVM_SIGNATURE_VALUETYPE, "unloaded array klass element should not have Q-type");
-  char* name;
-
-  if (base_name_sym->char_at(0) == JVM_SIGNATURE_ARRAY ||
-      (base_name_sym->char_at(0) == JVM_SIGNATURE_CLASS &&  // watch package name 'Lxx'
-       base_name_sym->char_at(element_len-1) == JVM_SIGNATURE_ENDCLASS)) {
-
-    int new_len = element_len + dimension + 1; // for the ['s and '\0'
-    name = CURRENT_THREAD_ENV->name_buffer(new_len);
-=======
->>>>>>> aa4ef80f
-
   if (Signature::is_array(base_name_sym) ||
       Signature::has_envelope(base_name_sym)) {
     strncpy(&name[pos], (char*)element_name->base(), element_len);
