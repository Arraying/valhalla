--- conflicted
+++ resolved
@@ -210,12 +210,8 @@
   ciField* get_field_by_offset(int field_offset, bool is_static);
   ciField* get_field_by_name(ciSymbol* name, ciSymbol* signature, bool is_static);
   // get field descriptor at field_offset ignoring flattening
-<<<<<<< HEAD
-  ciField* get_non_flattened_field_by_offset(int field_offset);
+  ciField* get_non_flat_field_by_offset(int field_offset);
   ciField* populate_synthetic_multifields(ciField* field);
-=======
-  ciField* get_non_flat_field_by_offset(int field_offset);
->>>>>>> 0263bd93
 
   // total number of nonstatic fields (including inherited):
   int nof_nonstatic_fields() {
