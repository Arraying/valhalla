--- conflicted
+++ resolved
@@ -1111,55 +1111,11 @@
       int length = parse_int("array length");
       oop value = nullptr;
 
-<<<<<<< HEAD
-      if (field_signature[1] == JVM_SIGNATURE_ARRAY) {
-        // multi dimensional array
-        Klass* k = resolve_klass(field_signature, CHECK_(true));
-        ArrayKlass* kelem = (ArrayKlass *)k;
-        int rank = 0;
-        while (field_signature[rank] == JVM_SIGNATURE_ARRAY) {
-          rank++;
-        }
-        jint* dims = NEW_RESOURCE_ARRAY(jint, rank);
-        dims[0] = length;
-        for (int i = 1; i < rank; i++) {
-          dims[i] = 1; // These aren't relevant to the compiler
-        }
-        value = kelem->multi_allocate(rank, dims, CHECK_(true));
-      } else {
-        if (strcmp(field_signature, "[B") == 0) {
-          value = oopFactory::new_byteArray(length, CHECK_(true));
-        } else if (strcmp(field_signature, "[Z") == 0) {
-          value = oopFactory::new_boolArray(length, CHECK_(true));
-        } else if (strcmp(field_signature, "[C") == 0) {
-          value = oopFactory::new_charArray(length, CHECK_(true));
-        } else if (strcmp(field_signature, "[S") == 0) {
-          value = oopFactory::new_shortArray(length, CHECK_(true));
-        } else if (strcmp(field_signature, "[F") == 0) {
-          value = oopFactory::new_floatArray(length, CHECK_(true));
-        } else if (strcmp(field_signature, "[D") == 0) {
-          value = oopFactory::new_doubleArray(length, CHECK_(true));
-        } else if (strcmp(field_signature, "[I") == 0) {
-          value = oopFactory::new_intArray(length, CHECK_(true));
-        } else if (strcmp(field_signature, "[J") == 0) {
-          value = oopFactory::new_longArray(length, CHECK_(true));
-        } else if (field_signature[0] == JVM_SIGNATURE_ARRAY &&
-                   field_signature[1] == JVM_SIGNATURE_CLASS) {
-          Klass* kelem = resolve_klass(field_signature + 1, CHECK_(true));
-          parse_klass(CHECK_(true)); // eat up the array class name
-          value = oopFactory::new_objArray(kelem, length, CHECK_(true));
-        } else if (field_signature[0] == JVM_SIGNATURE_ARRAY) {
-          Klass* kelem = resolve_klass(field_signature + 1, CHECK_(true));
-          parse_klass(CHECK_(true)); // eat up the array class name
-          value = oopFactory::new_valueArray(kelem, length, CHECK_(true));
-=======
       if (length != -1) {
         if (field_signature[1] == JVM_SIGNATURE_ARRAY) {
           // multi dimensional array
-          ArrayKlass* kelem = (ArrayKlass *)parse_klass(CHECK);
-          if (kelem == nullptr) {
-            return;
-          }
+          Klass* k = resolve_klass(field_signature, CHECK_(true));
+          ArrayKlass* kelem = (ArrayKlass *)k;
           int rank = 0;
           while (field_signature[rank] == JVM_SIGNATURE_ARRAY) {
             rank++;
@@ -1169,46 +1125,52 @@
           for (int i = 1; i < rank; i++) {
             dims[i] = 1; // These aren't relevant to the compiler
           }
-          value = kelem->multi_allocate(rank, dims, CHECK);
->>>>>>> c6f3bf4b
+          value = kelem->multi_allocate(rank, dims, CHECK_(true));
         } else {
           if (strcmp(field_signature, "[B") == 0) {
-            value = oopFactory::new_byteArray(length, CHECK);
+            value = oopFactory::new_byteArray(length, CHECK_(true));
           } else if (strcmp(field_signature, "[Z") == 0) {
-            value = oopFactory::new_boolArray(length, CHECK);
+            value = oopFactory::new_boolArray(length, CHECK_(true));
           } else if (strcmp(field_signature, "[C") == 0) {
-            value = oopFactory::new_charArray(length, CHECK);
+            value = oopFactory::new_charArray(length, CHECK_(true));
           } else if (strcmp(field_signature, "[S") == 0) {
-            value = oopFactory::new_shortArray(length, CHECK);
+            value = oopFactory::new_shortArray(length, CHECK_(true));
           } else if (strcmp(field_signature, "[F") == 0) {
-            value = oopFactory::new_floatArray(length, CHECK);
+            value = oopFactory::new_floatArray(length, CHECK_(true));
           } else if (strcmp(field_signature, "[D") == 0) {
-            value = oopFactory::new_doubleArray(length, CHECK);
+            value = oopFactory::new_doubleArray(length, CHECK_(true));
           } else if (strcmp(field_signature, "[I") == 0) {
-            value = oopFactory::new_intArray(length, CHECK);
+            value = oopFactory::new_intArray(length, CHECK_(true));
           } else if (strcmp(field_signature, "[J") == 0) {
-            value = oopFactory::new_longArray(length, CHECK);
+            value = oopFactory::new_longArray(length, CHECK_(true));
           } else if (field_signature[0] == JVM_SIGNATURE_ARRAY &&
                      field_signature[1] == JVM_SIGNATURE_CLASS) {
-            Klass* actual_array_klass = parse_klass(CHECK);
+            Klass* actual_array_klass = parse_klass(CHECK_(true));
             Klass* kelem = ObjArrayKlass::cast(actual_array_klass)->element_klass();
-            value = oopFactory::new_objArray(kelem, length, CHECK);
+            value = oopFactory::new_objArray(kelem, length, CHECK_(true));
+          } else if (field_signature[0] == JVM_SIGNATURE_ARRAY) {
+            Klass* kelem = resolve_klass(field_signature + 1, CHECK_(true));
+            parse_klass(CHECK_(true)); // eat up the array class name
+            value = oopFactory::new_valueArray(kelem, length, CHECK_(true));
           } else {
             report_error("unhandled array staticfield");
           }
         }
-      }
-      java_mirror->obj_field_put(fd->offset(), value);
-      return true;
+        java_mirror->obj_field_put(fd->offset(), value);
+        return true;
+      }
     } else if (strcmp(field_signature, "Ljava/lang/String;") == 0) {
       const char* string_value = parse_escaped_string();
       Handle value = java_lang_String::create_from_str(string_value, CHECK_(true));
       java_mirror->obj_field_put(fd->offset(), value());
       return true;
-    } else if (field_signature[0] == 'L') {
+    } else if (field_signature[0] == JVM_SIGNATURE_CLASS) {
       const char* instance = parse_escaped_string();
-      Klass* k = resolve_klass(instance, CHECK_(true));
-      oop value = InstanceKlass::cast(k)->allocate_instance(CHECK_(true));
+      oop value = nullptr;
+      if (instance != nullptr) {
+        Klass* k = resolve_klass(instance, CHECK_(true));
+        value = InstanceKlass::cast(k)->allocate_instance(CHECK_(true));
+      }
       java_mirror->obj_field_put(fd->offset(), value);
       return true;
     }
@@ -1287,51 +1249,8 @@
       vk->do_nonstatic_fields(&init_fields);
       java_mirror->obj_field_put(fd.offset(), value);
     } else {
-<<<<<<< HEAD
       bool res = process_staticfield_reference(field_signature, java_mirror, &fd, CHECK);
       if (!res)  {
-=======
-      const char* string_value = parse_escaped_string();
-      if (strcmp(field_signature, "I") == 0) {
-        int value = atoi(string_value);
-        java_mirror->int_field_put(fd.offset(), value);
-      } else if (strcmp(field_signature, "B") == 0) {
-        int value = atoi(string_value);
-        java_mirror->byte_field_put(fd.offset(), value);
-      } else if (strcmp(field_signature, "C") == 0) {
-        int value = atoi(string_value);
-        java_mirror->char_field_put(fd.offset(), value);
-      } else if (strcmp(field_signature, "S") == 0) {
-        int value = atoi(string_value);
-        java_mirror->short_field_put(fd.offset(), value);
-      } else if (strcmp(field_signature, "Z") == 0) {
-        int value = atoi(string_value);
-        java_mirror->bool_field_put(fd.offset(), value);
-      } else if (strcmp(field_signature, "J") == 0) {
-        jlong value;
-        if (sscanf(string_value, JLONG_FORMAT, &value) != 1) {
-          fprintf(stderr, "Error parsing long: %s\n", string_value);
-          return;
-        }
-        java_mirror->long_field_put(fd.offset(), value);
-      } else if (strcmp(field_signature, "F") == 0) {
-        float value = atof(string_value);
-        java_mirror->float_field_put(fd.offset(), value);
-      } else if (strcmp(field_signature, "D") == 0) {
-        double value = atof(string_value);
-        java_mirror->double_field_put(fd.offset(), value);
-      } else if (strcmp(field_signature, "Ljava/lang/String;") == 0) {
-        Handle value = java_lang_String::create_from_str(string_value, CHECK);
-        java_mirror->obj_field_put(fd.offset(), value());
-      } else if (field_signature[0] == JVM_SIGNATURE_CLASS) {
-        oop value = nullptr;
-        if (string_value != nullptr) {
-          Klass* k = resolve_klass(string_value, CHECK);
-          value = InstanceKlass::cast(k)->allocate_instance(CHECK);
-        }
-        java_mirror->obj_field_put(fd.offset(), value);
-      } else {
->>>>>>> c6f3bf4b
         report_error("unhandled staticfield");
       }
     }
