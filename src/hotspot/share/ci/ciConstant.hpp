--- conflicted
+++ resolved
@@ -106,11 +106,7 @@
     return _value._double;
   }
   ciObject* as_object() const {
-<<<<<<< HEAD
-    assert(basic_type() == T_OBJECT || basic_type() == T_ARRAY || basic_type() == T_VALUETYPE, "wrong type");
-=======
     assert(is_reference_type(basic_type()), "wrong type");
->>>>>>> 72c2079f
     return _value._object;
   }
 
