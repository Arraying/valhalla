/*
 * Copyright (c) 1999, 2020, Oracle and/or its affiliates. All rights reserved.
 * DO NOT ALTER OR REMOVE COPYRIGHT NOTICES OR THIS FILE HEADER.
 *
 * This code is free software; you can redistribute it and/or modify it
 * under the terms of the GNU General Public License version 2 only, as
 * published by the Free Software Foundation.
 *
 * This code is distributed in the hope that it will be useful, but WITHOUT
 * ANY WARRANTY; without even the implied warranty of MERCHANTABILITY or
 * FITNESS FOR A PARTICULAR PURPOSE.  See the GNU General Public License
 * version 2 for more details (a copy is included in the LICENSE file that
 * accompanied this code).
 *
 * You should have received a copy of the GNU General Public License version
 * 2 along with this work; if not, write to the Free Software Foundation,
 * Inc., 51 Franklin St, Fifth Floor, Boston, MA 02110-1301 USA.
 *
 * Please contact Oracle, 500 Oracle Parkway, Redwood Shores, CA 94065 USA
 * or visit www.oracle.com if you need additional information or have any
 * questions.
 *
 */

#ifndef SHARE_CI_CIKLASS_HPP
#define SHARE_CI_CIKLASS_HPP

#include "ci/ciType.hpp"
#include "oops/klass.hpp"

// ciKlass
//
// This class and its subclasses represent Klass*s in the
// HotSpot virtual machine.  In the vm, each Klass* contains an
// embedded Klass object.  ciKlass is subclassed to explicitly
// represent the kind of Klass embedded in the Klass*.  For
// example, a Klass* with an embedded ObjArrayKlass object is
// represented in the ciObject hierarchy by the class
// ciObjArrayKlass.
class ciKlass : public ciType {
  CI_PACKAGE_ACCESS
  friend class ciEnv;
  friend class ciField;
  friend class ciMethod;
  friend class ciMethodData;
  friend class ciObjArrayKlass;
<<<<<<< HEAD
  friend class ciValueArrayKlass;
=======
  friend class ciSignature;
>>>>>>> aa4ef80f
  friend class ciReceiverTypeData;

private:
  ciSymbol* _name;
  jint _layout_helper;

protected:
  ciKlass(Klass* k, ciSymbol* name);
  ciKlass(ciSymbol* name, BasicType bt);

  Klass* get_Klass() const {
    Klass* k = (Klass*)_metadata;
    assert(k != NULL, "illegal use of unloaded klass");
    return k;
  }

  // Certain subklasses have an associated class loader.
  virtual oop loader()             { return NULL; }
  virtual jobject loader_handle()  { return NULL; }

  virtual oop protection_domain()             { return NULL; }
  virtual jobject protection_domain_handle()  { return NULL; }

  const char* type_string() { return "ciKlass"; }

  void print_impl(outputStream* st);

public:
  ciKlass(Klass* k);

  // What is the name of this klass?
  ciSymbol* name() const { return _name; }

  // What is its layout helper value?
  jint layout_helper() { return _layout_helper; }

  bool is_subtype_of(ciKlass* klass);
  bool is_subclass_of(ciKlass* klass);
  juint super_depth();
  juint super_check_offset();
  ciKlass* super_of_depth(juint i);
  bool can_be_primary_super();
  static juint primary_super_limit() { return Klass::primary_super_limit(); }

  // Is this ciObject the ciInstanceKlass representing java.lang.Object()?
  virtual bool is_java_lang_Object() const  { return false; }

  // Get the shared parent of two klasses.
  ciKlass* least_common_ancestor(ciKlass* k);

  virtual bool is_interface() {
    return false;
  }

  virtual bool is_abstract() {
    return false;
  }

  // Does this type (array, class, interface) have no subtypes?
  virtual bool is_leaf_type() {
    return false;
  }

  virtual bool can_be_value_array_klass() {
    return is_java_lang_Object();
  }

  // Attempt to get a klass using this ciKlass's loader.
  ciKlass* find_klass(ciSymbol* klass_name);
  // Note:  To find a class from its name string, use ciSymbol::make,
  // but consider adding to vmSymbols.hpp instead.

  // Get the instance of java.lang.Class corresponding to this klass.
  ciInstance*            java_mirror();

  // Fetch Klass::modifier_flags.
  jint                   modifier_flags();

  // Fetch Klass::access_flags.
  jint                   access_flags();

  // What kind of ciObject is this?
  bool is_klass() const { return true; }

  virtual ciKlass* exact_klass() = 0;

  void print_name_on(outputStream* st);

  const char* external_name() const;
};

#endif // SHARE_CI_CIKLASS_HPP<|MERGE_RESOLUTION|>--- conflicted
+++ resolved
@@ -44,12 +44,9 @@
   friend class ciMethod;
   friend class ciMethodData;
   friend class ciObjArrayKlass;
-<<<<<<< HEAD
+  friend class ciReceiverTypeData;
+  friend class ciSignature;
   friend class ciValueArrayKlass;
-=======
-  friend class ciSignature;
->>>>>>> aa4ef80f
-  friend class ciReceiverTypeData;
 
 private:
   ciSymbol* _name;
