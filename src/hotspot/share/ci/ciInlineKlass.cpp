--- conflicted
+++ resolved
@@ -71,11 +71,7 @@
 }
 
 // Are arrays containing this inline type flat arrays?
-<<<<<<< HEAD
-bool ciInlineKlass::flat_array() const {
-=======
 bool ciInlineKlass::flat_in_array() const {
->>>>>>> 16fa7709
   GUARDED_VM_ENTRY(return to_InlineKlass()->flat_array();)
 }
 
