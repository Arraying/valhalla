/*
 * Copyright (c) 1997, 2017, Oracle and/or its affiliates. All rights reserved.
 * DO NOT ALTER OR REMOVE COPYRIGHT NOTICES OR THIS FILE HEADER.
 *
 * This code is free software; you can redistribute it and/or modify it
 * under the terms of the GNU General Public License version 2 only, as
 * published by the Free Software Foundation.
 *
 * This code is distributed in the hope that it will be useful, but WITHOUT
 * ANY WARRANTY; without even the implied warranty of MERCHANTABILITY or
 * FITNESS FOR A PARTICULAR PURPOSE.  See the GNU General Public License
 * version 2 for more details (a copy is included in the LICENSE file that
 * accompanied this code).
 *
 * You should have received a copy of the GNU General Public License version
 * 2 along with this work; if not, write to the Free Software Foundation,
 * Inc., 51 Franklin St, Fifth Floor, Boston, MA 02110-1301 USA.
 *
 * Please contact Oracle, 500 Oracle Parkway, Redwood Shores, CA 94065 USA
 * or visit www.oracle.com if you need additional information or have any
 * questions.
 *
 */

#include "precompiled.hpp"
#include "interpreter/interpreter.hpp"
#include "interpreter/interpreterRuntime.hpp"
#include "interpreter/interp_masm.hpp"
#include "interpreter/templateInterpreter.hpp"
#include "interpreter/templateInterpreterGenerator.hpp"
#include "interpreter/templateTable.hpp"

#ifndef CC_INTERP

# define __ _masm->

TemplateInterpreterGenerator::TemplateInterpreterGenerator(StubQueue* _code): AbstractInterpreterGenerator(_code) {
  _unimplemented_bytecode    = NULL;
  _illegal_bytecode_sequence = NULL;
  generate_all();
}

static const BasicType types[Interpreter::number_of_result_handlers] = {
  T_BOOLEAN,
  T_CHAR   ,
  T_BYTE   ,
  T_SHORT  ,
  T_INT    ,
  T_LONG   ,
  T_VOID   ,
  T_FLOAT  ,
  T_DOUBLE ,
  T_OBJECT ,
  T_VALUETYPE
};

void TemplateInterpreterGenerator::generate_all() {
  { CodeletMark cm(_masm, "slow signature handler");
    AbstractInterpreter::_slow_signature_handler = generate_slow_signature_handler();
  }

  { CodeletMark cm(_masm, "error exits");
    _unimplemented_bytecode    = generate_error_exit("unimplemented bytecode");
    _illegal_bytecode_sequence = generate_error_exit("illegal bytecode sequence - method not verified");
  }

#ifndef PRODUCT
  if (TraceBytecodes) {
    CodeletMark cm(_masm, "bytecode tracing support");
    Interpreter::_trace_code =
      EntryPoint(
                 generate_trace_code(btos),
                 generate_trace_code(ztos),
                 generate_trace_code(ctos),
                 generate_trace_code(stos),
                 generate_trace_code(atos),
                 generate_trace_code(itos),
                 generate_trace_code(ltos),
                 generate_trace_code(ftos),
                 generate_trace_code(dtos),
                 generate_trace_code(qtos),
                 generate_trace_code(vtos)
                 );
  }
#endif // !PRODUCT

  { CodeletMark cm(_masm, "return entry points");
    const int index_size = sizeof(u2);
    Interpreter::_return_entry[0] = EntryPoint();
    for (int i = 1; i < Interpreter::number_of_return_entries; i++) {
      address return_itos = generate_return_entry_for(itos, i, index_size);
      Interpreter::_return_entry[i] =
        EntryPoint(
                   return_itos,
                   return_itos,
                   return_itos,
                   return_itos,
                   generate_return_entry_for(atos, i, index_size),
                   return_itos,
                   generate_return_entry_for(ltos, i, index_size),
                   generate_return_entry_for(ftos, i, index_size),
                   generate_return_entry_for(dtos, i, index_size),
                   generate_return_entry_for(qtos, i, index_size),
                   generate_return_entry_for(vtos, i, index_size)
                   );
    }
  }

  { CodeletMark cm(_masm, "invoke return entry points");
    // These states are in order specified in TosState, except btos/ztos/ctos/stos are
    // really the same as itos since there is no top of stack optimization for these types
    const TosState states[] = {itos, itos, itos, itos, itos, ltos, ftos, dtos, atos, qtos, vtos, ilgl};
    const int invoke_length = Bytecodes::length_for(Bytecodes::_invokestatic);
    const int invokeinterface_length = Bytecodes::length_for(Bytecodes::_invokeinterface);
    const int invokedynamic_length = Bytecodes::length_for(Bytecodes::_invokedynamic);

    for (int i = 0; i < Interpreter::number_of_return_addrs; i++) {
      TosState state = states[i];
      assert(state != ilgl, "states array is wrong above");
      Interpreter::_invoke_return_entry[i] = generate_return_entry_for(state, invoke_length, sizeof(u2));
      Interpreter::_invokeinterface_return_entry[i] = generate_return_entry_for(state, invokeinterface_length, sizeof(u2));
      Interpreter::_invokedynamic_return_entry[i] = generate_return_entry_for(state, invokedynamic_length, sizeof(u4));
    }
  }

  { CodeletMark cm(_masm, "earlyret entry points");
    Interpreter::_earlyret_entry =
      EntryPoint(
                 generate_earlyret_entry_for(btos),
                 generate_earlyret_entry_for(ztos),
                 generate_earlyret_entry_for(ctos),
                 generate_earlyret_entry_for(stos),
                 generate_earlyret_entry_for(atos),
                 generate_earlyret_entry_for(itos),
                 generate_earlyret_entry_for(ltos),
                 generate_earlyret_entry_for(ftos),
                 generate_earlyret_entry_for(dtos),
                 generate_earlyret_entry_for(qtos),
                 generate_earlyret_entry_for(vtos)
                 );
  }

<<<<<<< HEAD
  { CodeletMark cm(_masm, "deoptimization entry points");
    for (int i = 0; i < Interpreter::number_of_deopt_entries; i++) {
      Interpreter::_deopt_entry[i] =
        EntryPoint(
                   generate_deopt_entry_for(itos, i),
                   generate_deopt_entry_for(itos, i),
                   generate_deopt_entry_for(itos, i),
                   generate_deopt_entry_for(itos, i),
                   generate_deopt_entry_for(atos, i),
                   generate_deopt_entry_for(itos, i),
                   generate_deopt_entry_for(ltos, i),
                   generate_deopt_entry_for(ftos, i),
                   generate_deopt_entry_for(dtos, i),
                   generate_deopt_entry_for(qtos, i),
                   generate_deopt_entry_for(vtos, i)
                   );
    }
  }

=======
>>>>>>> 5d1a0bf4
  { CodeletMark cm(_masm, "result handlers for native calls");
    // The various result converter stublets.
    int is_generated[Interpreter::number_of_result_handlers];
    memset(is_generated, 0, sizeof(is_generated));

    for (int i = 0; i < Interpreter::number_of_result_handlers; i++) {
      BasicType type = types[i];
      if (!is_generated[Interpreter::BasicType_as_index(type)]++) {
        Interpreter::_native_abi_to_tosca[Interpreter::BasicType_as_index(type)] = generate_result_handler_for(type);
      }
    }
  }


  { CodeletMark cm(_masm, "safepoint entry points");
    Interpreter::_safept_entry =
      EntryPoint(
                 generate_safept_entry_for(btos, CAST_FROM_FN_PTR(address, InterpreterRuntime::at_safepoint)),
                 generate_safept_entry_for(ztos, CAST_FROM_FN_PTR(address, InterpreterRuntime::at_safepoint)),
                 generate_safept_entry_for(ctos, CAST_FROM_FN_PTR(address, InterpreterRuntime::at_safepoint)),
                 generate_safept_entry_for(stos, CAST_FROM_FN_PTR(address, InterpreterRuntime::at_safepoint)),
                 generate_safept_entry_for(atos, CAST_FROM_FN_PTR(address, InterpreterRuntime::at_safepoint)),
                 generate_safept_entry_for(itos, CAST_FROM_FN_PTR(address, InterpreterRuntime::at_safepoint)),
                 generate_safept_entry_for(ltos, CAST_FROM_FN_PTR(address, InterpreterRuntime::at_safepoint)),
                 generate_safept_entry_for(ftos, CAST_FROM_FN_PTR(address, InterpreterRuntime::at_safepoint)),
                 generate_safept_entry_for(dtos, CAST_FROM_FN_PTR(address, InterpreterRuntime::at_safepoint)),
                 generate_safept_entry_for(qtos, CAST_FROM_FN_PTR(address, InterpreterRuntime::at_safepoint)),
                 generate_safept_entry_for(vtos, CAST_FROM_FN_PTR(address, InterpreterRuntime::at_safepoint))
                 );
  }

  { CodeletMark cm(_masm, "exception handling");
    // (Note: this is not safepoint safe because thread may return to compiled code)
    generate_throw_exception();
  }

  { CodeletMark cm(_masm, "throw exception entrypoints");
    Interpreter::_throw_ArrayIndexOutOfBoundsException_entry = generate_ArrayIndexOutOfBounds_handler("java/lang/ArrayIndexOutOfBoundsException");
    Interpreter::_throw_ArrayStoreException_entry            = generate_klass_exception_handler("java/lang/ArrayStoreException"                 );
    Interpreter::_throw_ArithmeticException_entry            = generate_exception_handler("java/lang/ArithmeticException"           , "/ by zero");
    Interpreter::_throw_ClassCastException_entry             = generate_ClassCastException_handler();
    Interpreter::_throw_NullPointerException_entry           = generate_exception_handler("java/lang/NullPointerException"          , NULL       );
    Interpreter::_throw_StackOverflowError_entry             = generate_StackOverflowError_handler();
  }



#define method_entry(kind)                                              \
  { CodeletMark cm(_masm, "method entry point (kind = " #kind ")"); \
    Interpreter::_entry_table[Interpreter::kind] = generate_method_entry(Interpreter::kind); \
    Interpreter::update_cds_entry_table(Interpreter::kind); \
  }

  // all non-native method kinds
  method_entry(zerolocals)
  method_entry(zerolocals_synchronized)
  method_entry(empty)
  method_entry(accessor)
  method_entry(abstract)
  method_entry(java_lang_math_sin  )
  method_entry(java_lang_math_cos  )
  method_entry(java_lang_math_tan  )
  method_entry(java_lang_math_abs  )
  method_entry(java_lang_math_sqrt )
  method_entry(java_lang_math_log  )
  method_entry(java_lang_math_log10)
  method_entry(java_lang_math_exp  )
  method_entry(java_lang_math_pow  )
  method_entry(java_lang_math_fmaF )
  method_entry(java_lang_math_fmaD )
  method_entry(java_lang_ref_reference_get)

  AbstractInterpreter::initialize_method_handle_entries();

  // all native method kinds (must be one contiguous block)
  Interpreter::_native_entry_begin = Interpreter::code()->code_end();
  method_entry(native)
  method_entry(native_synchronized)
  Interpreter::_native_entry_end = Interpreter::code()->code_end();

  method_entry(java_util_zip_CRC32_update)
  method_entry(java_util_zip_CRC32_updateBytes)
  method_entry(java_util_zip_CRC32_updateByteBuffer)
  method_entry(java_util_zip_CRC32C_updateBytes)
  method_entry(java_util_zip_CRC32C_updateDirectByteBuffer)

  method_entry(java_lang_Float_intBitsToFloat);
  method_entry(java_lang_Float_floatToRawIntBits);
  method_entry(java_lang_Double_longBitsToDouble);
  method_entry(java_lang_Double_doubleToRawLongBits);

#undef method_entry

  // Bytecodes
  set_entry_points_for_all_bytes();

  // installation of code in other places in the runtime
  // (ExcutableCodeManager calls not needed to copy the entries)
  set_safepoints_for_all_bytes();

  { CodeletMark cm(_masm, "deoptimization entry points");
    Interpreter::_deopt_entry[0] = EntryPoint();
    Interpreter::_deopt_entry[0].set_entry(vtos, generate_deopt_entry_for(vtos, 0));
    for (int i = 1; i < Interpreter::number_of_deopt_entries; i++) {
      address deopt_itos = generate_deopt_entry_for(itos, i);
      Interpreter::_deopt_entry[i] =
        EntryPoint(
                   deopt_itos, /* btos */
                   deopt_itos, /* ztos */
                   deopt_itos, /* ctos */
                   deopt_itos, /* stos */
                   generate_deopt_entry_for(atos, i),
                   deopt_itos, /* itos */
                   generate_deopt_entry_for(ltos, i),
                   generate_deopt_entry_for(ftos, i),
                   generate_deopt_entry_for(dtos, i),
                   generate_deopt_entry_for(vtos, i)
                   );
    }
    address return_continuation = Interpreter::_normal_table.entry(Bytecodes::_return).entry(vtos);
    vmassert(return_continuation != NULL, "return entry not generated yet");
    Interpreter::_deopt_reexecute_return_entry = generate_deopt_entry_for(vtos, 0, return_continuation);
  }

}

//------------------------------------------------------------------------------------------------------------------------

address TemplateInterpreterGenerator::generate_error_exit(const char* msg) {
  address entry = __ pc();
  __ stop(msg);
  return entry;
}


//------------------------------------------------------------------------------------------------------------------------

void TemplateInterpreterGenerator::set_entry_points_for_all_bytes() {
  for (int i = 0; i < DispatchTable::length; i++) {
    Bytecodes::Code code = (Bytecodes::Code)i;
    if (Bytecodes::is_defined(code)) {
      set_entry_points(code);
    } else {
      set_unimplemented(i);
    }
  }
}


void TemplateInterpreterGenerator::set_safepoints_for_all_bytes() {
  for (int i = 0; i < DispatchTable::length; i++) {
    Bytecodes::Code code = (Bytecodes::Code)i;
    if (Bytecodes::is_defined(code)) Interpreter::_safept_table.set_entry(code, Interpreter::_safept_entry);
  }
}


void TemplateInterpreterGenerator::set_unimplemented(int i) {
  address e = _unimplemented_bytecode;
  EntryPoint entry(e, e, e, e, e, e, e, e, e, e, e);
  Interpreter::_normal_table.set_entry(i, entry);
  Interpreter::_wentry_point[i] = _unimplemented_bytecode;
}


void TemplateInterpreterGenerator::set_entry_points(Bytecodes::Code code) {
  CodeletMark cm(_masm, Bytecodes::name(code), code);
  // initialize entry points
  assert(_unimplemented_bytecode    != NULL, "should have been generated before");
  assert(_illegal_bytecode_sequence != NULL, "should have been generated before");
  address bep = _illegal_bytecode_sequence;
  address zep = _illegal_bytecode_sequence;
  address cep = _illegal_bytecode_sequence;
  address sep = _illegal_bytecode_sequence;
  address aep = _illegal_bytecode_sequence;
  address iep = _illegal_bytecode_sequence;
  address lep = _illegal_bytecode_sequence;
  address fep = _illegal_bytecode_sequence;
  address dep = _illegal_bytecode_sequence;
  address qep = _illegal_bytecode_sequence;
  address vep = _unimplemented_bytecode;
  address wep = _unimplemented_bytecode;
  // code for short & wide version of bytecode
  if (Bytecodes::is_defined(code)) {
    Template* t = TemplateTable::template_for(code);
    assert(t->is_valid(), "just checking");
    set_short_entry_points(t, bep, cep, sep, aep, iep, lep, fep, dep, qep, vep);
  }
  if (Bytecodes::wide_is_defined(code)) {
    Template* t = TemplateTable::template_for_wide(code);
    assert(t->is_valid(), "just checking");
    set_wide_entry_point(t, wep);
  }
  // set entry points
  EntryPoint entry(bep, zep, cep, sep, aep, iep, lep, fep, dep, qep, vep);
  Interpreter::_normal_table.set_entry(code, entry);
  Interpreter::_wentry_point[code] = wep;
}


void TemplateInterpreterGenerator::set_wide_entry_point(Template* t, address& wep) {
  assert(t->is_valid(), "template must exist");
  assert(t->tos_in() == vtos, "only vtos tos_in supported for wide instructions");
  wep = __ pc(); generate_and_dispatch(t);
}


void TemplateInterpreterGenerator::set_short_entry_points(Template* t, address& bep, address& cep, address& sep, address& aep, address& iep, address& lep, address& fep, address& dep, address& qep, address& vep) {
  assert(t->is_valid(), "template must exist");
  switch (t->tos_in()) {
    case btos:
    case ztos:
    case ctos:
    case stos:
      ShouldNotReachHere();  // btos/ctos/stos should use itos.
      break;
    case atos: vep = __ pc(); __ pop(atos); aep = __ pc(); generate_and_dispatch(t); break;
    case itos: vep = __ pc(); __ pop(itos); iep = __ pc(); generate_and_dispatch(t); break;
    case ltos: vep = __ pc(); __ pop(ltos); lep = __ pc(); generate_and_dispatch(t); break;
    case ftos: vep = __ pc(); __ pop(ftos); fep = __ pc(); generate_and_dispatch(t); break;
    case dtos: vep = __ pc(); __ pop(dtos); dep = __ pc(); generate_and_dispatch(t); break;
    case qtos: vep = __ pc(); __ pop(qtos); qep = __ pc(); generate_and_dispatch(t); break;
    case vtos: set_vtos_entry_points(t, bep, cep, sep, aep, iep, lep, fep, dep, qep, vep);     break;
    case ptos: vep = __ pc(); __ pop(ptos); aep = __ pc(); qep = __ pc(); generate_and_dispatch(t); break;
    default  : ShouldNotReachHere();                                                 break;
  }
}


//------------------------------------------------------------------------------------------------------------------------

void TemplateInterpreterGenerator::generate_and_dispatch(Template* t, TosState tos_out) {
  if (PrintBytecodeHistogram)                                    histogram_bytecode(t);
#ifndef PRODUCT
  // debugging code
  if (CountBytecodes || TraceBytecodes || StopInterpreterAt > 0) count_bytecode();
  if (PrintBytecodePairHistogram)                                histogram_bytecode_pair(t);
  if (TraceBytecodes)                                            trace_bytecode(t);
  if (StopInterpreterAt > 0)                                     stop_interpreter_at();
  __ verify_FPU(1, t->tos_in());
#endif // !PRODUCT
  int step = 0;
  if (!t->does_dispatch()) {
    step = t->is_wide() ? Bytecodes::wide_length_for(t->bytecode()) : Bytecodes::length_for(t->bytecode());
    if (tos_out == ilgl) tos_out = t->tos_out();
    // compute bytecode size
    assert(step > 0, "just checkin'");
    // setup stuff for dispatching next bytecode
    if (ProfileInterpreter && VerifyDataPointer
        && MethodData::bytecode_has_profile(t->bytecode())) {
      __ verify_method_data_pointer();
    }
    __ dispatch_prolog(tos_out, step);
  }
  // generate template
  t->generate(_masm);
  // advance
  if (t->does_dispatch()) {
#ifdef ASSERT
    // make sure execution doesn't go beyond this point if code is broken
    __ should_not_reach_here();
#endif // ASSERT
  } else {
    // dispatch to next bytecode
    __ dispatch_epilog(tos_out, step);
  }
}

// Generate method entries
address TemplateInterpreterGenerator::generate_method_entry(
                                        AbstractInterpreter::MethodKind kind) {
  // determine code generation flags
  bool native = false;
  bool synchronized = false;
  address entry_point = NULL;

  switch (kind) {
  case Interpreter::zerolocals             :                                          break;
  case Interpreter::zerolocals_synchronized:                synchronized = true;      break;
  case Interpreter::native                 : native = true;                           break;
  case Interpreter::native_synchronized    : native = true; synchronized = true;      break;
  case Interpreter::empty                  : break;
  case Interpreter::accessor               : break;
  case Interpreter::abstract               : entry_point = generate_abstract_entry(); break;

  case Interpreter::java_lang_math_sin     : // fall thru
  case Interpreter::java_lang_math_cos     : // fall thru
  case Interpreter::java_lang_math_tan     : // fall thru
  case Interpreter::java_lang_math_abs     : // fall thru
  case Interpreter::java_lang_math_log     : // fall thru
  case Interpreter::java_lang_math_log10   : // fall thru
  case Interpreter::java_lang_math_sqrt    : // fall thru
  case Interpreter::java_lang_math_pow     : // fall thru
  case Interpreter::java_lang_math_exp     : // fall thru
  case Interpreter::java_lang_math_fmaD    : // fall thru
  case Interpreter::java_lang_math_fmaF    : entry_point = generate_math_entry(kind);      break;
  case Interpreter::java_lang_ref_reference_get
                                           : entry_point = generate_Reference_get_entry(); break;
  case Interpreter::java_util_zip_CRC32_update
                                           : native = true; entry_point = generate_CRC32_update_entry();  break;
  case Interpreter::java_util_zip_CRC32_updateBytes
                                           : // fall thru
  case Interpreter::java_util_zip_CRC32_updateByteBuffer
                                           : native = true; entry_point = generate_CRC32_updateBytes_entry(kind); break;
  case Interpreter::java_util_zip_CRC32C_updateBytes
                                           : // fall thru
  case Interpreter::java_util_zip_CRC32C_updateDirectByteBuffer
                                           : entry_point = generate_CRC32C_updateBytes_entry(kind); break;
#ifdef IA32
  // On x86_32 platforms, a special entry is generated for the following four methods.
  // On other platforms the normal entry is used to enter these methods.
  case Interpreter::java_lang_Float_intBitsToFloat
                                           : native = true; entry_point = generate_Float_intBitsToFloat_entry(); break;
  case Interpreter::java_lang_Float_floatToRawIntBits
                                           : native = true; entry_point = generate_Float_floatToRawIntBits_entry(); break;
  case Interpreter::java_lang_Double_longBitsToDouble
                                           : native = true; entry_point = generate_Double_longBitsToDouble_entry(); break;
  case Interpreter::java_lang_Double_doubleToRawLongBits
                                           : native = true; entry_point = generate_Double_doubleToRawLongBits_entry(); break;
#else
  case Interpreter::java_lang_Float_intBitsToFloat:
  case Interpreter::java_lang_Float_floatToRawIntBits:
  case Interpreter::java_lang_Double_longBitsToDouble:
  case Interpreter::java_lang_Double_doubleToRawLongBits:
    native = true;
    break;
#endif // !IA32
  default:
    fatal("unexpected method kind: %d", kind);
    break;
  }

  if (entry_point) {
    return entry_point;
  }

  // We expect the normal and native entry points to be generated first so we can reuse them.
  if (native) {
    entry_point = Interpreter::entry_for_kind(synchronized ? Interpreter::native_synchronized : Interpreter::native);
    if (entry_point == NULL) {
      entry_point = generate_native_entry(synchronized);
    }
  } else {
    entry_point = Interpreter::entry_for_kind(synchronized ? Interpreter::zerolocals_synchronized : Interpreter::zerolocals);
    if (entry_point == NULL) {
      entry_point = generate_normal_entry(synchronized);
    }
  }

  return entry_point;
}
#endif // !CC_INTERP<|MERGE_RESOLUTION|>--- conflicted
+++ resolved
@@ -140,28 +140,6 @@
                  );
   }
 
-<<<<<<< HEAD
-  { CodeletMark cm(_masm, "deoptimization entry points");
-    for (int i = 0; i < Interpreter::number_of_deopt_entries; i++) {
-      Interpreter::_deopt_entry[i] =
-        EntryPoint(
-                   generate_deopt_entry_for(itos, i),
-                   generate_deopt_entry_for(itos, i),
-                   generate_deopt_entry_for(itos, i),
-                   generate_deopt_entry_for(itos, i),
-                   generate_deopt_entry_for(atos, i),
-                   generate_deopt_entry_for(itos, i),
-                   generate_deopt_entry_for(ltos, i),
-                   generate_deopt_entry_for(ftos, i),
-                   generate_deopt_entry_for(dtos, i),
-                   generate_deopt_entry_for(qtos, i),
-                   generate_deopt_entry_for(vtos, i)
-                   );
-    }
-  }
-
-=======
->>>>>>> 5d1a0bf4
   { CodeletMark cm(_masm, "result handlers for native calls");
     // The various result converter stublets.
     int is_generated[Interpreter::number_of_result_handlers];
@@ -278,6 +256,7 @@
                    generate_deopt_entry_for(ltos, i),
                    generate_deopt_entry_for(ftos, i),
                    generate_deopt_entry_for(dtos, i),
+                   generate_deopt_entry_for(qtos, i),
                    generate_deopt_entry_for(vtos, i)
                    );
     }
