--- conflicted
+++ resolved
@@ -972,11 +972,6 @@
   Symbol* field = link_info.name();
   Symbol* sig = link_info.signature();
 
-<<<<<<< HEAD
-  if (resolved_klass == NULL) {
-    ResourceMark rm(THREAD);
-    THROW_MSG(vmSymbols::java_lang_NoSuchFieldError(), field->as_C_string());
-  }
 
   if (byte == Bytecodes::_withfield && !resolved_klass->is_inline_klass()) {
     ResourceMark rm(THREAD);
@@ -992,8 +987,6 @@
     THROW_MSG(vmSymbols::java_lang_IncompatibleClassChangeError(), msg);
   }
 
-=======
->>>>>>> 33f3bd8f
   // Resolve instance field
   Klass* sel_klass = resolved_klass->find_field(field, sig, &fd);
   // check if field exists; i.e., if a klass containing the field def has been selected
