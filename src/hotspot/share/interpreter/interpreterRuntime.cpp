--- conflicted
+++ resolved
@@ -224,8 +224,9 @@
 IRT_END
 
 IRT_ENTRY(int, InterpreterRuntime::vwithfield(JavaThread* thread, ConstantPoolCache* cp_cache))
+  LastFrameAccessor last_frame(thread);
   // Getting the ValueKlass
-  int index = ConstantPool::decode_cpcache_index(get_index_u2_cpcache(thread, Bytecodes::_vwithfield));
+  int index = ConstantPool::decode_cpcache_index(last_frame.get_index_u2_cpcache(Bytecodes::_vwithfield));
   ConstantPoolCacheEntry* cp_entry = cp_cache->entry_at(index);
   assert(cp_entry->is_resolved(Bytecodes::_vwithfield), "Should have been resolved");
   Klass* klass = cp_entry->f1_as_klass();
@@ -242,7 +243,7 @@
   BasicType field_type = char2type(signature[0]);
 
   // Getting old value
-  frame f = last_frame(thread);
+  frame& f = last_frame.get_frame();
   jint tos_idx = f.interpreter_frame_expression_stack_size() - 1;
   int vt_offset = type2size[field_type];
   oop old_value = *(oop*)f.interpreter_frame_expression_stack_at(tos_idx - vt_offset);
@@ -410,12 +411,13 @@
 IRT_END
 
 IRT_ENTRY(void, InterpreterRuntime::qputfield(JavaThread* thread, oopDesc* obj, oopDesc* value, ConstantPoolCache* cp_cache))
+  LastFrameAccessor last_frame(thread);
   Handle value_h(THREAD, value);
   Handle obj_h(THREAD, obj);
   assert(!obj_h()->klass()->is_value(), "obj must be an object");
   assert(value_h()->klass()->is_value(), "value must be an value type");
 
-  int idx = ConstantPool::decode_cpcache_index(get_index_u2_cpcache(thread, Bytecodes::_putfield));
+  int idx = ConstantPool::decode_cpcache_index(last_frame.get_index_u2_cpcache(Bytecodes::_putfield));
   ConstantPoolCacheEntry* cp_entry = cp_cache->entry_at(idx);
 
   int index = cp_entry->field_index();
@@ -596,7 +598,7 @@
   assert(obj->klass()->is_value(), "Sanity check");
   ValueKlass* vk = ValueKlass::cast(obj->klass());
   RegisterMap reg_map(thread, false);
-  frame current_frame = last_frame(thread);
+  frame current_frame = thread->last_frame();
   frame caller_frame = current_frame.sender(&reg_map);
   if (!caller_frame.is_interpreted_frame()) {
     // caller is not an interpreted frame, creating a new value in Java heap
@@ -1174,16 +1176,10 @@
     methodHandle m (thread, last_frame.method());
     Bytecode_invoke call(m, last_frame.bci());
     Symbol* signature = call.signature();
-<<<<<<< HEAD
-    receiver = Handle(thread,
-                  thread->last_frame().interpreter_callee_receiver(signature));
+    receiver = Handle(thread, last_frame.callee_receiver(signature));
+
     assert(Universe::heap()->is_in_reserved_or_null(receiver())
            || VTBuffer::is_in_vt_buffer(receiver()),
-=======
-    receiver = Handle(thread, last_frame.callee_receiver(signature));
-
-    assert(Universe::heap()->is_in_reserved_or_null(receiver()),
->>>>>>> 5d1a0bf4
            "sanity check");
     assert(receiver.is_null() ||
            !Universe::heap()->is_in_reserved(receiver->klass()),
