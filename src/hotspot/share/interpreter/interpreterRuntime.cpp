/*
 * Copyright (c) 1997, 2023, Oracle and/or its affiliates. All rights reserved.
 * DO NOT ALTER OR REMOVE COPYRIGHT NOTICES OR THIS FILE HEADER.
 *
 * This code is free software; you can redistribute it and/or modify it
 * under the terms of the GNU General Public License version 2 only, as
 * published by the Free Software Foundation.
 *
 * This code is distributed in the hope that it will be useful, but WITHOUT
 * ANY WARRANTY; without even the implied warranty of MERCHANTABILITY or
 * FITNESS FOR A PARTICULAR PURPOSE.  See the GNU General Public License
 * version 2 for more details (a copy is included in the LICENSE file that
 * accompanied this code).
 *
 * You should have received a copy of the GNU General Public License version
 * 2 along with this work; if not, write to the Free Software Foundation,
 * Inc., 51 Franklin St, Fifth Floor, Boston, MA 02110-1301 USA.
 *
 * Please contact Oracle, 500 Oracle Parkway, Redwood Shores, CA 94065 USA
 * or visit www.oracle.com if you need additional information or have any
 * questions.
 *
 */

#include "precompiled.hpp"
#include "classfile/javaClasses.inline.hpp"
#include "classfile/symbolTable.hpp"
#include "classfile/systemDictionary.hpp"
#include "classfile/vmClasses.hpp"
#include "classfile/vmSymbols.hpp"
#include "code/codeCache.hpp"
#include "compiler/compilationPolicy.hpp"
#include "compiler/compileBroker.hpp"
#include "compiler/disassembler.hpp"
#include "gc/shared/barrierSetNMethod.hpp"
#include "gc/shared/collectedHeap.hpp"
#include "interpreter/bytecodeTracer.hpp"
#include "interpreter/interpreter.hpp"
#include "interpreter/interpreterRuntime.hpp"
#include "interpreter/linkResolver.hpp"
#include "interpreter/templateTable.hpp"
#include "jvm_io.h"
#include "logging/log.hpp"
#include "memory/oopFactory.hpp"
#include "memory/resourceArea.hpp"
#include "memory/universe.hpp"
#include "oops/constantPool.inline.hpp"
#include "oops/cpCache.inline.hpp"
#include "oops/flatArrayKlass.hpp"
#include "oops/flatArrayOop.inline.hpp"
#include "oops/inlineKlass.inline.hpp"
#include "oops/instanceKlass.inline.hpp"
#include "oops/klass.inline.hpp"
#include "oops/methodData.hpp"
#include "oops/objArrayKlass.hpp"
#include "oops/objArrayOop.inline.hpp"
#include "oops/oop.inline.hpp"
#include "oops/symbol.hpp"
#include "prims/jvmtiExport.hpp"
#include "prims/methodHandles.hpp"
#include "prims/nativeLookup.hpp"
#include "runtime/atomic.hpp"
#include "runtime/continuation.hpp"
#include "runtime/deoptimization.hpp"
#include "runtime/fieldDescriptor.inline.hpp"
#include "runtime/frame.inline.hpp"
#include "runtime/handles.inline.hpp"
#include "runtime/icache.hpp"
#include "runtime/interfaceSupport.inline.hpp"
#include "runtime/java.hpp"
#include "runtime/javaCalls.hpp"
#include "runtime/jfieldIDWorkaround.hpp"
#include "runtime/osThread.hpp"
#include "runtime/sharedRuntime.hpp"
#include "runtime/stackWatermarkSet.hpp"
#include "runtime/stubRoutines.hpp"
#include "runtime/synchronizer.hpp"
#include "runtime/threadCritical.hpp"
#include "utilities/align.hpp"
#include "utilities/copy.hpp"
#include "utilities/events.hpp"
#include "utilities/globalDefinitions.hpp"
#ifdef COMPILER2
#include "opto/runtime.hpp"
#endif

// Helper class to access current interpreter state
class LastFrameAccessor : public StackObj {
  frame _last_frame;
public:
  LastFrameAccessor(JavaThread* current) {
    assert(current == Thread::current(), "sanity");
    _last_frame = current->last_frame();
  }
  bool is_interpreted_frame() const              { return _last_frame.is_interpreted_frame(); }
  Method*   method() const                       { return _last_frame.interpreter_frame_method(); }
  address   bcp() const                          { return _last_frame.interpreter_frame_bcp(); }
  int       bci() const                          { return _last_frame.interpreter_frame_bci(); }
  address   mdp() const                          { return _last_frame.interpreter_frame_mdp(); }

  void      set_bcp(address bcp)                 { _last_frame.interpreter_frame_set_bcp(bcp); }
  void      set_mdp(address dp)                  { _last_frame.interpreter_frame_set_mdp(dp); }

  // pass method to avoid calling unsafe bcp_to_method (partial fix 4926272)
  Bytecodes::Code code() const                   { return Bytecodes::code_at(method(), bcp()); }

  Bytecode  bytecode() const                     { return Bytecode(method(), bcp()); }
  int get_index_u1(Bytecodes::Code bc) const     { return bytecode().get_index_u1(bc); }
  int get_index_u2(Bytecodes::Code bc) const     { return bytecode().get_index_u2(bc); }
  int get_index_u2_cpcache(Bytecodes::Code bc) const
                                                 { return bytecode().get_index_u2_cpcache(bc); }
  int get_index_u4(Bytecodes::Code bc) const     { return bytecode().get_index_u4(bc); }
  int number_of_dimensions() const               { return bcp()[3]; }
  ConstantPoolCacheEntry* cache_entry_at(int i) const
                                                 { return method()->constants()->cache()->entry_at(i); }
  ConstantPoolCacheEntry* cache_entry() const    { return cache_entry_at(Bytes::get_native_u2(bcp() + 1)); }

  oop callee_receiver(Symbol* signature) {
    return _last_frame.interpreter_callee_receiver(signature);
  }
  BasicObjectLock* monitor_begin() const {
    return _last_frame.interpreter_frame_monitor_begin();
  }
  BasicObjectLock* monitor_end() const {
    return _last_frame.interpreter_frame_monitor_end();
  }
  BasicObjectLock* next_monitor(BasicObjectLock* current) const {
    return _last_frame.next_monitor_in_interpreter_frame(current);
  }

  frame& get_frame()                             { return _last_frame; }
};

//------------------------------------------------------------------------------------------------------------------------
// State accessors

void InterpreterRuntime::set_bcp_and_mdp(address bcp, JavaThread* current) {
  LastFrameAccessor last_frame(current);
  last_frame.set_bcp(bcp);
  if (ProfileInterpreter) {
    // ProfileTraps uses MDOs independently of ProfileInterpreter.
    // That is why we must check both ProfileInterpreter and mdo != nullptr.
    MethodData* mdo = last_frame.method()->method_data();
    if (mdo != nullptr) {
      NEEDS_CLEANUP;
      last_frame.set_mdp(mdo->bci_to_dp(last_frame.bci()));
    }
  }
}

//------------------------------------------------------------------------------------------------------------------------
// Constants


JRT_ENTRY(void, InterpreterRuntime::ldc(JavaThread* current, bool wide))
  // access constant pool
  LastFrameAccessor last_frame(current);
  ConstantPool* pool = last_frame.method()->constants();
  int cp_index = wide ? last_frame.get_index_u2(Bytecodes::_ldc_w) : last_frame.get_index_u1(Bytecodes::_ldc);
  constantTag tag = pool->tag_at(cp_index);

  assert (tag.is_unresolved_klass() || tag.is_klass(), "wrong ldc call");
<<<<<<< HEAD
  Klass* klass = pool->klass_at(index, CHECK);
  oop java_class = tag.is_Qdescriptor_klass()
                      ? InlineKlass::cast(klass)->val_mirror()
                      : klass->java_mirror();
=======
  Klass* klass = pool->klass_at(cp_index, CHECK);
  oop java_class = klass->java_mirror();
>>>>>>> cff25dd5
  current->set_vm_result(java_class);
JRT_END

JRT_ENTRY(void, InterpreterRuntime::resolve_ldc(JavaThread* current, Bytecodes::Code bytecode)) {
  assert(bytecode == Bytecodes::_ldc ||
         bytecode == Bytecodes::_ldc_w ||
         bytecode == Bytecodes::_ldc2_w ||
         bytecode == Bytecodes::_fast_aldc ||
         bytecode == Bytecodes::_fast_aldc_w, "wrong bc");
  ResourceMark rm(current);
  const bool is_fast_aldc = (bytecode == Bytecodes::_fast_aldc ||
                             bytecode == Bytecodes::_fast_aldc_w);
  LastFrameAccessor last_frame(current);
  methodHandle m (current, last_frame.method());
  Bytecode_loadconstant ldc(m, last_frame.bci());

  // Double-check the size.  (Condy can have any type.)
  BasicType type = ldc.result_type();
  switch (type2size[type]) {
  case 2: guarantee(bytecode == Bytecodes::_ldc2_w, ""); break;
  case 1: guarantee(bytecode != Bytecodes::_ldc2_w, ""); break;
  default: ShouldNotReachHere();
  }

  // Resolve the constant.  This does not do unboxing.
  // But it does replace Universe::the_null_sentinel by null.
  oop result = ldc.resolve_constant(CHECK);
  assert(result != nullptr || is_fast_aldc, "null result only valid for fast_aldc");

#ifdef ASSERT
  {
    // The bytecode wrappers aren't GC-safe so construct a new one
    Bytecode_loadconstant ldc2(m, last_frame.bci());
    int rindex = ldc2.cache_index();
    if (rindex < 0)
      rindex = m->constants()->cp_to_object_index(ldc2.pool_index());
    if (rindex >= 0) {
      oop coop = m->constants()->resolved_reference_at(rindex);
      oop roop = (result == nullptr ? Universe::the_null_sentinel() : result);
      assert(roop == coop, "expected result for assembly code");
    }
  }
#endif
  current->set_vm_result(result);
  if (!is_fast_aldc) {
    // Tell the interpreter how to unbox the primitive.
    guarantee(java_lang_boxing_object::is_instance(result, type), "");
    int offset = java_lang_boxing_object::value_offset(type);
    intptr_t flags = ((as_TosState(type) << ConstantPoolCacheEntry::tos_state_shift)
                      | (offset & ConstantPoolCacheEntry::field_index_mask));
    current->set_vm_result_2((Metadata*)flags);
  }
}
JRT_END


//------------------------------------------------------------------------------------------------------------------------
// Allocation

JRT_ENTRY(void, InterpreterRuntime::_new(JavaThread* current, ConstantPool* pool, int index))
  Klass* k = pool->klass_at(index, CHECK);
  InstanceKlass* klass = InstanceKlass::cast(k);

  if (klass->is_inline_klass()) {
    THROW(vmSymbols::java_lang_InstantiationError());
  }

  // Make sure we are not instantiating an abstract klass
  klass->check_valid_for_instantiation(true, CHECK);

  // Make sure klass is initialized
  klass->initialize(CHECK);

  // At this point the class may not be fully initialized
  // because of recursive initialization. If it is fully
  // initialized & has_finalized is not set, we rewrite
  // it into its fast version (Note: no locking is needed
  // here since this is an atomic byte write and can be
  // done more than once).
  //
  // Note: In case of classes with has_finalized we don't
  //       rewrite since that saves us an extra check in
  //       the fast version which then would call the
  //       slow version anyway (and do a call back into
  //       Java).
  //       If we have a breakpoint, then we don't rewrite
  //       because the _breakpoint bytecode would be lost.
  oop obj = klass->allocate_instance(CHECK);
  current->set_vm_result(obj);
JRT_END

JRT_ENTRY(void, InterpreterRuntime::aconst_init(JavaThread* current, ConstantPool* pool, int index))
  // Getting the InlineKlass
  Klass* k = pool->klass_at(index, CHECK);
  if (!k->is_inline_klass()) {
    // inconsistency with 'new' which throws an InstantiationError
    // in the future, aconst_init will just return null instead of throwing an exception
    THROW(vmSymbols::java_lang_IncompatibleClassChangeError());
  }
  assert(k->is_inline_klass(), "aconst_init argument must be the inline type class");
  InlineKlass* vklass = InlineKlass::cast(k);

  vklass->initialize(CHECK);
  oop res = vklass->default_value();
  current->set_vm_result(res);
JRT_END

JRT_ENTRY(int, InterpreterRuntime::withfield(JavaThread* current, ConstantPoolCacheEntry* cpe, uintptr_t ptr))
  oop obj = nullptr;
  int recv_offset = type2size[as_BasicType(cpe->flag_state())];
  assert(frame::interpreter_frame_expression_stack_direction() == -1, "currently is -1 on all platforms");
  int ret_adj = (recv_offset + type2size[T_OBJECT] )* AbstractInterpreter::stackElementSize;
  int offset = cpe->f2_as_offset();
  obj = (oopDesc*)(((uintptr_t*)ptr)[recv_offset * Interpreter::stackElementWords]);
  if (obj == nullptr) {
    THROW_(vmSymbols::java_lang_NullPointerException(), ret_adj);
  }
  assert(oopDesc::is_oop(obj), "Verifying receiver");
  assert(obj->klass()->is_inline_klass(), "Must have been checked during resolution");
  instanceHandle old_value_h(THREAD, (instanceOop)obj);
  oop ref = nullptr;
  if (cpe->flag_state() == atos) {
    ref = *(oopDesc**)ptr;
  }
  Handle ref_h(THREAD, ref);
  InlineKlass* ik = InlineKlass::cast(old_value_h()->klass());
  // Ensure that the class is initialized or being initialized
  // If the class is in error state, the creation of a new value should not be allowed
  ik->initialize(CHECK_(ret_adj));

  bool can_skip = false;
  switch(cpe->flag_state()) {
    case ztos:
      if (old_value_h()->bool_field(offset) == (jboolean)(*(jint*)ptr)) can_skip = true;
      break;
    case btos:
      if (old_value_h()->byte_field(offset) == (jbyte)(*(jint*)ptr)) can_skip = true;
      break;
    case ctos:
      if (old_value_h()->char_field(offset) == (jchar)(*(jint*)ptr)) can_skip = true;
      break;
    case stos:
      if (old_value_h()->short_field(offset) == (jshort)(*(jint*)ptr)) can_skip = true;
      break;
    case itos:
      if (old_value_h()->int_field(offset) == *(jint*)ptr) can_skip = true;
      break;
    case ltos:
      if (old_value_h()->long_field(offset) == *(jlong*)ptr) can_skip = true;
      break;
    case ftos:
      if (memcmp(old_value_h()->field_addr<jfloat>(offset), (jfloat*)ptr, sizeof(jfloat)) == 0) can_skip = true;
      break;
    case dtos:
      if (memcmp(old_value_h()->field_addr<jdouble>(offset), (jdouble*)ptr, sizeof(jdouble)) == 0) can_skip = true;
      break;
    case atos:
      if (!cpe->is_flat() && old_value_h()->obj_field(offset) == ref_h()) can_skip = true;
      break;
    default:
      break;
  }
  if (can_skip) {
    current->set_vm_result(old_value_h());
    return ret_adj;
  }

  instanceOop new_value = ik->allocate_instance_buffer(CHECK_(ret_adj));
  Handle new_value_h = Handle(THREAD, new_value);
  ik->inline_copy_oop_to_new_oop(old_value_h(), new_value_h());
  switch(cpe->flag_state()) {
    case ztos:
      new_value_h()->bool_field_put(offset, (jboolean)(*(jint*)ptr));
      break;
    case btos:
      new_value_h()->byte_field_put(offset, (jbyte)(*(jint*)ptr));
      break;
    case ctos:
      new_value_h()->char_field_put(offset, (jchar)(*(jint*)ptr));
      break;
    case stos:
      new_value_h()->short_field_put(offset, (jshort)(*(jint*)ptr));
      break;
    case itos:
      new_value_h()->int_field_put(offset, (*(jint*)ptr));
      break;
    case ltos:
      new_value_h()->long_field_put(offset, *(jlong*)ptr);
      break;
    case ftos:
      new_value_h()->float_field_put(offset, *(jfloat*)ptr);
      break;
    case dtos:
      new_value_h()->double_field_put(offset, *(jdouble*)ptr);
      break;
    case atos:
      {
        if (cpe->is_null_free_inline_type())  {
          if (!cpe->is_flat()) {
            if (ref_h() == nullptr) {
              THROW_(vmSymbols::java_lang_NullPointerException(), ret_adj);
            }
            new_value_h()->obj_field_put(offset, ref_h());
          } else {
            int field_index = cpe->field_index();
            InlineKlass* field_ik = InlineKlass::cast(ik->get_inline_type_field_klass(field_index));
            field_ik->write_flat_field(new_value_h(), offset, ref_h(), CHECK_(ret_adj));
          }
        } else {
          new_value_h()->obj_field_put(offset, ref_h());
        }
      }
      break;
    default:
      ShouldNotReachHere();
  }
  current->set_vm_result(new_value_h());
  return ret_adj;
JRT_END

JRT_ENTRY(void, InterpreterRuntime::uninitialized_static_inline_type_field(JavaThread* current, oopDesc* mirror, int index))
  // The interpreter tries to access an inline static field that has not been initialized.
  // This situation can happen in different scenarios:
  //   1 - if the load or initialization of the field failed during step 8 of
  //       the initialization of the holder of the field, in this case the access to the field
  //       must fail
  //   2 - it can also happen when the initialization of the holder class triggered the initialization of
  //       another class which accesses this field in its static initializer, in this case the
  //       access must succeed to allow circularity
  // The code below tries to load and initialize the field's class again before returning the default value.
  // If the field was not initialized because of an error, an exception should be thrown.
  // If the class is being initialized, the default value is returned.
  instanceHandle mirror_h(THREAD, (instanceOop)mirror);
  InstanceKlass* klass = InstanceKlass::cast(java_lang_Class::as_Klass(mirror));
  assert(klass->field_is_null_free_inline_type(index), "Sanity check");
  if (klass->is_being_initialized() && klass->is_init_thread(THREAD)) {
    int offset = klass->field_offset(index);
    Klass* field_k = klass->get_inline_type_field_klass_or_null(index);
    if (field_k == nullptr) {
      field_k = SystemDictionary::resolve_or_fail(klass->field_signature(index)->fundamental_name(THREAD),
          Handle(THREAD, klass->class_loader()),
          Handle(THREAD, klass->protection_domain()),
          true, CHECK);
      assert(field_k != nullptr, "Should have been loaded or an exception thrown above");
      klass->set_inline_type_field_klass(index, field_k);
    }
    field_k->initialize(CHECK);
    oop defaultvalue = InlineKlass::cast(field_k)->default_value();
    // It is safe to initialize the static field because 1) the current thread is the initializing thread
    // and is the only one that can access it, and 2) the field is actually not initialized (i.e. null)
    // otherwise the JVM should not be executing this code.
    mirror_h()->obj_field_put(offset, defaultvalue);
    current->set_vm_result(defaultvalue);
  } else {
    assert(klass->is_in_error_state(), "If not initializing, initialization must have failed to get there");
    ResourceMark rm(THREAD);
    const char* desc = "Could not initialize class ";
    const char* className = klass->external_name();
    size_t msglen = strlen(desc) + strlen(className) + 1;
    char* message = NEW_RESOURCE_ARRAY(char, msglen);
    if (nullptr == message) {
      // Out of memory: can't create detailed error message
      THROW_MSG(vmSymbols::java_lang_NoClassDefFoundError(), className);
    } else {
      jio_snprintf(message, msglen, "%s%s", desc, className);
      THROW_MSG(vmSymbols::java_lang_NoClassDefFoundError(), message);
    }
  }
JRT_END

JRT_ENTRY(void, InterpreterRuntime::read_flat_field(JavaThread* current, oopDesc* obj, int index, Klass* field_holder))
  Handle obj_h(THREAD, obj);

  assert(oopDesc::is_oop(obj), "Sanity check");

  assert(field_holder->is_instance_klass(), "Sanity check");
  InstanceKlass* klass = InstanceKlass::cast(field_holder);

  assert(klass->field_is_flat(index), "Sanity check");

  InlineKlass* field_vklass = InlineKlass::cast(klass->get_inline_type_field_klass(index));

  oop res = field_vklass->read_flat_field(obj_h(), klass->field_offset(index), CHECK);
  current->set_vm_result(res);
JRT_END

JRT_ENTRY(void, InterpreterRuntime::newarray(JavaThread* current, BasicType type, jint size))
  oop obj = oopFactory::new_typeArray(type, size, CHECK);
  current->set_vm_result(obj);
JRT_END


JRT_ENTRY(void, InterpreterRuntime::anewarray(JavaThread* current, ConstantPool* pool, int index, jint size))
  Klass*    klass = pool->klass_at(index, CHECK);
  bool      is_qtype_desc = pool->tag_at(index).is_Qdescriptor_klass();
  arrayOop obj;
  if ((!klass->is_array_klass()) && is_qtype_desc) { // Logically creates elements, ensure klass init
    klass->initialize(CHECK);
    obj = oopFactory::new_valueArray(klass, size, CHECK);
  } else {
    obj = oopFactory::new_objArray(klass, size, CHECK);
  }
  current->set_vm_result(obj);
JRT_END

JRT_ENTRY(void, InterpreterRuntime::value_array_load(JavaThread* current, arrayOopDesc* array, int index))
  flatArrayHandle vah(current, (flatArrayOop)array);
  oop value_holder = flatArrayOopDesc::value_alloc_copy_from_index(vah, index, CHECK);
  current->set_vm_result(value_holder);
JRT_END

JRT_ENTRY(void, InterpreterRuntime::value_array_store(JavaThread* current, void* val, arrayOopDesc* array, int index))
  assert(val != nullptr, "can't store null into flat array");
  ((flatArrayOop)array)->value_copy_to_index(cast_to_oop(val), index);
JRT_END

JRT_ENTRY(void, InterpreterRuntime::multianewarray(JavaThread* current, jint* first_size_address))
  // We may want to pass in more arguments - could make this slightly faster
  LastFrameAccessor last_frame(current);
  ConstantPool* constants = last_frame.method()->constants();
  int i = last_frame.get_index_u2(Bytecodes::_multianewarray);
  Klass* klass = constants->klass_at(i, CHECK);
  bool is_qtype = klass->name()->is_Q_array_signature();
  int   nof_dims = last_frame.number_of_dimensions();
  assert(klass->is_klass(), "not a class");
  assert(nof_dims >= 1, "multianewarray rank must be nonzero");

  if (is_qtype) { // Logically creates elements, ensure klass init
    klass->initialize(CHECK);
  }

  // We must create an array of jints to pass to multi_allocate.
  ResourceMark rm(current);
  const int small_dims = 10;
  jint dim_array[small_dims];
  jint *dims = &dim_array[0];
  if (nof_dims > small_dims) {
    dims = (jint*) NEW_RESOURCE_ARRAY(jint, nof_dims);
  }
  for (int index = 0; index < nof_dims; index++) {
    // offset from first_size_address is addressed as local[index]
    int n = Interpreter::local_offset_in_bytes(index)/jintSize;
    dims[index] = first_size_address[n];
  }
  oop obj = ArrayKlass::cast(klass)->multi_allocate(nof_dims, dims, CHECK);
  current->set_vm_result(obj);
JRT_END


JRT_ENTRY(void, InterpreterRuntime::register_finalizer(JavaThread* current, oopDesc* obj))
  assert(oopDesc::is_oop(obj), "must be a valid oop");
  assert(obj->klass()->has_finalizer(), "shouldn't be here otherwise");
  InstanceKlass::register_finalizer(instanceOop(obj), CHECK);
JRT_END

JRT_ENTRY(jboolean, InterpreterRuntime::is_substitutable(JavaThread* current, oopDesc* aobj, oopDesc* bobj))
  assert(oopDesc::is_oop(aobj) && oopDesc::is_oop(bobj), "must be valid oops");

  Handle ha(THREAD, aobj);
  Handle hb(THREAD, bobj);
  JavaValue result(T_BOOLEAN);
  JavaCallArguments args;
  args.push_oop(ha);
  args.push_oop(hb);
  methodHandle method(current, Universe::is_substitutable_method());
  JavaCalls::call(&result, method, &args, THREAD);
  if (HAS_PENDING_EXCEPTION) {
    // Something really bad happened because isSubstitutable() should not throw exceptions
    // If it is an error, just let it propagate
    // If it is an exception, wrap it into an InternalError
    if (!PENDING_EXCEPTION->is_a(vmClasses::Error_klass())) {
      Handle e(THREAD, PENDING_EXCEPTION);
      CLEAR_PENDING_EXCEPTION;
      THROW_MSG_CAUSE_(vmSymbols::java_lang_InternalError(), "Internal error in substitutability test", e, false);
    }
  }
  return result.get_jboolean();
JRT_END

// Quicken instance-of and check-cast bytecodes
JRT_ENTRY(void, InterpreterRuntime::quicken_io_cc(JavaThread* current))
  // Force resolving; quicken the bytecode
  LastFrameAccessor last_frame(current);
  int which = last_frame.get_index_u2(Bytecodes::_checkcast);
  ConstantPool* cpool = last_frame.method()->constants();
  // We'd expect to assert that we're only here to quicken bytecodes, but in a multithreaded
  // program we might have seen an unquick'd bytecode in the interpreter but have another
  // thread quicken the bytecode before we get here.
  // assert( cpool->tag_at(which).is_unresolved_klass(), "should only come here to quicken bytecodes" );
  Klass* klass = cpool->klass_at(which, CHECK);
  current->set_vm_result_2(klass);
JRT_END


//------------------------------------------------------------------------------------------------------------------------
// Exceptions

void InterpreterRuntime::note_trap_inner(JavaThread* current, int reason,
                                         const methodHandle& trap_method, int trap_bci) {
  if (trap_method.not_null()) {
    MethodData* trap_mdo = trap_method->method_data();
    if (trap_mdo == nullptr) {
      ExceptionMark em(current);
      JavaThread* THREAD = current; // For exception macros.
      Method::build_profiling_method_data(trap_method, THREAD);
      if (HAS_PENDING_EXCEPTION) {
        // Only metaspace OOM is expected. No Java code executed.
        assert((PENDING_EXCEPTION->is_a(vmClasses::OutOfMemoryError_klass())),
               "we expect only an OOM error here");
        CLEAR_PENDING_EXCEPTION;
      }
      trap_mdo = trap_method->method_data();
      // and fall through...
    }
    if (trap_mdo != nullptr) {
      // Update per-method count of trap events.  The interpreter
      // is updating the MDO to simulate the effect of compiler traps.
      Deoptimization::update_method_data_from_interpreter(trap_mdo, trap_bci, reason);
    }
  }
}

// Assume the compiler is (or will be) interested in this event.
// If necessary, create an MDO to hold the information, and record it.
void InterpreterRuntime::note_trap(JavaThread* current, int reason) {
  assert(ProfileTraps, "call me only if profiling");
  LastFrameAccessor last_frame(current);
  methodHandle trap_method(current, last_frame.method());
  int trap_bci = trap_method->bci_from(last_frame.bcp());
  note_trap_inner(current, reason, trap_method, trap_bci);
}

static Handle get_preinitialized_exception(Klass* k, TRAPS) {
  // get klass
  InstanceKlass* klass = InstanceKlass::cast(k);
  assert(klass->is_initialized(),
         "this klass should have been initialized during VM initialization");
  // create instance - do not call constructor since we may have no
  // (java) stack space left (should assert constructor is empty)
  Handle exception;
  oop exception_oop = klass->allocate_instance(CHECK_(exception));
  exception = Handle(THREAD, exception_oop);
  if (StackTraceInThrowable) {
    java_lang_Throwable::fill_in_stack_trace(exception);
  }
  return exception;
}

// Special handling for stack overflow: since we don't have any (java) stack
// space left we use the pre-allocated & pre-initialized StackOverflowError
// klass to create an stack overflow error instance.  We do not call its
// constructor for the same reason (it is empty, anyway).
JRT_ENTRY(void, InterpreterRuntime::throw_StackOverflowError(JavaThread* current))
  Handle exception = get_preinitialized_exception(
                                 vmClasses::StackOverflowError_klass(),
                                 CHECK);
  // Increment counter for hs_err file reporting
  Atomic::inc(&Exceptions::_stack_overflow_errors);
  // Remove the ScopedValue bindings in case we got a StackOverflowError
  // while we were trying to manipulate ScopedValue bindings.
  current->clear_scopedValueBindings();
  THROW_HANDLE(exception);
JRT_END

JRT_ENTRY(void, InterpreterRuntime::throw_delayed_StackOverflowError(JavaThread* current))
  Handle exception = get_preinitialized_exception(
                                 vmClasses::StackOverflowError_klass(),
                                 CHECK);
  java_lang_Throwable::set_message(exception(),
          Universe::delayed_stack_overflow_error_message());
  // Increment counter for hs_err file reporting
  Atomic::inc(&Exceptions::_stack_overflow_errors);
  // Remove the ScopedValue bindings in case we got a StackOverflowError
  // while we were trying to manipulate ScopedValue bindings.
  current->clear_scopedValueBindings();
  THROW_HANDLE(exception);
JRT_END

JRT_ENTRY(void, InterpreterRuntime::create_exception(JavaThread* current, char* name, char* message))
  // lookup exception klass
  TempNewSymbol s = SymbolTable::new_symbol(name);
  if (ProfileTraps) {
    if (s == vmSymbols::java_lang_ArithmeticException()) {
      note_trap(current, Deoptimization::Reason_div0_check);
    } else if (s == vmSymbols::java_lang_NullPointerException()) {
      note_trap(current, Deoptimization::Reason_null_check);
    }
  }
  // create exception
  Handle exception = Exceptions::new_exception(current, s, message);
  current->set_vm_result(exception());
JRT_END


JRT_ENTRY(void, InterpreterRuntime::create_klass_exception(JavaThread* current, char* name, oopDesc* obj))
  // Produce the error message first because note_trap can safepoint
  ResourceMark rm(current);
  const char* klass_name = obj->klass()->external_name();
  // lookup exception klass
  TempNewSymbol s = SymbolTable::new_symbol(name);
  if (ProfileTraps) {
    if (s == vmSymbols::java_lang_ArrayStoreException()) {
      note_trap(current, Deoptimization::Reason_array_check);
    } else {
      note_trap(current, Deoptimization::Reason_class_check);
    }
  }
  // create exception, with klass name as detail message
  Handle exception = Exceptions::new_exception(current, s, klass_name);
  current->set_vm_result(exception());
JRT_END

JRT_ENTRY(void, InterpreterRuntime::throw_ArrayIndexOutOfBoundsException(JavaThread* current, arrayOopDesc* a, jint index))
  // Produce the error message first because note_trap can safepoint
  ResourceMark rm(current);
  stringStream ss;
  ss.print("Index %d out of bounds for length %d", index, a->length());

  if (ProfileTraps) {
    note_trap(current, Deoptimization::Reason_range_check);
  }

  THROW_MSG(vmSymbols::java_lang_ArrayIndexOutOfBoundsException(), ss.as_string());
JRT_END

JRT_ENTRY(void, InterpreterRuntime::throw_ClassCastException(
  JavaThread* current, oopDesc* obj))

  // Produce the error message first because note_trap can safepoint
  ResourceMark rm(current);
  char* message = SharedRuntime::generate_class_cast_message(
    current, obj->klass());

  if (ProfileTraps) {
    note_trap(current, Deoptimization::Reason_class_check);
  }

  // create exception
  THROW_MSG(vmSymbols::java_lang_ClassCastException(), message);
JRT_END

// exception_handler_for_exception(...) returns the continuation address,
// the exception oop (via TLS) and sets the bci/bcp for the continuation.
// The exception oop is returned to make sure it is preserved over GC (it
// is only on the stack if the exception was thrown explicitly via athrow).
// During this operation, the expression stack contains the values for the
// bci where the exception happened. If the exception was propagated back
// from a call, the expression stack contains the values for the bci at the
// invoke w/o arguments (i.e., as if one were inside the call).
JRT_ENTRY(address, InterpreterRuntime::exception_handler_for_exception(JavaThread* current, oopDesc* exception))
  // We get here after we have unwound from a callee throwing an exception
  // into the interpreter. Any deferred stack processing is notified of
  // the event via the StackWatermarkSet.
  StackWatermarkSet::after_unwind(current);

  LastFrameAccessor last_frame(current);
  Handle             h_exception(current, exception);
  methodHandle       h_method   (current, last_frame.method());
  constantPoolHandle h_constants(current, h_method->constants());
  bool               should_repeat;
  int                handler_bci;
  int                current_bci = last_frame.bci();

  if (current->frames_to_pop_failed_realloc() > 0) {
    // Allocation of scalar replaced object used in this frame
    // failed. Unconditionally pop the frame.
    current->dec_frames_to_pop_failed_realloc();
    current->set_vm_result(h_exception());
    // If the method is synchronized we already unlocked the monitor
    // during deoptimization so the interpreter needs to skip it when
    // the frame is popped.
    current->set_do_not_unlock_if_synchronized(true);
    return Interpreter::remove_activation_entry();
  }

  // Need to do this check first since when _do_not_unlock_if_synchronized
  // is set, we don't want to trigger any classloading which may make calls
  // into java, or surprisingly find a matching exception handler for bci 0
  // since at this moment the method hasn't been "officially" entered yet.
  if (current->do_not_unlock_if_synchronized()) {
    ResourceMark rm;
    assert(current_bci == 0,  "bci isn't zero for do_not_unlock_if_synchronized");
    current->set_vm_result(exception);
    return Interpreter::remove_activation_entry();
  }

  do {
    should_repeat = false;

    // assertions
    assert(h_exception.not_null(), "null exceptions should be handled by athrow");
    // Check that exception is a subclass of Throwable.
    assert(h_exception->is_a(vmClasses::Throwable_klass()),
           "Exception not subclass of Throwable");

    // tracing
    if (log_is_enabled(Info, exceptions)) {
      ResourceMark rm(current);
      stringStream tempst;
      tempst.print("interpreter method <%s>\n"
                   " at bci %d for thread " INTPTR_FORMAT " (%s)",
                   h_method->print_value_string(), current_bci, p2i(current), current->name());
      Exceptions::log_exception(h_exception, tempst.as_string());
    }
// Don't go paging in something which won't be used.
//     else if (extable->length() == 0) {
//       // disabled for now - interpreter is not using shortcut yet
//       // (shortcut is not to call runtime if we have no exception handlers)
//       // warning("performance bug: should not call runtime if method has no exception handlers");
//     }
    // for AbortVMOnException flag
    Exceptions::debug_check_abort(h_exception);

    // exception handler lookup
    Klass* klass = h_exception->klass();
    handler_bci = Method::fast_exception_handler_bci_for(h_method, klass, current_bci, THREAD);
    if (HAS_PENDING_EXCEPTION) {
      // We threw an exception while trying to find the exception handler.
      // Transfer the new exception to the exception handle which will
      // be set into thread local storage, and do another lookup for an
      // exception handler for this exception, this time starting at the
      // BCI of the exception handler which caused the exception to be
      // thrown (bug 4307310).
      h_exception = Handle(THREAD, PENDING_EXCEPTION);
      CLEAR_PENDING_EXCEPTION;
      if (handler_bci >= 0) {
        current_bci = handler_bci;
        should_repeat = true;
      }
    }
  } while (should_repeat == true);

#if INCLUDE_JVMCI
  if (EnableJVMCI && h_method->method_data() != nullptr) {
    ResourceMark rm(current);
    ProfileData* pdata = h_method->method_data()->allocate_bci_to_data(current_bci, nullptr);
    if (pdata != nullptr && pdata->is_BitData()) {
      BitData* bit_data = (BitData*) pdata;
      bit_data->set_exception_seen();
    }
  }
#endif

  // notify JVMTI of an exception throw; JVMTI will detect if this is a first
  // time throw or a stack unwinding throw and accordingly notify the debugger
  if (JvmtiExport::can_post_on_exceptions()) {
    JvmtiExport::post_exception_throw(current, h_method(), last_frame.bcp(), h_exception());
  }

  address continuation = nullptr;
  address handler_pc = nullptr;
  if (handler_bci < 0 || !current->stack_overflow_state()->reguard_stack((address) &continuation)) {
    // Forward exception to callee (leaving bci/bcp untouched) because (a) no
    // handler in this method, or (b) after a stack overflow there is not yet
    // enough stack space available to reprotect the stack.
    continuation = Interpreter::remove_activation_entry();
#if COMPILER2_OR_JVMCI
    // Count this for compilation purposes
    h_method->interpreter_throwout_increment(THREAD);
#endif
  } else {
    // handler in this method => change bci/bcp to handler bci/bcp and continue there
    handler_pc = h_method->code_base() + handler_bci;
#ifndef ZERO
    set_bcp_and_mdp(handler_pc, current);
    continuation = Interpreter::dispatch_table(vtos)[*handler_pc];
#else
    continuation = (address)(intptr_t) handler_bci;
#endif
  }

  // notify debugger of an exception catch
  // (this is good for exceptions caught in native methods as well)
  if (JvmtiExport::can_post_on_exceptions()) {
    JvmtiExport::notice_unwind_due_to_exception(current, h_method(), handler_pc, h_exception(), (handler_pc != nullptr));
  }

  current->set_vm_result(h_exception());
  return continuation;
JRT_END


JRT_ENTRY(void, InterpreterRuntime::throw_pending_exception(JavaThread* current))
  assert(current->has_pending_exception(), "must only be called if there's an exception pending");
  // nothing to do - eventually we should remove this code entirely (see comments @ call sites)
JRT_END


JRT_ENTRY(void, InterpreterRuntime::throw_AbstractMethodError(JavaThread* current))
  THROW(vmSymbols::java_lang_AbstractMethodError());
JRT_END

// This method is called from the "abstract_entry" of the interpreter.
// At that point, the arguments have already been removed from the stack
// and therefore we don't have the receiver object at our fingertips. (Though,
// on some platforms the receiver still resides in a register...). Thus,
// we have no choice but print an error message not containing the receiver
// type.
JRT_ENTRY(void, InterpreterRuntime::throw_AbstractMethodErrorWithMethod(JavaThread* current,
                                                                        Method* missingMethod))
  ResourceMark rm(current);
  assert(missingMethod != nullptr, "sanity");
  methodHandle m(current, missingMethod);
  LinkResolver::throw_abstract_method_error(m, THREAD);
JRT_END

JRT_ENTRY(void, InterpreterRuntime::throw_AbstractMethodErrorVerbose(JavaThread* current,
                                                                     Klass* recvKlass,
                                                                     Method* missingMethod))
  ResourceMark rm(current);
  methodHandle mh = methodHandle(current, missingMethod);
  LinkResolver::throw_abstract_method_error(mh, recvKlass, THREAD);
JRT_END

JRT_ENTRY(void, InterpreterRuntime::throw_InstantiationError(JavaThread* current))
  THROW(vmSymbols::java_lang_InstantiationError());
JRT_END


JRT_ENTRY(void, InterpreterRuntime::throw_IncompatibleClassChangeError(JavaThread* current))
  THROW(vmSymbols::java_lang_IncompatibleClassChangeError());
JRT_END

JRT_ENTRY(void, InterpreterRuntime::throw_IncompatibleClassChangeErrorVerbose(JavaThread* current,
                                                                              Klass* recvKlass,
                                                                              Klass* interfaceKlass))
  ResourceMark rm(current);
  char buf[1000];
  buf[0] = '\0';
  jio_snprintf(buf, sizeof(buf),
               "Class %s does not implement the requested interface %s",
               recvKlass ? recvKlass->external_name() : "nullptr",
               interfaceKlass ? interfaceKlass->external_name() : "nullptr");
  THROW_MSG(vmSymbols::java_lang_IncompatibleClassChangeError(), buf);
JRT_END

JRT_ENTRY(void, InterpreterRuntime::throw_NullPointerException(JavaThread* current))
  THROW(vmSymbols::java_lang_NullPointerException());
JRT_END

//------------------------------------------------------------------------------------------------------------------------
// Fields
//

void InterpreterRuntime::resolve_get_put(JavaThread* current, Bytecodes::Code bytecode) {
  // resolve field
  fieldDescriptor info;
  LastFrameAccessor last_frame(current);
  constantPoolHandle pool(current, last_frame.method()->constants());
  methodHandle m(current, last_frame.method());
  bool is_put    = (bytecode == Bytecodes::_putfield  || bytecode == Bytecodes::_nofast_putfield ||
                    bytecode == Bytecodes::_putstatic || bytecode == Bytecodes::_withfield);
  bool is_static = (bytecode == Bytecodes::_getstatic || bytecode == Bytecodes::_putstatic);
  bool is_inline_type  = bytecode == Bytecodes::_withfield;

  int field_index = last_frame.get_index_u2(bytecode);
  {
    JvmtiHideSingleStepping jhss(current);
    JavaThread* THREAD = current; // For exception macros.
    LinkResolver::resolve_field_access(info, pool, field_index,
                                       m, bytecode, CHECK);
  } // end JvmtiHideSingleStepping

  // check if link resolution caused cpCache to be updated
  if (pool->resolved_field_entry_at(field_index)->is_resolved(bytecode)) return;


  // compute auxiliary field attributes
  TosState state  = as_TosState(info.field_type());

  // Resolution of put instructions on final fields is delayed. That is required so that
  // exceptions are thrown at the correct place (when the instruction is actually invoked).
  // If we do not resolve an instruction in the current pass, leaving the put_code
  // set to zero will cause the next put instruction to the same field to reresolve.

  // Resolution of put instructions to final instance fields with invalid updates (i.e.,
  // to final instance fields with updates originating from a method different than <init>)
  // is inhibited. A putfield instruction targeting an instance final field must throw
  // an IllegalAccessError if the instruction is not in an instance
  // initializer method <init>. If resolution were not inhibited, a putfield
  // in an initializer method could be resolved in the initializer. Subsequent
  // putfield instructions to the same field would then use cached information.
  // As a result, those instructions would not pass through the VM. That is,
  // checks in resolve_field_access() would not be executed for those instructions
  // and the required IllegalAccessError would not be thrown.
  //
  // Also, we need to delay resolving getstatic and putstatic instructions until the
  // class is initialized.  This is required so that access to the static
  // field will call the initialization function every time until the class
  // is completely initialized ala. in 2.17.5 in JVM Specification.
  InstanceKlass* klass = info.field_holder();
  bool uninitialized_static = is_static && !klass->is_initialized();
  bool has_initialized_final_update = info.field_holder()->major_version() >= 53 &&
                                      info.has_initialized_final_update();
  assert(!(has_initialized_final_update && !info.access_flags().is_final()), "Fields with initialized final updates must be final");

  Bytecodes::Code get_code = (Bytecodes::Code)0;
  Bytecodes::Code put_code = (Bytecodes::Code)0;
  if (!uninitialized_static) {
    if (is_static) {
      get_code = Bytecodes::_getstatic;
    } else {
      get_code = Bytecodes::_getfield;
    }
    if (is_put && is_inline_type) {
        put_code = ((is_static) ? Bytecodes::_putstatic : Bytecodes::_withfield);
    } else if ((is_put && !has_initialized_final_update) || !info.access_flags().is_final()) {
        put_code = ((is_static) ? Bytecodes::_putstatic : Bytecodes::_putfield);
    }
  }

<<<<<<< HEAD
  cp_cache_entry->set_field(
    get_code,
    put_code,
    info.field_holder(),
    info.index(),
    info.offset(),
    state,
    info.access_flags().is_final(),
    info.access_flags().is_volatile(),
    info.is_flat(),
    info.is_null_free_inline_type()
  );
=======
  ResolvedFieldEntry* entry = pool->resolved_field_entry_at(field_index);
  entry->set_flags(info.access_flags().is_final(), info.access_flags().is_volatile());
  entry->fill_in(info.field_holder(), info.offset(), (u2)info.index(), (u1)state, (u1)get_code, (u1)put_code);
>>>>>>> cff25dd5
}


//------------------------------------------------------------------------------------------------------------------------
// Synchronization
//
// The interpreter's synchronization code is factored out so that it can
// be shared by method invocation and synchronized blocks.
//%note synchronization_3

//%note monitor_1
JRT_ENTRY_NO_ASYNC(void, InterpreterRuntime::monitorenter(JavaThread* current, BasicObjectLock* elem))
  assert(LockingMode != LM_LIGHTWEIGHT, "Should call monitorenter_obj() when using the new lightweight locking");
#ifdef ASSERT
  current->last_frame().interpreter_frame_verify_monitor(elem);
#endif
  Handle h_obj(current, elem->obj());
  assert(Universe::heap()->is_in_or_null(h_obj()),
         "must be null or an object");
  ObjectSynchronizer::enter(h_obj, elem->lock(), current);
  assert(Universe::heap()->is_in_or_null(elem->obj()),
         "must be null or an object");
#ifdef ASSERT
  current->last_frame().interpreter_frame_verify_monitor(elem);
#endif
JRT_END

// NOTE: We provide a separate implementation for the new lightweight locking to workaround a limitation
// of registers in x86_32. This entry point accepts an oop instead of a BasicObjectLock*.
// The problem is that we would need to preserve the register that holds the BasicObjectLock,
// but we are using that register to hold the thread. We don't have enough registers to
// also keep the BasicObjectLock, but we don't really need it anyway, we only need
// the object. See also InterpreterMacroAssembler::lock_object().
// As soon as legacy stack-locking goes away we could remove the other monitorenter() entry
// point, and only use oop-accepting entries (same for monitorexit() below).
JRT_ENTRY_NO_ASYNC(void, InterpreterRuntime::monitorenter_obj(JavaThread* current, oopDesc* obj))
  assert(LockingMode == LM_LIGHTWEIGHT, "Should call monitorenter() when not using the new lightweight locking");
  Handle h_obj(current, cast_to_oop(obj));
  assert(Universe::heap()->is_in_or_null(h_obj()),
         "must be null or an object");
  ObjectSynchronizer::enter(h_obj, nullptr, current);
  return;
JRT_END

JRT_LEAF(void, InterpreterRuntime::monitorexit(BasicObjectLock* elem))
  oop obj = elem->obj();
  assert(Universe::heap()->is_in(obj), "must be an object");
  // The object could become unlocked through a JNI call, which we have no other checks for.
  // Give a fatal message if CheckJNICalls. Otherwise we ignore it.
  if (obj->is_unlocked()) {
    if (CheckJNICalls) {
      fatal("Object has been unlocked by JNI");
    }
    return;
  }
  ObjectSynchronizer::exit(obj, elem->lock(), JavaThread::current());
  // Free entry. If it is not cleared, the exception handling code will try to unlock the monitor
  // again at method exit or in the case of an exception.
  elem->set_obj(nullptr);
JRT_END


JRT_ENTRY(void, InterpreterRuntime::throw_illegal_monitor_state_exception(JavaThread* current))
  THROW(vmSymbols::java_lang_IllegalMonitorStateException());
JRT_END


JRT_ENTRY(void, InterpreterRuntime::new_illegal_monitor_state_exception(JavaThread* current))
  // Returns an illegal exception to install into the current thread. The
  // pending_exception flag is cleared so normal exception handling does not
  // trigger. Any current installed exception will be overwritten. This
  // method will be called during an exception unwind.

  assert(!HAS_PENDING_EXCEPTION, "no pending exception");
  Handle exception(current, current->vm_result());
  assert(exception() != nullptr, "vm result should be set");
  current->set_vm_result(nullptr); // clear vm result before continuing (may cause memory leaks and assert failures)
  exception = get_preinitialized_exception(vmClasses::IllegalMonitorStateException_klass(), CATCH);
  current->set_vm_result(exception());
JRT_END


//------------------------------------------------------------------------------------------------------------------------
// Invokes

JRT_ENTRY(Bytecodes::Code, InterpreterRuntime::get_original_bytecode_at(JavaThread* current, Method* method, address bcp))
  return method->orig_bytecode_at(method->bci_from(bcp));
JRT_END

JRT_ENTRY(void, InterpreterRuntime::set_original_bytecode_at(JavaThread* current, Method* method, address bcp, Bytecodes::Code new_code))
  method->set_orig_bytecode_at(method->bci_from(bcp), new_code);
JRT_END

JRT_ENTRY(void, InterpreterRuntime::_breakpoint(JavaThread* current, Method* method, address bcp))
  JvmtiExport::post_raw_breakpoint(current, method, bcp);
JRT_END

void InterpreterRuntime::resolve_invoke(JavaThread* current, Bytecodes::Code bytecode) {
  LastFrameAccessor last_frame(current);
  // extract receiver from the outgoing argument list if necessary
  Handle receiver(current, nullptr);
  if (bytecode == Bytecodes::_invokevirtual || bytecode == Bytecodes::_invokeinterface ||
      bytecode == Bytecodes::_invokespecial) {
    ResourceMark rm(current);
    methodHandle m (current, last_frame.method());
    Bytecode_invoke call(m, last_frame.bci());
    Symbol* signature = call.signature();
    receiver = Handle(current, last_frame.callee_receiver(signature));

    assert(Universe::heap()->is_in_or_null(receiver()),
           "sanity check");
    assert(receiver.is_null() ||
           !Universe::heap()->is_in(receiver->klass()),
           "sanity check");
  }

  // resolve method
  CallInfo info;
  constantPoolHandle pool(current, last_frame.method()->constants());

  methodHandle resolved_method;

  {
    JvmtiHideSingleStepping jhss(current);
    JavaThread* THREAD = current; // For exception macros.
    LinkResolver::resolve_invoke(info, receiver, pool,
                                 last_frame.get_index_u2_cpcache(bytecode), bytecode,
                                 THREAD);

    if (HAS_PENDING_EXCEPTION) {
      if (ProfileTraps && PENDING_EXCEPTION->klass()->name() == vmSymbols::java_lang_NullPointerException()) {
        // Preserve the original exception across the call to note_trap()
        PreserveExceptionMark pm(current);
        // Recording the trap will help the compiler to potentially recognize this exception as "hot"
        note_trap(current, Deoptimization::Reason_null_check);
      }
      return;
    }

    if (JvmtiExport::can_hotswap_or_post_breakpoint() && info.resolved_method()->is_old()) {
      resolved_method = methodHandle(current, info.resolved_method()->get_new_method());
    } else {
      resolved_method = methodHandle(current, info.resolved_method());
    }
  } // end JvmtiHideSingleStepping

  // check if link resolution caused cpCache to be updated
  ConstantPoolCacheEntry* cp_cache_entry = last_frame.cache_entry();
  if (cp_cache_entry->is_resolved(bytecode)) return;

#ifdef ASSERT
  if (bytecode == Bytecodes::_invokeinterface) {
    if (resolved_method->method_holder() == vmClasses::Object_klass()) {
      // NOTE: THIS IS A FIX FOR A CORNER CASE in the JVM spec
      // (see also CallInfo::set_interface for details)
      assert(info.call_kind() == CallInfo::vtable_call ||
             info.call_kind() == CallInfo::direct_call, "");
      assert(resolved_method->is_final() || info.has_vtable_index(),
             "should have been set already");
    } else if (!resolved_method->has_itable_index()) {
      // Resolved something like CharSequence.toString.  Use vtable not itable.
      assert(info.call_kind() != CallInfo::itable_call, "");
    } else {
      // Setup itable entry
      assert(info.call_kind() == CallInfo::itable_call, "");
      int index = resolved_method->itable_index();
      assert(info.itable_index() == index, "");
    }
  } else if (bytecode == Bytecodes::_invokespecial) {
    assert(info.call_kind() == CallInfo::direct_call, "must be direct call");
  } else {
    assert(info.call_kind() == CallInfo::direct_call ||
           info.call_kind() == CallInfo::vtable_call, "");
  }
#endif
  // Get sender and only set cpCache entry to resolved if it is not an
  // interface.  The receiver for invokespecial calls within interface
  // methods must be checked for every call.
  InstanceKlass* sender = pool->pool_holder();

  switch (info.call_kind()) {
  case CallInfo::direct_call:
    cp_cache_entry->set_direct_call(
      bytecode,
      resolved_method,
      sender->is_interface());
    break;
  case CallInfo::vtable_call:
    cp_cache_entry->set_vtable_call(
      bytecode,
      resolved_method,
      info.vtable_index());
    break;
  case CallInfo::itable_call:
    cp_cache_entry->set_itable_call(
      bytecode,
      info.resolved_klass(),
      resolved_method,
      info.itable_index());
    break;
  default:  ShouldNotReachHere();
  }
}


// First time execution:  Resolve symbols, create a permanent MethodType object.
void InterpreterRuntime::resolve_invokehandle(JavaThread* current) {
  const Bytecodes::Code bytecode = Bytecodes::_invokehandle;
  LastFrameAccessor last_frame(current);

  // resolve method
  CallInfo info;
  constantPoolHandle pool(current, last_frame.method()->constants());
  {
    JvmtiHideSingleStepping jhss(current);
    JavaThread* THREAD = current; // For exception macros.
    LinkResolver::resolve_invoke(info, Handle(), pool,
                                 last_frame.get_index_u2_cpcache(bytecode), bytecode,
                                 CHECK);
  } // end JvmtiHideSingleStepping

  ConstantPoolCacheEntry* cp_cache_entry = last_frame.cache_entry();
  cp_cache_entry->set_method_handle(pool, info);
}

// First time execution:  Resolve symbols, create a permanent CallSite object.
void InterpreterRuntime::resolve_invokedynamic(JavaThread* current) {
  LastFrameAccessor last_frame(current);
  const Bytecodes::Code bytecode = Bytecodes::_invokedynamic;

  // resolve method
  CallInfo info;
  constantPoolHandle pool(current, last_frame.method()->constants());
  int index = last_frame.get_index_u4(bytecode);
  {
    JvmtiHideSingleStepping jhss(current);
    JavaThread* THREAD = current; // For exception macros.
    LinkResolver::resolve_invoke(info, Handle(), pool,
                                 index, bytecode, CHECK);
  } // end JvmtiHideSingleStepping

  pool->cache()->set_dynamic_call(info, pool->decode_invokedynamic_index(index));
}

// This function is the interface to the assembly code. It returns the resolved
// cpCache entry.  This doesn't safepoint, but the helper routines safepoint.
// This function will check for redefinition!
JRT_ENTRY(void, InterpreterRuntime::resolve_from_cache(JavaThread* current, Bytecodes::Code bytecode)) {
  switch (bytecode) {
  case Bytecodes::_getstatic:
  case Bytecodes::_putstatic:
  case Bytecodes::_getfield:
  case Bytecodes::_putfield:
  case Bytecodes::_withfield:
    resolve_get_put(current, bytecode);
    break;
  case Bytecodes::_invokevirtual:
  case Bytecodes::_invokespecial:
  case Bytecodes::_invokestatic:
  case Bytecodes::_invokeinterface:
    resolve_invoke(current, bytecode);
    break;
  case Bytecodes::_invokehandle:
    resolve_invokehandle(current);
    break;
  case Bytecodes::_invokedynamic:
    resolve_invokedynamic(current);
    break;
  default:
    fatal("unexpected bytecode: %s", Bytecodes::name(bytecode));
    break;
  }
}
JRT_END

//------------------------------------------------------------------------------------------------------------------------
// Miscellaneous


nmethod* InterpreterRuntime::frequency_counter_overflow(JavaThread* current, address branch_bcp) {
  // Enable WXWrite: the function is called directly by interpreter.
  MACOS_AARCH64_ONLY(ThreadWXEnable wx(WXWrite, current));

  // frequency_counter_overflow_inner can throw async exception.
  nmethod* nm = frequency_counter_overflow_inner(current, branch_bcp);
  assert(branch_bcp != nullptr || nm == nullptr, "always returns null for non OSR requests");
  if (branch_bcp != nullptr && nm != nullptr) {
    // This was a successful request for an OSR nmethod.  Because
    // frequency_counter_overflow_inner ends with a safepoint check,
    // nm could have been unloaded so look it up again.  It's unsafe
    // to examine nm directly since it might have been freed and used
    // for something else.
    LastFrameAccessor last_frame(current);
    Method* method =  last_frame.method();
    int bci = method->bci_from(last_frame.bcp());
    nm = method->lookup_osr_nmethod_for(bci, CompLevel_none, false);
    BarrierSetNMethod* bs_nm = BarrierSet::barrier_set()->barrier_set_nmethod();
    if (nm != nullptr && bs_nm != nullptr) {
      // in case the transition passed a safepoint we need to barrier this again
      if (!bs_nm->nmethod_osr_entry_barrier(nm)) {
        nm = nullptr;
      }
    }
  }
  if (nm != nullptr && current->is_interp_only_mode()) {
    // Normally we never get an nm if is_interp_only_mode() is true, because
    // policy()->event has a check for this and won't compile the method when
    // true. However, it's possible for is_interp_only_mode() to become true
    // during the compilation. We don't want to return the nm in that case
    // because we want to continue to execute interpreted.
    nm = nullptr;
  }
#ifndef PRODUCT
  if (TraceOnStackReplacement) {
    if (nm != nullptr) {
      tty->print("OSR entry @ pc: " INTPTR_FORMAT ": ", p2i(nm->osr_entry()));
      nm->print();
    }
  }
#endif
  return nm;
}

JRT_ENTRY(nmethod*,
          InterpreterRuntime::frequency_counter_overflow_inner(JavaThread* current, address branch_bcp))
  // use UnlockFlagSaver to clear and restore the _do_not_unlock_if_synchronized
  // flag, in case this method triggers classloading which will call into Java.
  UnlockFlagSaver fs(current);

  LastFrameAccessor last_frame(current);
  assert(last_frame.is_interpreted_frame(), "must come from interpreter");
  methodHandle method(current, last_frame.method());
  const int branch_bci = branch_bcp != nullptr ? method->bci_from(branch_bcp) : InvocationEntryBci;
  const int bci = branch_bcp != nullptr ? method->bci_from(last_frame.bcp()) : InvocationEntryBci;

  nmethod* osr_nm = CompilationPolicy::event(method, method, branch_bci, bci, CompLevel_none, nullptr, CHECK_NULL);

  BarrierSetNMethod* bs_nm = BarrierSet::barrier_set()->barrier_set_nmethod();
  if (osr_nm != nullptr && bs_nm != nullptr) {
    if (!bs_nm->nmethod_osr_entry_barrier(osr_nm)) {
      osr_nm = nullptr;
    }
  }
  return osr_nm;
JRT_END

JRT_LEAF(jint, InterpreterRuntime::bcp_to_di(Method* method, address cur_bcp))
  assert(ProfileInterpreter, "must be profiling interpreter");
  int bci = method->bci_from(cur_bcp);
  MethodData* mdo = method->method_data();
  if (mdo == nullptr)  return 0;
  return mdo->bci_to_di(bci);
JRT_END

#ifdef ASSERT
JRT_LEAF(void, InterpreterRuntime::verify_mdp(Method* method, address bcp, address mdp))
  assert(ProfileInterpreter, "must be profiling interpreter");

  MethodData* mdo = method->method_data();
  assert(mdo != nullptr, "must not be null");

  int bci = method->bci_from(bcp);

  address mdp2 = mdo->bci_to_dp(bci);
  if (mdp != mdp2) {
    ResourceMark rm;
    tty->print_cr("FAILED verify : actual mdp %p   expected mdp %p @ bci %d", mdp, mdp2, bci);
    int current_di = mdo->dp_to_di(mdp);
    int expected_di  = mdo->dp_to_di(mdp2);
    tty->print_cr("  actual di %d   expected di %d", current_di, expected_di);
    int expected_approx_bci = mdo->data_at(expected_di)->bci();
    int approx_bci = -1;
    if (current_di >= 0) {
      approx_bci = mdo->data_at(current_di)->bci();
    }
    tty->print_cr("  actual bci is %d  expected bci %d", approx_bci, expected_approx_bci);
    mdo->print_on(tty);
    method->print_codes();
  }
  assert(mdp == mdp2, "wrong mdp");
JRT_END
#endif // ASSERT

JRT_ENTRY(void, InterpreterRuntime::update_mdp_for_ret(JavaThread* current, int return_bci))
  assert(ProfileInterpreter, "must be profiling interpreter");
  ResourceMark rm(current);
  LastFrameAccessor last_frame(current);
  assert(last_frame.is_interpreted_frame(), "must come from interpreter");
  MethodData* h_mdo = last_frame.method()->method_data();

  // Grab a lock to ensure atomic access to setting the return bci and
  // the displacement.  This can block and GC, invalidating all naked oops.
  MutexLocker ml(RetData_lock);

  // ProfileData is essentially a wrapper around a derived oop, so we
  // need to take the lock before making any ProfileData structures.
  ProfileData* data = h_mdo->data_at(h_mdo->dp_to_di(last_frame.mdp()));
  guarantee(data != nullptr, "profile data must be valid");
  RetData* rdata = data->as_RetData();
  address new_mdp = rdata->fixup_ret(return_bci, h_mdo);
  last_frame.set_mdp(new_mdp);
JRT_END

JRT_ENTRY(MethodCounters*, InterpreterRuntime::build_method_counters(JavaThread* current, Method* m))
  return Method::build_method_counters(current, m);
JRT_END


JRT_ENTRY(void, InterpreterRuntime::at_safepoint(JavaThread* current))
  // We used to need an explicit preserve_arguments here for invoke bytecodes. However,
  // stack traversal automatically takes care of preserving arguments for invoke, so
  // this is no longer needed.

  // JRT_END does an implicit safepoint check, hence we are guaranteed to block
  // if this is called during a safepoint

  if (JvmtiExport::should_post_single_step()) {
    // This function is called by the interpreter when single stepping. Such single
    // stepping could unwind a frame. Then, it is important that we process any frames
    // that we might return into.
    StackWatermarkSet::before_unwind(current);

    // We are called during regular safepoints and when the VM is
    // single stepping. If any thread is marked for single stepping,
    // then we may have JVMTI work to do.
    LastFrameAccessor last_frame(current);
    JvmtiExport::at_single_stepping_point(current, last_frame.method(), last_frame.bcp());
  }
JRT_END

JRT_LEAF(void, InterpreterRuntime::at_unwind(JavaThread* current))
  assert(current == JavaThread::current(), "pre-condition");
  // This function is called by the interpreter when the return poll found a reason
  // to call the VM. The reason could be that we are returning into a not yet safe
  // to access frame. We handle that below.
  // Note that this path does not check for single stepping, because we do not want
  // to single step when unwinding frames for an exception being thrown. Instead,
  // such single stepping code will use the safepoint table, which will use the
  // InterpreterRuntime::at_safepoint callback.
  StackWatermarkSet::before_unwind(current);
JRT_END

JRT_ENTRY(void, InterpreterRuntime::post_field_access(JavaThread* current, oopDesc* obj,
                                                      ResolvedFieldEntry *entry))

  // check the access_flags for the field in the klass

  InstanceKlass* ik = entry->field_holder();
  int index = entry->field_index();
  if (!ik->field_status(index).is_access_watched()) return;

  bool is_static = (obj == nullptr);
  bool is_flat = cp_entry->is_flat();
  HandleMark hm(current);

  Handle h_obj;
  if (!is_static) {
    // non-static field accessors have an object, but we need a handle
    h_obj = Handle(current, obj);
  }
<<<<<<< HEAD
  InstanceKlass* cp_entry_f1 = InstanceKlass::cast(cp_entry->f1_as_klass());
  jfieldID fid = jfieldIDWorkaround::to_jfieldID(cp_entry_f1, cp_entry->f2_as_index(), is_static, is_flat);
=======
  InstanceKlass* field_holder = entry->field_holder(); // HERE
  jfieldID fid = jfieldIDWorkaround::to_jfieldID(field_holder, entry->field_offset(), is_static);
>>>>>>> cff25dd5
  LastFrameAccessor last_frame(current);
  JvmtiExport::post_field_access(current, last_frame.method(), last_frame.bcp(), field_holder, h_obj, fid);
JRT_END

JRT_ENTRY(void, InterpreterRuntime::post_field_modification(JavaThread* current, oopDesc* obj,
                                                            ResolvedFieldEntry *entry, jvalue *value))

  InstanceKlass* ik = entry->field_holder();

  // check the access_flags for the field in the klass
  int index = entry->field_index();
  // bail out if field modifications are not watched
  if (!ik->field_status(index).is_modification_watched()) return;

  char sig_type = '\0';

  switch((TosState)entry->tos_state()) {
    case btos: sig_type = JVM_SIGNATURE_BYTE;    break;
    case ztos: sig_type = JVM_SIGNATURE_BOOLEAN; break;
    case ctos: sig_type = JVM_SIGNATURE_CHAR;    break;
    case stos: sig_type = JVM_SIGNATURE_SHORT;   break;
    case itos: sig_type = JVM_SIGNATURE_INT;     break;
    case ftos: sig_type = JVM_SIGNATURE_FLOAT;   break;
    case atos: sig_type = JVM_SIGNATURE_CLASS;   break;
    case ltos: sig_type = JVM_SIGNATURE_LONG;    break;
    case dtos: sig_type = JVM_SIGNATURE_DOUBLE;  break;
    default:  ShouldNotReachHere(); return;
  }

  // Both Q-signatures and L-signatures are mapped to atos
  ik->field_is_null_free_inline_type(index);
  if (cp_entry->flag_state() == atos && ik->field_is_null_free_inline_type(index)) {
    sig_type = JVM_SIGNATURE_PRIMITIVE_OBJECT;
  }

  bool is_static = (obj == nullptr);
  bool is_flat = cp_entry->is_flat();

  HandleMark hm(current);
<<<<<<< HEAD
  jfieldID fid = jfieldIDWorkaround::to_jfieldID(ik, cp_entry->f2_as_index(), is_static, is_flat);
=======
  jfieldID fid = jfieldIDWorkaround::to_jfieldID(ik, entry->field_offset(), is_static);
>>>>>>> cff25dd5
  jvalue fvalue;
#ifdef _LP64
  fvalue = *value;
#else
  // Long/double values are stored unaligned and also noncontiguously with
  // tagged stacks.  We can't just do a simple assignment even in the non-
  // J/D cases because a C++ compiler is allowed to assume that a jvalue is
  // 8-byte aligned, and interpreter stack slots are only 4-byte aligned.
  // We assume that the two halves of longs/doubles are stored in interpreter
  // stack slots in platform-endian order.
  jlong_accessor u;
  jint* newval = (jint*)value;
  u.words[0] = newval[0];
  u.words[1] = newval[Interpreter::stackElementWords]; // skip if tag
  fvalue.j = u.long_value;
#endif // _LP64

  Handle h_obj;
  if (!is_static) {
    // non-static field accessors have an object, but we need a handle
    h_obj = Handle(current, obj);
  }

  LastFrameAccessor last_frame(current);
  JvmtiExport::post_raw_field_modification(current, last_frame.method(), last_frame.bcp(), ik, h_obj,
                                           fid, sig_type, &fvalue);
JRT_END

JRT_ENTRY(void, InterpreterRuntime::post_method_entry(JavaThread* current))
  LastFrameAccessor last_frame(current);
  JvmtiExport::post_method_entry(current, last_frame.method(), last_frame.get_frame());
JRT_END


// This is a JRT_BLOCK_ENTRY because we have to stash away the return oop
// before transitioning to VM, and restore it after transitioning back
// to Java. The return oop at the top-of-stack, is not walked by the GC.
JRT_BLOCK_ENTRY(void, InterpreterRuntime::post_method_exit(JavaThread* current))
  LastFrameAccessor last_frame(current);
  JvmtiExport::post_method_exit(current, last_frame.method(), last_frame.get_frame());
JRT_END

JRT_LEAF(int, InterpreterRuntime::interpreter_contains(address pc))
{
  return (Interpreter::contains(Continuation::get_top_return_pc_post_barrier(JavaThread::current(), pc)) ? 1 : 0);
}
JRT_END


// Implementation of SignatureHandlerLibrary

#ifndef SHARING_FAST_NATIVE_FINGERPRINTS
// Dummy definition (else normalization method is defined in CPU
// dependent code)
uint64_t InterpreterRuntime::normalize_fast_native_fingerprint(uint64_t fingerprint) {
  return fingerprint;
}
#endif

address SignatureHandlerLibrary::set_handler_blob() {
  BufferBlob* handler_blob = BufferBlob::create("native signature handlers", blob_size);
  if (handler_blob == nullptr) {
    return nullptr;
  }
  address handler = handler_blob->code_begin();
  _handler_blob = handler_blob;
  _handler = handler;
  return handler;
}

void SignatureHandlerLibrary::initialize() {
  if (_fingerprints != nullptr) {
    return;
  }
  if (set_handler_blob() == nullptr) {
    vm_exit_out_of_memory(blob_size, OOM_MALLOC_ERROR, "native signature handlers");
  }

  BufferBlob* bb = BufferBlob::create("Signature Handler Temp Buffer",
                                      SignatureHandlerLibrary::buffer_size);
  _buffer = bb->code_begin();

  _fingerprints = new (mtCode) GrowableArray<uint64_t>(32, mtCode);
  _handlers     = new (mtCode) GrowableArray<address>(32, mtCode);
}

address SignatureHandlerLibrary::set_handler(CodeBuffer* buffer) {
  address handler   = _handler;
  int     insts_size = buffer->pure_insts_size();
  if (handler + insts_size > _handler_blob->code_end()) {
    // get a new handler blob
    handler = set_handler_blob();
  }
  if (handler != nullptr) {
    memcpy(handler, buffer->insts_begin(), insts_size);
    pd_set_handler(handler);
    ICache::invalidate_range(handler, insts_size);
    _handler = handler + insts_size;
  }
  return handler;
}

void SignatureHandlerLibrary::add(const methodHandle& method) {
  if (method->signature_handler() == nullptr) {
    // use slow signature handler if we can't do better
    int handler_index = -1;
    // check if we can use customized (fast) signature handler
    if (UseFastSignatureHandlers && method->size_of_parameters() <= Fingerprinter::fp_max_size_of_parameters) {
      // use customized signature handler
      MutexLocker mu(SignatureHandlerLibrary_lock);
      // make sure data structure is initialized
      initialize();
      // lookup method signature's fingerprint
      uint64_t fingerprint = Fingerprinter(method).fingerprint();
      // allow CPU dependent code to optimize the fingerprints for the fast handler
      fingerprint = InterpreterRuntime::normalize_fast_native_fingerprint(fingerprint);
      handler_index = _fingerprints->find(fingerprint);
      // create handler if necessary
      if (handler_index < 0) {
        ResourceMark rm;
        ptrdiff_t align_offset = align_up(_buffer, CodeEntryAlignment) - (address)_buffer;
        CodeBuffer buffer((address)(_buffer + align_offset),
                          SignatureHandlerLibrary::buffer_size - align_offset);
        InterpreterRuntime::SignatureHandlerGenerator(method, &buffer).generate(fingerprint);
        // copy into code heap
        address handler = set_handler(&buffer);
        if (handler == nullptr) {
          // use slow signature handler (without memorizing it in the fingerprints)
        } else {
          // debugging support
          if (PrintSignatureHandlers && (handler != Interpreter::slow_signature_handler())) {
            ttyLocker ttyl;
            tty->cr();
            tty->print_cr("argument handler #%d for: %s %s (fingerprint = " UINT64_FORMAT ", %d bytes generated)",
                          _handlers->length(),
                          (method->is_static() ? "static" : "receiver"),
                          method->name_and_sig_as_C_string(),
                          fingerprint,
                          buffer.insts_size());
            if (buffer.insts_size() > 0) {
              Disassembler::decode(handler, handler + buffer.insts_size(), tty
                                   NOT_PRODUCT(COMMA &buffer.asm_remarks()));
            }
#ifndef PRODUCT
            address rh_begin = Interpreter::result_handler(method()->result_type());
            if (CodeCache::contains(rh_begin)) {
              // else it might be special platform dependent values
              tty->print_cr(" --- associated result handler ---");
              address rh_end = rh_begin;
              while (*(int*)rh_end != 0) {
                rh_end += sizeof(int);
              }
              Disassembler::decode(rh_begin, rh_end);
            } else {
              tty->print_cr(" associated result handler: " PTR_FORMAT, p2i(rh_begin));
            }
#endif
          }
          // add handler to library
          _fingerprints->append(fingerprint);
          _handlers->append(handler);
          // set handler index
          assert(_fingerprints->length() == _handlers->length(), "sanity check");
          handler_index = _fingerprints->length() - 1;
        }
      }
      // Set handler under SignatureHandlerLibrary_lock
      if (handler_index < 0) {
        // use generic signature handler
        method->set_signature_handler(Interpreter::slow_signature_handler());
      } else {
        // set handler
        method->set_signature_handler(_handlers->at(handler_index));
      }
    } else {
      DEBUG_ONLY(JavaThread::current()->check_possible_safepoint());
      // use generic signature handler
      method->set_signature_handler(Interpreter::slow_signature_handler());
    }
  }
#ifdef ASSERT
  int handler_index = -1;
  int fingerprint_index = -2;
  {
    // '_handlers' and '_fingerprints' are 'GrowableArray's and are NOT synchronized
    // in any way if accessed from multiple threads. To avoid races with another
    // thread which may change the arrays in the above, mutex protected block, we
    // have to protect this read access here with the same mutex as well!
    MutexLocker mu(SignatureHandlerLibrary_lock);
    if (_handlers != nullptr) {
      handler_index = _handlers->find(method->signature_handler());
      uint64_t fingerprint = Fingerprinter(method).fingerprint();
      fingerprint = InterpreterRuntime::normalize_fast_native_fingerprint(fingerprint);
      fingerprint_index = _fingerprints->find(fingerprint);
    }
  }
  assert(method->signature_handler() == Interpreter::slow_signature_handler() ||
         handler_index == fingerprint_index, "sanity check");
#endif // ASSERT
}

void SignatureHandlerLibrary::add(uint64_t fingerprint, address handler) {
  int handler_index = -1;
  // use customized signature handler
  MutexLocker mu(SignatureHandlerLibrary_lock);
  // make sure data structure is initialized
  initialize();
  fingerprint = InterpreterRuntime::normalize_fast_native_fingerprint(fingerprint);
  handler_index = _fingerprints->find(fingerprint);
  // create handler if necessary
  if (handler_index < 0) {
    if (PrintSignatureHandlers && (handler != Interpreter::slow_signature_handler())) {
      tty->cr();
      tty->print_cr("argument handler #%d at " PTR_FORMAT " for fingerprint " UINT64_FORMAT,
                    _handlers->length(),
                    p2i(handler),
                    fingerprint);
    }
    _fingerprints->append(fingerprint);
    _handlers->append(handler);
  } else {
    if (PrintSignatureHandlers) {
      tty->cr();
      tty->print_cr("duplicate argument handler #%d for fingerprint " UINT64_FORMAT "(old: " PTR_FORMAT ", new : " PTR_FORMAT ")",
                    _handlers->length(),
                    fingerprint,
                    p2i(_handlers->at(handler_index)),
                    p2i(handler));
    }
  }
}


BufferBlob*              SignatureHandlerLibrary::_handler_blob = nullptr;
address                  SignatureHandlerLibrary::_handler      = nullptr;
GrowableArray<uint64_t>* SignatureHandlerLibrary::_fingerprints = nullptr;
GrowableArray<address>*  SignatureHandlerLibrary::_handlers     = nullptr;
address                  SignatureHandlerLibrary::_buffer       = nullptr;


JRT_ENTRY(void, InterpreterRuntime::prepare_native_call(JavaThread* current, Method* method))
  methodHandle m(current, method);
  assert(m->is_native(), "sanity check");
  // lookup native function entry point if it doesn't exist
  if (!m->has_native_function()) {
    NativeLookup::lookup(m, CHECK);
  }
  // make sure signature handler is installed
  SignatureHandlerLibrary::add(m);
  // The interpreter entry point checks the signature handler first,
  // before trying to fetch the native entry point and klass mirror.
  // We must set the signature handler last, so that multiple processors
  // preparing the same method will be sure to see non-null entry & mirror.
JRT_END

#if defined(IA32) || defined(AMD64) || defined(ARM)
JRT_LEAF(void, InterpreterRuntime::popframe_move_outgoing_args(JavaThread* current, void* src_address, void* dest_address))
  assert(current == JavaThread::current(), "pre-condition");
  if (src_address == dest_address) {
    return;
  }
  ResourceMark rm;
  LastFrameAccessor last_frame(current);
  assert(last_frame.is_interpreted_frame(), "");
  jint bci = last_frame.bci();
  methodHandle mh(current, last_frame.method());
  Bytecode_invoke invoke(mh, bci);
  ArgumentSizeComputer asc(invoke.signature());
  int size_of_arguments = (asc.size() + (invoke.has_receiver() ? 1 : 0)); // receiver
  Copy::conjoint_jbytes(src_address, dest_address,
                       size_of_arguments * Interpreter::stackElementSize);
JRT_END
#endif

#if INCLUDE_JVMTI
// This is a support of the JVMTI PopFrame interface.
// Make sure it is an invokestatic of a polymorphic intrinsic that has a member_name argument
// and return it as a vm_result so that it can be reloaded in the list of invokestatic parameters.
// The member_name argument is a saved reference (in local#0) to the member_name.
// For backward compatibility with some JDK versions (7, 8) it can also be a direct method handle.
// FIXME: remove DMH case after j.l.i.InvokerBytecodeGenerator code shape is updated.
JRT_ENTRY(void, InterpreterRuntime::member_name_arg_or_null(JavaThread* current, address member_name,
                                                            Method* method, address bcp))
  Bytecodes::Code code = Bytecodes::code_at(method, bcp);
  if (code != Bytecodes::_invokestatic) {
    return;
  }
  ConstantPool* cpool = method->constants();
  int cp_index = Bytes::get_native_u2(bcp + 1) + ConstantPool::CPCACHE_INDEX_TAG;
  Symbol* cname = cpool->klass_name_at(cpool->klass_ref_index_at(cp_index, code));
  Symbol* mname = cpool->name_ref_at(cp_index, code);

  if (MethodHandles::has_member_arg(cname, mname)) {
    oop member_name_oop = cast_to_oop(member_name);
    if (java_lang_invoke_DirectMethodHandle::is_instance(member_name_oop)) {
      // FIXME: remove after j.l.i.InvokerBytecodeGenerator code shape is updated.
      member_name_oop = java_lang_invoke_DirectMethodHandle::member(member_name_oop);
    }
    current->set_vm_result(member_name_oop);
  } else {
    current->set_vm_result(nullptr);
  }
JRT_END
#endif // INCLUDE_JVMTI

#ifndef PRODUCT
// This must be a JRT_LEAF function because the interpreter must save registers on x86 to
// call this, which changes rsp and makes the interpreter's expression stack not walkable.
// The generated code still uses call_VM because that will set up the frame pointer for
// bcp and method.
JRT_LEAF(intptr_t, InterpreterRuntime::trace_bytecode(JavaThread* current, intptr_t preserve_this_value, intptr_t tos, intptr_t tos2))
  assert(current == JavaThread::current(), "pre-condition");
  LastFrameAccessor last_frame(current);
  assert(last_frame.is_interpreted_frame(), "must be an interpreted frame");
  methodHandle mh(current, last_frame.method());
  BytecodeTracer::trace_interpreter(mh, last_frame.bcp(), tos, tos2);
  return preserve_this_value;
JRT_END
#endif // !PRODUCT<|MERGE_RESOLUTION|>--- conflicted
+++ resolved
@@ -160,15 +160,10 @@
   constantTag tag = pool->tag_at(cp_index);
 
   assert (tag.is_unresolved_klass() || tag.is_klass(), "wrong ldc call");
-<<<<<<< HEAD
-  Klass* klass = pool->klass_at(index, CHECK);
+  Klass* klass = pool->klass_at(cp_index, CHECK);
   oop java_class = tag.is_Qdescriptor_klass()
                       ? InlineKlass::cast(klass)->val_mirror()
                       : klass->java_mirror();
-=======
-  Klass* klass = pool->klass_at(cp_index, CHECK);
-  oop java_class = klass->java_mirror();
->>>>>>> cff25dd5
   current->set_vm_result(java_class);
 JRT_END
 
@@ -276,12 +271,12 @@
   current->set_vm_result(res);
 JRT_END
 
-JRT_ENTRY(int, InterpreterRuntime::withfield(JavaThread* current, ConstantPoolCacheEntry* cpe, uintptr_t ptr))
+JRT_ENTRY(int, InterpreterRuntime::withfield(JavaThread* current, ResolvedFieldEntry* entry, uintptr_t ptr))
   oop obj = nullptr;
-  int recv_offset = type2size[as_BasicType(cpe->flag_state())];
+  int recv_offset = type2size[as_BasicType((TosState)entry->tos_state())];
   assert(frame::interpreter_frame_expression_stack_direction() == -1, "currently is -1 on all platforms");
   int ret_adj = (recv_offset + type2size[T_OBJECT] )* AbstractInterpreter::stackElementSize;
-  int offset = cpe->f2_as_offset();
+  int offset = entry->field_offset();
   obj = (oopDesc*)(((uintptr_t*)ptr)[recv_offset * Interpreter::stackElementWords]);
   if (obj == nullptr) {
     THROW_(vmSymbols::java_lang_NullPointerException(), ret_adj);
@@ -290,7 +285,7 @@
   assert(obj->klass()->is_inline_klass(), "Must have been checked during resolution");
   instanceHandle old_value_h(THREAD, (instanceOop)obj);
   oop ref = nullptr;
-  if (cpe->flag_state() == atos) {
+  if (entry->tos_state() == atos) {
     ref = *(oopDesc**)ptr;
   }
   Handle ref_h(THREAD, ref);
@@ -300,7 +295,7 @@
   ik->initialize(CHECK_(ret_adj));
 
   bool can_skip = false;
-  switch(cpe->flag_state()) {
+  switch(entry->tos_state()) {
     case ztos:
       if (old_value_h()->bool_field(offset) == (jboolean)(*(jint*)ptr)) can_skip = true;
       break;
@@ -326,7 +321,7 @@
       if (memcmp(old_value_h()->field_addr<jdouble>(offset), (jdouble*)ptr, sizeof(jdouble)) == 0) can_skip = true;
       break;
     case atos:
-      if (!cpe->is_flat() && old_value_h()->obj_field(offset) == ref_h()) can_skip = true;
+      if (!entry->is_flat() && old_value_h()->obj_field(offset) == ref_h()) can_skip = true;
       break;
     default:
       break;
@@ -339,7 +334,7 @@
   instanceOop new_value = ik->allocate_instance_buffer(CHECK_(ret_adj));
   Handle new_value_h = Handle(THREAD, new_value);
   ik->inline_copy_oop_to_new_oop(old_value_h(), new_value_h());
-  switch(cpe->flag_state()) {
+  switch(entry->tos_state()) {
     case ztos:
       new_value_h()->bool_field_put(offset, (jboolean)(*(jint*)ptr));
       break;
@@ -366,14 +361,14 @@
       break;
     case atos:
       {
-        if (cpe->is_null_free_inline_type())  {
-          if (!cpe->is_flat()) {
+        if (entry->is_null_free_inline_type())  {
+          if (!entry->is_flat()) {
             if (ref_h() == nullptr) {
               THROW_(vmSymbols::java_lang_NullPointerException(), ret_adj);
             }
             new_value_h()->obj_field_put(offset, ref_h());
           } else {
-            int field_index = cpe->field_index();
+            int field_index = entry->field_index();
             InlineKlass* field_ik = InlineKlass::cast(ik->get_inline_type_field_klass(field_index));
             field_ik->write_flat_field(new_value_h(), offset, ref_h(), CHECK_(ret_adj));
           }
@@ -389,7 +384,7 @@
   return ret_adj;
 JRT_END
 
-JRT_ENTRY(void, InterpreterRuntime::uninitialized_static_inline_type_field(JavaThread* current, oopDesc* mirror, int index))
+JRT_ENTRY(void, InterpreterRuntime::uninitialized_static_inline_type_field(JavaThread* current, oopDesc* mirror, ResolvedFieldEntry* entry))
   // The interpreter tries to access an inline static field that has not been initialized.
   // This situation can happen in different scenarios:
   //   1 - if the load or initialization of the field failed during step 8 of
@@ -402,7 +397,9 @@
   // If the field was not initialized because of an error, an exception should be thrown.
   // If the class is being initialized, the default value is returned.
   instanceHandle mirror_h(THREAD, (instanceOop)mirror);
-  InstanceKlass* klass = InstanceKlass::cast(java_lang_Class::as_Klass(mirror));
+  InstanceKlass* klass = entry->field_holder();
+  u2 index = entry->field_index();
+  assert(klass == java_lang_Class::as_Klass(mirror), "Not the field holder klass");
   assert(klass->field_is_null_free_inline_type(index), "Sanity check");
   if (klass->is_being_initialized() && klass->is_init_thread(THREAD)) {
     int offset = klass->field_offset(index);
@@ -980,24 +977,10 @@
     }
   }
 
-<<<<<<< HEAD
-  cp_cache_entry->set_field(
-    get_code,
-    put_code,
-    info.field_holder(),
-    info.index(),
-    info.offset(),
-    state,
-    info.access_flags().is_final(),
-    info.access_flags().is_volatile(),
-    info.is_flat(),
-    info.is_null_free_inline_type()
-  );
-=======
   ResolvedFieldEntry* entry = pool->resolved_field_entry_at(field_index);
-  entry->set_flags(info.access_flags().is_final(), info.access_flags().is_volatile());
+  entry->set_flags(info.access_flags().is_final(), info.access_flags().is_volatile(),
+                   info.is_flat(), info.is_null_free_inline_type());
   entry->fill_in(info.field_holder(), info.offset(), (u2)info.index(), (u1)state, (u1)get_code, (u1)put_code);
->>>>>>> cff25dd5
 }
 
 
@@ -1450,7 +1433,7 @@
   if (!ik->field_status(index).is_access_watched()) return;
 
   bool is_static = (obj == nullptr);
-  bool is_flat = cp_entry->is_flat();
+  bool is_flat = entry->is_flat();
   HandleMark hm(current);
 
   Handle h_obj;
@@ -1458,13 +1441,8 @@
     // non-static field accessors have an object, but we need a handle
     h_obj = Handle(current, obj);
   }
-<<<<<<< HEAD
-  InstanceKlass* cp_entry_f1 = InstanceKlass::cast(cp_entry->f1_as_klass());
-  jfieldID fid = jfieldIDWorkaround::to_jfieldID(cp_entry_f1, cp_entry->f2_as_index(), is_static, is_flat);
-=======
   InstanceKlass* field_holder = entry->field_holder(); // HERE
-  jfieldID fid = jfieldIDWorkaround::to_jfieldID(field_holder, entry->field_offset(), is_static);
->>>>>>> cff25dd5
+  jfieldID fid = jfieldIDWorkaround::to_jfieldID(field_holder, entry->field_offset(), is_static, is_flat);
   LastFrameAccessor last_frame(current);
   JvmtiExport::post_field_access(current, last_frame.method(), last_frame.bcp(), field_holder, h_obj, fid);
 JRT_END
@@ -1496,19 +1474,15 @@
 
   // Both Q-signatures and L-signatures are mapped to atos
   ik->field_is_null_free_inline_type(index);
-  if (cp_entry->flag_state() == atos && ik->field_is_null_free_inline_type(index)) {
+  if (entry->tos_state() == atos && ik->field_is_null_free_inline_type(index)) {
     sig_type = JVM_SIGNATURE_PRIMITIVE_OBJECT;
   }
 
   bool is_static = (obj == nullptr);
-  bool is_flat = cp_entry->is_flat();
+  bool is_flat = entry->is_flat();
 
   HandleMark hm(current);
-<<<<<<< HEAD
-  jfieldID fid = jfieldIDWorkaround::to_jfieldID(ik, cp_entry->f2_as_index(), is_static, is_flat);
-=======
-  jfieldID fid = jfieldIDWorkaround::to_jfieldID(ik, entry->field_offset(), is_static);
->>>>>>> cff25dd5
+  jfieldID fid = jfieldIDWorkaround::to_jfieldID(ik, entry->field_offset(), is_static, is_flat);
   jvalue fvalue;
 #ifdef _LP64
   fvalue = *value;
