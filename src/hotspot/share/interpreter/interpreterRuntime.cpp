--- conflicted
+++ resolved
@@ -272,19 +272,19 @@
 JRT_END
 
 JRT_ENTRY(int, InterpreterRuntime::withfield(JavaThread* current, ConstantPoolCacheEntry* cpe, uintptr_t ptr))
-  oop obj = NULL;
+  oop obj = nullptr;
   int recv_offset = type2size[as_BasicType(cpe->flag_state())];
   assert(frame::interpreter_frame_expression_stack_direction() == -1, "currently is -1 on all platforms");
   int ret_adj = (recv_offset + type2size[T_OBJECT] )* AbstractInterpreter::stackElementSize;
   int offset = cpe->f2_as_offset();
   obj = (oopDesc*)(((uintptr_t*)ptr)[recv_offset * Interpreter::stackElementWords]);
-  if (obj == NULL) {
+  if (obj == nullptr) {
     THROW_(vmSymbols::java_lang_NullPointerException(), ret_adj);
   }
   assert(oopDesc::is_oop(obj), "Verifying receiver");
   assert(obj->klass()->is_inline_klass(), "Must have been checked during resolution");
   instanceHandle old_value_h(THREAD, (instanceOop)obj);
-  oop ref = NULL;
+  oop ref = nullptr;
   if (cpe->flag_state() == atos) {
     ref = *(oopDesc**)ptr;
   }
@@ -363,7 +363,7 @@
       {
         if (cpe->is_null_free_inline_type())  {
           if (!cpe->is_inlined()) {
-              if (ref_h() == NULL) {
+              if (ref_h() == nullptr) {
                 THROW_(vmSymbols::java_lang_NullPointerException(), ret_adj);
               }
               new_value_h()->obj_field_put(offset, ref_h());
@@ -402,12 +402,12 @@
   if (klass->is_being_initialized() && klass->is_init_thread(THREAD)) {
     int offset = klass->field_offset(index);
     Klass* field_k = klass->get_inline_type_field_klass_or_null(index);
-    if (field_k == NULL) {
+    if (field_k == nullptr) {
       field_k = SystemDictionary::resolve_or_fail(klass->field_signature(index)->fundamental_name(THREAD),
           Handle(THREAD, klass->class_loader()),
           Handle(THREAD, klass->protection_domain()),
           true, CHECK);
-      assert(field_k != NULL, "Should have been loaded or an exception thrown above");
+      assert(field_k != nullptr, "Should have been loaded or an exception thrown above");
       klass->set_inline_type_field_klass(index, field_k);
     }
     field_k->initialize(CHECK);
@@ -424,7 +424,7 @@
     const char* className = klass->external_name();
     size_t msglen = strlen(desc) + strlen(className) + 1;
     char* message = NEW_RESOURCE_ARRAY(char, msglen);
-    if (NULL == message) {
+    if (nullptr == message) {
       // Out of memory: can't create detailed error message
       THROW_MSG(vmSymbols::java_lang_NoClassDefFoundError(), className);
     } else {
@@ -476,7 +476,7 @@
 JRT_END
 
 JRT_ENTRY(void, InterpreterRuntime::value_array_store(JavaThread* current, void* val, arrayOopDesc* array, int index))
-  assert(val != NULL, "can't store null into flat array");
+  assert(val != nullptr, "can't store null into flat array");
   ((flatArrayOop)array)->value_copy_to_index(cast_to_oop(val), index);
 JRT_END
 
@@ -1425,12 +1425,8 @@
   int index = cp_entry->field_index();
   if ((ik->field_access_flags(index) & JVM_ACC_FIELD_ACCESS_WATCHED) == 0) return;
 
-<<<<<<< HEAD
-  bool is_static = (obj == NULL);
+  bool is_static = (obj == nullptr);
   bool is_inlined = cp_entry->is_inlined();
-=======
-  bool is_static = (obj == nullptr);
->>>>>>> 861e3020
   HandleMark hm(current);
 
   Handle h_obj;
@@ -1469,18 +1465,14 @@
     case dtos: sig_type = JVM_SIGNATURE_DOUBLE;  break;
     default:  ShouldNotReachHere(); return;
   }
-<<<<<<< HEAD
 
   // Both Q-signatures and L-signatures are mapped to atos
   if (cp_entry->flag_state() == atos && ik->field_signature(index)->is_Q_signature()) {
     sig_type = JVM_SIGNATURE_PRIMITIVE_OBJECT;
   }
 
-  bool is_static = (obj == NULL);
+  bool is_static = (obj == nullptr);
   bool is_inlined = cp_entry->is_inlined();
-=======
-  bool is_static = (obj == nullptr);
->>>>>>> 861e3020
 
   HandleMark hm(current);
   jfieldID fid = jfieldIDWorkaround::to_jfieldID(ik, cp_entry->f2_as_index(), is_static, is_inlined);
