/*
 * Copyright (c) 1999, 2025, Oracle and/or its affiliates. All rights reserved.
 * Copyright (c) 2014, 2021, Red Hat Inc. All rights reserved.
 * DO NOT ALTER OR REMOVE COPYRIGHT NOTICES OR THIS FILE HEADER.
 *
 * This code is free software; you can redistribute it and/or modify it
 * under the terms of the GNU General Public License version 2 only, as
 * published by the Free Software Foundation.
 *
 * This code is distributed in the hope that it will be useful, but WITHOUT
 * ANY WARRANTY; without even the implied warranty of MERCHANTABILITY or
 * FITNESS FOR A PARTICULAR PURPOSE.  See the GNU General Public License
 * version 2 for more details (a copy is included in the LICENSE file that
 * accompanied this code).
 *
 * You should have received a copy of the GNU General Public License version
 * 2 along with this work; if not, write to the Free Software Foundation,
 * Inc., 51 Franklin St, Fifth Floor, Boston, MA 02110-1301 USA.
 *
 * Please contact Oracle, 500 Oracle Parkway, Redwood Shores, CA 94065 USA
 * or visit www.oracle.com if you need additional information or have any
 * questions.
 *
 */

#include "c1/c1_MacroAssembler.hpp"
#include "c1/c1_Runtime1.hpp"
#include "gc/shared/barrierSetAssembler.hpp"
#include "gc/shared/collectedHeap.hpp"
#include "gc/shared/barrierSet.hpp"
#include "gc/shared/barrierSetAssembler.hpp"
#include "gc/shared/tlab_globals.hpp"
#include "interpreter/interpreter.hpp"
#include "oops/arrayOop.hpp"
#include "oops/markWord.hpp"
#include "runtime/basicLock.hpp"
#include "runtime/os.hpp"
#include "runtime/sharedRuntime.hpp"
#include "runtime/stubRoutines.hpp"

void C1_MacroAssembler::float_cmp(bool is_float, int unordered_result,
                                  FloatRegister f0, FloatRegister f1,
                                  Register result)
{
  Label done;
  if (is_float) {
    fcmps(f0, f1);
  } else {
    fcmpd(f0, f1);
  }
  if (unordered_result < 0) {
    // we want -1 for unordered or less than, 0 for equal and 1 for
    // greater than.
    cset(result, NE);  // Not equal or unordered
    cneg(result, result, LT);  // Less than or unordered
  } else {
    // we want -1 for less than, 0 for equal and 1 for unordered or
    // greater than.
    cset(result, NE);  // Not equal or unordered
    cneg(result, result, LO);  // Less than
  }
}

int C1_MacroAssembler::lock_object(Register hdr, Register obj, Register disp_hdr, Register temp, Label& slow_case) {
  assert_different_registers(hdr, obj, disp_hdr, temp, rscratch2);
  int null_check_offset = -1;

  verify_oop(obj);

  // save object being locked into the BasicObjectLock
  str(obj, Address(disp_hdr, BasicObjectLock::obj_offset()));

  null_check_offset = offset();

  lightweight_lock(disp_hdr, obj, hdr, temp, rscratch2, slow_case);

<<<<<<< HEAD
    if (DiagnoseSyncOnValueBasedClasses != 0) {
      load_klass(hdr, obj);
      ldrb(hdr, Address(hdr, Klass::misc_flags_offset()));
      tst(hdr, KlassFlags::_misc_is_value_based_class);
      br(Assembler::NE, slow_case);
    }

    Label done;
    // Load object header
    ldr(hdr, Address(obj, hdr_offset));
    // and mark it as unlocked
    orr(hdr, hdr, markWord::unlocked_value);

    if (EnableValhalla) {
      // Mask always_locked bit such that we go to the slow path if object is an inline type
      andr(hdr, hdr, ~markWord::inline_type_bit_in_place);
    }

    // save unlocked object header into the displaced header location on the stack
    str(hdr, Address(disp_hdr, 0));
    // test if object header is still the same (i.e. unlocked), and if so, store the
    // displaced header address in the object header - if it is not the same, get the
    // object header instead
    lea(rscratch2, Address(obj, hdr_offset));
    cmpxchgptr(hdr, disp_hdr, rscratch2, rscratch1, done, /*fallthough*/nullptr);
    // if the object header was the same, we're done
    // if the object header was not the same, it is now in the hdr register
    // => test if it is a stack pointer into the same stack (recursive locking), i.e.:
    //
    // 1) (hdr & aligned_mask) == 0
    // 2) sp <= hdr
    // 3) hdr <= sp + page_size
    //
    // these 3 tests can be done by evaluating the following expression:
    //
    // (hdr - sp) & (aligned_mask - page_size)
    //
    // assuming both the stack pointer and page_size have their least
    // significant 2 bits cleared and page_size is a power of 2
    mov(rscratch1, sp);
    sub(hdr, hdr, rscratch1);
    ands(hdr, hdr, aligned_mask - (int)os::vm_page_size());
    // for recursive locking, the result is zero => save it in the displaced header
    // location (null in the displaced hdr location indicates recursive locking)
    str(hdr, Address(disp_hdr, 0));
    // otherwise we don't care about the result and handle locking via runtime call
    cbnz(hdr, slow_case);
    // done
    bind(done);
    inc_held_monitor_count(rscratch1);
  }
=======
>>>>>>> 3e329850
  return null_check_offset;
}


void C1_MacroAssembler::unlock_object(Register hdr, Register obj, Register disp_hdr, Register temp, Label& slow_case) {
  assert_different_registers(hdr, obj, disp_hdr, temp, rscratch2);

  // load object
  ldr(obj, Address(disp_hdr, BasicObjectLock::obj_offset()));
  verify_oop(obj);

  lightweight_unlock(obj, hdr, temp, rscratch2, slow_case);
}


// Defines obj, preserves var_size_in_bytes
void C1_MacroAssembler::try_allocate(Register obj, Register var_size_in_bytes, int con_size_in_bytes, Register t1, Register t2, Label& slow_case) {
  if (UseTLAB) {
    tlab_allocate(obj, var_size_in_bytes, con_size_in_bytes, t1, t2, slow_case);
  } else {
    b(slow_case);
  }
}

void C1_MacroAssembler::initialize_header(Register obj, Register klass, Register len, Register t1, Register t2) {
  assert_different_registers(obj, klass, len);

  if (UseCompactObjectHeaders || EnableValhalla) {
    // COH: Markword contains class pointer which is only known at runtime.
    // Valhalla: Could have value class which has a different prototype header to a normal object.
    // In both cases, we need to fetch dynamically.
    ldr(t1, Address(klass, Klass::prototype_header_offset()));
    str(t1, Address(obj, oopDesc::mark_offset_in_bytes()));
  } else {
    // Otherwise: Can use the statically computed prototype header which is the same for every object.
    mov(t1, checked_cast<int32_t>(markWord::prototype().value()));
    str(t1, Address(obj, oopDesc::mark_offset_in_bytes()));
  }

  if (!UseCompactObjectHeaders) {
    // COH: Markword already contains class pointer. Nothing else to do.
    // Otherwise: Fetch klass pointer following the markword
    if (UseCompressedClassPointers) { // Take care not to kill klass
      encode_klass_not_null(t1, klass);
      strw(t1, Address(obj, oopDesc::klass_offset_in_bytes()));
    } else {
      str(klass, Address(obj, oopDesc::klass_offset_in_bytes()));
    }
  }

  if (len->is_valid()) {
    strw(len, Address(obj, arrayOopDesc::length_offset_in_bytes()));
    int base_offset = arrayOopDesc::length_offset_in_bytes() + BytesPerInt;
    if (!is_aligned(base_offset, BytesPerWord)) {
      assert(is_aligned(base_offset, BytesPerInt), "must be 4-byte aligned");
      // Clear gap/first 4 bytes following the length field.
      strw(zr, Address(obj, base_offset));
    }
  } else if (UseCompressedClassPointers && !UseCompactObjectHeaders) {
    store_klass_gap(obj, zr);
  }
}

// preserves obj, destroys len_in_bytes
//
// Scratch registers: t1 = r10, t2 = r11
//
void C1_MacroAssembler::initialize_body(Register obj, Register len_in_bytes, int hdr_size_in_bytes, Register t1, Register t2) {
  assert(hdr_size_in_bytes >= 0, "header size must be positive or 0");
  assert(t1 == r10 && t2 == r11, "must be");

  Label done;

  // len_in_bytes is positive and ptr sized
  subs(len_in_bytes, len_in_bytes, hdr_size_in_bytes);
  br(Assembler::EQ, done);

  // zero_words() takes ptr in r10 and count in words in r11
  mov(rscratch1, len_in_bytes);
  lea(t1, Address(obj, hdr_size_in_bytes));
  lsr(t2, rscratch1, LogBytesPerWord);
  address tpc = zero_words(t1, t2);

  bind(done);
  if (tpc == nullptr) {
    Compilation::current()->bailout("no space for trampoline stub");
  }
}


void C1_MacroAssembler::allocate_object(Register obj, Register t1, Register t2, int header_size, int object_size, Register klass, Label& slow_case) {
  assert_different_registers(obj, t1, t2); // XXX really?
  assert(header_size >= 0 && object_size >= header_size, "illegal sizes");

  try_allocate(obj, noreg, object_size * BytesPerWord, t1, t2, slow_case);

  initialize_object(obj, klass, noreg, object_size * HeapWordSize, t1, t2, UseTLAB);
}

// Scratch registers: t1 = r10, t2 = r11
void C1_MacroAssembler::initialize_object(Register obj, Register klass, Register var_size_in_bytes, int con_size_in_bytes, Register t1, Register t2, bool is_tlab_allocated) {
  assert((con_size_in_bytes & MinObjAlignmentInBytesMask) == 0,
         "con_size_in_bytes is not multiple of alignment");
  const int hdr_size_in_bytes = instanceOopDesc::header_size() * HeapWordSize;

  initialize_header(obj, klass, noreg, t1, t2);

  if (!(UseTLAB && ZeroTLAB && is_tlab_allocated)) {
     // clear rest of allocated space
     const Register index = t2;
     if (var_size_in_bytes != noreg) {
       mov(index, var_size_in_bytes);
       initialize_body(obj, index, hdr_size_in_bytes, t1, t2);
       if (Compilation::current()->bailed_out()) {
         return;
       }
     } else if (con_size_in_bytes > hdr_size_in_bytes) {
       con_size_in_bytes -= hdr_size_in_bytes;
       lea(t1, Address(obj, hdr_size_in_bytes));
       address tpc = zero_words(t1, con_size_in_bytes / BytesPerWord);
       if (tpc == nullptr) {
         Compilation::current()->bailout("no space for trampoline stub");
         return;
       }
     }
  }

  membar(StoreStore);

  if (CURRENT_ENV->dtrace_alloc_probes()) {
    assert(obj == r0, "must be");
    far_call(RuntimeAddress(Runtime1::entry_for(StubId::c1_dtrace_object_alloc_id)));
  }

  verify_oop(obj);
}
void C1_MacroAssembler::allocate_array(Register obj, Register len, Register t1, Register t2, int base_offset_in_bytes, int f, Register klass, Label& slow_case, bool zero_array) {
  assert_different_registers(obj, len, t1, t2, klass);

  // determine alignment mask
  assert(!(BytesPerWord & 1), "must be a multiple of 2 for masking code to work");

  // check for negative or excessive length
  mov(rscratch1, (int32_t)max_array_allocation_length);
  cmp(len, rscratch1);
  br(Assembler::HS, slow_case);

  const Register arr_size = t2; // okay to be the same
  // align object end
  mov(arr_size, (int32_t)base_offset_in_bytes + MinObjAlignmentInBytesMask);
  add(arr_size, arr_size, len, ext::uxtw, f);
  andr(arr_size, arr_size, ~MinObjAlignmentInBytesMask);

  try_allocate(obj, arr_size, 0, t1, t2, slow_case);

  initialize_header(obj, klass, len, t1, t2);

  // Align-up to word boundary, because we clear the 4 bytes potentially
  // following the length field in initialize_header().
  int base_offset = align_up(base_offset_in_bytes, BytesPerWord);
  // clear rest of allocated space
  if (zero_array) {
    initialize_body(obj, arr_size, base_offset, t1, t2);
  }
  if (Compilation::current()->bailed_out()) {
    return;
  }

  membar(StoreStore);

  if (CURRENT_ENV->dtrace_alloc_probes()) {
    assert(obj == r0, "must be");
    far_call(RuntimeAddress(Runtime1::entry_for(StubId::c1_dtrace_object_alloc_id)));
  }

  verify_oop(obj);
}

void C1_MacroAssembler::build_frame_helper(int frame_size_in_bytes, int sp_offset_for_orig_pc, int sp_inc, bool reset_orig_pc, bool needs_stack_repair) {
  MacroAssembler::build_frame(frame_size_in_bytes);

  if (needs_stack_repair) {
    save_stack_increment(sp_inc, frame_size_in_bytes);
  }
  if (reset_orig_pc) {
    // Zero orig_pc to detect deoptimization during buffering in the entry points
    str(zr, Address(sp, sp_offset_for_orig_pc));
  }
}

void C1_MacroAssembler::build_frame(int frame_size_in_bytes, int bang_size_in_bytes, int sp_offset_for_orig_pc, bool needs_stack_repair, bool has_scalarized_args, Label* verified_inline_entry_label) {
  // Make sure there is enough stack space for this method's activation.
  // Note that we do this before creating a frame.
  assert(bang_size_in_bytes >= frame_size_in_bytes, "stack bang size incorrect");
  generate_stack_overflow_check(bang_size_in_bytes);

  build_frame_helper(frame_size_in_bytes, sp_offset_for_orig_pc, 0, has_scalarized_args, needs_stack_repair);

  // Insert nmethod entry barrier into frame.
  BarrierSetAssembler* bs = BarrierSet::barrier_set()->barrier_set_assembler();
  bs->nmethod_entry_barrier(this, nullptr /* slow_path */, nullptr /* continuation */, nullptr /* guard */);

  if (verified_inline_entry_label != nullptr) {
    // Jump here from the scalarized entry points that already created the frame.
    bind(*verified_inline_entry_label);
  }
}

void C1_MacroAssembler::verified_entry(bool breakAtEntry) {
  // If we have to make this method not-entrant we'll overwrite its
  // first instruction with a jump.  For this action to be legal we
  // must ensure that this first instruction is a B, BL, NOP, BKPT,
  // SVC, HVC, or SMC.  Make it a NOP.
  nop();
  if (C1Breakpoint) brk(1);
}

int C1_MacroAssembler::scalarized_entry(const CompiledEntrySignature* ces, int frame_size_in_bytes, int bang_size_in_bytes, int sp_offset_for_orig_pc, Label& verified_inline_entry_label, bool is_inline_ro_entry) {
  assert(InlineTypePassFieldsAsArgs, "sanity");
  // Make sure there is enough stack space for this method's activation.
  assert(bang_size_in_bytes >= frame_size_in_bytes, "stack bang size incorrect");
  generate_stack_overflow_check(bang_size_in_bytes);

  GrowableArray<SigEntry>* sig    = ces->sig();
  GrowableArray<SigEntry>* sig_cc = is_inline_ro_entry ? ces->sig_cc_ro() : ces->sig_cc();
  VMRegPair* regs      = ces->regs();
  VMRegPair* regs_cc   = is_inline_ro_entry ? ces->regs_cc_ro() : ces->regs_cc();
  int args_on_stack    = ces->args_on_stack();
  int args_on_stack_cc = is_inline_ro_entry ? ces->args_on_stack_cc_ro() : ces->args_on_stack_cc();

  assert(sig->length() <= sig_cc->length(), "Zero-sized inline class not allowed!");
  BasicType* sig_bt = NEW_RESOURCE_ARRAY(BasicType, sig_cc->length());
  int args_passed = sig->length();
  int args_passed_cc = SigEntry::fill_sig_bt(sig_cc, sig_bt);

  // Create a temp frame so we can call into the runtime. It must be properly set up to accommodate GC.
  build_frame_helper(frame_size_in_bytes, sp_offset_for_orig_pc, 0, true, ces->c1_needs_stack_repair());

  // The runtime call might safepoint, make sure nmethod entry barrier is executed
  BarrierSetAssembler* bs = BarrierSet::barrier_set()->barrier_set_assembler();
  // C1 code is not hot enough to micro optimize the nmethod entry barrier with an out-of-line stub
  bs->nmethod_entry_barrier(this, nullptr /* slow_path */, nullptr /* continuation */, nullptr /* guard */);

  // FIXME -- call runtime only if we cannot in-line allocate all the incoming inline type args.
  mov(r19, (intptr_t) ces->method());
  if (is_inline_ro_entry) {
    far_call(RuntimeAddress(Runtime1::entry_for(StubId::c1_buffer_inline_args_no_receiver_id)));
  } else {
    far_call(RuntimeAddress(Runtime1::entry_for(StubId::c1_buffer_inline_args_id)));
  }
  int rt_call_offset = offset();

  // The runtime call returns the new array in r20 instead of the usual r0
  // because r0 is also j_rarg7 which may be holding a live argument here.
  Register val_array = r20;

  // Remove the temp frame
  MacroAssembler::remove_frame(frame_size_in_bytes);

  // Check if we need to extend the stack for packing
  int sp_inc = 0;
  if (args_on_stack > args_on_stack_cc) {
    sp_inc = extend_stack_for_inline_args(args_on_stack);
  }

  shuffle_inline_args(true, is_inline_ro_entry, sig_cc,
                      args_passed_cc, args_on_stack_cc, regs_cc, // from
                      args_passed, args_on_stack, regs,          // to
                      sp_inc, val_array);

  // Create the real frame. Below jump will then skip over the stack banging and frame
  // setup code in the verified_inline_entry (which has a different real_frame_size).
  build_frame_helper(frame_size_in_bytes, sp_offset_for_orig_pc, sp_inc, false, ces->c1_needs_stack_repair());

  b(verified_inline_entry_label);
  return rt_call_offset;
}


void C1_MacroAssembler::load_parameter(int offset_in_words, Register reg) {
  // rfp, + 0: link
  //     + 1: return address
  //     + 2: argument with offset 0
  //     + 3: argument with offset 1
  //     + 4: ...

  ldr(reg, Address(rfp, (offset_in_words + 2) * BytesPerWord));
}

#ifndef PRODUCT

void C1_MacroAssembler::verify_stack_oop(int stack_offset) {
  if (!VerifyOops) return;
  verify_oop_addr(Address(sp, stack_offset));
}

void C1_MacroAssembler::verify_not_null_oop(Register r) {
  if (!VerifyOops) return;
  Label not_null;
  cbnz(r, not_null);
  stop("non-null oop required");
  bind(not_null);
  verify_oop(r);
}

void C1_MacroAssembler::invalidate_registers(bool inv_r0, bool inv_r19, bool inv_r2, bool inv_r3, bool inv_r4, bool inv_r5) {
#ifdef ASSERT
  static int nn;
  if (inv_r0) mov(r0, 0xDEAD);
  if (inv_r19) mov(r19, 0xDEAD);
  if (inv_r2) mov(r2, nn++);
  if (inv_r3) mov(r3, 0xDEAD);
  if (inv_r4) mov(r4, 0xDEAD);
  if (inv_r5) mov(r5, 0xDEAD);
#endif
}
#endif // ifndef PRODUCT<|MERGE_RESOLUTION|>--- conflicted
+++ resolved
@@ -74,60 +74,6 @@
 
   lightweight_lock(disp_hdr, obj, hdr, temp, rscratch2, slow_case);
 
-<<<<<<< HEAD
-    if (DiagnoseSyncOnValueBasedClasses != 0) {
-      load_klass(hdr, obj);
-      ldrb(hdr, Address(hdr, Klass::misc_flags_offset()));
-      tst(hdr, KlassFlags::_misc_is_value_based_class);
-      br(Assembler::NE, slow_case);
-    }
-
-    Label done;
-    // Load object header
-    ldr(hdr, Address(obj, hdr_offset));
-    // and mark it as unlocked
-    orr(hdr, hdr, markWord::unlocked_value);
-
-    if (EnableValhalla) {
-      // Mask always_locked bit such that we go to the slow path if object is an inline type
-      andr(hdr, hdr, ~markWord::inline_type_bit_in_place);
-    }
-
-    // save unlocked object header into the displaced header location on the stack
-    str(hdr, Address(disp_hdr, 0));
-    // test if object header is still the same (i.e. unlocked), and if so, store the
-    // displaced header address in the object header - if it is not the same, get the
-    // object header instead
-    lea(rscratch2, Address(obj, hdr_offset));
-    cmpxchgptr(hdr, disp_hdr, rscratch2, rscratch1, done, /*fallthough*/nullptr);
-    // if the object header was the same, we're done
-    // if the object header was not the same, it is now in the hdr register
-    // => test if it is a stack pointer into the same stack (recursive locking), i.e.:
-    //
-    // 1) (hdr & aligned_mask) == 0
-    // 2) sp <= hdr
-    // 3) hdr <= sp + page_size
-    //
-    // these 3 tests can be done by evaluating the following expression:
-    //
-    // (hdr - sp) & (aligned_mask - page_size)
-    //
-    // assuming both the stack pointer and page_size have their least
-    // significant 2 bits cleared and page_size is a power of 2
-    mov(rscratch1, sp);
-    sub(hdr, hdr, rscratch1);
-    ands(hdr, hdr, aligned_mask - (int)os::vm_page_size());
-    // for recursive locking, the result is zero => save it in the displaced header
-    // location (null in the displaced hdr location indicates recursive locking)
-    str(hdr, Address(disp_hdr, 0));
-    // otherwise we don't care about the result and handle locking via runtime call
-    cbnz(hdr, slow_case);
-    // done
-    bind(done);
-    inc_held_monitor_count(rscratch1);
-  }
-=======
->>>>>>> 3e329850
   return null_check_offset;
 }
 
