/*
 * Copyright (c) 2003, 2022, Oracle and/or its affiliates. All rights reserved.
 * Copyright (c) 2014, Red Hat Inc. All rights reserved.
 * DO NOT ALTER OR REMOVE COPYRIGHT NOTICES OR THIS FILE HEADER.
 *
 * This code is free software; you can redistribute it and/or modify it
 * under the terms of the GNU General Public License version 2 only, as
 * published by the Free Software Foundation.
 *
 * This code is distributed in the hope that it will be useful, but WITHOUT
 * ANY WARRANTY; without even the implied warranty of MERCHANTABILITY or
 * FITNESS FOR A PARTICULAR PURPOSE.  See the GNU General Public License
 * version 2 for more details (a copy is included in the LICENSE file that
 * accompanied this code).
 *
 * You should have received a copy of the GNU General Public License version
 * 2 along with this work; if not, write to the Free Software Foundation,
 * Inc., 51 Franklin St, Fifth Floor, Boston, MA 02110-1301 USA.
 *
 * Please contact Oracle, 500 Oracle Parkway, Redwood Shores, CA 94065 USA
 * or visit www.oracle.com if you need additional information or have any
 * questions.
 *
 */

#include "precompiled.hpp"
#include "asm/macroAssembler.inline.hpp"
#include "compiler/compilerDefinitions.inline.hpp"
#include "gc/shared/barrierSetAssembler.hpp"
#include "gc/shared/collectedHeap.hpp"
#include "gc/shared/tlab_globals.hpp"
#include "interpreter/interpreter.hpp"
#include "interpreter/interpreterRuntime.hpp"
#include "interpreter/interp_masm.hpp"
#include "interpreter/templateTable.hpp"
#include "memory/universe.hpp"
#include "oops/methodData.hpp"
#include "oops/method.hpp"
#include "oops/objArrayKlass.hpp"
#include "oops/oop.inline.hpp"
#include "prims/jvmtiExport.hpp"
#include "prims/methodHandles.hpp"
#include "runtime/frame.inline.hpp"
#include "runtime/sharedRuntime.hpp"
#include "runtime/stubRoutines.hpp"
#include "runtime/synchronizer.hpp"
#include "utilities/powerOfTwo.hpp"

#define __ _masm->

// Address computation: local variables

static inline Address iaddress(int n) {
  return Address(rlocals, Interpreter::local_offset_in_bytes(n));
}

static inline Address laddress(int n) {
  return iaddress(n + 1);
}

static inline Address faddress(int n) {
  return iaddress(n);
}

static inline Address daddress(int n) {
  return laddress(n);
}

static inline Address aaddress(int n) {
  return iaddress(n);
}

static inline Address iaddress(Register r) {
  return Address(rlocals, r, Address::lsl(3));
}

static inline Address laddress(Register r, Register scratch,
                               InterpreterMacroAssembler* _masm) {
  __ lea(scratch, Address(rlocals, r, Address::lsl(3)));
  return Address(scratch, Interpreter::local_offset_in_bytes(1));
}

static inline Address faddress(Register r) {
  return iaddress(r);
}

static inline Address daddress(Register r, Register scratch,
                               InterpreterMacroAssembler* _masm) {
  return laddress(r, scratch, _masm);
}

static inline Address aaddress(Register r) {
  return iaddress(r);
}

static inline Address at_rsp() {
  return Address(esp, 0);
}

// At top of Java expression stack which may be different than esp().  It
// isn't for category 1 objects.
static inline Address at_tos   () {
  return Address(esp,  Interpreter::expr_offset_in_bytes(0));
}

static inline Address at_tos_p1() {
  return Address(esp,  Interpreter::expr_offset_in_bytes(1));
}

static inline Address at_tos_p2() {
  return Address(esp,  Interpreter::expr_offset_in_bytes(2));
}

static inline Address at_tos_p3() {
  return Address(esp,  Interpreter::expr_offset_in_bytes(3));
}

static inline Address at_tos_p4() {
  return Address(esp,  Interpreter::expr_offset_in_bytes(4));
}

static inline Address at_tos_p5() {
  return Address(esp,  Interpreter::expr_offset_in_bytes(5));
}

// Condition conversion
static Assembler::Condition j_not(TemplateTable::Condition cc) {
  switch (cc) {
  case TemplateTable::equal        : return Assembler::NE;
  case TemplateTable::not_equal    : return Assembler::EQ;
  case TemplateTable::less         : return Assembler::GE;
  case TemplateTable::less_equal   : return Assembler::GT;
  case TemplateTable::greater      : return Assembler::LE;
  case TemplateTable::greater_equal: return Assembler::LT;
  }
  ShouldNotReachHere();
  return Assembler::EQ;
}


// Miscellaneous helper routines
// Store an oop (or NULL) at the Address described by obj.
// If val == noreg this means store a NULL
static void do_oop_store(InterpreterMacroAssembler* _masm,
                         Address dst,
                         Register val,
                         DecoratorSet decorators) {
  assert(val == noreg || val == r0, "parameter is just for looks");
<<<<<<< HEAD
  __ store_heap_oop(dst, val, r10, r1, noreg, decorators);
=======
  __ store_heap_oop(dst, val, r10, r1, r3, decorators);
>>>>>>> 0d51f63a
}

static void do_oop_load(InterpreterMacroAssembler* _masm,
                        Address src,
                        Register dst,
                        DecoratorSet decorators) {
  __ load_heap_oop(dst, src, r10, r1, decorators);
}

Address TemplateTable::at_bcp(int offset) {
  assert(_desc->uses_bcp(), "inconsistent uses_bcp information");
  return Address(rbcp, offset);
}

void TemplateTable::patch_bytecode(Bytecodes::Code bc, Register bc_reg,
                                   Register temp_reg, bool load_bc_into_bc_reg/*=true*/,
                                   int byte_no)
{
  if (!RewriteBytecodes)  return;
  Label L_patch_done;

  switch (bc) {
  case Bytecodes::_fast_qputfield:
  case Bytecodes::_fast_aputfield:
  case Bytecodes::_fast_bputfield:
  case Bytecodes::_fast_zputfield:
  case Bytecodes::_fast_cputfield:
  case Bytecodes::_fast_dputfield:
  case Bytecodes::_fast_fputfield:
  case Bytecodes::_fast_iputfield:
  case Bytecodes::_fast_lputfield:
  case Bytecodes::_fast_sputfield:
    {
      // We skip bytecode quickening for putfield instructions when
      // the put_code written to the constant pool cache is zero.
      // This is required so that every execution of this instruction
      // calls out to InterpreterRuntime::resolve_get_put to do
      // additional, required work.
      assert(byte_no == f1_byte || byte_no == f2_byte, "byte_no out of range");
      assert(load_bc_into_bc_reg, "we use bc_reg as temp");
      __ get_cache_and_index_and_bytecode_at_bcp(temp_reg, bc_reg, temp_reg, byte_no, 1);
      __ movw(bc_reg, bc);
      __ cbzw(temp_reg, L_patch_done);  // don't patch
    }
    break;
  default:
    assert(byte_no == -1, "sanity");
    // the pair bytecodes have already done the load.
    if (load_bc_into_bc_reg) {
      __ movw(bc_reg, bc);
    }
  }

  if (JvmtiExport::can_post_breakpoint()) {
    Label L_fast_patch;
    // if a breakpoint is present we can't rewrite the stream directly
    __ load_unsigned_byte(temp_reg, at_bcp(0));
    __ cmpw(temp_reg, Bytecodes::_breakpoint);
    __ br(Assembler::NE, L_fast_patch);
    // Let breakpoint table handling rewrite to quicker bytecode
    __ call_VM(noreg, CAST_FROM_FN_PTR(address, InterpreterRuntime::set_original_bytecode_at), rmethod, rbcp, bc_reg);
    __ b(L_patch_done);
    __ bind(L_fast_patch);
  }

#ifdef ASSERT
  Label L_okay;
  __ load_unsigned_byte(temp_reg, at_bcp(0));
  __ cmpw(temp_reg, (int) Bytecodes::java_code(bc));
  __ br(Assembler::EQ, L_okay);
  __ cmpw(temp_reg, bc_reg);
  __ br(Assembler::EQ, L_okay);
  __ stop("patching the wrong bytecode");
  __ bind(L_okay);
#endif

  // patch bytecode
  __ strb(bc_reg, at_bcp(0));
  __ bind(L_patch_done);
}


// Individual instructions

void TemplateTable::nop() {
  transition(vtos, vtos);
  // nothing to do
}

void TemplateTable::shouldnotreachhere() {
  transition(vtos, vtos);
  __ stop("shouldnotreachhere bytecode");
}

void TemplateTable::aconst_null()
{
  transition(vtos, atos);
  __ mov(r0, 0);
}

void TemplateTable::iconst(int value)
{
  transition(vtos, itos);
  __ mov(r0, value);
}

void TemplateTable::lconst(int value)
{
  __ mov(r0, value);
}

void TemplateTable::fconst(int value)
{
  transition(vtos, ftos);
  switch (value) {
  case 0:
    __ fmovs(v0, 0.0);
    break;
  case 1:
    __ fmovs(v0, 1.0);
    break;
  case 2:
    __ fmovs(v0, 2.0);
    break;
  default:
    ShouldNotReachHere();
    break;
  }
}

void TemplateTable::dconst(int value)
{
  transition(vtos, dtos);
  switch (value) {
  case 0:
    __ fmovd(v0, 0.0);
    break;
  case 1:
    __ fmovd(v0, 1.0);
    break;
  case 2:
    __ fmovd(v0, 2.0);
    break;
  default:
    ShouldNotReachHere();
    break;
  }
}

void TemplateTable::bipush()
{
  transition(vtos, itos);
  __ load_signed_byte32(r0, at_bcp(1));
}

void TemplateTable::sipush()
{
  transition(vtos, itos);
  __ load_unsigned_short(r0, at_bcp(1));
  __ revw(r0, r0);
  __ asrw(r0, r0, 16);
}

void TemplateTable::ldc(bool wide)
{
  transition(vtos, vtos);
  Label call_ldc, notFloat, notClass, notInt, Done;

  if (wide) {
    __ get_unsigned_2_byte_index_at_bcp(r1, 1);
  } else {
    __ load_unsigned_byte(r1, at_bcp(1));
  }
  __ get_cpool_and_tags(r2, r0);

  const int base_offset = ConstantPool::header_size() * wordSize;
  const int tags_offset = Array<u1>::base_offset_in_bytes();

  // get type
  __ add(r3, r1, tags_offset);
  __ lea(r3, Address(r0, r3));
  __ ldarb(r3, r3);
  __ andr(r3, r3, ~JVM_CONSTANT_QDescBit);

  // unresolved class - get the resolved class
  __ cmp(r3, (u1)JVM_CONSTANT_UnresolvedClass);
  __ br(Assembler::EQ, call_ldc);

  // unresolved class in error state - call into runtime to throw the error
  // from the first resolution attempt
  __ cmp(r3, (u1)JVM_CONSTANT_UnresolvedClassInError);
  __ br(Assembler::EQ, call_ldc);

  // resolved class - need to call vm to get java mirror of the class
  __ cmp(r3, (u1)JVM_CONSTANT_Class);
  __ br(Assembler::NE, notClass);

  __ bind(call_ldc);
  __ mov(c_rarg1, wide);
  call_VM(r0, CAST_FROM_FN_PTR(address, InterpreterRuntime::ldc), c_rarg1);
  __ push_ptr(r0);
  __ verify_oop(r0);
  __ b(Done);

  __ bind(notClass);
  __ cmp(r3, (u1)JVM_CONSTANT_Float);
  __ br(Assembler::NE, notFloat);
  // ftos
  __ adds(r1, r2, r1, Assembler::LSL, 3);
  __ ldrs(v0, Address(r1, base_offset));
  __ push_f();
  __ b(Done);

  __ bind(notFloat);

  __ cmp(r3, (u1)JVM_CONSTANT_Integer);
  __ br(Assembler::NE, notInt);

  // itos
  __ adds(r1, r2, r1, Assembler::LSL, 3);
  __ ldrw(r0, Address(r1, base_offset));
  __ push_i(r0);
  __ b(Done);

  __ bind(notInt);
  condy_helper(Done);

  __ bind(Done);
}

// Fast path for caching oop constants.
void TemplateTable::fast_aldc(bool wide)
{
  transition(vtos, atos);

  Register result = r0;
  Register tmp = r1;
  Register rarg = r2;

  int index_size = wide ? sizeof(u2) : sizeof(u1);

  Label resolved;

  // We are resolved if the resolved reference cache entry contains a
  // non-null object (String, MethodType, etc.)
  assert_different_registers(result, tmp);
  __ get_cache_index_at_bcp(tmp, 1, index_size);
  __ load_resolved_reference_at_index(result, tmp);
  __ cbnz(result, resolved);

  address entry = CAST_FROM_FN_PTR(address, InterpreterRuntime::resolve_ldc);

  // first time invocation - must resolve first
  __ mov(rarg, (int)bytecode());
  __ call_VM(result, entry, rarg);

  __ bind(resolved);

  { // Check for the null sentinel.
    // If we just called the VM, it already did the mapping for us,
    // but it's harmless to retry.
    Label notNull;

    // Stash null_sentinel address to get its value later
    __ movptr(rarg, (uintptr_t)Universe::the_null_sentinel_addr());
    __ ldr(tmp, Address(rarg));
    __ resolve_oop_handle(tmp);
    __ cmpoop(result, tmp);
    __ br(Assembler::NE, notNull);
    __ mov(result, 0);  // NULL object reference
    __ bind(notNull);
  }

  if (VerifyOops) {
    // Safe to call with 0 result
    __ verify_oop(result);
  }
}

void TemplateTable::ldc2_w()
{
  transition(vtos, vtos);
  Label notDouble, notLong, Done;
  __ get_unsigned_2_byte_index_at_bcp(r0, 1);

  __ get_cpool_and_tags(r1, r2);
  const int base_offset = ConstantPool::header_size() * wordSize;
  const int tags_offset = Array<u1>::base_offset_in_bytes();

  // get type
  __ lea(r2, Address(r2, r0, Address::lsl(0)));
  __ load_unsigned_byte(r2, Address(r2, tags_offset));
  __ cmpw(r2, (int)JVM_CONSTANT_Double);
  __ br(Assembler::NE, notDouble);

  // dtos
  __ lea (r2, Address(r1, r0, Address::lsl(3)));
  __ ldrd(v0, Address(r2, base_offset));
  __ push_d();
  __ b(Done);

  __ bind(notDouble);
  __ cmpw(r2, (int)JVM_CONSTANT_Long);
  __ br(Assembler::NE, notLong);

  // ltos
  __ lea(r0, Address(r1, r0, Address::lsl(3)));
  __ ldr(r0, Address(r0, base_offset));
  __ push_l();
  __ b(Done);

  __ bind(notLong);
  condy_helper(Done);

  __ bind(Done);
}

void TemplateTable::condy_helper(Label& Done)
{
  Register obj = r0;
  Register rarg = r1;
  Register flags = r2;
  Register off = r3;

  address entry = CAST_FROM_FN_PTR(address, InterpreterRuntime::resolve_ldc);

  __ mov(rarg, (int) bytecode());
  __ call_VM(obj, entry, rarg);

  __ get_vm_result_2(flags, rthread);

  // VMr = obj = base address to find primitive value to push
  // VMr2 = flags = (tos, off) using format of CPCE::_flags
  __ mov(off, flags);
  __ andw(off, off, ConstantPoolCacheEntry::field_index_mask);

  const Address field(obj, off);

  // What sort of thing are we loading?
  // x86 uses a shift and mask or wings it with a shift plus assert
  // the mask is not needed. aarch64 just uses bitfield extract
  __ ubfxw(flags, flags, ConstantPoolCacheEntry::tos_state_shift,
           ConstantPoolCacheEntry::tos_state_bits);

  switch (bytecode()) {
    case Bytecodes::_ldc:
    case Bytecodes::_ldc_w:
      {
        // tos in (itos, ftos, stos, btos, ctos, ztos)
        Label notInt, notFloat, notShort, notByte, notChar, notBool;
        __ cmpw(flags, itos);
        __ br(Assembler::NE, notInt);
        // itos
        __ ldrw(r0, field);
        __ push(itos);
        __ b(Done);

        __ bind(notInt);
        __ cmpw(flags, ftos);
        __ br(Assembler::NE, notFloat);
        // ftos
        __ load_float(field);
        __ push(ftos);
        __ b(Done);

        __ bind(notFloat);
        __ cmpw(flags, stos);
        __ br(Assembler::NE, notShort);
        // stos
        __ load_signed_short(r0, field);
        __ push(stos);
        __ b(Done);

        __ bind(notShort);
        __ cmpw(flags, btos);
        __ br(Assembler::NE, notByte);
        // btos
        __ load_signed_byte(r0, field);
        __ push(btos);
        __ b(Done);

        __ bind(notByte);
        __ cmpw(flags, ctos);
        __ br(Assembler::NE, notChar);
        // ctos
        __ load_unsigned_short(r0, field);
        __ push(ctos);
        __ b(Done);

        __ bind(notChar);
        __ cmpw(flags, ztos);
        __ br(Assembler::NE, notBool);
        // ztos
        __ load_signed_byte(r0, field);
        __ push(ztos);
        __ b(Done);

        __ bind(notBool);
        break;
      }

    case Bytecodes::_ldc2_w:
      {
        Label notLong, notDouble;
        __ cmpw(flags, ltos);
        __ br(Assembler::NE, notLong);
        // ltos
        __ ldr(r0, field);
        __ push(ltos);
        __ b(Done);

        __ bind(notLong);
        __ cmpw(flags, dtos);
        __ br(Assembler::NE, notDouble);
        // dtos
        __ load_double(field);
        __ push(dtos);
        __ b(Done);

       __ bind(notDouble);
        break;
      }

    default:
      ShouldNotReachHere();
    }

    __ stop("bad ldc/condy");
}

void TemplateTable::locals_index(Register reg, int offset)
{
  __ ldrb(reg, at_bcp(offset));
  __ neg(reg, reg);
}

void TemplateTable::iload() {
  iload_internal();
}

void TemplateTable::nofast_iload() {
  iload_internal(may_not_rewrite);
}

void TemplateTable::iload_internal(RewriteControl rc) {
  transition(vtos, itos);
  if (RewriteFrequentPairs && rc == may_rewrite) {
    Label rewrite, done;
    Register bc = r4;

    // get next bytecode
    __ load_unsigned_byte(r1, at_bcp(Bytecodes::length_for(Bytecodes::_iload)));

    // if _iload, wait to rewrite to iload2.  We only want to rewrite the
    // last two iloads in a pair.  Comparing against fast_iload means that
    // the next bytecode is neither an iload or a caload, and therefore
    // an iload pair.
    __ cmpw(r1, Bytecodes::_iload);
    __ br(Assembler::EQ, done);

    // if _fast_iload rewrite to _fast_iload2
    __ cmpw(r1, Bytecodes::_fast_iload);
    __ movw(bc, Bytecodes::_fast_iload2);
    __ br(Assembler::EQ, rewrite);

    // if _caload rewrite to _fast_icaload
    __ cmpw(r1, Bytecodes::_caload);
    __ movw(bc, Bytecodes::_fast_icaload);
    __ br(Assembler::EQ, rewrite);

    // else rewrite to _fast_iload
    __ movw(bc, Bytecodes::_fast_iload);

    // rewrite
    // bc: new bytecode
    __ bind(rewrite);
    patch_bytecode(Bytecodes::_iload, bc, r1, false);
    __ bind(done);

  }

  // do iload, get the local value into tos
  locals_index(r1);
  __ ldr(r0, iaddress(r1));

}

void TemplateTable::fast_iload2()
{
  transition(vtos, itos);
  locals_index(r1);
  __ ldr(r0, iaddress(r1));
  __ push(itos);
  locals_index(r1, 3);
  __ ldr(r0, iaddress(r1));
}

void TemplateTable::fast_iload()
{
  transition(vtos, itos);
  locals_index(r1);
  __ ldr(r0, iaddress(r1));
}

void TemplateTable::lload()
{
  transition(vtos, ltos);
  __ ldrb(r1, at_bcp(1));
  __ sub(r1, rlocals, r1, ext::uxtw, LogBytesPerWord);
  __ ldr(r0, Address(r1, Interpreter::local_offset_in_bytes(1)));
}

void TemplateTable::fload()
{
  transition(vtos, ftos);
  locals_index(r1);
  // n.b. we use ldrd here because this is a 64 bit slot
  // this is comparable to the iload case
  __ ldrd(v0, faddress(r1));
}

void TemplateTable::dload()
{
  transition(vtos, dtos);
  __ ldrb(r1, at_bcp(1));
  __ sub(r1, rlocals, r1, ext::uxtw, LogBytesPerWord);
  __ ldrd(v0, Address(r1, Interpreter::local_offset_in_bytes(1)));
}

void TemplateTable::aload()
{
  transition(vtos, atos);
  locals_index(r1);
  __ ldr(r0, iaddress(r1));
}

void TemplateTable::locals_index_wide(Register reg) {
  __ ldrh(reg, at_bcp(2));
  __ rev16w(reg, reg);
  __ neg(reg, reg);
}

void TemplateTable::wide_iload() {
  transition(vtos, itos);
  locals_index_wide(r1);
  __ ldr(r0, iaddress(r1));
}

void TemplateTable::wide_lload()
{
  transition(vtos, ltos);
  __ ldrh(r1, at_bcp(2));
  __ rev16w(r1, r1);
  __ sub(r1, rlocals, r1, ext::uxtw, LogBytesPerWord);
  __ ldr(r0, Address(r1, Interpreter::local_offset_in_bytes(1)));
}

void TemplateTable::wide_fload()
{
  transition(vtos, ftos);
  locals_index_wide(r1);
  // n.b. we use ldrd here because this is a 64 bit slot
  // this is comparable to the iload case
  __ ldrd(v0, faddress(r1));
}

void TemplateTable::wide_dload()
{
  transition(vtos, dtos);
  __ ldrh(r1, at_bcp(2));
  __ rev16w(r1, r1);
  __ sub(r1, rlocals, r1, ext::uxtw, LogBytesPerWord);
  __ ldrd(v0, Address(r1, Interpreter::local_offset_in_bytes(1)));
}

void TemplateTable::wide_aload()
{
  transition(vtos, atos);
  locals_index_wide(r1);
  __ ldr(r0, aaddress(r1));
}

void TemplateTable::index_check(Register array, Register index)
{
  // destroys r1, rscratch1
  // check array
  __ null_check(array, arrayOopDesc::length_offset_in_bytes());
  // sign extend index for use by indexed load
  // __ movl2ptr(index, index);
  // check index
  Register length = rscratch1;
  __ ldrw(length, Address(array, arrayOopDesc::length_offset_in_bytes()));
  __ cmpw(index, length);
  if (index != r1) {
    // ??? convention: move aberrant index into r1 for exception message
    assert(r1 != array, "different registers");
    __ mov(r1, index);
  }
  Label ok;
  __ br(Assembler::LO, ok);
  // ??? convention: move array into r3 for exception message
   __ mov(r3, array);
   __ mov(rscratch1, Interpreter::_throw_ArrayIndexOutOfBoundsException_entry);
   __ br(rscratch1);
  __ bind(ok);
}

void TemplateTable::iaload()
{
  transition(itos, itos);
  __ mov(r1, r0);
  __ pop_ptr(r0);
  // r0: array
  // r1: index
  index_check(r0, r1); // leaves index in r1, kills rscratch1
  __ add(r1, r1, arrayOopDesc::base_offset_in_bytes(T_INT) >> 2);
  __ access_load_at(T_INT, IN_HEAP | IS_ARRAY, r0, Address(r0, r1, Address::uxtw(2)), noreg, noreg);
}

void TemplateTable::laload()
{
  transition(itos, ltos);
  __ mov(r1, r0);
  __ pop_ptr(r0);
  // r0: array
  // r1: index
  index_check(r0, r1); // leaves index in r1, kills rscratch1
  __ add(r1, r1, arrayOopDesc::base_offset_in_bytes(T_LONG) >> 3);
  __ access_load_at(T_LONG, IN_HEAP | IS_ARRAY, r0, Address(r0, r1, Address::uxtw(3)), noreg, noreg);
}

void TemplateTable::faload()
{
  transition(itos, ftos);
  __ mov(r1, r0);
  __ pop_ptr(r0);
  // r0: array
  // r1: index
  index_check(r0, r1); // leaves index in r1, kills rscratch1
  __ add(r1, r1, arrayOopDesc::base_offset_in_bytes(T_FLOAT) >> 2);
  __ access_load_at(T_FLOAT, IN_HEAP | IS_ARRAY, r0, Address(r0, r1, Address::uxtw(2)), noreg, noreg);
}

void TemplateTable::daload()
{
  transition(itos, dtos);
  __ mov(r1, r0);
  __ pop_ptr(r0);
  // r0: array
  // r1: index
  index_check(r0, r1); // leaves index in r1, kills rscratch1
  __ add(r1, r1, arrayOopDesc::base_offset_in_bytes(T_DOUBLE) >> 3);
  __ access_load_at(T_DOUBLE, IN_HEAP | IS_ARRAY, r0, Address(r0, r1, Address::uxtw(3)), noreg, noreg);
}

void TemplateTable::aaload()
{
  transition(itos, atos);
  __ mov(r1, r0);
  __ pop_ptr(r0);
  // r0: array
  // r1: index
  index_check(r0, r1); // leaves index in r1, kills rscratch1
  __ profile_array(r2, r0, r4);
  if (UseFlatArray) {
    Label is_flat_array, done;

    __ test_flattened_array_oop(r0, r8 /*temp*/, is_flat_array);
    __ add(r1, r1, arrayOopDesc::base_offset_in_bytes(T_OBJECT) >> LogBytesPerHeapOop);
    do_oop_load(_masm, Address(r0, r1, Address::uxtw(LogBytesPerHeapOop)), r0, IS_ARRAY);

    __ b(done);
    __ bind(is_flat_array);
    __ call_VM(r0, CAST_FROM_FN_PTR(address, InterpreterRuntime::value_array_load), r0, r1);
    __ bind(done);
  } else {
    __ add(r1, r1, arrayOopDesc::base_offset_in_bytes(T_OBJECT) >> LogBytesPerHeapOop);
    do_oop_load(_masm, Address(r0, r1, Address::uxtw(LogBytesPerHeapOop)), r0, IS_ARRAY);
  }
  __ profile_element(r2, r0, r4);
}

void TemplateTable::baload()
{
  transition(itos, itos);
  __ mov(r1, r0);
  __ pop_ptr(r0);
  // r0: array
  // r1: index
  index_check(r0, r1); // leaves index in r1, kills rscratch1
  __ add(r1, r1, arrayOopDesc::base_offset_in_bytes(T_BYTE) >> 0);
  __ access_load_at(T_BYTE, IN_HEAP | IS_ARRAY, r0, Address(r0, r1, Address::uxtw(0)), noreg, noreg);
}

void TemplateTable::caload()
{
  transition(itos, itos);
  __ mov(r1, r0);
  __ pop_ptr(r0);
  // r0: array
  // r1: index
  index_check(r0, r1); // leaves index in r1, kills rscratch1
  __ add(r1, r1, arrayOopDesc::base_offset_in_bytes(T_CHAR) >> 1);
  __ access_load_at(T_CHAR, IN_HEAP | IS_ARRAY, r0, Address(r0, r1, Address::uxtw(1)), noreg, noreg);
}

// iload followed by caload frequent pair
void TemplateTable::fast_icaload()
{
  transition(vtos, itos);
  // load index out of locals
  locals_index(r2);
  __ ldr(r1, iaddress(r2));

  __ pop_ptr(r0);

  // r0: array
  // r1: index
  index_check(r0, r1); // leaves index in r1, kills rscratch1
  __ add(r1, r1, arrayOopDesc::base_offset_in_bytes(T_CHAR) >> 1);
  __ access_load_at(T_CHAR, IN_HEAP | IS_ARRAY, r0, Address(r0, r1, Address::uxtw(1)), noreg, noreg);
}

void TemplateTable::saload()
{
  transition(itos, itos);
  __ mov(r1, r0);
  __ pop_ptr(r0);
  // r0: array
  // r1: index
  index_check(r0, r1); // leaves index in r1, kills rscratch1
  __ add(r1, r1, arrayOopDesc::base_offset_in_bytes(T_SHORT) >> 1);
  __ access_load_at(T_SHORT, IN_HEAP | IS_ARRAY, r0, Address(r0, r1, Address::uxtw(1)), noreg, noreg);
}

void TemplateTable::iload(int n)
{
  transition(vtos, itos);
  __ ldr(r0, iaddress(n));
}

void TemplateTable::lload(int n)
{
  transition(vtos, ltos);
  __ ldr(r0, laddress(n));
}

void TemplateTable::fload(int n)
{
  transition(vtos, ftos);
  __ ldrs(v0, faddress(n));
}

void TemplateTable::dload(int n)
{
  transition(vtos, dtos);
  __ ldrd(v0, daddress(n));
}

void TemplateTable::aload(int n)
{
  transition(vtos, atos);
  __ ldr(r0, iaddress(n));
}

void TemplateTable::aload_0() {
  aload_0_internal();
}

void TemplateTable::nofast_aload_0() {
  aload_0_internal(may_not_rewrite);
}

void TemplateTable::aload_0_internal(RewriteControl rc) {
  // According to bytecode histograms, the pairs:
  //
  // _aload_0, _fast_igetfield
  // _aload_0, _fast_agetfield
  // _aload_0, _fast_fgetfield
  //
  // occur frequently. If RewriteFrequentPairs is set, the (slow)
  // _aload_0 bytecode checks if the next bytecode is either
  // _fast_igetfield, _fast_agetfield or _fast_fgetfield and then
  // rewrites the current bytecode into a pair bytecode; otherwise it
  // rewrites the current bytecode into _fast_aload_0 that doesn't do
  // the pair check anymore.
  //
  // Note: If the next bytecode is _getfield, the rewrite must be
  //       delayed, otherwise we may miss an opportunity for a pair.
  //
  // Also rewrite frequent pairs
  //   aload_0, aload_1
  //   aload_0, iload_1
  // These bytecodes with a small amount of code are most profitable
  // to rewrite
  if (RewriteFrequentPairs && rc == may_rewrite) {
    Label rewrite, done;
    const Register bc = r4;

    // get next bytecode
    __ load_unsigned_byte(r1, at_bcp(Bytecodes::length_for(Bytecodes::_aload_0)));

    // if _getfield then wait with rewrite
    __ cmpw(r1, Bytecodes::Bytecodes::_getfield);
    __ br(Assembler::EQ, done);

    // if _igetfield then rewrite to _fast_iaccess_0
    assert(Bytecodes::java_code(Bytecodes::_fast_iaccess_0) == Bytecodes::_aload_0, "fix bytecode definition");
    __ cmpw(r1, Bytecodes::_fast_igetfield);
    __ movw(bc, Bytecodes::_fast_iaccess_0);
    __ br(Assembler::EQ, rewrite);

    // if _agetfield then rewrite to _fast_aaccess_0
    assert(Bytecodes::java_code(Bytecodes::_fast_aaccess_0) == Bytecodes::_aload_0, "fix bytecode definition");
    __ cmpw(r1, Bytecodes::_fast_agetfield);
    __ movw(bc, Bytecodes::_fast_aaccess_0);
    __ br(Assembler::EQ, rewrite);

    // if _fgetfield then rewrite to _fast_faccess_0
    assert(Bytecodes::java_code(Bytecodes::_fast_faccess_0) == Bytecodes::_aload_0, "fix bytecode definition");
    __ cmpw(r1, Bytecodes::_fast_fgetfield);
    __ movw(bc, Bytecodes::_fast_faccess_0);
    __ br(Assembler::EQ, rewrite);

    // else rewrite to _fast_aload0
    assert(Bytecodes::java_code(Bytecodes::_fast_aload_0) == Bytecodes::_aload_0, "fix bytecode definition");
    __ movw(bc, Bytecodes::Bytecodes::_fast_aload_0);

    // rewrite
    // bc: new bytecode
    __ bind(rewrite);
    patch_bytecode(Bytecodes::_aload_0, bc, r1, false);

    __ bind(done);
  }

  // Do actual aload_0 (must do this after patch_bytecode which might call VM and GC might change oop).
  aload(0);
}

void TemplateTable::istore()
{
  transition(itos, vtos);
  locals_index(r1);
  // FIXME: We're being very pernickerty here storing a jint in a
  // local with strw, which costs an extra instruction over what we'd
  // be able to do with a simple str.  We should just store the whole
  // word.
  __ lea(rscratch1, iaddress(r1));
  __ strw(r0, Address(rscratch1));
}

void TemplateTable::lstore()
{
  transition(ltos, vtos);
  locals_index(r1);
  __ str(r0, laddress(r1, rscratch1, _masm));
}

void TemplateTable::fstore() {
  transition(ftos, vtos);
  locals_index(r1);
  __ lea(rscratch1, iaddress(r1));
  __ strs(v0, Address(rscratch1));
}

void TemplateTable::dstore() {
  transition(dtos, vtos);
  locals_index(r1);
  __ strd(v0, daddress(r1, rscratch1, _masm));
}

void TemplateTable::astore()
{
  transition(vtos, vtos);
  __ pop_ptr(r0);
  locals_index(r1);
  __ str(r0, aaddress(r1));
}

void TemplateTable::wide_istore() {
  transition(vtos, vtos);
  __ pop_i();
  locals_index_wide(r1);
  __ lea(rscratch1, iaddress(r1));
  __ strw(r0, Address(rscratch1));
}

void TemplateTable::wide_lstore() {
  transition(vtos, vtos);
  __ pop_l();
  locals_index_wide(r1);
  __ str(r0, laddress(r1, rscratch1, _masm));
}

void TemplateTable::wide_fstore() {
  transition(vtos, vtos);
  __ pop_f();
  locals_index_wide(r1);
  __ lea(rscratch1, faddress(r1));
  __ strs(v0, rscratch1);
}

void TemplateTable::wide_dstore() {
  transition(vtos, vtos);
  __ pop_d();
  locals_index_wide(r1);
  __ strd(v0, daddress(r1, rscratch1, _masm));
}

void TemplateTable::wide_astore() {
  transition(vtos, vtos);
  __ pop_ptr(r0);
  locals_index_wide(r1);
  __ str(r0, aaddress(r1));
}

void TemplateTable::iastore() {
  transition(itos, vtos);
  __ pop_i(r1);
  __ pop_ptr(r3);
  // r0: value
  // r1: index
  // r3: array
  index_check(r3, r1); // prefer index in r1
  __ add(r1, r1, arrayOopDesc::base_offset_in_bytes(T_INT) >> 2);
  __ access_store_at(T_INT, IN_HEAP | IS_ARRAY, Address(r3, r1, Address::uxtw(2)), r0, noreg, noreg, noreg);
}

void TemplateTable::lastore() {
  transition(ltos, vtos);
  __ pop_i(r1);
  __ pop_ptr(r3);
  // r0: value
  // r1: index
  // r3: array
  index_check(r3, r1); // prefer index in r1
  __ add(r1, r1, arrayOopDesc::base_offset_in_bytes(T_LONG) >> 3);
  __ access_store_at(T_LONG, IN_HEAP | IS_ARRAY, Address(r3, r1, Address::uxtw(3)), r0, noreg, noreg, noreg);
}

void TemplateTable::fastore() {
  transition(ftos, vtos);
  __ pop_i(r1);
  __ pop_ptr(r3);
  // v0: value
  // r1:  index
  // r3:  array
  index_check(r3, r1); // prefer index in r1
  __ add(r1, r1, arrayOopDesc::base_offset_in_bytes(T_FLOAT) >> 2);
  __ access_store_at(T_FLOAT, IN_HEAP | IS_ARRAY, Address(r3, r1, Address::uxtw(2)), noreg /* ftos */, noreg, noreg, noreg);
}

void TemplateTable::dastore() {
  transition(dtos, vtos);
  __ pop_i(r1);
  __ pop_ptr(r3);
  // v0: value
  // r1:  index
  // r3:  array
  index_check(r3, r1); // prefer index in r1
  __ add(r1, r1, arrayOopDesc::base_offset_in_bytes(T_DOUBLE) >> 3);
  __ access_store_at(T_DOUBLE, IN_HEAP | IS_ARRAY, Address(r3, r1, Address::uxtw(3)), noreg /* dtos */, noreg, noreg, noreg);
}

void TemplateTable::aastore() {
  Label is_null, is_flat_array, ok_is_subtype, done;
  transition(vtos, vtos);
  // stack: ..., array, index, value
  __ ldr(r0, at_tos());    // value
  __ ldr(r2, at_tos_p1()); // index
  __ ldr(r3, at_tos_p2()); // array

  index_check(r3, r2);     // kills r1

  __ profile_array(r4, r3, r5);
  __ profile_element(r4, r0, r5);

  __ add(r4, r2, arrayOopDesc::base_offset_in_bytes(T_OBJECT) >> LogBytesPerHeapOop);
  Address element_address(r3, r4, Address::uxtw(LogBytesPerHeapOop));
  // Be careful not to clobber r4 below

  // do array store check - check for NULL value first
  __ cbz(r0, is_null);

  // Move array class to r5
  __ load_klass(r5, r3);

  if (UseFlatArray) {
    __ ldrw(r6, Address(r5, Klass::layout_helper_offset()));
    __ test_flattened_array_layout(r6, is_flat_array);
  }

  // Move subklass into r1
  __ load_klass(r1, r0);

  // Move array element superklass into r0
  __ ldr(r0, Address(r5, ObjArrayKlass::element_klass_offset()));
  // Compress array + index*oopSize + 12 into a single register.  Frees r2.

  // Generate subtype check.  Blows r2, r5
  // Superklass in r0.  Subklass in r1.

  // is "r1 <: r0" ? (value subclass <: array element superclass)
  __ gen_subtype_check(r1, ok_is_subtype, false);

  // Come here on failure
  // object is at TOS
  __ b(Interpreter::_throw_ArrayStoreException_entry);

  // Come here on success
  __ bind(ok_is_subtype);

  // Get the value we will store
  __ ldr(r0, at_tos());
  // Now store using the appropriate barrier
  do_oop_store(_masm, element_address, r0, IS_ARRAY);
  __ b(done);

  // Have a NULL in r0, r3=array, r2=index.  Store NULL at ary[idx]
  __ bind(is_null);
  if (EnableValhalla) {
    Label is_null_into_value_array_npe, store_null;

    // No way to store null in flat null-free array
    __ test_null_free_array_oop(r3, r8, is_null_into_value_array_npe);
    __ b(store_null);

    __ bind(is_null_into_value_array_npe);
    __ b(ExternalAddress(Interpreter::_throw_NullPointerException_entry));

    __ bind(store_null);
  }

  // Store a NULL
  do_oop_store(_masm, element_address, noreg, IS_ARRAY);
  __ b(done);

  if (EnableValhalla) {
     Label is_type_ok;
    __ bind(is_flat_array); // Store non-null value to flat

    // Simplistic type check...
    // r0 - value, r2 - index, r3 - array.

    // Profile the not-null value's klass.
    // Load value class
     __ load_klass(r1, r0);

    // Move element klass into r7
     __ ldr(r7, Address(r5, ArrayKlass::element_klass_offset()));

    // flat value array needs exact type match
    // is "r1 == r7" (value subclass == array element superclass)

     __ cmp(r7, r1);
     __ br(Assembler::EQ, is_type_ok);

     __ b(ExternalAddress(Interpreter::_throw_ArrayStoreException_entry));

     __ bind(is_type_ok);
    // r1: value's klass
    // r3: array
    // r5: array klass
    __ test_klass_is_empty_inline_type(r1, r7, done);

    // calc dst for copy
    __ ldrw(r7, at_tos_p1()); // index
    __ data_for_value_array_index(r3, r5, r7, r7);

    // ...and src for copy
    __ ldr(r6, at_tos());  // value
    __ data_for_oop(r6, r6, r1);

    __ mov(r4, r1);  // Shuffle arguments to avoid conflict with c_rarg1
    __ access_value_copy(IN_HEAP, r6, r7, r4);
  }

  // Pop stack arguments
  __ bind(done);
  __ add(esp, esp, 3 * Interpreter::stackElementSize);
}

void TemplateTable::bastore()
{
  transition(itos, vtos);
  __ pop_i(r1);
  __ pop_ptr(r3);
  // r0: value
  // r1: index
  // r3: array
  index_check(r3, r1); // prefer index in r1

  // Need to check whether array is boolean or byte
  // since both types share the bastore bytecode.
  __ load_klass(r2, r3);
  __ ldrw(r2, Address(r2, Klass::layout_helper_offset()));
  int diffbit_index = exact_log2(Klass::layout_helper_boolean_diffbit());
  Label L_skip;
  __ tbz(r2, diffbit_index, L_skip);
  __ andw(r0, r0, 1);  // if it is a T_BOOLEAN array, mask the stored value to 0/1
  __ bind(L_skip);

  __ add(r1, r1, arrayOopDesc::base_offset_in_bytes(T_BYTE) >> 0);
  __ access_store_at(T_BYTE, IN_HEAP | IS_ARRAY, Address(r3, r1, Address::uxtw(0)), r0, noreg, noreg, noreg);
}

void TemplateTable::castore()
{
  transition(itos, vtos);
  __ pop_i(r1);
  __ pop_ptr(r3);
  // r0: value
  // r1: index
  // r3: array
  index_check(r3, r1); // prefer index in r1
  __ add(r1, r1, arrayOopDesc::base_offset_in_bytes(T_CHAR) >> 1);
  __ access_store_at(T_CHAR, IN_HEAP | IS_ARRAY, Address(r3, r1, Address::uxtw(1)), r0, noreg, noreg, noreg);
}

void TemplateTable::sastore()
{
  castore();
}

void TemplateTable::istore(int n)
{
  transition(itos, vtos);
  __ str(r0, iaddress(n));
}

void TemplateTable::lstore(int n)
{
  transition(ltos, vtos);
  __ str(r0, laddress(n));
}

void TemplateTable::fstore(int n)
{
  transition(ftos, vtos);
  __ strs(v0, faddress(n));
}

void TemplateTable::dstore(int n)
{
  transition(dtos, vtos);
  __ strd(v0, daddress(n));
}

void TemplateTable::astore(int n)
{
  transition(vtos, vtos);
  __ pop_ptr(r0);
  __ str(r0, iaddress(n));
}

void TemplateTable::pop()
{
  transition(vtos, vtos);
  __ add(esp, esp, Interpreter::stackElementSize);
}

void TemplateTable::pop2()
{
  transition(vtos, vtos);
  __ add(esp, esp, 2 * Interpreter::stackElementSize);
}

void TemplateTable::dup()
{
  transition(vtos, vtos);
  __ ldr(r0, Address(esp, 0));
  __ push(r0);
  // stack: ..., a, a
}

void TemplateTable::dup_x1()
{
  transition(vtos, vtos);
  // stack: ..., a, b
  __ ldr(r0, at_tos());  // load b
  __ ldr(r2, at_tos_p1());  // load a
  __ str(r0, at_tos_p1());  // store b
  __ str(r2, at_tos());  // store a
  __ push(r0);                  // push b
  // stack: ..., b, a, b
}

void TemplateTable::dup_x2()
{
  transition(vtos, vtos);
  // stack: ..., a, b, c
  __ ldr(r0, at_tos());  // load c
  __ ldr(r2, at_tos_p2());  // load a
  __ str(r0, at_tos_p2());  // store c in a
  __ push(r0);      // push c
  // stack: ..., c, b, c, c
  __ ldr(r0, at_tos_p2());  // load b
  __ str(r2, at_tos_p2());  // store a in b
  // stack: ..., c, a, c, c
  __ str(r0, at_tos_p1());  // store b in c
  // stack: ..., c, a, b, c
}

void TemplateTable::dup2()
{
  transition(vtos, vtos);
  // stack: ..., a, b
  __ ldr(r0, at_tos_p1());  // load a
  __ push(r0);                  // push a
  __ ldr(r0, at_tos_p1());  // load b
  __ push(r0);                  // push b
  // stack: ..., a, b, a, b
}

void TemplateTable::dup2_x1()
{
  transition(vtos, vtos);
  // stack: ..., a, b, c
  __ ldr(r2, at_tos());  // load c
  __ ldr(r0, at_tos_p1());  // load b
  __ push(r0);                  // push b
  __ push(r2);                  // push c
  // stack: ..., a, b, c, b, c
  __ str(r2, at_tos_p3());  // store c in b
  // stack: ..., a, c, c, b, c
  __ ldr(r2, at_tos_p4());  // load a
  __ str(r2, at_tos_p2());  // store a in 2nd c
  // stack: ..., a, c, a, b, c
  __ str(r0, at_tos_p4());  // store b in a
  // stack: ..., b, c, a, b, c
}

void TemplateTable::dup2_x2()
{
  transition(vtos, vtos);
  // stack: ..., a, b, c, d
  __ ldr(r2, at_tos());  // load d
  __ ldr(r0, at_tos_p1());  // load c
  __ push(r0)            ;      // push c
  __ push(r2);                  // push d
  // stack: ..., a, b, c, d, c, d
  __ ldr(r0, at_tos_p4());  // load b
  __ str(r0, at_tos_p2());  // store b in d
  __ str(r2, at_tos_p4());  // store d in b
  // stack: ..., a, d, c, b, c, d
  __ ldr(r2, at_tos_p5());  // load a
  __ ldr(r0, at_tos_p3());  // load c
  __ str(r2, at_tos_p3());  // store a in c
  __ str(r0, at_tos_p5());  // store c in a
  // stack: ..., c, d, a, b, c, d
}

void TemplateTable::swap()
{
  transition(vtos, vtos);
  // stack: ..., a, b
  __ ldr(r2, at_tos_p1());  // load a
  __ ldr(r0, at_tos());  // load b
  __ str(r2, at_tos());  // store a in b
  __ str(r0, at_tos_p1());  // store b in a
  // stack: ..., b, a
}

void TemplateTable::iop2(Operation op)
{
  transition(itos, itos);
  // r0 <== r1 op r0
  __ pop_i(r1);
  switch (op) {
  case add  : __ addw(r0, r1, r0); break;
  case sub  : __ subw(r0, r1, r0); break;
  case mul  : __ mulw(r0, r1, r0); break;
  case _and : __ andw(r0, r1, r0); break;
  case _or  : __ orrw(r0, r1, r0); break;
  case _xor : __ eorw(r0, r1, r0); break;
  case shl  : __ lslvw(r0, r1, r0); break;
  case shr  : __ asrvw(r0, r1, r0); break;
  case ushr : __ lsrvw(r0, r1, r0);break;
  default   : ShouldNotReachHere();
  }
}

void TemplateTable::lop2(Operation op)
{
  transition(ltos, ltos);
  // r0 <== r1 op r0
  __ pop_l(r1);
  switch (op) {
  case add  : __ add(r0, r1, r0); break;
  case sub  : __ sub(r0, r1, r0); break;
  case mul  : __ mul(r0, r1, r0); break;
  case _and : __ andr(r0, r1, r0); break;
  case _or  : __ orr(r0, r1, r0); break;
  case _xor : __ eor(r0, r1, r0); break;
  default   : ShouldNotReachHere();
  }
}

void TemplateTable::idiv()
{
  transition(itos, itos);
  // explicitly check for div0
  Label no_div0;
  __ cbnzw(r0, no_div0);
  __ mov(rscratch1, Interpreter::_throw_ArithmeticException_entry);
  __ br(rscratch1);
  __ bind(no_div0);
  __ pop_i(r1);
  // r0 <== r1 idiv r0
  __ corrected_idivl(r0, r1, r0, /* want_remainder */ false);
}

void TemplateTable::irem()
{
  transition(itos, itos);
  // explicitly check for div0
  Label no_div0;
  __ cbnzw(r0, no_div0);
  __ mov(rscratch1, Interpreter::_throw_ArithmeticException_entry);
  __ br(rscratch1);
  __ bind(no_div0);
  __ pop_i(r1);
  // r0 <== r1 irem r0
  __ corrected_idivl(r0, r1, r0, /* want_remainder */ true);
}

void TemplateTable::lmul()
{
  transition(ltos, ltos);
  __ pop_l(r1);
  __ mul(r0, r0, r1);
}

void TemplateTable::ldiv()
{
  transition(ltos, ltos);
  // explicitly check for div0
  Label no_div0;
  __ cbnz(r0, no_div0);
  __ mov(rscratch1, Interpreter::_throw_ArithmeticException_entry);
  __ br(rscratch1);
  __ bind(no_div0);
  __ pop_l(r1);
  // r0 <== r1 ldiv r0
  __ corrected_idivq(r0, r1, r0, /* want_remainder */ false);
}

void TemplateTable::lrem()
{
  transition(ltos, ltos);
  // explicitly check for div0
  Label no_div0;
  __ cbnz(r0, no_div0);
  __ mov(rscratch1, Interpreter::_throw_ArithmeticException_entry);
  __ br(rscratch1);
  __ bind(no_div0);
  __ pop_l(r1);
  // r0 <== r1 lrem r0
  __ corrected_idivq(r0, r1, r0, /* want_remainder */ true);
}

void TemplateTable::lshl()
{
  transition(itos, ltos);
  // shift count is in r0
  __ pop_l(r1);
  __ lslv(r0, r1, r0);
}

void TemplateTable::lshr()
{
  transition(itos, ltos);
  // shift count is in r0
  __ pop_l(r1);
  __ asrv(r0, r1, r0);
}

void TemplateTable::lushr()
{
  transition(itos, ltos);
  // shift count is in r0
  __ pop_l(r1);
  __ lsrv(r0, r1, r0);
}

void TemplateTable::fop2(Operation op)
{
  transition(ftos, ftos);
  switch (op) {
  case add:
    // n.b. use ldrd because this is a 64 bit slot
    __ pop_f(v1);
    __ fadds(v0, v1, v0);
    break;
  case sub:
    __ pop_f(v1);
    __ fsubs(v0, v1, v0);
    break;
  case mul:
    __ pop_f(v1);
    __ fmuls(v0, v1, v0);
    break;
  case div:
    __ pop_f(v1);
    __ fdivs(v0, v1, v0);
    break;
  case rem:
    __ fmovs(v1, v0);
    __ pop_f(v0);
    __ call_VM_leaf(CAST_FROM_FN_PTR(address, SharedRuntime::frem));
    break;
  default:
    ShouldNotReachHere();
    break;
  }
}

void TemplateTable::dop2(Operation op)
{
  transition(dtos, dtos);
  switch (op) {
  case add:
    // n.b. use ldrd because this is a 64 bit slot
    __ pop_d(v1);
    __ faddd(v0, v1, v0);
    break;
  case sub:
    __ pop_d(v1);
    __ fsubd(v0, v1, v0);
    break;
  case mul:
    __ pop_d(v1);
    __ fmuld(v0, v1, v0);
    break;
  case div:
    __ pop_d(v1);
    __ fdivd(v0, v1, v0);
    break;
  case rem:
    __ fmovd(v1, v0);
    __ pop_d(v0);
    __ call_VM_leaf(CAST_FROM_FN_PTR(address, SharedRuntime::drem));
    break;
  default:
    ShouldNotReachHere();
    break;
  }
}

void TemplateTable::ineg()
{
  transition(itos, itos);
  __ negw(r0, r0);

}

void TemplateTable::lneg()
{
  transition(ltos, ltos);
  __ neg(r0, r0);
}

void TemplateTable::fneg()
{
  transition(ftos, ftos);
  __ fnegs(v0, v0);
}

void TemplateTable::dneg()
{
  transition(dtos, dtos);
  __ fnegd(v0, v0);
}

void TemplateTable::iinc()
{
  transition(vtos, vtos);
  __ load_signed_byte(r1, at_bcp(2)); // get constant
  locals_index(r2);
  __ ldr(r0, iaddress(r2));
  __ addw(r0, r0, r1);
  __ str(r0, iaddress(r2));
}

void TemplateTable::wide_iinc()
{
  transition(vtos, vtos);
  // __ mov(r1, zr);
  __ ldrw(r1, at_bcp(2)); // get constant and index
  __ rev16(r1, r1);
  __ ubfx(r2, r1, 0, 16);
  __ neg(r2, r2);
  __ sbfx(r1, r1, 16, 16);
  __ ldr(r0, iaddress(r2));
  __ addw(r0, r0, r1);
  __ str(r0, iaddress(r2));
}

void TemplateTable::convert()
{
  // Checking
#ifdef ASSERT
  {
    TosState tos_in  = ilgl;
    TosState tos_out = ilgl;
    switch (bytecode()) {
    case Bytecodes::_i2l: // fall through
    case Bytecodes::_i2f: // fall through
    case Bytecodes::_i2d: // fall through
    case Bytecodes::_i2b: // fall through
    case Bytecodes::_i2c: // fall through
    case Bytecodes::_i2s: tos_in = itos; break;
    case Bytecodes::_l2i: // fall through
    case Bytecodes::_l2f: // fall through
    case Bytecodes::_l2d: tos_in = ltos; break;
    case Bytecodes::_f2i: // fall through
    case Bytecodes::_f2l: // fall through
    case Bytecodes::_f2d: tos_in = ftos; break;
    case Bytecodes::_d2i: // fall through
    case Bytecodes::_d2l: // fall through
    case Bytecodes::_d2f: tos_in = dtos; break;
    default             : ShouldNotReachHere();
    }
    switch (bytecode()) {
    case Bytecodes::_l2i: // fall through
    case Bytecodes::_f2i: // fall through
    case Bytecodes::_d2i: // fall through
    case Bytecodes::_i2b: // fall through
    case Bytecodes::_i2c: // fall through
    case Bytecodes::_i2s: tos_out = itos; break;
    case Bytecodes::_i2l: // fall through
    case Bytecodes::_f2l: // fall through
    case Bytecodes::_d2l: tos_out = ltos; break;
    case Bytecodes::_i2f: // fall through
    case Bytecodes::_l2f: // fall through
    case Bytecodes::_d2f: tos_out = ftos; break;
    case Bytecodes::_i2d: // fall through
    case Bytecodes::_l2d: // fall through
    case Bytecodes::_f2d: tos_out = dtos; break;
    default             : ShouldNotReachHere();
    }
    transition(tos_in, tos_out);
  }
#endif // ASSERT
  // static const int64_t is_nan = 0x8000000000000000L;

  // Conversion
  switch (bytecode()) {
  case Bytecodes::_i2l:
    __ sxtw(r0, r0);
    break;
  case Bytecodes::_i2f:
    __ scvtfws(v0, r0);
    break;
  case Bytecodes::_i2d:
    __ scvtfwd(v0, r0);
    break;
  case Bytecodes::_i2b:
    __ sxtbw(r0, r0);
    break;
  case Bytecodes::_i2c:
    __ uxthw(r0, r0);
    break;
  case Bytecodes::_i2s:
    __ sxthw(r0, r0);
    break;
  case Bytecodes::_l2i:
    __ uxtw(r0, r0);
    break;
  case Bytecodes::_l2f:
    __ scvtfs(v0, r0);
    break;
  case Bytecodes::_l2d:
    __ scvtfd(v0, r0);
    break;
  case Bytecodes::_f2i:
  {
    Label L_Okay;
    __ clear_fpsr();
    __ fcvtzsw(r0, v0);
    __ get_fpsr(r1);
    __ cbzw(r1, L_Okay);
    __ call_VM_leaf(CAST_FROM_FN_PTR(address, SharedRuntime::f2i));
    __ bind(L_Okay);
  }
    break;
  case Bytecodes::_f2l:
  {
    Label L_Okay;
    __ clear_fpsr();
    __ fcvtzs(r0, v0);
    __ get_fpsr(r1);
    __ cbzw(r1, L_Okay);
    __ call_VM_leaf(CAST_FROM_FN_PTR(address, SharedRuntime::f2l));
    __ bind(L_Okay);
  }
    break;
  case Bytecodes::_f2d:
    __ fcvts(v0, v0);
    break;
  case Bytecodes::_d2i:
  {
    Label L_Okay;
    __ clear_fpsr();
    __ fcvtzdw(r0, v0);
    __ get_fpsr(r1);
    __ cbzw(r1, L_Okay);
    __ call_VM_leaf(CAST_FROM_FN_PTR(address, SharedRuntime::d2i));
    __ bind(L_Okay);
  }
    break;
  case Bytecodes::_d2l:
  {
    Label L_Okay;
    __ clear_fpsr();
    __ fcvtzd(r0, v0);
    __ get_fpsr(r1);
    __ cbzw(r1, L_Okay);
    __ call_VM_leaf(CAST_FROM_FN_PTR(address, SharedRuntime::d2l));
    __ bind(L_Okay);
  }
    break;
  case Bytecodes::_d2f:
    __ fcvtd(v0, v0);
    break;
  default:
    ShouldNotReachHere();
  }
}

void TemplateTable::lcmp()
{
  transition(ltos, itos);
  Label done;
  __ pop_l(r1);
  __ cmp(r1, r0);
  __ mov(r0, (uint64_t)-1L);
  __ br(Assembler::LT, done);
  // __ mov(r0, 1UL);
  // __ csel(r0, r0, zr, Assembler::NE);
  // and here is a faster way
  __ csinc(r0, zr, zr, Assembler::EQ);
  __ bind(done);
}

void TemplateTable::float_cmp(bool is_float, int unordered_result)
{
  Label done;
  if (is_float) {
    // XXX get rid of pop here, use ... reg, mem32
    __ pop_f(v1);
    __ fcmps(v1, v0);
  } else {
    // XXX get rid of pop here, use ... reg, mem64
    __ pop_d(v1);
    __ fcmpd(v1, v0);
  }
  if (unordered_result < 0) {
    // we want -1 for unordered or less than, 0 for equal and 1 for
    // greater than.
    __ mov(r0, (uint64_t)-1L);
    // for FP LT tests less than or unordered
    __ br(Assembler::LT, done);
    // install 0 for EQ otherwise 1
    __ csinc(r0, zr, zr, Assembler::EQ);
  } else {
    // we want -1 for less than, 0 for equal and 1 for unordered or
    // greater than.
    __ mov(r0, 1L);
    // for FP HI tests greater than or unordered
    __ br(Assembler::HI, done);
    // install 0 for EQ otherwise ~0
    __ csinv(r0, zr, zr, Assembler::EQ);

  }
  __ bind(done);
}

void TemplateTable::branch(bool is_jsr, bool is_wide)
{
  // We might be moving to a safepoint.  The thread which calls
  // Interpreter::notice_safepoints() will effectively flush its cache
  // when it makes a system call, but we need to do something to
  // ensure that we see the changed dispatch table.
  __ membar(MacroAssembler::LoadLoad);

  __ profile_taken_branch(r0, r1);
  const ByteSize be_offset = MethodCounters::backedge_counter_offset() +
                             InvocationCounter::counter_offset();
  const ByteSize inv_offset = MethodCounters::invocation_counter_offset() +
                              InvocationCounter::counter_offset();

  // load branch displacement
  if (!is_wide) {
    __ ldrh(r2, at_bcp(1));
    __ rev16(r2, r2);
    // sign extend the 16 bit value in r2
    __ sbfm(r2, r2, 0, 15);
  } else {
    __ ldrw(r2, at_bcp(1));
    __ revw(r2, r2);
    // sign extend the 32 bit value in r2
    __ sbfm(r2, r2, 0, 31);
  }

  // Handle all the JSR stuff here, then exit.
  // It's much shorter and cleaner than intermingling with the non-JSR
  // normal-branch stuff occurring below.

  if (is_jsr) {
    // Pre-load the next target bytecode into rscratch1
    __ load_unsigned_byte(rscratch1, Address(rbcp, r2));
    // compute return address as bci
    __ ldr(rscratch2, Address(rmethod, Method::const_offset()));
    __ add(rscratch2, rscratch2,
           in_bytes(ConstMethod::codes_offset()) - (is_wide ? 5 : 3));
    __ sub(r1, rbcp, rscratch2);
    __ push_i(r1);
    // Adjust the bcp by the 16-bit displacement in r2
    __ add(rbcp, rbcp, r2);
    __ dispatch_only(vtos, /*generate_poll*/true);
    return;
  }

  // Normal (non-jsr) branch handling

  // Adjust the bcp by the displacement in r2
  __ add(rbcp, rbcp, r2);

  assert(UseLoopCounter || !UseOnStackReplacement,
         "on-stack-replacement requires loop counters");
  Label backedge_counter_overflow;
  Label dispatch;
  if (UseLoopCounter) {
    // increment backedge counter for backward branches
    // r0: MDO
    // w1: MDO bumped taken-count
    // r2: target offset
    __ cmp(r2, zr);
    __ br(Assembler::GT, dispatch); // count only if backward branch

    // ECN: FIXME: This code smells
    // check if MethodCounters exists
    Label has_counters;
    __ ldr(rscratch1, Address(rmethod, Method::method_counters_offset()));
    __ cbnz(rscratch1, has_counters);
    __ push(r0);
    __ push(r1);
    __ push(r2);
    __ call_VM(noreg, CAST_FROM_FN_PTR(address,
            InterpreterRuntime::build_method_counters), rmethod);
    __ pop(r2);
    __ pop(r1);
    __ pop(r0);
    __ ldr(rscratch1, Address(rmethod, Method::method_counters_offset()));
    __ cbz(rscratch1, dispatch); // No MethodCounters allocated, OutOfMemory
    __ bind(has_counters);

    Label no_mdo;
    int increment = InvocationCounter::count_increment;
    if (ProfileInterpreter) {
      // Are we profiling?
      __ ldr(r1, Address(rmethod, in_bytes(Method::method_data_offset())));
      __ cbz(r1, no_mdo);
      // Increment the MDO backedge counter
      const Address mdo_backedge_counter(r1, in_bytes(MethodData::backedge_counter_offset()) +
                                         in_bytes(InvocationCounter::counter_offset()));
      const Address mask(r1, in_bytes(MethodData::backedge_mask_offset()));
      __ increment_mask_and_jump(mdo_backedge_counter, increment, mask,
                                 r0, rscratch1, false, Assembler::EQ,
                                 UseOnStackReplacement ? &backedge_counter_overflow : &dispatch);
      __ b(dispatch);
    }
    __ bind(no_mdo);
    // Increment backedge counter in MethodCounters*
    __ ldr(rscratch1, Address(rmethod, Method::method_counters_offset()));
    const Address mask(rscratch1, in_bytes(MethodCounters::backedge_mask_offset()));
    __ increment_mask_and_jump(Address(rscratch1, be_offset), increment, mask,
                               r0, rscratch2, false, Assembler::EQ,
                               UseOnStackReplacement ? &backedge_counter_overflow : &dispatch);
    __ bind(dispatch);
  }

  // Pre-load the next target bytecode into rscratch1
  __ load_unsigned_byte(rscratch1, Address(rbcp, 0));

  // continue with the bytecode @ target
  // rscratch1: target bytecode
  // rbcp: target bcp
  __ dispatch_only(vtos, /*generate_poll*/true);

  if (UseLoopCounter && UseOnStackReplacement) {
    // invocation counter overflow
    __ bind(backedge_counter_overflow);
    __ neg(r2, r2);
    __ add(r2, r2, rbcp);     // branch bcp
    // IcoResult frequency_counter_overflow([JavaThread*], address branch_bcp)
    __ call_VM(noreg,
               CAST_FROM_FN_PTR(address,
                                InterpreterRuntime::frequency_counter_overflow),
               r2);
    __ load_unsigned_byte(r1, Address(rbcp, 0));  // restore target bytecode

    // r0: osr nmethod (osr ok) or NULL (osr not possible)
    // w1: target bytecode
    // r2: scratch
    __ cbz(r0, dispatch);     // test result -- no osr if null
    // nmethod may have been invalidated (VM may block upon call_VM return)
    __ ldrb(r2, Address(r0, nmethod::state_offset()));
    if (nmethod::in_use != 0)
      __ sub(r2, r2, nmethod::in_use);
    __ cbnz(r2, dispatch);

    // We have the address of an on stack replacement routine in r0
    // We need to prepare to execute the OSR method. First we must
    // migrate the locals and monitors off of the stack.

    __ mov(r19, r0);                             // save the nmethod

    call_VM(noreg, CAST_FROM_FN_PTR(address, SharedRuntime::OSR_migration_begin));

    // r0 is OSR buffer, move it to expected parameter location
    __ mov(j_rarg0, r0);

    // remove activation
    // get sender esp
    __ ldr(esp,
        Address(rfp, frame::interpreter_frame_sender_sp_offset * wordSize));
    // remove frame anchor
    __ leave();
    // Ensure compiled code always sees stack at proper alignment
    __ andr(sp, esp, -16);

    // and begin the OSR nmethod
    __ ldr(rscratch1, Address(r19, nmethod::osr_entry_point_offset()));
    __ br(rscratch1);
  }
}


void TemplateTable::if_0cmp(Condition cc)
{
  transition(itos, vtos);
  // assume branch is more often taken than not (loops use backward branches)
  Label not_taken;
  if (cc == equal)
    __ cbnzw(r0, not_taken);
  else if (cc == not_equal)
    __ cbzw(r0, not_taken);
  else {
    __ andsw(zr, r0, r0);
    __ br(j_not(cc), not_taken);
  }

  branch(false, false);
  __ bind(not_taken);
  __ profile_not_taken_branch(r0);
}

void TemplateTable::if_icmp(Condition cc)
{
  transition(itos, vtos);
  // assume branch is more often taken than not (loops use backward branches)
  Label not_taken;
  __ pop_i(r1);
  __ cmpw(r1, r0, Assembler::LSL);
  __ br(j_not(cc), not_taken);
  branch(false, false);
  __ bind(not_taken);
  __ profile_not_taken_branch(r0);
}

void TemplateTable::if_nullcmp(Condition cc)
{
  transition(atos, vtos);
  // assume branch is more often taken than not (loops use backward branches)
  Label not_taken;
  if (cc == equal)
    __ cbnz(r0, not_taken);
  else
    __ cbz(r0, not_taken);
  branch(false, false);
  __ bind(not_taken);
  __ profile_not_taken_branch(r0);
}

void TemplateTable::if_acmp(Condition cc) {
  transition(atos, vtos);
  // assume branch is more often taken than not (loops use backward branches)
  Label taken, not_taken;
  __ pop_ptr(r1);

  __ profile_acmp(r2, r1, r0, r4);

  Register is_inline_type_mask = rscratch1;
  __ mov(is_inline_type_mask, markWord::inline_type_pattern);

  if (EnableValhalla) {
    __ cmp(r1, r0);
    __ br(Assembler::EQ, (cc == equal) ? taken : not_taken);

    // might be substitutable, test if either r0 or r1 is null
    __ andr(r2, r0, r1);
    __ cbz(r2, (cc == equal) ? not_taken : taken);

    // and both are values ?
    __ ldr(r2, Address(r1, oopDesc::mark_offset_in_bytes()));
    __ andr(r2, r2, is_inline_type_mask);
    __ ldr(r4, Address(r0, oopDesc::mark_offset_in_bytes()));
    __ andr(r4, r4, is_inline_type_mask);
    __ andr(r2, r2, r4);
    __ cmp(r2,  is_inline_type_mask);
    __ br(Assembler::NE, (cc == equal) ? not_taken : taken);

    // same value klass ?
    __ load_metadata(r2, r1);
    __ load_metadata(r4, r0);
    __ cmp(r2, r4);
    __ br(Assembler::NE, (cc == equal) ? not_taken : taken);

    // Know both are the same type, let's test for substitutability...
    if (cc == equal) {
      invoke_is_substitutable(r0, r1, taken, not_taken);
    } else {
      invoke_is_substitutable(r0, r1, not_taken, taken);
    }
    __ stop("Not reachable");
  }

  __ cmpoop(r1, r0);
  __ br(j_not(cc), not_taken);
  __ bind(taken);
  branch(false, false);
  __ bind(not_taken);
  __ profile_not_taken_branch(r0, true);
}

void TemplateTable::invoke_is_substitutable(Register aobj, Register bobj,
                                            Label& is_subst, Label& not_subst) {

  __ call_VM(noreg, CAST_FROM_FN_PTR(address, InterpreterRuntime::is_substitutable), aobj, bobj);
  // Restored... r0 answer, jmp to outcome...
  __ cbz(r0, not_subst);
  __ b(is_subst);
}


void TemplateTable::ret() {
  transition(vtos, vtos);
  // We might be moving to a safepoint.  The thread which calls
  // Interpreter::notice_safepoints() will effectively flush its cache
  // when it makes a system call, but we need to do something to
  // ensure that we see the changed dispatch table.
  __ membar(MacroAssembler::LoadLoad);

  locals_index(r1);
  __ ldr(r1, aaddress(r1)); // get return bci, compute return bcp
  __ profile_ret(r1, r2);
  __ ldr(rbcp, Address(rmethod, Method::const_offset()));
  __ lea(rbcp, Address(rbcp, r1));
  __ add(rbcp, rbcp, in_bytes(ConstMethod::codes_offset()));
  __ dispatch_next(vtos, 0, /*generate_poll*/true);
}

void TemplateTable::wide_ret() {
  transition(vtos, vtos);
  locals_index_wide(r1);
  __ ldr(r1, aaddress(r1)); // get return bci, compute return bcp
  __ profile_ret(r1, r2);
  __ ldr(rbcp, Address(rmethod, Method::const_offset()));
  __ lea(rbcp, Address(rbcp, r1));
  __ add(rbcp, rbcp, in_bytes(ConstMethod::codes_offset()));
  __ dispatch_next(vtos, 0, /*generate_poll*/true);
}


void TemplateTable::tableswitch() {
  Label default_case, continue_execution;
  transition(itos, vtos);
  // align rbcp
  __ lea(r1, at_bcp(BytesPerInt));
  __ andr(r1, r1, -BytesPerInt);
  // load lo & hi
  __ ldrw(r2, Address(r1, BytesPerInt));
  __ ldrw(r3, Address(r1, 2 * BytesPerInt));
  __ rev32(r2, r2);
  __ rev32(r3, r3);
  // check against lo & hi
  __ cmpw(r0, r2);
  __ br(Assembler::LT, default_case);
  __ cmpw(r0, r3);
  __ br(Assembler::GT, default_case);
  // lookup dispatch offset
  __ subw(r0, r0, r2);
  __ lea(r3, Address(r1, r0, Address::uxtw(2)));
  __ ldrw(r3, Address(r3, 3 * BytesPerInt));
  __ profile_switch_case(r0, r1, r2);
  // continue execution
  __ bind(continue_execution);
  __ rev32(r3, r3);
  __ load_unsigned_byte(rscratch1, Address(rbcp, r3, Address::sxtw(0)));
  __ add(rbcp, rbcp, r3, ext::sxtw);
  __ dispatch_only(vtos, /*generate_poll*/true);
  // handle default
  __ bind(default_case);
  __ profile_switch_default(r0);
  __ ldrw(r3, Address(r1, 0));
  __ b(continue_execution);
}

void TemplateTable::lookupswitch() {
  transition(itos, itos);
  __ stop("lookupswitch bytecode should have been rewritten");
}

void TemplateTable::fast_linearswitch() {
  transition(itos, vtos);
  Label loop_entry, loop, found, continue_execution;
  // bswap r0 so we can avoid bswapping the table entries
  __ rev32(r0, r0);
  // align rbcp
  __ lea(r19, at_bcp(BytesPerInt)); // btw: should be able to get rid of
                                    // this instruction (change offsets
                                    // below)
  __ andr(r19, r19, -BytesPerInt);
  // set counter
  __ ldrw(r1, Address(r19, BytesPerInt));
  __ rev32(r1, r1);
  __ b(loop_entry);
  // table search
  __ bind(loop);
  __ lea(rscratch1, Address(r19, r1, Address::lsl(3)));
  __ ldrw(rscratch1, Address(rscratch1, 2 * BytesPerInt));
  __ cmpw(r0, rscratch1);
  __ br(Assembler::EQ, found);
  __ bind(loop_entry);
  __ subs(r1, r1, 1);
  __ br(Assembler::PL, loop);
  // default case
  __ profile_switch_default(r0);
  __ ldrw(r3, Address(r19, 0));
  __ b(continue_execution);
  // entry found -> get offset
  __ bind(found);
  __ lea(rscratch1, Address(r19, r1, Address::lsl(3)));
  __ ldrw(r3, Address(rscratch1, 3 * BytesPerInt));
  __ profile_switch_case(r1, r0, r19);
  // continue execution
  __ bind(continue_execution);
  __ rev32(r3, r3);
  __ add(rbcp, rbcp, r3, ext::sxtw);
  __ ldrb(rscratch1, Address(rbcp, 0));
  __ dispatch_only(vtos, /*generate_poll*/true);
}

void TemplateTable::fast_binaryswitch() {
  transition(itos, vtos);
  // Implementation using the following core algorithm:
  //
  // int binary_search(int key, LookupswitchPair* array, int n) {
  //   // Binary search according to "Methodik des Programmierens" by
  //   // Edsger W. Dijkstra and W.H.J. Feijen, Addison Wesley Germany 1985.
  //   int i = 0;
  //   int j = n;
  //   while (i+1 < j) {
  //     // invariant P: 0 <= i < j <= n and (a[i] <= key < a[j] or Q)
  //     // with      Q: for all i: 0 <= i < n: key < a[i]
  //     // where a stands for the array and assuming that the (inexisting)
  //     // element a[n] is infinitely big.
  //     int h = (i + j) >> 1;
  //     // i < h < j
  //     if (key < array[h].fast_match()) {
  //       j = h;
  //     } else {
  //       i = h;
  //     }
  //   }
  //   // R: a[i] <= key < a[i+1] or Q
  //   // (i.e., if key is within array, i is the correct index)
  //   return i;
  // }

  // Register allocation
  const Register key   = r0; // already set (tosca)
  const Register array = r1;
  const Register i     = r2;
  const Register j     = r3;
  const Register h     = rscratch1;
  const Register temp  = rscratch2;

  // Find array start
  __ lea(array, at_bcp(3 * BytesPerInt)); // btw: should be able to
                                          // get rid of this
                                          // instruction (change
                                          // offsets below)
  __ andr(array, array, -BytesPerInt);

  // Initialize i & j
  __ mov(i, 0);                            // i = 0;
  __ ldrw(j, Address(array, -BytesPerInt)); // j = length(array);

  // Convert j into native byteordering
  __ rev32(j, j);

  // And start
  Label entry;
  __ b(entry);

  // binary search loop
  {
    Label loop;
    __ bind(loop);
    // int h = (i + j) >> 1;
    __ addw(h, i, j);                           // h = i + j;
    __ lsrw(h, h, 1);                                   // h = (i + j) >> 1;
    // if (key < array[h].fast_match()) {
    //   j = h;
    // } else {
    //   i = h;
    // }
    // Convert array[h].match to native byte-ordering before compare
    __ ldr(temp, Address(array, h, Address::lsl(3)));
    __ rev32(temp, temp);
    __ cmpw(key, temp);
    // j = h if (key <  array[h].fast_match())
    __ csel(j, h, j, Assembler::LT);
    // i = h if (key >= array[h].fast_match())
    __ csel(i, h, i, Assembler::GE);
    // while (i+1 < j)
    __ bind(entry);
    __ addw(h, i, 1);          // i+1
    __ cmpw(h, j);             // i+1 < j
    __ br(Assembler::LT, loop);
  }

  // end of binary search, result index is i (must check again!)
  Label default_case;
  // Convert array[i].match to native byte-ordering before compare
  __ ldr(temp, Address(array, i, Address::lsl(3)));
  __ rev32(temp, temp);
  __ cmpw(key, temp);
  __ br(Assembler::NE, default_case);

  // entry found -> j = offset
  __ add(j, array, i, ext::uxtx, 3);
  __ ldrw(j, Address(j, BytesPerInt));
  __ profile_switch_case(i, key, array);
  __ rev32(j, j);
  __ load_unsigned_byte(rscratch1, Address(rbcp, j, Address::sxtw(0)));
  __ lea(rbcp, Address(rbcp, j, Address::sxtw(0)));
  __ dispatch_only(vtos, /*generate_poll*/true);

  // default case -> j = default offset
  __ bind(default_case);
  __ profile_switch_default(i);
  __ ldrw(j, Address(array, -2 * BytesPerInt));
  __ rev32(j, j);
  __ load_unsigned_byte(rscratch1, Address(rbcp, j, Address::sxtw(0)));
  __ lea(rbcp, Address(rbcp, j, Address::sxtw(0)));
  __ dispatch_only(vtos, /*generate_poll*/true);
}


void TemplateTable::_return(TosState state)
{
  transition(state, state);
  assert(_desc->calls_vm(),
         "inconsistent calls_vm information"); // call in remove_activation

  if (_desc->bytecode() == Bytecodes::_return_register_finalizer) {
    assert(state == vtos, "only valid state");

    __ ldr(c_rarg1, aaddress(0));
    __ load_klass(r3, c_rarg1);
    __ ldrw(r3, Address(r3, Klass::access_flags_offset()));
    Label skip_register_finalizer;
    __ tbz(r3, exact_log2(JVM_ACC_HAS_FINALIZER), skip_register_finalizer);

    __ call_VM(noreg, CAST_FROM_FN_PTR(address, InterpreterRuntime::register_finalizer), c_rarg1);

    __ bind(skip_register_finalizer);
  }

  // Issue a StoreStore barrier after all stores but before return
  // from any constructor for any class with a final field.  We don't
  // know if this is a finalizer, so we always do so.
  if (_desc->bytecode() == Bytecodes::_return)
    __ membar(MacroAssembler::StoreStore);

  // Narrow result if state is itos but result type is smaller.
  // Need to narrow in the return bytecode rather than in generate_return_entry
  // since compiled code callers expect the result to already be narrowed.
  if (state == itos) {
    __ narrow(r0);
  }

  __ remove_activation(state);
  __ ret(lr);
}

// ----------------------------------------------------------------------------
// Volatile variables demand their effects be made known to all CPU's
// in order.  Store buffers on most chips allow reads & writes to
// reorder; the JMM's ReadAfterWrite.java test fails in -Xint mode
// without some kind of memory barrier (i.e., it's not sufficient that
// the interpreter does not reorder volatile references, the hardware
// also must not reorder them).
//
// According to the new Java Memory Model (JMM):
// (1) All volatiles are serialized wrt to each other.  ALSO reads &
//     writes act as acquire & release, so:
// (2) A read cannot let unrelated NON-volatile memory refs that
//     happen after the read float up to before the read.  It's OK for
//     non-volatile memory refs that happen before the volatile read to
//     float down below it.
// (3) Similar a volatile write cannot let unrelated NON-volatile
//     memory refs that happen BEFORE the write float down to after the
//     write.  It's OK for non-volatile memory refs that happen after the
//     volatile write to float up before it.
//
// We only put in barriers around volatile refs (they are expensive),
// not _between_ memory refs (that would require us to track the
// flavor of the previous memory refs).  Requirements (2) and (3)
// require some barriers before volatile stores and after volatile
// loads.  These nearly cover requirement (1) but miss the
// volatile-store-volatile-load case.  This final case is placed after
// volatile-stores although it could just as well go before
// volatile-loads.

void TemplateTable::resolve_cache_and_index(int byte_no,
                                            Register Rcache,
                                            Register index,
                                            size_t index_size) {
  const Register temp = r19;
  assert_different_registers(Rcache, index, temp);

  Label resolved, clinit_barrier_slow;

  Bytecodes::Code code = bytecode();
  switch (code) {
  case Bytecodes::_nofast_getfield: code = Bytecodes::_getfield; break;
  case Bytecodes::_nofast_putfield: code = Bytecodes::_putfield; break;
  default: break;
  }

  assert(byte_no == f1_byte || byte_no == f2_byte, "byte_no out of range");
  __ get_cache_and_index_and_bytecode_at_bcp(Rcache, index, temp, byte_no, 1, index_size);
  __ subs(zr, temp, (int) code);  // have we resolved this bytecode?
  __ br(Assembler::EQ, resolved);

  // resolve first time through
  // Class initialization barrier slow path lands here as well.
  __ bind(clinit_barrier_slow);
  address entry = CAST_FROM_FN_PTR(address, InterpreterRuntime::resolve_from_cache);
  __ mov(temp, (int) code);
  __ call_VM(noreg, entry, temp);

  // Update registers with resolved info
  __ get_cache_and_index_at_bcp(Rcache, index, 1, index_size);
  // n.b. unlike x86 Rcache is now rcpool plus the indexed offset
  // so all clients ofthis method must be modified accordingly
  __ bind(resolved);

  // Class initialization barrier for static methods
  if (VM_Version::supports_fast_class_init_checks() && bytecode() == Bytecodes::_invokestatic) {
    __ load_resolved_method_at_index(byte_no, temp, Rcache);
    __ load_method_holder(temp, temp);
    __ clinit_barrier(temp, rscratch1, NULL, &clinit_barrier_slow);
  }
}

// The Rcache and index registers must be set before call
// n.b unlike x86 cache already includes the index offset
void TemplateTable::load_field_cp_cache_entry(Register obj,
                                              Register cache,
                                              Register index,
                                              Register off,
                                              Register flags,
                                              bool is_static = false) {
  assert_different_registers(cache, index, flags, off);

  ByteSize cp_base_offset = ConstantPoolCache::base_offset();
  // Field offset
  __ ldr(off, Address(cache, in_bytes(cp_base_offset +
                                      ConstantPoolCacheEntry::f2_offset())));
  // Flags
  __ ldrw(flags, Address(cache, in_bytes(cp_base_offset +
                                         ConstantPoolCacheEntry::flags_offset())));

  // klass overwrite register
  if (is_static) {
    __ ldr(obj, Address(cache, in_bytes(cp_base_offset +
                                        ConstantPoolCacheEntry::f1_offset())));
    const int mirror_offset = in_bytes(Klass::java_mirror_offset());
    __ ldr(obj, Address(obj, mirror_offset));
    __ resolve_oop_handle(obj);
  }
}

void TemplateTable::load_invoke_cp_cache_entry(int byte_no,
                                               Register method,
                                               Register itable_index,
                                               Register flags,
                                               bool is_invokevirtual,
                                               bool is_invokevfinal, /*unused*/
                                               bool is_invokedynamic) {
  // setup registers
  const Register cache = rscratch2;
  const Register index = r4;
  assert_different_registers(method, flags);
  assert_different_registers(method, cache, index);
  assert_different_registers(itable_index, flags);
  assert_different_registers(itable_index, cache, index);
  // determine constant pool cache field offsets
  assert(is_invokevirtual == (byte_no == f2_byte), "is_invokevirtual flag redundant");
  const int method_offset = in_bytes(
    ConstantPoolCache::base_offset() +
      (is_invokevirtual
       ? ConstantPoolCacheEntry::f2_offset()
       : ConstantPoolCacheEntry::f1_offset()));
  const int flags_offset = in_bytes(ConstantPoolCache::base_offset() +
                                    ConstantPoolCacheEntry::flags_offset());
  // access constant pool cache fields
  const int index_offset = in_bytes(ConstantPoolCache::base_offset() +
                                    ConstantPoolCacheEntry::f2_offset());

  size_t index_size = (is_invokedynamic ? sizeof(u4) : sizeof(u2));
  resolve_cache_and_index(byte_no, cache, index, index_size);
  __ ldr(method, Address(cache, method_offset));

  if (itable_index != noreg) {
    __ ldr(itable_index, Address(cache, index_offset));
  }
  __ ldrw(flags, Address(cache, flags_offset));
}


// The registers cache and index expected to be set before call.
// Correct values of the cache and index registers are preserved.
void TemplateTable::jvmti_post_field_access(Register cache, Register index,
                                            bool is_static, bool has_tos) {
  // do the JVMTI work here to avoid disturbing the register state below
  // We use c_rarg registers here because we want to use the register used in
  // the call to the VM
  if (JvmtiExport::can_post_field_access()) {
    // Check to see if a field access watch has been set before we
    // take the time to call into the VM.
    Label L1;
    assert_different_registers(cache, index, r0);
    __ lea(rscratch1, ExternalAddress((address) JvmtiExport::get_field_access_count_addr()));
    __ ldrw(r0, Address(rscratch1));
    __ cbzw(r0, L1);

    __ get_cache_and_index_at_bcp(c_rarg2, c_rarg3, 1);
    __ lea(c_rarg2, Address(c_rarg2, in_bytes(ConstantPoolCache::base_offset())));

    if (is_static) {
      __ mov(c_rarg1, zr); // NULL object reference
    } else {
      __ ldr(c_rarg1, at_tos()); // get object pointer without popping it
      __ verify_oop(c_rarg1);
    }
    // c_rarg1: object pointer or NULL
    // c_rarg2: cache entry pointer
    // c_rarg3: jvalue object on the stack
    __ call_VM(noreg, CAST_FROM_FN_PTR(address,
                                       InterpreterRuntime::post_field_access),
               c_rarg1, c_rarg2, c_rarg3);
    __ get_cache_and_index_at_bcp(cache, index, 1);
    __ bind(L1);
  }
}

void TemplateTable::pop_and_check_object(Register r)
{
  __ pop_ptr(r);
  __ null_check(r);  // for field access must check obj.
  __ verify_oop(r);
}

void TemplateTable::getfield_or_static(int byte_no, bool is_static, RewriteControl rc)
{
  const Register cache = r2;
  const Register index = r3;
  const Register obj   = r4;
  const Register klass = r5;
  const Register inline_klass = r7;
  const Register off   = r19;
  const Register flags = r0;
  const Register raw_flags = r6;
  const Register bc    = r4; // uses same reg as obj, so don't mix them

  resolve_cache_and_index(byte_no, cache, index, sizeof(u2));
  jvmti_post_field_access(cache, index, is_static, false);
  load_field_cp_cache_entry(obj, cache, index, off, raw_flags, is_static);

  if (!is_static) {
    // obj is on the stack
    pop_and_check_object(obj);
  }

  // 8179954: We need to make sure that the code generated for
  // volatile accesses forms a sequentially-consistent set of
  // operations when combined with STLR and LDAR.  Without a leading
  // membar it's possible for a simple Dekker test to fail if loads
  // use LDR;DMB but stores use STLR.  This can happen if C2 compiles
  // the stores in one method and we interpret the loads in another.
  if (!CompilerConfig::is_c1_or_interpreter_only_no_jvmci()){
    Label notVolatile;
    __ tbz(raw_flags, ConstantPoolCacheEntry::is_volatile_shift, notVolatile);
    __ membar(MacroAssembler::AnyAny);
    __ bind(notVolatile);
  }

  const Address field(obj, off);

  Label Done, notByte, notBool, notInt, notShort, notChar,
              notLong, notFloat, notObj, notDouble;

  if (!is_static) {
    __ ldr(klass, Address(cache, in_bytes(ConstantPoolCache::base_offset() +
                                          ConstantPoolCacheEntry::f1_offset())));
  }

  // x86 uses a shift and mask or wings it with a shift plus assert
  // the mask is not needed. aarch64 just uses bitfield extract
  __ ubfxw(flags, raw_flags, ConstantPoolCacheEntry::tos_state_shift, ConstantPoolCacheEntry::tos_state_bits);

  assert(btos == 0, "change code, btos != 0");
  __ cbnz(flags, notByte);

  // Don't rewrite getstatic, only getfield
  if (is_static) rc = may_not_rewrite;

  // btos
  __ access_load_at(T_BYTE, IN_HEAP, r0, field, noreg, noreg);
  __ push(btos);
  // Rewrite bytecode to be faster
  if (rc == may_rewrite) {
    patch_bytecode(Bytecodes::_fast_bgetfield, bc, r1);
  }
  __ b(Done);

  __ bind(notByte);
  __ cmp(flags, (u1)ztos);
  __ br(Assembler::NE, notBool);

  // ztos (same code as btos)
  __ access_load_at(T_BOOLEAN, IN_HEAP, r0, field, noreg, noreg);
  __ push(ztos);
  // Rewrite bytecode to be faster
  if (rc == may_rewrite) {
    // use btos rewriting, no truncating to t/f bit is needed for getfield.
    patch_bytecode(Bytecodes::_fast_bgetfield, bc, r1);
  }
  __ b(Done);

  __ bind(notBool);
  __ cmp(flags, (u1)atos);
  __ br(Assembler::NE, notObj);
  // atos
  if (!EnableValhalla) {
    do_oop_load(_masm, field, r0, IN_HEAP);
    __ push(atos);
    if (rc == may_rewrite) {
      patch_bytecode(Bytecodes::_fast_agetfield, bc, r1);
    }
    __ b(Done);
  } else { // Valhalla
    if (is_static) {
      __ load_heap_oop(r0, field);
      Label is_null_free_inline_type, uninitialized;
      // Issue below if the static field has not been initialized yet
      __ test_field_is_null_free_inline_type(raw_flags, noreg /*temp*/, is_null_free_inline_type);
        // field is not a null free inline type
        __ push(atos);
        __ b(Done);
      // field is a null free inline type, must not return null even if uninitialized
      __ bind(is_null_free_inline_type);
        __ cbz(r0, uninitialized);
          __ push(atos);
          __ b(Done);
        __ bind(uninitialized);
          __ andw(raw_flags, raw_flags, ConstantPoolCacheEntry::field_index_mask);
          Label slow_case, finish;
          __ ldrb(rscratch1, Address(cache, InstanceKlass::init_state_offset()));
          __ cmp(rscratch1, (u1)InstanceKlass::fully_initialized);
          __ br(Assembler::NE, slow_case);
          __ get_default_value_oop(klass, off /* temp */, r0);
        __ b(finish);
        __ bind(slow_case);
          __ call_VM(r0, CAST_FROM_FN_PTR(address, InterpreterRuntime::uninitialized_static_inline_type_field), obj, raw_flags);
          __ bind(finish);
          __ verify_oop(r0);
          __ push(atos);
          __ b(Done);
    } else {
      Label is_inlined, nonnull, is_inline_type, rewrite_inline;
      __ test_field_is_null_free_inline_type(raw_flags, noreg /*temp*/, is_inline_type);
        // Non-inline field case
        __ load_heap_oop(r0, field);
        __ push(atos);
        if (rc == may_rewrite) {
          patch_bytecode(Bytecodes::_fast_agetfield, bc, r1);
        }
        __ b(Done);
      __ bind(is_inline_type);
        __ test_field_is_inlined(raw_flags, noreg /* temp */, is_inlined);
         // field is not inlined
          __ load_heap_oop(r0, field);
          __ cbnz(r0, nonnull);
            __ andw(raw_flags, raw_flags, ConstantPoolCacheEntry::field_index_mask);
            __ get_inline_type_field_klass(klass, raw_flags, inline_klass);
            __ get_default_value_oop(inline_klass, klass /* temp */, r0);
          __ bind(nonnull);
          __ verify_oop(r0);
          __ push(atos);
          __ b(rewrite_inline);
        __ bind(is_inlined);
        // field is inlined
          __ andw(raw_flags, raw_flags, ConstantPoolCacheEntry::field_index_mask);
          __ mov(r0, obj);
          __ read_inlined_field(klass, raw_flags, off, inline_klass /* temp */, r0);
          __ verify_oop(r0);
          __ push(atos);
      __ bind(rewrite_inline);
      if (rc == may_rewrite) {
        patch_bytecode(Bytecodes::_fast_qgetfield, bc, r1);
      }
      __ b(Done);
    }
  }

  __ bind(notObj);
  __ cmp(flags, (u1)itos);
  __ br(Assembler::NE, notInt);
  // itos
  __ access_load_at(T_INT, IN_HEAP, r0, field, noreg, noreg);
  __ push(itos);
  // Rewrite bytecode to be faster
  if (rc == may_rewrite) {
    patch_bytecode(Bytecodes::_fast_igetfield, bc, r1);
  }
  __ b(Done);

  __ bind(notInt);
  __ cmp(flags, (u1)ctos);
  __ br(Assembler::NE, notChar);
  // ctos
  __ access_load_at(T_CHAR, IN_HEAP, r0, field, noreg, noreg);
  __ push(ctos);
  // Rewrite bytecode to be faster
  if (rc == may_rewrite) {
    patch_bytecode(Bytecodes::_fast_cgetfield, bc, r1);
  }
  __ b(Done);

  __ bind(notChar);
  __ cmp(flags, (u1)stos);
  __ br(Assembler::NE, notShort);
  // stos
  __ access_load_at(T_SHORT, IN_HEAP, r0, field, noreg, noreg);
  __ push(stos);
  // Rewrite bytecode to be faster
  if (rc == may_rewrite) {
    patch_bytecode(Bytecodes::_fast_sgetfield, bc, r1);
  }
  __ b(Done);

  __ bind(notShort);
  __ cmp(flags, (u1)ltos);
  __ br(Assembler::NE, notLong);
  // ltos
  __ access_load_at(T_LONG, IN_HEAP, r0, field, noreg, noreg);
  __ push(ltos);
  // Rewrite bytecode to be faster
  if (rc == may_rewrite) {
    patch_bytecode(Bytecodes::_fast_lgetfield, bc, r1);
  }
  __ b(Done);

  __ bind(notLong);
  __ cmp(flags, (u1)ftos);
  __ br(Assembler::NE, notFloat);
  // ftos
  __ access_load_at(T_FLOAT, IN_HEAP, noreg /* ftos */, field, noreg, noreg);
  __ push(ftos);
  // Rewrite bytecode to be faster
  if (rc == may_rewrite) {
    patch_bytecode(Bytecodes::_fast_fgetfield, bc, r1);
  }
  __ b(Done);

  __ bind(notFloat);
#ifdef ASSERT
  __ cmp(flags, (u1)dtos);
  __ br(Assembler::NE, notDouble);
#endif
  // dtos
  __ access_load_at(T_DOUBLE, IN_HEAP, noreg /* ftos */, field, noreg, noreg);
  __ push(dtos);
  // Rewrite bytecode to be faster
  if (rc == may_rewrite) {
    patch_bytecode(Bytecodes::_fast_dgetfield, bc, r1);
  }
#ifdef ASSERT
  __ b(Done);

  __ bind(notDouble);
  __ stop("Bad state");
#endif

  __ bind(Done);

  Label notVolatile;
  __ tbz(raw_flags, ConstantPoolCacheEntry::is_volatile_shift, notVolatile);
  __ membar(MacroAssembler::LoadLoad | MacroAssembler::LoadStore);
  __ bind(notVolatile);
}


void TemplateTable::getfield(int byte_no)
{
  getfield_or_static(byte_no, false);
}

void TemplateTable::nofast_getfield(int byte_no) {
  getfield_or_static(byte_no, false, may_not_rewrite);
}

void TemplateTable::getstatic(int byte_no)
{
  getfield_or_static(byte_no, true);
}

// The registers cache and index expected to be set before call.
// The function may destroy various registers, just not the cache and index registers.
void TemplateTable::jvmti_post_field_mod(Register cache, Register index, bool is_static) {
  transition(vtos, vtos);

  ByteSize cp_base_offset = ConstantPoolCache::base_offset();

  if (JvmtiExport::can_post_field_modification()) {
    // Check to see if a field modification watch has been set before
    // we take the time to call into the VM.
    Label L1;
    assert_different_registers(cache, index, r0);
    __ lea(rscratch1, ExternalAddress((address)JvmtiExport::get_field_modification_count_addr()));
    __ ldrw(r0, Address(rscratch1));
    __ cbz(r0, L1);

    __ get_cache_and_index_at_bcp(c_rarg2, rscratch1, 1);

    if (is_static) {
      // Life is simple.  Null out the object pointer.
      __ mov(c_rarg1, zr);
    } else {
      // Life is harder. The stack holds the value on top, followed by
      // the object.  We don't know the size of the value, though; it
      // could be one or two words depending on its type. As a result,
      // we must find the type to determine where the object is.
      __ ldrw(c_rarg3, Address(c_rarg2,
                               in_bytes(cp_base_offset +
                                        ConstantPoolCacheEntry::flags_offset())));
      __ lsr(c_rarg3, c_rarg3,
             ConstantPoolCacheEntry::tos_state_shift);
      ConstantPoolCacheEntry::verify_tos_state_shift();
      Label nope2, done, ok;
      __ ldr(c_rarg1, at_tos_p1());  // initially assume a one word jvalue
      __ cmpw(c_rarg3, ltos);
      __ br(Assembler::EQ, ok);
      __ cmpw(c_rarg3, dtos);
      __ br(Assembler::NE, nope2);
      __ bind(ok);
      __ ldr(c_rarg1, at_tos_p2()); // ltos (two word jvalue)
      __ bind(nope2);
    }
    // cache entry pointer
    __ add(c_rarg2, c_rarg2, in_bytes(cp_base_offset));
    // object (tos)
    __ mov(c_rarg3, esp);
    // c_rarg1: object pointer set up above (NULL if static)
    // c_rarg2: cache entry pointer
    // c_rarg3: jvalue object on the stack
    __ call_VM(noreg,
               CAST_FROM_FN_PTR(address,
                                InterpreterRuntime::post_field_modification),
               c_rarg1, c_rarg2, c_rarg3);
    __ get_cache_and_index_at_bcp(cache, index, 1);
    __ bind(L1);
  }
}

void TemplateTable::putfield_or_static(int byte_no, bool is_static, RewriteControl rc) {
  transition(vtos, vtos);

  const Register cache = r2;
  const Register index = r3;
  const Register obj   = r2;
  const Register off   = r19;
  const Register flags = r0;
  const Register flags2 = r6;
  const Register bc    = r4;
  const Register inline_klass = r5;

  resolve_cache_and_index(byte_no, cache, index, sizeof(u2));
  jvmti_post_field_mod(cache, index, is_static);
  load_field_cp_cache_entry(obj, cache, index, off, flags, is_static);

  Label Done;
  __ mov(r5, flags);

  {
    Label notVolatile;
    __ tbz(r5, ConstantPoolCacheEntry::is_volatile_shift, notVolatile);
    __ membar(MacroAssembler::StoreStore | MacroAssembler::LoadStore);
    __ bind(notVolatile);
  }

  // field address
  const Address field(obj, off);

  Label notByte, notBool, notInt, notShort, notChar,
        notLong, notFloat, notObj, notDouble;

  __ mov(flags2, flags);

  // x86 uses a shift and mask or wings it with a shift plus assert
  // the mask is not needed. aarch64 just uses bitfield extract
  __ ubfxw(flags, flags, ConstantPoolCacheEntry::tos_state_shift,  ConstantPoolCacheEntry::tos_state_bits);

  assert(btos == 0, "change code, btos != 0");
  __ cbnz(flags, notByte);

  // Don't rewrite putstatic, only putfield
  if (is_static) rc = may_not_rewrite;

  // btos
  {
    __ pop(btos);
    if (!is_static) pop_and_check_object(obj);
    __ access_store_at(T_BYTE, IN_HEAP, field, r0, noreg, noreg, noreg);
    if (rc == may_rewrite) {
      patch_bytecode(Bytecodes::_fast_bputfield, bc, r1, true, byte_no);
    }
    __ b(Done);
  }

  __ bind(notByte);
  __ cmp(flags, (u1)ztos);
  __ br(Assembler::NE, notBool);

  // ztos
  {
    __ pop(ztos);
    if (!is_static) pop_and_check_object(obj);
    __ access_store_at(T_BOOLEAN, IN_HEAP, field, r0, noreg, noreg, noreg);
    if (rc == may_rewrite) {
      patch_bytecode(Bytecodes::_fast_zputfield, bc, r1, true, byte_no);
    }
    __ b(Done);
  }

  __ bind(notBool);
  __ cmp(flags, (u1)atos);
  __ br(Assembler::NE, notObj);

  // atos
  {
     if (!EnableValhalla) {
      __ pop(atos);
      if (!is_static) pop_and_check_object(obj);
      // Store into the field
      do_oop_store(_masm, field, r0, IN_HEAP);
      if (rc == may_rewrite) {
        patch_bytecode(Bytecodes::_fast_aputfield, bc, r1, true, byte_no);
      }
      __ b(Done);
     } else { // Valhalla
      __ pop(atos);
      if (is_static) {
        Label is_inline_type;
         __ test_field_is_not_null_free_inline_type(flags2, noreg /* temp */, is_inline_type);
         __ null_check(r0);
         __ bind(is_inline_type);
         do_oop_store(_masm, field, r0, IN_HEAP);
         __ b(Done);
      } else {
        Label is_inline_type, is_inlined, rewrite_not_inline, rewrite_inline;
        __ test_field_is_null_free_inline_type(flags2, noreg /*temp*/, is_inline_type);
        // Not an inline type
        pop_and_check_object(obj);
        // Store into the field
        do_oop_store(_masm, field, r0, IN_HEAP);
        __ bind(rewrite_not_inline);
        if (rc == may_rewrite) {
          patch_bytecode(Bytecodes::_fast_aputfield, bc, r19, true, byte_no);
        }
        __ b(Done);
        // Implementation of the inline type semantic
        __ bind(is_inline_type);
        __ null_check(r0);
        __ test_field_is_inlined(flags2, noreg /*temp*/, is_inlined);
        // field is not inlined
        pop_and_check_object(obj);
        // Store into the field
        do_oop_store(_masm, field, r0, IN_HEAP);
        __ b(rewrite_inline);
        __ bind(is_inlined);
        // field is inlined
        pop_and_check_object(obj);
        assert_different_registers(r0, inline_klass, obj, off);
        __ load_klass(inline_klass, r0);
        __ data_for_oop(r0, r0, inline_klass);
        __ add(obj, obj, off);
        __ access_value_copy(IN_HEAP, r0, obj, inline_klass);
        __ bind(rewrite_inline);
        if (rc == may_rewrite) {
          patch_bytecode(Bytecodes::_fast_qputfield, bc, r19, true, byte_no);
        }
        __ b(Done);
      }
     }  // Valhalla
  }

  __ bind(notObj);
  __ cmp(flags, (u1)itos);
  __ br(Assembler::NE, notInt);

  // itos
  {
    __ pop(itos);
    if (!is_static) pop_and_check_object(obj);
    __ access_store_at(T_INT, IN_HEAP, field, r0, noreg, noreg, noreg);
    if (rc == may_rewrite) {
      patch_bytecode(Bytecodes::_fast_iputfield, bc, r1, true, byte_no);
    }
    __ b(Done);
  }

  __ bind(notInt);
  __ cmp(flags, (u1)ctos);
  __ br(Assembler::NE, notChar);

  // ctos
  {
    __ pop(ctos);
    if (!is_static) pop_and_check_object(obj);
    __ access_store_at(T_CHAR, IN_HEAP, field, r0, noreg, noreg, noreg);
    if (rc == may_rewrite) {
      patch_bytecode(Bytecodes::_fast_cputfield, bc, r1, true, byte_no);
    }
    __ b(Done);
  }

  __ bind(notChar);
  __ cmp(flags, (u1)stos);
  __ br(Assembler::NE, notShort);

  // stos
  {
    __ pop(stos);
    if (!is_static) pop_and_check_object(obj);
    __ access_store_at(T_SHORT, IN_HEAP, field, r0, noreg, noreg, noreg);
    if (rc == may_rewrite) {
      patch_bytecode(Bytecodes::_fast_sputfield, bc, r1, true, byte_no);
    }
    __ b(Done);
  }

  __ bind(notShort);
  __ cmp(flags, (u1)ltos);
  __ br(Assembler::NE, notLong);

  // ltos
  {
    __ pop(ltos);
    if (!is_static) pop_and_check_object(obj);
    __ access_store_at(T_LONG, IN_HEAP, field, r0, noreg, noreg, noreg);
    if (rc == may_rewrite) {
      patch_bytecode(Bytecodes::_fast_lputfield, bc, r1, true, byte_no);
    }
    __ b(Done);
  }

  __ bind(notLong);
  __ cmp(flags, (u1)ftos);
  __ br(Assembler::NE, notFloat);

  // ftos
  {
    __ pop(ftos);
    if (!is_static) pop_and_check_object(obj);
    __ access_store_at(T_FLOAT, IN_HEAP, field, noreg /* ftos */, noreg, noreg, noreg);
    if (rc == may_rewrite) {
      patch_bytecode(Bytecodes::_fast_fputfield, bc, r1, true, byte_no);
    }
    __ b(Done);
  }

  __ bind(notFloat);
#ifdef ASSERT
  __ cmp(flags, (u1)dtos);
  __ br(Assembler::NE, notDouble);
#endif

  // dtos
  {
    __ pop(dtos);
    if (!is_static) pop_and_check_object(obj);
    __ access_store_at(T_DOUBLE, IN_HEAP, field, noreg /* dtos */, noreg, noreg, noreg);
    if (rc == may_rewrite) {
      patch_bytecode(Bytecodes::_fast_dputfield, bc, r1, true, byte_no);
    }
  }

#ifdef ASSERT
  __ b(Done);

  __ bind(notDouble);
  __ stop("Bad state");
#endif

  __ bind(Done);

  {
    Label notVolatile;
    __ tbz(r5, ConstantPoolCacheEntry::is_volatile_shift, notVolatile);
    __ membar(MacroAssembler::StoreLoad | MacroAssembler::StoreStore);
    __ bind(notVolatile);
  }
}

void TemplateTable::putfield(int byte_no)
{
  putfield_or_static(byte_no, false);
}

void TemplateTable::nofast_putfield(int byte_no) {
  putfield_or_static(byte_no, false, may_not_rewrite);
}

void TemplateTable::putstatic(int byte_no) {
  putfield_or_static(byte_no, true);
}

void TemplateTable::jvmti_post_fast_field_mod()
{
  if (JvmtiExport::can_post_field_modification()) {
    // Check to see if a field modification watch has been set before
    // we take the time to call into the VM.
    Label L2;
    __ lea(rscratch1, ExternalAddress((address)JvmtiExport::get_field_modification_count_addr()));
    __ ldrw(c_rarg3, Address(rscratch1));
    __ cbzw(c_rarg3, L2);
    __ pop_ptr(r19);                  // copy the object pointer from tos
    __ verify_oop(r19);
    __ push_ptr(r19);                 // put the object pointer back on tos
    // Save tos values before call_VM() clobbers them. Since we have
    // to do it for every data type, we use the saved values as the
    // jvalue object.
    switch (bytecode()) {          // load values into the jvalue object
    case Bytecodes::_fast_qputfield: //fall through
    case Bytecodes::_fast_aputfield: __ push_ptr(r0); break;
    case Bytecodes::_fast_bputfield: // fall through
    case Bytecodes::_fast_zputfield: // fall through
    case Bytecodes::_fast_sputfield: // fall through
    case Bytecodes::_fast_cputfield: // fall through
    case Bytecodes::_fast_iputfield: __ push_i(r0); break;
    case Bytecodes::_fast_dputfield: __ push_d(); break;
    case Bytecodes::_fast_fputfield: __ push_f(); break;
    case Bytecodes::_fast_lputfield: __ push_l(r0); break;

    default:
      ShouldNotReachHere();
    }
    __ mov(c_rarg3, esp);             // points to jvalue on the stack
    // access constant pool cache entry
    __ get_cache_entry_pointer_at_bcp(c_rarg2, r0, 1);
    __ verify_oop(r19);
    // r19: object pointer copied above
    // c_rarg2: cache entry pointer
    // c_rarg3: jvalue object on the stack
    __ call_VM(noreg,
               CAST_FROM_FN_PTR(address,
                                InterpreterRuntime::post_field_modification),
               r19, c_rarg2, c_rarg3);

    switch (bytecode()) {             // restore tos values
    case Bytecodes::_fast_qputfield: //fall through
    case Bytecodes::_fast_aputfield: __ pop_ptr(r0); break;
    case Bytecodes::_fast_bputfield: // fall through
    case Bytecodes::_fast_zputfield: // fall through
    case Bytecodes::_fast_sputfield: // fall through
    case Bytecodes::_fast_cputfield: // fall through
    case Bytecodes::_fast_iputfield: __ pop_i(r0); break;
    case Bytecodes::_fast_dputfield: __ pop_d(); break;
    case Bytecodes::_fast_fputfield: __ pop_f(); break;
    case Bytecodes::_fast_lputfield: __ pop_l(r0); break;
    default: break;
    }
    __ bind(L2);
  }
}

void TemplateTable::fast_storefield(TosState state)
{
  transition(state, vtos);

  ByteSize base = ConstantPoolCache::base_offset();

  jvmti_post_fast_field_mod();

  // access constant pool cache
  __ get_cache_and_index_at_bcp(r2, r1, 1);

  // Must prevent reordering of the following cp cache loads with bytecode load
  __ membar(MacroAssembler::LoadLoad);

  // test for volatile with r3
  __ ldrw(r3, Address(r2, in_bytes(base +
                                   ConstantPoolCacheEntry::flags_offset())));

  // replace index with field offset from cache entry
  __ ldr(r1, Address(r2, in_bytes(base + ConstantPoolCacheEntry::f2_offset())));

  {
    Label notVolatile;
    __ tbz(r3, ConstantPoolCacheEntry::is_volatile_shift, notVolatile);
    __ membar(MacroAssembler::StoreStore | MacroAssembler::LoadStore);
    __ bind(notVolatile);
  }

  Label notVolatile;

  // Get object from stack
  pop_and_check_object(r2);

  // field address
  const Address field(r2, r1);

  // access field
  switch (bytecode()) {
  case Bytecodes::_fast_qputfield: //fall through
   {
      Label is_inlined, done;
      __ null_check(r0);
      __ test_field_is_inlined(r3, noreg /* temp */, is_inlined);
      // field is not inlined
      do_oop_store(_masm, field, r0, IN_HEAP);
      __ b(done);
      __ bind(is_inlined);
      // field is inlined
      __ load_klass(r4, r0);
      __ data_for_oop(r0, r0, r4);
      __ lea(rscratch1, field);
      __ access_value_copy(IN_HEAP, r0, rscratch1, r4);
      __ bind(done);
    }
    break;
  case Bytecodes::_fast_aputfield:
    do_oop_store(_masm, field, r0, IN_HEAP);
    break;
  case Bytecodes::_fast_lputfield:
    __ access_store_at(T_LONG, IN_HEAP, field, r0, noreg, noreg, noreg);
    break;
  case Bytecodes::_fast_iputfield:
    __ access_store_at(T_INT, IN_HEAP, field, r0, noreg, noreg, noreg);
    break;
  case Bytecodes::_fast_zputfield:
    __ access_store_at(T_BOOLEAN, IN_HEAP, field, r0, noreg, noreg, noreg);
    break;
  case Bytecodes::_fast_bputfield:
    __ access_store_at(T_BYTE, IN_HEAP, field, r0, noreg, noreg, noreg);
    break;
  case Bytecodes::_fast_sputfield:
    __ access_store_at(T_SHORT, IN_HEAP, field, r0, noreg, noreg, noreg);
    break;
  case Bytecodes::_fast_cputfield:
    __ access_store_at(T_CHAR, IN_HEAP, field, r0, noreg, noreg, noreg);
    break;
  case Bytecodes::_fast_fputfield:
    __ access_store_at(T_FLOAT, IN_HEAP, field, noreg /* ftos */, noreg, noreg, noreg);
    break;
  case Bytecodes::_fast_dputfield:
    __ access_store_at(T_DOUBLE, IN_HEAP, field, noreg /* dtos */, noreg, noreg, noreg);
    break;
  default:
    ShouldNotReachHere();
  }

  {
    Label notVolatile;
    __ tbz(r3, ConstantPoolCacheEntry::is_volatile_shift, notVolatile);
    __ membar(MacroAssembler::StoreLoad | MacroAssembler::StoreStore);
    __ bind(notVolatile);
  }
}


void TemplateTable::fast_accessfield(TosState state)
{
  transition(atos, state);
  // Do the JVMTI work here to avoid disturbing the register state below
  if (JvmtiExport::can_post_field_access()) {
    // Check to see if a field access watch has been set before we
    // take the time to call into the VM.
    Label L1;
    __ lea(rscratch1, ExternalAddress((address) JvmtiExport::get_field_access_count_addr()));
    __ ldrw(r2, Address(rscratch1));
    __ cbzw(r2, L1);
    // access constant pool cache entry
    __ get_cache_entry_pointer_at_bcp(c_rarg2, rscratch2, 1);
    __ verify_oop(r0);
    __ push_ptr(r0);  // save object pointer before call_VM() clobbers it
    __ mov(c_rarg1, r0);
    // c_rarg1: object pointer copied above
    // c_rarg2: cache entry pointer
    __ call_VM(noreg,
               CAST_FROM_FN_PTR(address,
                                InterpreterRuntime::post_field_access),
               c_rarg1, c_rarg2);
    __ pop_ptr(r0); // restore object pointer
    __ bind(L1);
  }

  // access constant pool cache
  __ get_cache_and_index_at_bcp(r2, r1, 1);

  // Must prevent reordering of the following cp cache loads with bytecode load
  __ membar(MacroAssembler::LoadLoad);

  __ ldr(r1, Address(r2, in_bytes(ConstantPoolCache::base_offset() +
                                  ConstantPoolCacheEntry::f2_offset())));
  __ ldrw(r3, Address(r2, in_bytes(ConstantPoolCache::base_offset() +
                                   ConstantPoolCacheEntry::flags_offset())));

  // r0: object
  __ verify_oop(r0);
  __ null_check(r0);
  const Address field(r0, r1);

  // 8179954: We need to make sure that the code generated for
  // volatile accesses forms a sequentially-consistent set of
  // operations when combined with STLR and LDAR.  Without a leading
  // membar it's possible for a simple Dekker test to fail if loads
  // use LDR;DMB but stores use STLR.  This can happen if C2 compiles
  // the stores in one method and we interpret the loads in another.
  if (!CompilerConfig::is_c1_or_interpreter_only_no_jvmci()) {
    Label notVolatile;
    __ tbz(r3, ConstantPoolCacheEntry::is_volatile_shift, notVolatile);
    __ membar(MacroAssembler::AnyAny);
    __ bind(notVolatile);
  }

  // access field
  switch (bytecode()) {
  case Bytecodes::_fast_qgetfield:
    {
      Register index = r4, klass = r5, inline_klass = r6, tmp = r7;
      Label is_inlined, nonnull, Done;
      __ test_field_is_inlined(r3, noreg /* temp */, is_inlined);
        // field is not inlined
        __ load_heap_oop(r0, field);
        __ cbnz(r0, nonnull);
          __ andw(index, r3, ConstantPoolCacheEntry::field_index_mask);
          __ ldr(klass, Address(r2, in_bytes(ConstantPoolCache::base_offset() +
                                             ConstantPoolCacheEntry::f1_offset())));
          __ get_inline_type_field_klass(klass, index, inline_klass);
          __ get_default_value_oop(inline_klass, tmp /* temp */, r0);
        __ bind(nonnull);
        __ verify_oop(r0);
        __ b(Done);
      __ bind(is_inlined);
      // field is inlined
        __ andw(index, r3, ConstantPoolCacheEntry::field_index_mask);
        __ ldr(klass, Address(r2, in_bytes(ConstantPoolCache::base_offset() +
                                           ConstantPoolCacheEntry::f1_offset())));
        __ read_inlined_field(klass, index, r1, tmp /* temp */, r0);
        __ verify_oop(r0);
      __ bind(Done);
    }
    break;
  case Bytecodes::_fast_agetfield:
    do_oop_load(_masm, field, r0, IN_HEAP);
    __ verify_oop(r0);
    break;
  case Bytecodes::_fast_lgetfield:
    __ access_load_at(T_LONG, IN_HEAP, r0, field, noreg, noreg);
    break;
  case Bytecodes::_fast_igetfield:
    __ access_load_at(T_INT, IN_HEAP, r0, field, noreg, noreg);
    break;
  case Bytecodes::_fast_bgetfield:
    __ access_load_at(T_BYTE, IN_HEAP, r0, field, noreg, noreg);
    break;
  case Bytecodes::_fast_sgetfield:
    __ access_load_at(T_SHORT, IN_HEAP, r0, field, noreg, noreg);
    break;
  case Bytecodes::_fast_cgetfield:
    __ access_load_at(T_CHAR, IN_HEAP, r0, field, noreg, noreg);
    break;
  case Bytecodes::_fast_fgetfield:
    __ access_load_at(T_FLOAT, IN_HEAP, noreg /* ftos */, field, noreg, noreg);
    break;
  case Bytecodes::_fast_dgetfield:
    __ access_load_at(T_DOUBLE, IN_HEAP, noreg /* dtos */, field, noreg, noreg);
    break;
  default:
    ShouldNotReachHere();
  }
  {
    Label notVolatile;
    __ tbz(r3, ConstantPoolCacheEntry::is_volatile_shift, notVolatile);
    __ membar(MacroAssembler::LoadLoad | MacroAssembler::LoadStore);
    __ bind(notVolatile);
  }
}

void TemplateTable::fast_xaccess(TosState state)
{
  transition(vtos, state);

  // get receiver
  __ ldr(r0, aaddress(0));
  // access constant pool cache
  __ get_cache_and_index_at_bcp(r2, r3, 2);
  __ ldr(r1, Address(r2, in_bytes(ConstantPoolCache::base_offset() +
                                  ConstantPoolCacheEntry::f2_offset())));

  // 8179954: We need to make sure that the code generated for
  // volatile accesses forms a sequentially-consistent set of
  // operations when combined with STLR and LDAR.  Without a leading
  // membar it's possible for a simple Dekker test to fail if loads
  // use LDR;DMB but stores use STLR.  This can happen if C2 compiles
  // the stores in one method and we interpret the loads in another.
  if (!CompilerConfig::is_c1_or_interpreter_only_no_jvmci()) {
    Label notVolatile;
    __ ldrw(r3, Address(r2, in_bytes(ConstantPoolCache::base_offset() +
                                     ConstantPoolCacheEntry::flags_offset())));
    __ tbz(r3, ConstantPoolCacheEntry::is_volatile_shift, notVolatile);
    __ membar(MacroAssembler::AnyAny);
    __ bind(notVolatile);
  }

  // make sure exception is reported in correct bcp range (getfield is
  // next instruction)
  __ increment(rbcp);
  __ null_check(r0);
  switch (state) {
  case itos:
    __ access_load_at(T_INT, IN_HEAP, r0, Address(r0, r1, Address::lsl(0)), noreg, noreg);
    break;
  case atos:
    do_oop_load(_masm, Address(r0, r1, Address::lsl(0)), r0, IN_HEAP);
    __ verify_oop(r0);
    break;
  case ftos:
    __ access_load_at(T_FLOAT, IN_HEAP, noreg /* ftos */, Address(r0, r1, Address::lsl(0)), noreg, noreg);
    break;
  default:
    ShouldNotReachHere();
  }

  {
    Label notVolatile;
    __ ldrw(r3, Address(r2, in_bytes(ConstantPoolCache::base_offset() +
                                     ConstantPoolCacheEntry::flags_offset())));
    __ tbz(r3, ConstantPoolCacheEntry::is_volatile_shift, notVolatile);
    __ membar(MacroAssembler::LoadLoad | MacroAssembler::LoadStore);
    __ bind(notVolatile);
  }

  __ decrement(rbcp);
}



//-----------------------------------------------------------------------------
// Calls

void TemplateTable::prepare_invoke(int byte_no,
                                   Register method, // linked method (or i-klass)
                                   Register index,  // itable index, MethodType, etc.
                                   Register recv,   // if caller wants to see it
                                   Register flags   // if caller wants to test it
                                   ) {
  // determine flags
  Bytecodes::Code code = bytecode();
  const bool is_invokeinterface  = code == Bytecodes::_invokeinterface;
  const bool is_invokedynamic    = code == Bytecodes::_invokedynamic;
  const bool is_invokehandle     = code == Bytecodes::_invokehandle;
  const bool is_invokevirtual    = code == Bytecodes::_invokevirtual;
  const bool is_invokespecial    = code == Bytecodes::_invokespecial;
  const bool load_receiver       = (recv  != noreg);
  const bool save_flags          = (flags != noreg);
  assert(load_receiver == (code != Bytecodes::_invokestatic && code != Bytecodes::_invokedynamic), "");
  assert(save_flags    == (is_invokeinterface || is_invokevirtual), "need flags for vfinal");
  assert(flags == noreg || flags == r3, "");
  assert(recv  == noreg || recv  == r2, "");

  // setup registers & access constant pool cache
  if (recv  == noreg)  recv  = r2;
  if (flags == noreg)  flags = r3;
  assert_different_registers(method, index, recv, flags);

  // save 'interpreter return address'
  __ save_bcp();

  load_invoke_cp_cache_entry(byte_no, method, index, flags, is_invokevirtual, false, is_invokedynamic);

  // maybe push appendix to arguments (just before return address)
  if (is_invokedynamic || is_invokehandle) {
    Label L_no_push;
    __ tbz(flags, ConstantPoolCacheEntry::has_appendix_shift, L_no_push);
    // Push the appendix as a trailing parameter.
    // This must be done before we get the receiver,
    // since the parameter_size includes it.
    __ push(r19);
    __ mov(r19, index);
    __ load_resolved_reference_at_index(index, r19);
    __ pop(r19);
    __ push(index);  // push appendix (MethodType, CallSite, etc.)
    __ bind(L_no_push);
  }

  // load receiver if needed (note: no return address pushed yet)
  if (load_receiver) {
    __ andw(recv, flags, ConstantPoolCacheEntry::parameter_size_mask);
    // FIXME -- is this actually correct? looks like it should be 2
    // const int no_return_pc_pushed_yet = -1;  // argument slot correction before we push return address
    // const int receiver_is_at_end      = -1;  // back off one slot to get receiver
    // Address recv_addr = __ argument_address(recv, no_return_pc_pushed_yet + receiver_is_at_end);
    // __ movptr(recv, recv_addr);
    __ add(rscratch1, esp, recv, ext::uxtx, 3); // FIXME: uxtb here?
    __ ldr(recv, Address(rscratch1, -Interpreter::expr_offset_in_bytes(1)));
    __ verify_oop(recv);
  }

  // compute return type
  // x86 uses a shift and mask or wings it with a shift plus assert
  // the mask is not needed. aarch64 just uses bitfield extract
  __ ubfxw(rscratch2, flags, ConstantPoolCacheEntry::tos_state_shift,  ConstantPoolCacheEntry::tos_state_bits);
  // load return address
  {
    const address table_addr = (address) Interpreter::invoke_return_entry_table_for(code);
    __ mov(rscratch1, table_addr);
    __ ldr(lr, Address(rscratch1, rscratch2, Address::lsl(3)));
  }
}


void TemplateTable::invokevirtual_helper(Register index,
                                         Register recv,
                                         Register flags)
{
  // Uses temporary registers r0, r3
  assert_different_registers(index, recv, r0, r3);
  // Test for an invoke of a final method
  Label notFinal;
  __ tbz(flags, ConstantPoolCacheEntry::is_vfinal_shift, notFinal);

  const Register method = index;  // method must be rmethod
  assert(method == rmethod,
         "Method must be rmethod for interpreter calling convention");

  // do the call - the index is actually the method to call
  // that is, f2 is a vtable index if !is_vfinal, else f2 is a Method*

  // It's final, need a null check here!
  __ null_check(recv);

  // profile this call
  __ profile_final_call(r0);
  __ profile_arguments_type(r0, method, r4, true);

  __ jump_from_interpreted(method, r0);

  __ bind(notFinal);

  // get receiver klass
  __ null_check(recv, oopDesc::klass_offset_in_bytes());
  __ load_klass(r0, recv);

  // profile this call
  __ profile_virtual_call(r0, rlocals, r3);

  // get target Method & entry point
  __ lookup_virtual_method(r0, index, method);
  __ profile_arguments_type(r3, method, r4, true);
  // FIXME -- this looks completely redundant. is it?
  // __ ldr(r3, Address(method, Method::interpreter_entry_offset()));
  __ jump_from_interpreted(method, r3);
}

void TemplateTable::invokevirtual(int byte_no)
{
  transition(vtos, vtos);
  assert(byte_no == f2_byte, "use this argument");

  prepare_invoke(byte_no, rmethod, noreg, r2, r3);

  // rmethod: index (actually a Method*)
  // r2: receiver
  // r3: flags

  invokevirtual_helper(rmethod, r2, r3);
}

void TemplateTable::invokespecial(int byte_no)
{
  transition(vtos, vtos);
  assert(byte_no == f1_byte, "use this argument");

  prepare_invoke(byte_no, rmethod, noreg,  // get f1 Method*
                 r2);  // get receiver also for null check
  __ verify_oop(r2);
  __ null_check(r2);
  // do the call
  __ profile_call(r0);
  __ profile_arguments_type(r0, rmethod, rbcp, false);
  __ jump_from_interpreted(rmethod, r0);
}

void TemplateTable::invokestatic(int byte_no)
{
  transition(vtos, vtos);
  assert(byte_no == f1_byte, "use this argument");

  prepare_invoke(byte_no, rmethod);  // get f1 Method*
  // do the call
  __ profile_call(r0);
  __ profile_arguments_type(r0, rmethod, r4, false);
  __ jump_from_interpreted(rmethod, r0);
}

void TemplateTable::fast_invokevfinal(int byte_no)
{
  __ call_Unimplemented();
}

void TemplateTable::invokeinterface(int byte_no) {
  transition(vtos, vtos);
  assert(byte_no == f1_byte, "use this argument");

  prepare_invoke(byte_no, r0, rmethod,  // get f1 Klass*, f2 Method*
                 r2, r3); // recv, flags

  // r0: interface klass (from f1)
  // rmethod: method (from f2)
  // r2: receiver
  // r3: flags

  // First check for Object case, then private interface method,
  // then regular interface method.

  // Special case of invokeinterface called for virtual method of
  // java.lang.Object.  See cpCache.cpp for details.
  Label notObjectMethod;
  __ tbz(r3, ConstantPoolCacheEntry::is_forced_virtual_shift, notObjectMethod);

  invokevirtual_helper(rmethod, r2, r3);
  __ bind(notObjectMethod);

  Label no_such_interface;

  // Check for private method invocation - indicated by vfinal
  Label notVFinal;
  __ tbz(r3, ConstantPoolCacheEntry::is_vfinal_shift, notVFinal);

  // Get receiver klass into r3 - also a null check
  __ null_check(r2, oopDesc::klass_offset_in_bytes());
  __ load_klass(r3, r2);

  Label subtype;
  __ check_klass_subtype(r3, r0, r4, subtype);
  // If we get here the typecheck failed
  __ b(no_such_interface);
  __ bind(subtype);

  __ profile_final_call(r0);
  __ profile_arguments_type(r0, rmethod, r4, true);
  __ jump_from_interpreted(rmethod, r0);

  __ bind(notVFinal);

  // Get receiver klass into r3 - also a null check
  __ restore_locals();
  __ null_check(r2, oopDesc::klass_offset_in_bytes());
  __ load_klass(r3, r2);

  Label no_such_method;

  // Preserve method for throw_AbstractMethodErrorVerbose.
  __ mov(r16, rmethod);
  // Receiver subtype check against REFC.
  // Superklass in r0. Subklass in r3. Blows rscratch2, r13
  __ lookup_interface_method(// inputs: rec. class, interface, itable index
                             r3, r0, noreg,
                             // outputs: scan temp. reg, scan temp. reg
                             rscratch2, r13,
                             no_such_interface,
                             /*return_method=*/false);

  // profile this call
  __ profile_virtual_call(r3, r13, r19);

  // Get declaring interface class from method, and itable index

  __ load_method_holder(r0, rmethod);
  __ ldrw(rmethod, Address(rmethod, Method::itable_index_offset()));
  __ subw(rmethod, rmethod, Method::itable_index_max);
  __ negw(rmethod, rmethod);

  // Preserve recvKlass for throw_AbstractMethodErrorVerbose.
  __ mov(rlocals, r3);
  __ lookup_interface_method(// inputs: rec. class, interface, itable index
                             rlocals, r0, rmethod,
                             // outputs: method, scan temp. reg
                             rmethod, r13,
                             no_such_interface);

  // rmethod,: Method to call
  // r2: receiver
  // Check for abstract method error
  // Note: This should be done more efficiently via a throw_abstract_method_error
  //       interpreter entry point and a conditional jump to it in case of a null
  //       method.
  __ cbz(rmethod, no_such_method);

  __ profile_arguments_type(r3, rmethod, r13, true);

  // do the call
  // r2: receiver
  // rmethod,: Method
  __ jump_from_interpreted(rmethod, r3);
  __ should_not_reach_here();

  // exception handling code follows...
  // note: must restore interpreter registers to canonical
  //       state for exception handling to work correctly!

  __ bind(no_such_method);
  // throw exception
  __ restore_bcp();      // bcp must be correct for exception handler   (was destroyed)
  __ restore_locals();   // make sure locals pointer is correct as well (was destroyed)
  // Pass arguments for generating a verbose error message.
  __ call_VM(noreg, CAST_FROM_FN_PTR(address, InterpreterRuntime::throw_AbstractMethodErrorVerbose), r3, r16);
  // the call_VM checks for exception, so we should never return here.
  __ should_not_reach_here();

  __ bind(no_such_interface);
  // throw exception
  __ restore_bcp();      // bcp must be correct for exception handler   (was destroyed)
  __ restore_locals();   // make sure locals pointer is correct as well (was destroyed)
  // Pass arguments for generating a verbose error message.
  __ call_VM(noreg, CAST_FROM_FN_PTR(address,
                   InterpreterRuntime::throw_IncompatibleClassChangeErrorVerbose), r3, r0);
  // the call_VM checks for exception, so we should never return here.
  __ should_not_reach_here();
  return;
}

void TemplateTable::invokehandle(int byte_no) {
  transition(vtos, vtos);
  assert(byte_no == f1_byte, "use this argument");

  prepare_invoke(byte_no, rmethod, r0, r2);
  __ verify_method_ptr(r2);
  __ verify_oop(r2);
  __ null_check(r2);

  // FIXME: profile the LambdaForm also

  // r13 is safe to use here as a scratch reg because it is about to
  // be clobbered by jump_from_interpreted().
  __ profile_final_call(r13);
  __ profile_arguments_type(r13, rmethod, r4, true);

  __ jump_from_interpreted(rmethod, r0);
}

void TemplateTable::invokedynamic(int byte_no) {
  transition(vtos, vtos);
  assert(byte_no == f1_byte, "use this argument");

  prepare_invoke(byte_no, rmethod, r0);

  // r0: CallSite object (from cpool->resolved_references[])
  // rmethod: MH.linkToCallSite method (from f2)

  // Note:  r0_callsite is already pushed by prepare_invoke

  // %%% should make a type profile for any invokedynamic that takes a ref argument
  // profile this call
  __ profile_call(rbcp);
  __ profile_arguments_type(r3, rmethod, r13, false);

  __ verify_oop(r0);

  __ jump_from_interpreted(rmethod, r0);
}


//-----------------------------------------------------------------------------
// Allocation

void TemplateTable::_new() {
  transition(vtos, atos);

  __ get_unsigned_2_byte_index_at_bcp(r3, 1);
  Label slow_case;
  Label done;
  Label is_not_value;
  Label initialize_header;

  __ get_cpool_and_tags(r4, r0);
  // Make sure the class we're about to instantiate has been resolved.
  // This is done before loading InstanceKlass to be consistent with the order
  // how Constant Pool is updated (see ConstantPool::klass_at_put)
  const int tags_offset = Array<u1>::base_offset_in_bytes();
  __ lea(rscratch1, Address(r0, r3, Address::lsl(0)));
  __ lea(rscratch1, Address(rscratch1, tags_offset));
  __ ldarb(rscratch1, rscratch1);
  __ cmp(rscratch1, (u1)JVM_CONSTANT_Class);
  __ br(Assembler::NE, slow_case);

  // get InstanceKlass
  __ load_resolved_klass_at_offset(r4, r3, r4, rscratch1);

  __ ldrb(rscratch1, Address(r4, InstanceKlass::kind_offset()));
  __ cmp(rscratch1, (u1)InlineKlassKind);
  __ br(Assembler::NE, is_not_value);

  __ call_VM(noreg, CAST_FROM_FN_PTR(address, InterpreterRuntime::throw_InstantiationError));

  __ bind(is_not_value);

  // make sure klass is initialized & doesn't have finalizer
  // make sure klass is fully initialized
  __ ldrb(rscratch1, Address(r4, InstanceKlass::init_state_offset()));
  __ cmp(rscratch1, (u1)InstanceKlass::fully_initialized);
  __ br(Assembler::NE, slow_case);

  __ allocate_instance(r4, r0, r3, r1, true, slow_case);
  __ b(done);

  // slow case
  __ bind(slow_case);
  __ get_constant_pool(c_rarg1);
  __ get_unsigned_2_byte_index_at_bcp(c_rarg2, 1);
  call_VM(r0, CAST_FROM_FN_PTR(address, InterpreterRuntime::_new), c_rarg1, c_rarg2);
  __ verify_oop(r0);

  // continue
  __ bind(done);
  // Must prevent reordering of stores for object initialization with stores that publish the new object.
  __ membar(Assembler::StoreStore);
}

void TemplateTable::aconst_init() {
  transition(vtos, atos);
  __ get_unsigned_2_byte_index_at_bcp(c_rarg2, 1);
  __ get_constant_pool(c_rarg1);
  call_VM(r0, CAST_FROM_FN_PTR(address, InterpreterRuntime::aconst_init),
          c_rarg1, c_rarg2);
  __ verify_oop(r0);
  // Must prevent reordering of stores for object initialization with stores that publish the new object.
  __ membar(Assembler::StoreStore);
}

void TemplateTable::withfield() {
  transition(vtos, atos);
  resolve_cache_and_index(f2_byte, c_rarg1 /*cache*/, c_rarg2 /*index*/, sizeof(u2));

  ByteSize cp_base_offset = ConstantPoolCache::base_offset();

  // n.b. unlike x86 cache is now rcpool plus the indexed offset
  __ lea(c_rarg1, Address(c_rarg1, in_bytes(cp_base_offset)));

  __ lea(c_rarg2, at_tos());
  call_VM(r1, CAST_FROM_FN_PTR(address, InterpreterRuntime::withfield), c_rarg1, c_rarg2);
  // new value type is returned in r1
  // stack adjustment is returned in r0
  __ verify_oop(r1);
  __ add(esp, esp, r0);
  __ mov(r0, r1);
}

void TemplateTable::newarray() {
  transition(itos, atos);
  __ load_unsigned_byte(c_rarg1, at_bcp(1));
  __ mov(c_rarg2, r0);
  call_VM(r0, CAST_FROM_FN_PTR(address, InterpreterRuntime::newarray),
          c_rarg1, c_rarg2);
  // Must prevent reordering of stores for object initialization with stores that publish the new object.
  __ membar(Assembler::StoreStore);
}

void TemplateTable::anewarray() {
  transition(itos, atos);
  __ get_unsigned_2_byte_index_at_bcp(c_rarg2, 1);
  __ get_constant_pool(c_rarg1);
  __ mov(c_rarg3, r0);
  call_VM(r0, CAST_FROM_FN_PTR(address, InterpreterRuntime::anewarray),
          c_rarg1, c_rarg2, c_rarg3);
  // Must prevent reordering of stores for object initialization with stores that publish the new object.
  __ membar(Assembler::StoreStore);
}

void TemplateTable::arraylength() {
  transition(atos, itos);
  __ null_check(r0, arrayOopDesc::length_offset_in_bytes());
  __ ldrw(r0, Address(r0, arrayOopDesc::length_offset_in_bytes()));
}

void TemplateTable::checkcast()
{
  transition(atos, atos);
  Label done, is_null, ok_is_subtype, quicked, resolved;
  __ cbz(r0, is_null);

  // Get cpool & tags index
  __ get_cpool_and_tags(r2, r3); // r2=cpool, r3=tags array
  __ get_unsigned_2_byte_index_at_bcp(r19, 1); // r19=index
  // See if bytecode has already been quicked
  __ add(rscratch1, r3, Array<u1>::base_offset_in_bytes());
  __ lea(r1, Address(rscratch1, r19));
  __ ldarb(r1, r1);
  __ andr(r1, r1, ~JVM_CONSTANT_QDescBit);
  __ cmp(r1, (u1)JVM_CONSTANT_Class);
  __ br(Assembler::EQ, quicked);

  __ push(atos); // save receiver for result, and for GC
  call_VM(r0, CAST_FROM_FN_PTR(address, InterpreterRuntime::quicken_io_cc));
  // vm_result_2 has metadata result
  __ get_vm_result_2(r0, rthread);
  __ pop(r3); // restore receiver
  __ b(resolved);

  // Get superklass in r0 and subklass in r3
  __ bind(quicked);
  __ mov(r3, r0); // Save object in r3; r0 needed for subtype check
  __ load_resolved_klass_at_offset(r2, r19, r0, rscratch1); // r0 = klass

  __ bind(resolved);
  __ load_klass(r19, r3);

  // Generate subtype check.  Blows r2, r5.  Object in r3.
  // Superklass in r0.  Subklass in r19.
  __ gen_subtype_check(r19, ok_is_subtype);

  // Come here on failure
  __ push(r3);
  // object is at TOS
  __ b(Interpreter::_throw_ClassCastException_entry);

  // Come here on success
  __ bind(ok_is_subtype);
  __ mov(r0, r3); // Restore object in r3

  __ b(done);
  __ bind(is_null);

  // Collect counts on whether this test sees NULLs a lot or not.
  if (ProfileInterpreter) {
    __ profile_null_seen(r2);
  }

  if (EnableValhalla) {
    // Get cpool & tags index
    __ get_cpool_and_tags(r2, r3); // r2=cpool, r3=tags array
    __ get_unsigned_2_byte_index_at_bcp(r19, 1); // r19=index
     // See if bytecode has already been quicked
    __ add(rscratch1, r3, Array<u1>::base_offset_in_bytes());
    __ lea(r1, Address(rscratch1, r19));
    __ ldarb(r1, r1);
    // See if CP entry is a Q-descriptor
    __ andr (r1, r1, JVM_CONSTANT_QDescBit);
    __ cmp(r1, (u1) JVM_CONSTANT_QDescBit);
    __ br(Assembler::NE, done);
    __ b(ExternalAddress(Interpreter::_throw_NullPointerException_entry));
  }

  __ bind(done);
}

void TemplateTable::instanceof() {
  transition(atos, itos);
  Label done, is_null, ok_is_subtype, quicked, resolved;
  __ cbz(r0, is_null);

  // Get cpool & tags index
  __ get_cpool_and_tags(r2, r3); // r2=cpool, r3=tags array
  __ get_unsigned_2_byte_index_at_bcp(r19, 1); // r19=index
  // See if bytecode has already been quicked
  __ add(rscratch1, r3, Array<u1>::base_offset_in_bytes());
  __ lea(r1, Address(rscratch1, r19));
  __ ldarb(r1, r1);
  __ andr(r1, r1, ~JVM_CONSTANT_QDescBit);
  __ cmp(r1, (u1)JVM_CONSTANT_Class);
  __ br(Assembler::EQ, quicked);

  __ push(atos); // save receiver for result, and for GC
  call_VM(r0, CAST_FROM_FN_PTR(address, InterpreterRuntime::quicken_io_cc));
  // vm_result_2 has metadata result
  __ get_vm_result_2(r0, rthread);
  __ pop(r3); // restore receiver
  __ verify_oop(r3);
  __ load_klass(r3, r3);
  __ b(resolved);

  // Get superklass in r0 and subklass in r3
  __ bind(quicked);
  __ load_klass(r3, r0);
  __ load_resolved_klass_at_offset(r2, r19, r0, rscratch1);

  __ bind(resolved);

  // Generate subtype check.  Blows r2, r5
  // Superklass in r0.  Subklass in r3.
  __ gen_subtype_check(r3, ok_is_subtype);

  // Come here on failure
  __ mov(r0, 0);
  __ b(done);
  // Come here on success
  __ bind(ok_is_subtype);
  __ mov(r0, 1);

  // Collect counts on whether this test sees NULLs a lot or not.
  if (ProfileInterpreter) {
    __ b(done);
    __ bind(is_null);
    __ profile_null_seen(r2);
  } else {
    __ bind(is_null);   // same as 'done'
  }
  __ bind(done);
  // r0 = 0: obj == NULL or  obj is not an instanceof the specified klass
  // r0 = 1: obj != NULL and obj is     an instanceof the specified klass
}

//-----------------------------------------------------------------------------
// Breakpoints
void TemplateTable::_breakpoint() {
  // Note: We get here even if we are single stepping..
  // jbug inists on setting breakpoints at every bytecode
  // even if we are in single step mode.

  transition(vtos, vtos);

  // get the unpatched byte code
  __ get_method(c_rarg1);
  __ call_VM(noreg,
             CAST_FROM_FN_PTR(address,
                              InterpreterRuntime::get_original_bytecode_at),
             c_rarg1, rbcp);
  __ mov(r19, r0);

  // post the breakpoint event
  __ call_VM(noreg,
             CAST_FROM_FN_PTR(address, InterpreterRuntime::_breakpoint),
             rmethod, rbcp);

  // complete the execution of original bytecode
  __ mov(rscratch1, r19);
  __ dispatch_only_normal(vtos);
}

//-----------------------------------------------------------------------------
// Exceptions

void TemplateTable::athrow() {
  transition(atos, vtos);
  __ null_check(r0);
  __ b(Interpreter::throw_exception_entry());
}

//-----------------------------------------------------------------------------
// Synchronization
//
// Note: monitorenter & exit are symmetric routines; which is reflected
//       in the assembly code structure as well
//
// Stack layout:
//
// [expressions  ] <--- esp               = expression stack top
// ..
// [expressions  ]
// [monitor entry] <--- monitor block top = expression stack bot
// ..
// [monitor entry]
// [frame data   ] <--- monitor block bot
// ...
// [saved rfp    ] <--- rfp
void TemplateTable::monitorenter()
{
  transition(atos, vtos);

  // check for NULL object
  __ null_check(r0);

  Label is_inline_type;
  __ ldr(rscratch1, Address(r0, oopDesc::mark_offset_in_bytes()));
  __ test_markword_is_inline_type(rscratch1, is_inline_type);

  const Address monitor_block_top(
        rfp, frame::interpreter_frame_monitor_block_top_offset * wordSize);
  const Address monitor_block_bot(
        rfp, frame::interpreter_frame_initial_sp_offset * wordSize);
  const int entry_size = frame::interpreter_frame_monitor_size() * wordSize;

  Label allocated;

  // initialize entry pointer
  __ mov(c_rarg1, zr); // points to free slot or NULL

  // find a free slot in the monitor block (result in c_rarg1)
  {
    Label entry, loop, exit;
    __ ldr(c_rarg3, monitor_block_top); // points to current entry,
                                        // starting with top-most entry
    __ lea(c_rarg2, monitor_block_bot); // points to word before bottom

    __ b(entry);

    __ bind(loop);
    // check if current entry is used
    // if not used then remember entry in c_rarg1
    __ ldr(rscratch1, Address(c_rarg3, BasicObjectLock::obj_offset_in_bytes()));
    __ cmp(zr, rscratch1);
    __ csel(c_rarg1, c_rarg3, c_rarg1, Assembler::EQ);
    // check if current entry is for same object
    __ cmp(r0, rscratch1);
    // if same object then stop searching
    __ br(Assembler::EQ, exit);
    // otherwise advance to next entry
    __ add(c_rarg3, c_rarg3, entry_size);
    __ bind(entry);
    // check if bottom reached
    __ cmp(c_rarg3, c_rarg2);
    // if not at bottom then check this entry
    __ br(Assembler::NE, loop);
    __ bind(exit);
  }

  __ cbnz(c_rarg1, allocated); // check if a slot has been found and
                            // if found, continue with that on

  // allocate one if there's no free slot
  {
    Label entry, loop;
    // 1. compute new pointers            // rsp: old expression stack top

    __ check_extended_sp();
    __ sub(sp, sp, entry_size);           // make room for the monitor
    __ mov(rscratch1, sp);
    __ str(rscratch1, Address(rfp, frame::interpreter_frame_extended_sp_offset * wordSize));

    __ ldr(c_rarg1, monitor_block_bot);   // c_rarg1: old expression stack bottom
    __ sub(esp, esp, entry_size);         // move expression stack top
    __ sub(c_rarg1, c_rarg1, entry_size); // move expression stack bottom
    __ mov(c_rarg3, esp);                 // set start value for copy loop
    __ str(c_rarg1, monitor_block_bot);   // set new monitor block bottom

    __ b(entry);
    // 2. move expression stack contents
    __ bind(loop);
    __ ldr(c_rarg2, Address(c_rarg3, entry_size)); // load expression stack
                                                   // word from old location
    __ str(c_rarg2, Address(c_rarg3, 0));          // and store it at new location
    __ add(c_rarg3, c_rarg3, wordSize);            // advance to next word
    __ bind(entry);
    __ cmp(c_rarg3, c_rarg1);        // check if bottom reached
    __ br(Assembler::NE, loop);      // if not at bottom then
                                     // copy next word
  }

  // call run-time routine
  // c_rarg1: points to monitor entry
  __ bind(allocated);

  // Increment bcp to point to the next bytecode, so exception
  // handling for async. exceptions work correctly.
  // The object has already been popped from the stack, so the
  // expression stack looks correct.
  __ increment(rbcp);

  // store object
  __ str(r0, Address(c_rarg1, BasicObjectLock::obj_offset_in_bytes()));
  __ lock_object(c_rarg1);

  // check to make sure this monitor doesn't cause stack overflow after locking
  __ save_bcp();  // in case of exception
  __ generate_stack_overflow_check(0);

  // The bcp has already been incremented. Just need to dispatch to
  // next instruction.
  __ dispatch_next(vtos);

  __ bind(is_inline_type);
  __ call_VM(noreg, CAST_FROM_FN_PTR(address,
                    InterpreterRuntime::throw_illegal_monitor_state_exception));
  __ should_not_reach_here();
}


void TemplateTable::monitorexit()
{
  transition(atos, vtos);

  // check for NULL object
  __ null_check(r0);

  const int is_inline_type_mask = markWord::inline_type_pattern;
  Label has_identity;
  __ ldr(rscratch1, Address(r0, oopDesc::mark_offset_in_bytes()));
  __ mov(rscratch2, is_inline_type_mask);
  __ andr(rscratch1, rscratch1, rscratch2);
  __ cmp(rscratch1, rscratch2);
  __ br(Assembler::NE, has_identity);
  __ call_VM(noreg, CAST_FROM_FN_PTR(address,
                     InterpreterRuntime::throw_illegal_monitor_state_exception));
  __ should_not_reach_here();
  __ bind(has_identity);

  const Address monitor_block_top(
        rfp, frame::interpreter_frame_monitor_block_top_offset * wordSize);
  const Address monitor_block_bot(
        rfp, frame::interpreter_frame_initial_sp_offset * wordSize);
  const int entry_size = frame::interpreter_frame_monitor_size() * wordSize;

  Label found;

  // find matching slot
  {
    Label entry, loop;
    __ ldr(c_rarg1, monitor_block_top); // points to current entry,
                                        // starting with top-most entry
    __ lea(c_rarg2, monitor_block_bot); // points to word before bottom
                                        // of monitor block
    __ b(entry);

    __ bind(loop);
    // check if current entry is for same object
    __ ldr(rscratch1, Address(c_rarg1, BasicObjectLock::obj_offset_in_bytes()));
    __ cmp(r0, rscratch1);
    // if same object then stop searching
    __ br(Assembler::EQ, found);
    // otherwise advance to next entry
    __ add(c_rarg1, c_rarg1, entry_size);
    __ bind(entry);
    // check if bottom reached
    __ cmp(c_rarg1, c_rarg2);
    // if not at bottom then check this entry
    __ br(Assembler::NE, loop);
  }

  // error handling. Unlocking was not block-structured
  __ call_VM(noreg, CAST_FROM_FN_PTR(address,
                   InterpreterRuntime::throw_illegal_monitor_state_exception));
  __ should_not_reach_here();

  // call run-time routine
  __ bind(found);
  __ push_ptr(r0); // make sure object is on stack (contract with oopMaps)
  __ unlock_object(c_rarg1);
  __ pop_ptr(r0); // discard object
}


// Wide instructions
void TemplateTable::wide()
{
  __ load_unsigned_byte(r19, at_bcp(1));
  __ mov(rscratch1, (address)Interpreter::_wentry_point);
  __ ldr(rscratch1, Address(rscratch1, r19, Address::uxtw(3)));
  __ br(rscratch1);
}


// Multi arrays
void TemplateTable::multianewarray() {
  transition(vtos, atos);
  __ load_unsigned_byte(r0, at_bcp(3)); // get number of dimensions
  // last dim is on top of stack; we want address of first one:
  // first_addr = last_addr + (ndims - 1) * wordSize
  __ lea(c_rarg1, Address(esp, r0, Address::uxtw(3)));
  __ sub(c_rarg1, c_rarg1, wordSize);
  call_VM(r0,
          CAST_FROM_FN_PTR(address, InterpreterRuntime::multianewarray),
          c_rarg1);
  __ load_unsigned_byte(r1, at_bcp(3));
  __ lea(esp, Address(esp, r1, Address::uxtw(3)));
}<|MERGE_RESOLUTION|>--- conflicted
+++ resolved
@@ -146,11 +146,7 @@
                          Register val,
                          DecoratorSet decorators) {
   assert(val == noreg || val == r0, "parameter is just for looks");
-<<<<<<< HEAD
-  __ store_heap_oop(dst, val, r10, r1, noreg, decorators);
-=======
   __ store_heap_oop(dst, val, r10, r1, r3, decorators);
->>>>>>> 0d51f63a
 }
 
 static void do_oop_load(InterpreterMacroAssembler* _masm,
