--- conflicted
+++ resolved
@@ -2650,28 +2650,24 @@
 
 void TemplateTable::getfield_or_static(int byte_no, bool is_static, RewriteControl rc)
 {
-<<<<<<< HEAD
-  const Register cache = r2;
-  const Register index = r3;
-  const Register obj   = r4;
-  const Register klass = r5;
+  const Register cache     = r2;
+  const Register obj       = r4;
+  const Register klass     = r5;
   const Register inline_klass = r7;
-  const Register off   = r19;
-  const Register flags = r0;
-  const Register raw_flags = r6;
-  const Register bc    = r4; // uses same reg as obj, so don't mix them
-=======
-  const Register cache     = r4;
-  const Register obj       = r4;
+  const Register field_index = r23;
   const Register index     = r3;
   const Register tos_state = r3;
   const Register off       = r19;
   const Register flags     = r6;
   const Register bc        = r4; // uses same reg as obj, so don't mix them
->>>>>>> cff25dd5
 
   resolve_cache_and_index_for_field(byte_no, cache, index);
   jvmti_post_field_access(cache, index, is_static, false);
+
+  // Valhalla extras
+  __ load_unsigned_short(field_index, Address(cache, in_bytes(ResolvedFieldEntry::field_index_offset())));
+  __ ldr(klass, Address(cache, ResolvedFieldEntry::field_holder_offset()));
+
   load_resolved_field_entry(obj, cache, tos_state, off, flags, is_static);
 
   if (!is_static) {
@@ -2697,18 +2693,6 @@
   Label Done, notByte, notBool, notInt, notShort, notChar,
               notLong, notFloat, notObj, notDouble;
 
-<<<<<<< HEAD
-  if (!is_static) {
-    __ ldr(klass, Address(cache, in_bytes(ConstantPoolCache::base_offset() +
-                                          ConstantPoolCacheEntry::f1_offset())));
-  }
-
-  // x86 uses a shift and mask or wings it with a shift plus assert
-  // the mask is not needed. aarch64 just uses bitfield extract
-  __ ubfxw(flags, raw_flags, ConstantPoolCacheEntry::tos_state_shift, ConstantPoolCacheEntry::tos_state_bits);
-
-=======
->>>>>>> cff25dd5
   assert(btos == 0, "change code, btos != 0");
   __ cbnz(tos_state, notByte);
 
@@ -2754,7 +2738,7 @@
       __ load_heap_oop(r0, field, rscratch1, rscratch2);
       Label is_null_free_inline_type, uninitialized;
       // Issue below if the static field has not been initialized yet
-      __ test_field_is_null_free_inline_type(raw_flags, noreg /*temp*/, is_null_free_inline_type);
+      __ test_field_is_null_free_inline_type(flags, noreg /*temp*/, is_null_free_inline_type);
         // field is not a null free inline type
         __ push(atos);
         __ b(Done);
@@ -2764,22 +2748,21 @@
           __ push(atos);
           __ b(Done);
         __ bind(uninitialized);
-          __ andw(raw_flags, raw_flags, ConstantPoolCacheEntry::field_index_mask);
           Label slow_case, finish;
-          __ ldrb(rscratch1, Address(cache, InstanceKlass::init_state_offset()));
+          __ ldrb(rscratch1, Address(klass, InstanceKlass::init_state_offset()));
           __ cmp(rscratch1, (u1)InstanceKlass::fully_initialized);
           __ br(Assembler::NE, slow_case);
           __ get_default_value_oop(klass, off /* temp */, r0);
         __ b(finish);
         __ bind(slow_case);
-          __ call_VM(r0, CAST_FROM_FN_PTR(address, InterpreterRuntime::uninitialized_static_inline_type_field), obj, raw_flags);
+          __ call_VM(r0, CAST_FROM_FN_PTR(address, InterpreterRuntime::uninitialized_static_inline_type_field), obj, cache);
           __ bind(finish);
           __ verify_oop(r0);
           __ push(atos);
           __ b(Done);
     } else {
       Label is_flat, nonnull, is_inline_type, rewrite_inline;
-      __ test_field_is_null_free_inline_type(raw_flags, noreg /*temp*/, is_inline_type);
+      __ test_field_is_null_free_inline_type(flags, noreg /*temp*/, is_inline_type);
         // Non-inline field case
         __ load_heap_oop(r0, field, rscratch1, rscratch2);
         __ push(atos);
@@ -2788,12 +2771,11 @@
         }
         __ b(Done);
       __ bind(is_inline_type);
-        __ test_field_is_flat(raw_flags, noreg /* temp */, is_flat);
+        __ test_field_is_flat(flags, noreg /* temp */, is_flat);
          // field is not flat
           __ load_heap_oop(r0, field, rscratch1, rscratch2);
           __ cbnz(r0, nonnull);
-            __ andw(raw_flags, raw_flags, ConstantPoolCacheEntry::field_index_mask);
-            __ get_inline_type_field_klass(klass, raw_flags, inline_klass);
+            __ get_inline_type_field_klass(klass, field_index, inline_klass);
             __ get_default_value_oop(inline_klass, klass /* temp */, r0);
           __ bind(nonnull);
           __ verify_oop(r0);
@@ -2801,9 +2783,8 @@
           __ b(rewrite_inline);
         __ bind(is_flat);
         // field is flat
-          __ andw(raw_flags, raw_flags, ConstantPoolCacheEntry::field_index_mask);
           __ mov(r0, obj);
-          __ read_flat_field(klass, raw_flags, off, inline_klass /* temp */, r0);
+          __ read_flat_field(klass, field_index, off, inline_klass /* temp */, r0);
           __ verify_oop(r0);
           __ push(atos);
       __ bind(rewrite_inline);
@@ -2968,35 +2949,23 @@
 void TemplateTable::putfield_or_static(int byte_no, bool is_static, RewriteControl rc) {
   transition(vtos, vtos);
 
-<<<<<<< HEAD
-  const Register cache = r2;
-  const Register index = r3;
-  const Register obj   = r2;
-  const Register off   = r19;
-  const Register flags = r0;
-  const Register flags2 = r6;
-  const Register bc    = r4;
-  const Register inline_klass = r5;
-=======
   const Register cache     = r2;
   const Register index     = r3;
   const Register tos_state = r3;
   const Register obj       = r2;
   const Register off       = r19;
-  const Register flags     = r0;
+  const Register flags     = r6;
   const Register bc        = r4;
->>>>>>> cff25dd5
+  const Register inline_klass = r5;
 
   resolve_cache_and_index_for_field(byte_no, cache, index);
   jvmti_post_field_mod(cache, index, is_static);
   load_resolved_field_entry(obj, cache, tos_state, off, flags, is_static);
 
   Label Done;
-  __ mov(r5, flags);
-
   {
     Label notVolatile;
-    __ tbz(r5, ResolvedFieldEntry::is_volatile_shift, notVolatile);
+    __ tbz(flags, ResolvedFieldEntry::is_volatile_shift, notVolatile);
     __ membar(MacroAssembler::StoreStore | MacroAssembler::LoadStore);
     __ bind(notVolatile);
   }
@@ -3007,15 +2976,6 @@
   Label notByte, notBool, notInt, notShort, notChar,
         notLong, notFloat, notObj, notDouble;
 
-<<<<<<< HEAD
-  __ mov(flags2, flags);
-
-  // x86 uses a shift and mask or wings it with a shift plus assert
-  // the mask is not needed. aarch64 just uses bitfield extract
-  __ ubfxw(flags, flags, ConstantPoolCacheEntry::tos_state_shift,  ConstantPoolCacheEntry::tos_state_bits);
-
-=======
->>>>>>> cff25dd5
   assert(btos == 0, "change code, btos != 0");
   __ cbnz(tos_state, notByte);
 
@@ -3067,14 +3027,14 @@
       __ pop(atos);
       if (is_static) {
         Label is_inline_type;
-         __ test_field_is_not_null_free_inline_type(flags2, noreg /* temp */, is_inline_type);
+         __ test_field_is_not_null_free_inline_type(flags, noreg /* temp */, is_inline_type);
          __ null_check(r0);
          __ bind(is_inline_type);
          do_oop_store(_masm, field, r0, IN_HEAP);
          __ b(Done);
       } else {
         Label is_inline_type, is_flat, rewrite_not_inline, rewrite_inline;
-        __ test_field_is_null_free_inline_type(flags2, noreg /*temp*/, is_inline_type);
+        __ test_field_is_null_free_inline_type(flags, noreg /*temp*/, is_inline_type);
         // Not an inline type
         pop_and_check_object(obj);
         // Store into the field
@@ -3087,7 +3047,7 @@
         // Implementation of the inline type semantic
         __ bind(is_inline_type);
         __ null_check(r0);
-        __ test_field_is_flat(flags2, noreg /*temp*/, is_flat);
+        __ test_field_is_flat(flags, noreg /*temp*/, is_flat);
         // field is not flat
         pop_and_check_object(obj);
         // Store into the field
@@ -3212,7 +3172,7 @@
 
   {
     Label notVolatile;
-    __ tbz(r5, ResolvedFieldEntry::is_volatile_shift, notVolatile);
+    __ tbz(flags, ResolvedFieldEntry::is_volatile_shift, notVolatile);
     __ membar(MacroAssembler::StoreLoad | MacroAssembler::StoreStore);
     __ bind(notVolatile);
   }
@@ -3444,9 +3404,8 @@
         // field is not flat
         __ load_heap_oop(r0, field, rscratch1, rscratch2);
         __ cbnz(r0, nonnull);
-          __ andw(index, r3, ConstantPoolCacheEntry::field_index_mask);
-          __ ldr(klass, Address(r2, in_bytes(ConstantPoolCache::base_offset() +
-                                             ConstantPoolCacheEntry::f1_offset())));
+          __ load_unsigned_short(index, Address(r2, in_bytes(ResolvedFieldEntry::field_index_offset())));
+          __ ldr(klass, Address(r2, in_bytes(ResolvedFieldEntry::field_holder_offset())));
           __ get_inline_type_field_klass(klass, index, inline_klass);
           __ get_default_value_oop(inline_klass, tmp /* temp */, r0);
         __ bind(nonnull);
@@ -3454,9 +3413,8 @@
         __ b(Done);
       __ bind(is_flat);
       // field is flat
-        __ andw(index, r3, ConstantPoolCacheEntry::field_index_mask);
-        __ ldr(klass, Address(r2, in_bytes(ConstantPoolCache::base_offset() +
-                                           ConstantPoolCacheEntry::f1_offset())));
+        __ load_unsigned_short(index, Address(r2, in_bytes(ResolvedFieldEntry::field_index_offset())));
+        __ ldr(klass, Address(r2, in_bytes(ResolvedFieldEntry::field_holder_offset())));
         __ read_flat_field(klass, index, r1, tmp /* temp */, r0);
         __ verify_oop(r0);
       __ bind(Done);
@@ -3946,13 +3904,8 @@
 
 void TemplateTable::withfield() {
   transition(vtos, atos);
-  resolve_cache_and_index(f2_byte, c_rarg1 /*cache*/, c_rarg2 /*index*/, sizeof(u2));
-
-  ByteSize cp_base_offset = ConstantPoolCache::base_offset();
-
-  // n.b. unlike x86 cache is now rcpool plus the indexed offset
-  __ lea(c_rarg1, Address(c_rarg1, in_bytes(cp_base_offset)));
-
+
+  resolve_cache_and_index_for_field(f2_byte, c_rarg1 /*cache*/, c_rarg2 /*index*/);
   __ lea(c_rarg2, at_tos());
   call_VM(r1, CAST_FROM_FN_PTR(address, InterpreterRuntime::withfield), c_rarg1, c_rarg2);
   // new value type is returned in r1
