--- conflicted
+++ resolved
@@ -4046,15 +4046,10 @@
   // check for NULL object
   __ null_check(r0);
 
-<<<<<<< HEAD
-  __ resolve(IS_NOT_NULL, r0);
-
   Label is_inline_type;
   __ ldr(rscratch1, Address(r0, oopDesc::mark_offset_in_bytes()));
   __ test_markword_is_inline_type(rscratch1, is_inline_type);
 
-=======
->>>>>>> 138d573c
   const Address monitor_block_top(
         rfp, frame::interpreter_frame_monitor_block_top_offset * wordSize);
   const Address monitor_block_bot(
@@ -4159,9 +4154,6 @@
   // check for NULL object
   __ null_check(r0);
 
-<<<<<<< HEAD
-  __ resolve(IS_NOT_NULL, r0);
-
   const int is_inline_type_mask = markWord::inline_type_pattern;
   Label has_identity;
   __ ldr(rscratch1, Address(r0, oopDesc::mark_offset_in_bytes()));
@@ -4174,8 +4166,6 @@
   __ should_not_reach_here();
   __ bind(has_identity);
 
-=======
->>>>>>> 138d573c
   const Address monitor_block_top(
         rfp, frame::interpreter_frame_monitor_block_top_offset * wordSize);
   const Address monitor_block_bot(
