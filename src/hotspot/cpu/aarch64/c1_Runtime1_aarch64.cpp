/*
 * Copyright (c) 1999, 2020, Oracle and/or its affiliates. All rights reserved.
 * Copyright (c) 2014, Red Hat Inc. All rights reserved.
 * DO NOT ALTER OR REMOVE COPYRIGHT NOTICES OR THIS FILE HEADER.
 *
 * This code is free software; you can redistribute it and/or modify it
 * under the terms of the GNU General Public License version 2 only, as
 * published by the Free Software Foundation.
 *
 * This code is distributed in the hope that it will be useful, but WITHOUT
 * ANY WARRANTY; without even the implied warranty of MERCHANTABILITY or
 * FITNESS FOR A PARTICULAR PURPOSE.  See the GNU General Public License
 * version 2 for more details (a copy is included in the LICENSE file that
 * accompanied this code).
 *
 * You should have received a copy of the GNU General Public License version
 * 2 along with this work; if not, write to the Free Software Foundation,
 * Inc., 51 Franklin St, Fifth Floor, Boston, MA 02110-1301 USA.
 *
 * Please contact Oracle, 500 Oracle Parkway, Redwood Shores, CA 94065 USA
 * or visit www.oracle.com if you need additional information or have any
 * questions.
 *
 */

#include "precompiled.hpp"
#include "asm/assembler.hpp"
#include "c1/c1_CodeStubs.hpp"
#include "c1/c1_Defs.hpp"
#include "c1/c1_MacroAssembler.hpp"
#include "c1/c1_Runtime1.hpp"
#include "compiler/disassembler.hpp"
#include "gc/shared/cardTable.hpp"
#include "gc/shared/cardTableBarrierSet.hpp"
#include "interpreter/interpreter.hpp"
#include "memory/universe.hpp"
#include "nativeInst_aarch64.hpp"
#include "oops/compiledICHolder.hpp"
#include "oops/oop.inline.hpp"
#include "prims/jvmtiExport.hpp"
#include "register_aarch64.hpp"
#include "runtime/sharedRuntime.hpp"
#include "runtime/signature.hpp"
#include "runtime/vframe.hpp"
#include "runtime/vframeArray.hpp"
#include "utilities/powerOfTwo.hpp"
#include "vmreg_aarch64.inline.hpp"


// Implementation of StubAssembler

int StubAssembler::call_RT(Register oop_result1, Register metadata_result, address entry, int args_size) {
  // setup registers
  assert(!(oop_result1->is_valid() || metadata_result->is_valid()) || oop_result1 != metadata_result, "registers must be different");
  assert(oop_result1 != rthread && metadata_result != rthread, "registers must be different");
  assert(args_size >= 0, "illegal args_size");
  bool align_stack = false;

  mov(c_rarg0, rthread);
  set_num_rt_args(0); // Nothing on stack

  Label retaddr;
  set_last_Java_frame(sp, rfp, retaddr, rscratch1);

  // do the call
  lea(rscratch1, RuntimeAddress(entry));
  blr(rscratch1);
  bind(retaddr);
  int call_offset = offset();
  // verify callee-saved register
#ifdef ASSERT
  push(r0, sp);
  { Label L;
    get_thread(r0);
    cmp(rthread, r0);
    br(Assembler::EQ, L);
    stop("StubAssembler::call_RT: rthread not callee saved?");
    bind(L);
  }
  pop(r0, sp);
#endif
  reset_last_Java_frame(true);
  maybe_isb();

  // check for pending exceptions
  { Label L;
    // check for pending exceptions (java_thread is set upon return)
    ldr(rscratch1, Address(rthread, in_bytes(Thread::pending_exception_offset())));
    cbz(rscratch1, L);
    // exception pending => remove activation and forward to exception handler
    // make sure that the vm_results are cleared
    if (oop_result1->is_valid()) {
      str(zr, Address(rthread, JavaThread::vm_result_offset()));
    }
    if (metadata_result->is_valid()) {
      str(zr, Address(rthread, JavaThread::vm_result_2_offset()));
    }
    if (frame_size() == no_frame_size) {
      leave();
      far_jump(RuntimeAddress(StubRoutines::forward_exception_entry()));
    } else if (_stub_id == Runtime1::forward_exception_id) {
      should_not_reach_here();
    } else {
      far_jump(RuntimeAddress(Runtime1::entry_for(Runtime1::forward_exception_id)));
    }
    bind(L);
  }
  // get oop results if there are any and reset the values in the thread
  if (oop_result1->is_valid()) {
    get_vm_result(oop_result1, rthread);
  }
  if (metadata_result->is_valid()) {
    get_vm_result_2(metadata_result, rthread);
  }
  return call_offset;
}


int StubAssembler::call_RT(Register oop_result1, Register metadata_result, address entry, Register arg1) {
  mov(c_rarg1, arg1);
  return call_RT(oop_result1, metadata_result, entry, 1);
}


int StubAssembler::call_RT(Register oop_result1, Register metadata_result, address entry, Register arg1, Register arg2) {
  if (c_rarg1 == arg2) {
    if (c_rarg2 == arg1) {
      mov(rscratch1, arg1);
      mov(arg1, arg2);
      mov(arg2, rscratch1);
    } else {
      mov(c_rarg2, arg2);
      mov(c_rarg1, arg1);
    }
  } else {
    mov(c_rarg1, arg1);
    mov(c_rarg2, arg2);
  }
  return call_RT(oop_result1, metadata_result, entry, 2);
}


int StubAssembler::call_RT(Register oop_result1, Register metadata_result, address entry, Register arg1, Register arg2, Register arg3) {
  // if there is any conflict use the stack
  if (arg1 == c_rarg2 || arg1 == c_rarg3 ||
      arg2 == c_rarg1 || arg1 == c_rarg3 ||
      arg3 == c_rarg1 || arg1 == c_rarg2) {
    stp(arg3, arg2, Address(pre(sp, 2 * wordSize)));
    stp(arg1, zr, Address(pre(sp, -2 * wordSize)));
    ldp(c_rarg1, zr, Address(post(sp, 2 * wordSize)));
    ldp(c_rarg3, c_rarg2, Address(post(sp, 2 * wordSize)));
  } else {
    mov(c_rarg1, arg1);
    mov(c_rarg2, arg2);
    mov(c_rarg3, arg3);
  }
  return call_RT(oop_result1, metadata_result, entry, 3);
}

// Implementation of StubFrame

class StubFrame: public StackObj {
 private:
  StubAssembler* _sasm;

 public:
  StubFrame(StubAssembler* sasm, const char* name, bool must_gc_arguments);
  void load_argument(int offset_in_words, Register reg);

  ~StubFrame();
};;

void StubAssembler::prologue(const char* name, bool must_gc_arguments) {
  set_info(name, must_gc_arguments);
  enter();
}

void StubAssembler::epilogue() {
  leave();
  ret(lr);
}

#define __ _sasm->

StubFrame::StubFrame(StubAssembler* sasm, const char* name, bool must_gc_arguments) {
  _sasm = sasm;
  __ prologue(name, must_gc_arguments);
}

// load parameters that were stored with LIR_Assembler::store_parameter
// Note: offsets for store_parameter and load_argument must match
void StubFrame::load_argument(int offset_in_words, Register reg) {
  __ load_parameter(offset_in_words, reg);
}


StubFrame::~StubFrame() {
  __ epilogue();
}

#undef __


// Implementation of Runtime1

#define __ sasm->

const int float_regs_as_doubles_size_in_slots = pd_nof_fpu_regs_frame_map * 2;

// Stack layout for saving/restoring  all the registers needed during a runtime
// call (this includes deoptimization)
// Note: note that users of this frame may well have arguments to some runtime
// while these values are on the stack. These positions neglect those arguments
// but the code in save_live_registers will take the argument count into
// account.
//

enum reg_save_layout {
  reg_save_frame_size = 32 /* float */ + 32 /* integer */
};

// Save off registers which might be killed by calls into the runtime.
// Tries to smart of about FP registers.  In particular we separate
// saving and describing the FPU registers for deoptimization since we
// have to save the FPU registers twice if we describe them.  The
// deopt blob is the only thing which needs to describe FPU registers.
// In all other cases it should be sufficient to simply save their
// current value.

static int cpu_reg_save_offsets[FrameMap::nof_cpu_regs];
static int fpu_reg_save_offsets[FrameMap::nof_fpu_regs];
static int reg_save_size_in_words;
static int frame_size_in_bytes = -1;

static OopMap* generate_oop_map(StubAssembler* sasm, bool save_fpu_registers) {
  int frame_size_in_bytes = reg_save_frame_size * BytesPerWord;
  sasm->set_frame_size(frame_size_in_bytes / BytesPerWord);
  int frame_size_in_slots = frame_size_in_bytes / sizeof(jint);
  OopMap* oop_map = new OopMap(frame_size_in_slots, 0);

  for (int i = 0; i < FrameMap::nof_cpu_regs; i++) {
    Register r = as_Register(i);
    if (i <= 18 && i != rscratch1->encoding() && i != rscratch2->encoding()) {
      int sp_offset = cpu_reg_save_offsets[i];
      oop_map->set_callee_saved(VMRegImpl::stack2reg(sp_offset),
                                r->as_VMReg());
    }
  }

  if (save_fpu_registers) {
    for (int i = 0; i < FrameMap::nof_fpu_regs; i++) {
      FloatRegister r = as_FloatRegister(i);
      {
        int sp_offset = fpu_reg_save_offsets[i];
        oop_map->set_callee_saved(VMRegImpl::stack2reg(sp_offset),
                                  r->as_VMReg());
      }
    }
  }
  return oop_map;
}

static OopMap* save_live_registers(StubAssembler* sasm,
                                   bool save_fpu_registers = true) {
  __ block_comment("save_live_registers");

  __ push(RegSet::range(r0, r29), sp);         // integer registers except lr & sp

  if (save_fpu_registers) {
    for (int i = 31; i>= 0; i -= 4) {
      __ sub(sp, sp, 4 * wordSize); // no pre-increment for st1. Emulate it without modifying other registers
      __ st1(as_FloatRegister(i-3), as_FloatRegister(i-2), as_FloatRegister(i-1),
          as_FloatRegister(i), __ T1D, Address(sp));
    }
  } else {
    __ add(sp, sp, -32 * wordSize);
  }

  return generate_oop_map(sasm, save_fpu_registers);
}

static void restore_live_registers(StubAssembler* sasm, bool restore_fpu_registers = true) {
  if (restore_fpu_registers) {
    for (int i = 0; i < 32; i += 4)
      __ ld1(as_FloatRegister(i), as_FloatRegister(i+1), as_FloatRegister(i+2),
          as_FloatRegister(i+3), __ T1D, Address(__ post(sp, 4 * wordSize)));
  } else {
    __ add(sp, sp, 32 * wordSize);
  }

  __ pop(RegSet::range(r0, r29), sp);
}

static void restore_live_registers_except_r0(StubAssembler* sasm, bool restore_fpu_registers = true)  {

  if (restore_fpu_registers) {
    for (int i = 0; i < 32; i += 4)
      __ ld1(as_FloatRegister(i), as_FloatRegister(i+1), as_FloatRegister(i+2),
          as_FloatRegister(i+3), __ T1D, Address(__ post(sp, 4 * wordSize)));
  } else {
    __ add(sp, sp, 32 * wordSize);
  }

  __ ldp(zr, r1, Address(__ post(sp, 16)));
  __ pop(RegSet::range(r2, r29), sp);
}



void Runtime1::initialize_pd() {
  int i;
  int sp_offset = 0;

  // all float registers are saved explicitly
  assert(FrameMap::nof_fpu_regs == 32, "double registers not handled here");
  for (i = 0; i < FrameMap::nof_fpu_regs; i++) {
    fpu_reg_save_offsets[i] = sp_offset;
    sp_offset += 2;   // SP offsets are in halfwords
  }

  for (i = 0; i < FrameMap::nof_cpu_regs; i++) {
    Register r = as_Register(i);
    cpu_reg_save_offsets[i] = sp_offset;
    sp_offset += 2;   // SP offsets are in halfwords
  }
}


// target: the entry point of the method that creates and posts the exception oop
// has_argument: true if the exception needs arguments (passed in rscratch1 and rscratch2)

OopMapSet* Runtime1::generate_exception_throw(StubAssembler* sasm, address target, bool has_argument) {
  // make a frame and preserve the caller's caller-save registers
  OopMap* oop_map = save_live_registers(sasm);
  int call_offset;
  if (!has_argument) {
    call_offset = __ call_RT(noreg, noreg, target);
  } else {
    __ mov(c_rarg1, rscratch1);
    __ mov(c_rarg2, rscratch2);
    call_offset = __ call_RT(noreg, noreg, target);
  }
  OopMapSet* oop_maps = new OopMapSet();
  oop_maps->add_gc_map(call_offset, oop_map);

  __ should_not_reach_here();
  return oop_maps;
}


OopMapSet* Runtime1::generate_handle_exception(StubID id, StubAssembler *sasm) {
  __ block_comment("generate_handle_exception");

  // incoming parameters
  const Register exception_oop = r0;
  const Register exception_pc  = r3;
  // other registers used in this stub

  // Save registers, if required.
  OopMapSet* oop_maps = new OopMapSet();
  OopMap* oop_map = NULL;
  switch (id) {
  case forward_exception_id:
    // We're handling an exception in the context of a compiled frame.
    // The registers have been saved in the standard places.  Perform
    // an exception lookup in the caller and dispatch to the handler
    // if found.  Otherwise unwind and dispatch to the callers
    // exception handler.
    oop_map = generate_oop_map(sasm, 1 /*thread*/);

    // load and clear pending exception oop into r0
    __ ldr(exception_oop, Address(rthread, Thread::pending_exception_offset()));
    __ str(zr, Address(rthread, Thread::pending_exception_offset()));

    // load issuing PC (the return address for this stub) into r3
    __ ldr(exception_pc, Address(rfp, 1*BytesPerWord));

    // make sure that the vm_results are cleared (may be unnecessary)
    __ str(zr, Address(rthread, JavaThread::vm_result_offset()));
    __ str(zr, Address(rthread, JavaThread::vm_result_2_offset()));
    break;
  case handle_exception_nofpu_id:
  case handle_exception_id:
    // At this point all registers MAY be live.
    oop_map = save_live_registers(sasm, id != handle_exception_nofpu_id);
    break;
  case handle_exception_from_callee_id: {
    // At this point all registers except exception oop (r0) and
    // exception pc (lr) are dead.
    const int frame_size = 2 /*fp, return address*/;
    oop_map = new OopMap(frame_size * VMRegImpl::slots_per_word, 0);
    sasm->set_frame_size(frame_size);
    break;
  }
  default:
    __ should_not_reach_here();
    break;
  }

  // verify that only r0 and r3 are valid at this time
  __ invalidate_registers(false, true, true, false, true, true);
  // verify that r0 contains a valid exception
  __ verify_not_null_oop(exception_oop);

#ifdef ASSERT
  // check that fields in JavaThread for exception oop and issuing pc are
  // empty before writing to them
  Label oop_empty;
  __ ldr(rscratch1, Address(rthread, JavaThread::exception_oop_offset()));
  __ cbz(rscratch1, oop_empty);
  __ stop("exception oop already set");
  __ bind(oop_empty);

  Label pc_empty;
  __ ldr(rscratch1, Address(rthread, JavaThread::exception_pc_offset()));
  __ cbz(rscratch1, pc_empty);
  __ stop("exception pc already set");
  __ bind(pc_empty);
#endif

  // save exception oop and issuing pc into JavaThread
  // (exception handler will load it from here)
  __ str(exception_oop, Address(rthread, JavaThread::exception_oop_offset()));
  __ str(exception_pc, Address(rthread, JavaThread::exception_pc_offset()));

  // patch throwing pc into return address (has bci & oop map)
  __ str(exception_pc, Address(rfp, 1*BytesPerWord));

  // compute the exception handler.
  // the exception oop and the throwing pc are read from the fields in JavaThread
  int call_offset = __ call_RT(noreg, noreg, CAST_FROM_FN_PTR(address, exception_handler_for_pc));
  oop_maps->add_gc_map(call_offset, oop_map);

  // r0: handler address
  //      will be the deopt blob if nmethod was deoptimized while we looked up
  //      handler regardless of whether handler existed in the nmethod.

  // only r0 is valid at this time, all other registers have been destroyed by the runtime call
  __ invalidate_registers(false, true, true, true, true, true);

  // patch the return address, this stub will directly return to the exception handler
  __ str(r0, Address(rfp, 1*BytesPerWord));

  switch (id) {
  case forward_exception_id:
  case handle_exception_nofpu_id:
  case handle_exception_id:
    // Restore the registers that were saved at the beginning.
    restore_live_registers(sasm, id != handle_exception_nofpu_id);
    break;
  case handle_exception_from_callee_id:
    // Pop the return address.
    __ leave();
    __ ret(lr);  // jump to exception handler
    break;
  default:  ShouldNotReachHere();
  }

  return oop_maps;
}


void Runtime1::generate_unwind_exception(StubAssembler *sasm) {
  // incoming parameters
  const Register exception_oop = r0;
  // callee-saved copy of exception_oop during runtime call
  const Register exception_oop_callee_saved = r19;
  // other registers used in this stub
  const Register exception_pc = r3;
  const Register handler_addr = r1;

  // verify that only r0, is valid at this time
  __ invalidate_registers(false, true, true, true, true, true);

#ifdef ASSERT
  // check that fields in JavaThread for exception oop and issuing pc are empty
  Label oop_empty;
  __ ldr(rscratch1, Address(rthread, JavaThread::exception_oop_offset()));
  __ cbz(rscratch1, oop_empty);
  __ stop("exception oop must be empty");
  __ bind(oop_empty);

  Label pc_empty;
  __ ldr(rscratch1, Address(rthread, JavaThread::exception_pc_offset()));
  __ cbz(rscratch1, pc_empty);
  __ stop("exception pc must be empty");
  __ bind(pc_empty);
#endif

  // Save our return address because
  // exception_handler_for_return_address will destroy it.  We also
  // save exception_oop
  __ stp(lr, exception_oop, Address(__ pre(sp, -2 * wordSize)));

  // search the exception handler address of the caller (using the return address)
  __ call_VM_leaf(CAST_FROM_FN_PTR(address, SharedRuntime::exception_handler_for_return_address), rthread, lr);
  // r0: exception handler address of the caller

  // Only R0 is valid at this time; all other registers have been
  // destroyed by the call.
  __ invalidate_registers(false, true, true, true, false, true);

  // move result of call into correct register
  __ mov(handler_addr, r0);

  // get throwing pc (= return address).
  // lr has been destroyed by the call
  __ ldp(lr, exception_oop, Address(__ post(sp, 2 * wordSize)));
  __ mov(r3, lr);

  __ verify_not_null_oop(exception_oop);

  // continue at exception handler (return address removed)
  // note: do *not* remove arguments when unwinding the
  //       activation since the caller assumes having
  //       all arguments on the stack when entering the
  //       runtime to determine the exception handler
  //       (GC happens at call site with arguments!)
  // r0: exception oop
  // r3: throwing pc
  // r1: exception handler
  __ br(handler_addr);
}



OopMapSet* Runtime1::generate_patching(StubAssembler* sasm, address target) {
  // use the maximum number of runtime-arguments here because it is difficult to
  // distinguish each RT-Call.
  // Note: This number affects also the RT-Call in generate_handle_exception because
  //       the oop-map is shared for all calls.
  DeoptimizationBlob* deopt_blob = SharedRuntime::deopt_blob();
  assert(deopt_blob != NULL, "deoptimization blob must have been created");

  OopMap* oop_map = save_live_registers(sasm);

  __ mov(c_rarg0, rthread);
  Label retaddr;
  __ set_last_Java_frame(sp, rfp, retaddr, rscratch1);
  // do the call
  __ lea(rscratch1, RuntimeAddress(target));
  __ blr(rscratch1);
  __ bind(retaddr);
  OopMapSet* oop_maps = new OopMapSet();
  oop_maps->add_gc_map(__ offset(), oop_map);
  // verify callee-saved register
#ifdef ASSERT
  { Label L;
    __ get_thread(rscratch1);
    __ cmp(rthread, rscratch1);
    __ br(Assembler::EQ, L);
    __ stop("StubAssembler::call_RT: rthread not callee saved?");
    __ bind(L);
  }
#endif
  __ reset_last_Java_frame(true);
  __ maybe_isb();

  // check for pending exceptions
  { Label L;
    __ ldr(rscratch1, Address(rthread, Thread::pending_exception_offset()));
    __ cbz(rscratch1, L);
    // exception pending => remove activation and forward to exception handler

    { Label L1;
      __ cbnz(r0, L1);                                  // have we deoptimized?
      __ far_jump(RuntimeAddress(Runtime1::entry_for(Runtime1::forward_exception_id)));
      __ bind(L1);
    }

    // the deopt blob expects exceptions in the special fields of
    // JavaThread, so copy and clear pending exception.

    // load and clear pending exception
    __ ldr(r0, Address(rthread, Thread::pending_exception_offset()));
    __ str(zr, Address(rthread, Thread::pending_exception_offset()));

    // check that there is really a valid exception
    __ verify_not_null_oop(r0);

    // load throwing pc: this is the return address of the stub
    __ mov(r3, lr);

#ifdef ASSERT
    // check that fields in JavaThread for exception oop and issuing pc are empty
    Label oop_empty;
    __ ldr(rscratch1, Address(rthread, Thread::pending_exception_offset()));
    __ cbz(rscratch1, oop_empty);
    __ stop("exception oop must be empty");
    __ bind(oop_empty);

    Label pc_empty;
    __ ldr(rscratch1, Address(rthread, JavaThread::exception_pc_offset()));
    __ cbz(rscratch1, pc_empty);
    __ stop("exception pc must be empty");
    __ bind(pc_empty);
#endif

    // store exception oop and throwing pc to JavaThread
    __ str(r0, Address(rthread, JavaThread::exception_oop_offset()));
    __ str(r3, Address(rthread, JavaThread::exception_pc_offset()));

    restore_live_registers(sasm);

    __ leave();

    // Forward the exception directly to deopt blob. We can blow no
    // registers and must leave throwing pc on the stack.  A patch may
    // have values live in registers so the entry point with the
    // exception in tls.
    __ far_jump(RuntimeAddress(deopt_blob->unpack_with_exception_in_tls()));

    __ bind(L);
  }


  // Runtime will return true if the nmethod has been deoptimized during
  // the patching process. In that case we must do a deopt reexecute instead.

  Label cont;

  __ cbz(r0, cont);                                 // have we deoptimized?

  // Will reexecute. Proper return address is already on the stack we just restore
  // registers, pop all of our frame but the return address and jump to the deopt blob
  restore_live_registers(sasm);
  __ leave();
  __ far_jump(RuntimeAddress(deopt_blob->unpack_with_reexecution()));

  __ bind(cont);
  restore_live_registers(sasm);
  __ leave();
  __ ret(lr);

  return oop_maps;
}


OopMapSet* Runtime1::generate_code_for(StubID id, StubAssembler* sasm) {

  const Register exception_oop = r0;
  const Register exception_pc  = r3;

  // for better readability
  const bool must_gc_arguments = true;
  const bool dont_gc_arguments = false;

  // default value; overwritten for some optimized stubs that are called from methods that do not use the fpu
  bool save_fpu_registers = true;

  // stub code & info for the different stubs
  OopMapSet* oop_maps = NULL;
  OopMap* oop_map = NULL;
  switch (id) {
    {
    case forward_exception_id:
      {
        oop_maps = generate_handle_exception(id, sasm);
        __ leave();
        __ ret(lr);
      }
      break;

    case throw_div0_exception_id:
      { StubFrame f(sasm, "throw_div0_exception", dont_gc_arguments);
        oop_maps = generate_exception_throw(sasm, CAST_FROM_FN_PTR(address, throw_div0_exception), false);
      }
      break;

    case throw_null_pointer_exception_id:
      { StubFrame f(sasm, "throw_null_pointer_exception", dont_gc_arguments);
        oop_maps = generate_exception_throw(sasm, CAST_FROM_FN_PTR(address, throw_null_pointer_exception), false);
      }
      break;

    case new_instance_id:
    case fast_new_instance_id:
    case fast_new_instance_init_check_id:
      {
        Register klass = r3; // Incoming
        Register obj   = r0; // Result

        if (id == new_instance_id) {
          __ set_info("new_instance", dont_gc_arguments);
        } else if (id == fast_new_instance_id) {
          __ set_info("fast new_instance", dont_gc_arguments);
        } else {
          assert(id == fast_new_instance_init_check_id, "bad StubID");
          __ set_info("fast new_instance init check", dont_gc_arguments);
        }

        // If TLAB is disabled, see if there is support for inlining contiguous
        // allocations.
        // Otherwise, just go to the slow path.
        if ((id == fast_new_instance_id || id == fast_new_instance_init_check_id) &&
            !UseTLAB && Universe::heap()->supports_inline_contig_alloc()) {
          Label slow_path;
          Register obj_size = r2;
          Register t1       = r19;
          Register t2       = r4;
          assert_different_registers(klass, obj, obj_size, t1, t2);

          __ stp(r19, zr, Address(__ pre(sp, -2 * wordSize)));

          if (id == fast_new_instance_init_check_id) {
            // make sure the klass is initialized
            __ ldrb(rscratch1, Address(klass, InstanceKlass::init_state_offset()));
            __ cmpw(rscratch1, InstanceKlass::fully_initialized);
            __ br(Assembler::NE, slow_path);
          }

#ifdef ASSERT
          // assert object can be fast path allocated
          {
            Label ok, not_ok;
            __ ldrw(obj_size, Address(klass, Klass::layout_helper_offset()));
            __ cmp(obj_size, (u1)0);
            __ br(Assembler::LE, not_ok);  // make sure it's an instance (LH > 0)
            __ tstw(obj_size, Klass::_lh_instance_slow_path_bit);
            __ br(Assembler::EQ, ok);
            __ bind(not_ok);
            __ stop("assert(can be fast path allocated)");
            __ should_not_reach_here();
            __ bind(ok);
          }
#endif // ASSERT

          // get the instance size (size is postive so movl is fine for 64bit)
          __ ldrw(obj_size, Address(klass, Klass::layout_helper_offset()));

          __ eden_allocate(obj, obj_size, 0, t1, slow_path);

          __ initialize_object(obj, klass, obj_size, 0, t1, t2, /* is_tlab_allocated */ false);
          __ verify_oop(obj);
          __ ldp(r19, zr, Address(__ post(sp, 2 * wordSize)));
          __ ret(lr);

          __ bind(slow_path);
          __ ldp(r19, zr, Address(__ post(sp, 2 * wordSize)));
        }

        __ enter();
        OopMap* map = save_live_registers(sasm);
        int call_offset = __ call_RT(obj, noreg, CAST_FROM_FN_PTR(address, new_instance), klass);
        oop_maps = new OopMapSet();
        oop_maps->add_gc_map(call_offset, map);
        restore_live_registers_except_r0(sasm);
        __ verify_oop(obj);
        __ leave();
        __ ret(lr);

        // r0,: new instance
      }

      break;

    case counter_overflow_id:
      {
        Register bci = r0, method = r1;
        __ enter();
        OopMap* map = save_live_registers(sasm);
        // Retrieve bci
        __ ldrw(bci, Address(rfp, 2*BytesPerWord));
        // And a pointer to the Method*
        __ ldr(method, Address(rfp, 3*BytesPerWord));
        int call_offset = __ call_RT(noreg, noreg, CAST_FROM_FN_PTR(address, counter_overflow), bci, method);
        oop_maps = new OopMapSet();
        oop_maps->add_gc_map(call_offset, map);
        restore_live_registers(sasm);
        __ leave();
        __ ret(lr);
      }
      break;

    case new_type_array_id:
    case new_object_array_id:
    case new_value_array_id:
      {
        Register length   = r19; // Incoming
        Register klass    = r3; // Incoming
        Register obj      = r0; // Result

        if (id == new_type_array_id) {
          __ set_info("new_type_array", dont_gc_arguments);
        }
        else if (id == new_object_array_id) {
          __ set_info("new_object_array", dont_gc_arguments);
        }
        else {
          __ set_info("new_value_array", dont_gc_arguments);
        }

#ifdef ASSERT
        // assert object type is really an array of the proper kind
        {
          Label ok;
          Register t0 = obj;
          __ ldrw(t0, Address(klass, Klass::layout_helper_offset()));
          __ asrw(t0, t0, Klass::_lh_array_tag_shift);

          int tag = 0;
          switch (id) {
           case new_type_array_id: tag = Klass::_lh_array_tag_type_value; break;
           case new_object_array_id: tag = Klass::_lh_array_tag_obj_value; break;
           case new_value_array_id: tag = Klass::_lh_array_tag_vt_value; break;
           default:  ShouldNotReachHere();
          }
          __ mov(rscratch1, tag);
          __ cmpw(t0, rscratch1);
          __ br(Assembler::EQ, ok);
          __ stop("assert(is an array klass)");
          __ should_not_reach_here();
          __ bind(ok);
        }
#endif // ASSERT

        // If TLAB is disabled, see if there is support for inlining contiguous
        // allocations.
        // Otherwise, just go to the slow path.
        if (!UseTLAB && Universe::heap()->supports_inline_contig_alloc()) {
          Register arr_size = r4;
          Register t1       = r2;
          Register t2       = r5;
          Label slow_path;
          assert_different_registers(length, klass, obj, arr_size, t1, t2);

          // check that array length is small enough for fast path.
          __ mov(rscratch1, C1_MacroAssembler::max_array_allocation_length);
          __ cmpw(length, rscratch1);
          __ br(Assembler::HI, slow_path);

          // get the allocation size: round_up(hdr + length << (layout_helper & 0x1F))
          // since size is positive ldrw does right thing on 64bit
          __ ldrw(t1, Address(klass, Klass::layout_helper_offset()));
          // since size is positive movw does right thing on 64bit
          __ movw(arr_size, length);
          __ lslvw(arr_size, length, t1);
          __ ubfx(t1, t1, Klass::_lh_header_size_shift,
                  exact_log2(Klass::_lh_header_size_mask + 1));
          __ add(arr_size, arr_size, t1);
          __ add(arr_size, arr_size, MinObjAlignmentInBytesMask); // align up
          __ andr(arr_size, arr_size, ~MinObjAlignmentInBytesMask);

          __ eden_allocate(obj, arr_size, 0, t1, slow_path);  // preserves arr_size

          __ initialize_header(obj, klass, length, t1, t2);
          __ ldrb(t1, Address(klass, in_bytes(Klass::layout_helper_offset()) + (Klass::_lh_header_size_shift / BitsPerByte)));
          assert(Klass::_lh_header_size_shift % BitsPerByte == 0, "bytewise");
          assert(Klass::_lh_header_size_mask <= 0xFF, "bytewise");
          __ andr(t1, t1, Klass::_lh_header_size_mask);
          __ sub(arr_size, arr_size, t1);  // body length
          __ add(t1, t1, obj);       // body start
          __ initialize_body(t1, arr_size, 0, t2);
          __ membar(Assembler::StoreStore);
          __ verify_oop(obj);

          __ ret(lr);

          __ bind(slow_path);
        }

        __ enter();
        OopMap* map = save_live_registers(sasm);
        int call_offset;
        if (id == new_type_array_id) {
          call_offset = __ call_RT(obj, noreg, CAST_FROM_FN_PTR(address, new_type_array), klass, length);
        } else {
          // Runtime1::new_object_array handles both object and value arrays
          call_offset = __ call_RT(obj, noreg, CAST_FROM_FN_PTR(address, new_object_array), klass, length);
        }

        oop_maps = new OopMapSet();
        oop_maps->add_gc_map(call_offset, map);
        restore_live_registers_except_r0(sasm);

        __ verify_oop(obj);
        __ leave();
        __ ret(lr);

        // r0: new array
      }
      break;

    case new_multi_array_id:
      { StubFrame f(sasm, "new_multi_array", dont_gc_arguments);
        // r0,: klass
        // r19,: rank
        // r2: address of 1st dimension
        OopMap* map = save_live_registers(sasm);
        __ mov(c_rarg1, r0);
        __ mov(c_rarg3, r2);
        __ mov(c_rarg2, r19);
        int call_offset = __ call_RT(r0, noreg, CAST_FROM_FN_PTR(address, new_multi_array), r1, r2, r3);

        oop_maps = new OopMapSet();
        oop_maps->add_gc_map(call_offset, map);
        restore_live_registers_except_r0(sasm);

        // r0,: new multi array
        __ verify_oop(r0);
      }
      break;

    case buffer_value_args_id:
    case buffer_value_args_no_receiver_id:
    {
        const char* name = (id == buffer_value_args_id) ?
          "buffer_value_args" : "buffer_value_args_no_receiver";
        StubFrame f(sasm, name, dont_gc_arguments);
        OopMap* map = save_live_registers(sasm, 2);
        Register method = r1;
        address entry = (id == buffer_value_args_id) ?
          CAST_FROM_FN_PTR(address, buffer_value_args) :
          CAST_FROM_FN_PTR(address, buffer_value_args_no_receiver);
        int call_offset = __ call_RT(r0, noreg, entry, method);
        oop_maps = new OopMapSet();
        oop_maps->add_gc_map(call_offset, map);
        restore_live_registers_except_r0(sasm);
        __ verify_oop(r0);  // r0: an array of buffered value objects
     }
     break;

    case load_flattened_array_id:
      {
        StubFrame f(sasm, "load_flattened_array", dont_gc_arguments);
        OopMap* map = save_live_registers(sasm, 3);

        // Called with store_parameter and not C abi

        f.load_argument(1, r0); // r0,: array
        f.load_argument(0, r1); // r1,: index
        int call_offset = __ call_RT(r0, noreg, CAST_FROM_FN_PTR(address, load_flattened_array), r0, r1);

        oop_maps = new OopMapSet();
        oop_maps->add_gc_map(call_offset, map);
        restore_live_registers_except_r0(sasm);

        // r0: loaded element at array[index]
        __ verify_oop(r0);
      }
      break;

    case store_flattened_array_id:
      {
        StubFrame f(sasm, "store_flattened_array", dont_gc_arguments);
        OopMap* map = save_live_registers(sasm, 4);

        // Called with store_parameter and not C abi

        f.load_argument(2, r0); // r0: array
        f.load_argument(1, r1); // r1: index
        f.load_argument(0, r2); // r2: value
        int call_offset = __ call_RT(noreg, noreg, CAST_FROM_FN_PTR(address, store_flattened_array), r0, r1, r2);

        oop_maps = new OopMapSet();
        oop_maps->add_gc_map(call_offset, map);
        restore_live_registers_except_r0(sasm);
      }
      break;

      case substitutability_check_id:
      { 
        StubFrame f(sasm, "substitutability_check", dont_gc_arguments);
        OopMap* map = save_live_registers(sasm, 3);

        // Called with store_parameter and not C abi

        f.load_argument(1, r0); // r0,: left
        f.load_argument(0, r1); // r1,: right
        int call_offset = __ call_RT(noreg, noreg, CAST_FROM_FN_PTR(address, substitutability_check), r0, r1);

        oop_maps = new OopMapSet();
        oop_maps->add_gc_map(call_offset, map);
        restore_live_registers_except_r0(sasm);

        // r0,: are the two operands substitutable
      }
      break;



    case register_finalizer_id:
      {
        __ set_info("register_finalizer", dont_gc_arguments);

        // This is called via call_runtime so the arguments
        // will be place in C abi locations

        __ verify_oop(c_rarg0);

        // load the klass and check the has finalizer flag
        Label register_finalizer;
        Register t = r5;
        __ load_klass(t, r0);
        __ ldrw(t, Address(t, Klass::access_flags_offset()));
        __ tbnz(t, exact_log2(JVM_ACC_HAS_FINALIZER), register_finalizer);
        __ ret(lr);

        __ bind(register_finalizer);
        __ enter();
        OopMap* oop_map = save_live_registers(sasm);
        int call_offset = __ call_RT(noreg, noreg, CAST_FROM_FN_PTR(address, SharedRuntime::register_finalizer), r0);
        oop_maps = new OopMapSet();
        oop_maps->add_gc_map(call_offset, oop_map);

        // Now restore all the live registers
        restore_live_registers(sasm);

        __ leave();
        __ ret(lr);
      }
      break;

    case throw_class_cast_exception_id:
      { StubFrame f(sasm, "throw_class_cast_exception", dont_gc_arguments);
        oop_maps = generate_exception_throw(sasm, CAST_FROM_FN_PTR(address, throw_class_cast_exception), true);
      }
      break;

    case throw_incompatible_class_change_error_id:
      { StubFrame f(sasm, "throw_incompatible_class_change_exception", dont_gc_arguments);
        oop_maps = generate_exception_throw(sasm, CAST_FROM_FN_PTR(address, throw_incompatible_class_change_error), false);
      }
      break;

    case throw_illegal_monitor_state_exception_id:
      { StubFrame f(sasm, "throw_illegal_monitor_state_exception", dont_gc_arguments);
        oop_maps = generate_exception_throw(sasm, CAST_FROM_FN_PTR(address, throw_illegal_monitor_state_exception), false);
      }
      break;

    case slow_subtype_check_id:
      {
        // Typical calling sequence:
        // __ push(klass_RInfo);  // object klass or other subclass
        // __ push(sup_k_RInfo);  // array element klass or other superclass
        // __ bl(slow_subtype_check);
        // Note that the subclass is pushed first, and is therefore deepest.
        enum layout {
          r0_off, r0_off_hi,
          r2_off, r2_off_hi,
          r4_off, r4_off_hi,
          r5_off, r5_off_hi,
          sup_k_off, sup_k_off_hi,
          klass_off, klass_off_hi,
          framesize,
          result_off = sup_k_off
        };

        __ set_info("slow_subtype_check", dont_gc_arguments);
        __ push(RegSet::of(r0, r2, r4, r5), sp);

        // This is called by pushing args and not with C abi
        // __ ldr(r4, Address(sp, (klass_off) * VMRegImpl::stack_slot_size)); // subclass
        // __ ldr(r0, Address(sp, (sup_k_off) * VMRegImpl::stack_slot_size)); // superclass

        __ ldp(r4, r0, Address(sp, (sup_k_off) * VMRegImpl::stack_slot_size));

        Label miss;
        __ check_klass_subtype_slow_path(r4, r0, r2, r5, NULL, &miss);

        // fallthrough on success:
        __ mov(rscratch1, 1);
        __ str(rscratch1, Address(sp, (result_off) * VMRegImpl::stack_slot_size)); // result
        __ pop(RegSet::of(r0, r2, r4, r5), sp);
        __ ret(lr);

        __ bind(miss);
        __ str(zr, Address(sp, (result_off) * VMRegImpl::stack_slot_size)); // result
        __ pop(RegSet::of(r0, r2, r4, r5), sp);
        __ ret(lr);
      }
      break;

    case monitorenter_nofpu_id:
      save_fpu_registers = false;
      // fall through
    case monitorenter_id:
      {
        StubFrame f(sasm, "monitorenter", dont_gc_arguments);
        OopMap* map = save_live_registers(sasm, save_fpu_registers);

        // Called with store_parameter and not C abi

        f.load_argument(1, r0); // r0,: object
        f.load_argument(0, r1); // r1,: lock address

        int call_offset = __ call_RT(noreg, noreg, CAST_FROM_FN_PTR(address, monitorenter), r0, r1);

        oop_maps = new OopMapSet();
        oop_maps->add_gc_map(call_offset, map);
        restore_live_registers(sasm, save_fpu_registers);
      }
      break;

    case monitorexit_nofpu_id:
      save_fpu_registers = false;
      // fall through
    case monitorexit_id:
      {
        StubFrame f(sasm, "monitorexit", dont_gc_arguments);
        OopMap* map = save_live_registers(sasm, save_fpu_registers);

        // Called with store_parameter and not C abi

        f.load_argument(0, r0); // r0,: lock address

        // note: really a leaf routine but must setup last java sp
        //       => use call_RT for now (speed can be improved by
        //       doing last java sp setup manually)
        int call_offset = __ call_RT(noreg, noreg, CAST_FROM_FN_PTR(address, monitorexit), r0);

        oop_maps = new OopMapSet();
        oop_maps->add_gc_map(call_offset, map);
        restore_live_registers(sasm, save_fpu_registers);
      }
      break;

    case deoptimize_id:
      {
        StubFrame f(sasm, "deoptimize", dont_gc_arguments);
        OopMap* oop_map = save_live_registers(sasm);
        f.load_argument(0, c_rarg1);
        int call_offset = __ call_RT(noreg, noreg, CAST_FROM_FN_PTR(address, deoptimize), c_rarg1);

        oop_maps = new OopMapSet();
        oop_maps->add_gc_map(call_offset, oop_map);
        restore_live_registers(sasm);
        DeoptimizationBlob* deopt_blob = SharedRuntime::deopt_blob();
        assert(deopt_blob != NULL, "deoptimization blob must have been created");
        __ leave();
        __ far_jump(RuntimeAddress(deopt_blob->unpack_with_reexecution()));
      }
      break;

    case throw_range_check_failed_id:
      { StubFrame f(sasm, "range_check_failed", dont_gc_arguments);
        oop_maps = generate_exception_throw(sasm, CAST_FROM_FN_PTR(address, throw_range_check_exception), true);
      }
      break;

    case unwind_exception_id:
      { __ set_info("unwind_exception", dont_gc_arguments);
        // note: no stubframe since we are about to leave the current
        //       activation and we are calling a leaf VM function only.
        generate_unwind_exception(sasm);
      }
      break;

    case access_field_patching_id:
      { StubFrame f(sasm, "access_field_patching", dont_gc_arguments);
        // we should set up register map
        oop_maps = generate_patching(sasm, CAST_FROM_FN_PTR(address, access_field_patching));
      }
      break;

    case load_klass_patching_id:
      { StubFrame f(sasm, "load_klass_patching", dont_gc_arguments);
        // we should set up register map
        oop_maps = generate_patching(sasm, CAST_FROM_FN_PTR(address, move_klass_patching));
      }
      break;

    case load_mirror_patching_id:
      { StubFrame f(sasm, "load_mirror_patching", dont_gc_arguments);
        // we should set up register map
        oop_maps = generate_patching(sasm, CAST_FROM_FN_PTR(address, move_mirror_patching));
      }
      break;

    case load_appendix_patching_id:
      { StubFrame f(sasm, "load_appendix_patching", dont_gc_arguments);
        // we should set up register map
        oop_maps = generate_patching(sasm, CAST_FROM_FN_PTR(address, move_appendix_patching));
      }
      break;

    case handle_exception_nofpu_id:
    case handle_exception_id:
      { StubFrame f(sasm, "handle_exception", dont_gc_arguments);
        oop_maps = generate_handle_exception(id, sasm);
      }
      break;

    case handle_exception_from_callee_id:
      { StubFrame f(sasm, "handle_exception_from_callee", dont_gc_arguments);
        oop_maps = generate_handle_exception(id, sasm);
      }
      break;

    case throw_index_exception_id:
      { StubFrame f(sasm, "index_range_check_failed", dont_gc_arguments);
        oop_maps = generate_exception_throw(sasm, CAST_FROM_FN_PTR(address, throw_index_exception), true);
      }
      break;

    case throw_array_store_exception_id:
      { StubFrame f(sasm, "throw_array_store_exception", dont_gc_arguments);
        // tos + 0: link
        //     + 1: return address
        oop_maps = generate_exception_throw(sasm, CAST_FROM_FN_PTR(address, throw_array_store_exception), true);
      }
      break;

    case predicate_failed_trap_id:
      {
        StubFrame f(sasm, "predicate_failed_trap", dont_gc_arguments);

        OopMap* map = save_live_registers(sasm);

        int call_offset = __ call_RT(noreg, noreg, CAST_FROM_FN_PTR(address, predicate_failed_trap));
        oop_maps = new OopMapSet();
        oop_maps->add_gc_map(call_offset, map);
        restore_live_registers(sasm);
        __ leave();
        DeoptimizationBlob* deopt_blob = SharedRuntime::deopt_blob();
        assert(deopt_blob != NULL, "deoptimization blob must have been created");

        __ far_jump(RuntimeAddress(deopt_blob->unpack_with_reexecution()));
      }
      break;

<<<<<<< HEAD
=======
    case dtrace_object_alloc_id:
      { // c_rarg0: object
        StubFrame f(sasm, "dtrace_object_alloc", dont_gc_arguments);
        save_live_registers(sasm);

        __ call_VM_leaf(CAST_FROM_FN_PTR(address, SharedRuntime::dtrace_object_alloc), c_rarg0);

        restore_live_registers(sasm);
      }
      break;

>>>>>>> b0e1ee4b
    default:
      // FIXME: For unhandled trap_id this code fails with assert during vm intialization 
      // rather than insert a call to unimplemented_entry
      { StubFrame f(sasm, "unimplemented entry", dont_gc_arguments);
        __ mov(r0, (int)id);
        __ call_RT(noreg, noreg, CAST_FROM_FN_PTR(address, unimplemented_entry), r0);
        __ should_not_reach_here();
      }
      break;
    }
  }


  return oop_maps;
}

#undef __

const char *Runtime1::pd_name_for_address(address entry) { Unimplemented(); return 0; }<|MERGE_RESOLUTION|>--- conflicted
+++ resolved
@@ -1220,8 +1220,6 @@
       }
       break;
 
-<<<<<<< HEAD
-=======
     case dtrace_object_alloc_id:
       { // c_rarg0: object
         StubFrame f(sasm, "dtrace_object_alloc", dont_gc_arguments);
@@ -1233,7 +1231,6 @@
       }
       break;
 
->>>>>>> b0e1ee4b
     default:
       // FIXME: For unhandled trap_id this code fails with assert during vm intialization 
       // rather than insert a call to unimplemented_entry
