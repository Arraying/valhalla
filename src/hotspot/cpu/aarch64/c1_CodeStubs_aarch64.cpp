--- conflicted
+++ resolved
@@ -1,9 +1,5 @@
 /*
-<<<<<<< HEAD
- * Copyright (c) 1999, 2021, Oracle and/or its affiliates. All rights reserved.
-=======
  * Copyright (c) 1999, 2023, Oracle and/or its affiliates. All rights reserved.
->>>>>>> 2836c34b
  * Copyright (c) 2014, Red Hat Inc. All rights reserved.
  * DO NOT ALTER OR REMOVE COPYRIGHT NOTICES OR THIS FILE HEADER.
  *
@@ -277,7 +273,7 @@
 void MonitorEnterStub::emit_code(LIR_Assembler* ce) {
   assert(__ rsp_offset() == 0, "frame size should be fixed");
   __ bind(_entry);
-  if (_throw_imse_stub != NULL) {
+  if (_throw_imse_stub != nullptr) {
     // When we come here, _obj_reg has already been checked to be non-null.
     __ ldr(rscratch1, Address(_obj_reg->as_register(), oopDesc::mark_offset_in_bytes()));
     __ mov(rscratch2, markWord::inline_type_pattern);
