--- conflicted
+++ resolved
@@ -168,220 +168,6 @@
   return pc();
 }
 
-<<<<<<< HEAD
-void C2_MacroAssembler::fast_lock(Register objectReg, Register boxReg, Register tmpReg,
-                                  Register tmp2Reg, Register tmp3Reg) {
-  Register oop = objectReg;
-  Register box = boxReg;
-  Register disp_hdr = tmpReg;
-  Register tmp = tmp2Reg;
-  Label cont;
-  Label object_has_monitor;
-  Label count, no_count;
-
-  assert(LockingMode != LM_LIGHTWEIGHT, "lightweight locking should use fast_lock_lightweight");
-  assert_different_registers(oop, box, tmp, disp_hdr, rscratch2);
-
-  // Load markWord from object into displaced_header.
-  ldr(disp_hdr, Address(oop, oopDesc::mark_offset_in_bytes()));
-
-  if (DiagnoseSyncOnValueBasedClasses != 0) {
-    load_klass(tmp, oop);
-    ldrb(tmp, Address(tmp, Klass::misc_flags_offset()));
-    tst(tmp, KlassFlags::_misc_is_value_based_class);
-    br(Assembler::NE, cont);
-  }
-
-  // Check for existing monitor
-  tbnz(disp_hdr, exact_log2(markWord::monitor_value), object_has_monitor);
-
-  if (LockingMode == LM_MONITOR) {
-    tst(oop, oop); // Set NE to indicate 'failure' -> take slow-path. We know that oop != 0.
-    b(cont);
-  } else {
-    assert(LockingMode == LM_LEGACY, "must be");
-    // Set tmp to be (markWord of object | UNLOCK_VALUE).
-    orr(tmp, disp_hdr, markWord::unlocked_value);
-
-    if (EnableValhalla) {
-      // Mask inline_type bit such that we go to the slow path if object is an inline type
-      andr(tmp, tmp, ~((int) markWord::inline_type_bit_in_place));
-    }
-
-    // Initialize the box. (Must happen before we update the object mark!)
-    str(tmp, Address(box, BasicLock::displaced_header_offset_in_bytes()));
-
-    // Compare object markWord with an unlocked value (tmp) and if
-    // equal exchange the stack address of our box with object markWord.
-    // On failure disp_hdr contains the possibly locked markWord.
-    cmpxchg(oop, tmp, box, Assembler::xword, /*acquire*/ true,
-            /*release*/ true, /*weak*/ false, disp_hdr);
-    br(Assembler::EQ, cont);
-
-    assert(oopDesc::mark_offset_in_bytes() == 0, "offset of _mark is not 0");
-
-    // If the compare-and-exchange succeeded, then we found an unlocked
-    // object, will have now locked it will continue at label cont
-
-    // Check if the owner is self by comparing the value in the
-    // markWord of object (disp_hdr) with the stack pointer.
-    mov(rscratch1, sp);
-    sub(disp_hdr, disp_hdr, rscratch1);
-    mov(tmp, (address) (~(os::vm_page_size()-1) | markWord::lock_mask_in_place));
-    // If condition is true we are cont and hence we can store 0 as the
-    // displaced header in the box, which indicates that it is a recursive lock.
-    ands(tmp/*==0?*/, disp_hdr, tmp);   // Sets flags for result
-    str(tmp/*==0, perhaps*/, Address(box, BasicLock::displaced_header_offset_in_bytes()));
-    b(cont);
-  }
-
-  // Handle existing monitor.
-  bind(object_has_monitor);
-
-  // Try to CAS owner (no owner => current thread's _monitor_owner_id).
-  ldr(rscratch2, Address(rthread, JavaThread::monitor_owner_id_offset()));
-  add(tmp, disp_hdr, (in_bytes(ObjectMonitor::owner_offset())-markWord::monitor_value));
-  cmpxchg(tmp, zr, rscratch2, Assembler::xword, /*acquire*/ true,
-          /*release*/ true, /*weak*/ false, tmp3Reg); // Sets flags for result
-
-  // Store a non-null value into the box to avoid looking like a re-entrant
-  // lock. The fast-path monitor unlock code checks for
-  // markWord::monitor_value so use markWord::unused_mark which has the
-  // relevant bit set, and also matches ObjectSynchronizer::enter.
-  mov(tmp, (address)markWord::unused_mark().value());
-  str(tmp, Address(box, BasicLock::displaced_header_offset_in_bytes()));
-
-  br(Assembler::EQ, cont); // CAS success means locking succeeded
-
-  cmp(tmp3Reg, rscratch2);
-  br(Assembler::NE, cont); // Check for recursive locking
-
-  // Recursive lock case
-  increment(Address(disp_hdr, in_bytes(ObjectMonitor::recursions_offset()) - markWord::monitor_value), 1);
-  // flag == EQ still from the cmp above, checking if this is a reentrant lock
-
-  bind(cont);
-  // flag == EQ indicates success
-  // flag == NE indicates failure
-  br(Assembler::NE, no_count);
-
-  bind(count);
-  if (LockingMode == LM_LEGACY) {
-    inc_held_monitor_count(rscratch1);
-  }
-
-  bind(no_count);
-}
-
-void C2_MacroAssembler::fast_unlock(Register objectReg, Register boxReg, Register tmpReg,
-                                    Register tmp2Reg) {
-  Register oop = objectReg;
-  Register box = boxReg;
-  Register disp_hdr = tmpReg;
-  Register owner_addr = tmpReg;
-  Register tmp = tmp2Reg;
-  Label cont;
-  Label object_has_monitor;
-  Label count, no_count;
-  Label unlocked;
-
-  assert(LockingMode != LM_LIGHTWEIGHT, "lightweight locking should use fast_unlock_lightweight");
-  assert_different_registers(oop, box, tmp, disp_hdr);
-
-  if (LockingMode == LM_LEGACY) {
-    // Find the lock address and load the displaced header from the stack.
-    ldr(disp_hdr, Address(box, BasicLock::displaced_header_offset_in_bytes()));
-
-    // If the displaced header is 0, we have a recursive unlock.
-    cmp(disp_hdr, zr);
-    br(Assembler::EQ, cont);
-  }
-
-  // Handle existing monitor.
-  ldr(tmp, Address(oop, oopDesc::mark_offset_in_bytes()));
-  tbnz(tmp, exact_log2(markWord::monitor_value), object_has_monitor);
-
-  if (LockingMode == LM_MONITOR) {
-    tst(oop, oop); // Set NE to indicate 'failure' -> take slow-path. We know that oop != 0.
-    b(cont);
-  } else {
-    assert(LockingMode == LM_LEGACY, "must be");
-    // Check if it is still a light weight lock, this is is true if we
-    // see the stack address of the basicLock in the markWord of the
-    // object.
-
-    cmpxchg(oop, box, disp_hdr, Assembler::xword, /*acquire*/ false,
-            /*release*/ true, /*weak*/ false, tmp);
-    b(cont);
-  }
-
-  assert(oopDesc::mark_offset_in_bytes() == 0, "offset of _mark is not 0");
-
-  // Handle existing monitor.
-  bind(object_has_monitor);
-  STATIC_ASSERT(markWord::monitor_value <= INT_MAX);
-  add(tmp, tmp, -(int)markWord::monitor_value); // monitor
-
-  ldr(disp_hdr, Address(tmp, ObjectMonitor::recursions_offset()));
-
-  Label notRecursive;
-  cbz(disp_hdr, notRecursive);
-
-  // Recursive lock
-  sub(disp_hdr, disp_hdr, 1u);
-  str(disp_hdr, Address(tmp, ObjectMonitor::recursions_offset()));
-  cmp(disp_hdr, disp_hdr); // Sets flags for result
-  b(cont);
-
-  bind(notRecursive);
-
-  // Compute owner address.
-  lea(owner_addr, Address(tmp, ObjectMonitor::owner_offset()));
-
-  // Set owner to null.
-  // Release to satisfy the JMM
-  stlr(zr, owner_addr);
-  // We need a full fence after clearing owner to avoid stranding.
-  // StoreLoad achieves this.
-  membar(StoreLoad);
-
-  // Check if the entry_list is empty.
-  ldr(rscratch1, Address(tmp, ObjectMonitor::entry_list_offset()));
-  cmp(rscratch1, zr);
-  br(Assembler::EQ, cont);     // If so we are done.
-
-  // Check if there is a successor.
-  ldr(rscratch1, Address(tmp, ObjectMonitor::succ_offset()));
-  cmp(rscratch1, zr);
-  br(Assembler::NE, unlocked); // If so we are done.
-
-  // Save the monitor pointer in the current thread, so we can try to
-  // reacquire the lock in SharedRuntime::monitor_exit_helper().
-  str(tmp, Address(rthread, JavaThread::unlocked_inflated_monitor_offset()));
-
-  cmp(zr, rthread); // Set Flag to NE => slow path
-  b(cont);
-
-  bind(unlocked);
-  cmp(zr, zr); // Set Flag to EQ => fast path
-
-  // Intentional fall-through
-
-  bind(cont);
-  // flag == EQ indicates success
-  // flag == NE indicates failure
-  br(Assembler::NE, no_count);
-
-  bind(count);
-  if (LockingMode == LM_LEGACY) {
-    dec_held_monitor_count(rscratch1);
-  }
-
-  bind(no_count);
-}
-
-=======
->>>>>>> 3e329850
 void C2_MacroAssembler::fast_lock_lightweight(Register obj, Register box, Register t1,
                                               Register t2, Register t3) {
   assert_different_registers(obj, box, t1, t2, t3, rscratch2);
