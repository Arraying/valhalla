/*
 * Copyright (c) 2020, 2023, Oracle and/or its affiliates. All rights reserved.
 * DO NOT ALTER OR REMOVE COPYRIGHT NOTICES OR THIS FILE HEADER.
 *
 * This code is free software; you can redistribute it and/or modify it
 * under the terms of the GNU General Public License version 2 only, as
 * published by the Free Software Foundation.
 *
 * This code is distributed in the hope that it will be useful, but WITHOUT
 * ANY WARRANTY; without even the implied warranty of MERCHANTABILITY or
 * FITNESS FOR A PARTICULAR PURPOSE.  See the GNU General Public License
 * version 2 for more details (a copy is included in the LICENSE file that
 * accompanied this code).
 *
 * You should have received a copy of the GNU General Public License version
 * 2 along with this work; if not, write to the Free Software Foundation,
 * Inc., 51 Franklin St, Fifth Floor, Boston, MA 02110-1301 USA.
 *
 * Please contact Oracle, 500 Oracle Parkway, Redwood Shores, CA 94065 USA
 * or visit www.oracle.com if you need additional information or have any
 * questions.
 *
 */

#ifndef CPU_AARCH64_C2_MACROASSEMBLER_AARCH64_HPP
#define CPU_AARCH64_C2_MACROASSEMBLER_AARCH64_HPP

// C2_MacroAssembler contains high-level macros for C2

 private:
  // Return true if the phase output is in the scratch emit size mode.
  virtual bool in_scratch_emit_size() override;

  void neon_reduce_logical_helper(int opc, bool sf, Register Rd, Register Rn, Register Rm,
                                  enum shift_kind kind = Assembler::LSL, unsigned shift = 0);

 public:
<<<<<<< HEAD
  void entry_barrier();
=======
  // Code used by cmpFastLock and cmpFastUnlock mach instructions in .ad file.
  // See full description in macroAssembler_aarch64.cpp.
  void fast_lock(Register object, Register box, Register tmp, Register tmp2);
  void fast_unlock(Register object, Register box, Register tmp, Register tmp2);

>>>>>>> c04c9ea3
  void string_compare(Register str1, Register str2,
                      Register cnt1, Register cnt2, Register result,
                      Register tmp1, Register tmp2, FloatRegister vtmp1,
                      FloatRegister vtmp2, FloatRegister vtmp3,
                      PRegister pgtmp1, PRegister pgtmp2, int ae);

  void string_indexof(Register str1, Register str2,
                      Register cnt1, Register cnt2,
                      Register tmp1, Register tmp2,
                      Register tmp3, Register tmp4,
                      Register tmp5, Register tmp6,
                      int int_cnt1, Register result, int ae);

  void string_indexof_char(Register str1, Register cnt1,
                           Register ch, Register result,
                           Register tmp1, Register tmp2, Register tmp3);

  void stringL_indexof_char(Register str1, Register cnt1,
                            Register ch, Register result,
                            Register tmp1, Register tmp2, Register tmp3);

  void string_indexof_char_sve(Register str1, Register cnt1,
                               Register ch, Register result,
                               FloatRegister ztmp1, FloatRegister ztmp2,
                               PRegister pgtmp, PRegister ptmp, bool isL);

  // Compress the least significant bit of each byte to the rightmost and clear
  // the higher garbage bits.
  void bytemask_compress(Register dst);

  // Pack the lowest-numbered bit of each mask element in src into a long value
  // in dst, at most the first 64 lane elements.
  void sve_vmask_tolong(Register dst, PRegister src, BasicType bt, int lane_cnt,
                        FloatRegister vtmp1, FloatRegister vtmp2);

  // Unpack the mask, a long value in src, into predicate register dst based on the
  // corresponding data type. Note that dst can support at most 64 lanes.
  void sve_vmask_fromlong(PRegister dst, Register src, BasicType bt, int lane_cnt,
                          FloatRegister vtmp1, FloatRegister vtmp2);

  // SIMD&FP comparison
  void neon_compare(FloatRegister dst, BasicType bt, FloatRegister src1,
                    FloatRegister src2, Condition cond, bool isQ);

  void neon_compare_zero(FloatRegister dst, BasicType bt, FloatRegister src,
                         Condition cond, bool isQ);

  void sve_compare(PRegister pd, BasicType bt, PRegister pg,
                   FloatRegister zn, FloatRegister zm, Condition cond);

  void sve_vmask_lasttrue(Register dst, BasicType bt, PRegister src, PRegister ptmp);

  // Vector cast
  void neon_vector_extend(FloatRegister dst, BasicType dst_bt, unsigned dst_vlen_in_bytes,
                          FloatRegister src, BasicType src_bt);

  void neon_vector_narrow(FloatRegister dst, BasicType dst_bt,
                          FloatRegister src, BasicType src_bt, unsigned src_vlen_in_bytes);

  void sve_vector_extend(FloatRegister dst, SIMD_RegVariant dst_size,
                         FloatRegister src, SIMD_RegVariant src_size);

  void sve_vector_narrow(FloatRegister dst, SIMD_RegVariant dst_size,
                         FloatRegister src, SIMD_RegVariant src_size, FloatRegister tmp);

  void sve_vmaskcast_extend(PRegister dst, PRegister src,
                            uint dst_element_length_in_bytes, uint src_element_lenght_in_bytes);

  void sve_vmaskcast_narrow(PRegister dst, PRegister src, PRegister ptmp,
                            uint dst_element_length_in_bytes, uint src_element_lenght_in_bytes);

  // Vector reduction
  void neon_reduce_add_integral(Register dst, BasicType bt,
                                Register isrc, FloatRegister vsrc,
                                unsigned vector_length_in_bytes, FloatRegister vtmp);

  void neon_reduce_mul_integral(Register dst, BasicType bt,
                                Register isrc, FloatRegister vsrc,
                                unsigned vector_length_in_bytes,
                                FloatRegister vtmp1, FloatRegister vtmp2);

  void neon_reduce_mul_fp(FloatRegister dst, BasicType bt,
                          FloatRegister fsrc, FloatRegister vsrc,
                          unsigned vector_length_in_bytes, FloatRegister vtmp);

  void neon_reduce_logical(int opc, Register dst, BasicType bt, Register isrc,
                           FloatRegister vsrc, unsigned vector_length_in_bytes);

  void neon_reduce_minmax_integral(int opc, Register dst, BasicType bt,
                                   Register isrc, FloatRegister vsrc,
                                   unsigned vector_length_in_bytes, FloatRegister vtmp);

  void sve_reduce_integral(int opc, Register dst, BasicType bt, Register src1,
                           FloatRegister src2, PRegister pg, FloatRegister tmp);

  // Set elements of the dst predicate to true for lanes in the range of
  // [0, lane_cnt), or to false otherwise. The input "lane_cnt" should be
  // smaller than or equal to the supported max vector length of the basic
  // type. Clobbers: rscratch1 and the rFlagsReg.
  void sve_gen_mask_imm(PRegister dst, BasicType bt, uint32_t lane_cnt);

  // Extract a scalar element from an sve vector at position 'idx'.
  // The input elements in src are expected to be of integral type.
  void sve_extract_integral(Register dst, BasicType bt, FloatRegister src,
                            int idx, FloatRegister vtmp);

  // java.lang.Math::round intrinsics
  void vector_round_neon(FloatRegister dst, FloatRegister src, FloatRegister tmp1,
                         FloatRegister tmp2, FloatRegister tmp3,
                         SIMD_Arrangement T);
  void vector_round_sve(FloatRegister dst, FloatRegister src, FloatRegister tmp1,
                        FloatRegister tmp2, PRegister pgtmp,
                        SIMD_RegVariant T);

  // Pack active elements of src, under the control of mask, into the
  // lowest-numbered elements of dst. Any remaining elements of dst will
  // be filled with zero.
  void sve_compress_byte(FloatRegister dst, FloatRegister src, PRegister mask,
                         FloatRegister vtmp1, FloatRegister vtmp2,
                         FloatRegister vtmp3, FloatRegister vtmp4,
                         PRegister ptmp, PRegister pgtmp);

  void sve_compress_short(FloatRegister dst, FloatRegister src, PRegister mask,
                          FloatRegister vtmp1, FloatRegister vtmp2,
                          PRegister pgtmp);

  void neon_reverse_bits(FloatRegister dst, FloatRegister src, BasicType bt, bool isQ);

  void neon_reverse_bytes(FloatRegister dst, FloatRegister src, BasicType bt, bool isQ);

  // java.lang.Math::signum intrinsics
  void vector_signum_neon(FloatRegister dst, FloatRegister src, FloatRegister zero,
                          FloatRegister one, SIMD_Arrangement T);

  void vector_signum_sve(FloatRegister dst, FloatRegister src, FloatRegister zero,
                         FloatRegister one, FloatRegister vtmp, PRegister pgtmp, SIMD_RegVariant T);

#endif // CPU_AARCH64_C2_MACROASSEMBLER_AARCH64_HPP<|MERGE_RESOLUTION|>--- conflicted
+++ resolved
@@ -35,15 +35,13 @@
                                   enum shift_kind kind = Assembler::LSL, unsigned shift = 0);
 
  public:
-<<<<<<< HEAD
   void entry_barrier();
-=======
+
   // Code used by cmpFastLock and cmpFastUnlock mach instructions in .ad file.
   // See full description in macroAssembler_aarch64.cpp.
   void fast_lock(Register object, Register box, Register tmp, Register tmp2);
   void fast_unlock(Register object, Register box, Register tmp, Register tmp2);
 
->>>>>>> c04c9ea3
   void string_compare(Register str1, Register str2,
                       Register cnt1, Register cnt2, Register result,
                       Register tmp1, Register tmp2, FloatRegister vtmp1,
