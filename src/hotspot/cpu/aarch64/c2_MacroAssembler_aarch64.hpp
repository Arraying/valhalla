--- conflicted
+++ resolved
@@ -35,16 +35,14 @@
                                   enum shift_kind kind = Assembler::LSL, unsigned shift = 0);
 
  public:
-<<<<<<< HEAD
   void entry_barrier();
-=======
+
   // jdk.internal.util.ArraysSupport.vectorizedHashCode
   address arrays_hashcode(Register ary, Register cnt, Register result, FloatRegister vdata0,
                           FloatRegister vdata1, FloatRegister vdata2, FloatRegister vdata3,
                           FloatRegister vmul0, FloatRegister vmul1, FloatRegister vmul2,
                           FloatRegister vmul3, FloatRegister vpow, FloatRegister vpowm,
                           BasicType eltype);
->>>>>>> c0e6c3b9
 
   // Code used by cmpFastLock and cmpFastUnlock mach instructions in .ad file.
   void fast_lock(Register object, Register box, Register tmp, Register tmp2, Register tmp3);
