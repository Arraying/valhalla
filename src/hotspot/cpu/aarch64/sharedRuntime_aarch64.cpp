/*
 * Copyright (c) 2003, 2023, Oracle and/or its affiliates. All rights reserved.
 * Copyright (c) 2014, 2021, Red Hat Inc. All rights reserved.
 * Copyright (c) 2021, Azul Systems, Inc. All rights reserved.
 * DO NOT ALTER OR REMOVE COPYRIGHT NOTICES OR THIS FILE HEADER.
 *
 * This code is free software; you can redistribute it and/or modify it
 * under the terms of the GNU General Public License version 2 only, as
 * published by the Free Software Foundation.
 *
 * This code is distributed in the hope that it will be useful, but WITHOUT
 * ANY WARRANTY; without even the implied warranty of MERCHANTABILITY or
 * FITNESS FOR A PARTICULAR PURPOSE.  See the GNU General Public License
 * version 2 for more details (a copy is included in the LICENSE file that
 * accompanied this code).
 *
 * You should have received a copy of the GNU General Public License version
 * 2 along with this work; if not, write to the Free Software Foundation,
 * Inc., 51 Franklin St, Fifth Floor, Boston, MA 02110-1301 USA.
 *
 * Please contact Oracle, 500 Oracle Parkway, Redwood Shores, CA 94065 USA
 * or visit www.oracle.com if you need additional information or have any
 * questions.
 *
 */

#include "precompiled.hpp"
#include "asm/macroAssembler.hpp"
#include "asm/macroAssembler.inline.hpp"
#include "classfile/symbolTable.hpp"
#include "code/codeCache.hpp"
#include "code/compiledIC.hpp"
#include "code/debugInfoRec.hpp"
#include "code/icBuffer.hpp"
#include "code/vtableStubs.hpp"
#include "compiler/oopMap.hpp"
#include "gc/shared/barrierSetAssembler.hpp"
#include "interpreter/interpreter.hpp"
#include "interpreter/interp_masm.hpp"
#include "logging/log.hpp"
#include "memory/resourceArea.hpp"
#include "nativeInst_aarch64.hpp"
#include "oops/compiledICHolder.hpp"
#include "oops/klass.inline.hpp"
#include "oops/method.inline.hpp"
#include "prims/methodHandles.hpp"
#include "runtime/continuation.hpp"
#include "runtime/continuationEntry.inline.hpp"
#include "runtime/globals.hpp"
#include "runtime/jniHandles.hpp"
#include "runtime/safepointMechanism.hpp"
#include "runtime/sharedRuntime.hpp"
#include "runtime/signature.hpp"
#include "runtime/stubRoutines.hpp"
#include "runtime/vframeArray.hpp"
#include "utilities/align.hpp"
#include "utilities/formatBuffer.hpp"
#include "vmreg_aarch64.inline.hpp"
#ifdef COMPILER1
#include "c1/c1_Runtime1.hpp"
#endif
#ifdef COMPILER2
#include "adfiles/ad_aarch64.hpp"
#include "opto/runtime.hpp"
#endif
#if INCLUDE_JVMCI
#include "jvmci/jvmciJavaClasses.hpp"
#endif

#define __ masm->

const int StackAlignmentInSlots = StackAlignmentInBytes / VMRegImpl::stack_slot_size;

class SimpleRuntimeFrame {

  public:

  // Most of the runtime stubs have this simple frame layout.
  // This class exists to make the layout shared in one place.
  // Offsets are for compiler stack slots, which are jints.
  enum layout {
    // The frame sender code expects that rbp will be in the "natural" place and
    // will override any oopMap setting for it. We must therefore force the layout
    // so that it agrees with the frame sender code.
    // we don't expect any arg reg save area so aarch64 asserts that
    // frame::arg_reg_save_area_bytes == 0
    rfp_off = 0,
    rfp_off2,
    return_off, return_off2,
    framesize
  };
};

// FIXME -- this is used by C1
class RegisterSaver {
  const bool _save_vectors;
 public:
  RegisterSaver(bool save_vectors) : _save_vectors(save_vectors) {}

  OopMap* save_live_registers(MacroAssembler* masm, int additional_frame_words, int* total_frame_words);
  void restore_live_registers(MacroAssembler* masm);

  // Offsets into the register save area
  // Used by deoptimization when it is managing result register
  // values on its own

  int reg_offset_in_bytes(Register r);
  int r0_offset_in_bytes()    { return reg_offset_in_bytes(r0); }
  int rscratch1_offset_in_bytes()    { return reg_offset_in_bytes(rscratch1); }
  int v0_offset_in_bytes();

  // Total stack size in bytes for saving sve predicate registers.
  int total_sve_predicate_in_bytes();

  // Capture info about frame layout
  // Note this is only correct when not saving full vectors.
  enum layout {
                fpu_state_off = 0,
                fpu_state_end = fpu_state_off + FPUStateSizeInWords - 1,
                // The frame sender code expects that rfp will be in
                // the "natural" place and will override any oopMap
                // setting for it. We must therefore force the layout
                // so that it agrees with the frame sender code.
                r0_off = fpu_state_off + FPUStateSizeInWords,
                rfp_off = r0_off + (Register::number_of_registers - 2) * Register::max_slots_per_register,
                return_off = rfp_off + Register::max_slots_per_register,      // slot for return address
                reg_save_size = return_off + Register::max_slots_per_register};

};

int RegisterSaver::reg_offset_in_bytes(Register r) {
  // The integer registers are located above the floating point
  // registers in the stack frame pushed by save_live_registers() so the
  // offset depends on whether we are saving full vectors, and whether
  // those vectors are NEON or SVE.

  int slots_per_vect = FloatRegister::save_slots_per_register;

#if COMPILER2_OR_JVMCI
  if (_save_vectors) {
    slots_per_vect = FloatRegister::slots_per_neon_register;

#ifdef COMPILER2
    if (Matcher::supports_scalable_vector()) {
      slots_per_vect = Matcher::scalable_vector_reg_size(T_FLOAT);
    }
#endif
  }
#endif

  int r0_offset = v0_offset_in_bytes() + (slots_per_vect * FloatRegister::number_of_registers) * BytesPerInt;
  return r0_offset + r->encoding() * wordSize;
}

int RegisterSaver::v0_offset_in_bytes() {
  // The floating point registers are located above the predicate registers if
  // they are present in the stack frame pushed by save_live_registers(). So the
  // offset depends on the saved total predicate vectors in the stack frame.
  return (total_sve_predicate_in_bytes() / VMRegImpl::stack_slot_size) * BytesPerInt;
}

int RegisterSaver::total_sve_predicate_in_bytes() {
#ifdef COMPILER2
  if (_save_vectors && Matcher::supports_scalable_vector()) {
    return (Matcher::scalable_vector_reg_size(T_BYTE) >> LogBitsPerByte) *
           PRegister::number_of_registers;
  }
#endif
  return 0;
}

OopMap* RegisterSaver::save_live_registers(MacroAssembler* masm, int additional_frame_words, int* total_frame_words) {
  bool use_sve = false;
  int sve_vector_size_in_bytes = 0;
  int sve_vector_size_in_slots = 0;
  int sve_predicate_size_in_slots = 0;
  int total_predicate_in_bytes = total_sve_predicate_in_bytes();
  int total_predicate_in_slots = total_predicate_in_bytes / VMRegImpl::stack_slot_size;

#ifdef COMPILER2
  use_sve = Matcher::supports_scalable_vector();
  if (use_sve) {
    sve_vector_size_in_bytes = Matcher::scalable_vector_reg_size(T_BYTE);
    sve_vector_size_in_slots = Matcher::scalable_vector_reg_size(T_FLOAT);
    sve_predicate_size_in_slots = Matcher::scalable_predicate_reg_slots();
  }
#endif

#if COMPILER2_OR_JVMCI
  if (_save_vectors) {
    int extra_save_slots_per_register = 0;
    // Save upper half of vector registers
    if (use_sve) {
      extra_save_slots_per_register = sve_vector_size_in_slots - FloatRegister::save_slots_per_register;
    } else {
      extra_save_slots_per_register = FloatRegister::extra_save_slots_per_neon_register;
    }
    int extra_vector_bytes = extra_save_slots_per_register *
                             VMRegImpl::stack_slot_size *
                             FloatRegister::number_of_registers;
    additional_frame_words += ((extra_vector_bytes + total_predicate_in_bytes) / wordSize);
  }
#else
  assert(!_save_vectors, "vectors are generated only by C2 and JVMCI");
#endif

  int frame_size_in_bytes = align_up(additional_frame_words * wordSize +
                                     reg_save_size * BytesPerInt, 16);
  // OopMap frame size is in compiler stack slots (jint's) not bytes or words
  int frame_size_in_slots = frame_size_in_bytes / BytesPerInt;
  // The caller will allocate additional_frame_words
  int additional_frame_slots = additional_frame_words * wordSize / BytesPerInt;
  // CodeBlob frame size is in words.
  int frame_size_in_words = frame_size_in_bytes / wordSize;
  *total_frame_words = frame_size_in_words;

  // Save Integer and Float registers.
  __ enter();
  __ push_CPU_state(_save_vectors, use_sve, sve_vector_size_in_bytes, total_predicate_in_bytes);

  // Set an oopmap for the call site.  This oopmap will map all
  // oop-registers and debug-info registers as callee-saved.  This
  // will allow deoptimization at this safepoint to find all possible
  // debug-info recordings, as well as let GC find all oops.

  OopMapSet *oop_maps = new OopMapSet();
  OopMap* oop_map = new OopMap(frame_size_in_slots, 0);

  for (int i = 0; i < Register::number_of_registers; i++) {
    Register r = as_Register(i);
    if (i <= rfp->encoding() && r != rscratch1 && r != rscratch2) {
      // SP offsets are in 4-byte words.
      // Register slots are 8 bytes wide, 32 floating-point registers.
      int sp_offset = Register::max_slots_per_register * i +
                      FloatRegister::save_slots_per_register * FloatRegister::number_of_registers;
      oop_map->set_callee_saved(VMRegImpl::stack2reg(sp_offset + additional_frame_slots), r->as_VMReg());
    }
  }

  for (int i = 0; i < FloatRegister::number_of_registers; i++) {
    FloatRegister r = as_FloatRegister(i);
    int sp_offset = 0;
    if (_save_vectors) {
      sp_offset = use_sve ? (total_predicate_in_slots + sve_vector_size_in_slots * i) :
                            (FloatRegister::slots_per_neon_register * i);
    } else {
      sp_offset = FloatRegister::save_slots_per_register * i;
    }
    oop_map->set_callee_saved(VMRegImpl::stack2reg(sp_offset), r->as_VMReg());
  }

  return oop_map;
}

void RegisterSaver::restore_live_registers(MacroAssembler* masm) {
#ifdef COMPILER2
  __ pop_CPU_state(_save_vectors, Matcher::supports_scalable_vector(),
                   Matcher::scalable_vector_reg_size(T_BYTE), total_sve_predicate_in_bytes());
#else
#if !INCLUDE_JVMCI
  assert(!_save_vectors, "vectors are generated only by C2 and JVMCI");
#endif
  __ pop_CPU_state(_save_vectors);
#endif
  __ ldp(rfp, lr, Address(__ post(sp, 2 * wordSize)));
  __ authenticate_return_address();
}

// Is vector's size (in bytes) bigger than a size saved by default?
// 8 bytes vector registers are saved by default on AArch64.
// The SVE supported min vector size is 8 bytes and we need to save
// predicate registers when the vector size is 8 bytes as well.
bool SharedRuntime::is_wide_vector(int size) {
  return size > 8 || (UseSVE > 0 && size >= 8);
}

// ---------------------------------------------------------------------------
// Read the array of BasicTypes from a signature, and compute where the
// arguments should go.  Values in the VMRegPair regs array refer to 4-byte
// quantities.  Values less than VMRegImpl::stack0 are registers, those above
// refer to 4-byte stack slots.  All stack slots are based off of the stack pointer
// as framesizes are fixed.
// VMRegImpl::stack0 refers to the first slot 0(sp).
// and VMRegImpl::stack0+1 refers to the memory word 4-byes higher.
// Register up to Register::number_of_registers are the 64-bit
// integer registers.

// Note: the INPUTS in sig_bt are in units of Java argument words,
// which are 64-bit.  The OUTPUTS are in 32-bit units.

// The Java calling convention is a "shifted" version of the C ABI.
// By skipping the first C ABI register we can call non-static jni
// methods with small numbers of arguments without having to shuffle
// the arguments at all. Since we control the java ABI we ought to at
// least get some advantage out of it.

int SharedRuntime::java_calling_convention(const BasicType *sig_bt,
                                           VMRegPair *regs,
                                           int total_args_passed) {

  // Create the mapping between argument positions and
  // registers.
  static const Register INT_ArgReg[Argument::n_int_register_parameters_j] = {
    j_rarg0, j_rarg1, j_rarg2, j_rarg3, j_rarg4, j_rarg5, j_rarg6, j_rarg7
  };
  static const FloatRegister FP_ArgReg[Argument::n_float_register_parameters_j] = {
    j_farg0, j_farg1, j_farg2, j_farg3,
    j_farg4, j_farg5, j_farg6, j_farg7
  };


  uint int_args = 0;
  uint fp_args = 0;
  uint stk_args = 0; // inc by 2 each time

  for (int i = 0; i < total_args_passed; i++) {
    switch (sig_bt[i]) {
    case T_BOOLEAN:
    case T_CHAR:
    case T_BYTE:
    case T_SHORT:
    case T_INT:
      if (int_args < Argument::n_int_register_parameters_j) {
        regs[i].set1(INT_ArgReg[int_args++]->as_VMReg());
      } else {
        regs[i].set1(VMRegImpl::stack2reg(stk_args));
        stk_args += 2;
      }
      break;
    case T_VOID:
      // halves of T_LONG or T_DOUBLE
      assert(i != 0 && (sig_bt[i - 1] == T_LONG || sig_bt[i - 1] == T_DOUBLE), "expecting half");
      regs[i].set_bad();
      break;
    case T_LONG:
      assert((i + 1) < total_args_passed && sig_bt[i + 1] == T_VOID, "expecting half");
      // fall through
    case T_OBJECT:
    case T_ARRAY:
    case T_ADDRESS:
    case T_PRIMITIVE_OBJECT:
      if (int_args < Argument::n_int_register_parameters_j) {
        regs[i].set2(INT_ArgReg[int_args++]->as_VMReg());
      } else {
        regs[i].set2(VMRegImpl::stack2reg(stk_args));
        stk_args += 2;
      }
      break;
    case T_FLOAT:
      if (fp_args < Argument::n_float_register_parameters_j) {
        regs[i].set1(FP_ArgReg[fp_args++]->as_VMReg());
      } else {
        regs[i].set1(VMRegImpl::stack2reg(stk_args));
        stk_args += 2;
      }
      break;
    case T_DOUBLE:
      assert((i + 1) < total_args_passed && sig_bt[i + 1] == T_VOID, "expecting half");
      if (fp_args < Argument::n_float_register_parameters_j) {
        regs[i].set2(FP_ArgReg[fp_args++]->as_VMReg());
      } else {
        regs[i].set2(VMRegImpl::stack2reg(stk_args));
        stk_args += 2;
      }
      break;
    default:
      ShouldNotReachHere();
      break;
    }
  }

  return align_up(stk_args, 2);
}


const uint SharedRuntime::java_return_convention_max_int = Argument::n_int_register_parameters_j;
const uint SharedRuntime::java_return_convention_max_float = Argument::n_float_register_parameters_j;

int SharedRuntime::java_return_convention(const BasicType *sig_bt, VMRegPair *regs, int total_args_passed) {

  // Create the mapping between argument positions and registers.

  static const Register INT_ArgReg[java_return_convention_max_int] = {
    r0 /* j_rarg7 */, j_rarg6, j_rarg5, j_rarg4, j_rarg3, j_rarg2, j_rarg1, j_rarg0
  };

  static const FloatRegister FP_ArgReg[java_return_convention_max_float] = {
    j_farg0, j_farg1, j_farg2, j_farg3, j_farg4, j_farg5, j_farg6, j_farg7
  };

  uint int_args = 0;
  uint fp_args = 0;

  for (int i = 0; i < total_args_passed; i++) {
    switch (sig_bt[i]) {
    case T_BOOLEAN:
    case T_CHAR:
    case T_BYTE:
    case T_SHORT:
    case T_INT:
      if (int_args < SharedRuntime::java_return_convention_max_int) {
        regs[i].set1(INT_ArgReg[int_args]->as_VMReg());
        int_args ++;
      } else {
        return -1;
      }
      break;
    case T_VOID:
      // halves of T_LONG or T_DOUBLE
      assert(i != 0 && (sig_bt[i - 1] == T_LONG || sig_bt[i - 1] == T_DOUBLE), "expecting half");
      regs[i].set_bad();
      break;
    case T_LONG:
      assert((i + 1) < total_args_passed && sig_bt[i + 1] == T_VOID, "expecting half");
      // fall through
    case T_OBJECT:
    case T_ARRAY:
    case T_ADDRESS:
      // Should T_METADATA be added to java_calling_convention as well ?
    case T_METADATA:
    case T_PRIMITIVE_OBJECT:
      if (int_args < SharedRuntime::java_return_convention_max_int) {
        regs[i].set2(INT_ArgReg[int_args]->as_VMReg());
        int_args ++;
      } else {
        return -1;
      }
      break;
    case T_FLOAT:
      if (fp_args < SharedRuntime::java_return_convention_max_float) {
        regs[i].set1(FP_ArgReg[fp_args]->as_VMReg());
        fp_args ++;
      } else {
        return -1;
      }
      break;
    case T_DOUBLE:
      assert((i + 1) < total_args_passed && sig_bt[i + 1] == T_VOID, "expecting half");
      if (fp_args < SharedRuntime::java_return_convention_max_float) {
        regs[i].set2(FP_ArgReg[fp_args]->as_VMReg());
        fp_args ++;
      } else {
        return -1;
      }
      break;
    default:
      ShouldNotReachHere();
      break;
    }
  }

  return int_args + fp_args;
}

// Patch the callers callsite with entry to compiled code if it exists.
static void patch_callers_callsite(MacroAssembler *masm) {
  Label L;
  __ ldr(rscratch1, Address(rmethod, in_bytes(Method::code_offset())));
  __ cbz(rscratch1, L);

  __ enter();
  __ push_CPU_state();

  // VM needs caller's callsite
  // VM needs target method
  // This needs to be a long call since we will relocate this adapter to
  // the codeBuffer and it may not reach

#ifndef PRODUCT
  assert(frame::arg_reg_save_area_bytes == 0, "not expecting frame reg save area");
#endif

  __ mov(c_rarg0, rmethod);
  __ mov(c_rarg1, lr);
  __ authenticate_return_address(c_rarg1, rscratch1);
  __ lea(rscratch1, RuntimeAddress(CAST_FROM_FN_PTR(address, SharedRuntime::fixup_callers_callsite)));
  __ blr(rscratch1);

  // Explicit isb required because fixup_callers_callsite may change the code
  // stream.
  __ safepoint_isb();

  __ pop_CPU_state();
  // restore sp
  __ leave();
  __ bind(L);
}

// For each inline type argument, sig includes the list of fields of
// the inline type. This utility function computes the number of
// arguments for the call if inline types are passed by reference (the
// calling convention the interpreter expects).
static int compute_total_args_passed_int(const GrowableArray<SigEntry>* sig_extended) {
  int total_args_passed = 0;
  if (InlineTypePassFieldsAsArgs) {
     for (int i = 0; i < sig_extended->length(); i++) {
       BasicType bt = sig_extended->at(i)._bt;
       if (bt == T_PRIMITIVE_OBJECT) {
         // In sig_extended, an inline type argument starts with:
         // T_PRIMITIVE_OBJECT, followed by the types of the fields of the
         // inline type and T_VOID to mark the end of the value
         // type. Inline types are flattened so, for instance, in the
         // case of an inline type with an int field and an inline type
         // field that itself has 2 fields, an int and a long:
         // T_PRIMITIVE_OBJECT T_INT T_PRIMITIVE_OBJECT T_INT T_LONG T_VOID (second
         // slot for the T_LONG) T_VOID (inner T_PRIMITIVE_OBJECT) T_VOID
         // (outer T_PRIMITIVE_OBJECT)
         total_args_passed++;
         int vt = 1;
         do {
           i++;
           BasicType bt = sig_extended->at(i)._bt;
           BasicType prev_bt = sig_extended->at(i-1)._bt;
           if (bt == T_PRIMITIVE_OBJECT) {
             vt++;
           } else if (bt == T_VOID &&
                      prev_bt != T_LONG &&
                      prev_bt != T_DOUBLE) {
             vt--;
           }
         } while (vt != 0);
       } else {
         total_args_passed++;
       }
     }
  } else {
    total_args_passed = sig_extended->length();
  }

  return total_args_passed;
}


static void gen_c2i_adapter_helper(MacroAssembler* masm,
                                   BasicType bt,
                                   BasicType prev_bt,
                                   size_t size_in_bytes,
                                   const VMRegPair& reg_pair,
                                   const Address& to,
                                   Register tmp1,
                                   Register tmp2,
                                   Register tmp3,
                                   int extraspace,
                                   bool is_oop) {
  assert(bt != T_PRIMITIVE_OBJECT || !InlineTypePassFieldsAsArgs, "no inline type here");
  if (bt == T_VOID) {
    assert(prev_bt == T_LONG || prev_bt == T_DOUBLE, "missing half");
    return;
  }

  // Say 4 args:
  // i   st_off
  // 0   32 T_LONG
  // 1   24 T_VOID
  // 2   16 T_OBJECT
  // 3    8 T_BOOL
  // -    0 return address
  //
  // However to make thing extra confusing. Because we can fit a Java long/double in
  // a single slot on a 64 bt vm and it would be silly to break them up, the interpreter
  // leaves one slot empty and only stores to a single slot. In this case the
  // slot that is occupied is the T_VOID slot. See I said it was confusing.

  bool wide = (size_in_bytes == wordSize);
  VMReg r_1 = reg_pair.first();
  VMReg r_2 = reg_pair.second();
  assert(r_2->is_valid() == wide, "invalid size");
  if (!r_1->is_valid()) {
    assert(!r_2->is_valid(), "");
    return;
  }

  if (!r_1->is_FloatRegister()) {
    Register val = r25;
    if (r_1->is_stack()) {
      // memory to memory use r25 (scratch registers is used by store_heap_oop)
      int ld_off = r_1->reg2stack() * VMRegImpl::stack_slot_size + extraspace;
      __ load_sized_value(val, Address(sp, ld_off), size_in_bytes, /* is_signed */ false);
    } else {
      val = r_1->as_Register();
    }
    assert_different_registers(to.base(), val, tmp1, tmp2, tmp3);
    if (is_oop) {
      __ store_heap_oop(to, val, tmp1, tmp2, tmp3, IN_HEAP | ACCESS_WRITE | IS_DEST_UNINITIALIZED);
    } else {
      __ store_sized_value(to, val, size_in_bytes);
    }
  } else {
    if (wide) {
      __ strd(r_1->as_FloatRegister(), to);
    } else {
      // only a float use just part of the slot
      __ strs(r_1->as_FloatRegister(), to);
    }
  }
}

static void gen_c2i_adapter(MacroAssembler *masm,
                            const GrowableArray<SigEntry>* sig_extended,
                            const VMRegPair *regs,
                            bool requires_clinit_barrier,
                            address& c2i_no_clinit_check_entry,
                            Label& skip_fixup,
                            address start,
                            OopMapSet* oop_maps,
                            int& frame_complete,
                            int& frame_size_in_words,
                            bool alloc_inline_receiver) {
  if (requires_clinit_barrier && VM_Version::supports_fast_class_init_checks()) {
    Label L_skip_barrier;

    { // Bypass the barrier for non-static methods
      __ ldrw(rscratch1, Address(rmethod, Method::access_flags_offset()));
      __ andsw(zr, rscratch1, JVM_ACC_STATIC);
      __ br(Assembler::EQ, L_skip_barrier); // non-static
    }

    __ load_method_holder(rscratch2, rmethod);
    __ clinit_barrier(rscratch2, rscratch1, &L_skip_barrier);
    __ far_jump(RuntimeAddress(SharedRuntime::get_handle_wrong_method_stub()));

    __ bind(L_skip_barrier);
    c2i_no_clinit_check_entry = __ pc();
  }

  BarrierSetAssembler* bs = BarrierSet::barrier_set()->barrier_set_assembler();
  bs->c2i_entry_barrier(masm);

  // Before we get into the guts of the C2I adapter, see if we should be here
  // at all.  We've come from compiled code and are attempting to jump to the
  // interpreter, which means the caller made a static call to get here
  // (vcalls always get a compiled target if there is one).  Check for a
  // compiled target.  If there is one, we need to patch the caller's call.
  patch_callers_callsite(masm);

  __ bind(skip_fixup);

  // Name some registers to be used in the following code. We can use
  // anything except r0-r7 which are arguments in the Java calling
  // convention, rmethod (r12), and r13 which holds the outgoing sender
  // SP for the interpreter.
  Register buf_array = r10;   // Array of buffered inline types
  Register buf_oop = r11;     // Buffered inline type oop
  Register tmp1 = r15;
  Register tmp2 = r16;
  Register tmp3 = r17;

  if (InlineTypePassFieldsAsArgs) {
    // Is there an inline type argument?
    bool has_inline_argument = false;
    for (int i = 0; i < sig_extended->length() && !has_inline_argument; i++) {
      has_inline_argument = (sig_extended->at(i)._bt == T_PRIMITIVE_OBJECT);
    }
    if (has_inline_argument) {
      // There is at least an inline type argument: we're coming from
      // compiled code so we have no buffers to back the inline types
      // Allocate the buffers here with a runtime call.
      RegisterSaver reg_save(false /* save_vectors */);
      OopMap* map = reg_save.save_live_registers(masm, 0, &frame_size_in_words);

      frame_complete = __ offset();
      address the_pc = __ pc();

      Label retaddr;
      __ set_last_Java_frame(sp, noreg, retaddr, rscratch1);

      __ mov(c_rarg0, rthread);
      __ mov(c_rarg1, rmethod);
      __ mov(c_rarg2, (int64_t)alloc_inline_receiver);

      __ lea(rscratch1, RuntimeAddress(CAST_FROM_FN_PTR(address, SharedRuntime::allocate_inline_types)));
      __ blr(rscratch1);
      __ bind(retaddr);

      oop_maps->add_gc_map(__ pc() - start, map);
      __ reset_last_Java_frame(false);

      reg_save.restore_live_registers(masm);

      Label no_exception;
      __ ldr(rscratch1, Address(rthread, Thread::pending_exception_offset()));
      __ cbz(rscratch1, no_exception);

      __ str(zr, Address(rthread, JavaThread::vm_result_offset()));
      __ ldr(r0, Address(rthread, Thread::pending_exception_offset()));
      __ b(RuntimeAddress(StubRoutines::forward_exception_entry()));

      __ bind(no_exception);

      // We get an array of objects from the runtime call
      __ get_vm_result(buf_array, rthread);
      __ get_vm_result_2(rmethod, rthread); // TODO: required to keep the callee Method live?
    }
  }

  // Since all args are passed on the stack, total_args_passed *
  // Interpreter::stackElementSize is the space we need.

  int total_args_passed = compute_total_args_passed_int(sig_extended);
  int extraspace = total_args_passed * Interpreter::stackElementSize;

  // stack is aligned, keep it that way
  extraspace = align_up(extraspace, StackAlignmentInBytes);

  // set senderSP value
  __ mov(r19_sender_sp, sp);

  __ sub(sp, sp, extraspace);

  // Now write the args into the outgoing interpreter space

  // next_arg_comp is the next argument from the compiler point of
  // view (inline type fields are passed in registers/on the stack). In
  // sig_extended, an inline type argument starts with: T_PRIMITIVE_OBJECT,
  // followed by the types of the fields of the inline type and T_VOID
  // to mark the end of the inline type. ignored counts the number of
  // T_PRIMITIVE_OBJECT/T_VOID. next_vt_arg is the next inline type argument:
  // used to get the buffer for that argument from the pool of buffers
  // we allocated above and want to pass to the
  // interpreter. next_arg_int is the next argument from the
  // interpreter point of view (inline types are passed by reference).
  for (int next_arg_comp = 0, ignored = 0, next_vt_arg = 0, next_arg_int = 0;
       next_arg_comp < sig_extended->length(); next_arg_comp++) {
    assert(ignored <= next_arg_comp, "shouldn't skip over more slots than there are arguments");
    assert(next_arg_int <= total_args_passed, "more arguments for the interpreter than expected?");
    BasicType bt = sig_extended->at(next_arg_comp)._bt;
    int st_off = (total_args_passed - next_arg_int - 1) * Interpreter::stackElementSize;
    if (!InlineTypePassFieldsAsArgs || bt != T_PRIMITIVE_OBJECT) {
      int next_off = st_off - Interpreter::stackElementSize;
      const int offset = (bt == T_LONG || bt == T_DOUBLE) ? next_off : st_off;
      const VMRegPair reg_pair = regs[next_arg_comp-ignored];
      size_t size_in_bytes = reg_pair.second()->is_valid() ? 8 : 4;
      gen_c2i_adapter_helper(masm, bt, next_arg_comp > 0 ? sig_extended->at(next_arg_comp-1)._bt : T_ILLEGAL,
                             size_in_bytes, reg_pair, Address(sp, offset), tmp1, tmp2, tmp3, extraspace, false);
      next_arg_int++;
#ifdef ASSERT
      if (bt == T_LONG || bt == T_DOUBLE) {
        // Overwrite the unused slot with known junk
        __ mov(rscratch1, CONST64(0xdeadffffdeadaaaa));
        __ str(rscratch1, Address(sp, st_off));
      }
#endif /* ASSERT */
    } else {
      ignored++;
      // get the buffer from the just allocated pool of buffers
      int index = arrayOopDesc::base_offset_in_bytes(T_OBJECT) + next_vt_arg * type2aelembytes(T_PRIMITIVE_OBJECT);
      __ load_heap_oop(buf_oop, Address(buf_array, index), tmp1, tmp2);
      next_vt_arg++; next_arg_int++;
      int vt = 1;
      // write fields we get from compiled code in registers/stack
      // slots to the buffer: we know we are done with that inline type
      // argument when we hit the T_VOID that acts as an end of inline
      // type delimiter for this inline type. Inline types are flattened
      // so we might encounter embedded inline types. Each entry in
      // sig_extended contains a field offset in the buffer.
      Label L_null;
      do {
        next_arg_comp++;
        BasicType bt = sig_extended->at(next_arg_comp)._bt;
        BasicType prev_bt = sig_extended->at(next_arg_comp - 1)._bt;
        if (bt == T_PRIMITIVE_OBJECT) {
          vt++;
          ignored++;
        } else if (bt == T_VOID && prev_bt != T_LONG && prev_bt != T_DOUBLE) {
          vt--;
          ignored++;
        } else {
          int off = sig_extended->at(next_arg_comp)._offset;
          if (off == -1) {
            // Nullable inline type argument, emit null check
            VMReg reg = regs[next_arg_comp-ignored].first();
            Label L_notNull;
            if (reg->is_stack()) {
              int ld_off = reg->reg2stack() * VMRegImpl::stack_slot_size + extraspace;
              __ ldrb(tmp1, Address(sp, ld_off));
              __ cbnz(tmp1, L_notNull);
            } else {
              __ cbnz(reg->as_Register(), L_notNull);
            }
            __ str(zr, Address(sp, st_off));
            __ b(L_null);
            __ bind(L_notNull);
            continue;
          }
          assert(off > 0, "offset in object should be positive");
          size_t size_in_bytes = is_java_primitive(bt) ? type2aelembytes(bt) : wordSize;
          bool is_oop = is_reference_type(bt);
          gen_c2i_adapter_helper(masm, bt, next_arg_comp > 0 ? sig_extended->at(next_arg_comp-1)._bt : T_ILLEGAL,
                                 size_in_bytes, regs[next_arg_comp-ignored], Address(buf_oop, off), tmp1, tmp2, tmp3, extraspace, is_oop);
        }
      } while (vt != 0);
      // pass the buffer to the interpreter
      __ str(buf_oop, Address(sp, st_off));
      __ bind(L_null);
    }
  }

  __ mov(esp, sp); // Interp expects args on caller's expression stack

  __ ldr(rscratch1, Address(rmethod, in_bytes(Method::interpreter_entry_offset())));
  __ br(rscratch1);
}

void SharedRuntime::gen_i2c_adapter(MacroAssembler *masm, int comp_args_on_stack, const GrowableArray<SigEntry>* sig, const VMRegPair *regs) {


  // Note: r19_sender_sp contains the senderSP on entry. We must
  // preserve it since we may do a i2c -> c2i transition if we lose a
  // race where compiled code goes non-entrant while we get args
  // ready.

  // Adapters are frameless.

  // An i2c adapter is frameless because the *caller* frame, which is
  // interpreted, routinely repairs its own esp (from
  // interpreter_frame_last_sp), even if a callee has modified the
  // stack pointer.  It also recalculates and aligns sp.

  // A c2i adapter is frameless because the *callee* frame, which is
  // interpreted, routinely repairs its caller's sp (from sender_sp,
  // which is set up via the senderSP register).

  // In other words, if *either* the caller or callee is interpreted, we can
  // get the stack pointer repaired after a call.

  // This is why c2i and i2c adapters cannot be indefinitely composed.
  // In particular, if a c2i adapter were to somehow call an i2c adapter,
  // both caller and callee would be compiled methods, and neither would
  // clean up the stack pointer changes performed by the two adapters.
  // If this happens, control eventually transfers back to the compiled
  // caller, but with an uncorrected stack, causing delayed havoc.

  if (VerifyAdapterCalls &&
      (Interpreter::code() != NULL || StubRoutines::code1() != NULL)) {
#if 0
    // So, let's test for cascading c2i/i2c adapters right now.
    //  assert(Interpreter::contains($return_addr) ||
    //         StubRoutines::contains($return_addr),
    //         "i2c adapter must return to an interpreter frame");
    __ block_comment("verify_i2c { ");
    Label L_ok;
    if (Interpreter::code() != NULL)
      range_check(masm, rax, r11,
                  Interpreter::code()->code_start(), Interpreter::code()->code_end(),
                  L_ok);
    if (StubRoutines::code1() != NULL)
      range_check(masm, rax, r11,
                  StubRoutines::code1()->code_begin(), StubRoutines::code1()->code_end(),
                  L_ok);
    if (StubRoutines::code2() != NULL)
      range_check(masm, rax, r11,
                  StubRoutines::code2()->code_begin(), StubRoutines::code2()->code_end(),
                  L_ok);
    const char* msg = "i2c adapter must return to an interpreter frame";
    __ block_comment(msg);
    __ stop(msg);
    __ bind(L_ok);
    __ block_comment("} verify_i2ce ");
#endif
  }

  // Cut-out for having no stack args.
  int comp_words_on_stack = 0;
  if (comp_args_on_stack) {
     comp_words_on_stack = align_up(comp_args_on_stack * VMRegImpl::stack_slot_size, wordSize) >> LogBytesPerWord;
     __ sub(rscratch1, sp, comp_words_on_stack * wordSize);
     __ andr(sp, rscratch1, -16);
  }

  // Will jump to the compiled code just as if compiled code was doing it.
  // Pre-load the register-jump target early, to schedule it better.
  __ ldr(rscratch1, Address(rmethod, in_bytes(Method::from_compiled_inline_offset())));

#if INCLUDE_JVMCI
  if (EnableJVMCI) {
    // check if this call should be routed towards a specific entry point
    __ ldr(rscratch2, Address(rthread, in_bytes(JavaThread::jvmci_alternate_call_target_offset())));
    Label no_alternative_target;
    __ cbz(rscratch2, no_alternative_target);
    __ mov(rscratch1, rscratch2);
    __ str(zr, Address(rthread, in_bytes(JavaThread::jvmci_alternate_call_target_offset())));
    __ bind(no_alternative_target);
  }
#endif // INCLUDE_JVMCI

  int total_args_passed = sig->length();

  // Now generate the shuffle code.
  for (int i = 0; i < total_args_passed; i++) {
    BasicType bt = sig->at(i)._bt;

    assert(bt != T_PRIMITIVE_OBJECT, "i2c adapter doesn't unpack inline typ args");
    if (bt == T_VOID) {
      assert(i > 0 && (sig->at(i - 1)._bt == T_LONG || sig->at(i - 1)._bt == T_DOUBLE), "missing half");
      continue;
    }

    // Pick up 0, 1 or 2 words from SP+offset.
    assert(!regs[i].second()->is_valid() || regs[i].first()->next() == regs[i].second(), "scrambled load targets?");

    // Load in argument order going down.
    int ld_off = (total_args_passed - i - 1) * Interpreter::stackElementSize;
    // Point to interpreter value (vs. tag)
    int next_off = ld_off - Interpreter::stackElementSize;
    //
    //
    //
    VMReg r_1 = regs[i].first();
    VMReg r_2 = regs[i].second();
    if (!r_1->is_valid()) {
      assert(!r_2->is_valid(), "");
      continue;
    }
    if (r_1->is_stack()) {
      // Convert stack slot to an SP offset (+ wordSize to account for return address )
      int st_off = regs[i].first()->reg2stack() * VMRegImpl::stack_slot_size;
      if (!r_2->is_valid()) {
        // sign extend???
        __ ldrsw(rscratch2, Address(esp, ld_off));
        __ str(rscratch2, Address(sp, st_off));
      } else {
        //
        // We are using two optoregs. This can be either T_OBJECT,
        // T_ADDRESS, T_LONG, or T_DOUBLE the interpreter allocates
        // two slots but only uses one for thr T_LONG or T_DOUBLE case
        // So we must adjust where to pick up the data to match the
        // interpreter.
        //
        // Interpreter local[n] == MSW, local[n+1] == LSW however locals
        // are accessed as negative so LSW is at LOW address

        // ld_off is MSW so get LSW
        const int offset = (bt == T_LONG || bt == T_DOUBLE) ? next_off : ld_off;
        __ ldr(rscratch2, Address(esp, offset));
        // st_off is LSW (i.e. reg.first())
         __ str(rscratch2, Address(sp, st_off));
       }
     } else if (r_1->is_Register()) {  // Register argument
       Register r = r_1->as_Register();
       if (r_2->is_valid()) {
         //
         // We are using two VMRegs. This can be either T_OBJECT,
         // T_ADDRESS, T_LONG, or T_DOUBLE the interpreter allocates
         // two slots but only uses one for thr T_LONG or T_DOUBLE case
         // So we must adjust where to pick up the data to match the
         // interpreter.

        const int offset = (bt == T_LONG || bt == T_DOUBLE) ? next_off : ld_off;

         // this can be a misaligned move
         __ ldr(r, Address(esp, offset));
       } else {
         // sign extend and use a full word?
         __ ldrw(r, Address(esp, ld_off));
       }
     } else {
       if (!r_2->is_valid()) {
         __ ldrs(r_1->as_FloatRegister(), Address(esp, ld_off));
       } else {
         __ ldrd(r_1->as_FloatRegister(), Address(esp, next_off));
       }
     }
   }


  __ mov(rscratch2, rscratch1);
  __ push_cont_fastpath(rthread); // Set JavaThread::_cont_fastpath to the sp of the oldest interpreted frame we know about; kills rscratch1
  __ mov(rscratch1, rscratch2);

  // 6243940 We might end up in handle_wrong_method if
  // the callee is deoptimized as we race thru here. If that
  // happens we don't want to take a safepoint because the
  // caller frame will look interpreted and arguments are now
  // "compiled" so it is much better to make this transition
  // invisible to the stack walking code. Unfortunately if
  // we try and find the callee by normal means a safepoint
  // is possible. So we stash the desired callee in the thread
  // and the vm will find there should this case occur.

  __ str(rmethod, Address(rthread, JavaThread::callee_target_offset()));
  __ br(rscratch1);
}

static void gen_inline_cache_check(MacroAssembler *masm, Label& skip_fixup) {

  Label ok;

  Register holder = rscratch2;
  Register receiver = j_rarg0;
  Register tmp = r10;  // A call-clobbered register not used for arg passing

  // -------------------------------------------------------------------------
  // Generate a C2I adapter.  On entry we know rmethod holds the Method* during calls
  // to the interpreter.  The args start out packed in the compiled layout.  They
  // need to be unpacked into the interpreter layout.  This will almost always
  // require some stack space.  We grow the current (compiled) stack, then repack
  // the args.  We  finally end in a jump to the generic interpreter entry point.
  // On exit from the interpreter, the interpreter will restore our SP (lest the
  // compiled code, which relies solely on SP and not FP, get sick).

  {
    __ block_comment("c2i_unverified_entry {");
    __ load_klass(rscratch1, receiver);
    __ ldr(tmp, Address(holder, CompiledICHolder::holder_klass_offset()));
    __ cmp(rscratch1, tmp);
    __ ldr(rmethod, Address(holder, CompiledICHolder::holder_metadata_offset()));
    __ br(Assembler::EQ, ok);
    __ far_jump(RuntimeAddress(SharedRuntime::get_ic_miss_stub()));

    __ bind(ok);
    // Method might have been compiled since the call site was patched to
    // interpreted; if that is the case treat it as a miss so we can get
    // the call site corrected.
    __ ldr(rscratch1, Address(rmethod, in_bytes(Method::code_offset())));
    __ cbz(rscratch1, skip_fixup);
    __ far_jump(RuntimeAddress(SharedRuntime::get_ic_miss_stub()));
    __ block_comment("} c2i_unverified_entry");
  }
}


// ---------------------------------------------------------------
AdapterHandlerEntry* SharedRuntime::generate_i2c2i_adapters(MacroAssembler* masm,
                                                            int comp_args_on_stack,
                                                            const GrowableArray<SigEntry>* sig,
                                                            const VMRegPair* regs,
                                                            const GrowableArray<SigEntry>* sig_cc,
                                                            const VMRegPair* regs_cc,
                                                            const GrowableArray<SigEntry>* sig_cc_ro,
                                                            const VMRegPair* regs_cc_ro,
                                                            AdapterFingerPrint* fingerprint,
                                                            AdapterBlob*& new_adapter,
                                                            bool allocate_code_blob) {

  address i2c_entry = __ pc();
  gen_i2c_adapter(masm, comp_args_on_stack, sig, regs);

  address c2i_unverified_entry        = __ pc();
  address c2i_unverified_inline_entry = __ pc();
  Label skip_fixup;

  gen_inline_cache_check(masm, skip_fixup);

  OopMapSet* oop_maps = new OopMapSet();
  int frame_complete = CodeOffsets::frame_never_safe;
  int frame_size_in_words = 0;

  // Scalarized c2i adapter with non-scalarized receiver (i.e., don't pack receiver)
  address c2i_no_clinit_check_entry = NULL;
  address c2i_inline_ro_entry = __ pc();
  if (regs_cc != regs_cc_ro) {
    // No class init barrier needed because method is guaranteed to be non-static
    gen_c2i_adapter(masm, sig_cc_ro, regs_cc_ro, /* requires_clinit_barrier = */ false, c2i_no_clinit_check_entry,
                    skip_fixup, i2c_entry, oop_maps, frame_complete, frame_size_in_words, /* alloc_inline_receiver = */ false);
    skip_fixup.reset();
  }

  // Scalarized c2i adapter
  address c2i_entry        = __ pc();
  address c2i_inline_entry = __ pc();
  gen_c2i_adapter(masm, sig_cc, regs_cc, /* requires_clinit_barrier = */ true, c2i_no_clinit_check_entry,
                  skip_fixup, i2c_entry, oop_maps, frame_complete, frame_size_in_words, /* alloc_inline_receiver = */ true);

  // Non-scalarized c2i adapter
  if (regs != regs_cc) {
    c2i_unverified_inline_entry = __ pc();
    Label inline_entry_skip_fixup;
    gen_inline_cache_check(masm, inline_entry_skip_fixup);

    c2i_inline_entry = __ pc();
    gen_c2i_adapter(masm, sig, regs, /* requires_clinit_barrier = */ true, c2i_no_clinit_check_entry,
                    inline_entry_skip_fixup, i2c_entry, oop_maps, frame_complete, frame_size_in_words, /* alloc_inline_receiver = */ false);
  }

<<<<<<< HEAD
  __ flush();

  // The c2i adapter might safepoint and trigger a GC. The caller must make sure that
  // the GC knows about the location of oop argument locations passed to the c2i adapter.
  if (allocate_code_blob) {
    bool caller_must_gc_arguments = (regs != regs_cc);
    new_adapter = AdapterBlob::create(masm->code(), frame_complete, frame_size_in_words, oop_maps, caller_must_gc_arguments);
  }

  return AdapterHandlerLibrary::new_entry(fingerprint, i2c_entry, c2i_entry, c2i_inline_entry, c2i_inline_ro_entry, c2i_unverified_entry, c2i_unverified_inline_entry, c2i_no_clinit_check_entry);
=======
  return AdapterHandlerLibrary::new_entry(fingerprint, i2c_entry, c2i_entry, c2i_unverified_entry, c2i_no_clinit_check_entry);
>>>>>>> 75168eac
}

static int c_calling_convention_priv(const BasicType *sig_bt,
                                         VMRegPair *regs,
                                         VMRegPair *regs2,
                                         int total_args_passed) {
  assert(regs2 == NULL, "not needed on AArch64");

// We return the amount of VMRegImpl stack slots we need to reserve for all
// the arguments NOT counting out_preserve_stack_slots.

    static const Register INT_ArgReg[Argument::n_int_register_parameters_c] = {
      c_rarg0, c_rarg1, c_rarg2, c_rarg3, c_rarg4, c_rarg5,  c_rarg6,  c_rarg7
    };
    static const FloatRegister FP_ArgReg[Argument::n_float_register_parameters_c] = {
      c_farg0, c_farg1, c_farg2, c_farg3,
      c_farg4, c_farg5, c_farg6, c_farg7
    };

    uint int_args = 0;
    uint fp_args = 0;
    uint stk_args = 0; // inc by 2 each time

    for (int i = 0; i < total_args_passed; i++) {
      switch (sig_bt[i]) {
      case T_BOOLEAN:
      case T_CHAR:
      case T_BYTE:
      case T_SHORT:
      case T_INT:
        if (int_args < Argument::n_int_register_parameters_c) {
          regs[i].set1(INT_ArgReg[int_args++]->as_VMReg());
        } else {
#ifdef __APPLE__
          // Less-than word types are stored one after another.
          // The code is unable to handle this so bailout.
          return -1;
#endif
          regs[i].set1(VMRegImpl::stack2reg(stk_args));
          stk_args += 2;
        }
        break;
      case T_LONG:
        assert((i + 1) < total_args_passed && sig_bt[i + 1] == T_VOID, "expecting half");
        // fall through
      case T_OBJECT:
      case T_ARRAY:
      case T_PRIMITIVE_OBJECT:
      case T_ADDRESS:
      case T_METADATA:
        if (int_args < Argument::n_int_register_parameters_c) {
          regs[i].set2(INT_ArgReg[int_args++]->as_VMReg());
        } else {
          regs[i].set2(VMRegImpl::stack2reg(stk_args));
          stk_args += 2;
        }
        break;
      case T_FLOAT:
        if (fp_args < Argument::n_float_register_parameters_c) {
          regs[i].set1(FP_ArgReg[fp_args++]->as_VMReg());
        } else {
#ifdef __APPLE__
          // Less-than word types are stored one after another.
          // The code is unable to handle this so bailout.
          return -1;
#endif
          regs[i].set1(VMRegImpl::stack2reg(stk_args));
          stk_args += 2;
        }
        break;
      case T_DOUBLE:
        assert((i + 1) < total_args_passed && sig_bt[i + 1] == T_VOID, "expecting half");
        if (fp_args < Argument::n_float_register_parameters_c) {
          regs[i].set2(FP_ArgReg[fp_args++]->as_VMReg());
        } else {
          regs[i].set2(VMRegImpl::stack2reg(stk_args));
          stk_args += 2;
        }
        break;
      case T_VOID: // Halves of longs and doubles
        assert(i != 0 && (sig_bt[i - 1] == T_LONG || sig_bt[i - 1] == T_DOUBLE), "expecting half");
        regs[i].set_bad();
        break;
      default:
        ShouldNotReachHere();
        break;
      }
    }

  return stk_args;
}

int SharedRuntime::vector_calling_convention(VMRegPair *regs,
                                             uint num_bits,
                                             uint total_args_passed) {
  Unimplemented();
  return 0;
}

int SharedRuntime::c_calling_convention(const BasicType *sig_bt,
                                         VMRegPair *regs,
                                         VMRegPair *regs2,
                                         int total_args_passed)
{
  int result = c_calling_convention_priv(sig_bt, regs, regs2, total_args_passed);
  guarantee(result >= 0, "Unsupported arguments configuration");
  return result;
}


void SharedRuntime::save_native_result(MacroAssembler *masm, BasicType ret_type, int frame_slots) {
  // We always ignore the frame_slots arg and just use the space just below frame pointer
  // which by this time is free to use
  switch (ret_type) {
  case T_FLOAT:
    __ strs(v0, Address(rfp, -wordSize));
    break;
  case T_DOUBLE:
    __ strd(v0, Address(rfp, -wordSize));
    break;
  case T_VOID:  break;
  default: {
    __ str(r0, Address(rfp, -wordSize));
    }
  }
}

void SharedRuntime::restore_native_result(MacroAssembler *masm, BasicType ret_type, int frame_slots) {
  // We always ignore the frame_slots arg and just use the space just below frame pointer
  // which by this time is free to use
  switch (ret_type) {
  case T_FLOAT:
    __ ldrs(v0, Address(rfp, -wordSize));
    break;
  case T_DOUBLE:
    __ ldrd(v0, Address(rfp, -wordSize));
    break;
  case T_VOID:  break;
  default: {
    __ ldr(r0, Address(rfp, -wordSize));
    }
  }
}
static void save_args(MacroAssembler *masm, int arg_count, int first_arg, VMRegPair *args) {
  RegSet x;
  for ( int i = first_arg ; i < arg_count ; i++ ) {
    if (args[i].first()->is_Register()) {
      x = x + args[i].first()->as_Register();
    } else if (args[i].first()->is_FloatRegister()) {
      __ strd(args[i].first()->as_FloatRegister(), Address(__ pre(sp, -2 * wordSize)));
    }
  }
  __ push(x, sp);
}

static void restore_args(MacroAssembler *masm, int arg_count, int first_arg, VMRegPair *args) {
  RegSet x;
  for ( int i = first_arg ; i < arg_count ; i++ ) {
    if (args[i].first()->is_Register()) {
      x = x + args[i].first()->as_Register();
    } else {
      ;
    }
  }
  __ pop(x, sp);
  for ( int i = arg_count - 1 ; i >= first_arg ; i-- ) {
    if (args[i].first()->is_Register()) {
      ;
    } else if (args[i].first()->is_FloatRegister()) {
      __ ldrd(args[i].first()->as_FloatRegister(), Address(__ post(sp, 2 * wordSize)));
    }
  }
}

static void verify_oop_args(MacroAssembler* masm,
                            const methodHandle& method,
                            const BasicType* sig_bt,
                            const VMRegPair* regs) {
  Register temp_reg = r19;  // not part of any compiled calling seq
  if (VerifyOops) {
    for (int i = 0; i < method->size_of_parameters(); i++) {
      if (sig_bt[i] == T_OBJECT ||
          sig_bt[i] == T_ARRAY) {
        VMReg r = regs[i].first();
        assert(r->is_valid(), "bad oop arg");
        if (r->is_stack()) {
          __ ldr(temp_reg, Address(sp, r->reg2stack() * VMRegImpl::stack_slot_size));
          __ verify_oop(temp_reg);
        } else {
          __ verify_oop(r->as_Register());
        }
      }
    }
  }
}

// on exit, sp points to the ContinuationEntry
static OopMap* continuation_enter_setup(MacroAssembler* masm, int& stack_slots) {
  assert(ContinuationEntry::size() % VMRegImpl::stack_slot_size == 0, "");
  assert(in_bytes(ContinuationEntry::cont_offset())  % VMRegImpl::stack_slot_size == 0, "");
  assert(in_bytes(ContinuationEntry::chunk_offset()) % VMRegImpl::stack_slot_size == 0, "");

  stack_slots += (int)ContinuationEntry::size()/wordSize;
  __ sub(sp, sp, (int)ContinuationEntry::size()); // place Continuation metadata

  OopMap* map = new OopMap(((int)ContinuationEntry::size() + wordSize)/ VMRegImpl::stack_slot_size, 0 /* arg_slots*/);

  __ ldr(rscratch1, Address(rthread, JavaThread::cont_entry_offset()));
  __ str(rscratch1, Address(sp, ContinuationEntry::parent_offset()));
  __ mov(rscratch1, sp); // we can't use sp as the source in str
  __ str(rscratch1, Address(rthread, JavaThread::cont_entry_offset()));

  return map;
}

// on entry c_rarg1 points to the continuation
//          sp points to ContinuationEntry
//          c_rarg3 -- isVirtualThread
static void fill_continuation_entry(MacroAssembler* masm) {
#ifdef ASSERT
  __ movw(rscratch1, ContinuationEntry::cookie_value());
  __ strw(rscratch1, Address(sp, ContinuationEntry::cookie_offset()));
#endif

  __ str (c_rarg1, Address(sp, ContinuationEntry::cont_offset()));
  __ strw(c_rarg3, Address(sp, ContinuationEntry::flags_offset()));
  __ str (zr,      Address(sp, ContinuationEntry::chunk_offset()));
  __ strw(zr,      Address(sp, ContinuationEntry::argsize_offset()));
  __ strw(zr,      Address(sp, ContinuationEntry::pin_count_offset()));

  __ ldr(rscratch1, Address(rthread, JavaThread::cont_fastpath_offset()));
  __ str(rscratch1, Address(sp, ContinuationEntry::parent_cont_fastpath_offset()));
  __ ldr(rscratch1, Address(rthread, JavaThread::held_monitor_count_offset()));
  __ str(rscratch1, Address(sp, ContinuationEntry::parent_held_monitor_count_offset()));

  __ str(zr, Address(rthread, JavaThread::cont_fastpath_offset()));
  __ str(zr, Address(rthread, JavaThread::held_monitor_count_offset()));
}

// on entry, sp points to the ContinuationEntry
// on exit, rfp points to the spilled rfp in the entry frame
static void continuation_enter_cleanup(MacroAssembler* masm) {
#ifndef PRODUCT
  Label OK;
  __ ldr(rscratch1, Address(rthread, JavaThread::cont_entry_offset()));
  __ cmp(sp, rscratch1);
  __ br(Assembler::EQ, OK);
  __ stop("incorrect sp1");
  __ bind(OK);
#endif

  __ ldr(rscratch1, Address(sp, ContinuationEntry::parent_cont_fastpath_offset()));
  __ str(rscratch1, Address(rthread, JavaThread::cont_fastpath_offset()));
  __ ldr(rscratch1, Address(sp, ContinuationEntry::parent_held_monitor_count_offset()));
  __ str(rscratch1, Address(rthread, JavaThread::held_monitor_count_offset()));

  __ ldr(rscratch2, Address(sp, ContinuationEntry::parent_offset()));
  __ str(rscratch2, Address(rthread, JavaThread::cont_entry_offset()));
  __ add(rfp, sp, (int)ContinuationEntry::size());
}

// enterSpecial(Continuation c, boolean isContinue, boolean isVirtualThread)
// On entry: c_rarg1 -- the continuation object
//           c_rarg2 -- isContinue
//           c_rarg3 -- isVirtualThread
static void gen_continuation_enter(MacroAssembler* masm,
                                 const methodHandle& method,
                                 const BasicType* sig_bt,
                                 const VMRegPair* regs,
                                 int& exception_offset,
                                 OopMapSet*oop_maps,
                                 int& frame_complete,
                                 int& stack_slots,
                                 int& interpreted_entry_offset,
                                 int& compiled_entry_offset) {
  //verify_oop_args(masm, method, sig_bt, regs);
  Address resolve(SharedRuntime::get_resolve_static_call_stub(), relocInfo::static_call_type);

  address start = __ pc();

  Label call_thaw, exit;

  // i2i entry used at interp_only_mode only
  interpreted_entry_offset = __ pc() - start;
  {

#ifdef ASSERT
    Label is_interp_only;
    __ ldrw(rscratch1, Address(rthread, JavaThread::interp_only_mode_offset()));
    __ cbnzw(rscratch1, is_interp_only);
    __ stop("enterSpecial interpreter entry called when not in interp_only_mode");
    __ bind(is_interp_only);
#endif

    // Read interpreter arguments into registers (this is an ad-hoc i2c adapter)
    __ ldr(c_rarg1, Address(esp, Interpreter::stackElementSize*2));
    __ ldr(c_rarg2, Address(esp, Interpreter::stackElementSize*1));
    __ ldr(c_rarg3, Address(esp, Interpreter::stackElementSize*0));
    __ push_cont_fastpath(rthread);

    __ enter();
    stack_slots = 2; // will be adjusted in setup
    OopMap* map = continuation_enter_setup(masm, stack_slots);
    // The frame is complete here, but we only record it for the compiled entry, so the frame would appear unsafe,
    // but that's okay because at the very worst we'll miss an async sample, but we're in interp_only_mode anyway.

    fill_continuation_entry(masm);

    __ cbnz(c_rarg2, call_thaw);

    const address tr_call = __ trampoline_call(resolve);
    if (tr_call == nullptr) {
      fatal("CodeCache is full at gen_continuation_enter");
    }

    oop_maps->add_gc_map(__ pc() - start, map);
    __ post_call_nop();

    __ b(exit);

    CodeBuffer* cbuf = masm->code_section()->outer();
    address stub = CompiledStaticCall::emit_to_interp_stub(*cbuf, tr_call);
    if (stub == nullptr) {
      fatal("CodeCache is full at gen_continuation_enter");
    }
  }

  // compiled entry
  __ align(CodeEntryAlignment);
  compiled_entry_offset = __ pc() - start;

  __ enter();
  stack_slots = 2; // will be adjusted in setup
  OopMap* map = continuation_enter_setup(masm, stack_slots);
  frame_complete = __ pc() - start;

  fill_continuation_entry(masm);

  __ cbnz(c_rarg2, call_thaw);

  const address tr_call = __ trampoline_call(resolve);
  if (tr_call == nullptr) {
    fatal("CodeCache is full at gen_continuation_enter");
  }

  oop_maps->add_gc_map(__ pc() - start, map);
  __ post_call_nop();

  __ b(exit);

  __ bind(call_thaw);

  __ rt_call(CAST_FROM_FN_PTR(address, StubRoutines::cont_thaw()));
  oop_maps->add_gc_map(__ pc() - start, map->deep_copy());
  ContinuationEntry::_return_pc_offset = __ pc() - start;
  __ post_call_nop();

  __ bind(exit);
  continuation_enter_cleanup(masm);
  __ leave();
  __ ret(lr);

  /// exception handling

  exception_offset = __ pc() - start;
  {
      __ mov(r19, r0); // save return value contaning the exception oop in callee-saved R19

      continuation_enter_cleanup(masm);

      __ ldr(c_rarg1, Address(rfp, wordSize)); // return address
      __ call_VM_leaf(CAST_FROM_FN_PTR(address, SharedRuntime::exception_handler_for_return_address), rthread, c_rarg1);

      // see OptoRuntime::generate_exception_blob: r0 -- exception oop, r3 -- exception pc

      __ mov(r1, r0); // the exception handler
      __ mov(r0, r19); // restore return value contaning the exception oop
      __ verify_oop(r0);

      __ leave();
      __ mov(r3, lr);
      __ br(r1); // the exception handler
  }

  CodeBuffer* cbuf = masm->code_section()->outer();
  address stub = CompiledStaticCall::emit_to_interp_stub(*cbuf, tr_call);
  if (stub == nullptr) {
    fatal("CodeCache is full at gen_continuation_enter");
  }
}

static void gen_continuation_yield(MacroAssembler* masm,
                                   const methodHandle& method,
                                   const BasicType* sig_bt,
                                   const VMRegPair* regs,
                                   OopMapSet* oop_maps,
                                   int& frame_complete,
                                   int& stack_slots,
                                   int& compiled_entry_offset) {
    enum layout {
      rfp_off1,
      rfp_off2,
      lr_off,
      lr_off2,
      framesize // inclusive of return address
    };
    // assert(is_even(framesize/2), "sp not 16-byte aligned");
    stack_slots = framesize /  VMRegImpl::slots_per_word;
    assert(stack_slots == 2, "recheck layout");

    address start = __ pc();

    compiled_entry_offset = __ pc() - start;
    __ enter();

    __ mov(c_rarg1, sp);

    frame_complete = __ pc() - start;
    address the_pc = __ pc();

    __ post_call_nop(); // this must be exactly after the pc value that is pushed into the frame info, we use this nop for fast CodeBlob lookup

    __ mov(c_rarg0, rthread);
    __ set_last_Java_frame(sp, rfp, the_pc, rscratch1);
    __ call_VM_leaf(Continuation::freeze_entry(), 2);
    __ reset_last_Java_frame(true);

    Label pinned;

    __ cbnz(r0, pinned);

    // We've succeeded, set sp to the ContinuationEntry
    __ ldr(rscratch1, Address(rthread, JavaThread::cont_entry_offset()));
    __ mov(sp, rscratch1);
    continuation_enter_cleanup(masm);

    __ bind(pinned); // pinned -- return to caller

    // handle pending exception thrown by freeze
    __ ldr(rscratch1, Address(rthread, in_bytes(Thread::pending_exception_offset())));
    Label ok;
    __ cbz(rscratch1, ok);
    __ leave();
    __ lea(rscratch1, RuntimeAddress(StubRoutines::forward_exception_entry()));
    __ br(rscratch1);
    __ bind(ok);

    __ leave();
    __ ret(lr);

    OopMap* map = new OopMap(framesize, 1);
    oop_maps->add_gc_map(the_pc - start, map);
}

static void gen_special_dispatch(MacroAssembler* masm,
                                 const methodHandle& method,
                                 const BasicType* sig_bt,
                                 const VMRegPair* regs) {
  verify_oop_args(masm, method, sig_bt, regs);
  vmIntrinsics::ID iid = method->intrinsic_id();

  // Now write the args into the outgoing interpreter space
  bool     has_receiver   = false;
  Register receiver_reg   = noreg;
  int      member_arg_pos = -1;
  Register member_reg     = noreg;
  int      ref_kind       = MethodHandles::signature_polymorphic_intrinsic_ref_kind(iid);
  if (ref_kind != 0) {
    member_arg_pos = method->size_of_parameters() - 1;  // trailing MemberName argument
    member_reg = r19;  // known to be free at this point
    has_receiver = MethodHandles::ref_kind_has_receiver(ref_kind);
  } else if (iid == vmIntrinsics::_invokeBasic) {
    has_receiver = true;
  } else if (iid == vmIntrinsics::_linkToNative) {
    member_arg_pos = method->size_of_parameters() - 1;  // trailing NativeEntryPoint argument
    member_reg = r19;  // known to be free at this point
  } else {
    fatal("unexpected intrinsic id %d", vmIntrinsics::as_int(iid));
  }

  if (member_reg != noreg) {
    // Load the member_arg into register, if necessary.
    SharedRuntime::check_member_name_argument_is_last_argument(method, sig_bt, regs);
    VMReg r = regs[member_arg_pos].first();
    if (r->is_stack()) {
      __ ldr(member_reg, Address(sp, r->reg2stack() * VMRegImpl::stack_slot_size));
    } else {
      // no data motion is needed
      member_reg = r->as_Register();
    }
  }

  if (has_receiver) {
    // Make sure the receiver is loaded into a register.
    assert(method->size_of_parameters() > 0, "oob");
    assert(sig_bt[0] == T_OBJECT, "receiver argument must be an object");
    VMReg r = regs[0].first();
    assert(r->is_valid(), "bad receiver arg");
    if (r->is_stack()) {
      // Porting note:  This assumes that compiled calling conventions always
      // pass the receiver oop in a register.  If this is not true on some
      // platform, pick a temp and load the receiver from stack.
      fatal("receiver always in a register");
      receiver_reg = r2;  // known to be free at this point
      __ ldr(receiver_reg, Address(sp, r->reg2stack() * VMRegImpl::stack_slot_size));
    } else {
      // no data motion is needed
      receiver_reg = r->as_Register();
    }
  }

  // Figure out which address we are really jumping to:
  MethodHandles::generate_method_handle_dispatch(masm, iid,
                                                 receiver_reg, member_reg, /*for_compiler_entry:*/ true);
}

// ---------------------------------------------------------------------------
// Generate a native wrapper for a given method.  The method takes arguments
// in the Java compiled code convention, marshals them to the native
// convention (handlizes oops, etc), transitions to native, makes the call,
// returns to java state (possibly blocking), unhandlizes any result and
// returns.
//
// Critical native functions are a shorthand for the use of
// GetPrimtiveArrayCritical and disallow the use of any other JNI
// functions.  The wrapper is expected to unpack the arguments before
// passing them to the callee. Critical native functions leave the state _in_Java,
// since they block out GC.
// Some other parts of JNI setup are skipped like the tear down of the JNI handle
// block and the check for pending exceptions it's impossible for them
// to be thrown.
//
nmethod* SharedRuntime::generate_native_wrapper(MacroAssembler* masm,
                                                const methodHandle& method,
                                                int compile_id,
                                                BasicType* in_sig_bt,
                                                VMRegPair* in_regs,
                                                BasicType ret_type) {
  if (method->is_continuation_native_intrinsic()) {
    int exception_offset = -1;
    OopMapSet* oop_maps = new OopMapSet();
    int frame_complete = -1;
    int stack_slots = -1;
    int interpreted_entry_offset = -1;
    int vep_offset = -1;
    if (method->is_continuation_enter_intrinsic()) {
      gen_continuation_enter(masm,
                             method,
                             in_sig_bt,
                             in_regs,
                             exception_offset,
                             oop_maps,
                             frame_complete,
                             stack_slots,
                             interpreted_entry_offset,
                             vep_offset);
    } else if (method->is_continuation_yield_intrinsic()) {
      gen_continuation_yield(masm,
                             method,
                             in_sig_bt,
                             in_regs,
                             oop_maps,
                             frame_complete,
                             stack_slots,
                             vep_offset);
    } else {
      guarantee(false, "Unknown Continuation native intrinsic");
    }

#ifdef ASSERT
    if (method->is_continuation_enter_intrinsic()) {
      assert(interpreted_entry_offset != -1, "Must be set");
      assert(exception_offset != -1,         "Must be set");
    } else {
      assert(interpreted_entry_offset == -1, "Must be unset");
      assert(exception_offset == -1,         "Must be unset");
    }
    assert(frame_complete != -1,    "Must be set");
    assert(stack_slots != -1,       "Must be set");
    assert(vep_offset != -1,        "Must be set");
#endif

    __ flush();
    nmethod* nm = nmethod::new_native_nmethod(method,
                                              compile_id,
                                              masm->code(),
                                              vep_offset,
                                              frame_complete,
                                              stack_slots,
                                              in_ByteSize(-1),
                                              in_ByteSize(-1),
                                              oop_maps,
                                              exception_offset);
    if (method->is_continuation_enter_intrinsic()) {
      ContinuationEntry::set_enter_code(nm, interpreted_entry_offset);
    } else if (method->is_continuation_yield_intrinsic()) {
      _cont_doYield_stub = nm;
    } else {
      guarantee(false, "Unknown Continuation native intrinsic");
    }
    return nm;
  }

  if (method->is_method_handle_intrinsic()) {
    vmIntrinsics::ID iid = method->intrinsic_id();
    intptr_t start = (intptr_t)__ pc();
    int vep_offset = ((intptr_t)__ pc()) - start;

    // First instruction must be a nop as it may need to be patched on deoptimisation
    __ nop();
    gen_special_dispatch(masm,
                         method,
                         in_sig_bt,
                         in_regs);
    int frame_complete = ((intptr_t)__ pc()) - start;  // not complete, period
    __ flush();
    int stack_slots = SharedRuntime::out_preserve_stack_slots();  // no out slots at all, actually
    return nmethod::new_native_nmethod(method,
                                       compile_id,
                                       masm->code(),
                                       vep_offset,
                                       frame_complete,
                                       stack_slots / VMRegImpl::slots_per_word,
                                       in_ByteSize(-1),
                                       in_ByteSize(-1),
                                       (OopMapSet*)NULL);
  }
  address native_func = method->native_function();
  assert(native_func != NULL, "must have function");

  // An OopMap for lock (and class if static)
  OopMapSet *oop_maps = new OopMapSet();
  intptr_t start = (intptr_t)__ pc();

  // We have received a description of where all the java arg are located
  // on entry to the wrapper. We need to convert these args to where
  // the jni function will expect them. To figure out where they go
  // we convert the java signature to a C signature by inserting
  // the hidden arguments as arg[0] and possibly arg[1] (static method)

  const int total_in_args = method->size_of_parameters();
  int total_c_args = total_in_args + (method->is_static() ? 2 : 1);

  BasicType* out_sig_bt = NEW_RESOURCE_ARRAY(BasicType, total_c_args);
  VMRegPair* out_regs   = NEW_RESOURCE_ARRAY(VMRegPair, total_c_args);
  BasicType* in_elem_bt = NULL;

  int argc = 0;
  out_sig_bt[argc++] = T_ADDRESS;
  if (method->is_static()) {
    out_sig_bt[argc++] = T_OBJECT;
  }

  for (int i = 0; i < total_in_args ; i++ ) {
    out_sig_bt[argc++] = in_sig_bt[i];
  }

  // Now figure out where the args must be stored and how much stack space
  // they require.
  int out_arg_slots;
  out_arg_slots = c_calling_convention_priv(out_sig_bt, out_regs, NULL, total_c_args);

  if (out_arg_slots < 0) {
    return NULL;
  }

  // Compute framesize for the wrapper.  We need to handlize all oops in
  // incoming registers

  // Calculate the total number of stack slots we will need.

  // First count the abi requirement plus all of the outgoing args
  int stack_slots = SharedRuntime::out_preserve_stack_slots() + out_arg_slots;

  // Now the space for the inbound oop handle area
  int total_save_slots = 8 * VMRegImpl::slots_per_word;  // 8 arguments passed in registers

  int oop_handle_offset = stack_slots;
  stack_slots += total_save_slots;

  // Now any space we need for handlizing a klass if static method

  int klass_slot_offset = 0;
  int klass_offset = -1;
  int lock_slot_offset = 0;
  bool is_static = false;

  if (method->is_static()) {
    klass_slot_offset = stack_slots;
    stack_slots += VMRegImpl::slots_per_word;
    klass_offset = klass_slot_offset * VMRegImpl::stack_slot_size;
    is_static = true;
  }

  // Plus a lock if needed

  if (method->is_synchronized()) {
    lock_slot_offset = stack_slots;
    stack_slots += VMRegImpl::slots_per_word;
  }

  // Now a place (+2) to save return values or temp during shuffling
  // + 4 for return address (which we own) and saved rfp
  stack_slots += 6;

  // Ok The space we have allocated will look like:
  //
  //
  // FP-> |                     |
  //      |---------------------|
  //      | 2 slots for moves   |
  //      |---------------------|
  //      | lock box (if sync)  |
  //      |---------------------| <- lock_slot_offset
  //      | klass (if static)   |
  //      |---------------------| <- klass_slot_offset
  //      | oopHandle area      |
  //      |---------------------| <- oop_handle_offset (8 java arg registers)
  //      | outbound memory     |
  //      | based arguments     |
  //      |                     |
  //      |---------------------|
  //      |                     |
  // SP-> | out_preserved_slots |
  //
  //


  // Now compute actual number of stack words we need rounding to make
  // stack properly aligned.
  stack_slots = align_up(stack_slots, StackAlignmentInSlots);

  int stack_size = stack_slots * VMRegImpl::stack_slot_size;

  // First thing make an ic check to see if we should even be here

  // We are free to use all registers as temps without saving them and
  // restoring them except rfp. rfp is the only callee save register
  // as far as the interpreter and the compiler(s) are concerned.


  const Register ic_reg = rscratch2;
  const Register receiver = j_rarg0;

  Label hit;
  Label exception_pending;

  assert_different_registers(ic_reg, receiver, rscratch1);
  __ verify_oop(receiver);
  __ cmp_klass(receiver, ic_reg, rscratch1);
  __ br(Assembler::EQ, hit);

  __ far_jump(RuntimeAddress(SharedRuntime::get_ic_miss_stub()));

  // Verified entry point must be aligned
  __ align(8);

  __ bind(hit);

  int vep_offset = ((intptr_t)__ pc()) - start;

  // If we have to make this method not-entrant we'll overwrite its
  // first instruction with a jump.  For this action to be legal we
  // must ensure that this first instruction is a B, BL, NOP, BKPT,
  // SVC, HVC, or SMC.  Make it a NOP.
  __ nop();

  if (VM_Version::supports_fast_class_init_checks() && method->needs_clinit_barrier()) {
    Label L_skip_barrier;
    __ mov_metadata(rscratch2, method->method_holder()); // InstanceKlass*
    __ clinit_barrier(rscratch2, rscratch1, &L_skip_barrier);
    __ far_jump(RuntimeAddress(SharedRuntime::get_handle_wrong_method_stub()));

    __ bind(L_skip_barrier);
  }

  // Generate stack overflow check
  __ bang_stack_with_offset(checked_cast<int>(StackOverflow::stack_shadow_zone_size()));

  // Generate a new frame for the wrapper.
  __ enter();
  // -2 because return address is already present and so is saved rfp
  __ sub(sp, sp, stack_size - 2*wordSize);

  BarrierSetAssembler* bs = BarrierSet::barrier_set()->barrier_set_assembler();
  bs->nmethod_entry_barrier(masm, NULL /* slow_path */, NULL /* continuation */, NULL /* guard */);

  // Frame is now completed as far as size and linkage.
  int frame_complete = ((intptr_t)__ pc()) - start;

  // We use r20 as the oop handle for the receiver/klass
  // It is callee save so it survives the call to native

  const Register oop_handle_reg = r20;

  //
  // We immediately shuffle the arguments so that any vm call we have to
  // make from here on out (sync slow path, jvmti, etc.) we will have
  // captured the oops from our caller and have a valid oopMap for
  // them.

  // -----------------
  // The Grand Shuffle

  // The Java calling convention is either equal (linux) or denser (win64) than the
  // c calling convention. However the because of the jni_env argument the c calling
  // convention always has at least one more (and two for static) arguments than Java.
  // Therefore if we move the args from java -> c backwards then we will never have
  // a register->register conflict and we don't have to build a dependency graph
  // and figure out how to break any cycles.
  //

  // Record esp-based slot for receiver on stack for non-static methods
  int receiver_offset = -1;

  // This is a trick. We double the stack slots so we can claim
  // the oops in the caller's frame. Since we are sure to have
  // more args than the caller doubling is enough to make
  // sure we can capture all the incoming oop args from the
  // caller.
  //
  OopMap* map = new OopMap(stack_slots * 2, 0 /* arg_slots*/);

  // Mark location of rfp (someday)
  // map->set_callee_saved(VMRegImpl::stack2reg( stack_slots - 2), stack_slots * 2, 0, vmreg(rfp));


  int float_args = 0;
  int int_args = 0;

#ifdef ASSERT
  bool reg_destroyed[Register::number_of_registers];
  bool freg_destroyed[FloatRegister::number_of_registers];
  for ( int r = 0 ; r < Register::number_of_registers ; r++ ) {
    reg_destroyed[r] = false;
  }
  for ( int f = 0 ; f < FloatRegister::number_of_registers ; f++ ) {
    freg_destroyed[f] = false;
  }

#endif /* ASSERT */

  // For JNI natives the incoming and outgoing registers are offset upwards.
  GrowableArray<int> arg_order(2 * total_in_args);
  VMRegPair tmp_vmreg;
  tmp_vmreg.set2(r19->as_VMReg());

  for (int i = total_in_args - 1, c_arg = total_c_args - 1; i >= 0; i--, c_arg--) {
    arg_order.push(i);
    arg_order.push(c_arg);
  }

  int temploc = -1;
  for (int ai = 0; ai < arg_order.length(); ai += 2) {
    int i = arg_order.at(ai);
    int c_arg = arg_order.at(ai + 1);
    __ block_comment(err_msg("move %d -> %d", i, c_arg));
    assert(c_arg != -1 && i != -1, "wrong order");
#ifdef ASSERT
    if (in_regs[i].first()->is_Register()) {
      assert(!reg_destroyed[in_regs[i].first()->as_Register()->encoding()], "destroyed reg!");
    } else if (in_regs[i].first()->is_FloatRegister()) {
      assert(!freg_destroyed[in_regs[i].first()->as_FloatRegister()->encoding()], "destroyed reg!");
    }
    if (out_regs[c_arg].first()->is_Register()) {
      reg_destroyed[out_regs[c_arg].first()->as_Register()->encoding()] = true;
    } else if (out_regs[c_arg].first()->is_FloatRegister()) {
      freg_destroyed[out_regs[c_arg].first()->as_FloatRegister()->encoding()] = true;
    }
#endif /* ASSERT */
    switch (in_sig_bt[i]) {
      case T_ARRAY:
      case T_PRIMITIVE_OBJECT:
      case T_OBJECT:
        __ object_move(map, oop_handle_offset, stack_slots, in_regs[i], out_regs[c_arg],
                       ((i == 0) && (!is_static)),
                       &receiver_offset);
        int_args++;
        break;
      case T_VOID:
        break;

      case T_FLOAT:
        __ float_move(in_regs[i], out_regs[c_arg]);
        float_args++;
        break;

      case T_DOUBLE:
        assert( i + 1 < total_in_args &&
                in_sig_bt[i + 1] == T_VOID &&
                out_sig_bt[c_arg+1] == T_VOID, "bad arg list");
        __ double_move(in_regs[i], out_regs[c_arg]);
        float_args++;
        break;

      case T_LONG :
        __ long_move(in_regs[i], out_regs[c_arg]);
        int_args++;
        break;

      case T_ADDRESS: assert(false, "found T_ADDRESS in java args");

      default:
        __ move32_64(in_regs[i], out_regs[c_arg]);
        int_args++;
    }
  }

  // point c_arg at the first arg that is already loaded in case we
  // need to spill before we call out
  int c_arg = total_c_args - total_in_args;

  // Pre-load a static method's oop into c_rarg1.
  if (method->is_static()) {

    //  load oop into a register
    __ movoop(c_rarg1,
              JNIHandles::make_local(method->method_holder()->java_mirror()));

    // Now handlize the static class mirror it's known not-null.
    __ str(c_rarg1, Address(sp, klass_offset));
    map->set_oop(VMRegImpl::stack2reg(klass_slot_offset));

    // Now get the handle
    __ lea(c_rarg1, Address(sp, klass_offset));
    // and protect the arg if we must spill
    c_arg--;
  }

  // Change state to native (we save the return address in the thread, since it might not
  // be pushed on the stack when we do a stack traversal).
  // We use the same pc/oopMap repeatedly when we call out

  Label native_return;
  __ set_last_Java_frame(sp, noreg, native_return, rscratch1);

  Label dtrace_method_entry, dtrace_method_entry_done;
  {
    uint64_t offset;
    __ adrp(rscratch1, ExternalAddress((address)&DTraceMethodProbes), offset);
    __ ldrb(rscratch1, Address(rscratch1, offset));
    __ cbnzw(rscratch1, dtrace_method_entry);
    __ bind(dtrace_method_entry_done);
  }

  // RedefineClasses() tracing support for obsolete method entry
  if (log_is_enabled(Trace, redefine, class, obsolete)) {
    // protect the args we've loaded
    save_args(masm, total_c_args, c_arg, out_regs);
    __ mov_metadata(c_rarg1, method());
    __ call_VM_leaf(
      CAST_FROM_FN_PTR(address, SharedRuntime::rc_trace_method_entry),
      rthread, c_rarg1);
    restore_args(masm, total_c_args, c_arg, out_regs);
  }

  // Lock a synchronized method

  // Register definitions used by locking and unlocking

  const Register swap_reg = r0;
  const Register obj_reg  = r19;  // Will contain the oop
  const Register lock_reg = r13;  // Address of compiler lock object (BasicLock)
  const Register old_hdr  = r13;  // value of old header at unlock time
  const Register tmp = lr;

  Label slow_path_lock;
  Label lock_done;

  if (method->is_synchronized()) {
    Label count;
    const int mark_word_offset = BasicLock::displaced_header_offset_in_bytes();

    // Get the handle (the 2nd argument)
    __ mov(oop_handle_reg, c_rarg1);

    // Get address of the box

    __ lea(lock_reg, Address(sp, lock_slot_offset * VMRegImpl::stack_slot_size));

    // Load the oop from the handle
    __ ldr(obj_reg, Address(oop_handle_reg, 0));

    if (!UseHeavyMonitors) {
      // Load (object->mark() | 1) into swap_reg %r0
      __ ldr(rscratch1, Address(obj_reg, oopDesc::mark_offset_in_bytes()));
      __ orr(swap_reg, rscratch1, 1);
      if (EnableValhalla) {
        // Mask inline_type bit such that we go to the slow path if object is an inline type
        __ andr(swap_reg, swap_reg, ~((int) markWord::inline_type_bit_in_place));
      }

      // Save (object->mark() | 1) into BasicLock's displaced header
      __ str(swap_reg, Address(lock_reg, mark_word_offset));

      // src -> dest iff dest == r0 else r0 <- dest
      __ cmpxchg_obj_header(r0, lock_reg, obj_reg, rscratch1, count, /*fallthrough*/NULL);

      // Hmm should this move to the slow path code area???

      // Test if the oopMark is an obvious stack pointer, i.e.,
      //  1) (mark & 3) == 0, and
      //  2) sp <= mark < mark + os::pagesize()
      // These 3 tests can be done by evaluating the following
      // expression: ((mark - sp) & (3 - os::vm_page_size())),
      // assuming both stack pointer and pagesize have their
      // least significant 2 bits clear.
      // NOTE: the oopMark is in swap_reg %r0 as the result of cmpxchg

      __ sub(swap_reg, sp, swap_reg);
      __ neg(swap_reg, swap_reg);
      __ ands(swap_reg, swap_reg, 3 - (int)os::vm_page_size());

      // Save the test result, for recursive case, the result is zero
      __ str(swap_reg, Address(lock_reg, mark_word_offset));
      __ br(Assembler::NE, slow_path_lock);
    } else {
      __ b(slow_path_lock);
    }
    __ bind(count);
    __ increment(Address(rthread, JavaThread::held_monitor_count_offset()));

    // Slow path will re-enter here
    __ bind(lock_done);
  }


  // Finally just about ready to make the JNI call

  // get JNIEnv* which is first argument to native
  __ lea(c_rarg0, Address(rthread, in_bytes(JavaThread::jni_environment_offset())));

  // Now set thread in native
  __ mov(rscratch1, _thread_in_native);
  __ lea(rscratch2, Address(rthread, JavaThread::thread_state_offset()));
  __ stlrw(rscratch1, rscratch2);

  __ rt_call(native_func);

  __ bind(native_return);

  intptr_t return_pc = (intptr_t) __ pc();
  oop_maps->add_gc_map(return_pc - start, map);

  // Unpack native results.
  switch (ret_type) {
  case T_BOOLEAN: __ c2bool(r0);                     break;
  case T_CHAR   : __ ubfx(r0, r0, 0, 16);            break;
  case T_BYTE   : __ sbfx(r0, r0, 0, 8);             break;
  case T_SHORT  : __ sbfx(r0, r0, 0, 16);            break;
  case T_INT    : __ sbfx(r0, r0, 0, 32);            break;
  case T_DOUBLE :
  case T_FLOAT  :
    // Result is in v0 we'll save as needed
    break;
  case T_ARRAY:                 // Really a handle
  case T_PRIMITIVE_OBJECT:           // Really a handle
  case T_OBJECT:                // Really a handle
      break; // can't de-handlize until after safepoint check
  case T_VOID: break;
  case T_LONG: break;
  default       : ShouldNotReachHere();
  }

  Label safepoint_in_progress, safepoint_in_progress_done;
  Label after_transition;

  // Switch thread to "native transition" state before reading the synchronization state.
  // This additional state is necessary because reading and testing the synchronization
  // state is not atomic w.r.t. GC, as this scenario demonstrates:
  //     Java thread A, in _thread_in_native state, loads _not_synchronized and is preempted.
  //     VM thread changes sync state to synchronizing and suspends threads for GC.
  //     Thread A is resumed to finish this native method, but doesn't block here since it
  //     didn't see any synchronization is progress, and escapes.
  __ mov(rscratch1, _thread_in_native_trans);

  __ strw(rscratch1, Address(rthread, JavaThread::thread_state_offset()));

  // Force this write out before the read below
  if (!UseSystemMemoryBarrier) {
    __ dmb(Assembler::ISH);
  }

  __ verify_sve_vector_length();

  // Check for safepoint operation in progress and/or pending suspend requests.
  {
    // We need an acquire here to ensure that any subsequent load of the
    // global SafepointSynchronize::_state flag is ordered after this load
    // of the thread-local polling word.  We don't want this poll to
    // return false (i.e. not safepointing) and a later poll of the global
    // SafepointSynchronize::_state spuriously to return true.
    //
    // This is to avoid a race when we're in a native->Java transition
    // racing the code which wakes up from a safepoint.

    __ safepoint_poll(safepoint_in_progress, true /* at_return */, true /* acquire */, false /* in_nmethod */);
    __ ldrw(rscratch1, Address(rthread, JavaThread::suspend_flags_offset()));
    __ cbnzw(rscratch1, safepoint_in_progress);
    __ bind(safepoint_in_progress_done);
  }

  // change thread state
  __ mov(rscratch1, _thread_in_Java);
  __ lea(rscratch2, Address(rthread, JavaThread::thread_state_offset()));
  __ stlrw(rscratch1, rscratch2);
  __ bind(after_transition);

  Label reguard;
  Label reguard_done;
  __ ldrb(rscratch1, Address(rthread, JavaThread::stack_guard_state_offset()));
  __ cmpw(rscratch1, StackOverflow::stack_guard_yellow_reserved_disabled);
  __ br(Assembler::EQ, reguard);
  __ bind(reguard_done);

  // native result if any is live

  // Unlock
  Label unlock_done;
  Label slow_path_unlock;
  if (method->is_synchronized()) {

    // Get locked oop from the handle we passed to jni
    __ ldr(obj_reg, Address(oop_handle_reg, 0));

    Label done, not_recursive;

    if (!UseHeavyMonitors) {
      // Simple recursive lock?
      __ ldr(rscratch1, Address(sp, lock_slot_offset * VMRegImpl::stack_slot_size));
      __ cbnz(rscratch1, not_recursive);
      __ decrement(Address(rthread, JavaThread::held_monitor_count_offset()));
      __ b(done);
    }

    __ bind(not_recursive);

    // Must save r0 if if it is live now because cmpxchg must use it
    if (ret_type != T_FLOAT && ret_type != T_DOUBLE && ret_type != T_VOID) {
      save_native_result(masm, ret_type, stack_slots);
    }

    if (!UseHeavyMonitors) {
      // get address of the stack lock
      __ lea(r0, Address(sp, lock_slot_offset * VMRegImpl::stack_slot_size));
      //  get old displaced header
      __ ldr(old_hdr, Address(r0, 0));

      // Atomic swap old header if oop still contains the stack lock
      Label count;
      __ cmpxchg_obj_header(r0, old_hdr, obj_reg, rscratch1, count, &slow_path_unlock);
      __ bind(count);
      __ decrement(Address(rthread, JavaThread::held_monitor_count_offset()));
    } else {
      __ b(slow_path_unlock);
    }

    // slow path re-enters here
    __ bind(unlock_done);
    if (ret_type != T_FLOAT && ret_type != T_DOUBLE && ret_type != T_VOID) {
      restore_native_result(masm, ret_type, stack_slots);
    }

    __ bind(done);
  }

  Label dtrace_method_exit, dtrace_method_exit_done;
  {
    uint64_t offset;
    __ adrp(rscratch1, ExternalAddress((address)&DTraceMethodProbes), offset);
    __ ldrb(rscratch1, Address(rscratch1, offset));
    __ cbnzw(rscratch1, dtrace_method_exit);
    __ bind(dtrace_method_exit_done);
  }

  __ reset_last_Java_frame(false);

  // Unbox oop result, e.g. JNIHandles::resolve result.
  if (is_reference_type(ret_type)) {
    __ resolve_jobject(r0, r1, r2);
  }

  if (CheckJNICalls) {
    // clear_pending_jni_exception_check
    __ str(zr, Address(rthread, JavaThread::pending_jni_exception_check_fn_offset()));
  }

  // reset handle block
  __ ldr(r2, Address(rthread, JavaThread::active_handles_offset()));
  __ str(zr, Address(r2, JNIHandleBlock::top_offset_in_bytes()));

  __ leave();

  // Any exception pending?
  __ ldr(rscratch1, Address(rthread, in_bytes(Thread::pending_exception_offset())));
  __ cbnz(rscratch1, exception_pending);

  // We're done
  __ ret(lr);

  // Unexpected paths are out of line and go here

  // forward the exception
  __ bind(exception_pending);

  // and forward the exception
  __ far_jump(RuntimeAddress(StubRoutines::forward_exception_entry()));

  // Slow path locking & unlocking
  if (method->is_synchronized()) {

    __ block_comment("Slow path lock {");
    __ bind(slow_path_lock);

    // has last_Java_frame setup. No exceptions so do vanilla call not call_VM
    // args are (oop obj, BasicLock* lock, JavaThread* thread)

    // protect the args we've loaded
    save_args(masm, total_c_args, c_arg, out_regs);

    __ mov(c_rarg0, obj_reg);
    __ mov(c_rarg1, lock_reg);
    __ mov(c_rarg2, rthread);

    // Not a leaf but we have last_Java_frame setup as we want
    __ call_VM_leaf(CAST_FROM_FN_PTR(address, SharedRuntime::complete_monitor_locking_C), 3);
    restore_args(masm, total_c_args, c_arg, out_regs);

#ifdef ASSERT
    { Label L;
      __ ldr(rscratch1, Address(rthread, in_bytes(Thread::pending_exception_offset())));
      __ cbz(rscratch1, L);
      __ stop("no pending exception allowed on exit from monitorenter");
      __ bind(L);
    }
#endif
    __ b(lock_done);

    __ block_comment("} Slow path lock");

    __ block_comment("Slow path unlock {");
    __ bind(slow_path_unlock);

    // If we haven't already saved the native result we must save it now as xmm registers
    // are still exposed.

    if (ret_type == T_FLOAT || ret_type == T_DOUBLE ) {
      save_native_result(masm, ret_type, stack_slots);
    }

    __ mov(c_rarg2, rthread);
    __ lea(c_rarg1, Address(sp, lock_slot_offset * VMRegImpl::stack_slot_size));
    __ mov(c_rarg0, obj_reg);

    // Save pending exception around call to VM (which contains an EXCEPTION_MARK)
    // NOTE that obj_reg == r19 currently
    __ ldr(r19, Address(rthread, in_bytes(Thread::pending_exception_offset())));
    __ str(zr, Address(rthread, in_bytes(Thread::pending_exception_offset())));

    __ rt_call(CAST_FROM_FN_PTR(address, SharedRuntime::complete_monitor_unlocking_C));

#ifdef ASSERT
    {
      Label L;
      __ ldr(rscratch1, Address(rthread, in_bytes(Thread::pending_exception_offset())));
      __ cbz(rscratch1, L);
      __ stop("no pending exception allowed on exit complete_monitor_unlocking_C");
      __ bind(L);
    }
#endif /* ASSERT */

    __ str(r19, Address(rthread, in_bytes(Thread::pending_exception_offset())));

    if (ret_type == T_FLOAT || ret_type == T_DOUBLE ) {
      restore_native_result(masm, ret_type, stack_slots);
    }
    __ b(unlock_done);

    __ block_comment("} Slow path unlock");

  } // synchronized

  // SLOW PATH Reguard the stack if needed

  __ bind(reguard);
  save_native_result(masm, ret_type, stack_slots);
  __ rt_call(CAST_FROM_FN_PTR(address, SharedRuntime::reguard_yellow_pages));
  restore_native_result(masm, ret_type, stack_slots);
  // and continue
  __ b(reguard_done);

  // SLOW PATH safepoint
  {
    __ block_comment("safepoint {");
    __ bind(safepoint_in_progress);

    // Don't use call_VM as it will see a possible pending exception and forward it
    // and never return here preventing us from clearing _last_native_pc down below.
    //
    save_native_result(masm, ret_type, stack_slots);
    __ mov(c_rarg0, rthread);
#ifndef PRODUCT
  assert(frame::arg_reg_save_area_bytes == 0, "not expecting frame reg save area");
#endif
    __ lea(rscratch1, RuntimeAddress(CAST_FROM_FN_PTR(address, JavaThread::check_special_condition_for_native_trans)));
    __ blr(rscratch1);

    // Restore any method result value
    restore_native_result(masm, ret_type, stack_slots);

    __ b(safepoint_in_progress_done);
    __ block_comment("} safepoint");
  }

  // SLOW PATH dtrace support
  {
    __ block_comment("dtrace entry {");
    __ bind(dtrace_method_entry);

    // We have all of the arguments setup at this point. We must not touch any register
    // argument registers at this point (what if we save/restore them there are no oop?

    save_args(masm, total_c_args, c_arg, out_regs);
    __ mov_metadata(c_rarg1, method());
    __ call_VM_leaf(
      CAST_FROM_FN_PTR(address, SharedRuntime::dtrace_method_entry),
      rthread, c_rarg1);
    restore_args(masm, total_c_args, c_arg, out_regs);
    __ b(dtrace_method_entry_done);
    __ block_comment("} dtrace entry");
  }

  {
    __ block_comment("dtrace exit {");
    __ bind(dtrace_method_exit);
    save_native_result(masm, ret_type, stack_slots);
    __ mov_metadata(c_rarg1, method());
    __ call_VM_leaf(
         CAST_FROM_FN_PTR(address, SharedRuntime::dtrace_method_exit),
         rthread, c_rarg1);
    restore_native_result(masm, ret_type, stack_slots);
    __ b(dtrace_method_exit_done);
    __ block_comment("} dtrace exit");
  }


  __ flush();

  nmethod *nm = nmethod::new_native_nmethod(method,
                                            compile_id,
                                            masm->code(),
                                            vep_offset,
                                            frame_complete,
                                            stack_slots / VMRegImpl::slots_per_word,
                                            (is_static ? in_ByteSize(klass_offset) : in_ByteSize(receiver_offset)),
                                            in_ByteSize(lock_slot_offset*VMRegImpl::stack_slot_size),
                                            oop_maps);

  return nm;
}

// this function returns the adjust size (in number of words) to a c2i adapter
// activation for use during deoptimization
int Deoptimization::last_frame_adjust(int callee_parameters, int callee_locals) {
  assert(callee_locals >= callee_parameters,
          "test and remove; got more parms than locals");
  if (callee_locals < callee_parameters)
    return 0;                   // No adjustment for negative locals
  int diff = (callee_locals - callee_parameters) * Interpreter::stackElementWords;
  // diff is counted in stack words
  return align_up(diff, 2);
}


//------------------------------generate_deopt_blob----------------------------
void SharedRuntime::generate_deopt_blob() {
  // Allocate space for the code
  ResourceMark rm;
  // Setup code generation tools
  int pad = 0;
#if INCLUDE_JVMCI
  if (EnableJVMCI) {
    pad += 512; // Increase the buffer size when compiling for JVMCI
  }
#endif
  CodeBuffer buffer("deopt_blob", 2048+pad, 1024);
  MacroAssembler* masm = new MacroAssembler(&buffer);
  int frame_size_in_words;
  OopMap* map = NULL;
  OopMapSet *oop_maps = new OopMapSet();
  RegisterSaver reg_save(COMPILER2_OR_JVMCI != 0);

  // -------------
  // This code enters when returning to a de-optimized nmethod.  A return
  // address has been pushed on the stack, and return values are in
  // registers.
  // If we are doing a normal deopt then we were called from the patched
  // nmethod from the point we returned to the nmethod. So the return
  // address on the stack is wrong by NativeCall::instruction_size
  // We will adjust the value so it looks like we have the original return
  // address on the stack (like when we eagerly deoptimized).
  // In the case of an exception pending when deoptimizing, we enter
  // with a return address on the stack that points after the call we patched
  // into the exception handler. We have the following register state from,
  // e.g., the forward exception stub (see stubGenerator_x86_64.cpp).
  //    r0: exception oop
  //    r19: exception handler
  //    r3: throwing pc
  // So in this case we simply jam r3 into the useless return address and
  // the stack looks just like we want.
  //
  // At this point we need to de-opt.  We save the argument return
  // registers.  We call the first C routine, fetch_unroll_info().  This
  // routine captures the return values and returns a structure which
  // describes the current frame size and the sizes of all replacement frames.
  // The current frame is compiled code and may contain many inlined
  // functions, each with their own JVM state.  We pop the current frame, then
  // push all the new frames.  Then we call the C routine unpack_frames() to
  // populate these frames.  Finally unpack_frames() returns us the new target
  // address.  Notice that callee-save registers are BLOWN here; they have
  // already been captured in the vframeArray at the time the return PC was
  // patched.
  address start = __ pc();
  Label cont;

  // Prolog for non exception case!

  // Save everything in sight.
  map = reg_save.save_live_registers(masm, 0, &frame_size_in_words);

  // Normal deoptimization.  Save exec mode for unpack_frames.
  __ movw(rcpool, Deoptimization::Unpack_deopt); // callee-saved
  __ b(cont);

  int reexecute_offset = __ pc() - start;
#if INCLUDE_JVMCI && !defined(COMPILER1)
  if (EnableJVMCI && UseJVMCICompiler) {
    // JVMCI does not use this kind of deoptimization
    __ should_not_reach_here();
  }
#endif

  // Reexecute case
  // return address is the pc describes what bci to do re-execute at

  // No need to update map as each call to save_live_registers will produce identical oopmap
  (void) reg_save.save_live_registers(masm, 0, &frame_size_in_words);

  __ movw(rcpool, Deoptimization::Unpack_reexecute); // callee-saved
  __ b(cont);

#if INCLUDE_JVMCI
  Label after_fetch_unroll_info_call;
  int implicit_exception_uncommon_trap_offset = 0;
  int uncommon_trap_offset = 0;

  if (EnableJVMCI) {
    implicit_exception_uncommon_trap_offset = __ pc() - start;

    __ ldr(lr, Address(rthread, in_bytes(JavaThread::jvmci_implicit_exception_pc_offset())));
    __ str(zr, Address(rthread, in_bytes(JavaThread::jvmci_implicit_exception_pc_offset())));

    uncommon_trap_offset = __ pc() - start;

    // Save everything in sight.
    reg_save.save_live_registers(masm, 0, &frame_size_in_words);
    // fetch_unroll_info needs to call last_java_frame()
    Label retaddr;
    __ set_last_Java_frame(sp, noreg, retaddr, rscratch1);

    __ ldrw(c_rarg1, Address(rthread, in_bytes(JavaThread::pending_deoptimization_offset())));
    __ movw(rscratch1, -1);
    __ strw(rscratch1, Address(rthread, in_bytes(JavaThread::pending_deoptimization_offset())));

    __ movw(rcpool, (int32_t)Deoptimization::Unpack_reexecute);
    __ mov(c_rarg0, rthread);
    __ movw(c_rarg2, rcpool); // exec mode
    __ lea(rscratch1,
           RuntimeAddress(CAST_FROM_FN_PTR(address,
                                           Deoptimization::uncommon_trap)));
    __ blr(rscratch1);
    __ bind(retaddr);
    oop_maps->add_gc_map( __ pc()-start, map->deep_copy());

    __ reset_last_Java_frame(false);

    __ b(after_fetch_unroll_info_call);
  } // EnableJVMCI
#endif // INCLUDE_JVMCI

  int exception_offset = __ pc() - start;

  // Prolog for exception case

  // all registers are dead at this entry point, except for r0, and
  // r3 which contain the exception oop and exception pc
  // respectively.  Set them in TLS and fall thru to the
  // unpack_with_exception_in_tls entry point.

  __ str(r3, Address(rthread, JavaThread::exception_pc_offset()));
  __ str(r0, Address(rthread, JavaThread::exception_oop_offset()));

  int exception_in_tls_offset = __ pc() - start;

  // new implementation because exception oop is now passed in JavaThread

  // Prolog for exception case
  // All registers must be preserved because they might be used by LinearScan
  // Exceptiop oop and throwing PC are passed in JavaThread
  // tos: stack at point of call to method that threw the exception (i.e. only
  // args are on the stack, no return address)

  // The return address pushed by save_live_registers will be patched
  // later with the throwing pc. The correct value is not available
  // now because loading it from memory would destroy registers.

  // NB: The SP at this point must be the SP of the method that is
  // being deoptimized.  Deoptimization assumes that the frame created
  // here by save_live_registers is immediately below the method's SP.
  // This is a somewhat fragile mechanism.

  // Save everything in sight.
  map = reg_save.save_live_registers(masm, 0, &frame_size_in_words);

  // Now it is safe to overwrite any register

  // Deopt during an exception.  Save exec mode for unpack_frames.
  __ mov(rcpool, Deoptimization::Unpack_exception); // callee-saved

  // load throwing pc from JavaThread and patch it as the return address
  // of the current frame. Then clear the field in JavaThread
  __ ldr(r3, Address(rthread, JavaThread::exception_pc_offset()));
  __ protect_return_address(r3, rscratch1);
  __ str(r3, Address(rfp, wordSize));
  __ str(zr, Address(rthread, JavaThread::exception_pc_offset()));

#ifdef ASSERT
  // verify that there is really an exception oop in JavaThread
  __ ldr(r0, Address(rthread, JavaThread::exception_oop_offset()));
  __ verify_oop(r0);

  // verify that there is no pending exception
  Label no_pending_exception;
  __ ldr(rscratch1, Address(rthread, Thread::pending_exception_offset()));
  __ cbz(rscratch1, no_pending_exception);
  __ stop("must not have pending exception here");
  __ bind(no_pending_exception);
#endif

  __ bind(cont);

  // Call C code.  Need thread and this frame, but NOT official VM entry
  // crud.  We cannot block on this call, no GC can happen.
  //
  // UnrollBlock* fetch_unroll_info(JavaThread* thread)

  // fetch_unroll_info needs to call last_java_frame().

  Label retaddr;
  __ set_last_Java_frame(sp, noreg, retaddr, rscratch1);
#ifdef ASSERT
  { Label L;
    __ ldr(rscratch1, Address(rthread, JavaThread::last_Java_fp_offset()));
    __ cbz(rscratch1, L);
    __ stop("SharedRuntime::generate_deopt_blob: last_Java_fp not cleared");
    __ bind(L);
  }
#endif // ASSERT
  __ mov(c_rarg0, rthread);
  __ mov(c_rarg1, rcpool);
  __ lea(rscratch1, RuntimeAddress(CAST_FROM_FN_PTR(address, Deoptimization::fetch_unroll_info)));
  __ blr(rscratch1);
  __ bind(retaddr);

  // Need to have an oopmap that tells fetch_unroll_info where to
  // find any register it might need.
  oop_maps->add_gc_map(__ pc() - start, map);

  __ reset_last_Java_frame(false);

#if INCLUDE_JVMCI
  if (EnableJVMCI) {
    __ bind(after_fetch_unroll_info_call);
  }
#endif

  // Load UnrollBlock* into r5
  __ mov(r5, r0);

  __ ldrw(rcpool, Address(r5, Deoptimization::UnrollBlock::unpack_kind_offset_in_bytes()));
   Label noException;
  __ cmpw(rcpool, Deoptimization::Unpack_exception);   // Was exception pending?
  __ br(Assembler::NE, noException);
  __ ldr(r0, Address(rthread, JavaThread::exception_oop_offset()));
  // QQQ this is useless it was NULL above
  __ ldr(r3, Address(rthread, JavaThread::exception_pc_offset()));
  __ str(zr, Address(rthread, JavaThread::exception_oop_offset()));
  __ str(zr, Address(rthread, JavaThread::exception_pc_offset()));

  __ verify_oop(r0);

  // Overwrite the result registers with the exception results.
  __ str(r0, Address(sp, reg_save.r0_offset_in_bytes()));
  // I think this is useless
  // __ str(r3, Address(sp, RegisterSaver::r3_offset_in_bytes()));

  __ bind(noException);

  // Only register save data is on the stack.
  // Now restore the result registers.  Everything else is either dead
  // or captured in the vframeArray.

  // Restore fp result register
  __ ldrd(v0, Address(sp, reg_save.v0_offset_in_bytes()));
  // Restore integer result register
  __ ldr(r0, Address(sp, reg_save.r0_offset_in_bytes()));

  // Pop all of the register save area off the stack
  __ add(sp, sp, frame_size_in_words * wordSize);

  // All of the register save area has been popped of the stack. Only the
  // return address remains.

  // Pop all the frames we must move/replace.
  //
  // Frame picture (youngest to oldest)
  // 1: self-frame (no frame link)
  // 2: deopting frame  (no frame link)
  // 3: caller of deopting frame (could be compiled/interpreted).
  //
  // Note: by leaving the return address of self-frame on the stack
  // and using the size of frame 2 to adjust the stack
  // when we are done the return to frame 3 will still be on the stack.

  // Pop deoptimized frame
  __ ldrw(r2, Address(r5, Deoptimization::UnrollBlock::size_of_deoptimized_frame_offset_in_bytes()));
  __ sub(r2, r2, 2 * wordSize);
  __ add(sp, sp, r2);
  __ ldp(rfp, lr, __ post(sp, 2 * wordSize));
  __ authenticate_return_address();
  // LR should now be the return address to the caller (3)

#ifdef ASSERT
  // Compilers generate code that bang the stack by as much as the
  // interpreter would need. So this stack banging should never
  // trigger a fault. Verify that it does not on non product builds.
  __ ldrw(r19, Address(r5, Deoptimization::UnrollBlock::total_frame_sizes_offset_in_bytes()));
  __ bang_stack_size(r19, r2);
#endif
  // Load address of array of frame pcs into r2
  __ ldr(r2, Address(r5, Deoptimization::UnrollBlock::frame_pcs_offset_in_bytes()));

  // Trash the old pc
  // __ addptr(sp, wordSize);  FIXME ????

  // Load address of array of frame sizes into r4
  __ ldr(r4, Address(r5, Deoptimization::UnrollBlock::frame_sizes_offset_in_bytes()));

  // Load counter into r3
  __ ldrw(r3, Address(r5, Deoptimization::UnrollBlock::number_of_frames_offset_in_bytes()));

  // Now adjust the caller's stack to make up for the extra locals
  // but record the original sp so that we can save it in the skeletal interpreter
  // frame and the stack walking of interpreter_sender will get the unextended sp
  // value and not the "real" sp value.

  const Register sender_sp = r6;

  __ mov(sender_sp, sp);
  __ ldrw(r19, Address(r5,
                       Deoptimization::UnrollBlock::
                       caller_adjustment_offset_in_bytes()));
  __ sub(sp, sp, r19);

  // Push interpreter frames in a loop
  __ mov(rscratch1, (uint64_t)0xDEADDEAD);        // Make a recognizable pattern
  __ mov(rscratch2, rscratch1);
  Label loop;
  __ bind(loop);
  __ ldr(r19, Address(__ post(r4, wordSize)));          // Load frame size
  __ sub(r19, r19, 2*wordSize);           // We'll push pc and fp by hand
  __ ldr(lr, Address(__ post(r2, wordSize)));  // Load pc
  __ enter();                           // Save old & set new fp
  __ sub(sp, sp, r19);                  // Prolog
  // This value is corrected by layout_activation_impl
  __ str(zr, Address(rfp, frame::interpreter_frame_last_sp_offset * wordSize));
  __ str(sender_sp, Address(rfp, frame::interpreter_frame_sender_sp_offset * wordSize)); // Make it walkable
  __ mov(sender_sp, sp);               // Pass sender_sp to next frame
  __ sub(r3, r3, 1);                   // Decrement counter
  __ cbnz(r3, loop);

    // Re-push self-frame
  __ ldr(lr, Address(r2));
  __ enter();

  // Allocate a full sized register save area.  We subtract 2 because
  // enter() just pushed 2 words
  __ sub(sp, sp, (frame_size_in_words - 2) * wordSize);

  // Restore frame locals after moving the frame
  __ strd(v0, Address(sp, reg_save.v0_offset_in_bytes()));
  __ str(r0, Address(sp, reg_save.r0_offset_in_bytes()));

  // Call C code.  Need thread but NOT official VM entry
  // crud.  We cannot block on this call, no GC can happen.  Call should
  // restore return values to their stack-slots with the new SP.
  //
  // void Deoptimization::unpack_frames(JavaThread* thread, int exec_mode)

  // Use rfp because the frames look interpreted now
  // Don't need the precise return PC here, just precise enough to point into this code blob.
  address the_pc = __ pc();
  __ set_last_Java_frame(sp, rfp, the_pc, rscratch1);

  __ mov(c_rarg0, rthread);
  __ movw(c_rarg1, rcpool); // second arg: exec_mode
  __ lea(rscratch1, RuntimeAddress(CAST_FROM_FN_PTR(address, Deoptimization::unpack_frames)));
  __ blr(rscratch1);

  // Set an oopmap for the call site
  // Use the same PC we used for the last java frame
  oop_maps->add_gc_map(the_pc - start,
                       new OopMap( frame_size_in_words, 0 ));

  // Clear fp AND pc
  __ reset_last_Java_frame(true);

  // Collect return values
  __ ldrd(v0, Address(sp, reg_save.v0_offset_in_bytes()));
  __ ldr(r0, Address(sp, reg_save.r0_offset_in_bytes()));
  // I think this is useless (throwing pc?)
  // __ ldr(r3, Address(sp, RegisterSaver::r3_offset_in_bytes()));

  // Pop self-frame.
  __ leave();                           // Epilog

  // Jump to interpreter
  __ ret(lr);

  // Make sure all code is generated
  masm->flush();

  _deopt_blob = DeoptimizationBlob::create(&buffer, oop_maps, 0, exception_offset, reexecute_offset, frame_size_in_words);
  _deopt_blob->set_unpack_with_exception_in_tls_offset(exception_in_tls_offset);
#if INCLUDE_JVMCI
  if (EnableJVMCI) {
    _deopt_blob->set_uncommon_trap_offset(uncommon_trap_offset);
    _deopt_blob->set_implicit_exception_uncommon_trap_offset(implicit_exception_uncommon_trap_offset);
  }
#endif
}

// Number of stack slots between incoming argument block and the start of
// a new frame.  The PROLOG must add this many slots to the stack.  The
// EPILOG must remove this many slots. aarch64 needs two slots for
// return address and fp.
// TODO think this is correct but check
uint SharedRuntime::in_preserve_stack_slots() {
  return 4;
}

uint SharedRuntime::out_preserve_stack_slots() {
  return 0;
}

#ifdef COMPILER2
//------------------------------generate_uncommon_trap_blob--------------------
void SharedRuntime::generate_uncommon_trap_blob() {
  // Allocate space for the code
  ResourceMark rm;
  // Setup code generation tools
  CodeBuffer buffer("uncommon_trap_blob", 2048, 1024);
  MacroAssembler* masm = new MacroAssembler(&buffer);

  assert(SimpleRuntimeFrame::framesize % 4 == 0, "sp not 16-byte aligned");

  address start = __ pc();

  // Push self-frame.  We get here with a return address in LR
  // and sp should be 16 byte aligned
  // push rfp and retaddr by hand
  __ protect_return_address();
  __ stp(rfp, lr, Address(__ pre(sp, -2 * wordSize)));
  // we don't expect an arg reg save area
#ifndef PRODUCT
  assert(frame::arg_reg_save_area_bytes == 0, "not expecting frame reg save area");
#endif
  // compiler left unloaded_class_index in j_rarg0 move to where the
  // runtime expects it.
  if (c_rarg1 != j_rarg0) {
    __ movw(c_rarg1, j_rarg0);
  }

  // we need to set the past SP to the stack pointer of the stub frame
  // and the pc to the address where this runtime call will return
  // although actually any pc in this code blob will do).
  Label retaddr;
  __ set_last_Java_frame(sp, noreg, retaddr, rscratch1);

  // Call C code.  Need thread but NOT official VM entry
  // crud.  We cannot block on this call, no GC can happen.  Call should
  // capture callee-saved registers as well as return values.
  // Thread is in rdi already.
  //
  // UnrollBlock* uncommon_trap(JavaThread* thread, jint unloaded_class_index);
  //
  // n.b. 2 gp args, 0 fp args, integral return type

  __ mov(c_rarg0, rthread);
  __ movw(c_rarg2, (unsigned)Deoptimization::Unpack_uncommon_trap);
  __ lea(rscratch1,
         RuntimeAddress(CAST_FROM_FN_PTR(address,
                                         Deoptimization::uncommon_trap)));
  __ blr(rscratch1);
  __ bind(retaddr);

  // Set an oopmap for the call site
  OopMapSet* oop_maps = new OopMapSet();
  OopMap* map = new OopMap(SimpleRuntimeFrame::framesize, 0);

  // location of rfp is known implicitly by the frame sender code

  oop_maps->add_gc_map(__ pc() - start, map);

  __ reset_last_Java_frame(false);

  // move UnrollBlock* into r4
  __ mov(r4, r0);

#ifdef ASSERT
  { Label L;
    __ ldrw(rscratch1, Address(r4, Deoptimization::UnrollBlock::unpack_kind_offset_in_bytes()));
    __ cmpw(rscratch1, (unsigned)Deoptimization::Unpack_uncommon_trap);
    __ br(Assembler::EQ, L);
    __ stop("SharedRuntime::generate_uncommon_trap_blob: expected Unpack_uncommon_trap");
    __ bind(L);
  }
#endif

  // Pop all the frames we must move/replace.
  //
  // Frame picture (youngest to oldest)
  // 1: self-frame (no frame link)
  // 2: deopting frame  (no frame link)
  // 3: caller of deopting frame (could be compiled/interpreted).

  // Pop self-frame.  We have no frame, and must rely only on r0 and sp.
  __ add(sp, sp, (SimpleRuntimeFrame::framesize) << LogBytesPerInt); // Epilog!

  // Pop deoptimized frame (int)
  __ ldrw(r2, Address(r4,
                      Deoptimization::UnrollBlock::
                      size_of_deoptimized_frame_offset_in_bytes()));
  __ sub(r2, r2, 2 * wordSize);
  __ add(sp, sp, r2);
  __ ldp(rfp, lr, __ post(sp, 2 * wordSize));
  __ authenticate_return_address();
  // LR should now be the return address to the caller (3) frame

#ifdef ASSERT
  // Compilers generate code that bang the stack by as much as the
  // interpreter would need. So this stack banging should never
  // trigger a fault. Verify that it does not on non product builds.
  __ ldrw(r1, Address(r4,
                      Deoptimization::UnrollBlock::
                      total_frame_sizes_offset_in_bytes()));
  __ bang_stack_size(r1, r2);
#endif

  // Load address of array of frame pcs into r2 (address*)
  __ ldr(r2, Address(r4,
                     Deoptimization::UnrollBlock::frame_pcs_offset_in_bytes()));

  // Load address of array of frame sizes into r5 (intptr_t*)
  __ ldr(r5, Address(r4,
                     Deoptimization::UnrollBlock::
                     frame_sizes_offset_in_bytes()));

  // Counter
  __ ldrw(r3, Address(r4,
                      Deoptimization::UnrollBlock::
                      number_of_frames_offset_in_bytes())); // (int)

  // Now adjust the caller's stack to make up for the extra locals but
  // record the original sp so that we can save it in the skeletal
  // interpreter frame and the stack walking of interpreter_sender
  // will get the unextended sp value and not the "real" sp value.

  const Register sender_sp = r8;

  __ mov(sender_sp, sp);
  __ ldrw(r1, Address(r4,
                      Deoptimization::UnrollBlock::
                      caller_adjustment_offset_in_bytes())); // (int)
  __ sub(sp, sp, r1);

  // Push interpreter frames in a loop
  Label loop;
  __ bind(loop);
  __ ldr(r1, Address(r5, 0));       // Load frame size
  __ sub(r1, r1, 2 * wordSize);     // We'll push pc and rfp by hand
  __ ldr(lr, Address(r2, 0));       // Save return address
  __ enter();                       // and old rfp & set new rfp
  __ sub(sp, sp, r1);               // Prolog
  __ str(sender_sp, Address(rfp, frame::interpreter_frame_sender_sp_offset * wordSize)); // Make it walkable
  // This value is corrected by layout_activation_impl
  __ str(zr, Address(rfp, frame::interpreter_frame_last_sp_offset * wordSize));
  __ mov(sender_sp, sp);          // Pass sender_sp to next frame
  __ add(r5, r5, wordSize);       // Bump array pointer (sizes)
  __ add(r2, r2, wordSize);       // Bump array pointer (pcs)
  __ subsw(r3, r3, 1);            // Decrement counter
  __ br(Assembler::GT, loop);
  __ ldr(lr, Address(r2, 0));     // save final return address
  // Re-push self-frame
  __ enter();                     // & old rfp & set new rfp

  // Use rfp because the frames look interpreted now
  // Save "the_pc" since it cannot easily be retrieved using the last_java_SP after we aligned SP.
  // Don't need the precise return PC here, just precise enough to point into this code blob.
  address the_pc = __ pc();
  __ set_last_Java_frame(sp, rfp, the_pc, rscratch1);

  // Call C code.  Need thread but NOT official VM entry
  // crud.  We cannot block on this call, no GC can happen.  Call should
  // restore return values to their stack-slots with the new SP.
  // Thread is in rdi already.
  //
  // BasicType unpack_frames(JavaThread* thread, int exec_mode);
  //
  // n.b. 2 gp args, 0 fp args, integral return type

  // sp should already be aligned
  __ mov(c_rarg0, rthread);
  __ movw(c_rarg1, (unsigned)Deoptimization::Unpack_uncommon_trap);
  __ lea(rscratch1, RuntimeAddress(CAST_FROM_FN_PTR(address, Deoptimization::unpack_frames)));
  __ blr(rscratch1);

  // Set an oopmap for the call site
  // Use the same PC we used for the last java frame
  oop_maps->add_gc_map(the_pc - start, new OopMap(SimpleRuntimeFrame::framesize, 0));

  // Clear fp AND pc
  __ reset_last_Java_frame(true);

  // Pop self-frame.
  __ leave();                 // Epilog

  // Jump to interpreter
  __ ret(lr);

  // Make sure all code is generated
  masm->flush();

  _uncommon_trap_blob =  UncommonTrapBlob::create(&buffer, oop_maps,
                                                 SimpleRuntimeFrame::framesize >> 1);
}
#endif // COMPILER2


//------------------------------generate_handler_blob------
//
// Generate a special Compile2Runtime blob that saves all registers,
// and setup oopmap.
//
SafepointBlob* SharedRuntime::generate_handler_blob(address call_ptr, int poll_type) {
  ResourceMark rm;
  OopMapSet *oop_maps = new OopMapSet();
  OopMap* map;

  // Allocate space for the code.  Setup code generation tools.
  CodeBuffer buffer("handler_blob", 2048, 1024);
  MacroAssembler* masm = new MacroAssembler(&buffer);

  address start   = __ pc();
  address call_pc = NULL;
  int frame_size_in_words;
  bool cause_return = (poll_type == POLL_AT_RETURN);
  RegisterSaver reg_save(poll_type == POLL_AT_VECTOR_LOOP /* save_vectors */);

  // When the signal occurred, the LR was either signed and stored on the stack (in which
  // case it will be restored from the stack before being used) or unsigned and not stored
  // on the stack. Stipping ensures we get the right value.
  __ strip_return_address();

  // Save Integer and Float registers.
  map = reg_save.save_live_registers(masm, 0, &frame_size_in_words);

  // The following is basically a call_VM.  However, we need the precise
  // address of the call in order to generate an oopmap. Hence, we do all the
  // work ourselves.

  Label retaddr;
  __ set_last_Java_frame(sp, noreg, retaddr, rscratch1);

  // The return address must always be correct so that frame constructor never
  // sees an invalid pc.

  if (!cause_return) {
    // overwrite the return address pushed by save_live_registers
    // Additionally, r20 is a callee-saved register so we can look at
    // it later to determine if someone changed the return address for
    // us!
    __ ldr(r20, Address(rthread, JavaThread::saved_exception_pc_offset()));
    __ protect_return_address(r20, rscratch1);
    __ str(r20, Address(rfp, wordSize));
  }

  // Do the call
  __ mov(c_rarg0, rthread);
  __ lea(rscratch1, RuntimeAddress(call_ptr));
  __ blr(rscratch1);
  __ bind(retaddr);

  // Set an oopmap for the call site.  This oopmap will map all
  // oop-registers and debug-info registers as callee-saved.  This
  // will allow deoptimization at this safepoint to find all possible
  // debug-info recordings, as well as let GC find all oops.

  oop_maps->add_gc_map( __ pc() - start, map);

  Label noException;

  __ reset_last_Java_frame(false);

  __ membar(Assembler::LoadLoad | Assembler::LoadStore);

  __ ldr(rscratch1, Address(rthread, Thread::pending_exception_offset()));
  __ cbz(rscratch1, noException);

  // Exception pending

  reg_save.restore_live_registers(masm);

  __ far_jump(RuntimeAddress(StubRoutines::forward_exception_entry()));

  // No exception case
  __ bind(noException);

  Label no_adjust, bail;
  if (!cause_return) {
    // If our stashed return pc was modified by the runtime we avoid touching it
    __ ldr(rscratch1, Address(rfp, wordSize));
    __ cmp(r20, rscratch1);
    __ br(Assembler::NE, no_adjust);
    __ authenticate_return_address(r20, rscratch1);

#ifdef ASSERT
    // Verify the correct encoding of the poll we're about to skip.
    // See NativeInstruction::is_ldrw_to_zr()
    __ ldrw(rscratch1, Address(r20));
    __ ubfx(rscratch2, rscratch1, 22, 10);
    __ cmpw(rscratch2, 0b1011100101);
    __ br(Assembler::NE, bail);
    __ ubfx(rscratch2, rscratch1, 0, 5);
    __ cmpw(rscratch2, 0b11111);
    __ br(Assembler::NE, bail);
#endif
    // Adjust return pc forward to step over the safepoint poll instruction
    __ add(r20, r20, NativeInstruction::instruction_size);
    __ protect_return_address(r20, rscratch1);
    __ str(r20, Address(rfp, wordSize));
  }

  __ bind(no_adjust);
  // Normal exit, restore registers and exit.
  reg_save.restore_live_registers(masm);

  __ ret(lr);

#ifdef ASSERT
  __ bind(bail);
  __ stop("Attempting to adjust pc to skip safepoint poll but the return point is not what we expected");
#endif

  // Make sure all code is generated
  masm->flush();

  // Fill-out other meta info
  return SafepointBlob::create(&buffer, oop_maps, frame_size_in_words);
}

//
// generate_resolve_blob - call resolution (static/virtual/opt-virtual/ic-miss
//
// Generate a stub that calls into vm to find out the proper destination
// of a java call. All the argument registers are live at this point
// but since this is generic code we don't know what they are and the caller
// must do any gc of the args.
//
RuntimeStub* SharedRuntime::generate_resolve_blob(address destination, const char* name) {
  assert (StubRoutines::forward_exception_entry() != NULL, "must be generated before");

  // allocate space for the code
  ResourceMark rm;

  CodeBuffer buffer(name, 1000, 512);
  MacroAssembler* masm                = new MacroAssembler(&buffer);

  int frame_size_in_words;
  RegisterSaver reg_save(false /* save_vectors */);

  OopMapSet *oop_maps = new OopMapSet();
  OopMap* map = NULL;

  int start = __ offset();

  map = reg_save.save_live_registers(masm, 0, &frame_size_in_words);

  int frame_complete = __ offset();

  {
    Label retaddr;
    __ set_last_Java_frame(sp, noreg, retaddr, rscratch1);

    __ mov(c_rarg0, rthread);
    __ lea(rscratch1, RuntimeAddress(destination));

    __ blr(rscratch1);
    __ bind(retaddr);
  }

  // Set an oopmap for the call site.
  // We need this not only for callee-saved registers, but also for volatile
  // registers that the compiler might be keeping live across a safepoint.

  oop_maps->add_gc_map( __ offset() - start, map);

  // r0 contains the address we are going to jump to assuming no exception got installed

  // clear last_Java_sp
  __ reset_last_Java_frame(false);
  // check for pending exceptions
  Label pending;
  __ ldr(rscratch1, Address(rthread, Thread::pending_exception_offset()));
  __ cbnz(rscratch1, pending);

  // get the returned Method*
  __ get_vm_result_2(rmethod, rthread);
  __ str(rmethod, Address(sp, reg_save.reg_offset_in_bytes(rmethod)));

  // r0 is where we want to jump, overwrite rscratch1 which is saved and scratch
  __ str(r0, Address(sp, reg_save.rscratch1_offset_in_bytes()));
  reg_save.restore_live_registers(masm);

  // We are back to the original state on entry and ready to go.

  __ br(rscratch1);

  // Pending exception after the safepoint

  __ bind(pending);

  reg_save.restore_live_registers(masm);

  // exception pending => remove activation and forward to exception handler

  __ str(zr, Address(rthread, JavaThread::vm_result_offset()));

  __ ldr(r0, Address(rthread, Thread::pending_exception_offset()));
  __ far_jump(RuntimeAddress(StubRoutines::forward_exception_entry()));

  // -------------
  // make sure all code is generated
  masm->flush();

  // return the  blob
  // frame_size_words or bytes??
  return RuntimeStub::new_runtime_stub(name, &buffer, frame_complete, frame_size_in_words, oop_maps, true);
}

#ifdef COMPILER2
// This is here instead of runtime_aarch64_64.cpp because it uses SimpleRuntimeFrame
//
//------------------------------generate_exception_blob---------------------------
// creates exception blob at the end
// Using exception blob, this code is jumped from a compiled method.
// (see emit_exception_handler in x86_64.ad file)
//
// Given an exception pc at a call we call into the runtime for the
// handler in this method. This handler might merely restore state
// (i.e. callee save registers) unwind the frame and jump to the
// exception handler for the nmethod if there is no Java level handler
// for the nmethod.
//
// This code is entered with a jmp.
//
// Arguments:
//   r0: exception oop
//   r3: exception pc
//
// Results:
//   r0: exception oop
//   r3: exception pc in caller or ???
//   destination: exception handler of caller
//
// Note: the exception pc MUST be at a call (precise debug information)
//       Registers r0, r3, r2, r4, r5, r8-r11 are not callee saved.
//

void OptoRuntime::generate_exception_blob() {
  assert(!OptoRuntime::is_callee_saved_register(R3_num), "");
  assert(!OptoRuntime::is_callee_saved_register(R0_num), "");
  assert(!OptoRuntime::is_callee_saved_register(R2_num), "");

  assert(SimpleRuntimeFrame::framesize % 4 == 0, "sp not 16-byte aligned");

  // Allocate space for the code
  ResourceMark rm;
  // Setup code generation tools
  CodeBuffer buffer("exception_blob", 2048, 1024);
  MacroAssembler* masm = new MacroAssembler(&buffer);

  // TODO check various assumptions made here
  //
  // make sure we do so before running this

  address start = __ pc();

  // push rfp and retaddr by hand
  // Exception pc is 'return address' for stack walker
  __ protect_return_address();
  __ stp(rfp, lr, Address(__ pre(sp, -2 * wordSize)));
  // there are no callee save registers and we don't expect an
  // arg reg save area
#ifndef PRODUCT
  assert(frame::arg_reg_save_area_bytes == 0, "not expecting frame reg save area");
#endif
  // Store exception in Thread object. We cannot pass any arguments to the
  // handle_exception call, since we do not want to make any assumption
  // about the size of the frame where the exception happened in.
  __ str(r0, Address(rthread, JavaThread::exception_oop_offset()));
  __ str(r3, Address(rthread, JavaThread::exception_pc_offset()));

  // This call does all the hard work.  It checks if an exception handler
  // exists in the method.
  // If so, it returns the handler address.
  // If not, it prepares for stack-unwinding, restoring the callee-save
  // registers of the frame being removed.
  //
  // address OptoRuntime::handle_exception_C(JavaThread* thread)
  //
  // n.b. 1 gp arg, 0 fp args, integral return type

  // the stack should always be aligned
  address the_pc = __ pc();
  __ set_last_Java_frame(sp, noreg, the_pc, rscratch1);
  __ mov(c_rarg0, rthread);
  __ lea(rscratch1, RuntimeAddress(CAST_FROM_FN_PTR(address, OptoRuntime::handle_exception_C)));
  __ blr(rscratch1);
  // handle_exception_C is a special VM call which does not require an explicit
  // instruction sync afterwards.

  // May jump to SVE compiled code
  __ reinitialize_ptrue();

  // Set an oopmap for the call site.  This oopmap will only be used if we
  // are unwinding the stack.  Hence, all locations will be dead.
  // Callee-saved registers will be the same as the frame above (i.e.,
  // handle_exception_stub), since they were restored when we got the
  // exception.

  OopMapSet* oop_maps = new OopMapSet();

  oop_maps->add_gc_map(the_pc - start, new OopMap(SimpleRuntimeFrame::framesize, 0));

  __ reset_last_Java_frame(false);

  // Restore callee-saved registers

  // rfp is an implicitly saved callee saved register (i.e. the calling
  // convention will save restore it in prolog/epilog) Other than that
  // there are no callee save registers now that adapter frames are gone.
  // and we dont' expect an arg reg save area
  __ ldp(rfp, r3, Address(__ post(sp, 2 * wordSize)));
  __ authenticate_return_address(r3);

  // r0: exception handler

  // We have a handler in r0 (could be deopt blob).
  __ mov(r8, r0);

  // Get the exception oop
  __ ldr(r0, Address(rthread, JavaThread::exception_oop_offset()));
  // Get the exception pc in case we are deoptimized
  __ ldr(r4, Address(rthread, JavaThread::exception_pc_offset()));
#ifdef ASSERT
  __ str(zr, Address(rthread, JavaThread::exception_handler_pc_offset()));
  __ str(zr, Address(rthread, JavaThread::exception_pc_offset()));
#endif
  // Clear the exception oop so GC no longer processes it as a root.
  __ str(zr, Address(rthread, JavaThread::exception_oop_offset()));

  // r0: exception oop
  // r8:  exception handler
  // r4: exception pc
  // Jump to handler

  __ br(r8);

  // Make sure all code is generated
  masm->flush();

  // Set exception blob
  _exception_blob =  ExceptionBlob::create(&buffer, oop_maps, SimpleRuntimeFrame::framesize >> 1);
}

#endif // COMPILER2

BufferedInlineTypeBlob* SharedRuntime::generate_buffered_inline_type_adapter(const InlineKlass* vk) {
  BufferBlob* buf = BufferBlob::create("inline types pack/unpack", 16 * K);
  CodeBuffer buffer(buf);
  short buffer_locs[20];
  buffer.insts()->initialize_shared_locs((relocInfo*)buffer_locs,
                                         sizeof(buffer_locs)/sizeof(relocInfo));

  MacroAssembler _masm(&buffer);
  MacroAssembler* masm = &_masm;

  const Array<SigEntry>* sig_vk = vk->extended_sig();
  const Array<VMRegPair>* regs = vk->return_regs();

  int pack_fields_jobject_off = __ offset();
  // Resolve pre-allocated buffer from JNI handle.
  // We cannot do this in generate_call_stub() because it requires GC code to be initialized.
  Register Rresult = r14;  // See StubGenerator::generate_call_stub().
  __ ldr(r0, Address(Rresult));
  __ resolve_jobject(r0 /* value */,
                     rthread /* thread */,
                     r12 /* tmp */);
  __ str(r0, Address(Rresult));

  int pack_fields_off = __ offset();

  int j = 1;
  for (int i = 0; i < sig_vk->length(); i++) {
    BasicType bt = sig_vk->at(i)._bt;
    if (bt == T_PRIMITIVE_OBJECT) {
      continue;
    }
    if (bt == T_VOID) {
      if (sig_vk->at(i-1)._bt == T_LONG ||
          sig_vk->at(i-1)._bt == T_DOUBLE) {
        j++;
      }
      continue;
    }
    int off = sig_vk->at(i)._offset;
    VMRegPair pair = regs->at(j);
    VMReg r_1 = pair.first();
    VMReg r_2 = pair.second();
    Address to(r0, off);
    if (bt == T_FLOAT) {
      __ strs(r_1->as_FloatRegister(), to);
    } else if (bt == T_DOUBLE) {
      __ strd(r_1->as_FloatRegister(), to);
    } else {
      Register val = r_1->as_Register();
      assert_different_registers(to.base(), val, r15, r16, r17);
      if (is_reference_type(bt)) {
        __ store_heap_oop(to, val, r15, r16, r17, IN_HEAP | ACCESS_WRITE | IS_DEST_UNINITIALIZED);
      } else {
        __ store_sized_value(to, r_1->as_Register(), type2aelembytes(bt));
      }
    }
    j++;
  }
  assert(j == regs->length(), "missed a field?");

  __ ret(lr);

  int unpack_fields_off = __ offset();

  Label skip;
  __ cbz(r0, skip);

  j = 1;
  for (int i = 0; i < sig_vk->length(); i++) {
    BasicType bt = sig_vk->at(i)._bt;
    if (bt == T_PRIMITIVE_OBJECT) {
      continue;
    }
    if (bt == T_VOID) {
      if (sig_vk->at(i-1)._bt == T_LONG ||
          sig_vk->at(i-1)._bt == T_DOUBLE) {
        j++;
      }
      continue;
    }
    int off = sig_vk->at(i)._offset;
    assert(off > 0, "offset in object should be positive");
    VMRegPair pair = regs->at(j);
    VMReg r_1 = pair.first();
    VMReg r_2 = pair.second();
    Address from(r0, off);
    if (bt == T_FLOAT) {
      __ ldrs(r_1->as_FloatRegister(), from);
    } else if (bt == T_DOUBLE) {
      __ ldrd(r_1->as_FloatRegister(), from);
    } else if (bt == T_OBJECT || bt == T_ARRAY) {
      assert_different_registers(r0, r_1->as_Register());
      __ load_heap_oop(r_1->as_Register(), from, rscratch1, rscratch2);
    } else {
      assert(is_java_primitive(bt), "unexpected basic type");
      assert_different_registers(r0, r_1->as_Register());

      size_t size_in_bytes = type2aelembytes(bt);
      __ load_sized_value(r_1->as_Register(), from, size_in_bytes, bt != T_CHAR && bt != T_BOOLEAN);
    }
    j++;
  }
  assert(j == regs->length(), "missed a field?");

  __ bind(skip);

  __ ret(lr);

  __ flush();

  return BufferedInlineTypeBlob::create(&buffer, pack_fields_off, pack_fields_jobject_off, unpack_fields_off);
}<|MERGE_RESOLUTION|>--- conflicted
+++ resolved
@@ -1072,8 +1072,6 @@
                     inline_entry_skip_fixup, i2c_entry, oop_maps, frame_complete, frame_size_in_words, /* alloc_inline_receiver = */ false);
   }
 
-<<<<<<< HEAD
-  __ flush();
 
   // The c2i adapter might safepoint and trigger a GC. The caller must make sure that
   // the GC knows about the location of oop argument locations passed to the c2i adapter.
@@ -1083,9 +1081,6 @@
   }
 
   return AdapterHandlerLibrary::new_entry(fingerprint, i2c_entry, c2i_entry, c2i_inline_entry, c2i_inline_ro_entry, c2i_unverified_entry, c2i_unverified_inline_entry, c2i_no_clinit_check_entry);
-=======
-  return AdapterHandlerLibrary::new_entry(fingerprint, i2c_entry, c2i_entry, c2i_unverified_entry, c2i_no_clinit_check_entry);
->>>>>>> 75168eac
 }
 
 static int c_calling_convention_priv(const BasicType *sig_bt,
