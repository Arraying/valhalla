/*
 * Copyright (c) 2003, 2023, Oracle and/or its affiliates. All rights reserved.
 * Copyright (c) 2014, 2021, Red Hat Inc. All rights reserved.
 * Copyright (c) 2021, Azul Systems, Inc. All rights reserved.
 * DO NOT ALTER OR REMOVE COPYRIGHT NOTICES OR THIS FILE HEADER.
 *
 * This code is free software; you can redistribute it and/or modify it
 * under the terms of the GNU General Public License version 2 only, as
 * published by the Free Software Foundation.
 *
 * This code is distributed in the hope that it will be useful, but WITHOUT
 * ANY WARRANTY; without even the implied warranty of MERCHANTABILITY or
 * FITNESS FOR A PARTICULAR PURPOSE.  See the GNU General Public License
 * version 2 for more details (a copy is included in the LICENSE file that
 * accompanied this code).
 *
 * You should have received a copy of the GNU General Public License version
 * 2 along with this work; if not, write to the Free Software Foundation,
 * Inc., 51 Franklin St, Fifth Floor, Boston, MA 02110-1301 USA.
 *
 * Please contact Oracle, 500 Oracle Parkway, Redwood Shores, CA 94065 USA
 * or visit www.oracle.com if you need additional information or have any
 * questions.
 *
 */

#include "precompiled.hpp"
#include "asm/macroAssembler.hpp"
#include "asm/macroAssembler.inline.hpp"
#include "classfile/symbolTable.hpp"
#include "code/codeCache.hpp"
#include "code/compiledIC.hpp"
#include "code/debugInfoRec.hpp"
#include "code/icBuffer.hpp"
#include "code/vtableStubs.hpp"
#include "compiler/oopMap.hpp"
#include "gc/shared/barrierSetAssembler.hpp"
#include "interpreter/interpreter.hpp"
#include "interpreter/interp_masm.hpp"
#include "logging/log.hpp"
#include "memory/resourceArea.hpp"
#include "nativeInst_aarch64.hpp"
#include "oops/compiledICHolder.hpp"
#include "oops/klass.inline.hpp"
#include "oops/method.inline.hpp"
#include "prims/methodHandles.hpp"
#include "runtime/continuation.hpp"
#include "runtime/continuationEntry.inline.hpp"
#include "runtime/globals.hpp"
#include "runtime/jniHandles.hpp"
#include "runtime/safepointMechanism.hpp"
#include "runtime/sharedRuntime.hpp"
#include "runtime/signature.hpp"
#include "runtime/stubRoutines.hpp"
#include "runtime/vframeArray.hpp"
#include "utilities/align.hpp"
#include "utilities/formatBuffer.hpp"
#include "vmreg_aarch64.inline.hpp"
#ifdef COMPILER1
#include "c1/c1_Runtime1.hpp"
#endif
#ifdef COMPILER2
#include "adfiles/ad_aarch64.hpp"
#include "opto/runtime.hpp"
#endif
#if INCLUDE_JVMCI
#include "jvmci/jvmciJavaClasses.hpp"
#endif

#define __ masm->

const int StackAlignmentInSlots = StackAlignmentInBytes / VMRegImpl::stack_slot_size;

class SimpleRuntimeFrame {

  public:

  // Most of the runtime stubs have this simple frame layout.
  // This class exists to make the layout shared in one place.
  // Offsets are for compiler stack slots, which are jints.
  enum layout {
    // The frame sender code expects that rbp will be in the "natural" place and
    // will override any oopMap setting for it. We must therefore force the layout
    // so that it agrees with the frame sender code.
    // we don't expect any arg reg save area so aarch64 asserts that
    // frame::arg_reg_save_area_bytes == 0
    rfp_off = 0,
    rfp_off2,
    return_off, return_off2,
    framesize
  };
};

// FIXME -- this is used by C1
class RegisterSaver {
  const bool _save_vectors;
 public:
  RegisterSaver(bool save_vectors) : _save_vectors(save_vectors) {}

  OopMap* save_live_registers(MacroAssembler* masm, int additional_frame_words, int* total_frame_words);
  void restore_live_registers(MacroAssembler* masm);

  // Offsets into the register save area
  // Used by deoptimization when it is managing result register
  // values on its own

  int reg_offset_in_bytes(Register r);
  int r0_offset_in_bytes()    { return reg_offset_in_bytes(r0); }
  int rscratch1_offset_in_bytes()    { return reg_offset_in_bytes(rscratch1); }
  int v0_offset_in_bytes();

  // Total stack size in bytes for saving sve predicate registers.
  int total_sve_predicate_in_bytes();

  // Capture info about frame layout
  // Note this is only correct when not saving full vectors.
  enum layout {
                fpu_state_off = 0,
                fpu_state_end = fpu_state_off + FPUStateSizeInWords - 1,
                // The frame sender code expects that rfp will be in
                // the "natural" place and will override any oopMap
                // setting for it. We must therefore force the layout
                // so that it agrees with the frame sender code.
                r0_off = fpu_state_off + FPUStateSizeInWords,
                rfp_off = r0_off + (Register::number_of_registers - 2) * Register::max_slots_per_register,
                return_off = rfp_off + Register::max_slots_per_register,      // slot for return address
                reg_save_size = return_off + Register::max_slots_per_register};

};

int RegisterSaver::reg_offset_in_bytes(Register r) {
  // The integer registers are located above the floating point
  // registers in the stack frame pushed by save_live_registers() so the
  // offset depends on whether we are saving full vectors, and whether
  // those vectors are NEON or SVE.

  int slots_per_vect = FloatRegister::save_slots_per_register;

#if COMPILER2_OR_JVMCI
  if (_save_vectors) {
    slots_per_vect = FloatRegister::slots_per_neon_register;

#ifdef COMPILER2
    if (Matcher::supports_scalable_vector()) {
      slots_per_vect = Matcher::scalable_vector_reg_size(T_FLOAT);
    }
#endif
  }
#endif

  int r0_offset = v0_offset_in_bytes() + (slots_per_vect * FloatRegister::number_of_registers) * BytesPerInt;
  return r0_offset + r->encoding() * wordSize;
}

int RegisterSaver::v0_offset_in_bytes() {
  // The floating point registers are located above the predicate registers if
  // they are present in the stack frame pushed by save_live_registers(). So the
  // offset depends on the saved total predicate vectors in the stack frame.
  return (total_sve_predicate_in_bytes() / VMRegImpl::stack_slot_size) * BytesPerInt;
}

int RegisterSaver::total_sve_predicate_in_bytes() {
#ifdef COMPILER2
  if (_save_vectors && Matcher::supports_scalable_vector()) {
    return (Matcher::scalable_vector_reg_size(T_BYTE) >> LogBitsPerByte) *
           PRegister::number_of_registers;
  }
#endif
  return 0;
}

OopMap* RegisterSaver::save_live_registers(MacroAssembler* masm, int additional_frame_words, int* total_frame_words) {
  bool use_sve = false;
  int sve_vector_size_in_bytes = 0;
  int sve_vector_size_in_slots = 0;
  int sve_predicate_size_in_slots = 0;
  int total_predicate_in_bytes = total_sve_predicate_in_bytes();
  int total_predicate_in_slots = total_predicate_in_bytes / VMRegImpl::stack_slot_size;

#ifdef COMPILER2
  use_sve = Matcher::supports_scalable_vector();
  if (use_sve) {
    sve_vector_size_in_bytes = Matcher::scalable_vector_reg_size(T_BYTE);
    sve_vector_size_in_slots = Matcher::scalable_vector_reg_size(T_FLOAT);
    sve_predicate_size_in_slots = Matcher::scalable_predicate_reg_slots();
  }
#endif

#if COMPILER2_OR_JVMCI
  if (_save_vectors) {
    int extra_save_slots_per_register = 0;
    // Save upper half of vector registers
    if (use_sve) {
      extra_save_slots_per_register = sve_vector_size_in_slots - FloatRegister::save_slots_per_register;
    } else {
      extra_save_slots_per_register = FloatRegister::extra_save_slots_per_neon_register;
    }
    int extra_vector_bytes = extra_save_slots_per_register *
                             VMRegImpl::stack_slot_size *
                             FloatRegister::number_of_registers;
    additional_frame_words += ((extra_vector_bytes + total_predicate_in_bytes) / wordSize);
  }
#else
  assert(!_save_vectors, "vectors are generated only by C2 and JVMCI");
#endif

  int frame_size_in_bytes = align_up(additional_frame_words * wordSize +
                                     reg_save_size * BytesPerInt, 16);
  // OopMap frame size is in compiler stack slots (jint's) not bytes or words
  int frame_size_in_slots = frame_size_in_bytes / BytesPerInt;
  // The caller will allocate additional_frame_words
  int additional_frame_slots = additional_frame_words * wordSize / BytesPerInt;
  // CodeBlob frame size is in words.
  int frame_size_in_words = frame_size_in_bytes / wordSize;
  *total_frame_words = frame_size_in_words;

  // Save Integer and Float registers.
  __ enter();
  __ push_CPU_state(_save_vectors, use_sve, sve_vector_size_in_bytes, total_predicate_in_bytes);

  // Set an oopmap for the call site.  This oopmap will map all
  // oop-registers and debug-info registers as callee-saved.  This
  // will allow deoptimization at this safepoint to find all possible
  // debug-info recordings, as well as let GC find all oops.

  OopMapSet *oop_maps = new OopMapSet();
  OopMap* oop_map = new OopMap(frame_size_in_slots, 0);

  for (int i = 0; i < Register::number_of_registers; i++) {
    Register r = as_Register(i);
    if (i <= rfp->encoding() && r != rscratch1 && r != rscratch2) {
      // SP offsets are in 4-byte words.
      // Register slots are 8 bytes wide, 32 floating-point registers.
      int sp_offset = Register::max_slots_per_register * i +
                      FloatRegister::save_slots_per_register * FloatRegister::number_of_registers;
      oop_map->set_callee_saved(VMRegImpl::stack2reg(sp_offset + additional_frame_slots), r->as_VMReg());
    }
  }

  for (int i = 0; i < FloatRegister::number_of_registers; i++) {
    FloatRegister r = as_FloatRegister(i);
    int sp_offset = 0;
    if (_save_vectors) {
      sp_offset = use_sve ? (total_predicate_in_slots + sve_vector_size_in_slots * i) :
                            (FloatRegister::slots_per_neon_register * i);
    } else {
      sp_offset = FloatRegister::save_slots_per_register * i;
    }
    oop_map->set_callee_saved(VMRegImpl::stack2reg(sp_offset), r->as_VMReg());
  }

  return oop_map;
}

void RegisterSaver::restore_live_registers(MacroAssembler* masm) {
#ifdef COMPILER2
  __ pop_CPU_state(_save_vectors, Matcher::supports_scalable_vector(),
                   Matcher::scalable_vector_reg_size(T_BYTE), total_sve_predicate_in_bytes());
#else
#if !INCLUDE_JVMCI
  assert(!_save_vectors, "vectors are generated only by C2 and JVMCI");
#endif
  __ pop_CPU_state(_save_vectors);
#endif
  __ ldp(rfp, lr, Address(__ post(sp, 2 * wordSize)));
  __ authenticate_return_address();
}

// Is vector's size (in bytes) bigger than a size saved by default?
// 8 bytes vector registers are saved by default on AArch64.
// The SVE supported min vector size is 8 bytes and we need to save
// predicate registers when the vector size is 8 bytes as well.
bool SharedRuntime::is_wide_vector(int size) {
  return size > 8 || (UseSVE > 0 && size >= 8);
}

// ---------------------------------------------------------------------------
// Read the array of BasicTypes from a signature, and compute where the
// arguments should go.  Values in the VMRegPair regs array refer to 4-byte
// quantities.  Values less than VMRegImpl::stack0 are registers, those above
// refer to 4-byte stack slots.  All stack slots are based off of the stack pointer
// as framesizes are fixed.
// VMRegImpl::stack0 refers to the first slot 0(sp).
// and VMRegImpl::stack0+1 refers to the memory word 4-byes higher.
// Register up to Register::number_of_registers are the 64-bit
// integer registers.

// Note: the INPUTS in sig_bt are in units of Java argument words,
// which are 64-bit.  The OUTPUTS are in 32-bit units.

// The Java calling convention is a "shifted" version of the C ABI.
// By skipping the first C ABI register we can call non-static jni
// methods with small numbers of arguments without having to shuffle
// the arguments at all. Since we control the java ABI we ought to at
// least get some advantage out of it.

int SharedRuntime::java_calling_convention(const BasicType *sig_bt,
                                           VMRegPair *regs,
                                           int total_args_passed) {

  // Create the mapping between argument positions and
  // registers.
  static const Register INT_ArgReg[Argument::n_int_register_parameters_j] = {
    j_rarg0, j_rarg1, j_rarg2, j_rarg3, j_rarg4, j_rarg5, j_rarg6, j_rarg7
  };
  static const FloatRegister FP_ArgReg[Argument::n_float_register_parameters_j] = {
    j_farg0, j_farg1, j_farg2, j_farg3,
    j_farg4, j_farg5, j_farg6, j_farg7
  };


  uint int_args = 0;
  uint fp_args = 0;
  uint stk_args = 0; // inc by 2 each time

  for (int i = 0; i < total_args_passed; i++) {
    switch (sig_bt[i]) {
    case T_BOOLEAN:
    case T_CHAR:
    case T_BYTE:
    case T_SHORT:
    case T_INT:
      if (int_args < Argument::n_int_register_parameters_j) {
        regs[i].set1(INT_ArgReg[int_args++]->as_VMReg());
      } else {
        regs[i].set1(VMRegImpl::stack2reg(stk_args));
        stk_args += 2;
      }
      break;
    case T_VOID:
      // halves of T_LONG or T_DOUBLE
      assert(i != 0 && (sig_bt[i - 1] == T_LONG || sig_bt[i - 1] == T_DOUBLE), "expecting half");
      regs[i].set_bad();
      break;
    case T_LONG:
      assert((i + 1) < total_args_passed && sig_bt[i + 1] == T_VOID, "expecting half");
      // fall through
    case T_OBJECT:
    case T_ARRAY:
    case T_ADDRESS:
    case T_PRIMITIVE_OBJECT:
      if (int_args < Argument::n_int_register_parameters_j) {
        regs[i].set2(INT_ArgReg[int_args++]->as_VMReg());
      } else {
        regs[i].set2(VMRegImpl::stack2reg(stk_args));
        stk_args += 2;
      }
      break;
    case T_FLOAT:
      if (fp_args < Argument::n_float_register_parameters_j) {
        regs[i].set1(FP_ArgReg[fp_args++]->as_VMReg());
      } else {
        regs[i].set1(VMRegImpl::stack2reg(stk_args));
        stk_args += 2;
      }
      break;
    case T_DOUBLE:
      assert((i + 1) < total_args_passed && sig_bt[i + 1] == T_VOID, "expecting half");
      if (fp_args < Argument::n_float_register_parameters_j) {
        regs[i].set2(FP_ArgReg[fp_args++]->as_VMReg());
      } else {
        regs[i].set2(VMRegImpl::stack2reg(stk_args));
        stk_args += 2;
      }
      break;
    default:
      ShouldNotReachHere();
      break;
    }
  }

  return align_up(stk_args, 2);
}


const uint SharedRuntime::java_return_convention_max_int = Argument::n_int_register_parameters_j;
const uint SharedRuntime::java_return_convention_max_float = Argument::n_float_register_parameters_j;

int SharedRuntime::java_return_convention(const BasicType *sig_bt, VMRegPair *regs, int total_args_passed) {

  // Create the mapping between argument positions and registers.

  static const Register INT_ArgReg[java_return_convention_max_int] = {
    r0 /* j_rarg7 */, j_rarg6, j_rarg5, j_rarg4, j_rarg3, j_rarg2, j_rarg1, j_rarg0
  };

  static const FloatRegister FP_ArgReg[java_return_convention_max_float] = {
    j_farg0, j_farg1, j_farg2, j_farg3, j_farg4, j_farg5, j_farg6, j_farg7
  };

  uint int_args = 0;
  uint fp_args = 0;

  for (int i = 0; i < total_args_passed; i++) {
    switch (sig_bt[i]) {
    case T_BOOLEAN:
    case T_CHAR:
    case T_BYTE:
    case T_SHORT:
    case T_INT:
      if (int_args < SharedRuntime::java_return_convention_max_int) {
        regs[i].set1(INT_ArgReg[int_args]->as_VMReg());
        int_args ++;
      } else {
        return -1;
      }
      break;
    case T_VOID:
      // halves of T_LONG or T_DOUBLE
      assert(i != 0 && (sig_bt[i - 1] == T_LONG || sig_bt[i - 1] == T_DOUBLE), "expecting half");
      regs[i].set_bad();
      break;
    case T_LONG:
      assert((i + 1) < total_args_passed && sig_bt[i + 1] == T_VOID, "expecting half");
      // fall through
    case T_OBJECT:
    case T_ARRAY:
    case T_ADDRESS:
      // Should T_METADATA be added to java_calling_convention as well ?
    case T_METADATA:
    case T_PRIMITIVE_OBJECT:
      if (int_args < SharedRuntime::java_return_convention_max_int) {
        regs[i].set2(INT_ArgReg[int_args]->as_VMReg());
        int_args ++;
      } else {
        return -1;
      }
      break;
    case T_FLOAT:
      if (fp_args < SharedRuntime::java_return_convention_max_float) {
        regs[i].set1(FP_ArgReg[fp_args]->as_VMReg());
        fp_args ++;
      } else {
        return -1;
      }
      break;
    case T_DOUBLE:
      assert((i + 1) < total_args_passed && sig_bt[i + 1] == T_VOID, "expecting half");
      if (fp_args < SharedRuntime::java_return_convention_max_float) {
        regs[i].set2(FP_ArgReg[fp_args]->as_VMReg());
        fp_args ++;
      } else {
        return -1;
      }
      break;
    default:
      ShouldNotReachHere();
      break;
    }
  }

  return int_args + fp_args;
}

// Patch the callers callsite with entry to compiled code if it exists.
static void patch_callers_callsite(MacroAssembler *masm) {
  Label L;
  __ ldr(rscratch1, Address(rmethod, in_bytes(Method::code_offset())));
  __ cbz(rscratch1, L);

  __ enter();
  __ push_CPU_state();

  // VM needs caller's callsite
  // VM needs target method
  // This needs to be a long call since we will relocate this adapter to
  // the codeBuffer and it may not reach

#ifndef PRODUCT
  assert(frame::arg_reg_save_area_bytes == 0, "not expecting frame reg save area");
#endif

  __ mov(c_rarg0, rmethod);
  __ mov(c_rarg1, lr);
  __ authenticate_return_address(c_rarg1, rscratch1);
  __ lea(rscratch1, RuntimeAddress(CAST_FROM_FN_PTR(address, SharedRuntime::fixup_callers_callsite)));
  __ blr(rscratch1);

  // Explicit isb required because fixup_callers_callsite may change the code
  // stream.
  __ safepoint_isb();

  __ pop_CPU_state();
  // restore sp
  __ leave();
  __ bind(L);
}

// For each inline type argument, sig includes the list of fields of
// the inline type. This utility function computes the number of
// arguments for the call if inline types are passed by reference (the
// calling convention the interpreter expects).
static int compute_total_args_passed_int(const GrowableArray<SigEntry>* sig_extended) {
  int total_args_passed = 0;
  if (InlineTypePassFieldsAsArgs) {
     for (int i = 0; i < sig_extended->length(); i++) {
       BasicType bt = sig_extended->at(i)._bt;
       if (bt == T_PRIMITIVE_OBJECT) {
         // In sig_extended, an inline type argument starts with:
         // T_PRIMITIVE_OBJECT, followed by the types of the fields of the
         // inline type and T_VOID to mark the end of the value
         // type. Inline types are flattened so, for instance, in the
         // case of an inline type with an int field and an inline type
         // field that itself has 2 fields, an int and a long:
         // T_PRIMITIVE_OBJECT T_INT T_PRIMITIVE_OBJECT T_INT T_LONG T_VOID (second
         // slot for the T_LONG) T_VOID (inner T_PRIMITIVE_OBJECT) T_VOID
         // (outer T_PRIMITIVE_OBJECT)
         total_args_passed++;
         int vt = 1;
         do {
           i++;
           BasicType bt = sig_extended->at(i)._bt;
           BasicType prev_bt = sig_extended->at(i-1)._bt;
           if (bt == T_PRIMITIVE_OBJECT) {
             vt++;
           } else if (bt == T_VOID &&
                      prev_bt != T_LONG &&
                      prev_bt != T_DOUBLE) {
             vt--;
           }
         } while (vt != 0);
       } else {
         total_args_passed++;
       }
     }
  } else {
    total_args_passed = sig_extended->length();
  }

  return total_args_passed;
}


static void gen_c2i_adapter_helper(MacroAssembler* masm,
                                   BasicType bt,
                                   BasicType prev_bt,
                                   size_t size_in_bytes,
                                   const VMRegPair& reg_pair,
                                   const Address& to,
                                   Register tmp1,
                                   Register tmp2,
                                   Register tmp3,
                                   int extraspace,
                                   bool is_oop) {
  assert(bt != T_PRIMITIVE_OBJECT || !InlineTypePassFieldsAsArgs, "no inline type here");
  if (bt == T_VOID) {
    assert(prev_bt == T_LONG || prev_bt == T_DOUBLE, "missing half");
    return;
  }

  // Say 4 args:
  // i   st_off
  // 0   32 T_LONG
  // 1   24 T_VOID
  // 2   16 T_OBJECT
  // 3    8 T_BOOL
  // -    0 return address
  //
  // However to make thing extra confusing. Because we can fit a Java long/double in
  // a single slot on a 64 bt vm and it would be silly to break them up, the interpreter
  // leaves one slot empty and only stores to a single slot. In this case the
  // slot that is occupied is the T_VOID slot. See I said it was confusing.

  bool wide = (size_in_bytes == wordSize);
  VMReg r_1 = reg_pair.first();
  VMReg r_2 = reg_pair.second();
  assert(r_2->is_valid() == wide, "invalid size");
  if (!r_1->is_valid()) {
    assert(!r_2->is_valid(), "");
    return;
  }

  if (!r_1->is_FloatRegister()) {
    Register val = r25;
    if (r_1->is_stack()) {
      // memory to memory use r25 (scratch registers is used by store_heap_oop)
      int ld_off = r_1->reg2stack() * VMRegImpl::stack_slot_size + extraspace;
      __ load_sized_value(val, Address(sp, ld_off), size_in_bytes, /* is_signed */ false);
    } else {
      val = r_1->as_Register();
    }
    assert_different_registers(to.base(), val, tmp1, tmp2, tmp3);
    if (is_oop) {
      __ store_heap_oop(to, val, tmp1, tmp2, tmp3, IN_HEAP | ACCESS_WRITE | IS_DEST_UNINITIALIZED);
    } else {
      __ store_sized_value(to, val, size_in_bytes);
    }
  } else {
    if (wide) {
      __ strd(r_1->as_FloatRegister(), to);
    } else {
      // only a float use just part of the slot
      __ strs(r_1->as_FloatRegister(), to);
    }
  }
}

static void gen_c2i_adapter(MacroAssembler *masm,
                            const GrowableArray<SigEntry>* sig_extended,
                            const VMRegPair *regs,
                            bool requires_clinit_barrier,
                            address& c2i_no_clinit_check_entry,
                            Label& skip_fixup,
                            address start,
                            OopMapSet* oop_maps,
                            int& frame_complete,
                            int& frame_size_in_words,
                            bool alloc_inline_receiver) {
  if (requires_clinit_barrier && VM_Version::supports_fast_class_init_checks()) {
    Label L_skip_barrier;

    { // Bypass the barrier for non-static methods
      __ ldrw(rscratch1, Address(rmethod, Method::access_flags_offset()));
      __ andsw(zr, rscratch1, JVM_ACC_STATIC);
      __ br(Assembler::EQ, L_skip_barrier); // non-static
    }

    __ load_method_holder(rscratch2, rmethod);
    __ clinit_barrier(rscratch2, rscratch1, &L_skip_barrier);
    __ far_jump(RuntimeAddress(SharedRuntime::get_handle_wrong_method_stub()));

    __ bind(L_skip_barrier);
    c2i_no_clinit_check_entry = __ pc();
  }

  BarrierSetAssembler* bs = BarrierSet::barrier_set()->barrier_set_assembler();
  bs->c2i_entry_barrier(masm);

  // Before we get into the guts of the C2I adapter, see if we should be here
  // at all.  We've come from compiled code and are attempting to jump to the
  // interpreter, which means the caller made a static call to get here
  // (vcalls always get a compiled target if there is one).  Check for a
  // compiled target.  If there is one, we need to patch the caller's call.
  patch_callers_callsite(masm);

  __ bind(skip_fixup);

  // Name some registers to be used in the following code. We can use
  // anything except r0-r7 which are arguments in the Java calling
  // convention, rmethod (r12), and r13 which holds the outgoing sender
  // SP for the interpreter.
  Register buf_array = r10;   // Array of buffered inline types
  Register buf_oop = r11;     // Buffered inline type oop
  Register tmp1 = r15;
  Register tmp2 = r16;
  Register tmp3 = r17;

  if (InlineTypePassFieldsAsArgs) {
    // Is there an inline type argument?
    bool has_inline_argument = false;
    for (int i = 0; i < sig_extended->length() && !has_inline_argument; i++) {
      has_inline_argument = (sig_extended->at(i)._bt == T_PRIMITIVE_OBJECT);
    }
    if (has_inline_argument) {
      // There is at least an inline type argument: we're coming from
      // compiled code so we have no buffers to back the inline types
      // Allocate the buffers here with a runtime call.
      RegisterSaver reg_save(false /* save_vectors */);
      OopMap* map = reg_save.save_live_registers(masm, 0, &frame_size_in_words);

      frame_complete = __ offset();
      address the_pc = __ pc();

      Label retaddr;
      __ set_last_Java_frame(sp, noreg, retaddr, rscratch1);

      __ mov(c_rarg0, rthread);
      __ mov(c_rarg1, rmethod);
      __ mov(c_rarg2, (int64_t)alloc_inline_receiver);

      __ lea(rscratch1, RuntimeAddress(CAST_FROM_FN_PTR(address, SharedRuntime::allocate_inline_types)));
      __ blr(rscratch1);
      __ bind(retaddr);

      oop_maps->add_gc_map(__ pc() - start, map);
      __ reset_last_Java_frame(false);

      reg_save.restore_live_registers(masm);

      Label no_exception;
      __ ldr(rscratch1, Address(rthread, Thread::pending_exception_offset()));
      __ cbz(rscratch1, no_exception);

      __ str(zr, Address(rthread, JavaThread::vm_result_offset()));
      __ ldr(r0, Address(rthread, Thread::pending_exception_offset()));
      __ b(RuntimeAddress(StubRoutines::forward_exception_entry()));

      __ bind(no_exception);

      // We get an array of objects from the runtime call
      __ get_vm_result(buf_array, rthread);
      __ get_vm_result_2(rmethod, rthread); // TODO: required to keep the callee Method live?
    }
  }

  // Since all args are passed on the stack, total_args_passed *
  // Interpreter::stackElementSize is the space we need.

  int total_args_passed = compute_total_args_passed_int(sig_extended);
  int extraspace = total_args_passed * Interpreter::stackElementSize;

  // stack is aligned, keep it that way
  extraspace = align_up(extraspace, StackAlignmentInBytes);

  // set senderSP value
  __ mov(r19_sender_sp, sp);

  __ sub(sp, sp, extraspace);

  // Now write the args into the outgoing interpreter space

  // next_arg_comp is the next argument from the compiler point of
  // view (inline type fields are passed in registers/on the stack). In
  // sig_extended, an inline type argument starts with: T_PRIMITIVE_OBJECT,
  // followed by the types of the fields of the inline type and T_VOID
  // to mark the end of the inline type. ignored counts the number of
  // T_PRIMITIVE_OBJECT/T_VOID. next_vt_arg is the next inline type argument:
  // used to get the buffer for that argument from the pool of buffers
  // we allocated above and want to pass to the
  // interpreter. next_arg_int is the next argument from the
  // interpreter point of view (inline types are passed by reference).
  for (int next_arg_comp = 0, ignored = 0, next_vt_arg = 0, next_arg_int = 0;
       next_arg_comp < sig_extended->length(); next_arg_comp++) {
    assert(ignored <= next_arg_comp, "shouldn't skip over more slots than there are arguments");
    assert(next_arg_int <= total_args_passed, "more arguments for the interpreter than expected?");
    BasicType bt = sig_extended->at(next_arg_comp)._bt;
    int st_off = (total_args_passed - next_arg_int - 1) * Interpreter::stackElementSize;
    if (!InlineTypePassFieldsAsArgs || bt != T_PRIMITIVE_OBJECT) {
      int next_off = st_off - Interpreter::stackElementSize;
      const int offset = (bt == T_LONG || bt == T_DOUBLE) ? next_off : st_off;
      const VMRegPair reg_pair = regs[next_arg_comp-ignored];
      size_t size_in_bytes = reg_pair.second()->is_valid() ? 8 : 4;
      gen_c2i_adapter_helper(masm, bt, next_arg_comp > 0 ? sig_extended->at(next_arg_comp-1)._bt : T_ILLEGAL,
                             size_in_bytes, reg_pair, Address(sp, offset), tmp1, tmp2, tmp3, extraspace, false);
      next_arg_int++;
#ifdef ASSERT
      if (bt == T_LONG || bt == T_DOUBLE) {
        // Overwrite the unused slot with known junk
        __ mov(rscratch1, CONST64(0xdeadffffdeadaaaa));
        __ str(rscratch1, Address(sp, st_off));
      }
#endif /* ASSERT */
    } else {
      ignored++;
      // get the buffer from the just allocated pool of buffers
      int index = arrayOopDesc::base_offset_in_bytes(T_OBJECT) + next_vt_arg * type2aelembytes(T_PRIMITIVE_OBJECT);
      __ load_heap_oop(buf_oop, Address(buf_array, index), tmp1, tmp2);
      next_vt_arg++; next_arg_int++;
      int vt = 1;
      // write fields we get from compiled code in registers/stack
      // slots to the buffer: we know we are done with that inline type
      // argument when we hit the T_VOID that acts as an end of inline
      // type delimiter for this inline type. Inline types are flattened
      // so we might encounter embedded inline types. Each entry in
      // sig_extended contains a field offset in the buffer.
      Label L_null;
      do {
        next_arg_comp++;
        BasicType bt = sig_extended->at(next_arg_comp)._bt;
        BasicType prev_bt = sig_extended->at(next_arg_comp - 1)._bt;
        if (bt == T_PRIMITIVE_OBJECT) {
          vt++;
          ignored++;
        } else if (bt == T_VOID && prev_bt != T_LONG && prev_bt != T_DOUBLE) {
          vt--;
          ignored++;
        } else {
          int off = sig_extended->at(next_arg_comp)._offset;
          if (off == -1) {
            // Nullable inline type argument, emit null check
            VMReg reg = regs[next_arg_comp-ignored].first();
            Label L_notNull;
            if (reg->is_stack()) {
              int ld_off = reg->reg2stack() * VMRegImpl::stack_slot_size + extraspace;
              __ ldrb(tmp1, Address(sp, ld_off));
              __ cbnz(tmp1, L_notNull);
            } else {
              __ cbnz(reg->as_Register(), L_notNull);
            }
            __ str(zr, Address(sp, st_off));
            __ b(L_null);
            __ bind(L_notNull);
            continue;
          }
          assert(off > 0, "offset in object should be positive");
          size_t size_in_bytes = is_java_primitive(bt) ? type2aelembytes(bt) : wordSize;
          bool is_oop = is_reference_type(bt);
          gen_c2i_adapter_helper(masm, bt, next_arg_comp > 0 ? sig_extended->at(next_arg_comp-1)._bt : T_ILLEGAL,
                                 size_in_bytes, regs[next_arg_comp-ignored], Address(buf_oop, off), tmp1, tmp2, tmp3, extraspace, is_oop);
        }
      } while (vt != 0);
      // pass the buffer to the interpreter
      __ str(buf_oop, Address(sp, st_off));
      __ bind(L_null);
    }
  }

  __ mov(esp, sp); // Interp expects args on caller's expression stack

  __ ldr(rscratch1, Address(rmethod, in_bytes(Method::interpreter_entry_offset())));
  __ br(rscratch1);
}

void SharedRuntime::gen_i2c_adapter(MacroAssembler *masm, int comp_args_on_stack, const GrowableArray<SigEntry>* sig, const VMRegPair *regs) {


  // Note: r19_sender_sp contains the senderSP on entry. We must
  // preserve it since we may do a i2c -> c2i transition if we lose a
  // race where compiled code goes non-entrant while we get args
  // ready.

  // Adapters are frameless.

  // An i2c adapter is frameless because the *caller* frame, which is
  // interpreted, routinely repairs its own esp (from
  // interpreter_frame_last_sp), even if a callee has modified the
  // stack pointer.  It also recalculates and aligns sp.

  // A c2i adapter is frameless because the *callee* frame, which is
  // interpreted, routinely repairs its caller's sp (from sender_sp,
  // which is set up via the senderSP register).

  // In other words, if *either* the caller or callee is interpreted, we can
  // get the stack pointer repaired after a call.

  // This is why c2i and i2c adapters cannot be indefinitely composed.
  // In particular, if a c2i adapter were to somehow call an i2c adapter,
  // both caller and callee would be compiled methods, and neither would
  // clean up the stack pointer changes performed by the two adapters.
  // If this happens, control eventually transfers back to the compiled
  // caller, but with an uncorrected stack, causing delayed havoc.

  if (VerifyAdapterCalls &&
      (Interpreter::code() != nullptr || StubRoutines::final_stubs_code() != nullptr)) {
#if 0
    // So, let's test for cascading c2i/i2c adapters right now.
    //  assert(Interpreter::contains($return_addr) ||
    //         StubRoutines::contains($return_addr),
    //         "i2c adapter must return to an interpreter frame");
    __ block_comment("verify_i2c { ");
    Label L_ok;
    if (Interpreter::code() != nullptr) {
      range_check(masm, rax, r11,
                  Interpreter::code()->code_start(), Interpreter::code()->code_end(),
                  L_ok);
    }
    if (StubRoutines::initial_stubs_code() != nullptr) {
      range_check(masm, rax, r11,
                  StubRoutines::initial_stubs_code()->code_begin(),
                  StubRoutines::initial_stubs_code()->code_end(),
                  L_ok);
    }
    if (StubRoutines::final_stubs_code() != nullptr) {
      range_check(masm, rax, r11,
                  StubRoutines::final_stubs_code()->code_begin(),
                  StubRoutines::final_stubs_code()->code_end(),
                  L_ok);
    }
    const char* msg = "i2c adapter must return to an interpreter frame";
    __ block_comment(msg);
    __ stop(msg);
    __ bind(L_ok);
    __ block_comment("} verify_i2ce ");
#endif
  }

  // Cut-out for having no stack args.
  int comp_words_on_stack = 0;
  if (comp_args_on_stack) {
     comp_words_on_stack = align_up(comp_args_on_stack * VMRegImpl::stack_slot_size, wordSize) >> LogBytesPerWord;
     __ sub(rscratch1, sp, comp_words_on_stack * wordSize);
     __ andr(sp, rscratch1, -16);
  }

  // Will jump to the compiled code just as if compiled code was doing it.
  // Pre-load the register-jump target early, to schedule it better.
  __ ldr(rscratch1, Address(rmethod, in_bytes(Method::from_compiled_inline_offset())));

#if INCLUDE_JVMCI
  if (EnableJVMCI) {
    // check if this call should be routed towards a specific entry point
    __ ldr(rscratch2, Address(rthread, in_bytes(JavaThread::jvmci_alternate_call_target_offset())));
    Label no_alternative_target;
    __ cbz(rscratch2, no_alternative_target);
    __ mov(rscratch1, rscratch2);
    __ str(zr, Address(rthread, in_bytes(JavaThread::jvmci_alternate_call_target_offset())));
    __ bind(no_alternative_target);
  }
#endif // INCLUDE_JVMCI

  int total_args_passed = sig->length();

  // Now generate the shuffle code.
  for (int i = 0; i < total_args_passed; i++) {
    BasicType bt = sig->at(i)._bt;

    assert(bt != T_PRIMITIVE_OBJECT, "i2c adapter doesn't unpack inline typ args");
    if (bt == T_VOID) {
      assert(i > 0 && (sig->at(i - 1)._bt == T_LONG || sig->at(i - 1)._bt == T_DOUBLE), "missing half");
      continue;
    }

    // Pick up 0, 1 or 2 words from SP+offset.
    assert(!regs[i].second()->is_valid() || regs[i].first()->next() == regs[i].second(), "scrambled load targets?");

    // Load in argument order going down.
    int ld_off = (total_args_passed - i - 1) * Interpreter::stackElementSize;
    // Point to interpreter value (vs. tag)
    int next_off = ld_off - Interpreter::stackElementSize;
    //
    //
    //
    VMReg r_1 = regs[i].first();
    VMReg r_2 = regs[i].second();
    if (!r_1->is_valid()) {
      assert(!r_2->is_valid(), "");
      continue;
    }
    if (r_1->is_stack()) {
      // Convert stack slot to an SP offset (+ wordSize to account for return address )
      int st_off = regs[i].first()->reg2stack() * VMRegImpl::stack_slot_size;
      if (!r_2->is_valid()) {
        // sign extend???
        __ ldrsw(rscratch2, Address(esp, ld_off));
        __ str(rscratch2, Address(sp, st_off));
      } else {
        //
        // We are using two optoregs. This can be either T_OBJECT,
        // T_ADDRESS, T_LONG, or T_DOUBLE the interpreter allocates
        // two slots but only uses one for thr T_LONG or T_DOUBLE case
        // So we must adjust where to pick up the data to match the
        // interpreter.
        //
        // Interpreter local[n] == MSW, local[n+1] == LSW however locals
        // are accessed as negative so LSW is at LOW address

        // ld_off is MSW so get LSW
        const int offset = (bt == T_LONG || bt == T_DOUBLE) ? next_off : ld_off;
        __ ldr(rscratch2, Address(esp, offset));
        // st_off is LSW (i.e. reg.first())
         __ str(rscratch2, Address(sp, st_off));
       }
     } else if (r_1->is_Register()) {  // Register argument
       Register r = r_1->as_Register();
       if (r_2->is_valid()) {
         //
         // We are using two VMRegs. This can be either T_OBJECT,
         // T_ADDRESS, T_LONG, or T_DOUBLE the interpreter allocates
         // two slots but only uses one for thr T_LONG or T_DOUBLE case
         // So we must adjust where to pick up the data to match the
         // interpreter.

        const int offset = (bt == T_LONG || bt == T_DOUBLE) ? next_off : ld_off;

         // this can be a misaligned move
         __ ldr(r, Address(esp, offset));
       } else {
         // sign extend and use a full word?
         __ ldrw(r, Address(esp, ld_off));
       }
     } else {
       if (!r_2->is_valid()) {
         __ ldrs(r_1->as_FloatRegister(), Address(esp, ld_off));
       } else {
         __ ldrd(r_1->as_FloatRegister(), Address(esp, next_off));
       }
     }
   }


  __ mov(rscratch2, rscratch1);
  __ push_cont_fastpath(rthread); // Set JavaThread::_cont_fastpath to the sp of the oldest interpreted frame we know about; kills rscratch1
  __ mov(rscratch1, rscratch2);

  // 6243940 We might end up in handle_wrong_method if
  // the callee is deoptimized as we race thru here. If that
  // happens we don't want to take a safepoint because the
  // caller frame will look interpreted and arguments are now
  // "compiled" so it is much better to make this transition
  // invisible to the stack walking code. Unfortunately if
  // we try and find the callee by normal means a safepoint
  // is possible. So we stash the desired callee in the thread
  // and the vm will find there should this case occur.

  __ str(rmethod, Address(rthread, JavaThread::callee_target_offset()));
  __ br(rscratch1);
}

static void gen_inline_cache_check(MacroAssembler *masm, Label& skip_fixup) {

  Label ok;

  Register holder = rscratch2;
  Register receiver = j_rarg0;
  Register tmp = r10;  // A call-clobbered register not used for arg passing

  // -------------------------------------------------------------------------
  // Generate a C2I adapter.  On entry we know rmethod holds the Method* during calls
  // to the interpreter.  The args start out packed in the compiled layout.  They
  // need to be unpacked into the interpreter layout.  This will almost always
  // require some stack space.  We grow the current (compiled) stack, then repack
  // the args.  We  finally end in a jump to the generic interpreter entry point.
  // On exit from the interpreter, the interpreter will restore our SP (lest the
  // compiled code, which relies solely on SP and not FP, get sick).

  {
    __ block_comment("c2i_unverified_entry {");
    __ load_klass(rscratch1, receiver);
    __ ldr(tmp, Address(holder, CompiledICHolder::holder_klass_offset()));
    __ cmp(rscratch1, tmp);
    __ ldr(rmethod, Address(holder, CompiledICHolder::holder_metadata_offset()));
    __ br(Assembler::EQ, ok);
    __ far_jump(RuntimeAddress(SharedRuntime::get_ic_miss_stub()));

    __ bind(ok);
    // Method might have been compiled since the call site was patched to
    // interpreted; if that is the case treat it as a miss so we can get
    // the call site corrected.
    __ ldr(rscratch1, Address(rmethod, in_bytes(Method::code_offset())));
    __ cbz(rscratch1, skip_fixup);
    __ far_jump(RuntimeAddress(SharedRuntime::get_ic_miss_stub()));
    __ block_comment("} c2i_unverified_entry");
  }
}


<<<<<<< HEAD
// ---------------------------------------------------------------
AdapterHandlerEntry* SharedRuntime::generate_i2c2i_adapters(MacroAssembler* masm,
                                                            int comp_args_on_stack,
                                                            const GrowableArray<SigEntry>* sig,
                                                            const VMRegPair* regs,
                                                            const GrowableArray<SigEntry>* sig_cc,
                                                            const VMRegPair* regs_cc,
                                                            const GrowableArray<SigEntry>* sig_cc_ro,
                                                            const VMRegPair* regs_cc_ro,
                                                            AdapterFingerPrint* fingerprint,
                                                            AdapterBlob*& new_adapter,
                                                            bool allocate_code_blob) {
=======
  // Class initialization barrier for static methods
  address c2i_no_clinit_check_entry = nullptr;
  if (VM_Version::supports_fast_class_init_checks()) {
    Label L_skip_barrier;
>>>>>>> 2836c34b

  address i2c_entry = __ pc();
  gen_i2c_adapter(masm, comp_args_on_stack, sig, regs);

  address c2i_unverified_entry        = __ pc();
  address c2i_unverified_inline_entry = __ pc();
  Label skip_fixup;

  gen_inline_cache_check(masm, skip_fixup);

  OopMapSet* oop_maps = new OopMapSet();
  int frame_complete = CodeOffsets::frame_never_safe;
  int frame_size_in_words = 0;

  // Scalarized c2i adapter with non-scalarized receiver (i.e., don't pack receiver)
  address c2i_no_clinit_check_entry = NULL;
  address c2i_inline_ro_entry = __ pc();
  if (regs_cc != regs_cc_ro) {
    // No class init barrier needed because method is guaranteed to be non-static
    gen_c2i_adapter(masm, sig_cc_ro, regs_cc_ro, /* requires_clinit_barrier = */ false, c2i_no_clinit_check_entry,
                    skip_fixup, i2c_entry, oop_maps, frame_complete, frame_size_in_words, /* alloc_inline_receiver = */ false);
    skip_fixup.reset();
  }

  // Scalarized c2i adapter
  address c2i_entry        = __ pc();
  address c2i_inline_entry = __ pc();
  gen_c2i_adapter(masm, sig_cc, regs_cc, /* requires_clinit_barrier = */ true, c2i_no_clinit_check_entry,
                  skip_fixup, i2c_entry, oop_maps, frame_complete, frame_size_in_words, /* alloc_inline_receiver = */ true);

  // Non-scalarized c2i adapter
  if (regs != regs_cc) {
    c2i_unverified_inline_entry = __ pc();
    Label inline_entry_skip_fixup;
    gen_inline_cache_check(masm, inline_entry_skip_fixup);

    c2i_inline_entry = __ pc();
    gen_c2i_adapter(masm, sig, regs, /* requires_clinit_barrier = */ true, c2i_no_clinit_check_entry,
                    inline_entry_skip_fixup, i2c_entry, oop_maps, frame_complete, frame_size_in_words, /* alloc_inline_receiver = */ false);
  }


  // The c2i adapter might safepoint and trigger a GC. The caller must make sure that
  // the GC knows about the location of oop argument locations passed to the c2i adapter.
  if (allocate_code_blob) {
    bool caller_must_gc_arguments = (regs != regs_cc);
    new_adapter = AdapterBlob::create(masm->code(), frame_complete, frame_size_in_words, oop_maps, caller_must_gc_arguments);
  }

  return AdapterHandlerLibrary::new_entry(fingerprint, i2c_entry, c2i_entry, c2i_inline_entry, c2i_inline_ro_entry, c2i_unverified_entry, c2i_unverified_inline_entry, c2i_no_clinit_check_entry);
}

static int c_calling_convention_priv(const BasicType *sig_bt,
                                         VMRegPair *regs,
                                         VMRegPair *regs2,
                                         int total_args_passed) {
  assert(regs2 == nullptr, "not needed on AArch64");

// We return the amount of VMRegImpl stack slots we need to reserve for all
// the arguments NOT counting out_preserve_stack_slots.

    static const Register INT_ArgReg[Argument::n_int_register_parameters_c] = {
      c_rarg0, c_rarg1, c_rarg2, c_rarg3, c_rarg4, c_rarg5,  c_rarg6,  c_rarg7
    };
    static const FloatRegister FP_ArgReg[Argument::n_float_register_parameters_c] = {
      c_farg0, c_farg1, c_farg2, c_farg3,
      c_farg4, c_farg5, c_farg6, c_farg7
    };

    uint int_args = 0;
    uint fp_args = 0;
    uint stk_args = 0; // inc by 2 each time

    for (int i = 0; i < total_args_passed; i++) {
      switch (sig_bt[i]) {
      case T_BOOLEAN:
      case T_CHAR:
      case T_BYTE:
      case T_SHORT:
      case T_INT:
        if (int_args < Argument::n_int_register_parameters_c) {
          regs[i].set1(INT_ArgReg[int_args++]->as_VMReg());
        } else {
#ifdef __APPLE__
          // Less-than word types are stored one after another.
          // The code is unable to handle this so bailout.
          return -1;
#endif
          regs[i].set1(VMRegImpl::stack2reg(stk_args));
          stk_args += 2;
        }
        break;
      case T_LONG:
        assert((i + 1) < total_args_passed && sig_bt[i + 1] == T_VOID, "expecting half");
        // fall through
      case T_OBJECT:
      case T_ARRAY:
      case T_PRIMITIVE_OBJECT:
      case T_ADDRESS:
      case T_METADATA:
        if (int_args < Argument::n_int_register_parameters_c) {
          regs[i].set2(INT_ArgReg[int_args++]->as_VMReg());
        } else {
          regs[i].set2(VMRegImpl::stack2reg(stk_args));
          stk_args += 2;
        }
        break;
      case T_FLOAT:
        if (fp_args < Argument::n_float_register_parameters_c) {
          regs[i].set1(FP_ArgReg[fp_args++]->as_VMReg());
        } else {
#ifdef __APPLE__
          // Less-than word types are stored one after another.
          // The code is unable to handle this so bailout.
          return -1;
#endif
          regs[i].set1(VMRegImpl::stack2reg(stk_args));
          stk_args += 2;
        }
        break;
      case T_DOUBLE:
        assert((i + 1) < total_args_passed && sig_bt[i + 1] == T_VOID, "expecting half");
        if (fp_args < Argument::n_float_register_parameters_c) {
          regs[i].set2(FP_ArgReg[fp_args++]->as_VMReg());
        } else {
          regs[i].set2(VMRegImpl::stack2reg(stk_args));
          stk_args += 2;
        }
        break;
      case T_VOID: // Halves of longs and doubles
        assert(i != 0 && (sig_bt[i - 1] == T_LONG || sig_bt[i - 1] == T_DOUBLE), "expecting half");
        regs[i].set_bad();
        break;
      default:
        ShouldNotReachHere();
        break;
      }
    }

  return stk_args;
}

int SharedRuntime::vector_calling_convention(VMRegPair *regs,
                                             uint num_bits,
                                             uint total_args_passed) {
  Unimplemented();
  return 0;
}

int SharedRuntime::c_calling_convention(const BasicType *sig_bt,
                                         VMRegPair *regs,
                                         VMRegPair *regs2,
                                         int total_args_passed)
{
  int result = c_calling_convention_priv(sig_bt, regs, regs2, total_args_passed);
  guarantee(result >= 0, "Unsupported arguments configuration");
  return result;
}


void SharedRuntime::save_native_result(MacroAssembler *masm, BasicType ret_type, int frame_slots) {
  // We always ignore the frame_slots arg and just use the space just below frame pointer
  // which by this time is free to use
  switch (ret_type) {
  case T_FLOAT:
    __ strs(v0, Address(rfp, -wordSize));
    break;
  case T_DOUBLE:
    __ strd(v0, Address(rfp, -wordSize));
    break;
  case T_VOID:  break;
  default: {
    __ str(r0, Address(rfp, -wordSize));
    }
  }
}

void SharedRuntime::restore_native_result(MacroAssembler *masm, BasicType ret_type, int frame_slots) {
  // We always ignore the frame_slots arg and just use the space just below frame pointer
  // which by this time is free to use
  switch (ret_type) {
  case T_FLOAT:
    __ ldrs(v0, Address(rfp, -wordSize));
    break;
  case T_DOUBLE:
    __ ldrd(v0, Address(rfp, -wordSize));
    break;
  case T_VOID:  break;
  default: {
    __ ldr(r0, Address(rfp, -wordSize));
    }
  }
}
static void save_args(MacroAssembler *masm, int arg_count, int first_arg, VMRegPair *args) {
  RegSet x;
  for ( int i = first_arg ; i < arg_count ; i++ ) {
    if (args[i].first()->is_Register()) {
      x = x + args[i].first()->as_Register();
    } else if (args[i].first()->is_FloatRegister()) {
      __ strd(args[i].first()->as_FloatRegister(), Address(__ pre(sp, -2 * wordSize)));
    }
  }
  __ push(x, sp);
}

static void restore_args(MacroAssembler *masm, int arg_count, int first_arg, VMRegPair *args) {
  RegSet x;
  for ( int i = first_arg ; i < arg_count ; i++ ) {
    if (args[i].first()->is_Register()) {
      x = x + args[i].first()->as_Register();
    } else {
      ;
    }
  }
  __ pop(x, sp);
  for ( int i = arg_count - 1 ; i >= first_arg ; i-- ) {
    if (args[i].first()->is_Register()) {
      ;
    } else if (args[i].first()->is_FloatRegister()) {
      __ ldrd(args[i].first()->as_FloatRegister(), Address(__ post(sp, 2 * wordSize)));
    }
  }
}

static void verify_oop_args(MacroAssembler* masm,
                            const methodHandle& method,
                            const BasicType* sig_bt,
                            const VMRegPair* regs) {
  Register temp_reg = r19;  // not part of any compiled calling seq
  if (VerifyOops) {
    for (int i = 0; i < method->size_of_parameters(); i++) {
      if (sig_bt[i] == T_OBJECT ||
          sig_bt[i] == T_ARRAY) {
        VMReg r = regs[i].first();
        assert(r->is_valid(), "bad oop arg");
        if (r->is_stack()) {
          __ ldr(temp_reg, Address(sp, r->reg2stack() * VMRegImpl::stack_slot_size));
          __ verify_oop(temp_reg);
        } else {
          __ verify_oop(r->as_Register());
        }
      }
    }
  }
}

// on exit, sp points to the ContinuationEntry
static OopMap* continuation_enter_setup(MacroAssembler* masm, int& stack_slots) {
  assert(ContinuationEntry::size() % VMRegImpl::stack_slot_size == 0, "");
  assert(in_bytes(ContinuationEntry::cont_offset())  % VMRegImpl::stack_slot_size == 0, "");
  assert(in_bytes(ContinuationEntry::chunk_offset()) % VMRegImpl::stack_slot_size == 0, "");

  stack_slots += (int)ContinuationEntry::size()/wordSize;
  __ sub(sp, sp, (int)ContinuationEntry::size()); // place Continuation metadata

  OopMap* map = new OopMap(((int)ContinuationEntry::size() + wordSize)/ VMRegImpl::stack_slot_size, 0 /* arg_slots*/);

  __ ldr(rscratch1, Address(rthread, JavaThread::cont_entry_offset()));
  __ str(rscratch1, Address(sp, ContinuationEntry::parent_offset()));
  __ mov(rscratch1, sp); // we can't use sp as the source in str
  __ str(rscratch1, Address(rthread, JavaThread::cont_entry_offset()));

  return map;
}

// on entry c_rarg1 points to the continuation
//          sp points to ContinuationEntry
//          c_rarg3 -- isVirtualThread
static void fill_continuation_entry(MacroAssembler* masm) {
#ifdef ASSERT
  __ movw(rscratch1, ContinuationEntry::cookie_value());
  __ strw(rscratch1, Address(sp, ContinuationEntry::cookie_offset()));
#endif

  __ str (c_rarg1, Address(sp, ContinuationEntry::cont_offset()));
  __ strw(c_rarg3, Address(sp, ContinuationEntry::flags_offset()));
  __ str (zr,      Address(sp, ContinuationEntry::chunk_offset()));
  __ strw(zr,      Address(sp, ContinuationEntry::argsize_offset()));
  __ strw(zr,      Address(sp, ContinuationEntry::pin_count_offset()));

  __ ldr(rscratch1, Address(rthread, JavaThread::cont_fastpath_offset()));
  __ str(rscratch1, Address(sp, ContinuationEntry::parent_cont_fastpath_offset()));
  __ ldr(rscratch1, Address(rthread, JavaThread::held_monitor_count_offset()));
  __ str(rscratch1, Address(sp, ContinuationEntry::parent_held_monitor_count_offset()));

  __ str(zr, Address(rthread, JavaThread::cont_fastpath_offset()));
  __ str(zr, Address(rthread, JavaThread::held_monitor_count_offset()));
}

// on entry, sp points to the ContinuationEntry
// on exit, rfp points to the spilled rfp in the entry frame
static void continuation_enter_cleanup(MacroAssembler* masm) {
#ifndef PRODUCT
  Label OK;
  __ ldr(rscratch1, Address(rthread, JavaThread::cont_entry_offset()));
  __ cmp(sp, rscratch1);
  __ br(Assembler::EQ, OK);
  __ stop("incorrect sp1");
  __ bind(OK);
#endif

  __ ldr(rscratch1, Address(sp, ContinuationEntry::parent_cont_fastpath_offset()));
  __ str(rscratch1, Address(rthread, JavaThread::cont_fastpath_offset()));
  __ ldr(rscratch1, Address(sp, ContinuationEntry::parent_held_monitor_count_offset()));
  __ str(rscratch1, Address(rthread, JavaThread::held_monitor_count_offset()));

  __ ldr(rscratch2, Address(sp, ContinuationEntry::parent_offset()));
  __ str(rscratch2, Address(rthread, JavaThread::cont_entry_offset()));
  __ add(rfp, sp, (int)ContinuationEntry::size());
}

// enterSpecial(Continuation c, boolean isContinue, boolean isVirtualThread)
// On entry: c_rarg1 -- the continuation object
//           c_rarg2 -- isContinue
//           c_rarg3 -- isVirtualThread
static void gen_continuation_enter(MacroAssembler* masm,
                                 const methodHandle& method,
                                 const BasicType* sig_bt,
                                 const VMRegPair* regs,
                                 int& exception_offset,
                                 OopMapSet*oop_maps,
                                 int& frame_complete,
                                 int& stack_slots,
                                 int& interpreted_entry_offset,
                                 int& compiled_entry_offset) {
  //verify_oop_args(masm, method, sig_bt, regs);
  Address resolve(SharedRuntime::get_resolve_static_call_stub(), relocInfo::static_call_type);

  address start = __ pc();

  Label call_thaw, exit;

  // i2i entry used at interp_only_mode only
  interpreted_entry_offset = __ pc() - start;
  {

#ifdef ASSERT
    Label is_interp_only;
    __ ldrw(rscratch1, Address(rthread, JavaThread::interp_only_mode_offset()));
    __ cbnzw(rscratch1, is_interp_only);
    __ stop("enterSpecial interpreter entry called when not in interp_only_mode");
    __ bind(is_interp_only);
#endif

    // Read interpreter arguments into registers (this is an ad-hoc i2c adapter)
    __ ldr(c_rarg1, Address(esp, Interpreter::stackElementSize*2));
    __ ldr(c_rarg2, Address(esp, Interpreter::stackElementSize*1));
    __ ldr(c_rarg3, Address(esp, Interpreter::stackElementSize*0));
    __ push_cont_fastpath(rthread);

    __ enter();
    stack_slots = 2; // will be adjusted in setup
    OopMap* map = continuation_enter_setup(masm, stack_slots);
    // The frame is complete here, but we only record it for the compiled entry, so the frame would appear unsafe,
    // but that's okay because at the very worst we'll miss an async sample, but we're in interp_only_mode anyway.

    fill_continuation_entry(masm);

    __ cbnz(c_rarg2, call_thaw);

    const address tr_call = __ trampoline_call(resolve);
    if (tr_call == nullptr) {
      fatal("CodeCache is full at gen_continuation_enter");
    }

    oop_maps->add_gc_map(__ pc() - start, map);
    __ post_call_nop();

    __ b(exit);

    CodeBuffer* cbuf = masm->code_section()->outer();
    address stub = CompiledStaticCall::emit_to_interp_stub(*cbuf, tr_call);
    if (stub == nullptr) {
      fatal("CodeCache is full at gen_continuation_enter");
    }
  }

  // compiled entry
  __ align(CodeEntryAlignment);
  compiled_entry_offset = __ pc() - start;

  __ enter();
  stack_slots = 2; // will be adjusted in setup
  OopMap* map = continuation_enter_setup(masm, stack_slots);
  frame_complete = __ pc() - start;

  fill_continuation_entry(masm);

  __ cbnz(c_rarg2, call_thaw);

  const address tr_call = __ trampoline_call(resolve);
  if (tr_call == nullptr) {
    fatal("CodeCache is full at gen_continuation_enter");
  }

  oop_maps->add_gc_map(__ pc() - start, map);
  __ post_call_nop();

  __ b(exit);

  __ bind(call_thaw);

  __ rt_call(CAST_FROM_FN_PTR(address, StubRoutines::cont_thaw()));
  oop_maps->add_gc_map(__ pc() - start, map->deep_copy());
  ContinuationEntry::_return_pc_offset = __ pc() - start;
  __ post_call_nop();

  __ bind(exit);
  continuation_enter_cleanup(masm);
  __ leave();
  __ ret(lr);

  /// exception handling

  exception_offset = __ pc() - start;
  {
      __ mov(r19, r0); // save return value contaning the exception oop in callee-saved R19

      continuation_enter_cleanup(masm);

      __ ldr(c_rarg1, Address(rfp, wordSize)); // return address
      __ call_VM_leaf(CAST_FROM_FN_PTR(address, SharedRuntime::exception_handler_for_return_address), rthread, c_rarg1);

      // see OptoRuntime::generate_exception_blob: r0 -- exception oop, r3 -- exception pc

      __ mov(r1, r0); // the exception handler
      __ mov(r0, r19); // restore return value contaning the exception oop
      __ verify_oop(r0);

      __ leave();
      __ mov(r3, lr);
      __ br(r1); // the exception handler
  }

  CodeBuffer* cbuf = masm->code_section()->outer();
  address stub = CompiledStaticCall::emit_to_interp_stub(*cbuf, tr_call);
  if (stub == nullptr) {
    fatal("CodeCache is full at gen_continuation_enter");
  }
}

static void gen_continuation_yield(MacroAssembler* masm,
                                   const methodHandle& method,
                                   const BasicType* sig_bt,
                                   const VMRegPair* regs,
                                   OopMapSet* oop_maps,
                                   int& frame_complete,
                                   int& stack_slots,
                                   int& compiled_entry_offset) {
    enum layout {
      rfp_off1,
      rfp_off2,
      lr_off,
      lr_off2,
      framesize // inclusive of return address
    };
    // assert(is_even(framesize/2), "sp not 16-byte aligned");
    stack_slots = framesize /  VMRegImpl::slots_per_word;
    assert(stack_slots == 2, "recheck layout");

    address start = __ pc();

    compiled_entry_offset = __ pc() - start;
    __ enter();

    __ mov(c_rarg1, sp);

    frame_complete = __ pc() - start;
    address the_pc = __ pc();

    __ post_call_nop(); // this must be exactly after the pc value that is pushed into the frame info, we use this nop for fast CodeBlob lookup

    __ mov(c_rarg0, rthread);
    __ set_last_Java_frame(sp, rfp, the_pc, rscratch1);
    __ call_VM_leaf(Continuation::freeze_entry(), 2);
    __ reset_last_Java_frame(true);

    Label pinned;

    __ cbnz(r0, pinned);

    // We've succeeded, set sp to the ContinuationEntry
    __ ldr(rscratch1, Address(rthread, JavaThread::cont_entry_offset()));
    __ mov(sp, rscratch1);
    continuation_enter_cleanup(masm);

    __ bind(pinned); // pinned -- return to caller

    // handle pending exception thrown by freeze
    __ ldr(rscratch1, Address(rthread, in_bytes(Thread::pending_exception_offset())));
    Label ok;
    __ cbz(rscratch1, ok);
    __ leave();
    __ lea(rscratch1, RuntimeAddress(StubRoutines::forward_exception_entry()));
    __ br(rscratch1);
    __ bind(ok);

    __ leave();
    __ ret(lr);

    OopMap* map = new OopMap(framesize, 1);
    oop_maps->add_gc_map(the_pc - start, map);
}

static void gen_special_dispatch(MacroAssembler* masm,
                                 const methodHandle& method,
                                 const BasicType* sig_bt,
                                 const VMRegPair* regs) {
  verify_oop_args(masm, method, sig_bt, regs);
  vmIntrinsics::ID iid = method->intrinsic_id();

  // Now write the args into the outgoing interpreter space
  bool     has_receiver   = false;
  Register receiver_reg   = noreg;
  int      member_arg_pos = -1;
  Register member_reg     = noreg;
  int      ref_kind       = MethodHandles::signature_polymorphic_intrinsic_ref_kind(iid);
  if (ref_kind != 0) {
    member_arg_pos = method->size_of_parameters() - 1;  // trailing MemberName argument
    member_reg = r19;  // known to be free at this point
    has_receiver = MethodHandles::ref_kind_has_receiver(ref_kind);
  } else if (iid == vmIntrinsics::_invokeBasic) {
    has_receiver = true;
  } else if (iid == vmIntrinsics::_linkToNative) {
    member_arg_pos = method->size_of_parameters() - 1;  // trailing NativeEntryPoint argument
    member_reg = r19;  // known to be free at this point
  } else {
    fatal("unexpected intrinsic id %d", vmIntrinsics::as_int(iid));
  }

  if (member_reg != noreg) {
    // Load the member_arg into register, if necessary.
    SharedRuntime::check_member_name_argument_is_last_argument(method, sig_bt, regs);
    VMReg r = regs[member_arg_pos].first();
    if (r->is_stack()) {
      __ ldr(member_reg, Address(sp, r->reg2stack() * VMRegImpl::stack_slot_size));
    } else {
      // no data motion is needed
      member_reg = r->as_Register();
    }
  }

  if (has_receiver) {
    // Make sure the receiver is loaded into a register.
    assert(method->size_of_parameters() > 0, "oob");
    assert(sig_bt[0] == T_OBJECT, "receiver argument must be an object");
    VMReg r = regs[0].first();
    assert(r->is_valid(), "bad receiver arg");
    if (r->is_stack()) {
      // Porting note:  This assumes that compiled calling conventions always
      // pass the receiver oop in a register.  If this is not true on some
      // platform, pick a temp and load the receiver from stack.
      fatal("receiver always in a register");
      receiver_reg = r2;  // known to be free at this point
      __ ldr(receiver_reg, Address(sp, r->reg2stack() * VMRegImpl::stack_slot_size));
    } else {
      // no data motion is needed
      receiver_reg = r->as_Register();
    }
  }

  // Figure out which address we are really jumping to:
  MethodHandles::generate_method_handle_dispatch(masm, iid,
                                                 receiver_reg, member_reg, /*for_compiler_entry:*/ true);
}

// ---------------------------------------------------------------------------
// Generate a native wrapper for a given method.  The method takes arguments
// in the Java compiled code convention, marshals them to the native
// convention (handlizes oops, etc), transitions to native, makes the call,
// returns to java state (possibly blocking), unhandlizes any result and
// returns.
//
// Critical native functions are a shorthand for the use of
// GetPrimtiveArrayCritical and disallow the use of any other JNI
// functions.  The wrapper is expected to unpack the arguments before
// passing them to the callee. Critical native functions leave the state _in_Java,
// since they block out GC.
// Some other parts of JNI setup are skipped like the tear down of the JNI handle
// block and the check for pending exceptions it's impossible for them
// to be thrown.
//
nmethod* SharedRuntime::generate_native_wrapper(MacroAssembler* masm,
                                                const methodHandle& method,
                                                int compile_id,
                                                BasicType* in_sig_bt,
                                                VMRegPair* in_regs,
                                                BasicType ret_type) {
  if (method->is_continuation_native_intrinsic()) {
    int exception_offset = -1;
    OopMapSet* oop_maps = new OopMapSet();
    int frame_complete = -1;
    int stack_slots = -1;
    int interpreted_entry_offset = -1;
    int vep_offset = -1;
    if (method->is_continuation_enter_intrinsic()) {
      gen_continuation_enter(masm,
                             method,
                             in_sig_bt,
                             in_regs,
                             exception_offset,
                             oop_maps,
                             frame_complete,
                             stack_slots,
                             interpreted_entry_offset,
                             vep_offset);
    } else if (method->is_continuation_yield_intrinsic()) {
      gen_continuation_yield(masm,
                             method,
                             in_sig_bt,
                             in_regs,
                             oop_maps,
                             frame_complete,
                             stack_slots,
                             vep_offset);
    } else {
      guarantee(false, "Unknown Continuation native intrinsic");
    }

#ifdef ASSERT
    if (method->is_continuation_enter_intrinsic()) {
      assert(interpreted_entry_offset != -1, "Must be set");
      assert(exception_offset != -1,         "Must be set");
    } else {
      assert(interpreted_entry_offset == -1, "Must be unset");
      assert(exception_offset == -1,         "Must be unset");
    }
    assert(frame_complete != -1,    "Must be set");
    assert(stack_slots != -1,       "Must be set");
    assert(vep_offset != -1,        "Must be set");
#endif

    __ flush();
    nmethod* nm = nmethod::new_native_nmethod(method,
                                              compile_id,
                                              masm->code(),
                                              vep_offset,
                                              frame_complete,
                                              stack_slots,
                                              in_ByteSize(-1),
                                              in_ByteSize(-1),
                                              oop_maps,
                                              exception_offset);
    if (method->is_continuation_enter_intrinsic()) {
      ContinuationEntry::set_enter_code(nm, interpreted_entry_offset);
    } else if (method->is_continuation_yield_intrinsic()) {
      _cont_doYield_stub = nm;
    } else {
      guarantee(false, "Unknown Continuation native intrinsic");
    }
    return nm;
  }

  if (method->is_method_handle_intrinsic()) {
    vmIntrinsics::ID iid = method->intrinsic_id();
    intptr_t start = (intptr_t)__ pc();
    int vep_offset = ((intptr_t)__ pc()) - start;

    // First instruction must be a nop as it may need to be patched on deoptimisation
    __ nop();
    gen_special_dispatch(masm,
                         method,
                         in_sig_bt,
                         in_regs);
    int frame_complete = ((intptr_t)__ pc()) - start;  // not complete, period
    __ flush();
    int stack_slots = SharedRuntime::out_preserve_stack_slots();  // no out slots at all, actually
    return nmethod::new_native_nmethod(method,
                                       compile_id,
                                       masm->code(),
                                       vep_offset,
                                       frame_complete,
                                       stack_slots / VMRegImpl::slots_per_word,
                                       in_ByteSize(-1),
                                       in_ByteSize(-1),
                                       nullptr);
  }
  address native_func = method->native_function();
  assert(native_func != nullptr, "must have function");

  // An OopMap for lock (and class if static)
  OopMapSet *oop_maps = new OopMapSet();
  intptr_t start = (intptr_t)__ pc();

  // We have received a description of where all the java arg are located
  // on entry to the wrapper. We need to convert these args to where
  // the jni function will expect them. To figure out where they go
  // we convert the java signature to a C signature by inserting
  // the hidden arguments as arg[0] and possibly arg[1] (static method)

  const int total_in_args = method->size_of_parameters();
  int total_c_args = total_in_args + (method->is_static() ? 2 : 1);

  BasicType* out_sig_bt = NEW_RESOURCE_ARRAY(BasicType, total_c_args);
  VMRegPair* out_regs   = NEW_RESOURCE_ARRAY(VMRegPair, total_c_args);
  BasicType* in_elem_bt = nullptr;

  int argc = 0;
  out_sig_bt[argc++] = T_ADDRESS;
  if (method->is_static()) {
    out_sig_bt[argc++] = T_OBJECT;
  }

  for (int i = 0; i < total_in_args ; i++ ) {
    out_sig_bt[argc++] = in_sig_bt[i];
  }

  // Now figure out where the args must be stored and how much stack space
  // they require.
  int out_arg_slots;
  out_arg_slots = c_calling_convention_priv(out_sig_bt, out_regs, nullptr, total_c_args);

  if (out_arg_slots < 0) {
    return nullptr;
  }

  // Compute framesize for the wrapper.  We need to handlize all oops in
  // incoming registers

  // Calculate the total number of stack slots we will need.

  // First count the abi requirement plus all of the outgoing args
  int stack_slots = SharedRuntime::out_preserve_stack_slots() + out_arg_slots;

  // Now the space for the inbound oop handle area
  int total_save_slots = 8 * VMRegImpl::slots_per_word;  // 8 arguments passed in registers

  int oop_handle_offset = stack_slots;
  stack_slots += total_save_slots;

  // Now any space we need for handlizing a klass if static method

  int klass_slot_offset = 0;
  int klass_offset = -1;
  int lock_slot_offset = 0;
  bool is_static = false;

  if (method->is_static()) {
    klass_slot_offset = stack_slots;
    stack_slots += VMRegImpl::slots_per_word;
    klass_offset = klass_slot_offset * VMRegImpl::stack_slot_size;
    is_static = true;
  }

  // Plus a lock if needed

  if (method->is_synchronized()) {
    lock_slot_offset = stack_slots;
    stack_slots += VMRegImpl::slots_per_word;
  }

  // Now a place (+2) to save return values or temp during shuffling
  // + 4 for return address (which we own) and saved rfp
  stack_slots += 6;

  // Ok The space we have allocated will look like:
  //
  //
  // FP-> |                     |
  //      |---------------------|
  //      | 2 slots for moves   |
  //      |---------------------|
  //      | lock box (if sync)  |
  //      |---------------------| <- lock_slot_offset
  //      | klass (if static)   |
  //      |---------------------| <- klass_slot_offset
  //      | oopHandle area      |
  //      |---------------------| <- oop_handle_offset (8 java arg registers)
  //      | outbound memory     |
  //      | based arguments     |
  //      |                     |
  //      |---------------------|
  //      |                     |
  // SP-> | out_preserved_slots |
  //
  //


  // Now compute actual number of stack words we need rounding to make
  // stack properly aligned.
  stack_slots = align_up(stack_slots, StackAlignmentInSlots);

  int stack_size = stack_slots * VMRegImpl::stack_slot_size;

  // First thing make an ic check to see if we should even be here

  // We are free to use all registers as temps without saving them and
  // restoring them except rfp. rfp is the only callee save register
  // as far as the interpreter and the compiler(s) are concerned.


  const Register ic_reg = rscratch2;
  const Register receiver = j_rarg0;

  Label hit;
  Label exception_pending;

  assert_different_registers(ic_reg, receiver, rscratch1);
  __ verify_oop(receiver);
  __ cmp_klass(receiver, ic_reg, rscratch1);
  __ br(Assembler::EQ, hit);

  __ far_jump(RuntimeAddress(SharedRuntime::get_ic_miss_stub()));

  // Verified entry point must be aligned
  __ align(8);

  __ bind(hit);

  int vep_offset = ((intptr_t)__ pc()) - start;

  // If we have to make this method not-entrant we'll overwrite its
  // first instruction with a jump.  For this action to be legal we
  // must ensure that this first instruction is a B, BL, NOP, BKPT,
  // SVC, HVC, or SMC.  Make it a NOP.
  __ nop();

  if (VM_Version::supports_fast_class_init_checks() && method->needs_clinit_barrier()) {
    Label L_skip_barrier;
    __ mov_metadata(rscratch2, method->method_holder()); // InstanceKlass*
    __ clinit_barrier(rscratch2, rscratch1, &L_skip_barrier);
    __ far_jump(RuntimeAddress(SharedRuntime::get_handle_wrong_method_stub()));

    __ bind(L_skip_barrier);
  }

  // Generate stack overflow check
  __ bang_stack_with_offset(checked_cast<int>(StackOverflow::stack_shadow_zone_size()));

  // Generate a new frame for the wrapper.
  __ enter();
  // -2 because return address is already present and so is saved rfp
  __ sub(sp, sp, stack_size - 2*wordSize);

  BarrierSetAssembler* bs = BarrierSet::barrier_set()->barrier_set_assembler();
  bs->nmethod_entry_barrier(masm, nullptr /* slow_path */, nullptr /* continuation */, nullptr /* guard */);

  // Frame is now completed as far as size and linkage.
  int frame_complete = ((intptr_t)__ pc()) - start;

  // We use r20 as the oop handle for the receiver/klass
  // It is callee save so it survives the call to native

  const Register oop_handle_reg = r20;

  //
  // We immediately shuffle the arguments so that any vm call we have to
  // make from here on out (sync slow path, jvmti, etc.) we will have
  // captured the oops from our caller and have a valid oopMap for
  // them.

  // -----------------
  // The Grand Shuffle

  // The Java calling convention is either equal (linux) or denser (win64) than the
  // c calling convention. However the because of the jni_env argument the c calling
  // convention always has at least one more (and two for static) arguments than Java.
  // Therefore if we move the args from java -> c backwards then we will never have
  // a register->register conflict and we don't have to build a dependency graph
  // and figure out how to break any cycles.
  //

  // Record esp-based slot for receiver on stack for non-static methods
  int receiver_offset = -1;

  // This is a trick. We double the stack slots so we can claim
  // the oops in the caller's frame. Since we are sure to have
  // more args than the caller doubling is enough to make
  // sure we can capture all the incoming oop args from the
  // caller.
  //
  OopMap* map = new OopMap(stack_slots * 2, 0 /* arg_slots*/);

  // Mark location of rfp (someday)
  // map->set_callee_saved(VMRegImpl::stack2reg( stack_slots - 2), stack_slots * 2, 0, vmreg(rfp));


  int float_args = 0;
  int int_args = 0;

#ifdef ASSERT
  bool reg_destroyed[Register::number_of_registers];
  bool freg_destroyed[FloatRegister::number_of_registers];
  for ( int r = 0 ; r < Register::number_of_registers ; r++ ) {
    reg_destroyed[r] = false;
  }
  for ( int f = 0 ; f < FloatRegister::number_of_registers ; f++ ) {
    freg_destroyed[f] = false;
  }

#endif /* ASSERT */

  // For JNI natives the incoming and outgoing registers are offset upwards.
  GrowableArray<int> arg_order(2 * total_in_args);
  VMRegPair tmp_vmreg;
  tmp_vmreg.set2(r19->as_VMReg());

  for (int i = total_in_args - 1, c_arg = total_c_args - 1; i >= 0; i--, c_arg--) {
    arg_order.push(i);
    arg_order.push(c_arg);
  }

  int temploc = -1;
  for (int ai = 0; ai < arg_order.length(); ai += 2) {
    int i = arg_order.at(ai);
    int c_arg = arg_order.at(ai + 1);
    __ block_comment(err_msg("move %d -> %d", i, c_arg));
    assert(c_arg != -1 && i != -1, "wrong order");
#ifdef ASSERT
    if (in_regs[i].first()->is_Register()) {
      assert(!reg_destroyed[in_regs[i].first()->as_Register()->encoding()], "destroyed reg!");
    } else if (in_regs[i].first()->is_FloatRegister()) {
      assert(!freg_destroyed[in_regs[i].first()->as_FloatRegister()->encoding()], "destroyed reg!");
    }
    if (out_regs[c_arg].first()->is_Register()) {
      reg_destroyed[out_regs[c_arg].first()->as_Register()->encoding()] = true;
    } else if (out_regs[c_arg].first()->is_FloatRegister()) {
      freg_destroyed[out_regs[c_arg].first()->as_FloatRegister()->encoding()] = true;
    }
#endif /* ASSERT */
    switch (in_sig_bt[i]) {
      case T_ARRAY:
      case T_PRIMITIVE_OBJECT:
      case T_OBJECT:
        __ object_move(map, oop_handle_offset, stack_slots, in_regs[i], out_regs[c_arg],
                       ((i == 0) && (!is_static)),
                       &receiver_offset);
        int_args++;
        break;
      case T_VOID:
        break;

      case T_FLOAT:
        __ float_move(in_regs[i], out_regs[c_arg]);
        float_args++;
        break;

      case T_DOUBLE:
        assert( i + 1 < total_in_args &&
                in_sig_bt[i + 1] == T_VOID &&
                out_sig_bt[c_arg+1] == T_VOID, "bad arg list");
        __ double_move(in_regs[i], out_regs[c_arg]);
        float_args++;
        break;

      case T_LONG :
        __ long_move(in_regs[i], out_regs[c_arg]);
        int_args++;
        break;

      case T_ADDRESS: assert(false, "found T_ADDRESS in java args");

      default:
        __ move32_64(in_regs[i], out_regs[c_arg]);
        int_args++;
    }
  }

  // point c_arg at the first arg that is already loaded in case we
  // need to spill before we call out
  int c_arg = total_c_args - total_in_args;

  // Pre-load a static method's oop into c_rarg1.
  if (method->is_static()) {

    //  load oop into a register
    __ movoop(c_rarg1,
              JNIHandles::make_local(method->method_holder()->java_mirror()));

    // Now handlize the static class mirror it's known not-null.
    __ str(c_rarg1, Address(sp, klass_offset));
    map->set_oop(VMRegImpl::stack2reg(klass_slot_offset));

    // Now get the handle
    __ lea(c_rarg1, Address(sp, klass_offset));
    // and protect the arg if we must spill
    c_arg--;
  }

  // Change state to native (we save the return address in the thread, since it might not
  // be pushed on the stack when we do a stack traversal).
  // We use the same pc/oopMap repeatedly when we call out

  Label native_return;
  __ set_last_Java_frame(sp, noreg, native_return, rscratch1);

  Label dtrace_method_entry, dtrace_method_entry_done;
  {
    uint64_t offset;
    __ adrp(rscratch1, ExternalAddress((address)&DTraceMethodProbes), offset);
    __ ldrb(rscratch1, Address(rscratch1, offset));
    __ cbnzw(rscratch1, dtrace_method_entry);
    __ bind(dtrace_method_entry_done);
  }

  // RedefineClasses() tracing support for obsolete method entry
  if (log_is_enabled(Trace, redefine, class, obsolete)) {
    // protect the args we've loaded
    save_args(masm, total_c_args, c_arg, out_regs);
    __ mov_metadata(c_rarg1, method());
    __ call_VM_leaf(
      CAST_FROM_FN_PTR(address, SharedRuntime::rc_trace_method_entry),
      rthread, c_rarg1);
    restore_args(masm, total_c_args, c_arg, out_regs);
  }

  // Lock a synchronized method

  // Register definitions used by locking and unlocking

  const Register swap_reg = r0;
  const Register obj_reg  = r19;  // Will contain the oop
  const Register lock_reg = r13;  // Address of compiler lock object (BasicLock)
  const Register old_hdr  = r13;  // value of old header at unlock time
  const Register tmp = lr;

  Label slow_path_lock;
  Label lock_done;

  if (method->is_synchronized()) {
    Label count;
    const int mark_word_offset = BasicLock::displaced_header_offset_in_bytes();

    // Get the handle (the 2nd argument)
    __ mov(oop_handle_reg, c_rarg1);

    // Get address of the box

    __ lea(lock_reg, Address(sp, lock_slot_offset * VMRegImpl::stack_slot_size));

    // Load the oop from the handle
    __ ldr(obj_reg, Address(oop_handle_reg, 0));

    if (LockingMode == LM_MONITOR) {
      __ b(slow_path_lock);
    } else if (LockingMode == LM_LEGACY) {
      // Load (object->mark() | 1) into swap_reg %r0
      __ ldr(rscratch1, Address(obj_reg, oopDesc::mark_offset_in_bytes()));
      __ orr(swap_reg, rscratch1, 1);
      if (EnableValhalla) {
        // Mask inline_type bit such that we go to the slow path if object is an inline type
        __ andr(swap_reg, swap_reg, ~((int) markWord::inline_type_bit_in_place));
      }

      // Save (object->mark() | 1) into BasicLock's displaced header
      __ str(swap_reg, Address(lock_reg, mark_word_offset));

      // src -> dest iff dest == r0 else r0 <- dest
      __ cmpxchg_obj_header(r0, lock_reg, obj_reg, rscratch1, count, /*fallthrough*/nullptr);

      // Hmm should this move to the slow path code area???

      // Test if the oopMark is an obvious stack pointer, i.e.,
      //  1) (mark & 3) == 0, and
      //  2) sp <= mark < mark + os::pagesize()
      // These 3 tests can be done by evaluating the following
      // expression: ((mark - sp) & (3 - os::vm_page_size())),
      // assuming both stack pointer and pagesize have their
      // least significant 2 bits clear.
      // NOTE: the oopMark is in swap_reg %r0 as the result of cmpxchg

      __ sub(swap_reg, sp, swap_reg);
      __ neg(swap_reg, swap_reg);
      __ ands(swap_reg, swap_reg, 3 - (int)os::vm_page_size());

      // Save the test result, for recursive case, the result is zero
      __ str(swap_reg, Address(lock_reg, mark_word_offset));
      __ br(Assembler::NE, slow_path_lock);
    } else {
      assert(LockingMode == LM_LIGHTWEIGHT, "must be");
      __ ldr(swap_reg, Address(obj_reg, oopDesc::mark_offset_in_bytes()));
      __ fast_lock(obj_reg, swap_reg, tmp, rscratch1, slow_path_lock);
    }
    __ bind(count);
    __ increment(Address(rthread, JavaThread::held_monitor_count_offset()));

    // Slow path will re-enter here
    __ bind(lock_done);
  }


  // Finally just about ready to make the JNI call

  // get JNIEnv* which is first argument to native
  __ lea(c_rarg0, Address(rthread, in_bytes(JavaThread::jni_environment_offset())));

  // Now set thread in native
  __ mov(rscratch1, _thread_in_native);
  __ lea(rscratch2, Address(rthread, JavaThread::thread_state_offset()));
  __ stlrw(rscratch1, rscratch2);

  __ rt_call(native_func);

  __ bind(native_return);

  intptr_t return_pc = (intptr_t) __ pc();
  oop_maps->add_gc_map(return_pc - start, map);

  // Unpack native results.
  switch (ret_type) {
  case T_BOOLEAN: __ c2bool(r0);                     break;
  case T_CHAR   : __ ubfx(r0, r0, 0, 16);            break;
  case T_BYTE   : __ sbfx(r0, r0, 0, 8);             break;
  case T_SHORT  : __ sbfx(r0, r0, 0, 16);            break;
  case T_INT    : __ sbfx(r0, r0, 0, 32);            break;
  case T_DOUBLE :
  case T_FLOAT  :
    // Result is in v0 we'll save as needed
    break;
  case T_ARRAY:                 // Really a handle
  case T_PRIMITIVE_OBJECT:           // Really a handle
  case T_OBJECT:                // Really a handle
      break; // can't de-handlize until after safepoint check
  case T_VOID: break;
  case T_LONG: break;
  default       : ShouldNotReachHere();
  }

  Label safepoint_in_progress, safepoint_in_progress_done;
  Label after_transition;

  // Switch thread to "native transition" state before reading the synchronization state.
  // This additional state is necessary because reading and testing the synchronization
  // state is not atomic w.r.t. GC, as this scenario demonstrates:
  //     Java thread A, in _thread_in_native state, loads _not_synchronized and is preempted.
  //     VM thread changes sync state to synchronizing and suspends threads for GC.
  //     Thread A is resumed to finish this native method, but doesn't block here since it
  //     didn't see any synchronization is progress, and escapes.
  __ mov(rscratch1, _thread_in_native_trans);

  __ strw(rscratch1, Address(rthread, JavaThread::thread_state_offset()));

  // Force this write out before the read below
  if (!UseSystemMemoryBarrier) {
    __ dmb(Assembler::ISH);
  }

  __ verify_sve_vector_length();

  // Check for safepoint operation in progress and/or pending suspend requests.
  {
    // We need an acquire here to ensure that any subsequent load of the
    // global SafepointSynchronize::_state flag is ordered after this load
    // of the thread-local polling word.  We don't want this poll to
    // return false (i.e. not safepointing) and a later poll of the global
    // SafepointSynchronize::_state spuriously to return true.
    //
    // This is to avoid a race when we're in a native->Java transition
    // racing the code which wakes up from a safepoint.

    __ safepoint_poll(safepoint_in_progress, true /* at_return */, true /* acquire */, false /* in_nmethod */);
    __ ldrw(rscratch1, Address(rthread, JavaThread::suspend_flags_offset()));
    __ cbnzw(rscratch1, safepoint_in_progress);
    __ bind(safepoint_in_progress_done);
  }

  // change thread state
  __ mov(rscratch1, _thread_in_Java);
  __ lea(rscratch2, Address(rthread, JavaThread::thread_state_offset()));
  __ stlrw(rscratch1, rscratch2);
  __ bind(after_transition);

  Label reguard;
  Label reguard_done;
  __ ldrb(rscratch1, Address(rthread, JavaThread::stack_guard_state_offset()));
  __ cmpw(rscratch1, StackOverflow::stack_guard_yellow_reserved_disabled);
  __ br(Assembler::EQ, reguard);
  __ bind(reguard_done);

  // native result if any is live

  // Unlock
  Label unlock_done;
  Label slow_path_unlock;
  if (method->is_synchronized()) {

    // Get locked oop from the handle we passed to jni
    __ ldr(obj_reg, Address(oop_handle_reg, 0));

    Label done, not_recursive;

    if (LockingMode == LM_LEGACY) {
      // Simple recursive lock?
      __ ldr(rscratch1, Address(sp, lock_slot_offset * VMRegImpl::stack_slot_size));
      __ cbnz(rscratch1, not_recursive);
      __ decrement(Address(rthread, JavaThread::held_monitor_count_offset()));
      __ b(done);
    }

    __ bind(not_recursive);

    // Must save r0 if if it is live now because cmpxchg must use it
    if (ret_type != T_FLOAT && ret_type != T_DOUBLE && ret_type != T_VOID) {
      save_native_result(masm, ret_type, stack_slots);
    }

    if (LockingMode == LM_MONITOR) {
      __ b(slow_path_unlock);
    } else if (LockingMode == LM_LEGACY) {
      // get address of the stack lock
      __ lea(r0, Address(sp, lock_slot_offset * VMRegImpl::stack_slot_size));
      //  get old displaced header
      __ ldr(old_hdr, Address(r0, 0));

      // Atomic swap old header if oop still contains the stack lock
      Label count;
      __ cmpxchg_obj_header(r0, old_hdr, obj_reg, rscratch1, count, &slow_path_unlock);
      __ bind(count);
      __ decrement(Address(rthread, JavaThread::held_monitor_count_offset()));
    } else {
      assert(LockingMode == LM_LIGHTWEIGHT, "");
      __ ldr(old_hdr, Address(obj_reg, oopDesc::mark_offset_in_bytes()));
      __ tbnz(old_hdr, exact_log2(markWord::monitor_value), slow_path_unlock);
      __ fast_unlock(obj_reg, old_hdr, swap_reg, rscratch1, slow_path_unlock);
      __ decrement(Address(rthread, JavaThread::held_monitor_count_offset()));
    }

    // slow path re-enters here
    __ bind(unlock_done);
    if (ret_type != T_FLOAT && ret_type != T_DOUBLE && ret_type != T_VOID) {
      restore_native_result(masm, ret_type, stack_slots);
    }

    __ bind(done);
  }

  Label dtrace_method_exit, dtrace_method_exit_done;
  {
    uint64_t offset;
    __ adrp(rscratch1, ExternalAddress((address)&DTraceMethodProbes), offset);
    __ ldrb(rscratch1, Address(rscratch1, offset));
    __ cbnzw(rscratch1, dtrace_method_exit);
    __ bind(dtrace_method_exit_done);
  }

  __ reset_last_Java_frame(false);

  // Unbox oop result, e.g. JNIHandles::resolve result.
  if (is_reference_type(ret_type)) {
    __ resolve_jobject(r0, r1, r2);
  }

  if (CheckJNICalls) {
    // clear_pending_jni_exception_check
    __ str(zr, Address(rthread, JavaThread::pending_jni_exception_check_fn_offset()));
  }

  // reset handle block
  __ ldr(r2, Address(rthread, JavaThread::active_handles_offset()));
  __ str(zr, Address(r2, JNIHandleBlock::top_offset()));

  __ leave();

  // Any exception pending?
  __ ldr(rscratch1, Address(rthread, in_bytes(Thread::pending_exception_offset())));
  __ cbnz(rscratch1, exception_pending);

  // We're done
  __ ret(lr);

  // Unexpected paths are out of line and go here

  // forward the exception
  __ bind(exception_pending);

  // and forward the exception
  __ far_jump(RuntimeAddress(StubRoutines::forward_exception_entry()));

  // Slow path locking & unlocking
  if (method->is_synchronized()) {

    __ block_comment("Slow path lock {");
    __ bind(slow_path_lock);

    // has last_Java_frame setup. No exceptions so do vanilla call not call_VM
    // args are (oop obj, BasicLock* lock, JavaThread* thread)

    // protect the args we've loaded
    save_args(masm, total_c_args, c_arg, out_regs);

    __ mov(c_rarg0, obj_reg);
    __ mov(c_rarg1, lock_reg);
    __ mov(c_rarg2, rthread);

    // Not a leaf but we have last_Java_frame setup as we want
    __ call_VM_leaf(CAST_FROM_FN_PTR(address, SharedRuntime::complete_monitor_locking_C), 3);
    restore_args(masm, total_c_args, c_arg, out_regs);

#ifdef ASSERT
    { Label L;
      __ ldr(rscratch1, Address(rthread, in_bytes(Thread::pending_exception_offset())));
      __ cbz(rscratch1, L);
      __ stop("no pending exception allowed on exit from monitorenter");
      __ bind(L);
    }
#endif
    __ b(lock_done);

    __ block_comment("} Slow path lock");

    __ block_comment("Slow path unlock {");
    __ bind(slow_path_unlock);

    // If we haven't already saved the native result we must save it now as xmm registers
    // are still exposed.

    if (ret_type == T_FLOAT || ret_type == T_DOUBLE ) {
      save_native_result(masm, ret_type, stack_slots);
    }

    __ mov(c_rarg2, rthread);
    __ lea(c_rarg1, Address(sp, lock_slot_offset * VMRegImpl::stack_slot_size));
    __ mov(c_rarg0, obj_reg);

    // Save pending exception around call to VM (which contains an EXCEPTION_MARK)
    // NOTE that obj_reg == r19 currently
    __ ldr(r19, Address(rthread, in_bytes(Thread::pending_exception_offset())));
    __ str(zr, Address(rthread, in_bytes(Thread::pending_exception_offset())));

    __ rt_call(CAST_FROM_FN_PTR(address, SharedRuntime::complete_monitor_unlocking_C));

#ifdef ASSERT
    {
      Label L;
      __ ldr(rscratch1, Address(rthread, in_bytes(Thread::pending_exception_offset())));
      __ cbz(rscratch1, L);
      __ stop("no pending exception allowed on exit complete_monitor_unlocking_C");
      __ bind(L);
    }
#endif /* ASSERT */

    __ str(r19, Address(rthread, in_bytes(Thread::pending_exception_offset())));

    if (ret_type == T_FLOAT || ret_type == T_DOUBLE ) {
      restore_native_result(masm, ret_type, stack_slots);
    }
    __ b(unlock_done);

    __ block_comment("} Slow path unlock");

  } // synchronized

  // SLOW PATH Reguard the stack if needed

  __ bind(reguard);
  save_native_result(masm, ret_type, stack_slots);
  __ rt_call(CAST_FROM_FN_PTR(address, SharedRuntime::reguard_yellow_pages));
  restore_native_result(masm, ret_type, stack_slots);
  // and continue
  __ b(reguard_done);

  // SLOW PATH safepoint
  {
    __ block_comment("safepoint {");
    __ bind(safepoint_in_progress);

    // Don't use call_VM as it will see a possible pending exception and forward it
    // and never return here preventing us from clearing _last_native_pc down below.
    //
    save_native_result(masm, ret_type, stack_slots);
    __ mov(c_rarg0, rthread);
#ifndef PRODUCT
  assert(frame::arg_reg_save_area_bytes == 0, "not expecting frame reg save area");
#endif
    __ lea(rscratch1, RuntimeAddress(CAST_FROM_FN_PTR(address, JavaThread::check_special_condition_for_native_trans)));
    __ blr(rscratch1);

    // Restore any method result value
    restore_native_result(masm, ret_type, stack_slots);

    __ b(safepoint_in_progress_done);
    __ block_comment("} safepoint");
  }

  // SLOW PATH dtrace support
  {
    __ block_comment("dtrace entry {");
    __ bind(dtrace_method_entry);

    // We have all of the arguments setup at this point. We must not touch any register
    // argument registers at this point (what if we save/restore them there are no oop?

    save_args(masm, total_c_args, c_arg, out_regs);
    __ mov_metadata(c_rarg1, method());
    __ call_VM_leaf(
      CAST_FROM_FN_PTR(address, SharedRuntime::dtrace_method_entry),
      rthread, c_rarg1);
    restore_args(masm, total_c_args, c_arg, out_regs);
    __ b(dtrace_method_entry_done);
    __ block_comment("} dtrace entry");
  }

  {
    __ block_comment("dtrace exit {");
    __ bind(dtrace_method_exit);
    save_native_result(masm, ret_type, stack_slots);
    __ mov_metadata(c_rarg1, method());
    __ call_VM_leaf(
         CAST_FROM_FN_PTR(address, SharedRuntime::dtrace_method_exit),
         rthread, c_rarg1);
    restore_native_result(masm, ret_type, stack_slots);
    __ b(dtrace_method_exit_done);
    __ block_comment("} dtrace exit");
  }


  __ flush();

  nmethod *nm = nmethod::new_native_nmethod(method,
                                            compile_id,
                                            masm->code(),
                                            vep_offset,
                                            frame_complete,
                                            stack_slots / VMRegImpl::slots_per_word,
                                            (is_static ? in_ByteSize(klass_offset) : in_ByteSize(receiver_offset)),
                                            in_ByteSize(lock_slot_offset*VMRegImpl::stack_slot_size),
                                            oop_maps);

  return nm;
}

// this function returns the adjust size (in number of words) to a c2i adapter
// activation for use during deoptimization
int Deoptimization::last_frame_adjust(int callee_parameters, int callee_locals) {
  assert(callee_locals >= callee_parameters,
          "test and remove; got more parms than locals");
  if (callee_locals < callee_parameters)
    return 0;                   // No adjustment for negative locals
  int diff = (callee_locals - callee_parameters) * Interpreter::stackElementWords;
  // diff is counted in stack words
  return align_up(diff, 2);
}


//------------------------------generate_deopt_blob----------------------------
void SharedRuntime::generate_deopt_blob() {
  // Allocate space for the code
  ResourceMark rm;
  // Setup code generation tools
  int pad = 0;
#if INCLUDE_JVMCI
  if (EnableJVMCI) {
    pad += 512; // Increase the buffer size when compiling for JVMCI
  }
#endif
  CodeBuffer buffer("deopt_blob", 2048+pad, 1024);
  MacroAssembler* masm = new MacroAssembler(&buffer);
  int frame_size_in_words;
  OopMap* map = nullptr;
  OopMapSet *oop_maps = new OopMapSet();
  RegisterSaver reg_save(COMPILER2_OR_JVMCI != 0);

  // -------------
  // This code enters when returning to a de-optimized nmethod.  A return
  // address has been pushed on the stack, and return values are in
  // registers.
  // If we are doing a normal deopt then we were called from the patched
  // nmethod from the point we returned to the nmethod. So the return
  // address on the stack is wrong by NativeCall::instruction_size
  // We will adjust the value so it looks like we have the original return
  // address on the stack (like when we eagerly deoptimized).
  // In the case of an exception pending when deoptimizing, we enter
  // with a return address on the stack that points after the call we patched
  // into the exception handler. We have the following register state from,
  // e.g., the forward exception stub (see stubGenerator_x86_64.cpp).
  //    r0: exception oop
  //    r19: exception handler
  //    r3: throwing pc
  // So in this case we simply jam r3 into the useless return address and
  // the stack looks just like we want.
  //
  // At this point we need to de-opt.  We save the argument return
  // registers.  We call the first C routine, fetch_unroll_info().  This
  // routine captures the return values and returns a structure which
  // describes the current frame size and the sizes of all replacement frames.
  // The current frame is compiled code and may contain many inlined
  // functions, each with their own JVM state.  We pop the current frame, then
  // push all the new frames.  Then we call the C routine unpack_frames() to
  // populate these frames.  Finally unpack_frames() returns us the new target
  // address.  Notice that callee-save registers are BLOWN here; they have
  // already been captured in the vframeArray at the time the return PC was
  // patched.
  address start = __ pc();
  Label cont;

  // Prolog for non exception case!

  // Save everything in sight.
  map = reg_save.save_live_registers(masm, 0, &frame_size_in_words);

  // Normal deoptimization.  Save exec mode for unpack_frames.
  __ movw(rcpool, Deoptimization::Unpack_deopt); // callee-saved
  __ b(cont);

  int reexecute_offset = __ pc() - start;
#if INCLUDE_JVMCI && !defined(COMPILER1)
  if (EnableJVMCI && UseJVMCICompiler) {
    // JVMCI does not use this kind of deoptimization
    __ should_not_reach_here();
  }
#endif

  // Reexecute case
  // return address is the pc describes what bci to do re-execute at

  // No need to update map as each call to save_live_registers will produce identical oopmap
  (void) reg_save.save_live_registers(masm, 0, &frame_size_in_words);

  __ movw(rcpool, Deoptimization::Unpack_reexecute); // callee-saved
  __ b(cont);

#if INCLUDE_JVMCI
  Label after_fetch_unroll_info_call;
  int implicit_exception_uncommon_trap_offset = 0;
  int uncommon_trap_offset = 0;

  if (EnableJVMCI) {
    implicit_exception_uncommon_trap_offset = __ pc() - start;

    __ ldr(lr, Address(rthread, in_bytes(JavaThread::jvmci_implicit_exception_pc_offset())));
    __ str(zr, Address(rthread, in_bytes(JavaThread::jvmci_implicit_exception_pc_offset())));

    uncommon_trap_offset = __ pc() - start;

    // Save everything in sight.
    reg_save.save_live_registers(masm, 0, &frame_size_in_words);
    // fetch_unroll_info needs to call last_java_frame()
    Label retaddr;
    __ set_last_Java_frame(sp, noreg, retaddr, rscratch1);

    __ ldrw(c_rarg1, Address(rthread, in_bytes(JavaThread::pending_deoptimization_offset())));
    __ movw(rscratch1, -1);
    __ strw(rscratch1, Address(rthread, in_bytes(JavaThread::pending_deoptimization_offset())));

    __ movw(rcpool, (int32_t)Deoptimization::Unpack_reexecute);
    __ mov(c_rarg0, rthread);
    __ movw(c_rarg2, rcpool); // exec mode
    __ lea(rscratch1,
           RuntimeAddress(CAST_FROM_FN_PTR(address,
                                           Deoptimization::uncommon_trap)));
    __ blr(rscratch1);
    __ bind(retaddr);
    oop_maps->add_gc_map( __ pc()-start, map->deep_copy());

    __ reset_last_Java_frame(false);

    __ b(after_fetch_unroll_info_call);
  } // EnableJVMCI
#endif // INCLUDE_JVMCI

  int exception_offset = __ pc() - start;

  // Prolog for exception case

  // all registers are dead at this entry point, except for r0, and
  // r3 which contain the exception oop and exception pc
  // respectively.  Set them in TLS and fall thru to the
  // unpack_with_exception_in_tls entry point.

  __ str(r3, Address(rthread, JavaThread::exception_pc_offset()));
  __ str(r0, Address(rthread, JavaThread::exception_oop_offset()));

  int exception_in_tls_offset = __ pc() - start;

  // new implementation because exception oop is now passed in JavaThread

  // Prolog for exception case
  // All registers must be preserved because they might be used by LinearScan
  // Exceptiop oop and throwing PC are passed in JavaThread
  // tos: stack at point of call to method that threw the exception (i.e. only
  // args are on the stack, no return address)

  // The return address pushed by save_live_registers will be patched
  // later with the throwing pc. The correct value is not available
  // now because loading it from memory would destroy registers.

  // NB: The SP at this point must be the SP of the method that is
  // being deoptimized.  Deoptimization assumes that the frame created
  // here by save_live_registers is immediately below the method's SP.
  // This is a somewhat fragile mechanism.

  // Save everything in sight.
  map = reg_save.save_live_registers(masm, 0, &frame_size_in_words);

  // Now it is safe to overwrite any register

  // Deopt during an exception.  Save exec mode for unpack_frames.
  __ mov(rcpool, Deoptimization::Unpack_exception); // callee-saved

  // load throwing pc from JavaThread and patch it as the return address
  // of the current frame. Then clear the field in JavaThread
  __ ldr(r3, Address(rthread, JavaThread::exception_pc_offset()));
  __ protect_return_address(r3, rscratch1);
  __ str(r3, Address(rfp, wordSize));
  __ str(zr, Address(rthread, JavaThread::exception_pc_offset()));

#ifdef ASSERT
  // verify that there is really an exception oop in JavaThread
  __ ldr(r0, Address(rthread, JavaThread::exception_oop_offset()));
  __ verify_oop(r0);

  // verify that there is no pending exception
  Label no_pending_exception;
  __ ldr(rscratch1, Address(rthread, Thread::pending_exception_offset()));
  __ cbz(rscratch1, no_pending_exception);
  __ stop("must not have pending exception here");
  __ bind(no_pending_exception);
#endif

  __ bind(cont);

  // Call C code.  Need thread and this frame, but NOT official VM entry
  // crud.  We cannot block on this call, no GC can happen.
  //
  // UnrollBlock* fetch_unroll_info(JavaThread* thread)

  // fetch_unroll_info needs to call last_java_frame().

  Label retaddr;
  __ set_last_Java_frame(sp, noreg, retaddr, rscratch1);
#ifdef ASSERT
  { Label L;
    __ ldr(rscratch1, Address(rthread, JavaThread::last_Java_fp_offset()));
    __ cbz(rscratch1, L);
    __ stop("SharedRuntime::generate_deopt_blob: last_Java_fp not cleared");
    __ bind(L);
  }
#endif // ASSERT
  __ mov(c_rarg0, rthread);
  __ mov(c_rarg1, rcpool);
  __ lea(rscratch1, RuntimeAddress(CAST_FROM_FN_PTR(address, Deoptimization::fetch_unroll_info)));
  __ blr(rscratch1);
  __ bind(retaddr);

  // Need to have an oopmap that tells fetch_unroll_info where to
  // find any register it might need.
  oop_maps->add_gc_map(__ pc() - start, map);

  __ reset_last_Java_frame(false);

#if INCLUDE_JVMCI
  if (EnableJVMCI) {
    __ bind(after_fetch_unroll_info_call);
  }
#endif

  // Load UnrollBlock* into r5
  __ mov(r5, r0);

  __ ldrw(rcpool, Address(r5, Deoptimization::UnrollBlock::unpack_kind_offset()));
   Label noException;
  __ cmpw(rcpool, Deoptimization::Unpack_exception);   // Was exception pending?
  __ br(Assembler::NE, noException);
  __ ldr(r0, Address(rthread, JavaThread::exception_oop_offset()));
  // QQQ this is useless it was null above
  __ ldr(r3, Address(rthread, JavaThread::exception_pc_offset()));
  __ str(zr, Address(rthread, JavaThread::exception_oop_offset()));
  __ str(zr, Address(rthread, JavaThread::exception_pc_offset()));

  __ verify_oop(r0);

  // Overwrite the result registers with the exception results.
  __ str(r0, Address(sp, reg_save.r0_offset_in_bytes()));
  // I think this is useless
  // __ str(r3, Address(sp, RegisterSaver::r3_offset_in_bytes()));

  __ bind(noException);

  // Only register save data is on the stack.
  // Now restore the result registers.  Everything else is either dead
  // or captured in the vframeArray.

  // Restore fp result register
  __ ldrd(v0, Address(sp, reg_save.v0_offset_in_bytes()));
  // Restore integer result register
  __ ldr(r0, Address(sp, reg_save.r0_offset_in_bytes()));

  // Pop all of the register save area off the stack
  __ add(sp, sp, frame_size_in_words * wordSize);

  // All of the register save area has been popped of the stack. Only the
  // return address remains.

  // Pop all the frames we must move/replace.
  //
  // Frame picture (youngest to oldest)
  // 1: self-frame (no frame link)
  // 2: deopting frame  (no frame link)
  // 3: caller of deopting frame (could be compiled/interpreted).
  //
  // Note: by leaving the return address of self-frame on the stack
  // and using the size of frame 2 to adjust the stack
  // when we are done the return to frame 3 will still be on the stack.

  // Pop deoptimized frame
  __ ldrw(r2, Address(r5, Deoptimization::UnrollBlock::size_of_deoptimized_frame_offset()));
  __ sub(r2, r2, 2 * wordSize);
  __ add(sp, sp, r2);
  __ ldp(rfp, lr, __ post(sp, 2 * wordSize));
  __ authenticate_return_address();
  // LR should now be the return address to the caller (3)

#ifdef ASSERT
  // Compilers generate code that bang the stack by as much as the
  // interpreter would need. So this stack banging should never
  // trigger a fault. Verify that it does not on non product builds.
  __ ldrw(r19, Address(r5, Deoptimization::UnrollBlock::total_frame_sizes_offset()));
  __ bang_stack_size(r19, r2);
#endif
  // Load address of array of frame pcs into r2
  __ ldr(r2, Address(r5, Deoptimization::UnrollBlock::frame_pcs_offset()));

  // Trash the old pc
  // __ addptr(sp, wordSize);  FIXME ????

  // Load address of array of frame sizes into r4
  __ ldr(r4, Address(r5, Deoptimization::UnrollBlock::frame_sizes_offset()));

  // Load counter into r3
  __ ldrw(r3, Address(r5, Deoptimization::UnrollBlock::number_of_frames_offset()));

  // Now adjust the caller's stack to make up for the extra locals
  // but record the original sp so that we can save it in the skeletal interpreter
  // frame and the stack walking of interpreter_sender will get the unextended sp
  // value and not the "real" sp value.

  const Register sender_sp = r6;

  __ mov(sender_sp, sp);
  __ ldrw(r19, Address(r5,
                       Deoptimization::UnrollBlock::
                       caller_adjustment_offset()));
  __ sub(sp, sp, r19);

  // Push interpreter frames in a loop
  __ mov(rscratch1, (uint64_t)0xDEADDEAD);        // Make a recognizable pattern
  __ mov(rscratch2, rscratch1);
  Label loop;
  __ bind(loop);
  __ ldr(r19, Address(__ post(r4, wordSize)));          // Load frame size
  __ sub(r19, r19, 2*wordSize);           // We'll push pc and fp by hand
  __ ldr(lr, Address(__ post(r2, wordSize)));  // Load pc
  __ enter();                           // Save old & set new fp
  __ sub(sp, sp, r19);                  // Prolog
  // This value is corrected by layout_activation_impl
  __ str(zr, Address(rfp, frame::interpreter_frame_last_sp_offset * wordSize));
  __ str(sender_sp, Address(rfp, frame::interpreter_frame_sender_sp_offset * wordSize)); // Make it walkable
  __ mov(sender_sp, sp);               // Pass sender_sp to next frame
  __ sub(r3, r3, 1);                   // Decrement counter
  __ cbnz(r3, loop);

    // Re-push self-frame
  __ ldr(lr, Address(r2));
  __ enter();

  // Allocate a full sized register save area.  We subtract 2 because
  // enter() just pushed 2 words
  __ sub(sp, sp, (frame_size_in_words - 2) * wordSize);

  // Restore frame locals after moving the frame
  __ strd(v0, Address(sp, reg_save.v0_offset_in_bytes()));
  __ str(r0, Address(sp, reg_save.r0_offset_in_bytes()));

  // Call C code.  Need thread but NOT official VM entry
  // crud.  We cannot block on this call, no GC can happen.  Call should
  // restore return values to their stack-slots with the new SP.
  //
  // void Deoptimization::unpack_frames(JavaThread* thread, int exec_mode)

  // Use rfp because the frames look interpreted now
  // Don't need the precise return PC here, just precise enough to point into this code blob.
  address the_pc = __ pc();
  __ set_last_Java_frame(sp, rfp, the_pc, rscratch1);

  __ mov(c_rarg0, rthread);
  __ movw(c_rarg1, rcpool); // second arg: exec_mode
  __ lea(rscratch1, RuntimeAddress(CAST_FROM_FN_PTR(address, Deoptimization::unpack_frames)));
  __ blr(rscratch1);

  // Set an oopmap for the call site
  // Use the same PC we used for the last java frame
  oop_maps->add_gc_map(the_pc - start,
                       new OopMap( frame_size_in_words, 0 ));

  // Clear fp AND pc
  __ reset_last_Java_frame(true);

  // Collect return values
  __ ldrd(v0, Address(sp, reg_save.v0_offset_in_bytes()));
  __ ldr(r0, Address(sp, reg_save.r0_offset_in_bytes()));
  // I think this is useless (throwing pc?)
  // __ ldr(r3, Address(sp, RegisterSaver::r3_offset_in_bytes()));

  // Pop self-frame.
  __ leave();                           // Epilog

  // Jump to interpreter
  __ ret(lr);

  // Make sure all code is generated
  masm->flush();

  _deopt_blob = DeoptimizationBlob::create(&buffer, oop_maps, 0, exception_offset, reexecute_offset, frame_size_in_words);
  _deopt_blob->set_unpack_with_exception_in_tls_offset(exception_in_tls_offset);
#if INCLUDE_JVMCI
  if (EnableJVMCI) {
    _deopt_blob->set_uncommon_trap_offset(uncommon_trap_offset);
    _deopt_blob->set_implicit_exception_uncommon_trap_offset(implicit_exception_uncommon_trap_offset);
  }
#endif
}

// Number of stack slots between incoming argument block and the start of
// a new frame.  The PROLOG must add this many slots to the stack.  The
// EPILOG must remove this many slots. aarch64 needs two slots for
// return address and fp.
// TODO think this is correct but check
uint SharedRuntime::in_preserve_stack_slots() {
  return 4;
}

uint SharedRuntime::out_preserve_stack_slots() {
  return 0;
}

#ifdef COMPILER2
//------------------------------generate_uncommon_trap_blob--------------------
void SharedRuntime::generate_uncommon_trap_blob() {
  // Allocate space for the code
  ResourceMark rm;
  // Setup code generation tools
  CodeBuffer buffer("uncommon_trap_blob", 2048, 1024);
  MacroAssembler* masm = new MacroAssembler(&buffer);

  assert(SimpleRuntimeFrame::framesize % 4 == 0, "sp not 16-byte aligned");

  address start = __ pc();

  // Push self-frame.  We get here with a return address in LR
  // and sp should be 16 byte aligned
  // push rfp and retaddr by hand
  __ protect_return_address();
  __ stp(rfp, lr, Address(__ pre(sp, -2 * wordSize)));
  // we don't expect an arg reg save area
#ifndef PRODUCT
  assert(frame::arg_reg_save_area_bytes == 0, "not expecting frame reg save area");
#endif
  // compiler left unloaded_class_index in j_rarg0 move to where the
  // runtime expects it.
  if (c_rarg1 != j_rarg0) {
    __ movw(c_rarg1, j_rarg0);
  }

  // we need to set the past SP to the stack pointer of the stub frame
  // and the pc to the address where this runtime call will return
  // although actually any pc in this code blob will do).
  Label retaddr;
  __ set_last_Java_frame(sp, noreg, retaddr, rscratch1);

  // Call C code.  Need thread but NOT official VM entry
  // crud.  We cannot block on this call, no GC can happen.  Call should
  // capture callee-saved registers as well as return values.
  // Thread is in rdi already.
  //
  // UnrollBlock* uncommon_trap(JavaThread* thread, jint unloaded_class_index);
  //
  // n.b. 2 gp args, 0 fp args, integral return type

  __ mov(c_rarg0, rthread);
  __ movw(c_rarg2, (unsigned)Deoptimization::Unpack_uncommon_trap);
  __ lea(rscratch1,
         RuntimeAddress(CAST_FROM_FN_PTR(address,
                                         Deoptimization::uncommon_trap)));
  __ blr(rscratch1);
  __ bind(retaddr);

  // Set an oopmap for the call site
  OopMapSet* oop_maps = new OopMapSet();
  OopMap* map = new OopMap(SimpleRuntimeFrame::framesize, 0);

  // location of rfp is known implicitly by the frame sender code

  oop_maps->add_gc_map(__ pc() - start, map);

  __ reset_last_Java_frame(false);

  // move UnrollBlock* into r4
  __ mov(r4, r0);

#ifdef ASSERT
  { Label L;
    __ ldrw(rscratch1, Address(r4, Deoptimization::UnrollBlock::unpack_kind_offset()));
    __ cmpw(rscratch1, (unsigned)Deoptimization::Unpack_uncommon_trap);
    __ br(Assembler::EQ, L);
    __ stop("SharedRuntime::generate_uncommon_trap_blob: expected Unpack_uncommon_trap");
    __ bind(L);
  }
#endif

  // Pop all the frames we must move/replace.
  //
  // Frame picture (youngest to oldest)
  // 1: self-frame (no frame link)
  // 2: deopting frame  (no frame link)
  // 3: caller of deopting frame (could be compiled/interpreted).

  // Pop self-frame.  We have no frame, and must rely only on r0 and sp.
  __ add(sp, sp, (SimpleRuntimeFrame::framesize) << LogBytesPerInt); // Epilog!

  // Pop deoptimized frame (int)
  __ ldrw(r2, Address(r4,
                      Deoptimization::UnrollBlock::
                      size_of_deoptimized_frame_offset()));
  __ sub(r2, r2, 2 * wordSize);
  __ add(sp, sp, r2);
  __ ldp(rfp, lr, __ post(sp, 2 * wordSize));
  __ authenticate_return_address();
  // LR should now be the return address to the caller (3) frame

#ifdef ASSERT
  // Compilers generate code that bang the stack by as much as the
  // interpreter would need. So this stack banging should never
  // trigger a fault. Verify that it does not on non product builds.
  __ ldrw(r1, Address(r4,
                      Deoptimization::UnrollBlock::
                      total_frame_sizes_offset()));
  __ bang_stack_size(r1, r2);
#endif

  // Load address of array of frame pcs into r2 (address*)
  __ ldr(r2, Address(r4,
                     Deoptimization::UnrollBlock::frame_pcs_offset()));

  // Load address of array of frame sizes into r5 (intptr_t*)
  __ ldr(r5, Address(r4,
                     Deoptimization::UnrollBlock::
                     frame_sizes_offset()));

  // Counter
  __ ldrw(r3, Address(r4,
                      Deoptimization::UnrollBlock::
                      number_of_frames_offset())); // (int)

  // Now adjust the caller's stack to make up for the extra locals but
  // record the original sp so that we can save it in the skeletal
  // interpreter frame and the stack walking of interpreter_sender
  // will get the unextended sp value and not the "real" sp value.

  const Register sender_sp = r8;

  __ mov(sender_sp, sp);
  __ ldrw(r1, Address(r4,
                      Deoptimization::UnrollBlock::
                      caller_adjustment_offset())); // (int)
  __ sub(sp, sp, r1);

  // Push interpreter frames in a loop
  Label loop;
  __ bind(loop);
  __ ldr(r1, Address(r5, 0));       // Load frame size
  __ sub(r1, r1, 2 * wordSize);     // We'll push pc and rfp by hand
  __ ldr(lr, Address(r2, 0));       // Save return address
  __ enter();                       // and old rfp & set new rfp
  __ sub(sp, sp, r1);               // Prolog
  __ str(sender_sp, Address(rfp, frame::interpreter_frame_sender_sp_offset * wordSize)); // Make it walkable
  // This value is corrected by layout_activation_impl
  __ str(zr, Address(rfp, frame::interpreter_frame_last_sp_offset * wordSize));
  __ mov(sender_sp, sp);          // Pass sender_sp to next frame
  __ add(r5, r5, wordSize);       // Bump array pointer (sizes)
  __ add(r2, r2, wordSize);       // Bump array pointer (pcs)
  __ subsw(r3, r3, 1);            // Decrement counter
  __ br(Assembler::GT, loop);
  __ ldr(lr, Address(r2, 0));     // save final return address
  // Re-push self-frame
  __ enter();                     // & old rfp & set new rfp

  // Use rfp because the frames look interpreted now
  // Save "the_pc" since it cannot easily be retrieved using the last_java_SP after we aligned SP.
  // Don't need the precise return PC here, just precise enough to point into this code blob.
  address the_pc = __ pc();
  __ set_last_Java_frame(sp, rfp, the_pc, rscratch1);

  // Call C code.  Need thread but NOT official VM entry
  // crud.  We cannot block on this call, no GC can happen.  Call should
  // restore return values to their stack-slots with the new SP.
  // Thread is in rdi already.
  //
  // BasicType unpack_frames(JavaThread* thread, int exec_mode);
  //
  // n.b. 2 gp args, 0 fp args, integral return type

  // sp should already be aligned
  __ mov(c_rarg0, rthread);
  __ movw(c_rarg1, (unsigned)Deoptimization::Unpack_uncommon_trap);
  __ lea(rscratch1, RuntimeAddress(CAST_FROM_FN_PTR(address, Deoptimization::unpack_frames)));
  __ blr(rscratch1);

  // Set an oopmap for the call site
  // Use the same PC we used for the last java frame
  oop_maps->add_gc_map(the_pc - start, new OopMap(SimpleRuntimeFrame::framesize, 0));

  // Clear fp AND pc
  __ reset_last_Java_frame(true);

  // Pop self-frame.
  __ leave();                 // Epilog

  // Jump to interpreter
  __ ret(lr);

  // Make sure all code is generated
  masm->flush();

  _uncommon_trap_blob =  UncommonTrapBlob::create(&buffer, oop_maps,
                                                 SimpleRuntimeFrame::framesize >> 1);
}
#endif // COMPILER2


//------------------------------generate_handler_blob------
//
// Generate a special Compile2Runtime blob that saves all registers,
// and setup oopmap.
//
SafepointBlob* SharedRuntime::generate_handler_blob(address call_ptr, int poll_type) {
  ResourceMark rm;
  OopMapSet *oop_maps = new OopMapSet();
  OopMap* map;

  // Allocate space for the code.  Setup code generation tools.
  CodeBuffer buffer("handler_blob", 2048, 1024);
  MacroAssembler* masm = new MacroAssembler(&buffer);

  address start   = __ pc();
  address call_pc = nullptr;
  int frame_size_in_words;
  bool cause_return = (poll_type == POLL_AT_RETURN);
  RegisterSaver reg_save(poll_type == POLL_AT_VECTOR_LOOP /* save_vectors */);

  // When the signal occurred, the LR was either signed and stored on the stack (in which
  // case it will be restored from the stack before being used) or unsigned and not stored
  // on the stack. Stipping ensures we get the right value.
  __ strip_return_address();

  // Save Integer and Float registers.
  map = reg_save.save_live_registers(masm, 0, &frame_size_in_words);

  // The following is basically a call_VM.  However, we need the precise
  // address of the call in order to generate an oopmap. Hence, we do all the
  // work ourselves.

  Label retaddr;
  __ set_last_Java_frame(sp, noreg, retaddr, rscratch1);

  // The return address must always be correct so that frame constructor never
  // sees an invalid pc.

  if (!cause_return) {
    // overwrite the return address pushed by save_live_registers
    // Additionally, r20 is a callee-saved register so we can look at
    // it later to determine if someone changed the return address for
    // us!
    __ ldr(r20, Address(rthread, JavaThread::saved_exception_pc_offset()));
    __ protect_return_address(r20, rscratch1);
    __ str(r20, Address(rfp, wordSize));
  }

  // Do the call
  __ mov(c_rarg0, rthread);
  __ lea(rscratch1, RuntimeAddress(call_ptr));
  __ blr(rscratch1);
  __ bind(retaddr);

  // Set an oopmap for the call site.  This oopmap will map all
  // oop-registers and debug-info registers as callee-saved.  This
  // will allow deoptimization at this safepoint to find all possible
  // debug-info recordings, as well as let GC find all oops.

  oop_maps->add_gc_map( __ pc() - start, map);

  Label noException;

  __ reset_last_Java_frame(false);

  __ membar(Assembler::LoadLoad | Assembler::LoadStore);

  __ ldr(rscratch1, Address(rthread, Thread::pending_exception_offset()));
  __ cbz(rscratch1, noException);

  // Exception pending

  reg_save.restore_live_registers(masm);

  __ far_jump(RuntimeAddress(StubRoutines::forward_exception_entry()));

  // No exception case
  __ bind(noException);

  Label no_adjust, bail;
  if (!cause_return) {
    // If our stashed return pc was modified by the runtime we avoid touching it
    __ ldr(rscratch1, Address(rfp, wordSize));
    __ cmp(r20, rscratch1);
    __ br(Assembler::NE, no_adjust);
    __ authenticate_return_address(r20, rscratch1);

#ifdef ASSERT
    // Verify the correct encoding of the poll we're about to skip.
    // See NativeInstruction::is_ldrw_to_zr()
    __ ldrw(rscratch1, Address(r20));
    __ ubfx(rscratch2, rscratch1, 22, 10);
    __ cmpw(rscratch2, 0b1011100101);
    __ br(Assembler::NE, bail);
    __ ubfx(rscratch2, rscratch1, 0, 5);
    __ cmpw(rscratch2, 0b11111);
    __ br(Assembler::NE, bail);
#endif
    // Adjust return pc forward to step over the safepoint poll instruction
    __ add(r20, r20, NativeInstruction::instruction_size);
    __ protect_return_address(r20, rscratch1);
    __ str(r20, Address(rfp, wordSize));
  }

  __ bind(no_adjust);
  // Normal exit, restore registers and exit.
  reg_save.restore_live_registers(masm);

  __ ret(lr);

#ifdef ASSERT
  __ bind(bail);
  __ stop("Attempting to adjust pc to skip safepoint poll but the return point is not what we expected");
#endif

  // Make sure all code is generated
  masm->flush();

  // Fill-out other meta info
  return SafepointBlob::create(&buffer, oop_maps, frame_size_in_words);
}

//
// generate_resolve_blob - call resolution (static/virtual/opt-virtual/ic-miss
//
// Generate a stub that calls into vm to find out the proper destination
// of a java call. All the argument registers are live at this point
// but since this is generic code we don't know what they are and the caller
// must do any gc of the args.
//
RuntimeStub* SharedRuntime::generate_resolve_blob(address destination, const char* name) {
  assert (StubRoutines::forward_exception_entry() != nullptr, "must be generated before");

  // allocate space for the code
  ResourceMark rm;

  CodeBuffer buffer(name, 1000, 512);
  MacroAssembler* masm                = new MacroAssembler(&buffer);

  int frame_size_in_words;
  RegisterSaver reg_save(false /* save_vectors */);

  OopMapSet *oop_maps = new OopMapSet();
  OopMap* map = nullptr;

  int start = __ offset();

  map = reg_save.save_live_registers(masm, 0, &frame_size_in_words);

  int frame_complete = __ offset();

  {
    Label retaddr;
    __ set_last_Java_frame(sp, noreg, retaddr, rscratch1);

    __ mov(c_rarg0, rthread);
    __ lea(rscratch1, RuntimeAddress(destination));

    __ blr(rscratch1);
    __ bind(retaddr);
  }

  // Set an oopmap for the call site.
  // We need this not only for callee-saved registers, but also for volatile
  // registers that the compiler might be keeping live across a safepoint.

  oop_maps->add_gc_map( __ offset() - start, map);

  // r0 contains the address we are going to jump to assuming no exception got installed

  // clear last_Java_sp
  __ reset_last_Java_frame(false);
  // check for pending exceptions
  Label pending;
  __ ldr(rscratch1, Address(rthread, Thread::pending_exception_offset()));
  __ cbnz(rscratch1, pending);

  // get the returned Method*
  __ get_vm_result_2(rmethod, rthread);
  __ str(rmethod, Address(sp, reg_save.reg_offset_in_bytes(rmethod)));

  // r0 is where we want to jump, overwrite rscratch1 which is saved and scratch
  __ str(r0, Address(sp, reg_save.rscratch1_offset_in_bytes()));
  reg_save.restore_live_registers(masm);

  // We are back to the original state on entry and ready to go.

  __ br(rscratch1);

  // Pending exception after the safepoint

  __ bind(pending);

  reg_save.restore_live_registers(masm);

  // exception pending => remove activation and forward to exception handler

  __ str(zr, Address(rthread, JavaThread::vm_result_offset()));

  __ ldr(r0, Address(rthread, Thread::pending_exception_offset()));
  __ far_jump(RuntimeAddress(StubRoutines::forward_exception_entry()));

  // -------------
  // make sure all code is generated
  masm->flush();

  // return the  blob
  // frame_size_words or bytes??
  return RuntimeStub::new_runtime_stub(name, &buffer, frame_complete, frame_size_in_words, oop_maps, true);
}

#ifdef COMPILER2
// This is here instead of runtime_aarch64_64.cpp because it uses SimpleRuntimeFrame
//
//------------------------------generate_exception_blob---------------------------
// creates exception blob at the end
// Using exception blob, this code is jumped from a compiled method.
// (see emit_exception_handler in x86_64.ad file)
//
// Given an exception pc at a call we call into the runtime for the
// handler in this method. This handler might merely restore state
// (i.e. callee save registers) unwind the frame and jump to the
// exception handler for the nmethod if there is no Java level handler
// for the nmethod.
//
// This code is entered with a jmp.
//
// Arguments:
//   r0: exception oop
//   r3: exception pc
//
// Results:
//   r0: exception oop
//   r3: exception pc in caller or ???
//   destination: exception handler of caller
//
// Note: the exception pc MUST be at a call (precise debug information)
//       Registers r0, r3, r2, r4, r5, r8-r11 are not callee saved.
//

void OptoRuntime::generate_exception_blob() {
  assert(!OptoRuntime::is_callee_saved_register(R3_num), "");
  assert(!OptoRuntime::is_callee_saved_register(R0_num), "");
  assert(!OptoRuntime::is_callee_saved_register(R2_num), "");

  assert(SimpleRuntimeFrame::framesize % 4 == 0, "sp not 16-byte aligned");

  // Allocate space for the code
  ResourceMark rm;
  // Setup code generation tools
  CodeBuffer buffer("exception_blob", 2048, 1024);
  MacroAssembler* masm = new MacroAssembler(&buffer);

  // TODO check various assumptions made here
  //
  // make sure we do so before running this

  address start = __ pc();

  // push rfp and retaddr by hand
  // Exception pc is 'return address' for stack walker
  __ protect_return_address();
  __ stp(rfp, lr, Address(__ pre(sp, -2 * wordSize)));
  // there are no callee save registers and we don't expect an
  // arg reg save area
#ifndef PRODUCT
  assert(frame::arg_reg_save_area_bytes == 0, "not expecting frame reg save area");
#endif
  // Store exception in Thread object. We cannot pass any arguments to the
  // handle_exception call, since we do not want to make any assumption
  // about the size of the frame where the exception happened in.
  __ str(r0, Address(rthread, JavaThread::exception_oop_offset()));
  __ str(r3, Address(rthread, JavaThread::exception_pc_offset()));

  // This call does all the hard work.  It checks if an exception handler
  // exists in the method.
  // If so, it returns the handler address.
  // If not, it prepares for stack-unwinding, restoring the callee-save
  // registers of the frame being removed.
  //
  // address OptoRuntime::handle_exception_C(JavaThread* thread)
  //
  // n.b. 1 gp arg, 0 fp args, integral return type

  // the stack should always be aligned
  address the_pc = __ pc();
  __ set_last_Java_frame(sp, noreg, the_pc, rscratch1);
  __ mov(c_rarg0, rthread);
  __ lea(rscratch1, RuntimeAddress(CAST_FROM_FN_PTR(address, OptoRuntime::handle_exception_C)));
  __ blr(rscratch1);
  // handle_exception_C is a special VM call which does not require an explicit
  // instruction sync afterwards.

  // May jump to SVE compiled code
  __ reinitialize_ptrue();

  // Set an oopmap for the call site.  This oopmap will only be used if we
  // are unwinding the stack.  Hence, all locations will be dead.
  // Callee-saved registers will be the same as the frame above (i.e.,
  // handle_exception_stub), since they were restored when we got the
  // exception.

  OopMapSet* oop_maps = new OopMapSet();

  oop_maps->add_gc_map(the_pc - start, new OopMap(SimpleRuntimeFrame::framesize, 0));

  __ reset_last_Java_frame(false);

  // Restore callee-saved registers

  // rfp is an implicitly saved callee saved register (i.e. the calling
  // convention will save restore it in prolog/epilog) Other than that
  // there are no callee save registers now that adapter frames are gone.
  // and we dont' expect an arg reg save area
  __ ldp(rfp, r3, Address(__ post(sp, 2 * wordSize)));
  __ authenticate_return_address(r3);

  // r0: exception handler

  // We have a handler in r0 (could be deopt blob).
  __ mov(r8, r0);

  // Get the exception oop
  __ ldr(r0, Address(rthread, JavaThread::exception_oop_offset()));
  // Get the exception pc in case we are deoptimized
  __ ldr(r4, Address(rthread, JavaThread::exception_pc_offset()));
#ifdef ASSERT
  __ str(zr, Address(rthread, JavaThread::exception_handler_pc_offset()));
  __ str(zr, Address(rthread, JavaThread::exception_pc_offset()));
#endif
  // Clear the exception oop so GC no longer processes it as a root.
  __ str(zr, Address(rthread, JavaThread::exception_oop_offset()));

  // r0: exception oop
  // r8:  exception handler
  // r4: exception pc
  // Jump to handler

  __ br(r8);

  // Make sure all code is generated
  masm->flush();

  // Set exception blob
  _exception_blob =  ExceptionBlob::create(&buffer, oop_maps, SimpleRuntimeFrame::framesize >> 1);
}

#endif // COMPILER2

BufferedInlineTypeBlob* SharedRuntime::generate_buffered_inline_type_adapter(const InlineKlass* vk) {
  BufferBlob* buf = BufferBlob::create("inline types pack/unpack", 16 * K);
  CodeBuffer buffer(buf);
  short buffer_locs[20];
  buffer.insts()->initialize_shared_locs((relocInfo*)buffer_locs,
                                         sizeof(buffer_locs)/sizeof(relocInfo));

  MacroAssembler _masm(&buffer);
  MacroAssembler* masm = &_masm;

  const Array<SigEntry>* sig_vk = vk->extended_sig();
  const Array<VMRegPair>* regs = vk->return_regs();

  int pack_fields_jobject_off = __ offset();
  // Resolve pre-allocated buffer from JNI handle.
  // We cannot do this in generate_call_stub() because it requires GC code to be initialized.
  Register Rresult = r14;  // See StubGenerator::generate_call_stub().
  __ ldr(r0, Address(Rresult));
  __ resolve_jobject(r0 /* value */,
                     rthread /* thread */,
                     r12 /* tmp */);
  __ str(r0, Address(Rresult));

  int pack_fields_off = __ offset();

  int j = 1;
  for (int i = 0; i < sig_vk->length(); i++) {
    BasicType bt = sig_vk->at(i)._bt;
    if (bt == T_PRIMITIVE_OBJECT) {
      continue;
    }
    if (bt == T_VOID) {
      if (sig_vk->at(i-1)._bt == T_LONG ||
          sig_vk->at(i-1)._bt == T_DOUBLE) {
        j++;
      }
      continue;
    }
    int off = sig_vk->at(i)._offset;
    VMRegPair pair = regs->at(j);
    VMReg r_1 = pair.first();
    VMReg r_2 = pair.second();
    Address to(r0, off);
    if (bt == T_FLOAT) {
      __ strs(r_1->as_FloatRegister(), to);
    } else if (bt == T_DOUBLE) {
      __ strd(r_1->as_FloatRegister(), to);
    } else {
      Register val = r_1->as_Register();
      assert_different_registers(to.base(), val, r15, r16, r17);
      if (is_reference_type(bt)) {
        __ store_heap_oop(to, val, r15, r16, r17, IN_HEAP | ACCESS_WRITE | IS_DEST_UNINITIALIZED);
      } else {
        __ store_sized_value(to, r_1->as_Register(), type2aelembytes(bt));
      }
    }
    j++;
  }
  assert(j == regs->length(), "missed a field?");

  __ ret(lr);

  int unpack_fields_off = __ offset();

  Label skip;
  __ cbz(r0, skip);

  j = 1;
  for (int i = 0; i < sig_vk->length(); i++) {
    BasicType bt = sig_vk->at(i)._bt;
    if (bt == T_PRIMITIVE_OBJECT) {
      continue;
    }
    if (bt == T_VOID) {
      if (sig_vk->at(i-1)._bt == T_LONG ||
          sig_vk->at(i-1)._bt == T_DOUBLE) {
        j++;
      }
      continue;
    }
    int off = sig_vk->at(i)._offset;
    assert(off > 0, "offset in object should be positive");
    VMRegPair pair = regs->at(j);
    VMReg r_1 = pair.first();
    VMReg r_2 = pair.second();
    Address from(r0, off);
    if (bt == T_FLOAT) {
      __ ldrs(r_1->as_FloatRegister(), from);
    } else if (bt == T_DOUBLE) {
      __ ldrd(r_1->as_FloatRegister(), from);
    } else if (bt == T_OBJECT || bt == T_ARRAY) {
      assert_different_registers(r0, r_1->as_Register());
      __ load_heap_oop(r_1->as_Register(), from, rscratch1, rscratch2);
    } else {
      assert(is_java_primitive(bt), "unexpected basic type");
      assert_different_registers(r0, r_1->as_Register());

      size_t size_in_bytes = type2aelembytes(bt);
      __ load_sized_value(r_1->as_Register(), from, size_in_bytes, bt != T_CHAR && bt != T_BOOLEAN);
    }
    j++;
  }
  assert(j == regs->length(), "missed a field?");

  __ bind(skip);

  __ ret(lr);

  __ flush();

  return BufferedInlineTypeBlob::create(&buffer, pack_fields_off, pack_fields_jobject_off, unpack_fields_off);
}<|MERGE_RESOLUTION|>--- conflicted
+++ resolved
@@ -1024,7 +1024,6 @@
 }
 
 
-<<<<<<< HEAD
 // ---------------------------------------------------------------
 AdapterHandlerEntry* SharedRuntime::generate_i2c2i_adapters(MacroAssembler* masm,
                                                             int comp_args_on_stack,
@@ -1037,12 +1036,6 @@
                                                             AdapterFingerPrint* fingerprint,
                                                             AdapterBlob*& new_adapter,
                                                             bool allocate_code_blob) {
-=======
-  // Class initialization barrier for static methods
-  address c2i_no_clinit_check_entry = nullptr;
-  if (VM_Version::supports_fast_class_init_checks()) {
-    Label L_skip_barrier;
->>>>>>> 2836c34b
 
   address i2c_entry = __ pc();
   gen_i2c_adapter(masm, comp_args_on_stack, sig, regs);
@@ -1058,7 +1051,7 @@
   int frame_size_in_words = 0;
 
   // Scalarized c2i adapter with non-scalarized receiver (i.e., don't pack receiver)
-  address c2i_no_clinit_check_entry = NULL;
+  address c2i_no_clinit_check_entry = nullptr;
   address c2i_inline_ro_entry = __ pc();
   if (regs_cc != regs_cc_ro) {
     // No class init barrier needed because method is guaranteed to be non-static
