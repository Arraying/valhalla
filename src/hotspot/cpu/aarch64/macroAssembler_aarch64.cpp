/*
 * Copyright (c) 1997, 2025, Oracle and/or its affiliates. All rights reserved.
 * Copyright (c) 2014, 2024, Red Hat Inc. All rights reserved.
 * DO NOT ALTER OR REMOVE COPYRIGHT NOTICES OR THIS FILE HEADER.
 *
 * This code is free software; you can redistribute it and/or modify it
 * under the terms of the GNU General Public License version 2 only, as
 * published by the Free Software Foundation.
 *
 * This code is distributed in the hope that it will be useful, but WITHOUT
 * ANY WARRANTY; without even the implied warranty of MERCHANTABILITY or
 * FITNESS FOR A PARTICULAR PURPOSE.  See the GNU General Public License
 * version 2 for more details (a copy is included in the LICENSE file that
 * accompanied this code).
 *
 * You should have received a copy of the GNU General Public License version
 * 2 along with this work; if not, write to the Free Software Foundation,
 * Inc., 51 Franklin St, Fifth Floor, Boston, MA 02110-1301 USA.
 *
 * Please contact Oracle, 500 Oracle Parkway, Redwood Shores, CA 94065 USA
 * or visit www.oracle.com if you need additional information or have any
 * questions.
 *
 */

#include "precompiled.hpp"
#include "asm/assembler.hpp"
#include "asm/assembler.inline.hpp"
#include "ci/ciEnv.hpp"
#include "ci/ciInlineKlass.hpp"
#include "code/compiledIC.hpp"
#include "compiler/compileTask.hpp"
#include "compiler/disassembler.hpp"
#include "compiler/oopMap.hpp"
#include "gc/shared/barrierSet.hpp"
#include "gc/shared/barrierSetAssembler.hpp"
#include "gc/shared/cardTableBarrierSet.hpp"
#include "gc/shared/cardTable.hpp"
#include "gc/shared/collectedHeap.hpp"
#include "gc/shared/tlab_globals.hpp"
#include "interpreter/bytecodeHistogram.hpp"
#include "interpreter/interpreter.hpp"
#include "interpreter/interpreterRuntime.hpp"
#include "jvm.h"
#include "memory/resourceArea.hpp"
#include "memory/universe.hpp"
#include "nativeInst_aarch64.hpp"
#include "oops/accessDecorators.hpp"
#include "oops/compressedKlass.inline.hpp"
#include "oops/compressedOops.inline.hpp"
#include "oops/klass.inline.hpp"
#include "oops/resolvedFieldEntry.hpp"
#include "runtime/continuation.hpp"
#include "runtime/icache.hpp"
#include "runtime/interfaceSupport.inline.hpp"
#include "runtime/javaThread.hpp"
#include "runtime/jniHandles.inline.hpp"
#include "runtime/sharedRuntime.hpp"
#include "runtime/signature_cc.hpp"
#include "runtime/stubRoutines.hpp"
#include "utilities/globalDefinitions.hpp"
#include "utilities/powerOfTwo.hpp"
#include "vmreg_aarch64.inline.hpp"
#ifdef COMPILER1
#include "c1/c1_LIRAssembler.hpp"
#endif
#ifdef COMPILER2
#include "oops/oop.hpp"
#include "opto/compile.hpp"
#include "opto/node.hpp"
#include "opto/output.hpp"
#endif

#include <sys/types.h>

#ifdef PRODUCT
#define BLOCK_COMMENT(str) /* nothing */
#else
#define BLOCK_COMMENT(str) block_comment(str)
#endif
#define STOP(str) stop(str);
#define BIND(label) bind(label); BLOCK_COMMENT(#label ":")

#ifdef ASSERT
extern "C" void disnm(intptr_t p);
#endif
// Target-dependent relocation processing
//
// Instruction sequences whose target may need to be retrieved or
// patched are distinguished by their leading instruction, sorting
// them into three main instruction groups and related subgroups.
//
// 1) Branch, Exception and System (insn count = 1)
//    1a) Unconditional branch (immediate):
//      b/bl imm19
//    1b) Compare & branch (immediate):
//      cbz/cbnz Rt imm19
//    1c) Test & branch (immediate):
//      tbz/tbnz Rt imm14
//    1d) Conditional branch (immediate):
//      b.cond imm19
//
// 2) Loads and Stores (insn count = 1)
//    2a) Load register literal:
//      ldr Rt imm19
//
// 3) Data Processing Immediate (insn count = 2 or 3)
//    3a) PC-rel. addressing
//      adr/adrp Rx imm21; ldr/str Ry Rx  #imm12
//      adr/adrp Rx imm21; add Ry Rx  #imm12
//      adr/adrp Rx imm21; movk Rx #imm16<<32; ldr/str Ry, [Rx, #offset_in_page]
//      adr/adrp Rx imm21
//      adr/adrp Rx imm21; movk Rx #imm16<<32
//      adr/adrp Rx imm21; movk Rx #imm16<<32; add Ry, Rx, #offset_in_page
//      The latter form can only happen when the target is an
//      ExternalAddress, and (by definition) ExternalAddresses don't
//      move. Because of that property, there is never any need to
//      patch the last of the three instructions. However,
//      MacroAssembler::target_addr_for_insn takes all three
//      instructions into account and returns the correct address.
//    3b) Move wide (immediate)
//      movz Rx #imm16; movk Rx #imm16 << 16; movk Rx #imm16 << 32;
//
// A switch on a subset of the instruction's bits provides an
// efficient dispatch to these subcases.
//
// insn[28:26] -> main group ('x' == don't care)
//   00x -> UNALLOCATED
//   100 -> Data Processing Immediate
//   101 -> Branch, Exception and System
//   x1x -> Loads and Stores
//
// insn[30:25] -> subgroup ('_' == group, 'x' == don't care).
// n.b. in some cases extra bits need to be checked to verify the
// instruction is as expected
//
// 1) ... xx101x Branch, Exception and System
//   1a)  00___x Unconditional branch (immediate)
//   1b)  01___0 Compare & branch (immediate)
//   1c)  01___1 Test & branch (immediate)
//   1d)  10___0 Conditional branch (immediate)
//        other  Should not happen
//
// 2) ... xxx1x0 Loads and Stores
//   2a)  xx1__00 Load/Store register (insn[28] == 1 && insn[24] == 0)
//   2aa) x01__00 Load register literal (i.e. requires insn[29] == 0)
//                strictly should be 64 bit non-FP/SIMD i.e.
//       0101_000 (i.e. requires insn[31:24] == 01011000)
//
// 3) ... xx100x Data Processing Immediate
//   3a)  xx___00 PC-rel. addressing (n.b. requires insn[24] == 0)
//   3b)  xx___101 Move wide (immediate) (n.b. requires insn[24:23] == 01)
//                 strictly should be 64 bit movz #imm16<<0
//       110___10100 (i.e. requires insn[31:21] == 11010010100)
//
class RelocActions {
protected:
  typedef int (*reloc_insn)(address insn_addr, address &target);

  virtual reloc_insn adrpMem() = 0;
  virtual reloc_insn adrpAdd() = 0;
  virtual reloc_insn adrpMovk() = 0;

  const address _insn_addr;
  const uint32_t _insn;

  static uint32_t insn_at(address insn_addr, int n) {
    return ((uint32_t*)insn_addr)[n];
  }
  uint32_t insn_at(int n) const {
    return insn_at(_insn_addr, n);
  }

public:

  RelocActions(address insn_addr) : _insn_addr(insn_addr), _insn(insn_at(insn_addr, 0)) {}
  RelocActions(address insn_addr, uint32_t insn)
    :  _insn_addr(insn_addr), _insn(insn) {}

  virtual int unconditionalBranch(address insn_addr, address &target) = 0;
  virtual int conditionalBranch(address insn_addr, address &target) = 0;
  virtual int testAndBranch(address insn_addr, address &target) = 0;
  virtual int loadStore(address insn_addr, address &target) = 0;
  virtual int adr(address insn_addr, address &target) = 0;
  virtual int adrp(address insn_addr, address &target, reloc_insn inner) = 0;
  virtual int immediate(address insn_addr, address &target) = 0;
  virtual void verify(address insn_addr, address &target) = 0;

  int ALWAYSINLINE run(address insn_addr, address &target) {
    int instructions = 1;

    uint32_t dispatch = Instruction_aarch64::extract(_insn, 30, 25);
    switch(dispatch) {
      case 0b001010:
      case 0b001011: {
        instructions = unconditionalBranch(insn_addr, target);
        break;
      }
      case 0b101010:   // Conditional branch (immediate)
      case 0b011010: { // Compare & branch (immediate)
        instructions = conditionalBranch(insn_addr, target);
          break;
      }
      case 0b011011: {
        instructions = testAndBranch(insn_addr, target);
        break;
      }
      case 0b001100:
      case 0b001110:
      case 0b011100:
      case 0b011110:
      case 0b101100:
      case 0b101110:
      case 0b111100:
      case 0b111110: {
        // load/store
        if ((Instruction_aarch64::extract(_insn, 29, 24) & 0b111011) == 0b011000) {
          // Load register (literal)
          instructions = loadStore(insn_addr, target);
          break;
        } else {
          // nothing to do
          assert(target == nullptr, "did not expect to relocate target for polling page load");
        }
        break;
      }
      case 0b001000:
      case 0b011000:
      case 0b101000:
      case 0b111000: {
        // adr/adrp
        assert(Instruction_aarch64::extract(_insn, 28, 24) == 0b10000, "must be");
        int shift = Instruction_aarch64::extract(_insn, 31, 31);
        if (shift) {
          uint32_t insn2 = insn_at(1);
          if (Instruction_aarch64::extract(insn2, 29, 24) == 0b111001 &&
              Instruction_aarch64::extract(_insn, 4, 0) ==
              Instruction_aarch64::extract(insn2, 9, 5)) {
            instructions = adrp(insn_addr, target, adrpMem());
          } else if (Instruction_aarch64::extract(insn2, 31, 22) == 0b1001000100 &&
                     Instruction_aarch64::extract(_insn, 4, 0) ==
                     Instruction_aarch64::extract(insn2, 4, 0)) {
            instructions = adrp(insn_addr, target, adrpAdd());
          } else if (Instruction_aarch64::extract(insn2, 31, 21) == 0b11110010110 &&
                     Instruction_aarch64::extract(_insn, 4, 0) ==
                     Instruction_aarch64::extract(insn2, 4, 0)) {
            instructions = adrp(insn_addr, target, adrpMovk());
          } else {
            ShouldNotReachHere();
          }
        } else {
          instructions = adr(insn_addr, target);
        }
        break;
      }
      case 0b001001:
      case 0b011001:
      case 0b101001:
      case 0b111001: {
        instructions = immediate(insn_addr, target);
        break;
      }
      default: {
        ShouldNotReachHere();
      }
    }

    verify(insn_addr, target);
    return instructions * NativeInstruction::instruction_size;
  }
};

class Patcher : public RelocActions {
  virtual reloc_insn adrpMem() { return &Patcher::adrpMem_impl; }
  virtual reloc_insn adrpAdd() { return &Patcher::adrpAdd_impl; }
  virtual reloc_insn adrpMovk() { return &Patcher::adrpMovk_impl; }

public:
  Patcher(address insn_addr) : RelocActions(insn_addr) {}

  virtual int unconditionalBranch(address insn_addr, address &target) {
    intptr_t offset = (target - insn_addr) >> 2;
    Instruction_aarch64::spatch(insn_addr, 25, 0, offset);
    return 1;
  }
  virtual int conditionalBranch(address insn_addr, address &target) {
    intptr_t offset = (target - insn_addr) >> 2;
    Instruction_aarch64::spatch(insn_addr, 23, 5, offset);
    return 1;
  }
  virtual int testAndBranch(address insn_addr, address &target) {
    intptr_t offset = (target - insn_addr) >> 2;
    Instruction_aarch64::spatch(insn_addr, 18, 5, offset);
    return 1;
  }
  virtual int loadStore(address insn_addr, address &target) {
    intptr_t offset = (target - insn_addr) >> 2;
    Instruction_aarch64::spatch(insn_addr, 23, 5, offset);
    return 1;
  }
  virtual int adr(address insn_addr, address &target) {
#ifdef ASSERT
    assert(Instruction_aarch64::extract(_insn, 28, 24) == 0b10000, "must be");
#endif
    // PC-rel. addressing
    ptrdiff_t offset = target - insn_addr;
    int offset_lo = offset & 3;
    offset >>= 2;
    Instruction_aarch64::spatch(insn_addr, 23, 5, offset);
    Instruction_aarch64::patch(insn_addr, 30, 29, offset_lo);
    return 1;
  }
  virtual int adrp(address insn_addr, address &target, reloc_insn inner) {
    int instructions = 1;
#ifdef ASSERT
    assert(Instruction_aarch64::extract(_insn, 28, 24) == 0b10000, "must be");
#endif
    ptrdiff_t offset = target - insn_addr;
    instructions = 2;
    precond(inner != nullptr);
    // Give the inner reloc a chance to modify the target.
    address adjusted_target = target;
    instructions = (*inner)(insn_addr, adjusted_target);
    uintptr_t pc_page = (uintptr_t)insn_addr >> 12;
    uintptr_t adr_page = (uintptr_t)adjusted_target >> 12;
    offset = adr_page - pc_page;
    int offset_lo = offset & 3;
    offset >>= 2;
    Instruction_aarch64::spatch(insn_addr, 23, 5, offset);
    Instruction_aarch64::patch(insn_addr, 30, 29, offset_lo);
    return instructions;
  }
  static int adrpMem_impl(address insn_addr, address &target) {
    uintptr_t dest = (uintptr_t)target;
    int offset_lo = dest & 0xfff;
    uint32_t insn2 = insn_at(insn_addr, 1);
    uint32_t size = Instruction_aarch64::extract(insn2, 31, 30);
    Instruction_aarch64::patch(insn_addr + sizeof (uint32_t), 21, 10, offset_lo >> size);
    guarantee(((dest >> size) << size) == dest, "misaligned target");
    return 2;
  }
  static int adrpAdd_impl(address insn_addr, address &target) {
    uintptr_t dest = (uintptr_t)target;
    int offset_lo = dest & 0xfff;
    Instruction_aarch64::patch(insn_addr + sizeof (uint32_t), 21, 10, offset_lo);
    return 2;
  }
  static int adrpMovk_impl(address insn_addr, address &target) {
    uintptr_t dest = uintptr_t(target);
    Instruction_aarch64::patch(insn_addr + sizeof (uint32_t), 20, 5, (uintptr_t)target >> 32);
    dest = (dest & 0xffffffffULL) | (uintptr_t(insn_addr) & 0xffff00000000ULL);
    target = address(dest);
    return 2;
  }
  virtual int immediate(address insn_addr, address &target) {
    assert(Instruction_aarch64::extract(_insn, 31, 21) == 0b11010010100, "must be");
    uint64_t dest = (uint64_t)target;
    // Move wide constant
    assert(nativeInstruction_at(insn_addr+4)->is_movk(), "wrong insns in patch");
    assert(nativeInstruction_at(insn_addr+8)->is_movk(), "wrong insns in patch");
    Instruction_aarch64::patch(insn_addr, 20, 5, dest & 0xffff);
    Instruction_aarch64::patch(insn_addr+4, 20, 5, (dest >>= 16) & 0xffff);
    Instruction_aarch64::patch(insn_addr+8, 20, 5, (dest >>= 16) & 0xffff);
    return 3;
  }
  virtual void verify(address insn_addr, address &target) {
#ifdef ASSERT
    address address_is = MacroAssembler::target_addr_for_insn(insn_addr);
    if (!(address_is == target)) {
      tty->print_cr("%p at %p should be %p", address_is, insn_addr, target);
      disnm((intptr_t)insn_addr);
      assert(address_is == target, "should be");
    }
#endif
  }
};

// If insn1 and insn2 use the same register to form an address, either
// by an offsetted LDR or a simple ADD, return the offset. If the
// second instruction is an LDR, the offset may be scaled.
static bool offset_for(uint32_t insn1, uint32_t insn2, ptrdiff_t &byte_offset) {
  if (Instruction_aarch64::extract(insn2, 29, 24) == 0b111001 &&
      Instruction_aarch64::extract(insn1, 4, 0) ==
      Instruction_aarch64::extract(insn2, 9, 5)) {
    // Load/store register (unsigned immediate)
    byte_offset = Instruction_aarch64::extract(insn2, 21, 10);
    uint32_t size = Instruction_aarch64::extract(insn2, 31, 30);
    byte_offset <<= size;
    return true;
  } else if (Instruction_aarch64::extract(insn2, 31, 22) == 0b1001000100 &&
             Instruction_aarch64::extract(insn1, 4, 0) ==
             Instruction_aarch64::extract(insn2, 4, 0)) {
    // add (immediate)
    byte_offset = Instruction_aarch64::extract(insn2, 21, 10);
    return true;
  }
  return false;
}

class AArch64Decoder : public RelocActions {
  virtual reloc_insn adrpMem() { return &AArch64Decoder::adrpMem_impl; }
  virtual reloc_insn adrpAdd() { return &AArch64Decoder::adrpAdd_impl; }
  virtual reloc_insn adrpMovk() { return &AArch64Decoder::adrpMovk_impl; }

public:
  AArch64Decoder(address insn_addr, uint32_t insn) : RelocActions(insn_addr, insn) {}

  virtual int loadStore(address insn_addr, address &target) {
    intptr_t offset = Instruction_aarch64::sextract(_insn, 23, 5);
    target = insn_addr + (offset << 2);
    return 1;
  }
  virtual int unconditionalBranch(address insn_addr, address &target) {
    intptr_t offset = Instruction_aarch64::sextract(_insn, 25, 0);
    target = insn_addr + (offset << 2);
    return 1;
  }
  virtual int conditionalBranch(address insn_addr, address &target) {
    intptr_t offset = Instruction_aarch64::sextract(_insn, 23, 5);
    target = address(((uint64_t)insn_addr + (offset << 2)));
    return 1;
  }
  virtual int testAndBranch(address insn_addr, address &target) {
    intptr_t offset = Instruction_aarch64::sextract(_insn, 18, 5);
    target = address(((uint64_t)insn_addr + (offset << 2)));
    return 1;
  }
  virtual int adr(address insn_addr, address &target) {
    // PC-rel. addressing
    intptr_t offset = Instruction_aarch64::extract(_insn, 30, 29);
    offset |= Instruction_aarch64::sextract(_insn, 23, 5) << 2;
    target = address((uint64_t)insn_addr + offset);
    return 1;
  }
  virtual int adrp(address insn_addr, address &target, reloc_insn inner) {
    assert(Instruction_aarch64::extract(_insn, 28, 24) == 0b10000, "must be");
    intptr_t offset = Instruction_aarch64::extract(_insn, 30, 29);
    offset |= Instruction_aarch64::sextract(_insn, 23, 5) << 2;
    int shift = 12;
    offset <<= shift;
    uint64_t target_page = ((uint64_t)insn_addr) + offset;
    target_page &= ((uint64_t)-1) << shift;
    uint32_t insn2 = insn_at(1);
    target = address(target_page);
    precond(inner != nullptr);
    (*inner)(insn_addr, target);
    return 2;
  }
  static int adrpMem_impl(address insn_addr, address &target) {
    uint32_t insn2 = insn_at(insn_addr, 1);
    // Load/store register (unsigned immediate)
    ptrdiff_t byte_offset = Instruction_aarch64::extract(insn2, 21, 10);
    uint32_t size = Instruction_aarch64::extract(insn2, 31, 30);
    byte_offset <<= size;
    target += byte_offset;
    return 2;
  }
  static int adrpAdd_impl(address insn_addr, address &target) {
    uint32_t insn2 = insn_at(insn_addr, 1);
    // add (immediate)
    ptrdiff_t byte_offset = Instruction_aarch64::extract(insn2, 21, 10);
    target += byte_offset;
    return 2;
  }
  static int adrpMovk_impl(address insn_addr, address &target) {
    uint32_t insn2 = insn_at(insn_addr, 1);
    uint64_t dest = uint64_t(target);
    dest = (dest & 0xffff0000ffffffff) |
      ((uint64_t)Instruction_aarch64::extract(insn2, 20, 5) << 32);
    target = address(dest);

    // We know the destination 4k page. Maybe we have a third
    // instruction.
    uint32_t insn = insn_at(insn_addr, 0);
    uint32_t insn3 = insn_at(insn_addr, 2);
    ptrdiff_t byte_offset;
    if (offset_for(insn, insn3, byte_offset)) {
      target += byte_offset;
      return 3;
    } else {
      return 2;
    }
  }
  virtual int immediate(address insn_addr, address &target) {
    uint32_t *insns = (uint32_t *)insn_addr;
    assert(Instruction_aarch64::extract(_insn, 31, 21) == 0b11010010100, "must be");
    // Move wide constant: movz, movk, movk.  See movptr().
    assert(nativeInstruction_at(insns+1)->is_movk(), "wrong insns in patch");
    assert(nativeInstruction_at(insns+2)->is_movk(), "wrong insns in patch");
    target = address(uint64_t(Instruction_aarch64::extract(_insn, 20, 5))
                 + (uint64_t(Instruction_aarch64::extract(insns[1], 20, 5)) << 16)
                 + (uint64_t(Instruction_aarch64::extract(insns[2], 20, 5)) << 32));
    assert(nativeInstruction_at(insn_addr+4)->is_movk(), "wrong insns in patch");
    assert(nativeInstruction_at(insn_addr+8)->is_movk(), "wrong insns in patch");
    return 3;
  }
  virtual void verify(address insn_addr, address &target) {
  }
};

address MacroAssembler::target_addr_for_insn(address insn_addr, uint32_t insn) {
  AArch64Decoder decoder(insn_addr, insn);
  address target;
  decoder.run(insn_addr, target);
  return target;
}

// Patch any kind of instruction; there may be several instructions.
// Return the total length (in bytes) of the instructions.
int MacroAssembler::pd_patch_instruction_size(address insn_addr, address target) {
  Patcher patcher(insn_addr);
  return patcher.run(insn_addr, target);
}

int MacroAssembler::patch_oop(address insn_addr, address o) {
  int instructions;
  unsigned insn = *(unsigned*)insn_addr;
  assert(nativeInstruction_at(insn_addr+4)->is_movk(), "wrong insns in patch");

  // OOPs are either narrow (32 bits) or wide (48 bits).  We encode
  // narrow OOPs by setting the upper 16 bits in the first
  // instruction.
  if (Instruction_aarch64::extract(insn, 31, 21) == 0b11010010101) {
    // Move narrow OOP
    uint32_t n = CompressedOops::narrow_oop_value(cast_to_oop(o));
    Instruction_aarch64::patch(insn_addr, 20, 5, n >> 16);
    Instruction_aarch64::patch(insn_addr+4, 20, 5, n & 0xffff);
    instructions = 2;
  } else {
    // Move wide OOP
    assert(nativeInstruction_at(insn_addr+8)->is_movk(), "wrong insns in patch");
    uintptr_t dest = (uintptr_t)o;
    Instruction_aarch64::patch(insn_addr, 20, 5, dest & 0xffff);
    Instruction_aarch64::patch(insn_addr+4, 20, 5, (dest >>= 16) & 0xffff);
    Instruction_aarch64::patch(insn_addr+8, 20, 5, (dest >>= 16) & 0xffff);
    instructions = 3;
  }
  return instructions * NativeInstruction::instruction_size;
}

int MacroAssembler::patch_narrow_klass(address insn_addr, narrowKlass n) {
  // Metadata pointers are either narrow (32 bits) or wide (48 bits).
  // We encode narrow ones by setting the upper 16 bits in the first
  // instruction.
  NativeInstruction *insn = nativeInstruction_at(insn_addr);
  assert(Instruction_aarch64::extract(insn->encoding(), 31, 21) == 0b11010010101 &&
         nativeInstruction_at(insn_addr+4)->is_movk(), "wrong insns in patch");

  Instruction_aarch64::patch(insn_addr, 20, 5, n >> 16);
  Instruction_aarch64::patch(insn_addr+4, 20, 5, n & 0xffff);
  return 2 * NativeInstruction::instruction_size;
}

address MacroAssembler::target_addr_for_insn_or_null(address insn_addr, unsigned insn) {
  if (NativeInstruction::is_ldrw_to_zr(address(&insn))) {
    return nullptr;
  }
  return MacroAssembler::target_addr_for_insn(insn_addr, insn);
}

void MacroAssembler::safepoint_poll(Label& slow_path, bool at_return, bool acquire, bool in_nmethod, Register tmp) {
  if (acquire) {
    lea(tmp, Address(rthread, JavaThread::polling_word_offset()));
    ldar(tmp, tmp);
  } else {
    ldr(tmp, Address(rthread, JavaThread::polling_word_offset()));
  }
  if (at_return) {
    // Note that when in_nmethod is set, the stack pointer is incremented before the poll. Therefore,
    // we may safely use the sp instead to perform the stack watermark check.
    cmp(in_nmethod ? sp : rfp, tmp);
    br(Assembler::HI, slow_path);
  } else {
    tbnz(tmp, log2i_exact(SafepointMechanism::poll_bit()), slow_path);
  }
}

void MacroAssembler::rt_call(address dest, Register tmp) {
  CodeBlob *cb = CodeCache::find_blob(dest);
  if (cb) {
    far_call(RuntimeAddress(dest));
  } else {
    lea(tmp, RuntimeAddress(dest));
    blr(tmp);
  }
}

void MacroAssembler::push_cont_fastpath(Register java_thread) {
  if (!Continuations::enabled()) return;
  Label done;
  ldr(rscratch1, Address(java_thread, JavaThread::cont_fastpath_offset()));
  cmp(sp, rscratch1);
  br(Assembler::LS, done);
  mov(rscratch1, sp); // we can't use sp as the source in str
  str(rscratch1, Address(java_thread, JavaThread::cont_fastpath_offset()));
  bind(done);
}

void MacroAssembler::pop_cont_fastpath(Register java_thread) {
  if (!Continuations::enabled()) return;
  Label done;
  ldr(rscratch1, Address(java_thread, JavaThread::cont_fastpath_offset()));
  cmp(sp, rscratch1);
  br(Assembler::LO, done);
  str(zr, Address(java_thread, JavaThread::cont_fastpath_offset()));
  bind(done);
}

void MacroAssembler::reset_last_Java_frame(bool clear_fp) {
  // we must set sp to zero to clear frame
  str(zr, Address(rthread, JavaThread::last_Java_sp_offset()));

  // must clear fp, so that compiled frames are not confused; it is
  // possible that we need it only for debugging
  if (clear_fp) {
    str(zr, Address(rthread, JavaThread::last_Java_fp_offset()));
  }

  // Always clear the pc because it could have been set by make_walkable()
  str(zr, Address(rthread, JavaThread::last_Java_pc_offset()));
}

// Calls to C land
//
// When entering C land, the rfp, & resp of the last Java frame have to be recorded
// in the (thread-local) JavaThread object. When leaving C land, the last Java fp
// has to be reset to 0. This is required to allow proper stack traversal.
void MacroAssembler::set_last_Java_frame(Register last_java_sp,
                                         Register last_java_fp,
                                         Register last_java_pc,
                                         Register scratch) {

  if (last_java_pc->is_valid()) {
      str(last_java_pc, Address(rthread,
                                JavaThread::frame_anchor_offset()
                                + JavaFrameAnchor::last_Java_pc_offset()));
    }

  // determine last_java_sp register
  if (last_java_sp == sp) {
    mov(scratch, sp);
    last_java_sp = scratch;
  } else if (!last_java_sp->is_valid()) {
    last_java_sp = esp;
  }

  str(last_java_sp, Address(rthread, JavaThread::last_Java_sp_offset()));

  // last_java_fp is optional
  if (last_java_fp->is_valid()) {
    str(last_java_fp, Address(rthread, JavaThread::last_Java_fp_offset()));
  }
}

void MacroAssembler::set_last_Java_frame(Register last_java_sp,
                                         Register last_java_fp,
                                         address  last_java_pc,
                                         Register scratch) {
  assert(last_java_pc != nullptr, "must provide a valid PC");

  adr(scratch, last_java_pc);
  str(scratch, Address(rthread,
                       JavaThread::frame_anchor_offset()
                       + JavaFrameAnchor::last_Java_pc_offset()));

  set_last_Java_frame(last_java_sp, last_java_fp, noreg, scratch);
}

void MacroAssembler::set_last_Java_frame(Register last_java_sp,
                                         Register last_java_fp,
                                         Label &L,
                                         Register scratch) {
  if (L.is_bound()) {
    set_last_Java_frame(last_java_sp, last_java_fp, target(L), scratch);
  } else {
    InstructionMark im(this);
    L.add_patch_at(code(), locator());
    set_last_Java_frame(last_java_sp, last_java_fp, pc() /* Patched later */, scratch);
  }
}

static inline bool target_needs_far_branch(address addr) {
  // codecache size <= 128M
  if (!MacroAssembler::far_branches()) {
    return false;
  }
  // codecache size > 240M
  if (MacroAssembler::codestub_branch_needs_far_jump()) {
    return true;
  }
  // codecache size: 128M..240M
  return !CodeCache::is_non_nmethod(addr);
}

void MacroAssembler::far_call(Address entry, Register tmp) {
  assert(ReservedCodeCacheSize < 4*G, "branch out of range");
  assert(CodeCache::find_blob(entry.target()) != nullptr,
         "destination of far call not found in code cache");
  assert(entry.rspec().type() == relocInfo::external_word_type
         || entry.rspec().type() == relocInfo::runtime_call_type
         || entry.rspec().type() == relocInfo::none, "wrong entry relocInfo type");
  if (target_needs_far_branch(entry.target())) {
    uint64_t offset;
    // We can use ADRP here because we know that the total size of
    // the code cache cannot exceed 2Gb (ADRP limit is 4GB).
    adrp(tmp, entry, offset);
    add(tmp, tmp, offset);
    blr(tmp);
  } else {
    bl(entry);
  }
}

int MacroAssembler::far_jump(Address entry, Register tmp) {
  assert(ReservedCodeCacheSize < 4*G, "branch out of range");
  assert(CodeCache::find_blob(entry.target()) != nullptr,
         "destination of far call not found in code cache");
  assert(entry.rspec().type() == relocInfo::external_word_type
         || entry.rspec().type() == relocInfo::runtime_call_type
         || entry.rspec().type() == relocInfo::none, "wrong entry relocInfo type");
  address start = pc();
  if (target_needs_far_branch(entry.target())) {
    uint64_t offset;
    // We can use ADRP here because we know that the total size of
    // the code cache cannot exceed 2Gb (ADRP limit is 4GB).
    adrp(tmp, entry, offset);
    add(tmp, tmp, offset);
    br(tmp);
  } else {
    b(entry);
  }
  return pc() - start;
}

void MacroAssembler::reserved_stack_check() {
    // testing if reserved zone needs to be enabled
    Label no_reserved_zone_enabling;

    ldr(rscratch1, Address(rthread, JavaThread::reserved_stack_activation_offset()));
    cmp(sp, rscratch1);
    br(Assembler::LO, no_reserved_zone_enabling);

    enter();   // LR and FP are live.
    lea(rscratch1, RuntimeAddress(CAST_FROM_FN_PTR(address, SharedRuntime::enable_stack_reserved_zone)));
    mov(c_rarg0, rthread);
    blr(rscratch1);
    leave();

    // We have already removed our own frame.
    // throw_delayed_StackOverflowError will think that it's been
    // called by our caller.
    lea(rscratch1, RuntimeAddress(SharedRuntime::throw_delayed_StackOverflowError_entry()));
    br(rscratch1);
    should_not_reach_here();

    bind(no_reserved_zone_enabling);
}

static void pass_arg0(MacroAssembler* masm, Register arg) {
  if (c_rarg0 != arg ) {
    masm->mov(c_rarg0, arg);
  }
}

static void pass_arg1(MacroAssembler* masm, Register arg) {
  if (c_rarg1 != arg ) {
    masm->mov(c_rarg1, arg);
  }
}

static void pass_arg2(MacroAssembler* masm, Register arg) {
  if (c_rarg2 != arg ) {
    masm->mov(c_rarg2, arg);
  }
}

static void pass_arg3(MacroAssembler* masm, Register arg) {
  if (c_rarg3 != arg ) {
    masm->mov(c_rarg3, arg);
  }
}

static bool is_preemptable(address entry_point) {
  return entry_point == CAST_FROM_FN_PTR(address, InterpreterRuntime::monitorenter);
}

void MacroAssembler::call_VM_base(Register oop_result,
                                  Register java_thread,
                                  Register last_java_sp,
                                  address  entry_point,
                                  int      number_of_arguments,
                                  bool     check_exceptions) {
   // determine java_thread register
  if (!java_thread->is_valid()) {
    java_thread = rthread;
  }

  // determine last_java_sp register
  if (!last_java_sp->is_valid()) {
    last_java_sp = esp;
  }

  // debugging support
  assert(number_of_arguments >= 0   , "cannot have negative number of arguments");
  assert(java_thread == rthread, "unexpected register");
#ifdef ASSERT
  // TraceBytecodes does not use r12 but saves it over the call, so don't verify
  // if ((UseCompressedOops || UseCompressedClassPointers) && !TraceBytecodes) verify_heapbase("call_VM_base: heap base corrupted?");
#endif // ASSERT

  assert(java_thread != oop_result  , "cannot use the same register for java_thread & oop_result");
  assert(java_thread != last_java_sp, "cannot use the same register for java_thread & last_java_sp");

  // push java thread (becomes first argument of C function)

  mov(c_rarg0, java_thread);

  // set last Java frame before call
  assert(last_java_sp != rfp, "can't use rfp");

  Label l;
  if (is_preemptable(entry_point)) {
    // skip setting last_pc since we already set it to desired value.
    set_last_Java_frame(last_java_sp, rfp, noreg, rscratch1);
  } else {
    set_last_Java_frame(last_java_sp, rfp, l, rscratch1);
  }

  // do the call, remove parameters
  MacroAssembler::call_VM_leaf_base(entry_point, number_of_arguments, &l);

  // lr could be poisoned with PAC signature during throw_pending_exception
  // if it was tail-call optimized by compiler, since lr is not callee-saved
  // reload it with proper value
  adr(lr, l);

  // reset last Java frame
  // Only interpreter should have to clear fp
  reset_last_Java_frame(true);

   // C++ interp handles this in the interpreter
  check_and_handle_popframe(java_thread);
  check_and_handle_earlyret(java_thread);

  if (check_exceptions) {
    // check for pending exceptions (java_thread is set upon return)
    ldr(rscratch1, Address(java_thread, in_bytes(Thread::pending_exception_offset())));
    Label ok;
    cbz(rscratch1, ok);
    lea(rscratch1, RuntimeAddress(StubRoutines::forward_exception_entry()));
    br(rscratch1);
    bind(ok);
  }

  // get oop result if there is one and reset the value in the thread
  if (oop_result->is_valid()) {
    get_vm_result(oop_result, java_thread);
  }
}

void MacroAssembler::call_VM_helper(Register oop_result, address entry_point, int number_of_arguments, bool check_exceptions) {
  call_VM_base(oop_result, noreg, noreg, entry_point, number_of_arguments, check_exceptions);
}

// Check the entry target is always reachable from any branch.
static bool is_always_within_branch_range(Address entry) {
  const address target = entry.target();

  if (!CodeCache::contains(target)) {
    // We always use trampolines for callees outside CodeCache.
    assert(entry.rspec().type() == relocInfo::runtime_call_type, "non-runtime call of an external target");
    return false;
  }

  if (!MacroAssembler::far_branches()) {
    return true;
  }

  if (entry.rspec().type() == relocInfo::runtime_call_type) {
    // Runtime calls are calls of a non-compiled method (stubs, adapters).
    // Non-compiled methods stay forever in CodeCache.
    // We check whether the longest possible branch is within the branch range.
    assert(CodeCache::find_blob(target) != nullptr &&
          !CodeCache::find_blob(target)->is_nmethod(),
          "runtime call of compiled method");
    const address right_longest_branch_start = CodeCache::high_bound() - NativeInstruction::instruction_size;
    const address left_longest_branch_start = CodeCache::low_bound();
    const bool is_reachable = Assembler::reachable_from_branch_at(left_longest_branch_start, target) &&
                              Assembler::reachable_from_branch_at(right_longest_branch_start, target);
    return is_reachable;
  }

  return false;
}

// Maybe emit a call via a trampoline. If the code cache is small
// trampolines won't be emitted.
address MacroAssembler::trampoline_call(Address entry) {
  assert(entry.rspec().type() == relocInfo::runtime_call_type
         || entry.rspec().type() == relocInfo::opt_virtual_call_type
         || entry.rspec().type() == relocInfo::static_call_type
         || entry.rspec().type() == relocInfo::virtual_call_type, "wrong reloc type");

  address target = entry.target();

  if (!is_always_within_branch_range(entry)) {
    if (!in_scratch_emit_size()) {
      // We don't want to emit a trampoline if C2 is generating dummy
      // code during its branch shortening phase.
      if (entry.rspec().type() == relocInfo::runtime_call_type) {
        assert(CodeBuffer::supports_shared_stubs(), "must support shared stubs");
        code()->share_trampoline_for(entry.target(), offset());
      } else {
        address stub = emit_trampoline_stub(offset(), target);
        if (stub == nullptr) {
          postcond(pc() == badAddress);
          return nullptr; // CodeCache is full
        }
      }
    }
    target = pc();
  }

  address call_pc = pc();
  relocate(entry.rspec());
  bl(target);

  postcond(pc() != badAddress);
  return call_pc;
}

// Emit a trampoline stub for a call to a target which is too far away.
//
// code sequences:
//
// call-site:
//   branch-and-link to <destination> or <trampoline stub>
//
// Related trampoline stub for this call site in the stub section:
//   load the call target from the constant pool
//   branch (LR still points to the call site above)

address MacroAssembler::emit_trampoline_stub(int insts_call_instruction_offset,
                                             address dest) {
  // Max stub size: alignment nop, TrampolineStub.
  address stub = start_a_stub(max_trampoline_stub_size());
  if (stub == nullptr) {
    return nullptr;  // CodeBuffer::expand failed
  }

  // Create a trampoline stub relocation which relates this trampoline stub
  // with the call instruction at insts_call_instruction_offset in the
  // instructions code-section.
  align(wordSize);
  relocate(trampoline_stub_Relocation::spec(code()->insts()->start()
                                            + insts_call_instruction_offset));
  const int stub_start_offset = offset();

  // Now, create the trampoline stub's code:
  // - load the call
  // - call
  Label target;
  ldr(rscratch1, target);
  br(rscratch1);
  bind(target);
  assert(offset() - stub_start_offset == NativeCallTrampolineStub::data_offset,
         "should be");
  emit_int64((int64_t)dest);

  const address stub_start_addr = addr_at(stub_start_offset);

  assert(is_NativeCallTrampolineStub_at(stub_start_addr), "doesn't look like a trampoline");

  end_a_stub();
  return stub_start_addr;
}

int MacroAssembler::max_trampoline_stub_size() {
  // Max stub size: alignment nop, TrampolineStub.
  return NativeInstruction::instruction_size + NativeCallTrampolineStub::instruction_size;
}

void MacroAssembler::emit_static_call_stub() {
  // CompiledDirectCall::set_to_interpreted knows the
  // exact layout of this stub.

  isb();
  mov_metadata(rmethod, nullptr);

  // Jump to the entry point of the c2i stub.
  movptr(rscratch1, 0);
  br(rscratch1);
}

int MacroAssembler::static_call_stub_size() {
  // isb; movk; movz; movz; movk; movz; movz; br
  return 8 * NativeInstruction::instruction_size;
}

void MacroAssembler::c2bool(Register x) {
  // implements x == 0 ? 0 : 1
  // note: must only look at least-significant byte of x
  //       since C-style booleans are stored in one byte
  //       only! (was bug)
  tst(x, 0xff);
  cset(x, Assembler::NE);
}

address MacroAssembler::ic_call(address entry, jint method_index) {
  RelocationHolder rh = virtual_call_Relocation::spec(pc(), method_index);
  // address const_ptr = long_constant((jlong)Universe::non_oop_word());
  // uintptr_t offset;
  // ldr_constant(rscratch2, const_ptr);
  movptr(rscratch2, (intptr_t)Universe::non_oop_word());
  return trampoline_call(Address(entry, rh));
}

int MacroAssembler::ic_check_size() {
  int extra_instructions = UseCompactObjectHeaders ? 1 : 0;
  if (target_needs_far_branch(CAST_FROM_FN_PTR(address, SharedRuntime::get_ic_miss_stub()))) {
    return NativeInstruction::instruction_size * (7 + extra_instructions);
  } else {
    return NativeInstruction::instruction_size * (5 + extra_instructions);
  }
}

int MacroAssembler::ic_check(int end_alignment) {
  Register receiver = j_rarg0;
  Register data = rscratch2;
  Register tmp1 = rscratch1;
  Register tmp2 = r10;

  // The UEP of a code blob ensures that the VEP is padded. However, the padding of the UEP is placed
  // before the inline cache check, so we don't have to execute any nop instructions when dispatching
  // through the UEP, yet we can ensure that the VEP is aligned appropriately. That's why we align
  // before the inline cache check here, and not after
  align(end_alignment, offset() + ic_check_size());

  int uep_offset = offset();

  if (UseCompactObjectHeaders) {
    load_narrow_klass_compact(tmp1, receiver);
    ldrw(tmp2, Address(data, CompiledICData::speculated_klass_offset()));
    cmpw(tmp1, tmp2);
  } else if (UseCompressedClassPointers) {
    ldrw(tmp1, Address(receiver, oopDesc::klass_offset_in_bytes()));
    ldrw(tmp2, Address(data, CompiledICData::speculated_klass_offset()));
    cmpw(tmp1, tmp2);
  } else {
    ldr(tmp1, Address(receiver, oopDesc::klass_offset_in_bytes()));
    ldr(tmp2, Address(data, CompiledICData::speculated_klass_offset()));
    cmp(tmp1, tmp2);
  }

  Label dont;
  br(Assembler::EQ, dont);
  far_jump(RuntimeAddress(SharedRuntime::get_ic_miss_stub()));
  bind(dont);
  assert((offset() % end_alignment) == 0, "Misaligned verified entry point");

  return uep_offset;
}

// Implementation of call_VM versions

void MacroAssembler::call_VM(Register oop_result,
                             address entry_point,
                             bool check_exceptions) {
  call_VM_helper(oop_result, entry_point, 0, check_exceptions);
}

void MacroAssembler::call_VM(Register oop_result,
                             address entry_point,
                             Register arg_1,
                             bool check_exceptions) {
  pass_arg1(this, arg_1);
  call_VM_helper(oop_result, entry_point, 1, check_exceptions);
}

void MacroAssembler::call_VM(Register oop_result,
                             address entry_point,
                             Register arg_1,
                             Register arg_2,
                             bool check_exceptions) {
  assert_different_registers(arg_1, c_rarg2);
  pass_arg2(this, arg_2);
  pass_arg1(this, arg_1);
  call_VM_helper(oop_result, entry_point, 2, check_exceptions);
}

void MacroAssembler::call_VM(Register oop_result,
                             address entry_point,
                             Register arg_1,
                             Register arg_2,
                             Register arg_3,
                             bool check_exceptions) {
  assert_different_registers(arg_1, c_rarg2, c_rarg3);
  assert_different_registers(arg_2, c_rarg3);
  pass_arg3(this, arg_3);

  pass_arg2(this, arg_2);

  pass_arg1(this, arg_1);
  call_VM_helper(oop_result, entry_point, 3, check_exceptions);
}

void MacroAssembler::call_VM(Register oop_result,
                             Register last_java_sp,
                             address entry_point,
                             int number_of_arguments,
                             bool check_exceptions) {
  call_VM_base(oop_result, rthread, last_java_sp, entry_point, number_of_arguments, check_exceptions);
}

void MacroAssembler::call_VM(Register oop_result,
                             Register last_java_sp,
                             address entry_point,
                             Register arg_1,
                             bool check_exceptions) {
  pass_arg1(this, arg_1);
  call_VM(oop_result, last_java_sp, entry_point, 1, check_exceptions);
}

void MacroAssembler::call_VM(Register oop_result,
                             Register last_java_sp,
                             address entry_point,
                             Register arg_1,
                             Register arg_2,
                             bool check_exceptions) {

  assert_different_registers(arg_1, c_rarg2);
  pass_arg2(this, arg_2);
  pass_arg1(this, arg_1);
  call_VM(oop_result, last_java_sp, entry_point, 2, check_exceptions);
}

void MacroAssembler::call_VM(Register oop_result,
                             Register last_java_sp,
                             address entry_point,
                             Register arg_1,
                             Register arg_2,
                             Register arg_3,
                             bool check_exceptions) {
  assert_different_registers(arg_1, c_rarg2, c_rarg3);
  assert_different_registers(arg_2, c_rarg3);
  pass_arg3(this, arg_3);
  pass_arg2(this, arg_2);
  pass_arg1(this, arg_1);
  call_VM(oop_result, last_java_sp, entry_point, 3, check_exceptions);
}


void MacroAssembler::get_vm_result(Register oop_result, Register java_thread) {
  ldr(oop_result, Address(java_thread, JavaThread::vm_result_offset()));
  str(zr, Address(java_thread, JavaThread::vm_result_offset()));
  verify_oop_msg(oop_result, "broken oop in call_VM_base");
}

void MacroAssembler::get_vm_result_2(Register metadata_result, Register java_thread) {
  ldr(metadata_result, Address(java_thread, JavaThread::vm_result_2_offset()));
  str(zr, Address(java_thread, JavaThread::vm_result_2_offset()));
}

void MacroAssembler::align(int modulus) {
  align(modulus, offset());
}

// Ensure that the code at target bytes offset from the current offset() is aligned
// according to modulus.
void MacroAssembler::align(int modulus, int target) {
  int delta = target - offset();
  while ((offset() + delta) % modulus != 0) nop();
}

void MacroAssembler::post_call_nop() {
  if (!Continuations::enabled()) {
    return;
  }
  InstructionMark im(this);
  relocate(post_call_nop_Relocation::spec());
  InlineSkippedInstructionsCounter skipCounter(this);
  nop();
  movk(zr, 0);
  movk(zr, 0);
}

// these are no-ops overridden by InterpreterMacroAssembler

void MacroAssembler::check_and_handle_earlyret(Register java_thread) { }

void MacroAssembler::check_and_handle_popframe(Register java_thread) { }

void MacroAssembler::get_default_value_oop(Register inline_klass, Register temp_reg, Register obj) {
  assert_different_registers(inline_klass, temp_reg, obj, rscratch2);
#ifdef ASSERT
  {
    Label done_check;
    test_klass_is_inline_type(inline_klass, temp_reg, done_check);
    stop("get_default_value_oop from non inline type klass");
    bind(done_check);
  }
#endif
  Register offset = temp_reg;
  // Getting the offset of the pre-allocated default value
  ldr(offset, Address(inline_klass, in_bytes(InstanceKlass::adr_inlineklass_fixed_block_offset())));
  load_sized_value(offset, Address(offset, in_bytes(InlineKlass::default_value_offset_offset())), sizeof(int), true /*is_signed*/);

  // Getting the mirror
  ldr(obj, Address(inline_klass, in_bytes(Klass::java_mirror_offset())));
  resolve_oop_handle(obj, inline_klass, rscratch2);

  // Getting the pre-allocated default value from the mirror
  Address field(obj, offset);
  load_heap_oop(obj, field, inline_klass, rscratch2);
}

void MacroAssembler::get_empty_inline_type_oop(Register inline_klass, Register temp_reg, Register obj) {
#ifdef ASSERT
  {
    Label done_check;
    test_klass_is_empty_inline_type(inline_klass, temp_reg, done_check);
    stop("get_empty_value from non-empty inline klass");
    bind(done_check);
  }
#endif
  get_default_value_oop(inline_klass, temp_reg, obj);
}

// Look up the method for a megamorphic invokeinterface call.
// The target method is determined by <intf_klass, itable_index>.
// The receiver klass is in recv_klass.
// On success, the result will be in method_result, and execution falls through.
// On failure, execution transfers to the given label.
void MacroAssembler::lookup_interface_method(Register recv_klass,
                                             Register intf_klass,
                                             RegisterOrConstant itable_index,
                                             Register method_result,
                                             Register scan_temp,
                                             Label& L_no_such_interface,
                         bool return_method) {
  assert_different_registers(recv_klass, intf_klass, scan_temp);
  assert_different_registers(method_result, intf_klass, scan_temp);
  assert(recv_klass != method_result || !return_method,
     "recv_klass can be destroyed when method isn't needed");
  assert(itable_index.is_constant() || itable_index.as_register() == method_result,
         "caller must use same register for non-constant itable index as for method");

  // Compute start of first itableOffsetEntry (which is at the end of the vtable)
  int vtable_base = in_bytes(Klass::vtable_start_offset());
  int itentry_off = in_bytes(itableMethodEntry::method_offset());
  int scan_step   = itableOffsetEntry::size() * wordSize;
  int vte_size    = vtableEntry::size_in_bytes();
  assert(vte_size == wordSize, "else adjust times_vte_scale");

  ldrw(scan_temp, Address(recv_klass, Klass::vtable_length_offset()));

  // Could store the aligned, prescaled offset in the klass.
  // lea(scan_temp, Address(recv_klass, scan_temp, times_vte_scale, vtable_base));
  lea(scan_temp, Address(recv_klass, scan_temp, Address::lsl(3)));
  add(scan_temp, scan_temp, vtable_base);

  if (return_method) {
    // Adjust recv_klass by scaled itable_index, so we can free itable_index.
    assert(itableMethodEntry::size() * wordSize == wordSize, "adjust the scaling in the code below");
    // lea(recv_klass, Address(recv_klass, itable_index, Address::times_ptr, itentry_off));
    lea(recv_klass, Address(recv_klass, itable_index, Address::lsl(3)));
    if (itentry_off)
      add(recv_klass, recv_klass, itentry_off);
  }

  // for (scan = klass->itable(); scan->interface() != nullptr; scan += scan_step) {
  //   if (scan->interface() == intf) {
  //     result = (klass + scan->offset() + itable_index);
  //   }
  // }
  Label search, found_method;

  ldr(method_result, Address(scan_temp, itableOffsetEntry::interface_offset()));
  cmp(intf_klass, method_result);
  br(Assembler::EQ, found_method);
  bind(search);
  // Check that the previous entry is non-null.  A null entry means that
  // the receiver class doesn't implement the interface, and wasn't the
  // same as when the caller was compiled.
  cbz(method_result, L_no_such_interface);
  if (itableOffsetEntry::interface_offset() != 0) {
    add(scan_temp, scan_temp, scan_step);
    ldr(method_result, Address(scan_temp, itableOffsetEntry::interface_offset()));
  } else {
    ldr(method_result, Address(pre(scan_temp, scan_step)));
  }
  cmp(intf_klass, method_result);
  br(Assembler::NE, search);

  bind(found_method);

  // Got a hit.
  if (return_method) {
    ldrw(scan_temp, Address(scan_temp, itableOffsetEntry::offset_offset()));
    ldr(method_result, Address(recv_klass, scan_temp, Address::uxtw(0)));
  }
}

// Look up the method for a megamorphic invokeinterface call in a single pass over itable:
// - check recv_klass (actual object class) is a subtype of resolved_klass from CompiledICData
// - find a holder_klass (class that implements the method) vtable offset and get the method from vtable by index
// The target method is determined by <holder_klass, itable_index>.
// The receiver klass is in recv_klass.
// On success, the result will be in method_result, and execution falls through.
// On failure, execution transfers to the given label.
void MacroAssembler::lookup_interface_method_stub(Register recv_klass,
                                                  Register holder_klass,
                                                  Register resolved_klass,
                                                  Register method_result,
                                                  Register temp_itbl_klass,
                                                  Register scan_temp,
                                                  int itable_index,
                                                  Label& L_no_such_interface) {
  // 'method_result' is only used as output register at the very end of this method.
  // Until then we can reuse it as 'holder_offset'.
  Register holder_offset = method_result;
  assert_different_registers(resolved_klass, recv_klass, holder_klass, temp_itbl_klass, scan_temp, holder_offset);

  int vtable_start_offset = in_bytes(Klass::vtable_start_offset());
  int itable_offset_entry_size = itableOffsetEntry::size() * wordSize;
  int ioffset = in_bytes(itableOffsetEntry::interface_offset());
  int ooffset = in_bytes(itableOffsetEntry::offset_offset());

  Label L_loop_search_resolved_entry, L_resolved_found, L_holder_found;

  ldrw(scan_temp, Address(recv_klass, Klass::vtable_length_offset()));
  add(recv_klass, recv_klass, vtable_start_offset + ioffset);
  // itableOffsetEntry[] itable = recv_klass + Klass::vtable_start_offset() + sizeof(vtableEntry) * recv_klass->_vtable_len;
  // temp_itbl_klass = itable[0]._interface;
  int vtblEntrySize = vtableEntry::size_in_bytes();
  assert(vtblEntrySize == wordSize, "ldr lsl shift amount must be 3");
  ldr(temp_itbl_klass, Address(recv_klass, scan_temp, Address::lsl(exact_log2(vtblEntrySize))));
  mov(holder_offset, zr);
  // scan_temp = &(itable[0]._interface)
  lea(scan_temp, Address(recv_klass, scan_temp, Address::lsl(exact_log2(vtblEntrySize))));

  // Initial checks:
  //   - if (holder_klass != resolved_klass), go to "scan for resolved"
  //   - if (itable[0] == holder_klass), shortcut to "holder found"
  //   - if (itable[0] == 0), no such interface
  cmp(resolved_klass, holder_klass);
  br(Assembler::NE, L_loop_search_resolved_entry);
  cmp(holder_klass, temp_itbl_klass);
  br(Assembler::EQ, L_holder_found);
  cbz(temp_itbl_klass, L_no_such_interface);

  // Loop: Look for holder_klass record in itable
  //   do {
  //     temp_itbl_klass = *(scan_temp += itable_offset_entry_size);
  //     if (temp_itbl_klass == holder_klass) {
  //       goto L_holder_found; // Found!
  //     }
  //   } while (temp_itbl_klass != 0);
  //   goto L_no_such_interface // Not found.
  Label L_search_holder;
  bind(L_search_holder);
    ldr(temp_itbl_klass, Address(pre(scan_temp, itable_offset_entry_size)));
    cmp(holder_klass, temp_itbl_klass);
    br(Assembler::EQ, L_holder_found);
    cbnz(temp_itbl_klass, L_search_holder);

  b(L_no_such_interface);

  // Loop: Look for resolved_class record in itable
  //   while (true) {
  //     temp_itbl_klass = *(scan_temp += itable_offset_entry_size);
  //     if (temp_itbl_klass == 0) {
  //       goto L_no_such_interface;
  //     }
  //     if (temp_itbl_klass == resolved_klass) {
  //        goto L_resolved_found;  // Found!
  //     }
  //     if (temp_itbl_klass == holder_klass) {
  //        holder_offset = scan_temp;
  //     }
  //   }
  //
  Label L_loop_search_resolved;
  bind(L_loop_search_resolved);
    ldr(temp_itbl_klass, Address(pre(scan_temp, itable_offset_entry_size)));
  bind(L_loop_search_resolved_entry);
    cbz(temp_itbl_klass, L_no_such_interface);
    cmp(resolved_klass, temp_itbl_klass);
    br(Assembler::EQ, L_resolved_found);
    cmp(holder_klass, temp_itbl_klass);
    br(Assembler::NE, L_loop_search_resolved);
    mov(holder_offset, scan_temp);
    b(L_loop_search_resolved);

  // See if we already have a holder klass. If not, go and scan for it.
  bind(L_resolved_found);
  cbz(holder_offset, L_search_holder);
  mov(scan_temp, holder_offset);

  // Finally, scan_temp contains holder_klass vtable offset
  bind(L_holder_found);
  ldrw(method_result, Address(scan_temp, ooffset - ioffset));
  add(recv_klass, recv_klass, itable_index * wordSize + in_bytes(itableMethodEntry::method_offset())
    - vtable_start_offset - ioffset); // substract offsets to restore the original value of recv_klass
  ldr(method_result, Address(recv_klass, method_result, Address::uxtw(0)));
}

// virtual method calling
void MacroAssembler::lookup_virtual_method(Register recv_klass,
                                           RegisterOrConstant vtable_index,
                                           Register method_result) {
  assert(vtableEntry::size() * wordSize == 8,
         "adjust the scaling in the code below");
  int64_t vtable_offset_in_bytes = in_bytes(Klass::vtable_start_offset() + vtableEntry::method_offset());

  if (vtable_index.is_register()) {
    lea(method_result, Address(recv_klass,
                               vtable_index.as_register(),
                               Address::lsl(LogBytesPerWord)));
    ldr(method_result, Address(method_result, vtable_offset_in_bytes));
  } else {
    vtable_offset_in_bytes += vtable_index.as_constant() * wordSize;
    ldr(method_result,
        form_address(rscratch1, recv_klass, vtable_offset_in_bytes, 0));
  }
}

void MacroAssembler::check_klass_subtype(Register sub_klass,
                           Register super_klass,
                           Register temp_reg,
                           Label& L_success) {
  Label L_failure;
  check_klass_subtype_fast_path(sub_klass, super_klass, temp_reg,        &L_success, &L_failure, nullptr);
  check_klass_subtype_slow_path(sub_klass, super_klass, temp_reg, noreg, &L_success, nullptr);
  bind(L_failure);
}


void MacroAssembler::check_klass_subtype_fast_path(Register sub_klass,
                                                   Register super_klass,
                                                   Register temp_reg,
                                                   Label* L_success,
                                                   Label* L_failure,
                                                   Label* L_slow_path,
                                                   Register super_check_offset) {
  assert_different_registers(sub_klass, super_klass, temp_reg, super_check_offset);
  bool must_load_sco = ! super_check_offset->is_valid();
  if (must_load_sco) {
    assert(temp_reg != noreg, "supply either a temp or a register offset");
  }

  Label L_fallthrough;
  int label_nulls = 0;
  if (L_success == nullptr)   { L_success   = &L_fallthrough; label_nulls++; }
  if (L_failure == nullptr)   { L_failure   = &L_fallthrough; label_nulls++; }
  if (L_slow_path == nullptr) { L_slow_path = &L_fallthrough; label_nulls++; }
  assert(label_nulls <= 1, "at most one null in the batch");

  int sco_offset = in_bytes(Klass::super_check_offset_offset());
  Address super_check_offset_addr(super_klass, sco_offset);

  // Hacked jmp, which may only be used just before L_fallthrough.
#define final_jmp(label)                                                \
  if (&(label) == &L_fallthrough) { /*do nothing*/ }                    \
  else                            b(label)                /*omit semi*/

  // If the pointers are equal, we are done (e.g., String[] elements).
  // This self-check enables sharing of secondary supertype arrays among
  // non-primary types such as array-of-interface.  Otherwise, each such
  // type would need its own customized SSA.
  // We move this check to the front of the fast path because many
  // type checks are in fact trivially successful in this manner,
  // so we get a nicely predicted branch right at the start of the check.
  cmp(sub_klass, super_klass);
  br(Assembler::EQ, *L_success);

  // Check the supertype display:
  if (must_load_sco) {
    ldrw(temp_reg, super_check_offset_addr);
    super_check_offset = temp_reg;
  }

  Address super_check_addr(sub_klass, super_check_offset);
  ldr(rscratch1, super_check_addr);
  cmp(super_klass, rscratch1); // load displayed supertype
  br(Assembler::EQ, *L_success);

  // This check has worked decisively for primary supers.
  // Secondary supers are sought in the super_cache ('super_cache_addr').
  // (Secondary supers are interfaces and very deeply nested subtypes.)
  // This works in the same check above because of a tricky aliasing
  // between the super_cache and the primary super display elements.
  // (The 'super_check_addr' can address either, as the case requires.)
  // Note that the cache is updated below if it does not help us find
  // what we need immediately.
  // So if it was a primary super, we can just fail immediately.
  // Otherwise, it's the slow path for us (no success at this point).

  sub(rscratch1, super_check_offset, in_bytes(Klass::secondary_super_cache_offset()));
  if (L_failure == &L_fallthrough) {
    cbz(rscratch1, *L_slow_path);
  } else {
    cbnz(rscratch1, *L_failure);
    final_jmp(*L_slow_path);
  }

  bind(L_fallthrough);

#undef final_jmp
}

// These two are taken from x86, but they look generally useful

// scans count pointer sized words at [addr] for occurrence of value,
// generic
void MacroAssembler::repne_scan(Register addr, Register value, Register count,
                                Register scratch) {
  Label Lloop, Lexit;
  cbz(count, Lexit);
  bind(Lloop);
  ldr(scratch, post(addr, wordSize));
  cmp(value, scratch);
  br(EQ, Lexit);
  sub(count, count, 1);
  cbnz(count, Lloop);
  bind(Lexit);
}

// scans count 4 byte words at [addr] for occurrence of value,
// generic
void MacroAssembler::repne_scanw(Register addr, Register value, Register count,
                                Register scratch) {
  Label Lloop, Lexit;
  cbz(count, Lexit);
  bind(Lloop);
  ldrw(scratch, post(addr, wordSize));
  cmpw(value, scratch);
  br(EQ, Lexit);
  sub(count, count, 1);
  cbnz(count, Lloop);
  bind(Lexit);
}

void MacroAssembler::check_klass_subtype_slow_path_linear(Register sub_klass,
                                                          Register super_klass,
                                                          Register temp_reg,
                                                          Register temp2_reg,
                                                          Label* L_success,
                                                          Label* L_failure,
                                                          bool set_cond_codes) {
  // NB! Callers may assume that, when temp2_reg is a valid register,
  // this code sets it to a nonzero value.

  assert_different_registers(sub_klass, super_klass, temp_reg);
  if (temp2_reg != noreg)
    assert_different_registers(sub_klass, super_klass, temp_reg, temp2_reg, rscratch1);
#define IS_A_TEMP(reg) ((reg) == temp_reg || (reg) == temp2_reg)

  Label L_fallthrough;
  int label_nulls = 0;
  if (L_success == nullptr)   { L_success   = &L_fallthrough; label_nulls++; }
  if (L_failure == nullptr)   { L_failure   = &L_fallthrough; label_nulls++; }
  assert(label_nulls <= 1, "at most one null in the batch");

  // a couple of useful fields in sub_klass:
  int ss_offset = in_bytes(Klass::secondary_supers_offset());
  int sc_offset = in_bytes(Klass::secondary_super_cache_offset());
  Address secondary_supers_addr(sub_klass, ss_offset);
  Address super_cache_addr(     sub_klass, sc_offset);

  BLOCK_COMMENT("check_klass_subtype_slow_path");

  // Do a linear scan of the secondary super-klass chain.
  // This code is rarely used, so simplicity is a virtue here.
  // The repne_scan instruction uses fixed registers, which we must spill.
  // Don't worry too much about pre-existing connections with the input regs.

  assert(sub_klass != r0, "killed reg"); // killed by mov(r0, super)
  assert(sub_klass != r2, "killed reg"); // killed by lea(r2, &pst_counter)

  RegSet pushed_registers;
  if (!IS_A_TEMP(r2))    pushed_registers += r2;
  if (!IS_A_TEMP(r5))    pushed_registers += r5;

  if (super_klass != r0) {
    if (!IS_A_TEMP(r0))   pushed_registers += r0;
  }

  push(pushed_registers, sp);

  // Get super_klass value into r0 (even if it was in r5 or r2).
  if (super_klass != r0) {
    mov(r0, super_klass);
  }

#ifndef PRODUCT
  incrementw(ExternalAddress((address)&SharedRuntime::_partial_subtype_ctr));
#endif //PRODUCT

  // We will consult the secondary-super array.
  ldr(r5, secondary_supers_addr);
  // Load the array length.
  ldrw(r2, Address(r5, Array<Klass*>::length_offset_in_bytes()));
  // Skip to start of data.
  add(r5, r5, Array<Klass*>::base_offset_in_bytes());

  cmp(sp, zr); // Clear Z flag; SP is never zero
  // Scan R2 words at [R5] for an occurrence of R0.
  // Set NZ/Z based on last compare.
  repne_scan(r5, r0, r2, rscratch1);

  // Unspill the temp. registers:
  pop(pushed_registers, sp);

  br(Assembler::NE, *L_failure);

  // Success.  Cache the super we found and proceed in triumph.

  if (UseSecondarySupersCache) {
    str(super_klass, super_cache_addr);
  }

  if (L_success != &L_fallthrough) {
    b(*L_success);
  }

#undef IS_A_TEMP

  bind(L_fallthrough);
}

// If Register r is invalid, remove a new register from
// available_regs, and add new register to regs_to_push.
Register MacroAssembler::allocate_if_noreg(Register r,
                                  RegSetIterator<Register> &available_regs,
                                  RegSet &regs_to_push) {
  if (!r->is_valid()) {
    r = *available_regs++;
    regs_to_push += r;
  }
  return r;
}

// check_klass_subtype_slow_path_table() looks for super_klass in the
// hash table belonging to super_klass, branching to L_success or
// L_failure as appropriate. This is essentially a shim which
// allocates registers as necessary then calls
// lookup_secondary_supers_table() to do the work. Any of the temp
// regs may be noreg, in which case this logic will chooses some
// registers push and pop them from the stack.
void MacroAssembler::check_klass_subtype_slow_path_table(Register sub_klass,
                                                         Register super_klass,
                                                         Register temp_reg,
                                                         Register temp2_reg,
                                                         Register temp3_reg,
                                                         Register result_reg,
                                                         FloatRegister vtemp,
                                                         Label* L_success,
                                                         Label* L_failure,
                                                         bool set_cond_codes) {
  RegSet temps = RegSet::of(temp_reg, temp2_reg, temp3_reg);

  assert_different_registers(sub_klass, super_klass, temp_reg, temp2_reg, rscratch1);

  Label L_fallthrough;
  int label_nulls = 0;
  if (L_success == nullptr)   { L_success   = &L_fallthrough; label_nulls++; }
  if (L_failure == nullptr)   { L_failure   = &L_fallthrough; label_nulls++; }
  assert(label_nulls <= 1, "at most one null in the batch");

  BLOCK_COMMENT("check_klass_subtype_slow_path");

  RegSetIterator<Register> available_regs
    = (RegSet::range(r0, r15) - temps - sub_klass - super_klass).begin();

  RegSet pushed_regs;

  temp_reg = allocate_if_noreg(temp_reg, available_regs, pushed_regs);
  temp2_reg = allocate_if_noreg(temp2_reg, available_regs, pushed_regs);
  temp3_reg = allocate_if_noreg(temp3_reg, available_regs, pushed_regs);
  result_reg = allocate_if_noreg(result_reg, available_regs, pushed_regs);

  push(pushed_regs, sp);

  lookup_secondary_supers_table_var(sub_klass,
                                    super_klass,
                                    temp_reg, temp2_reg, temp3_reg, vtemp, result_reg,
                                    nullptr);
  cmp(result_reg, zr);

  // Unspill the temp. registers:
  pop(pushed_regs, sp);

  // NB! Callers may assume that, when set_cond_codes is true, this
  // code sets temp2_reg to a nonzero value.
  if (set_cond_codes) {
    mov(temp2_reg, 1);
  }

  br(Assembler::NE, *L_failure);

  if (L_success != &L_fallthrough) {
    b(*L_success);
  }

  bind(L_fallthrough);
}

void MacroAssembler::check_klass_subtype_slow_path(Register sub_klass,
                                                   Register super_klass,
                                                   Register temp_reg,
                                                   Register temp2_reg,
                                                   Label* L_success,
                                                   Label* L_failure,
                                                   bool set_cond_codes) {
  if (UseSecondarySupersTable) {
    check_klass_subtype_slow_path_table
      (sub_klass, super_klass, temp_reg, temp2_reg, /*temp3*/noreg, /*result*/noreg,
       /*vtemp*/fnoreg,
       L_success, L_failure, set_cond_codes);
  } else {
    check_klass_subtype_slow_path_linear
      (sub_klass, super_klass, temp_reg, temp2_reg, L_success, L_failure, set_cond_codes);
  }
}


// Ensure that the inline code and the stub are using the same registers.
#define LOOKUP_SECONDARY_SUPERS_TABLE_REGISTERS                    \
do {                                                               \
  assert(r_super_klass  == r0                                   && \
         r_array_base   == r1                                   && \
         r_array_length == r2                                   && \
         (r_array_index == r3        || r_array_index == noreg) && \
         (r_sub_klass   == r4        || r_sub_klass   == noreg) && \
         (r_bitmap      == rscratch2 || r_bitmap      == noreg) && \
         (result        == r5        || result        == noreg), "registers must match aarch64.ad"); \
} while(0)

bool MacroAssembler::lookup_secondary_supers_table_const(Register r_sub_klass,
                                                         Register r_super_klass,
                                                         Register temp1,
                                                         Register temp2,
                                                         Register temp3,
                                                         FloatRegister vtemp,
                                                         Register result,
                                                         u1 super_klass_slot,
                                                         bool stub_is_near) {
  assert_different_registers(r_sub_klass, temp1, temp2, temp3, result, rscratch1, rscratch2);

  Label L_fallthrough;

  BLOCK_COMMENT("lookup_secondary_supers_table {");

  const Register
    r_array_base   = temp1, // r1
    r_array_length = temp2, // r2
    r_array_index  = temp3, // r3
    r_bitmap       = rscratch2;

  LOOKUP_SECONDARY_SUPERS_TABLE_REGISTERS;

  u1 bit = super_klass_slot;

  // Make sure that result is nonzero if the TBZ below misses.
  mov(result, 1);

  // We're going to need the bitmap in a vector reg and in a core reg,
  // so load both now.
  ldr(r_bitmap, Address(r_sub_klass, Klass::secondary_supers_bitmap_offset()));
  if (bit != 0) {
    ldrd(vtemp, Address(r_sub_klass, Klass::secondary_supers_bitmap_offset()));
  }
  // First check the bitmap to see if super_klass might be present. If
  // the bit is zero, we are certain that super_klass is not one of
  // the secondary supers.
  tbz(r_bitmap, bit, L_fallthrough);

  // Get the first array index that can contain super_klass into r_array_index.
  if (bit != 0) {
    shld(vtemp, vtemp, Klass::SECONDARY_SUPERS_TABLE_MASK - bit);
    cnt(vtemp, T8B, vtemp);
    addv(vtemp, T8B, vtemp);
    fmovd(r_array_index, vtemp);
  } else {
    mov(r_array_index, (u1)1);
  }
  // NB! r_array_index is off by 1. It is compensated by keeping r_array_base off by 1 word.

  // We will consult the secondary-super array.
  ldr(r_array_base, Address(r_sub_klass, in_bytes(Klass::secondary_supers_offset())));

  // The value i in r_array_index is >= 1, so even though r_array_base
  // points to the length, we don't need to adjust it to point to the
  // data.
  assert(Array<Klass*>::base_offset_in_bytes() == wordSize, "Adjust this code");
  assert(Array<Klass*>::length_offset_in_bytes() == 0, "Adjust this code");

  ldr(result, Address(r_array_base, r_array_index, Address::lsl(LogBytesPerWord)));
  eor(result, result, r_super_klass);
  cbz(result, L_fallthrough); // Found a match

  // Is there another entry to check? Consult the bitmap.
  tbz(r_bitmap, (bit + 1) & Klass::SECONDARY_SUPERS_TABLE_MASK, L_fallthrough);

  // Linear probe.
  if (bit != 0) {
    ror(r_bitmap, r_bitmap, bit);
  }

  // The slot we just inspected is at secondary_supers[r_array_index - 1].
  // The next slot to be inspected, by the stub we're about to call,
  // is secondary_supers[r_array_index]. Bits 0 and 1 in the bitmap
  // have been checked.
  Address stub = RuntimeAddress(StubRoutines::lookup_secondary_supers_table_slow_path_stub());
  if (stub_is_near) {
    bl(stub);
  } else {
    address call = trampoline_call(stub);
    if (call == nullptr) {
      return false; // trampoline allocation failed
    }
  }

  BLOCK_COMMENT("} lookup_secondary_supers_table");

  bind(L_fallthrough);

  if (VerifySecondarySupers) {
    verify_secondary_supers_table(r_sub_klass, r_super_klass, // r4, r0
                                  temp1, temp2, result);      // r1, r2, r5
  }
  return true;
}

// At runtime, return 0 in result if r_super_klass is a superclass of
// r_sub_klass, otherwise return nonzero. Use this version of
// lookup_secondary_supers_table() if you don't know ahead of time
// which superclass will be searched for. Used by interpreter and
// runtime stubs. It is larger and has somewhat greater latency than
// the version above, which takes a constant super_klass_slot.
void MacroAssembler::lookup_secondary_supers_table_var(Register r_sub_klass,
                                                       Register r_super_klass,
                                                       Register temp1,
                                                       Register temp2,
                                                       Register temp3,
                                                       FloatRegister vtemp,
                                                       Register result,
                                                       Label *L_success) {
  assert_different_registers(r_sub_klass, temp1, temp2, temp3, result, rscratch1, rscratch2);

  Label L_fallthrough;

  BLOCK_COMMENT("lookup_secondary_supers_table {");

  const Register
    r_array_index = temp3,
    slot          = rscratch1,
    r_bitmap      = rscratch2;

  ldrb(slot, Address(r_super_klass, Klass::hash_slot_offset()));

  // Make sure that result is nonzero if the test below misses.
  mov(result, 1);

  ldr(r_bitmap, Address(r_sub_klass, Klass::secondary_supers_bitmap_offset()));

  // First check the bitmap to see if super_klass might be present. If
  // the bit is zero, we are certain that super_klass is not one of
  // the secondary supers.

  // This next instruction is equivalent to:
  // mov(tmp_reg, (u1)(Klass::SECONDARY_SUPERS_TABLE_SIZE - 1));
  // sub(temp2, tmp_reg, slot);
  eor(temp2, slot, (u1)(Klass::SECONDARY_SUPERS_TABLE_SIZE - 1));
  lslv(temp2, r_bitmap, temp2);
  tbz(temp2, Klass::SECONDARY_SUPERS_TABLE_SIZE - 1, L_fallthrough);

  bool must_save_v0 = (vtemp == fnoreg);
  if (must_save_v0) {
    // temp1 and result are free, so use them to preserve vtemp
    vtemp = v0;
    mov(temp1,  vtemp, D, 0);
    mov(result, vtemp, D, 1);
  }

  // Get the first array index that can contain super_klass into r_array_index.
  mov(vtemp, D, 0, temp2);
  cnt(vtemp, T8B, vtemp);
  addv(vtemp, T8B, vtemp);
  mov(r_array_index, vtemp, D, 0);

  if (must_save_v0) {
    mov(vtemp, D, 0, temp1 );
    mov(vtemp, D, 1, result);
  }

  // NB! r_array_index is off by 1. It is compensated by keeping r_array_base off by 1 word.

  const Register
    r_array_base   = temp1,
    r_array_length = temp2;

  // The value i in r_array_index is >= 1, so even though r_array_base
  // points to the length, we don't need to adjust it to point to the
  // data.
  assert(Array<Klass*>::base_offset_in_bytes() == wordSize, "Adjust this code");
  assert(Array<Klass*>::length_offset_in_bytes() == 0, "Adjust this code");

  // We will consult the secondary-super array.
  ldr(r_array_base, Address(r_sub_klass, in_bytes(Klass::secondary_supers_offset())));

  ldr(result, Address(r_array_base, r_array_index, Address::lsl(LogBytesPerWord)));
  eor(result, result, r_super_klass);
  cbz(result, L_success ? *L_success : L_fallthrough); // Found a match

  // Is there another entry to check? Consult the bitmap.
  rorv(r_bitmap, r_bitmap, slot);
  // rol(r_bitmap, r_bitmap, 1);
  tbz(r_bitmap, 1, L_fallthrough);

  // The slot we just inspected is at secondary_supers[r_array_index - 1].
  // The next slot to be inspected, by the logic we're about to call,
  // is secondary_supers[r_array_index]. Bits 0 and 1 in the bitmap
  // have been checked.
  lookup_secondary_supers_table_slow_path(r_super_klass, r_array_base, r_array_index,
                                          r_bitmap, r_array_length, result, /*is_stub*/false);

  BLOCK_COMMENT("} lookup_secondary_supers_table");

  bind(L_fallthrough);

  if (VerifySecondarySupers) {
    verify_secondary_supers_table(r_sub_klass, r_super_klass, // r4, r0
                                  temp1, temp2, result);      // r1, r2, r5
  }

  if (L_success) {
    cbz(result, *L_success);
  }
}

// Called by code generated by check_klass_subtype_slow_path
// above. This is called when there is a collision in the hashed
// lookup in the secondary supers array.
void MacroAssembler::lookup_secondary_supers_table_slow_path(Register r_super_klass,
                                                             Register r_array_base,
                                                             Register r_array_index,
                                                             Register r_bitmap,
                                                             Register temp1,
                                                             Register result,
                                                             bool is_stub) {
  assert_different_registers(r_super_klass, r_array_base, r_array_index, r_bitmap, temp1, result, rscratch1);

  const Register
    r_array_length = temp1,
    r_sub_klass    = noreg; // unused

  if (is_stub) {
    LOOKUP_SECONDARY_SUPERS_TABLE_REGISTERS;
  }

  Label L_fallthrough, L_huge;

  // Load the array length.
  ldrw(r_array_length, Address(r_array_base, Array<Klass*>::length_offset_in_bytes()));
  // And adjust the array base to point to the data.
  // NB! Effectively increments current slot index by 1.
  assert(Array<Klass*>::base_offset_in_bytes() == wordSize, "");
  add(r_array_base, r_array_base, Array<Klass*>::base_offset_in_bytes());

  // The bitmap is full to bursting.
  // Implicit invariant: BITMAP_FULL implies (length > 0)
  assert(Klass::SECONDARY_SUPERS_BITMAP_FULL == ~uintx(0), "");
  cmpw(r_array_length, (u1)(Klass::SECONDARY_SUPERS_TABLE_SIZE - 2));
  br(GT, L_huge);

  // NB! Our caller has checked bits 0 and 1 in the bitmap. The
  // current slot (at secondary_supers[r_array_index]) has not yet
  // been inspected, and r_array_index may be out of bounds if we
  // wrapped around the end of the array.

  { // This is conventional linear probing, but instead of terminating
    // when a null entry is found in the table, we maintain a bitmap
    // in which a 0 indicates missing entries.
    // As long as the bitmap is not completely full,
    // array_length == popcount(bitmap). The array_length check above
    // guarantees there are 0s in the bitmap, so the loop eventually
    // terminates.
    Label L_loop;
    bind(L_loop);

    // Check for wraparound.
    cmp(r_array_index, r_array_length);
    csel(r_array_index, zr, r_array_index, GE);

    ldr(rscratch1, Address(r_array_base, r_array_index, Address::lsl(LogBytesPerWord)));
    eor(result, rscratch1, r_super_klass);
    cbz(result, L_fallthrough);

    tbz(r_bitmap, 2, L_fallthrough); // look-ahead check (Bit 2); result is non-zero

    ror(r_bitmap, r_bitmap, 1);
    add(r_array_index, r_array_index, 1);
    b(L_loop);
  }

  { // Degenerate case: more than 64 secondary supers.
    // FIXME: We could do something smarter here, maybe a vectorized
    // comparison or a binary search, but is that worth any added
    // complexity?
    bind(L_huge);
    cmp(sp, zr); // Clear Z flag; SP is never zero
    repne_scan(r_array_base, r_super_klass, r_array_length, rscratch1);
    cset(result, NE); // result == 0 iff we got a match.
  }

  bind(L_fallthrough);
}

// Make sure that the hashed lookup and a linear scan agree.
void MacroAssembler::verify_secondary_supers_table(Register r_sub_klass,
                                                   Register r_super_klass,
                                                   Register temp1,
                                                   Register temp2,
                                                   Register result) {
  assert_different_registers(r_sub_klass, r_super_klass, temp1, temp2, result, rscratch1);

  const Register
    r_array_base   = temp1,
    r_array_length = temp2,
    r_array_index  = noreg, // unused
    r_bitmap       = noreg; // unused

  BLOCK_COMMENT("verify_secondary_supers_table {");

  // We will consult the secondary-super array.
  ldr(r_array_base, Address(r_sub_klass, in_bytes(Klass::secondary_supers_offset())));

  // Load the array length.
  ldrw(r_array_length, Address(r_array_base, Array<Klass*>::length_offset_in_bytes()));
  // And adjust the array base to point to the data.
  add(r_array_base, r_array_base, Array<Klass*>::base_offset_in_bytes());

  cmp(sp, zr); // Clear Z flag; SP is never zero
  // Scan R2 words at [R5] for an occurrence of R0.
  // Set NZ/Z based on last compare.
  repne_scan(/*addr*/r_array_base, /*value*/r_super_klass, /*count*/r_array_length, rscratch2);
  // rscratch1 == 0 iff we got a match.
  cset(rscratch1, NE);

  Label passed;
  cmp(result, zr);
  cset(result, NE); // normalize result to 0/1 for comparison

  cmp(rscratch1, result);
  br(EQ, passed);
  {
    mov(r0, r_super_klass);         // r0 <- r0
    mov(r1, r_sub_klass);           // r1 <- r4
    mov(r2, /*expected*/rscratch1); // r2 <- r8
    mov(r3, result);                // r3 <- r5
    mov(r4, (address)("mismatch")); // r4 <- const
    rt_call(CAST_FROM_FN_PTR(address, Klass::on_secondary_supers_verification_failure), rscratch2);
    should_not_reach_here();
  }
  bind(passed);

  BLOCK_COMMENT("} verify_secondary_supers_table");
}

void MacroAssembler::clinit_barrier(Register klass, Register scratch, Label* L_fast_path, Label* L_slow_path) {
  assert(L_fast_path != nullptr || L_slow_path != nullptr, "at least one is required");
  assert_different_registers(klass, rthread, scratch);

  Label L_fallthrough, L_tmp;
  if (L_fast_path == nullptr) {
    L_fast_path = &L_fallthrough;
  } else if (L_slow_path == nullptr) {
    L_slow_path = &L_fallthrough;
  }
  // Fast path check: class is fully initialized
  lea(scratch, Address(klass, InstanceKlass::init_state_offset()));
  ldarb(scratch, scratch);
  subs(zr, scratch, InstanceKlass::fully_initialized);
  br(Assembler::EQ, *L_fast_path);

  // Fast path check: current thread is initializer thread
  ldr(scratch, Address(klass, InstanceKlass::init_thread_offset()));
  cmp(rthread, scratch);

  if (L_slow_path == &L_fallthrough) {
    br(Assembler::EQ, *L_fast_path);
    bind(*L_slow_path);
  } else if (L_fast_path == &L_fallthrough) {
    br(Assembler::NE, *L_slow_path);
    bind(*L_fast_path);
  } else {
    Unimplemented();
  }
}

void MacroAssembler::_verify_oop(Register reg, const char* s, const char* file, int line) {
  if (!VerifyOops || VerifyAdapterSharing) {
    // Below address of the code string confuses VerifyAdapterSharing
    // because it may differ between otherwise equivalent adapters.
    return;
  }

  // Pass register number to verify_oop_subroutine
  const char* b = nullptr;
  {
    ResourceMark rm;
    stringStream ss;
    ss.print("verify_oop: %s: %s (%s:%d)", reg->name(), s, file, line);
    b = code_string(ss.as_string());
  }
  BLOCK_COMMENT("verify_oop {");

  strip_return_address(); // This might happen within a stack frame.
  protect_return_address();
  stp(r0, rscratch1, Address(pre(sp, -2 * wordSize)));
  stp(rscratch2, lr, Address(pre(sp, -2 * wordSize)));

  mov(r0, reg);
  movptr(rscratch1, (uintptr_t)(address)b);

  // call indirectly to solve generation ordering problem
  lea(rscratch2, RuntimeAddress(StubRoutines::verify_oop_subroutine_entry_address()));
  ldr(rscratch2, Address(rscratch2));
  blr(rscratch2);

  ldp(rscratch2, lr, Address(post(sp, 2 * wordSize)));
  ldp(r0, rscratch1, Address(post(sp, 2 * wordSize)));
  authenticate_return_address();

  BLOCK_COMMENT("} verify_oop");
}

void MacroAssembler::_verify_oop_addr(Address addr, const char* s, const char* file, int line) {
  if (!VerifyOops || VerifyAdapterSharing) {
    // Below address of the code string confuses VerifyAdapterSharing
    // because it may differ between otherwise equivalent adapters.
    return;
  }

  const char* b = nullptr;
  {
    ResourceMark rm;
    stringStream ss;
    ss.print("verify_oop_addr: %s (%s:%d)", s, file, line);
    b = code_string(ss.as_string());
  }
  BLOCK_COMMENT("verify_oop_addr {");

  strip_return_address(); // This might happen within a stack frame.
  protect_return_address();
  stp(r0, rscratch1, Address(pre(sp, -2 * wordSize)));
  stp(rscratch2, lr, Address(pre(sp, -2 * wordSize)));

  // addr may contain sp so we will have to adjust it based on the
  // pushes that we just did.
  if (addr.uses(sp)) {
    lea(r0, addr);
    ldr(r0, Address(r0, 4 * wordSize));
  } else {
    ldr(r0, addr);
  }
  movptr(rscratch1, (uintptr_t)(address)b);

  // call indirectly to solve generation ordering problem
  lea(rscratch2, RuntimeAddress(StubRoutines::verify_oop_subroutine_entry_address()));
  ldr(rscratch2, Address(rscratch2));
  blr(rscratch2);

  ldp(rscratch2, lr, Address(post(sp, 2 * wordSize)));
  ldp(r0, rscratch1, Address(post(sp, 2 * wordSize)));
  authenticate_return_address();

  BLOCK_COMMENT("} verify_oop_addr");
}

Address MacroAssembler::argument_address(RegisterOrConstant arg_slot,
                                         int extra_slot_offset) {
  // cf. TemplateTable::prepare_invoke(), if (load_receiver).
  int stackElementSize = Interpreter::stackElementSize;
  int offset = Interpreter::expr_offset_in_bytes(extra_slot_offset+0);
#ifdef ASSERT
  int offset1 = Interpreter::expr_offset_in_bytes(extra_slot_offset+1);
  assert(offset1 - offset == stackElementSize, "correct arithmetic");
#endif
  if (arg_slot.is_constant()) {
    return Address(esp, arg_slot.as_constant() * stackElementSize
                   + offset);
  } else {
    add(rscratch1, esp, arg_slot.as_register(),
        ext::uxtx, exact_log2(stackElementSize));
    return Address(rscratch1, offset);
  }
}

void MacroAssembler::call_VM_leaf_base(address entry_point,
                                       int number_of_arguments,
                                       Label *retaddr) {
  Label E, L;

  stp(rscratch1, rmethod, Address(pre(sp, -2 * wordSize)));

  mov(rscratch1, entry_point);
  blr(rscratch1);
  if (retaddr)
    bind(*retaddr);

  ldp(rscratch1, rmethod, Address(post(sp, 2 * wordSize)));
}

void MacroAssembler::call_VM_leaf(address entry_point, int number_of_arguments) {
  call_VM_leaf_base(entry_point, number_of_arguments);
}

void MacroAssembler::call_VM_leaf(address entry_point, Register arg_0) {
  pass_arg0(this, arg_0);
  call_VM_leaf_base(entry_point, 1);
}

void MacroAssembler::call_VM_leaf(address entry_point, Register arg_0, Register arg_1) {
  assert_different_registers(arg_1, c_rarg0);
  pass_arg0(this, arg_0);
  pass_arg1(this, arg_1);
  call_VM_leaf_base(entry_point, 2);
}

void MacroAssembler::call_VM_leaf(address entry_point, Register arg_0,
                                  Register arg_1, Register arg_2) {
  assert_different_registers(arg_1, c_rarg0);
  assert_different_registers(arg_2, c_rarg0, c_rarg1);
  pass_arg0(this, arg_0);
  pass_arg1(this, arg_1);
  pass_arg2(this, arg_2);
  call_VM_leaf_base(entry_point, 3);
}

void MacroAssembler::super_call_VM_leaf(address entry_point) {
  MacroAssembler::call_VM_leaf_base(entry_point, 1);
}

void MacroAssembler::super_call_VM_leaf(address entry_point, Register arg_0) {
  pass_arg0(this, arg_0);
  MacroAssembler::call_VM_leaf_base(entry_point, 1);
}

void MacroAssembler::super_call_VM_leaf(address entry_point, Register arg_0, Register arg_1) {

  assert_different_registers(arg_0, c_rarg1);
  pass_arg1(this, arg_1);
  pass_arg0(this, arg_0);
  MacroAssembler::call_VM_leaf_base(entry_point, 2);
}

void MacroAssembler::super_call_VM_leaf(address entry_point, Register arg_0, Register arg_1, Register arg_2) {
  assert_different_registers(arg_0, c_rarg1, c_rarg2);
  assert_different_registers(arg_1, c_rarg2);
  pass_arg2(this, arg_2);
  pass_arg1(this, arg_1);
  pass_arg0(this, arg_0);
  MacroAssembler::call_VM_leaf_base(entry_point, 3);
}

void MacroAssembler::super_call_VM_leaf(address entry_point, Register arg_0, Register arg_1, Register arg_2, Register arg_3) {
  assert_different_registers(arg_0, c_rarg1, c_rarg2, c_rarg3);
  assert_different_registers(arg_1, c_rarg2, c_rarg3);
  assert_different_registers(arg_2, c_rarg3);
  pass_arg3(this, arg_3);
  pass_arg2(this, arg_2);
  pass_arg1(this, arg_1);
  pass_arg0(this, arg_0);
  MacroAssembler::call_VM_leaf_base(entry_point, 4);
}

void MacroAssembler::null_check(Register reg, int offset) {
  if (needs_explicit_null_check(offset)) {
    // provoke OS null exception if reg is null by
    // accessing M[reg] w/o changing any registers
    // NOTE: this is plenty to provoke a segv
    ldr(zr, Address(reg));
  } else {
    // nothing to do, (later) access of M[reg + offset]
    // will provoke OS null exception if reg is null
  }
}

void MacroAssembler::test_markword_is_inline_type(Register markword, Label& is_inline_type) {
  assert_different_registers(markword, rscratch2);
  andr(markword, markword, markWord::inline_type_mask_in_place);
  mov(rscratch2, markWord::inline_type_pattern);
  cmp(markword, rscratch2);
  br(Assembler::EQ, is_inline_type);
}

void MacroAssembler::test_klass_is_inline_type(Register klass, Register temp_reg, Label& is_inline_type) {
  ldrw(temp_reg, Address(klass, Klass::access_flags_offset()));
  andr(temp_reg, temp_reg, JVM_ACC_IDENTITY);
  cbz(temp_reg, is_inline_type);
}

void MacroAssembler::test_oop_is_not_inline_type(Register object, Register tmp, Label& not_inline_type) {
  assert_different_registers(tmp, rscratch1);
  cbz(object, not_inline_type);
  const int is_inline_type_mask = markWord::inline_type_pattern;
  ldr(tmp, Address(object, oopDesc::mark_offset_in_bytes()));
  mov(rscratch1, is_inline_type_mask);
  andr(tmp, tmp, rscratch1);
  cmp(tmp, rscratch1);
  br(Assembler::NE, not_inline_type);
}

void MacroAssembler::test_klass_is_empty_inline_type(Register klass, Register temp_reg, Label& is_empty_inline_type) {
#ifdef ASSERT
  {
    Label done_check;
    test_klass_is_inline_type(klass, temp_reg, done_check);
    stop("test_klass_is_empty_inline_type with non inline type klass");
    bind(done_check);
  }
#endif
  ldrw(temp_reg, Address(klass, InstanceKlass::misc_flags_offset()));
  andr(temp_reg, temp_reg, InstanceKlassFlags::is_empty_inline_type_value());
  cbnz(temp_reg, is_empty_inline_type);
}

void MacroAssembler::test_field_is_null_free_inline_type(Register flags, Register temp_reg, Label& is_null_free_inline_type) {
  assert(temp_reg == noreg, "not needed"); // keep signature uniform with x86
  tbnz(flags, ResolvedFieldEntry::is_null_free_inline_type_shift, is_null_free_inline_type);
}

void MacroAssembler::test_field_is_not_null_free_inline_type(Register flags, Register temp_reg, Label& not_null_free_inline_type) {
  assert(temp_reg == noreg, "not needed"); // keep signature uniform with x86
  tbz(flags, ResolvedFieldEntry::is_null_free_inline_type_shift, not_null_free_inline_type);
}

void MacroAssembler::test_field_is_flat(Register flags, Register temp_reg, Label& is_flat) {
  assert(temp_reg == noreg, "not needed"); // keep signature uniform with x86
  tbnz(flags, ResolvedFieldEntry::is_flat_shift, is_flat);
}

void MacroAssembler::test_field_has_null_marker(Register flags, Register temp_reg, Label& has_null_marker) {
  assert(temp_reg == noreg, "not needed"); // keep signature uniform with x86
  tbnz(flags, ResolvedFieldEntry::has_null_marker_shift, has_null_marker);
}

void MacroAssembler::test_oop_prototype_bit(Register oop, Register temp_reg, int32_t test_bit, bool jmp_set, Label& jmp_label) {
  Label test_mark_word;
  // load mark word
  ldr(temp_reg, Address(oop, oopDesc::mark_offset_in_bytes()));
  // check displaced
  tst(temp_reg, markWord::unlocked_value);
  br(Assembler::NE, test_mark_word);
  // slow path use klass prototype
  load_prototype_header(temp_reg, oop);

  bind(test_mark_word);
  andr(temp_reg, temp_reg, test_bit);
  if (jmp_set) {
    cbnz(temp_reg, jmp_label);
  } else {
    cbz(temp_reg, jmp_label);
  }
}

void MacroAssembler::test_flat_array_oop(Register oop, Register temp_reg, Label& is_flat_array) {
  test_oop_prototype_bit(oop, temp_reg, markWord::flat_array_bit_in_place, true, is_flat_array);
}

void MacroAssembler::test_non_flat_array_oop(Register oop, Register temp_reg,
                                                  Label&is_non_flat_array) {
  test_oop_prototype_bit(oop, temp_reg, markWord::flat_array_bit_in_place, false, is_non_flat_array);
}

void MacroAssembler::test_null_free_array_oop(Register oop, Register temp_reg, Label& is_null_free_array) {
  test_oop_prototype_bit(oop, temp_reg, markWord::null_free_array_bit_in_place, true, is_null_free_array);
}

void MacroAssembler::test_non_null_free_array_oop(Register oop, Register temp_reg, Label&is_non_null_free_array) {
  test_oop_prototype_bit(oop, temp_reg, markWord::null_free_array_bit_in_place, false, is_non_null_free_array);
}

void MacroAssembler::test_flat_array_layout(Register lh, Label& is_flat_array) {
  tst(lh, Klass::_lh_array_tag_flat_value_bit_inplace);
  br(Assembler::NE, is_flat_array);
}

void MacroAssembler::test_non_flat_array_layout(Register lh, Label& is_non_flat_array) {
  tst(lh, Klass::_lh_array_tag_flat_value_bit_inplace);
  br(Assembler::EQ, is_non_flat_array);
}

// MacroAssembler protected routines needed to implement
// public methods

void MacroAssembler::mov(Register r, Address dest) {
  code_section()->relocate(pc(), dest.rspec());
  uint64_t imm64 = (uint64_t)dest.target();
  movptr(r, imm64);
}

// Move a constant pointer into r.  In AArch64 mode the virtual
// address space is 48 bits in size, so we only need three
// instructions to create a patchable instruction sequence that can
// reach anywhere.
void MacroAssembler::movptr(Register r, uintptr_t imm64) {
#ifndef PRODUCT
  {
    char buffer[64];
    snprintf(buffer, sizeof(buffer), "0x%" PRIX64, (uint64_t)imm64);
    block_comment(buffer);
  }
#endif
  assert(imm64 < (1ull << 48), "48-bit overflow in address constant");
  movz(r, imm64 & 0xffff);
  imm64 >>= 16;
  movk(r, imm64 & 0xffff, 16);
  imm64 >>= 16;
  movk(r, imm64 & 0xffff, 32);
}

// Macro to mov replicated immediate to vector register.
// imm64: only the lower 8/16/32 bits are considered for B/H/S type. That is,
//        the upper 56/48/32 bits must be zeros for B/H/S type.
// Vd will get the following values for different arrangements in T
//   imm64 == hex 000000gh  T8B:  Vd = ghghghghghghghgh
//   imm64 == hex 000000gh  T16B: Vd = ghghghghghghghghghghghghghghghgh
//   imm64 == hex 0000efgh  T4H:  Vd = efghefghefghefgh
//   imm64 == hex 0000efgh  T8H:  Vd = efghefghefghefghefghefghefghefgh
//   imm64 == hex abcdefgh  T2S:  Vd = abcdefghabcdefgh
//   imm64 == hex abcdefgh  T4S:  Vd = abcdefghabcdefghabcdefghabcdefgh
//   imm64 == hex abcdefgh  T1D:  Vd = 00000000abcdefgh
//   imm64 == hex abcdefgh  T2D:  Vd = 00000000abcdefgh00000000abcdefgh
// Clobbers rscratch1
void MacroAssembler::mov(FloatRegister Vd, SIMD_Arrangement T, uint64_t imm64) {
  assert(T != T1Q, "unsupported");
  if (T == T1D || T == T2D) {
    int imm = operand_valid_for_movi_immediate(imm64, T);
    if (-1 != imm) {
      movi(Vd, T, imm);
    } else {
      mov(rscratch1, imm64);
      dup(Vd, T, rscratch1);
    }
    return;
  }

#ifdef ASSERT
  if (T == T8B || T == T16B) assert((imm64 & ~0xff) == 0, "extraneous bits (T8B/T16B)");
  if (T == T4H || T == T8H) assert((imm64  & ~0xffff) == 0, "extraneous bits (T4H/T8H)");
  if (T == T2S || T == T4S) assert((imm64  & ~0xffffffff) == 0, "extraneous bits (T2S/T4S)");
#endif
  int shift = operand_valid_for_movi_immediate(imm64, T);
  uint32_t imm32 = imm64 & 0xffffffffULL;
  if (shift >= 0) {
    movi(Vd, T, (imm32 >> shift) & 0xff, shift);
  } else {
    movw(rscratch1, imm32);
    dup(Vd, T, rscratch1);
  }
}

void MacroAssembler::mov_immediate64(Register dst, uint64_t imm64)
{
#ifndef PRODUCT
  {
    char buffer[64];
    snprintf(buffer, sizeof(buffer), "0x%" PRIX64, imm64);
    block_comment(buffer);
  }
#endif
  if (operand_valid_for_logical_immediate(false, imm64)) {
    orr(dst, zr, imm64);
  } else {
    // we can use a combination of MOVZ or MOVN with
    // MOVK to build up the constant
    uint64_t imm_h[4];
    int zero_count = 0;
    int neg_count = 0;
    int i;
    for (i = 0; i < 4; i++) {
      imm_h[i] = ((imm64 >> (i * 16)) & 0xffffL);
      if (imm_h[i] == 0) {
        zero_count++;
      } else if (imm_h[i] == 0xffffL) {
        neg_count++;
      }
    }
    if (zero_count == 4) {
      // one MOVZ will do
      movz(dst, 0);
    } else if (neg_count == 4) {
      // one MOVN will do
      movn(dst, 0);
    } else if (zero_count == 3) {
      for (i = 0; i < 4; i++) {
        if (imm_h[i] != 0L) {
          movz(dst, (uint32_t)imm_h[i], (i << 4));
          break;
        }
      }
    } else if (neg_count == 3) {
      // one MOVN will do
      for (int i = 0; i < 4; i++) {
        if (imm_h[i] != 0xffffL) {
          movn(dst, (uint32_t)imm_h[i] ^ 0xffffL, (i << 4));
          break;
        }
      }
    } else if (zero_count == 2) {
      // one MOVZ and one MOVK will do
      for (i = 0; i < 3; i++) {
        if (imm_h[i] != 0L) {
          movz(dst, (uint32_t)imm_h[i], (i << 4));
          i++;
          break;
        }
      }
      for (;i < 4; i++) {
        if (imm_h[i] != 0L) {
          movk(dst, (uint32_t)imm_h[i], (i << 4));
        }
      }
    } else if (neg_count == 2) {
      // one MOVN and one MOVK will do
      for (i = 0; i < 4; i++) {
        if (imm_h[i] != 0xffffL) {
          movn(dst, (uint32_t)imm_h[i] ^ 0xffffL, (i << 4));
          i++;
          break;
        }
      }
      for (;i < 4; i++) {
        if (imm_h[i] != 0xffffL) {
          movk(dst, (uint32_t)imm_h[i], (i << 4));
        }
      }
    } else if (zero_count == 1) {
      // one MOVZ and two MOVKs will do
      for (i = 0; i < 4; i++) {
        if (imm_h[i] != 0L) {
          movz(dst, (uint32_t)imm_h[i], (i << 4));
          i++;
          break;
        }
      }
      for (;i < 4; i++) {
        if (imm_h[i] != 0x0L) {
          movk(dst, (uint32_t)imm_h[i], (i << 4));
        }
      }
    } else if (neg_count == 1) {
      // one MOVN and two MOVKs will do
      for (i = 0; i < 4; i++) {
        if (imm_h[i] != 0xffffL) {
          movn(dst, (uint32_t)imm_h[i] ^ 0xffffL, (i << 4));
          i++;
          break;
        }
      }
      for (;i < 4; i++) {
        if (imm_h[i] != 0xffffL) {
          movk(dst, (uint32_t)imm_h[i], (i << 4));
        }
      }
    } else {
      // use a MOVZ and 3 MOVKs (makes it easier to debug)
      movz(dst, (uint32_t)imm_h[0], 0);
      for (i = 1; i < 4; i++) {
        movk(dst, (uint32_t)imm_h[i], (i << 4));
      }
    }
  }
}

void MacroAssembler::mov_immediate32(Register dst, uint32_t imm32)
{
#ifndef PRODUCT
    {
      char buffer[64];
      snprintf(buffer, sizeof(buffer), "0x%" PRIX32, imm32);
      block_comment(buffer);
    }
#endif
  if (operand_valid_for_logical_immediate(true, imm32)) {
    orrw(dst, zr, imm32);
  } else {
    // we can use MOVZ, MOVN or two calls to MOVK to build up the
    // constant
    uint32_t imm_h[2];
    imm_h[0] = imm32 & 0xffff;
    imm_h[1] = ((imm32 >> 16) & 0xffff);
    if (imm_h[0] == 0) {
      movzw(dst, imm_h[1], 16);
    } else if (imm_h[0] == 0xffff) {
      movnw(dst, imm_h[1] ^ 0xffff, 16);
    } else if (imm_h[1] == 0) {
      movzw(dst, imm_h[0], 0);
    } else if (imm_h[1] == 0xffff) {
      movnw(dst, imm_h[0] ^ 0xffff, 0);
    } else {
      // use a MOVZ and MOVK (makes it easier to debug)
      movzw(dst, imm_h[0], 0);
      movkw(dst, imm_h[1], 16);
    }
  }
}

// Form an address from base + offset in Rd.  Rd may or may
// not actually be used: you must use the Address that is returned.
// It is up to you to ensure that the shift provided matches the size
// of your data.
Address MacroAssembler::form_address(Register Rd, Register base, int64_t byte_offset, int shift) {
  if (Address::offset_ok_for_immed(byte_offset, shift))
    // It fits; no need for any heroics
    return Address(base, byte_offset);

  // Don't do anything clever with negative or misaligned offsets
  unsigned mask = (1 << shift) - 1;
  if (byte_offset < 0 || byte_offset & mask) {
    mov(Rd, byte_offset);
    add(Rd, base, Rd);
    return Address(Rd);
  }

  // See if we can do this with two 12-bit offsets
  {
    uint64_t word_offset = byte_offset >> shift;
    uint64_t masked_offset = word_offset & 0xfff000;
    if (Address::offset_ok_for_immed(word_offset - masked_offset, 0)
        && Assembler::operand_valid_for_add_sub_immediate(masked_offset << shift)) {
      add(Rd, base, masked_offset << shift);
      word_offset -= masked_offset;
      return Address(Rd, word_offset << shift);
    }
  }

  // Do it the hard way
  mov(Rd, byte_offset);
  add(Rd, base, Rd);
  return Address(Rd);
}

int MacroAssembler::corrected_idivl(Register result, Register ra, Register rb,
                                    bool want_remainder, Register scratch)
{
  // Full implementation of Java idiv and irem.  The function
  // returns the (pc) offset of the div instruction - may be needed
  // for implicit exceptions.
  //
  // constraint : ra/rb =/= scratch
  //         normal case
  //
  // input : ra: dividend
  //         rb: divisor
  //
  // result: either
  //         quotient  (= ra idiv rb)
  //         remainder (= ra irem rb)

  assert(ra != scratch && rb != scratch, "reg cannot be scratch");

  int idivl_offset = offset();
  if (! want_remainder) {
    sdivw(result, ra, rb);
  } else {
    sdivw(scratch, ra, rb);
    Assembler::msubw(result, scratch, rb, ra);
  }

  return idivl_offset;
}

int MacroAssembler::corrected_idivq(Register result, Register ra, Register rb,
                                    bool want_remainder, Register scratch)
{
  // Full implementation of Java ldiv and lrem.  The function
  // returns the (pc) offset of the div instruction - may be needed
  // for implicit exceptions.
  //
  // constraint : ra/rb =/= scratch
  //         normal case
  //
  // input : ra: dividend
  //         rb: divisor
  //
  // result: either
  //         quotient  (= ra idiv rb)
  //         remainder (= ra irem rb)

  assert(ra != scratch && rb != scratch, "reg cannot be scratch");

  int idivq_offset = offset();
  if (! want_remainder) {
    sdiv(result, ra, rb);
  } else {
    sdiv(scratch, ra, rb);
    Assembler::msub(result, scratch, rb, ra);
  }

  return idivq_offset;
}

void MacroAssembler::membar(Membar_mask_bits order_constraint) {
  address prev = pc() - NativeMembar::instruction_size;
  address last = code()->last_insn();
  if (last != nullptr && nativeInstruction_at(last)->is_Membar() && prev == last) {
    NativeMembar *bar = NativeMembar_at(prev);
    if (AlwaysMergeDMB) {
      bar->set_kind(bar->get_kind() | order_constraint);
      BLOCK_COMMENT("merged membar(always)");
      return;
    }
    // Don't promote DMB ST|DMB LD to DMB (a full barrier) because
    // doing so would introduce a StoreLoad which the caller did not
    // intend
    if (bar->get_kind() == order_constraint
        || bar->get_kind() == AnyAny
        || order_constraint == AnyAny) {
      // We are merging two memory barrier instructions.  On AArch64 we
      // can do this simply by ORing them together.
      bar->set_kind(bar->get_kind() | order_constraint);
      BLOCK_COMMENT("merged membar");
      return;
    } else {
      // A special case like "DMB ST;DMB LD;DMB ST", the last DMB can be skipped
      // We need check the last 2 instructions
      address prev2 = prev - NativeMembar::instruction_size;
      if (last != code()->last_label() && nativeInstruction_at(prev2)->is_Membar()) {
        NativeMembar *bar2 = NativeMembar_at(prev2);
        assert(bar2->get_kind() == order_constraint, "it should be merged before");
        BLOCK_COMMENT("merged membar(elided)");
        return;
      }
    }
  }
  code()->set_last_insn(pc());
  dmb(Assembler::barrier(order_constraint));
}

bool MacroAssembler::try_merge_ldst(Register rt, const Address &adr, size_t size_in_bytes, bool is_store) {
  if (ldst_can_merge(rt, adr, size_in_bytes, is_store)) {
    merge_ldst(rt, adr, size_in_bytes, is_store);
    code()->clear_last_insn();
    return true;
  } else {
    assert(size_in_bytes == 8 || size_in_bytes == 4, "only 8 bytes or 4 bytes load/store is supported.");
    const uint64_t mask = size_in_bytes - 1;
    if (adr.getMode() == Address::base_plus_offset &&
        (adr.offset() & mask) == 0) { // only supports base_plus_offset.
      code()->set_last_insn(pc());
    }
    return false;
  }
}

void MacroAssembler::ldr(Register Rx, const Address &adr) {
  // We always try to merge two adjacent loads into one ldp.
  if (!try_merge_ldst(Rx, adr, 8, false)) {
    Assembler::ldr(Rx, adr);
  }
}

void MacroAssembler::ldrw(Register Rw, const Address &adr) {
  // We always try to merge two adjacent loads into one ldp.
  if (!try_merge_ldst(Rw, adr, 4, false)) {
    Assembler::ldrw(Rw, adr);
  }
}

void MacroAssembler::str(Register Rx, const Address &adr) {
  // We always try to merge two adjacent stores into one stp.
  if (!try_merge_ldst(Rx, adr, 8, true)) {
    Assembler::str(Rx, adr);
  }
}

void MacroAssembler::strw(Register Rw, const Address &adr) {
  // We always try to merge two adjacent stores into one stp.
  if (!try_merge_ldst(Rw, adr, 4, true)) {
    Assembler::strw(Rw, adr);
  }
}

// MacroAssembler routines found actually to be needed

void MacroAssembler::push(Register src)
{
  str(src, Address(pre(esp, -1 * wordSize)));
}

void MacroAssembler::pop(Register dst)
{
  ldr(dst, Address(post(esp, 1 * wordSize)));
}

// Note: load_unsigned_short used to be called load_unsigned_word.
int MacroAssembler::load_unsigned_short(Register dst, Address src) {
  int off = offset();
  ldrh(dst, src);
  return off;
}

int MacroAssembler::load_unsigned_byte(Register dst, Address src) {
  int off = offset();
  ldrb(dst, src);
  return off;
}

int MacroAssembler::load_signed_short(Register dst, Address src) {
  int off = offset();
  ldrsh(dst, src);
  return off;
}

int MacroAssembler::load_signed_byte(Register dst, Address src) {
  int off = offset();
  ldrsb(dst, src);
  return off;
}

int MacroAssembler::load_signed_short32(Register dst, Address src) {
  int off = offset();
  ldrshw(dst, src);
  return off;
}

int MacroAssembler::load_signed_byte32(Register dst, Address src) {
  int off = offset();
  ldrsbw(dst, src);
  return off;
}

void MacroAssembler::load_sized_value(Register dst, Address src, size_t size_in_bytes, bool is_signed) {
  switch (size_in_bytes) {
  case  8:  ldr(dst, src); break;
  case  4:  ldrw(dst, src); break;
  case  2:  is_signed ? load_signed_short(dst, src) : load_unsigned_short(dst, src); break;
  case  1:  is_signed ? load_signed_byte( dst, src) : load_unsigned_byte( dst, src); break;
  default:  ShouldNotReachHere();
  }
}

void MacroAssembler::store_sized_value(Address dst, Register src, size_t size_in_bytes) {
  switch (size_in_bytes) {
  case  8:  str(src, dst); break;
  case  4:  strw(src, dst); break;
  case  2:  strh(src, dst); break;
  case  1:  strb(src, dst); break;
  default:  ShouldNotReachHere();
  }
}

void MacroAssembler::decrementw(Register reg, int value)
{
  if (value < 0)  { incrementw(reg, -value);      return; }
  if (value == 0) {                               return; }
  if (value < (1 << 12)) { subw(reg, reg, value); return; }
  /* else */ {
    guarantee(reg != rscratch2, "invalid dst for register decrement");
    movw(rscratch2, (unsigned)value);
    subw(reg, reg, rscratch2);
  }
}

void MacroAssembler::decrement(Register reg, int value)
{
  if (value < 0)  { increment(reg, -value);      return; }
  if (value == 0) {                              return; }
  if (value < (1 << 12)) { sub(reg, reg, value); return; }
  /* else */ {
    assert(reg != rscratch2, "invalid dst for register decrement");
    mov(rscratch2, (uint64_t)value);
    sub(reg, reg, rscratch2);
  }
}

void MacroAssembler::decrementw(Address dst, int value)
{
  assert(!dst.uses(rscratch1), "invalid dst for address decrement");
  if (dst.getMode() == Address::literal) {
    assert(abs(value) < (1 << 12), "invalid value and address mode combination");
    lea(rscratch2, dst);
    dst = Address(rscratch2);
  }
  ldrw(rscratch1, dst);
  decrementw(rscratch1, value);
  strw(rscratch1, dst);
}

void MacroAssembler::decrement(Address dst, int value)
{
  assert(!dst.uses(rscratch1), "invalid address for decrement");
  if (dst.getMode() == Address::literal) {
    assert(abs(value) < (1 << 12), "invalid value and address mode combination");
    lea(rscratch2, dst);
    dst = Address(rscratch2);
  }
  ldr(rscratch1, dst);
  decrement(rscratch1, value);
  str(rscratch1, dst);
}

void MacroAssembler::incrementw(Register reg, int value)
{
  if (value < 0)  { decrementw(reg, -value);      return; }
  if (value == 0) {                               return; }
  if (value < (1 << 12)) { addw(reg, reg, value); return; }
  /* else */ {
    assert(reg != rscratch2, "invalid dst for register increment");
    movw(rscratch2, (unsigned)value);
    addw(reg, reg, rscratch2);
  }
}

void MacroAssembler::increment(Register reg, int value)
{
  if (value < 0)  { decrement(reg, -value);      return; }
  if (value == 0) {                              return; }
  if (value < (1 << 12)) { add(reg, reg, value); return; }
  /* else */ {
    assert(reg != rscratch2, "invalid dst for register increment");
    movw(rscratch2, (unsigned)value);
    add(reg, reg, rscratch2);
  }
}

void MacroAssembler::incrementw(Address dst, int value)
{
  assert(!dst.uses(rscratch1), "invalid dst for address increment");
  if (dst.getMode() == Address::literal) {
    assert(abs(value) < (1 << 12), "invalid value and address mode combination");
    lea(rscratch2, dst);
    dst = Address(rscratch2);
  }
  ldrw(rscratch1, dst);
  incrementw(rscratch1, value);
  strw(rscratch1, dst);
}

void MacroAssembler::increment(Address dst, int value)
{
  assert(!dst.uses(rscratch1), "invalid dst for address increment");
  if (dst.getMode() == Address::literal) {
    assert(abs(value) < (1 << 12), "invalid value and address mode combination");
    lea(rscratch2, dst);
    dst = Address(rscratch2);
  }
  ldr(rscratch1, dst);
  increment(rscratch1, value);
  str(rscratch1, dst);
}

// Push lots of registers in the bit set supplied.  Don't push sp.
// Return the number of words pushed
int MacroAssembler::push(unsigned int bitset, Register stack) {
  int words_pushed = 0;

  // Scan bitset to accumulate register pairs
  unsigned char regs[32];
  int count = 0;
  for (int reg = 0; reg <= 30; reg++) {
    if (1 & bitset)
      regs[count++] = reg;
    bitset >>= 1;
  }
  regs[count++] = zr->raw_encoding();
  count &= ~1;  // Only push an even number of regs

  if (count) {
    stp(as_Register(regs[0]), as_Register(regs[1]),
       Address(pre(stack, -count * wordSize)));
    words_pushed += 2;
  }
  for (int i = 2; i < count; i += 2) {
    stp(as_Register(regs[i]), as_Register(regs[i+1]),
       Address(stack, i * wordSize));
    words_pushed += 2;
  }

  assert(words_pushed == count, "oops, pushed != count");

  return count;
}

int MacroAssembler::pop(unsigned int bitset, Register stack) {
  int words_pushed = 0;

  // Scan bitset to accumulate register pairs
  unsigned char regs[32];
  int count = 0;
  for (int reg = 0; reg <= 30; reg++) {
    if (1 & bitset)
      regs[count++] = reg;
    bitset >>= 1;
  }
  regs[count++] = zr->raw_encoding();
  count &= ~1;

  for (int i = 2; i < count; i += 2) {
    ldp(as_Register(regs[i]), as_Register(regs[i+1]),
       Address(stack, i * wordSize));
    words_pushed += 2;
  }
  if (count) {
    ldp(as_Register(regs[0]), as_Register(regs[1]),
       Address(post(stack, count * wordSize)));
    words_pushed += 2;
  }

  assert(words_pushed == count, "oops, pushed != count");

  return count;
}

// Push lots of registers in the bit set supplied.  Don't push sp.
// Return the number of dwords pushed
int MacroAssembler::push_fp(unsigned int bitset, Register stack, FpPushPopMode mode) {
  int words_pushed = 0;
  bool use_sve = false;
  int sve_vector_size_in_bytes = 0;

#ifdef COMPILER2
  use_sve = Matcher::supports_scalable_vector();
  sve_vector_size_in_bytes = Matcher::scalable_vector_reg_size(T_BYTE);
#endif

  // Scan bitset to accumulate register pairs
  unsigned char regs[32];
  int count = 0;
  for (int reg = 0; reg <= 31; reg++) {
    if (1 & bitset)
      regs[count++] = reg;
    bitset >>= 1;
  }

  if (count == 0) {
    return 0;
  }

  if (mode == PushPopFull) {
    if (use_sve && sve_vector_size_in_bytes > 16) {
      mode = PushPopSVE;
    } else {
      mode = PushPopNeon;
    }
  }

#ifndef PRODUCT
  {
    char buffer[48];
    if (mode == PushPopSVE) {
      snprintf(buffer, sizeof(buffer), "push_fp: %d SVE registers", count);
    } else if (mode == PushPopNeon) {
      snprintf(buffer, sizeof(buffer), "push_fp: %d Neon registers", count);
    } else {
      snprintf(buffer, sizeof(buffer), "push_fp: %d fp registers", count);
    }
    block_comment(buffer);
  }
#endif

  if (mode == PushPopSVE) {
    sub(stack, stack, sve_vector_size_in_bytes * count);
    for (int i = 0; i < count; i++) {
      sve_str(as_FloatRegister(regs[i]), Address(stack, i));
    }
    return count * sve_vector_size_in_bytes / 8;
  }

  if (mode == PushPopNeon) {
    if (count == 1) {
      strq(as_FloatRegister(regs[0]), Address(pre(stack, -wordSize * 2)));
      return 2;
    }

    bool odd = (count & 1) == 1;
    int push_slots = count + (odd ? 1 : 0);

    // Always pushing full 128 bit registers.
    stpq(as_FloatRegister(regs[0]), as_FloatRegister(regs[1]), Address(pre(stack, -push_slots * wordSize * 2)));
    words_pushed += 2;

    for (int i = 2; i + 1 < count; i += 2) {
      stpq(as_FloatRegister(regs[i]), as_FloatRegister(regs[i+1]), Address(stack, i * wordSize * 2));
      words_pushed += 2;
    }

    if (odd) {
      strq(as_FloatRegister(regs[count - 1]), Address(stack, (count - 1) * wordSize * 2));
      words_pushed++;
    }

    assert(words_pushed == count, "oops, pushed(%d) != count(%d)", words_pushed, count);
    return count * 2;
  }

  if (mode == PushPopFp) {
    bool odd = (count & 1) == 1;
    int push_slots = count + (odd ? 1 : 0);

    if (count == 1) {
      // Stack pointer must be 16 bytes aligned
      strd(as_FloatRegister(regs[0]), Address(pre(stack, -push_slots * wordSize)));
      return 1;
    }

    stpd(as_FloatRegister(regs[0]), as_FloatRegister(regs[1]), Address(pre(stack, -push_slots * wordSize)));
    words_pushed += 2;

    for (int i = 2; i + 1 < count; i += 2) {
      stpd(as_FloatRegister(regs[i]), as_FloatRegister(regs[i+1]), Address(stack, i * wordSize));
      words_pushed += 2;
    }

    if (odd) {
      // Stack pointer must be 16 bytes aligned
      strd(as_FloatRegister(regs[count - 1]), Address(stack, (count - 1) * wordSize));
      words_pushed++;
    }

    assert(words_pushed == count, "oops, pushed != count");

    return count;
  }

  return 0;
}

// Return the number of dwords popped
int MacroAssembler::pop_fp(unsigned int bitset, Register stack, FpPushPopMode mode) {
  int words_pushed = 0;
  bool use_sve = false;
  int sve_vector_size_in_bytes = 0;

#ifdef COMPILER2
  use_sve = Matcher::supports_scalable_vector();
  sve_vector_size_in_bytes = Matcher::scalable_vector_reg_size(T_BYTE);
#endif
  // Scan bitset to accumulate register pairs
  unsigned char regs[32];
  int count = 0;
  for (int reg = 0; reg <= 31; reg++) {
    if (1 & bitset)
      regs[count++] = reg;
    bitset >>= 1;
  }

  if (count == 0) {
    return 0;
  }

  if (mode == PushPopFull) {
    if (use_sve && sve_vector_size_in_bytes > 16) {
      mode = PushPopSVE;
    } else {
      mode = PushPopNeon;
    }
  }

#ifndef PRODUCT
  {
    char buffer[48];
    if (mode == PushPopSVE) {
      snprintf(buffer, sizeof(buffer), "pop_fp: %d SVE registers", count);
    } else if (mode == PushPopNeon) {
      snprintf(buffer, sizeof(buffer), "pop_fp: %d Neon registers", count);
    } else {
      snprintf(buffer, sizeof(buffer), "pop_fp: %d fp registers", count);
    }
    block_comment(buffer);
  }
#endif

  if (mode == PushPopSVE) {
    for (int i = count - 1; i >= 0; i--) {
      sve_ldr(as_FloatRegister(regs[i]), Address(stack, i));
    }
    add(stack, stack, sve_vector_size_in_bytes * count);
    return count * sve_vector_size_in_bytes / 8;
  }

  if (mode == PushPopNeon) {
    if (count == 1) {
      ldrq(as_FloatRegister(regs[0]), Address(post(stack, wordSize * 2)));
      return 2;
    }

    bool odd = (count & 1) == 1;
    int push_slots = count + (odd ? 1 : 0);

    if (odd) {
      ldrq(as_FloatRegister(regs[count - 1]), Address(stack, (count - 1) * wordSize * 2));
      words_pushed++;
    }

    for (int i = 2; i + 1 < count; i += 2) {
      ldpq(as_FloatRegister(regs[i]), as_FloatRegister(regs[i+1]), Address(stack, i * wordSize * 2));
      words_pushed += 2;
    }

    ldpq(as_FloatRegister(regs[0]), as_FloatRegister(regs[1]), Address(post(stack, push_slots * wordSize * 2)));
    words_pushed += 2;

    assert(words_pushed == count, "oops, pushed(%d) != count(%d)", words_pushed, count);

    return count * 2;
  }

  if (mode == PushPopFp) {
    bool odd = (count & 1) == 1;
    int push_slots = count + (odd ? 1 : 0);

    if (count == 1) {
      ldrd(as_FloatRegister(regs[0]), Address(post(stack, push_slots * wordSize)));
      return 1;
    }

    if (odd) {
      ldrd(as_FloatRegister(regs[count - 1]), Address(stack, (count - 1) * wordSize));
      words_pushed++;
    }

    for (int i = 2; i + 1 < count; i += 2) {
      ldpd(as_FloatRegister(regs[i]), as_FloatRegister(regs[i+1]), Address(stack, i * wordSize));
      words_pushed += 2;
    }

    ldpd(as_FloatRegister(regs[0]), as_FloatRegister(regs[1]), Address(post(stack, push_slots * wordSize)));
    words_pushed += 2;

    assert(words_pushed == count, "oops, pushed != count");

    return count;
  }

  return 0;
}

// Return the number of dwords pushed
int MacroAssembler::push_p(unsigned int bitset, Register stack) {
  bool use_sve = false;
  int sve_predicate_size_in_slots = 0;

#ifdef COMPILER2
  use_sve = Matcher::supports_scalable_vector();
  if (use_sve) {
    sve_predicate_size_in_slots = Matcher::scalable_predicate_reg_slots();
  }
#endif

  if (!use_sve) {
    return 0;
  }

  unsigned char regs[PRegister::number_of_registers];
  int count = 0;
  for (int reg = 0; reg < PRegister::number_of_registers; reg++) {
    if (1 & bitset)
      regs[count++] = reg;
    bitset >>= 1;
  }

  if (count == 0) {
    return 0;
  }

  int total_push_bytes = align_up(sve_predicate_size_in_slots *
                                  VMRegImpl::stack_slot_size * count, 16);
  sub(stack, stack, total_push_bytes);
  for (int i = 0; i < count; i++) {
    sve_str(as_PRegister(regs[i]), Address(stack, i));
  }
  return total_push_bytes / 8;
}

// Return the number of dwords popped
int MacroAssembler::pop_p(unsigned int bitset, Register stack) {
  bool use_sve = false;
  int sve_predicate_size_in_slots = 0;

#ifdef COMPILER2
  use_sve = Matcher::supports_scalable_vector();
  if (use_sve) {
    sve_predicate_size_in_slots = Matcher::scalable_predicate_reg_slots();
  }
#endif

  if (!use_sve) {
    return 0;
  }

  unsigned char regs[PRegister::number_of_registers];
  int count = 0;
  for (int reg = 0; reg < PRegister::number_of_registers; reg++) {
    if (1 & bitset)
      regs[count++] = reg;
    bitset >>= 1;
  }

  if (count == 0) {
    return 0;
  }

  int total_pop_bytes = align_up(sve_predicate_size_in_slots *
                                 VMRegImpl::stack_slot_size * count, 16);
  for (int i = count - 1; i >= 0; i--) {
    sve_ldr(as_PRegister(regs[i]), Address(stack, i));
  }
  add(stack, stack, total_pop_bytes);
  return total_pop_bytes / 8;
}

#ifdef ASSERT
void MacroAssembler::verify_heapbase(const char* msg) {
#if 0
  assert (UseCompressedOops || UseCompressedClassPointers, "should be compressed");
  assert (Universe::heap() != nullptr, "java heap should be initialized");
  if (!UseCompressedOops || Universe::ptr_base() == nullptr) {
    // rheapbase is allocated as general register
    return;
  }
  if (CheckCompressedOops) {
    Label ok;
    push(1 << rscratch1->encoding(), sp); // cmpptr trashes rscratch1
    cmpptr(rheapbase, ExternalAddress(CompressedOops::base_addr()));
    br(Assembler::EQ, ok);
    stop(msg);
    bind(ok);
    pop(1 << rscratch1->encoding(), sp);
  }
#endif
}
#endif

void MacroAssembler::resolve_jobject(Register value, Register tmp1, Register tmp2) {
  assert_different_registers(value, tmp1, tmp2);
  Label done, tagged, weak_tagged;

  cbz(value, done);           // Use null as-is.
  tst(value, JNIHandles::tag_mask); // Test for tag.
  br(Assembler::NE, tagged);

  // Resolve local handle
  access_load_at(T_OBJECT, IN_NATIVE | AS_RAW, value, Address(value, 0), tmp1, tmp2);
  verify_oop(value);
  b(done);

  bind(tagged);
  STATIC_ASSERT(JNIHandles::TypeTag::weak_global == 0b1);
  tbnz(value, 0, weak_tagged);    // Test for weak tag.

  // Resolve global handle
  access_load_at(T_OBJECT, IN_NATIVE, value, Address(value, -JNIHandles::TypeTag::global), tmp1, tmp2);
  verify_oop(value);
  b(done);

  bind(weak_tagged);
  // Resolve jweak.
  access_load_at(T_OBJECT, IN_NATIVE | ON_PHANTOM_OOP_REF,
                 value, Address(value, -JNIHandles::TypeTag::weak_global), tmp1, tmp2);
  verify_oop(value);

  bind(done);
}

void MacroAssembler::resolve_global_jobject(Register value, Register tmp1, Register tmp2) {
  assert_different_registers(value, tmp1, tmp2);
  Label done;

  cbz(value, done);           // Use null as-is.

#ifdef ASSERT
  {
    STATIC_ASSERT(JNIHandles::TypeTag::global == 0b10);
    Label valid_global_tag;
    tbnz(value, 1, valid_global_tag); // Test for global tag
    stop("non global jobject using resolve_global_jobject");
    bind(valid_global_tag);
  }
#endif

  // Resolve global handle
  access_load_at(T_OBJECT, IN_NATIVE, value, Address(value, -JNIHandles::TypeTag::global), tmp1, tmp2);
  verify_oop(value);

  bind(done);
}

void MacroAssembler::stop(const char* msg) {
  BLOCK_COMMENT(msg);
  dcps1(0xdeae);
  emit_int64((uintptr_t)msg);
}

void MacroAssembler::unimplemented(const char* what) {
  const char* buf = nullptr;
  {
    ResourceMark rm;
    stringStream ss;
    ss.print("unimplemented: %s", what);
    buf = code_string(ss.as_string());
  }
  stop(buf);
}

void MacroAssembler::_assert_asm(Assembler::Condition cc, const char* msg) {
#ifdef ASSERT
  Label OK;
  br(cc, OK);
  stop(msg);
  bind(OK);
#endif
}

// If a constant does not fit in an immediate field, generate some
// number of MOV instructions and then perform the operation.
void MacroAssembler::wrap_add_sub_imm_insn(Register Rd, Register Rn, uint64_t imm,
                                           add_sub_imm_insn insn1,
                                           add_sub_reg_insn insn2,
                                           bool is32) {
  assert(Rd != zr, "Rd = zr and not setting flags?");
  bool fits = operand_valid_for_add_sub_immediate(is32 ? (int32_t)imm : imm);
  if (fits) {
    (this->*insn1)(Rd, Rn, imm);
  } else {
    if (uabs(imm) < (1 << 24)) {
       (this->*insn1)(Rd, Rn, imm & -(1 << 12));
       (this->*insn1)(Rd, Rd, imm & ((1 << 12)-1));
    } else {
       assert_different_registers(Rd, Rn);
       mov(Rd, imm);
       (this->*insn2)(Rd, Rn, Rd, LSL, 0);
    }
  }
}

// Separate vsn which sets the flags. Optimisations are more restricted
// because we must set the flags correctly.
void MacroAssembler::wrap_adds_subs_imm_insn(Register Rd, Register Rn, uint64_t imm,
                                             add_sub_imm_insn insn1,
                                             add_sub_reg_insn insn2,
                                             bool is32) {
  bool fits = operand_valid_for_add_sub_immediate(is32 ? (int32_t)imm : imm);
  if (fits) {
    (this->*insn1)(Rd, Rn, imm);
  } else {
    assert_different_registers(Rd, Rn);
    assert(Rd != zr, "overflow in immediate operand");
    mov(Rd, imm);
    (this->*insn2)(Rd, Rn, Rd, LSL, 0);
  }
}


void MacroAssembler::add(Register Rd, Register Rn, RegisterOrConstant increment) {
  if (increment.is_register()) {
    add(Rd, Rn, increment.as_register());
  } else {
    add(Rd, Rn, increment.as_constant());
  }
}

void MacroAssembler::addw(Register Rd, Register Rn, RegisterOrConstant increment) {
  if (increment.is_register()) {
    addw(Rd, Rn, increment.as_register());
  } else {
    addw(Rd, Rn, increment.as_constant());
  }
}

void MacroAssembler::sub(Register Rd, Register Rn, RegisterOrConstant decrement) {
  if (decrement.is_register()) {
    sub(Rd, Rn, decrement.as_register());
  } else {
    sub(Rd, Rn, decrement.as_constant());
  }
}

void MacroAssembler::subw(Register Rd, Register Rn, RegisterOrConstant decrement) {
  if (decrement.is_register()) {
    subw(Rd, Rn, decrement.as_register());
  } else {
    subw(Rd, Rn, decrement.as_constant());
  }
}

void MacroAssembler::reinit_heapbase()
{
  if (UseCompressedOops) {
    if (Universe::is_fully_initialized()) {
      mov(rheapbase, CompressedOops::base());
    } else {
      lea(rheapbase, ExternalAddress(CompressedOops::base_addr()));
      ldr(rheapbase, Address(rheapbase));
    }
  }
}

// this simulates the behaviour of the x86 cmpxchg instruction using a
// load linked/store conditional pair. we use the acquire/release
// versions of these instructions so that we flush pending writes as
// per Java semantics.

// n.b the x86 version assumes the old value to be compared against is
// in rax and updates rax with the value located in memory if the
// cmpxchg fails. we supply a register for the old value explicitly

// the aarch64 load linked/store conditional instructions do not
// accept an offset. so, unlike x86, we must provide a plain register
// to identify the memory word to be compared/exchanged rather than a
// register+offset Address.

void MacroAssembler::cmpxchgptr(Register oldv, Register newv, Register addr, Register tmp,
                                Label &succeed, Label *fail) {
  // oldv holds comparison value
  // newv holds value to write in exchange
  // addr identifies memory word to compare against/update
  if (UseLSE) {
    mov(tmp, oldv);
    casal(Assembler::xword, oldv, newv, addr);
    cmp(tmp, oldv);
    br(Assembler::EQ, succeed);
    membar(AnyAny);
  } else {
    Label retry_load, nope;
    prfm(Address(addr), PSTL1STRM);
    bind(retry_load);
    // flush and load exclusive from the memory location
    // and fail if it is not what we expect
    ldaxr(tmp, addr);
    cmp(tmp, oldv);
    br(Assembler::NE, nope);
    // if we store+flush with no intervening write tmp will be zero
    stlxr(tmp, newv, addr);
    cbzw(tmp, succeed);
    // retry so we only ever return after a load fails to compare
    // ensures we don't return a stale value after a failed write.
    b(retry_load);
    // if the memory word differs we return it in oldv and signal a fail
    bind(nope);
    membar(AnyAny);
    mov(oldv, tmp);
  }
  if (fail)
    b(*fail);
}

void MacroAssembler::cmpxchg_obj_header(Register oldv, Register newv, Register obj, Register tmp,
                                        Label &succeed, Label *fail) {
  assert(oopDesc::mark_offset_in_bytes() == 0, "assumption");
  cmpxchgptr(oldv, newv, obj, tmp, succeed, fail);
}

void MacroAssembler::cmpxchgw(Register oldv, Register newv, Register addr, Register tmp,
                                Label &succeed, Label *fail) {
  // oldv holds comparison value
  // newv holds value to write in exchange
  // addr identifies memory word to compare against/update
  // tmp returns 0/1 for success/failure
  if (UseLSE) {
    mov(tmp, oldv);
    casal(Assembler::word, oldv, newv, addr);
    cmp(tmp, oldv);
    br(Assembler::EQ, succeed);
    membar(AnyAny);
  } else {
    Label retry_load, nope;
    prfm(Address(addr), PSTL1STRM);
    bind(retry_load);
    // flush and load exclusive from the memory location
    // and fail if it is not what we expect
    ldaxrw(tmp, addr);
    cmp(tmp, oldv);
    br(Assembler::NE, nope);
    // if we store+flush with no intervening write tmp will be zero
    stlxrw(tmp, newv, addr);
    cbzw(tmp, succeed);
    // retry so we only ever return after a load fails to compare
    // ensures we don't return a stale value after a failed write.
    b(retry_load);
    // if the memory word differs we return it in oldv and signal a fail
    bind(nope);
    membar(AnyAny);
    mov(oldv, tmp);
  }
  if (fail)
    b(*fail);
}

// A generic CAS; success or failure is in the EQ flag.  A weak CAS
// doesn't retry and may fail spuriously.  If the oldval is wanted,
// Pass a register for the result, otherwise pass noreg.

// Clobbers rscratch1
void MacroAssembler::cmpxchg(Register addr, Register expected,
                             Register new_val,
                             enum operand_size size,
                             bool acquire, bool release,
                             bool weak,
                             Register result) {
  if (result == noreg)  result = rscratch1;
  BLOCK_COMMENT("cmpxchg {");
  if (UseLSE) {
    mov(result, expected);
    lse_cas(result, new_val, addr, size, acquire, release, /*not_pair*/ true);
    compare_eq(result, expected, size);
#ifdef ASSERT
    // Poison rscratch1 which is written on !UseLSE branch
    mov(rscratch1, 0x1f1f1f1f1f1f1f1f);
#endif
  } else {
    Label retry_load, done;
    prfm(Address(addr), PSTL1STRM);
    bind(retry_load);
    load_exclusive(result, addr, size, acquire);
    compare_eq(result, expected, size);
    br(Assembler::NE, done);
    store_exclusive(rscratch1, new_val, addr, size, release);
    if (weak) {
      cmpw(rscratch1, 0u);  // If the store fails, return NE to our caller.
    } else {
      cbnzw(rscratch1, retry_load);
    }
    bind(done);
  }
  BLOCK_COMMENT("} cmpxchg");
}

// A generic comparison. Only compares for equality, clobbers rscratch1.
void MacroAssembler::compare_eq(Register rm, Register rn, enum operand_size size) {
  if (size == xword) {
    cmp(rm, rn);
  } else if (size == word) {
    cmpw(rm, rn);
  } else if (size == halfword) {
    eorw(rscratch1, rm, rn);
    ands(zr, rscratch1, 0xffff);
  } else if (size == byte) {
    eorw(rscratch1, rm, rn);
    ands(zr, rscratch1, 0xff);
  } else {
    ShouldNotReachHere();
  }
}


static bool different(Register a, RegisterOrConstant b, Register c) {
  if (b.is_constant())
    return a != c;
  else
    return a != b.as_register() && a != c && b.as_register() != c;
}

#define ATOMIC_OP(NAME, LDXR, OP, IOP, AOP, STXR, sz)                   \
void MacroAssembler::atomic_##NAME(Register prev, RegisterOrConstant incr, Register addr) { \
  if (UseLSE) {                                                         \
    prev = prev->is_valid() ? prev : zr;                                \
    if (incr.is_register()) {                                           \
      AOP(sz, incr.as_register(), prev, addr);                          \
    } else {                                                            \
      mov(rscratch2, incr.as_constant());                               \
      AOP(sz, rscratch2, prev, addr);                                   \
    }                                                                   \
    return;                                                             \
  }                                                                     \
  Register result = rscratch2;                                          \
  if (prev->is_valid())                                                 \
    result = different(prev, incr, addr) ? prev : rscratch2;            \
                                                                        \
  Label retry_load;                                                     \
  prfm(Address(addr), PSTL1STRM);                                       \
  bind(retry_load);                                                     \
  LDXR(result, addr);                                                   \
  OP(rscratch1, result, incr);                                          \
  STXR(rscratch2, rscratch1, addr);                                     \
  cbnzw(rscratch2, retry_load);                                         \
  if (prev->is_valid() && prev != result) {                             \
    IOP(prev, rscratch1, incr);                                         \
  }                                                                     \
}

ATOMIC_OP(add, ldxr, add, sub, ldadd, stxr, Assembler::xword)
ATOMIC_OP(addw, ldxrw, addw, subw, ldadd, stxrw, Assembler::word)
ATOMIC_OP(addal, ldaxr, add, sub, ldaddal, stlxr, Assembler::xword)
ATOMIC_OP(addalw, ldaxrw, addw, subw, ldaddal, stlxrw, Assembler::word)

#undef ATOMIC_OP

#define ATOMIC_XCHG(OP, AOP, LDXR, STXR, sz)                            \
void MacroAssembler::atomic_##OP(Register prev, Register newv, Register addr) { \
  if (UseLSE) {                                                         \
    prev = prev->is_valid() ? prev : zr;                                \
    AOP(sz, newv, prev, addr);                                          \
    return;                                                             \
  }                                                                     \
  Register result = rscratch2;                                          \
  if (prev->is_valid())                                                 \
    result = different(prev, newv, addr) ? prev : rscratch2;            \
                                                                        \
  Label retry_load;                                                     \
  prfm(Address(addr), PSTL1STRM);                                       \
  bind(retry_load);                                                     \
  LDXR(result, addr);                                                   \
  STXR(rscratch1, newv, addr);                                          \
  cbnzw(rscratch1, retry_load);                                         \
  if (prev->is_valid() && prev != result)                               \
    mov(prev, result);                                                  \
}

ATOMIC_XCHG(xchg, swp, ldxr, stxr, Assembler::xword)
ATOMIC_XCHG(xchgw, swp, ldxrw, stxrw, Assembler::word)
ATOMIC_XCHG(xchgl, swpl, ldxr, stlxr, Assembler::xword)
ATOMIC_XCHG(xchglw, swpl, ldxrw, stlxrw, Assembler::word)
ATOMIC_XCHG(xchgal, swpal, ldaxr, stlxr, Assembler::xword)
ATOMIC_XCHG(xchgalw, swpal, ldaxrw, stlxrw, Assembler::word)

#undef ATOMIC_XCHG

#ifndef PRODUCT
extern "C" void findpc(intptr_t x);
#endif

void MacroAssembler::debug64(char* msg, int64_t pc, int64_t regs[])
{
  // In order to get locks to work, we need to fake a in_VM state
  if (ShowMessageBoxOnError ) {
    JavaThread* thread = JavaThread::current();
    JavaThreadState saved_state = thread->thread_state();
    thread->set_thread_state(_thread_in_vm);
#ifndef PRODUCT
    if (CountBytecodes || TraceBytecodes || StopInterpreterAt) {
      ttyLocker ttyl;
      BytecodeCounter::print();
    }
#endif
    if (os::message_box(msg, "Execution stopped, print registers?")) {
      ttyLocker ttyl;
      tty->print_cr(" pc = 0x%016" PRIx64, pc);
#ifndef PRODUCT
      tty->cr();
      findpc(pc);
      tty->cr();
#endif
      tty->print_cr(" r0 = 0x%016" PRIx64, regs[0]);
      tty->print_cr(" r1 = 0x%016" PRIx64, regs[1]);
      tty->print_cr(" r2 = 0x%016" PRIx64, regs[2]);
      tty->print_cr(" r3 = 0x%016" PRIx64, regs[3]);
      tty->print_cr(" r4 = 0x%016" PRIx64, regs[4]);
      tty->print_cr(" r5 = 0x%016" PRIx64, regs[5]);
      tty->print_cr(" r6 = 0x%016" PRIx64, regs[6]);
      tty->print_cr(" r7 = 0x%016" PRIx64, regs[7]);
      tty->print_cr(" r8 = 0x%016" PRIx64, regs[8]);
      tty->print_cr(" r9 = 0x%016" PRIx64, regs[9]);
      tty->print_cr("r10 = 0x%016" PRIx64, regs[10]);
      tty->print_cr("r11 = 0x%016" PRIx64, regs[11]);
      tty->print_cr("r12 = 0x%016" PRIx64, regs[12]);
      tty->print_cr("r13 = 0x%016" PRIx64, regs[13]);
      tty->print_cr("r14 = 0x%016" PRIx64, regs[14]);
      tty->print_cr("r15 = 0x%016" PRIx64, regs[15]);
      tty->print_cr("r16 = 0x%016" PRIx64, regs[16]);
      tty->print_cr("r17 = 0x%016" PRIx64, regs[17]);
      tty->print_cr("r18 = 0x%016" PRIx64, regs[18]);
      tty->print_cr("r19 = 0x%016" PRIx64, regs[19]);
      tty->print_cr("r20 = 0x%016" PRIx64, regs[20]);
      tty->print_cr("r21 = 0x%016" PRIx64, regs[21]);
      tty->print_cr("r22 = 0x%016" PRIx64, regs[22]);
      tty->print_cr("r23 = 0x%016" PRIx64, regs[23]);
      tty->print_cr("r24 = 0x%016" PRIx64, regs[24]);
      tty->print_cr("r25 = 0x%016" PRIx64, regs[25]);
      tty->print_cr("r26 = 0x%016" PRIx64, regs[26]);
      tty->print_cr("r27 = 0x%016" PRIx64, regs[27]);
      tty->print_cr("r28 = 0x%016" PRIx64, regs[28]);
      tty->print_cr("r30 = 0x%016" PRIx64, regs[30]);
      tty->print_cr("r31 = 0x%016" PRIx64, regs[31]);
      BREAKPOINT;
    }
  }
  fatal("DEBUG MESSAGE: %s", msg);
}

RegSet MacroAssembler::call_clobbered_gp_registers() {
  RegSet regs = RegSet::range(r0, r17) - RegSet::of(rscratch1, rscratch2);
#ifndef R18_RESERVED
  regs += r18_tls;
#endif
  return regs;
}

void MacroAssembler::push_call_clobbered_registers_except(RegSet exclude) {
  int step = 4 * wordSize;
  push(call_clobbered_gp_registers() - exclude, sp);
  sub(sp, sp, step);
  mov(rscratch1, -step);
  // Push v0-v7, v16-v31.
  for (int i = 31; i>= 4; i -= 4) {
    if (i <= v7->encoding() || i >= v16->encoding())
      st1(as_FloatRegister(i-3), as_FloatRegister(i-2), as_FloatRegister(i-1),
          as_FloatRegister(i), T1D, Address(post(sp, rscratch1)));
  }
  st1(as_FloatRegister(0), as_FloatRegister(1), as_FloatRegister(2),
      as_FloatRegister(3), T1D, Address(sp));
}

void MacroAssembler::pop_call_clobbered_registers_except(RegSet exclude) {
  for (int i = 0; i < 32; i += 4) {
    if (i <= v7->encoding() || i >= v16->encoding())
      ld1(as_FloatRegister(i), as_FloatRegister(i+1), as_FloatRegister(i+2),
          as_FloatRegister(i+3), T1D, Address(post(sp, 4 * wordSize)));
  }

  reinitialize_ptrue();

  pop(call_clobbered_gp_registers() - exclude, sp);
}

void MacroAssembler::push_CPU_state(bool save_vectors, bool use_sve,
                                    int sve_vector_size_in_bytes, int total_predicate_in_bytes) {
  push(RegSet::range(r0, r29), sp); // integer registers except lr & sp
  if (save_vectors && use_sve && sve_vector_size_in_bytes > 16) {
    sub(sp, sp, sve_vector_size_in_bytes * FloatRegister::number_of_registers);
    for (int i = 0; i < FloatRegister::number_of_registers; i++) {
      sve_str(as_FloatRegister(i), Address(sp, i));
    }
  } else {
    int step = (save_vectors ? 8 : 4) * wordSize;
    mov(rscratch1, -step);
    sub(sp, sp, step);
    for (int i = 28; i >= 4; i -= 4) {
      st1(as_FloatRegister(i), as_FloatRegister(i+1), as_FloatRegister(i+2),
          as_FloatRegister(i+3), save_vectors ? T2D : T1D, Address(post(sp, rscratch1)));
    }
    st1(v0, v1, v2, v3, save_vectors ? T2D : T1D, sp);
  }
  if (save_vectors && use_sve && total_predicate_in_bytes > 0) {
    sub(sp, sp, total_predicate_in_bytes);
    for (int i = 0; i < PRegister::number_of_registers; i++) {
      sve_str(as_PRegister(i), Address(sp, i));
    }
  }
}

void MacroAssembler::pop_CPU_state(bool restore_vectors, bool use_sve,
                                   int sve_vector_size_in_bytes, int total_predicate_in_bytes) {
  if (restore_vectors && use_sve && total_predicate_in_bytes > 0) {
    for (int i = PRegister::number_of_registers - 1; i >= 0; i--) {
      sve_ldr(as_PRegister(i), Address(sp, i));
    }
    add(sp, sp, total_predicate_in_bytes);
  }
  if (restore_vectors && use_sve && sve_vector_size_in_bytes > 16) {
    for (int i = FloatRegister::number_of_registers - 1; i >= 0; i--) {
      sve_ldr(as_FloatRegister(i), Address(sp, i));
    }
    add(sp, sp, sve_vector_size_in_bytes * FloatRegister::number_of_registers);
  } else {
    int step = (restore_vectors ? 8 : 4) * wordSize;
    for (int i = 0; i <= 28; i += 4)
      ld1(as_FloatRegister(i), as_FloatRegister(i+1), as_FloatRegister(i+2),
          as_FloatRegister(i+3), restore_vectors ? T2D : T1D, Address(post(sp, step)));
  }

  // We may use predicate registers and rely on ptrue with SVE,
  // regardless of wide vector (> 8 bytes) used or not.
  if (use_sve) {
    reinitialize_ptrue();
  }

  // integer registers except lr & sp
  pop(RegSet::range(r0, r17), sp);
#ifdef R18_RESERVED
  ldp(zr, r19, Address(post(sp, 2 * wordSize)));
  pop(RegSet::range(r20, r29), sp);
#else
  pop(RegSet::range(r18_tls, r29), sp);
#endif
}

/**
 * Helpers for multiply_to_len().
 */
void MacroAssembler::add2_with_carry(Register final_dest_hi, Register dest_hi, Register dest_lo,
                                     Register src1, Register src2) {
  adds(dest_lo, dest_lo, src1);
  adc(dest_hi, dest_hi, zr);
  adds(dest_lo, dest_lo, src2);
  adc(final_dest_hi, dest_hi, zr);
}

// Generate an address from (r + r1 extend offset).  "size" is the
// size of the operand.  The result may be in rscratch2.
Address MacroAssembler::offsetted_address(Register r, Register r1,
                                          Address::extend ext, int offset, int size) {
  if (offset || (ext.shift() % size != 0)) {
    lea(rscratch2, Address(r, r1, ext));
    return Address(rscratch2, offset);
  } else {
    return Address(r, r1, ext);
  }
}

Address MacroAssembler::spill_address(int size, int offset, Register tmp)
{
  assert(offset >= 0, "spill to negative address?");
  // Offset reachable ?
  //   Not aligned - 9 bits signed offset
  //   Aligned - 12 bits unsigned offset shifted
  Register base = sp;
  if ((offset & (size-1)) && offset >= (1<<8)) {
    add(tmp, base, offset & ((1<<12)-1));
    base = tmp;
    offset &= -1u<<12;
  }

  if (offset >= (1<<12) * size) {
    add(tmp, base, offset & (((1<<12)-1)<<12));
    base = tmp;
    offset &= ~(((1<<12)-1)<<12);
  }

  return Address(base, offset);
}

Address MacroAssembler::sve_spill_address(int sve_reg_size_in_bytes, int offset, Register tmp) {
  assert(offset >= 0, "spill to negative address?");

  Register base = sp;

  // An immediate offset in the range 0 to 255 which is multiplied
  // by the current vector or predicate register size in bytes.
  if (offset % sve_reg_size_in_bytes == 0 && offset < ((1<<8)*sve_reg_size_in_bytes)) {
    return Address(base, offset / sve_reg_size_in_bytes);
  }

  add(tmp, base, offset);
  return Address(tmp);
}

// Checks whether offset is aligned.
// Returns true if it is, else false.
bool MacroAssembler::merge_alignment_check(Register base,
                                           size_t size,
                                           int64_t cur_offset,
                                           int64_t prev_offset) const {
  if (AvoidUnalignedAccesses) {
    if (base == sp) {
      // Checks whether low offset if aligned to pair of registers.
      int64_t pair_mask = size * 2 - 1;
      int64_t offset = prev_offset > cur_offset ? cur_offset : prev_offset;
      return (offset & pair_mask) == 0;
    } else { // If base is not sp, we can't guarantee the access is aligned.
      return false;
    }
  } else {
    int64_t mask = size - 1;
    // Load/store pair instruction only supports element size aligned offset.
    return (cur_offset & mask) == 0 && (prev_offset & mask) == 0;
  }
}

// Checks whether current and previous loads/stores can be merged.
// Returns true if it can be merged, else false.
bool MacroAssembler::ldst_can_merge(Register rt,
                                    const Address &adr,
                                    size_t cur_size_in_bytes,
                                    bool is_store) const {
  address prev = pc() - NativeInstruction::instruction_size;
  address last = code()->last_insn();

  if (last == nullptr || !nativeInstruction_at(last)->is_Imm_LdSt()) {
    return false;
  }

  if (adr.getMode() != Address::base_plus_offset || prev != last) {
    return false;
  }

  NativeLdSt* prev_ldst = NativeLdSt_at(prev);
  size_t prev_size_in_bytes = prev_ldst->size_in_bytes();

  assert(prev_size_in_bytes == 4 || prev_size_in_bytes == 8, "only supports 64/32bit merging.");
  assert(cur_size_in_bytes == 4 || cur_size_in_bytes == 8, "only supports 64/32bit merging.");

  if (cur_size_in_bytes != prev_size_in_bytes || is_store != prev_ldst->is_store()) {
    return false;
  }

  int64_t max_offset = 63 * prev_size_in_bytes;
  int64_t min_offset = -64 * prev_size_in_bytes;

  assert(prev_ldst->is_not_pre_post_index(), "pre-index or post-index is not supported to be merged.");

  // Only same base can be merged.
  if (adr.base() != prev_ldst->base()) {
    return false;
  }

  int64_t cur_offset = adr.offset();
  int64_t prev_offset = prev_ldst->offset();
  size_t diff = abs(cur_offset - prev_offset);
  if (diff != prev_size_in_bytes) {
    return false;
  }

  // Following cases can not be merged:
  // ldr x2, [x2, #8]
  // ldr x3, [x2, #16]
  // or:
  // ldr x2, [x3, #8]
  // ldr x2, [x3, #16]
  // If t1 and t2 is the same in "ldp t1, t2, [xn, #imm]", we'll get SIGILL.
  if (!is_store && (adr.base() == prev_ldst->target() || rt == prev_ldst->target())) {
    return false;
  }

  int64_t low_offset = prev_offset > cur_offset ? cur_offset : prev_offset;
  // Offset range must be in ldp/stp instruction's range.
  if (low_offset > max_offset || low_offset < min_offset) {
    return false;
  }

  if (merge_alignment_check(adr.base(), prev_size_in_bytes, cur_offset, prev_offset)) {
    return true;
  }

  return false;
}

// Merge current load/store with previous load/store into ldp/stp.
void MacroAssembler::merge_ldst(Register rt,
                                const Address &adr,
                                size_t cur_size_in_bytes,
                                bool is_store) {

  assert(ldst_can_merge(rt, adr, cur_size_in_bytes, is_store) == true, "cur and prev must be able to be merged.");

  Register rt_low, rt_high;
  address prev = pc() - NativeInstruction::instruction_size;
  NativeLdSt* prev_ldst = NativeLdSt_at(prev);

  int64_t offset;

  if (adr.offset() < prev_ldst->offset()) {
    offset = adr.offset();
    rt_low = rt;
    rt_high = prev_ldst->target();
  } else {
    offset = prev_ldst->offset();
    rt_low = prev_ldst->target();
    rt_high = rt;
  }

  Address adr_p = Address(prev_ldst->base(), offset);
  // Overwrite previous generated binary.
  code_section()->set_end(prev);

  const size_t sz = prev_ldst->size_in_bytes();
  assert(sz == 8 || sz == 4, "only supports 64/32bit merging.");
  if (!is_store) {
    BLOCK_COMMENT("merged ldr pair");
    if (sz == 8) {
      ldp(rt_low, rt_high, adr_p);
    } else {
      ldpw(rt_low, rt_high, adr_p);
    }
  } else {
    BLOCK_COMMENT("merged str pair");
    if (sz == 8) {
      stp(rt_low, rt_high, adr_p);
    } else {
      stpw(rt_low, rt_high, adr_p);
    }
  }
}

/**
 * Multiply 64 bit by 64 bit first loop.
 */
void MacroAssembler::multiply_64_x_64_loop(Register x, Register xstart, Register x_xstart,
                                           Register y, Register y_idx, Register z,
                                           Register carry, Register product,
                                           Register idx, Register kdx) {
  //
  //  jlong carry, x[], y[], z[];
  //  for (int idx=ystart, kdx=ystart+1+xstart; idx >= 0; idx-, kdx--) {
  //    huge_128 product = y[idx] * x[xstart] + carry;
  //    z[kdx] = (jlong)product;
  //    carry  = (jlong)(product >>> 64);
  //  }
  //  z[xstart] = carry;
  //

  Label L_first_loop, L_first_loop_exit;
  Label L_one_x, L_one_y, L_multiply;

  subsw(xstart, xstart, 1);
  br(Assembler::MI, L_one_x);

  lea(rscratch1, Address(x, xstart, Address::lsl(LogBytesPerInt)));
  ldr(x_xstart, Address(rscratch1));
  ror(x_xstart, x_xstart, 32); // convert big-endian to little-endian

  bind(L_first_loop);
  subsw(idx, idx, 1);
  br(Assembler::MI, L_first_loop_exit);
  subsw(idx, idx, 1);
  br(Assembler::MI, L_one_y);
  lea(rscratch1, Address(y, idx, Address::uxtw(LogBytesPerInt)));
  ldr(y_idx, Address(rscratch1));
  ror(y_idx, y_idx, 32); // convert big-endian to little-endian
  bind(L_multiply);

  // AArch64 has a multiply-accumulate instruction that we can't use
  // here because it has no way to process carries, so we have to use
  // separate add and adc instructions.  Bah.
  umulh(rscratch1, x_xstart, y_idx); // x_xstart * y_idx -> rscratch1:product
  mul(product, x_xstart, y_idx);
  adds(product, product, carry);
  adc(carry, rscratch1, zr);   // x_xstart * y_idx + carry -> carry:product

  subw(kdx, kdx, 2);
  ror(product, product, 32); // back to big-endian
  str(product, offsetted_address(z, kdx, Address::uxtw(LogBytesPerInt), 0, BytesPerLong));

  b(L_first_loop);

  bind(L_one_y);
  ldrw(y_idx, Address(y,  0));
  b(L_multiply);

  bind(L_one_x);
  ldrw(x_xstart, Address(x,  0));
  b(L_first_loop);

  bind(L_first_loop_exit);
}

/**
 * Multiply 128 bit by 128. Unrolled inner loop.
 *
 */
void MacroAssembler::multiply_128_x_128_loop(Register y, Register z,
                                             Register carry, Register carry2,
                                             Register idx, Register jdx,
                                             Register yz_idx1, Register yz_idx2,
                                             Register tmp, Register tmp3, Register tmp4,
                                             Register tmp6, Register product_hi) {

  //   jlong carry, x[], y[], z[];
  //   int kdx = ystart+1;
  //   for (int idx=ystart-2; idx >= 0; idx -= 2) { // Third loop
  //     huge_128 tmp3 = (y[idx+1] * product_hi) + z[kdx+idx+1] + carry;
  //     jlong carry2  = (jlong)(tmp3 >>> 64);
  //     huge_128 tmp4 = (y[idx]   * product_hi) + z[kdx+idx] + carry2;
  //     carry  = (jlong)(tmp4 >>> 64);
  //     z[kdx+idx+1] = (jlong)tmp3;
  //     z[kdx+idx] = (jlong)tmp4;
  //   }
  //   idx += 2;
  //   if (idx > 0) {
  //     yz_idx1 = (y[idx] * product_hi) + z[kdx+idx] + carry;
  //     z[kdx+idx] = (jlong)yz_idx1;
  //     carry  = (jlong)(yz_idx1 >>> 64);
  //   }
  //

  Label L_third_loop, L_third_loop_exit, L_post_third_loop_done;

  lsrw(jdx, idx, 2);

  bind(L_third_loop);

  subsw(jdx, jdx, 1);
  br(Assembler::MI, L_third_loop_exit);
  subw(idx, idx, 4);

  lea(rscratch1, Address(y, idx, Address::uxtw(LogBytesPerInt)));

  ldp(yz_idx2, yz_idx1, Address(rscratch1, 0));

  lea(tmp6, Address(z, idx, Address::uxtw(LogBytesPerInt)));

  ror(yz_idx1, yz_idx1, 32); // convert big-endian to little-endian
  ror(yz_idx2, yz_idx2, 32);

  ldp(rscratch2, rscratch1, Address(tmp6, 0));

  mul(tmp3, product_hi, yz_idx1);  //  yz_idx1 * product_hi -> tmp4:tmp3
  umulh(tmp4, product_hi, yz_idx1);

  ror(rscratch1, rscratch1, 32); // convert big-endian to little-endian
  ror(rscratch2, rscratch2, 32);

  mul(tmp, product_hi, yz_idx2);   //  yz_idx2 * product_hi -> carry2:tmp
  umulh(carry2, product_hi, yz_idx2);

  // propagate sum of both multiplications into carry:tmp4:tmp3
  adds(tmp3, tmp3, carry);
  adc(tmp4, tmp4, zr);
  adds(tmp3, tmp3, rscratch1);
  adcs(tmp4, tmp4, tmp);
  adc(carry, carry2, zr);
  adds(tmp4, tmp4, rscratch2);
  adc(carry, carry, zr);

  ror(tmp3, tmp3, 32); // convert little-endian to big-endian
  ror(tmp4, tmp4, 32);
  stp(tmp4, tmp3, Address(tmp6, 0));

  b(L_third_loop);
  bind (L_third_loop_exit);

  andw (idx, idx, 0x3);
  cbz(idx, L_post_third_loop_done);

  Label L_check_1;
  subsw(idx, idx, 2);
  br(Assembler::MI, L_check_1);

  lea(rscratch1, Address(y, idx, Address::uxtw(LogBytesPerInt)));
  ldr(yz_idx1, Address(rscratch1, 0));
  ror(yz_idx1, yz_idx1, 32);
  mul(tmp3, product_hi, yz_idx1);  //  yz_idx1 * product_hi -> tmp4:tmp3
  umulh(tmp4, product_hi, yz_idx1);
  lea(rscratch1, Address(z, idx, Address::uxtw(LogBytesPerInt)));
  ldr(yz_idx2, Address(rscratch1, 0));
  ror(yz_idx2, yz_idx2, 32);

  add2_with_carry(carry, tmp4, tmp3, carry, yz_idx2);

  ror(tmp3, tmp3, 32);
  str(tmp3, Address(rscratch1, 0));

  bind (L_check_1);

  andw (idx, idx, 0x1);
  subsw(idx, idx, 1);
  br(Assembler::MI, L_post_third_loop_done);
  ldrw(tmp4, Address(y, idx, Address::uxtw(LogBytesPerInt)));
  mul(tmp3, tmp4, product_hi);  //  tmp4 * product_hi -> carry2:tmp3
  umulh(carry2, tmp4, product_hi);
  ldrw(tmp4, Address(z, idx, Address::uxtw(LogBytesPerInt)));

  add2_with_carry(carry2, tmp3, tmp4, carry);

  strw(tmp3, Address(z, idx, Address::uxtw(LogBytesPerInt)));
  extr(carry, carry2, tmp3, 32);

  bind(L_post_third_loop_done);
}

/**
 * Code for BigInteger::multiplyToLen() intrinsic.
 *
 * r0: x
 * r1: xlen
 * r2: y
 * r3: ylen
 * r4:  z
 * r5: tmp0
 * r10: tmp1
 * r11: tmp2
 * r12: tmp3
 * r13: tmp4
 * r14: tmp5
 * r15: tmp6
 * r16: tmp7
 *
 */
void MacroAssembler::multiply_to_len(Register x, Register xlen, Register y, Register ylen,
                                     Register z, Register tmp0,
                                     Register tmp1, Register tmp2, Register tmp3, Register tmp4,
                                     Register tmp5, Register tmp6, Register product_hi) {

  assert_different_registers(x, xlen, y, ylen, z, tmp0, tmp1, tmp2, tmp3, tmp4, tmp5, tmp6, product_hi);

  const Register idx = tmp1;
  const Register kdx = tmp2;
  const Register xstart = tmp3;

  const Register y_idx = tmp4;
  const Register carry = tmp5;
  const Register product  = xlen;
  const Register x_xstart = tmp0;

  // First Loop.
  //
  //  final static long LONG_MASK = 0xffffffffL;
  //  int xstart = xlen - 1;
  //  int ystart = ylen - 1;
  //  long carry = 0;
  //  for (int idx=ystart, kdx=ystart+1+xstart; idx >= 0; idx-, kdx--) {
  //    long product = (y[idx] & LONG_MASK) * (x[xstart] & LONG_MASK) + carry;
  //    z[kdx] = (int)product;
  //    carry = product >>> 32;
  //  }
  //  z[xstart] = (int)carry;
  //

  movw(idx, ylen);       // idx = ylen;
  addw(kdx, xlen, ylen); // kdx = xlen+ylen;
  mov(carry, zr);        // carry = 0;

  Label L_done;

  movw(xstart, xlen);
  subsw(xstart, xstart, 1);
  br(Assembler::MI, L_done);

  multiply_64_x_64_loop(x, xstart, x_xstart, y, y_idx, z, carry, product, idx, kdx);

  Label L_second_loop;
  cbzw(kdx, L_second_loop);

  Label L_carry;
  subw(kdx, kdx, 1);
  cbzw(kdx, L_carry);

  strw(carry, Address(z, kdx, Address::uxtw(LogBytesPerInt)));
  lsr(carry, carry, 32);
  subw(kdx, kdx, 1);

  bind(L_carry);
  strw(carry, Address(z, kdx, Address::uxtw(LogBytesPerInt)));

  // Second and third (nested) loops.
  //
  // for (int i = xstart-1; i >= 0; i--) { // Second loop
  //   carry = 0;
  //   for (int jdx=ystart, k=ystart+1+i; jdx >= 0; jdx--, k--) { // Third loop
  //     long product = (y[jdx] & LONG_MASK) * (x[i] & LONG_MASK) +
  //                    (z[k] & LONG_MASK) + carry;
  //     z[k] = (int)product;
  //     carry = product >>> 32;
  //   }
  //   z[i] = (int)carry;
  // }
  //
  // i = xlen, j = tmp1, k = tmp2, carry = tmp5, x[i] = product_hi

  const Register jdx = tmp1;

  bind(L_second_loop);
  mov(carry, zr);                // carry = 0;
  movw(jdx, ylen);               // j = ystart+1

  subsw(xstart, xstart, 1);      // i = xstart-1;
  br(Assembler::MI, L_done);

  str(z, Address(pre(sp, -4 * wordSize)));

  Label L_last_x;
  lea(z, offsetted_address(z, xstart, Address::uxtw(LogBytesPerInt), 4, BytesPerInt)); // z = z + k - j
  subsw(xstart, xstart, 1);       // i = xstart-1;
  br(Assembler::MI, L_last_x);

  lea(rscratch1, Address(x, xstart, Address::uxtw(LogBytesPerInt)));
  ldr(product_hi, Address(rscratch1));
  ror(product_hi, product_hi, 32);  // convert big-endian to little-endian

  Label L_third_loop_prologue;
  bind(L_third_loop_prologue);

  str(ylen, Address(sp, wordSize));
  stp(x, xstart, Address(sp, 2 * wordSize));
  multiply_128_x_128_loop(y, z, carry, x, jdx, ylen, product,
                          tmp2, x_xstart, tmp3, tmp4, tmp6, product_hi);
  ldp(z, ylen, Address(post(sp, 2 * wordSize)));
  ldp(x, xlen, Address(post(sp, 2 * wordSize)));   // copy old xstart -> xlen

  addw(tmp3, xlen, 1);
  strw(carry, Address(z, tmp3, Address::uxtw(LogBytesPerInt)));
  subsw(tmp3, tmp3, 1);
  br(Assembler::MI, L_done);

  lsr(carry, carry, 32);
  strw(carry, Address(z, tmp3, Address::uxtw(LogBytesPerInt)));
  b(L_second_loop);

  // Next infrequent code is moved outside loops.
  bind(L_last_x);
  ldrw(product_hi, Address(x,  0));
  b(L_third_loop_prologue);

  bind(L_done);
}

// Code for BigInteger::mulAdd intrinsic
// out     = r0
// in      = r1
// offset  = r2  (already out.length-offset)
// len     = r3
// k       = r4
//
// pseudo code from java implementation:
// carry = 0;
// offset = out.length-offset - 1;
// for (int j=len-1; j >= 0; j--) {
//     product = (in[j] & LONG_MASK) * kLong + (out[offset] & LONG_MASK) + carry;
//     out[offset--] = (int)product;
//     carry = product >>> 32;
// }
// return (int)carry;
void MacroAssembler::mul_add(Register out, Register in, Register offset,
      Register len, Register k) {
    Label LOOP, END;
    // pre-loop
    cmp(len, zr); // cmp, not cbz/cbnz: to use condition twice => less branches
    csel(out, zr, out, Assembler::EQ);
    br(Assembler::EQ, END);
    add(in, in, len, LSL, 2); // in[j+1] address
    add(offset, out, offset, LSL, 2); // out[offset + 1] address
    mov(out, zr); // used to keep carry now
    BIND(LOOP);
    ldrw(rscratch1, Address(pre(in, -4)));
    madd(rscratch1, rscratch1, k, out);
    ldrw(rscratch2, Address(pre(offset, -4)));
    add(rscratch1, rscratch1, rscratch2);
    strw(rscratch1, Address(offset));
    lsr(out, rscratch1, 32);
    subs(len, len, 1);
    br(Assembler::NE, LOOP);
    BIND(END);
}

/**
 * Emits code to update CRC-32 with a byte value according to constants in table
 *
 * @param [in,out]crc   Register containing the crc.
 * @param [in]val       Register containing the byte to fold into the CRC.
 * @param [in]table     Register containing the table of crc constants.
 *
 * uint32_t crc;
 * val = crc_table[(val ^ crc) & 0xFF];
 * crc = val ^ (crc >> 8);
 *
 */
void MacroAssembler::update_byte_crc32(Register crc, Register val, Register table) {
  eor(val, val, crc);
  andr(val, val, 0xff);
  ldrw(val, Address(table, val, Address::lsl(2)));
  eor(crc, val, crc, Assembler::LSR, 8);
}

/**
 * Emits code to update CRC-32 with a 32-bit value according to tables 0 to 3
 *
 * @param [in,out]crc   Register containing the crc.
 * @param [in]v         Register containing the 32-bit to fold into the CRC.
 * @param [in]table0    Register containing table 0 of crc constants.
 * @param [in]table1    Register containing table 1 of crc constants.
 * @param [in]table2    Register containing table 2 of crc constants.
 * @param [in]table3    Register containing table 3 of crc constants.
 *
 * uint32_t crc;
 *   v = crc ^ v
 *   crc = table3[v&0xff]^table2[(v>>8)&0xff]^table1[(v>>16)&0xff]^table0[v>>24]
 *
 */
void MacroAssembler::update_word_crc32(Register crc, Register v, Register tmp,
        Register table0, Register table1, Register table2, Register table3,
        bool upper) {
  eor(v, crc, v, upper ? LSR:LSL, upper ? 32:0);
  uxtb(tmp, v);
  ldrw(crc, Address(table3, tmp, Address::lsl(2)));
  ubfx(tmp, v, 8, 8);
  ldrw(tmp, Address(table2, tmp, Address::lsl(2)));
  eor(crc, crc, tmp);
  ubfx(tmp, v, 16, 8);
  ldrw(tmp, Address(table1, tmp, Address::lsl(2)));
  eor(crc, crc, tmp);
  ubfx(tmp, v, 24, 8);
  ldrw(tmp, Address(table0, tmp, Address::lsl(2)));
  eor(crc, crc, tmp);
}

void MacroAssembler::kernel_crc32_using_crypto_pmull(Register crc, Register buf,
        Register len, Register tmp0, Register tmp1, Register tmp2, Register tmp3) {
    Label CRC_by4_loop, CRC_by1_loop, CRC_less128, CRC_by128_pre, CRC_by32_loop, CRC_less32, L_exit;
    assert_different_registers(crc, buf, len, tmp0, tmp1, tmp2);

    subs(tmp0, len, 384);
    mvnw(crc, crc);
    br(Assembler::GE, CRC_by128_pre);
  BIND(CRC_less128);
    subs(len, len, 32);
    br(Assembler::GE, CRC_by32_loop);
  BIND(CRC_less32);
    adds(len, len, 32 - 4);
    br(Assembler::GE, CRC_by4_loop);
    adds(len, len, 4);
    br(Assembler::GT, CRC_by1_loop);
    b(L_exit);

  BIND(CRC_by32_loop);
    ldp(tmp0, tmp1, Address(buf));
    crc32x(crc, crc, tmp0);
    ldp(tmp2, tmp3, Address(buf, 16));
    crc32x(crc, crc, tmp1);
    add(buf, buf, 32);
    crc32x(crc, crc, tmp2);
    subs(len, len, 32);
    crc32x(crc, crc, tmp3);
    br(Assembler::GE, CRC_by32_loop);
    cmn(len, (u1)32);
    br(Assembler::NE, CRC_less32);
    b(L_exit);

  BIND(CRC_by4_loop);
    ldrw(tmp0, Address(post(buf, 4)));
    subs(len, len, 4);
    crc32w(crc, crc, tmp0);
    br(Assembler::GE, CRC_by4_loop);
    adds(len, len, 4);
    br(Assembler::LE, L_exit);
  BIND(CRC_by1_loop);
    ldrb(tmp0, Address(post(buf, 1)));
    subs(len, len, 1);
    crc32b(crc, crc, tmp0);
    br(Assembler::GT, CRC_by1_loop);
    b(L_exit);

  BIND(CRC_by128_pre);
    kernel_crc32_common_fold_using_crypto_pmull(crc, buf, len, tmp0, tmp1, tmp2,
      4*256*sizeof(juint) + 8*sizeof(juint));
    mov(crc, 0);
    crc32x(crc, crc, tmp0);
    crc32x(crc, crc, tmp1);

    cbnz(len, CRC_less128);

  BIND(L_exit);
    mvnw(crc, crc);
}

void MacroAssembler::kernel_crc32_using_crc32(Register crc, Register buf,
        Register len, Register tmp0, Register tmp1, Register tmp2,
        Register tmp3) {
    Label CRC_by64_loop, CRC_by4_loop, CRC_by1_loop, CRC_less64, CRC_by64_pre, CRC_by32_loop, CRC_less32, L_exit;
    assert_different_registers(crc, buf, len, tmp0, tmp1, tmp2, tmp3);

    mvnw(crc, crc);

    subs(len, len, 128);
    br(Assembler::GE, CRC_by64_pre);
  BIND(CRC_less64);
    adds(len, len, 128-32);
    br(Assembler::GE, CRC_by32_loop);
  BIND(CRC_less32);
    adds(len, len, 32-4);
    br(Assembler::GE, CRC_by4_loop);
    adds(len, len, 4);
    br(Assembler::GT, CRC_by1_loop);
    b(L_exit);

  BIND(CRC_by32_loop);
    ldp(tmp0, tmp1, Address(post(buf, 16)));
    subs(len, len, 32);
    crc32x(crc, crc, tmp0);
    ldr(tmp2, Address(post(buf, 8)));
    crc32x(crc, crc, tmp1);
    ldr(tmp3, Address(post(buf, 8)));
    crc32x(crc, crc, tmp2);
    crc32x(crc, crc, tmp3);
    br(Assembler::GE, CRC_by32_loop);
    cmn(len, (u1)32);
    br(Assembler::NE, CRC_less32);
    b(L_exit);

  BIND(CRC_by4_loop);
    ldrw(tmp0, Address(post(buf, 4)));
    subs(len, len, 4);
    crc32w(crc, crc, tmp0);
    br(Assembler::GE, CRC_by4_loop);
    adds(len, len, 4);
    br(Assembler::LE, L_exit);
  BIND(CRC_by1_loop);
    ldrb(tmp0, Address(post(buf, 1)));
    subs(len, len, 1);
    crc32b(crc, crc, tmp0);
    br(Assembler::GT, CRC_by1_loop);
    b(L_exit);

  BIND(CRC_by64_pre);
    sub(buf, buf, 8);
    ldp(tmp0, tmp1, Address(buf, 8));
    crc32x(crc, crc, tmp0);
    ldr(tmp2, Address(buf, 24));
    crc32x(crc, crc, tmp1);
    ldr(tmp3, Address(buf, 32));
    crc32x(crc, crc, tmp2);
    ldr(tmp0, Address(buf, 40));
    crc32x(crc, crc, tmp3);
    ldr(tmp1, Address(buf, 48));
    crc32x(crc, crc, tmp0);
    ldr(tmp2, Address(buf, 56));
    crc32x(crc, crc, tmp1);
    ldr(tmp3, Address(pre(buf, 64)));

    b(CRC_by64_loop);

    align(CodeEntryAlignment);
  BIND(CRC_by64_loop);
    subs(len, len, 64);
    crc32x(crc, crc, tmp2);
    ldr(tmp0, Address(buf, 8));
    crc32x(crc, crc, tmp3);
    ldr(tmp1, Address(buf, 16));
    crc32x(crc, crc, tmp0);
    ldr(tmp2, Address(buf, 24));
    crc32x(crc, crc, tmp1);
    ldr(tmp3, Address(buf, 32));
    crc32x(crc, crc, tmp2);
    ldr(tmp0, Address(buf, 40));
    crc32x(crc, crc, tmp3);
    ldr(tmp1, Address(buf, 48));
    crc32x(crc, crc, tmp0);
    ldr(tmp2, Address(buf, 56));
    crc32x(crc, crc, tmp1);
    ldr(tmp3, Address(pre(buf, 64)));
    br(Assembler::GE, CRC_by64_loop);

    // post-loop
    crc32x(crc, crc, tmp2);
    crc32x(crc, crc, tmp3);

    sub(len, len, 64);
    add(buf, buf, 8);
    cmn(len, (u1)128);
    br(Assembler::NE, CRC_less64);
  BIND(L_exit);
    mvnw(crc, crc);
}

/**
 * @param crc   register containing existing CRC (32-bit)
 * @param buf   register pointing to input byte buffer (byte*)
 * @param len   register containing number of bytes
 * @param table register that will contain address of CRC table
 * @param tmp   scratch register
 */
void MacroAssembler::kernel_crc32(Register crc, Register buf, Register len,
        Register table0, Register table1, Register table2, Register table3,
        Register tmp, Register tmp2, Register tmp3) {
  Label L_by16, L_by16_loop, L_by4, L_by4_loop, L_by1, L_by1_loop, L_exit;

  if (UseCryptoPmullForCRC32) {
      kernel_crc32_using_crypto_pmull(crc, buf, len, table0, table1, table2, table3);
      return;
  }

  if (UseCRC32) {
      kernel_crc32_using_crc32(crc, buf, len, table0, table1, table2, table3);
      return;
  }

    mvnw(crc, crc);

    {
      uint64_t offset;
      adrp(table0, ExternalAddress(StubRoutines::crc_table_addr()), offset);
      add(table0, table0, offset);
    }
    add(table1, table0, 1*256*sizeof(juint));
    add(table2, table0, 2*256*sizeof(juint));
    add(table3, table0, 3*256*sizeof(juint));

    { // Neon code start
      cmp(len, (u1)64);
      br(Assembler::LT, L_by16);
      eor(v16, T16B, v16, v16);

    Label L_fold;

      add(tmp, table0, 4*256*sizeof(juint)); // Point at the Neon constants

      ld1(v0, v1, T2D, post(buf, 32));
      ld1r(v4, T2D, post(tmp, 8));
      ld1r(v5, T2D, post(tmp, 8));
      ld1r(v6, T2D, post(tmp, 8));
      ld1r(v7, T2D, post(tmp, 8));
      mov(v16, S, 0, crc);

      eor(v0, T16B, v0, v16);
      sub(len, len, 64);

    BIND(L_fold);
      pmull(v22, T8H, v0, v5, T8B);
      pmull(v20, T8H, v0, v7, T8B);
      pmull(v23, T8H, v0, v4, T8B);
      pmull(v21, T8H, v0, v6, T8B);

      pmull2(v18, T8H, v0, v5, T16B);
      pmull2(v16, T8H, v0, v7, T16B);
      pmull2(v19, T8H, v0, v4, T16B);
      pmull2(v17, T8H, v0, v6, T16B);

      uzp1(v24, T8H, v20, v22);
      uzp2(v25, T8H, v20, v22);
      eor(v20, T16B, v24, v25);

      uzp1(v26, T8H, v16, v18);
      uzp2(v27, T8H, v16, v18);
      eor(v16, T16B, v26, v27);

      ushll2(v22, T4S, v20, T8H, 8);
      ushll(v20, T4S, v20, T4H, 8);

      ushll2(v18, T4S, v16, T8H, 8);
      ushll(v16, T4S, v16, T4H, 8);

      eor(v22, T16B, v23, v22);
      eor(v18, T16B, v19, v18);
      eor(v20, T16B, v21, v20);
      eor(v16, T16B, v17, v16);

      uzp1(v17, T2D, v16, v20);
      uzp2(v21, T2D, v16, v20);
      eor(v17, T16B, v17, v21);

      ushll2(v20, T2D, v17, T4S, 16);
      ushll(v16, T2D, v17, T2S, 16);

      eor(v20, T16B, v20, v22);
      eor(v16, T16B, v16, v18);

      uzp1(v17, T2D, v20, v16);
      uzp2(v21, T2D, v20, v16);
      eor(v28, T16B, v17, v21);

      pmull(v22, T8H, v1, v5, T8B);
      pmull(v20, T8H, v1, v7, T8B);
      pmull(v23, T8H, v1, v4, T8B);
      pmull(v21, T8H, v1, v6, T8B);

      pmull2(v18, T8H, v1, v5, T16B);
      pmull2(v16, T8H, v1, v7, T16B);
      pmull2(v19, T8H, v1, v4, T16B);
      pmull2(v17, T8H, v1, v6, T16B);

      ld1(v0, v1, T2D, post(buf, 32));

      uzp1(v24, T8H, v20, v22);
      uzp2(v25, T8H, v20, v22);
      eor(v20, T16B, v24, v25);

      uzp1(v26, T8H, v16, v18);
      uzp2(v27, T8H, v16, v18);
      eor(v16, T16B, v26, v27);

      ushll2(v22, T4S, v20, T8H, 8);
      ushll(v20, T4S, v20, T4H, 8);

      ushll2(v18, T4S, v16, T8H, 8);
      ushll(v16, T4S, v16, T4H, 8);

      eor(v22, T16B, v23, v22);
      eor(v18, T16B, v19, v18);
      eor(v20, T16B, v21, v20);
      eor(v16, T16B, v17, v16);

      uzp1(v17, T2D, v16, v20);
      uzp2(v21, T2D, v16, v20);
      eor(v16, T16B, v17, v21);

      ushll2(v20, T2D, v16, T4S, 16);
      ushll(v16, T2D, v16, T2S, 16);

      eor(v20, T16B, v22, v20);
      eor(v16, T16B, v16, v18);

      uzp1(v17, T2D, v20, v16);
      uzp2(v21, T2D, v20, v16);
      eor(v20, T16B, v17, v21);

      shl(v16, T2D, v28, 1);
      shl(v17, T2D, v20, 1);

      eor(v0, T16B, v0, v16);
      eor(v1, T16B, v1, v17);

      subs(len, len, 32);
      br(Assembler::GE, L_fold);

      mov(crc, 0);
      mov(tmp, v0, D, 0);
      update_word_crc32(crc, tmp, tmp2, table0, table1, table2, table3, false);
      update_word_crc32(crc, tmp, tmp2, table0, table1, table2, table3, true);
      mov(tmp, v0, D, 1);
      update_word_crc32(crc, tmp, tmp2, table0, table1, table2, table3, false);
      update_word_crc32(crc, tmp, tmp2, table0, table1, table2, table3, true);
      mov(tmp, v1, D, 0);
      update_word_crc32(crc, tmp, tmp2, table0, table1, table2, table3, false);
      update_word_crc32(crc, tmp, tmp2, table0, table1, table2, table3, true);
      mov(tmp, v1, D, 1);
      update_word_crc32(crc, tmp, tmp2, table0, table1, table2, table3, false);
      update_word_crc32(crc, tmp, tmp2, table0, table1, table2, table3, true);

      add(len, len, 32);
    } // Neon code end

  BIND(L_by16);
    subs(len, len, 16);
    br(Assembler::GE, L_by16_loop);
    adds(len, len, 16-4);
    br(Assembler::GE, L_by4_loop);
    adds(len, len, 4);
    br(Assembler::GT, L_by1_loop);
    b(L_exit);

  BIND(L_by4_loop);
    ldrw(tmp, Address(post(buf, 4)));
    update_word_crc32(crc, tmp, tmp2, table0, table1, table2, table3);
    subs(len, len, 4);
    br(Assembler::GE, L_by4_loop);
    adds(len, len, 4);
    br(Assembler::LE, L_exit);
  BIND(L_by1_loop);
    subs(len, len, 1);
    ldrb(tmp, Address(post(buf, 1)));
    update_byte_crc32(crc, tmp, table0);
    br(Assembler::GT, L_by1_loop);
    b(L_exit);

    align(CodeEntryAlignment);
  BIND(L_by16_loop);
    subs(len, len, 16);
    ldp(tmp, tmp3, Address(post(buf, 16)));
    update_word_crc32(crc, tmp, tmp2, table0, table1, table2, table3, false);
    update_word_crc32(crc, tmp, tmp2, table0, table1, table2, table3, true);
    update_word_crc32(crc, tmp3, tmp2, table0, table1, table2, table3, false);
    update_word_crc32(crc, tmp3, tmp2, table0, table1, table2, table3, true);
    br(Assembler::GE, L_by16_loop);
    adds(len, len, 16-4);
    br(Assembler::GE, L_by4_loop);
    adds(len, len, 4);
    br(Assembler::GT, L_by1_loop);
  BIND(L_exit);
    mvnw(crc, crc);
}

void MacroAssembler::kernel_crc32c_using_crypto_pmull(Register crc, Register buf,
        Register len, Register tmp0, Register tmp1, Register tmp2, Register tmp3) {
    Label CRC_by4_loop, CRC_by1_loop, CRC_less128, CRC_by128_pre, CRC_by32_loop, CRC_less32, L_exit;
    assert_different_registers(crc, buf, len, tmp0, tmp1, tmp2);

    subs(tmp0, len, 384);
    br(Assembler::GE, CRC_by128_pre);
  BIND(CRC_less128);
    subs(len, len, 32);
    br(Assembler::GE, CRC_by32_loop);
  BIND(CRC_less32);
    adds(len, len, 32 - 4);
    br(Assembler::GE, CRC_by4_loop);
    adds(len, len, 4);
    br(Assembler::GT, CRC_by1_loop);
    b(L_exit);

  BIND(CRC_by32_loop);
    ldp(tmp0, tmp1, Address(buf));
    crc32cx(crc, crc, tmp0);
    ldr(tmp2, Address(buf, 16));
    crc32cx(crc, crc, tmp1);
    ldr(tmp3, Address(buf, 24));
    crc32cx(crc, crc, tmp2);
    add(buf, buf, 32);
    subs(len, len, 32);
    crc32cx(crc, crc, tmp3);
    br(Assembler::GE, CRC_by32_loop);
    cmn(len, (u1)32);
    br(Assembler::NE, CRC_less32);
    b(L_exit);

  BIND(CRC_by4_loop);
    ldrw(tmp0, Address(post(buf, 4)));
    subs(len, len, 4);
    crc32cw(crc, crc, tmp0);
    br(Assembler::GE, CRC_by4_loop);
    adds(len, len, 4);
    br(Assembler::LE, L_exit);
  BIND(CRC_by1_loop);
    ldrb(tmp0, Address(post(buf, 1)));
    subs(len, len, 1);
    crc32cb(crc, crc, tmp0);
    br(Assembler::GT, CRC_by1_loop);
    b(L_exit);

  BIND(CRC_by128_pre);
    kernel_crc32_common_fold_using_crypto_pmull(crc, buf, len, tmp0, tmp1, tmp2,
      4*256*sizeof(juint) + 8*sizeof(juint) + 0x50);
    mov(crc, 0);
    crc32cx(crc, crc, tmp0);
    crc32cx(crc, crc, tmp1);

    cbnz(len, CRC_less128);

  BIND(L_exit);
}

void MacroAssembler::kernel_crc32c_using_crc32c(Register crc, Register buf,
        Register len, Register tmp0, Register tmp1, Register tmp2,
        Register tmp3) {
    Label CRC_by64_loop, CRC_by4_loop, CRC_by1_loop, CRC_less64, CRC_by64_pre, CRC_by32_loop, CRC_less32, L_exit;
    assert_different_registers(crc, buf, len, tmp0, tmp1, tmp2, tmp3);

    subs(len, len, 128);
    br(Assembler::GE, CRC_by64_pre);
  BIND(CRC_less64);
    adds(len, len, 128-32);
    br(Assembler::GE, CRC_by32_loop);
  BIND(CRC_less32);
    adds(len, len, 32-4);
    br(Assembler::GE, CRC_by4_loop);
    adds(len, len, 4);
    br(Assembler::GT, CRC_by1_loop);
    b(L_exit);

  BIND(CRC_by32_loop);
    ldp(tmp0, tmp1, Address(post(buf, 16)));
    subs(len, len, 32);
    crc32cx(crc, crc, tmp0);
    ldr(tmp2, Address(post(buf, 8)));
    crc32cx(crc, crc, tmp1);
    ldr(tmp3, Address(post(buf, 8)));
    crc32cx(crc, crc, tmp2);
    crc32cx(crc, crc, tmp3);
    br(Assembler::GE, CRC_by32_loop);
    cmn(len, (u1)32);
    br(Assembler::NE, CRC_less32);
    b(L_exit);

  BIND(CRC_by4_loop);
    ldrw(tmp0, Address(post(buf, 4)));
    subs(len, len, 4);
    crc32cw(crc, crc, tmp0);
    br(Assembler::GE, CRC_by4_loop);
    adds(len, len, 4);
    br(Assembler::LE, L_exit);
  BIND(CRC_by1_loop);
    ldrb(tmp0, Address(post(buf, 1)));
    subs(len, len, 1);
    crc32cb(crc, crc, tmp0);
    br(Assembler::GT, CRC_by1_loop);
    b(L_exit);

  BIND(CRC_by64_pre);
    sub(buf, buf, 8);
    ldp(tmp0, tmp1, Address(buf, 8));
    crc32cx(crc, crc, tmp0);
    ldr(tmp2, Address(buf, 24));
    crc32cx(crc, crc, tmp1);
    ldr(tmp3, Address(buf, 32));
    crc32cx(crc, crc, tmp2);
    ldr(tmp0, Address(buf, 40));
    crc32cx(crc, crc, tmp3);
    ldr(tmp1, Address(buf, 48));
    crc32cx(crc, crc, tmp0);
    ldr(tmp2, Address(buf, 56));
    crc32cx(crc, crc, tmp1);
    ldr(tmp3, Address(pre(buf, 64)));

    b(CRC_by64_loop);

    align(CodeEntryAlignment);
  BIND(CRC_by64_loop);
    subs(len, len, 64);
    crc32cx(crc, crc, tmp2);
    ldr(tmp0, Address(buf, 8));
    crc32cx(crc, crc, tmp3);
    ldr(tmp1, Address(buf, 16));
    crc32cx(crc, crc, tmp0);
    ldr(tmp2, Address(buf, 24));
    crc32cx(crc, crc, tmp1);
    ldr(tmp3, Address(buf, 32));
    crc32cx(crc, crc, tmp2);
    ldr(tmp0, Address(buf, 40));
    crc32cx(crc, crc, tmp3);
    ldr(tmp1, Address(buf, 48));
    crc32cx(crc, crc, tmp0);
    ldr(tmp2, Address(buf, 56));
    crc32cx(crc, crc, tmp1);
    ldr(tmp3, Address(pre(buf, 64)));
    br(Assembler::GE, CRC_by64_loop);

    // post-loop
    crc32cx(crc, crc, tmp2);
    crc32cx(crc, crc, tmp3);

    sub(len, len, 64);
    add(buf, buf, 8);
    cmn(len, (u1)128);
    br(Assembler::NE, CRC_less64);
  BIND(L_exit);
}

/**
 * @param crc   register containing existing CRC (32-bit)
 * @param buf   register pointing to input byte buffer (byte*)
 * @param len   register containing number of bytes
 * @param table register that will contain address of CRC table
 * @param tmp   scratch register
 */
void MacroAssembler::kernel_crc32c(Register crc, Register buf, Register len,
        Register table0, Register table1, Register table2, Register table3,
        Register tmp, Register tmp2, Register tmp3) {
  if (UseCryptoPmullForCRC32) {
    kernel_crc32c_using_crypto_pmull(crc, buf, len, table0, table1, table2, table3);
  } else {
    kernel_crc32c_using_crc32c(crc, buf, len, table0, table1, table2, table3);
  }
}

void MacroAssembler::kernel_crc32_common_fold_using_crypto_pmull(Register crc, Register buf,
        Register len, Register tmp0, Register tmp1, Register tmp2, size_t table_offset) {
    Label CRC_by128_loop;
    assert_different_registers(crc, buf, len, tmp0, tmp1, tmp2);

    sub(len, len, 256);
    Register table = tmp0;
    {
      uint64_t offset;
      adrp(table, ExternalAddress(StubRoutines::crc_table_addr()), offset);
      add(table, table, offset);
    }
    add(table, table, table_offset);

    // Registers v0..v7 are used as data registers.
    // Registers v16..v31 are used as tmp registers.
    sub(buf, buf, 0x10);
    ldrq(v0, Address(buf, 0x10));
    ldrq(v1, Address(buf, 0x20));
    ldrq(v2, Address(buf, 0x30));
    ldrq(v3, Address(buf, 0x40));
    ldrq(v4, Address(buf, 0x50));
    ldrq(v5, Address(buf, 0x60));
    ldrq(v6, Address(buf, 0x70));
    ldrq(v7, Address(pre(buf, 0x80)));

    movi(v31, T4S, 0);
    mov(v31, S, 0, crc);
    eor(v0, T16B, v0, v31);

    // Register v16 contains constants from the crc table.
    ldrq(v16, Address(table));
    b(CRC_by128_loop);

    align(OptoLoopAlignment);
  BIND(CRC_by128_loop);
    pmull (v17,  T1Q, v0, v16, T1D);
    pmull2(v18, T1Q, v0, v16, T2D);
    ldrq(v0, Address(buf, 0x10));
    eor3(v0, T16B, v17,  v18, v0);

    pmull (v19, T1Q, v1, v16, T1D);
    pmull2(v20, T1Q, v1, v16, T2D);
    ldrq(v1, Address(buf, 0x20));
    eor3(v1, T16B, v19, v20, v1);

    pmull (v21, T1Q, v2, v16, T1D);
    pmull2(v22, T1Q, v2, v16, T2D);
    ldrq(v2, Address(buf, 0x30));
    eor3(v2, T16B, v21, v22, v2);

    pmull (v23, T1Q, v3, v16, T1D);
    pmull2(v24, T1Q, v3, v16, T2D);
    ldrq(v3, Address(buf, 0x40));
    eor3(v3, T16B, v23, v24, v3);

    pmull (v25, T1Q, v4, v16, T1D);
    pmull2(v26, T1Q, v4, v16, T2D);
    ldrq(v4, Address(buf, 0x50));
    eor3(v4, T16B, v25, v26, v4);

    pmull (v27, T1Q, v5, v16, T1D);
    pmull2(v28, T1Q, v5, v16, T2D);
    ldrq(v5, Address(buf, 0x60));
    eor3(v5, T16B, v27, v28, v5);

    pmull (v29, T1Q, v6, v16, T1D);
    pmull2(v30, T1Q, v6, v16, T2D);
    ldrq(v6, Address(buf, 0x70));
    eor3(v6, T16B, v29, v30, v6);

    // Reuse registers v23, v24.
    // Using them won't block the first instruction of the next iteration.
    pmull (v23, T1Q, v7, v16, T1D);
    pmull2(v24, T1Q, v7, v16, T2D);
    ldrq(v7, Address(pre(buf, 0x80)));
    eor3(v7, T16B, v23, v24, v7);

    subs(len, len, 0x80);
    br(Assembler::GE, CRC_by128_loop);

    // fold into 512 bits
    // Use v31 for constants because v16 can be still in use.
    ldrq(v31, Address(table, 0x10));

    pmull (v17,  T1Q, v0, v31, T1D);
    pmull2(v18, T1Q, v0, v31, T2D);
    eor3(v0, T16B, v17, v18, v4);

    pmull (v19, T1Q, v1, v31, T1D);
    pmull2(v20, T1Q, v1, v31, T2D);
    eor3(v1, T16B, v19, v20, v5);

    pmull (v21, T1Q, v2, v31, T1D);
    pmull2(v22, T1Q, v2, v31, T2D);
    eor3(v2, T16B, v21, v22, v6);

    pmull (v23, T1Q, v3, v31, T1D);
    pmull2(v24, T1Q, v3, v31, T2D);
    eor3(v3, T16B, v23, v24, v7);

    // fold into 128 bits
    // Use v17 for constants because v31 can be still in use.
    ldrq(v17, Address(table, 0x20));
    pmull (v25, T1Q, v0, v17, T1D);
    pmull2(v26, T1Q, v0, v17, T2D);
    eor3(v3, T16B, v3, v25, v26);

    // Use v18 for constants because v17 can be still in use.
    ldrq(v18, Address(table, 0x30));
    pmull (v27, T1Q, v1, v18, T1D);
    pmull2(v28, T1Q, v1, v18, T2D);
    eor3(v3, T16B, v3, v27, v28);

    // Use v19 for constants because v18 can be still in use.
    ldrq(v19, Address(table, 0x40));
    pmull (v29, T1Q, v2, v19, T1D);
    pmull2(v30, T1Q, v2, v19, T2D);
    eor3(v0, T16B, v3, v29, v30);

    add(len, len, 0x80);
    add(buf, buf, 0x10);

    mov(tmp0, v0, D, 0);
    mov(tmp1, v0, D, 1);
}

void MacroAssembler::addptr(const Address &dst, int32_t src) {
  Address adr;
  switch(dst.getMode()) {
  case Address::base_plus_offset:
    // This is the expected mode, although we allow all the other
    // forms below.
    adr = form_address(rscratch2, dst.base(), dst.offset(), LogBytesPerWord);
    break;
  default:
    lea(rscratch2, dst);
    adr = Address(rscratch2);
    break;
  }
  ldr(rscratch1, adr);
  add(rscratch1, rscratch1, src);
  str(rscratch1, adr);
}

void MacroAssembler::cmpptr(Register src1, Address src2) {
  uint64_t offset;
  adrp(rscratch1, src2, offset);
  ldr(rscratch1, Address(rscratch1, offset));
  cmp(src1, rscratch1);
}

void MacroAssembler::cmpoop(Register obj1, Register obj2) {
  cmp(obj1, obj2);
}

void MacroAssembler::load_method_holder_cld(Register rresult, Register rmethod) {
  load_method_holder(rresult, rmethod);
  ldr(rresult, Address(rresult, InstanceKlass::class_loader_data_offset()));
}

void MacroAssembler::load_method_holder(Register holder, Register method) {
  ldr(holder, Address(method, Method::const_offset()));                      // ConstMethod*
  ldr(holder, Address(holder, ConstMethod::constants_offset()));             // ConstantPool*
  ldr(holder, Address(holder, ConstantPool::pool_holder_offset()));          // InstanceKlass*
}

<<<<<<< HEAD
void MacroAssembler::load_metadata(Register dst, Register src) {
  if (UseCompressedClassPointers) {
    ldrw(dst, Address(src, oopDesc::klass_offset_in_bytes()));
  } else {
    ldr(dst, Address(src, oopDesc::klass_offset_in_bytes()));
  }
=======
// Loads the obj's Klass* into dst.
// Preserves all registers (incl src, rscratch1 and rscratch2).
// Input:
// src - the oop we want to load the klass from.
// dst - output narrow klass.
void MacroAssembler::load_narrow_klass_compact(Register dst, Register src) {
  assert(UseCompactObjectHeaders, "expects UseCompactObjectHeaders");
  ldr(dst, Address(src, oopDesc::mark_offset_in_bytes()));
  lsr(dst, dst, markWord::klass_shift);
>>>>>>> 95a00f8a
}

void MacroAssembler::load_klass(Register dst, Register src) {
  if (UseCompactObjectHeaders) {
    load_narrow_klass_compact(dst, src);
    decode_klass_not_null(dst);
  } else if (UseCompressedClassPointers) {
    ldrw(dst, Address(src, oopDesc::klass_offset_in_bytes()));
    decode_klass_not_null(dst);
  } else {
    ldr(dst, Address(src, oopDesc::klass_offset_in_bytes()));
  }
}

void MacroAssembler::restore_cpu_control_state_after_jni(Register tmp1, Register tmp2) {
  if (RestoreMXCSROnJNICalls) {
    Label OK;
    get_fpcr(tmp1);
    mov(tmp2, tmp1);
    // Set FPCR to the state we need. We do want Round to Nearest. We
    // don't want non-IEEE rounding modes or floating-point traps.
    bfi(tmp1, zr, 22, 4); // Clear DN, FZ, and Rmode
    bfi(tmp1, zr, 8, 5);  // Clear exception-control bits (8-12)
    bfi(tmp1, zr, 0, 2);  // Clear AH:FIZ
    eor(tmp2, tmp1, tmp2);
    cbz(tmp2, OK);        // Only reset FPCR if it's wrong
    set_fpcr(tmp1);
    bind(OK);
  }
}

// ((OopHandle)result).resolve();
void MacroAssembler::resolve_oop_handle(Register result, Register tmp1, Register tmp2) {
  // OopHandle::resolve is an indirection.
  access_load_at(T_OBJECT, IN_NATIVE, result, Address(result, 0), tmp1, tmp2);
}

// ((WeakHandle)result).resolve();
void MacroAssembler::resolve_weak_handle(Register result, Register tmp1, Register tmp2) {
  assert_different_registers(result, tmp1, tmp2);
  Label resolved;

  // A null weak handle resolves to null.
  cbz(result, resolved);

  // Only 64 bit platforms support GCs that require a tmp register
  // WeakHandle::resolve is an indirection like jweak.
  access_load_at(T_OBJECT, IN_NATIVE | ON_PHANTOM_OOP_REF,
                 result, Address(result), tmp1, tmp2);
  bind(resolved);
}

void MacroAssembler::load_mirror(Register dst, Register method, Register tmp1, Register tmp2) {
  const int mirror_offset = in_bytes(Klass::java_mirror_offset());
  ldr(dst, Address(rmethod, Method::const_offset()));
  ldr(dst, Address(dst, ConstMethod::constants_offset()));
  ldr(dst, Address(dst, ConstantPool::pool_holder_offset()));
  ldr(dst, Address(dst, mirror_offset));
  resolve_oop_handle(dst, tmp1, tmp2);
}

void MacroAssembler::cmp_klass(Register obj, Register klass, Register tmp) {
  assert_different_registers(obj, klass, tmp);
  if (UseCompressedClassPointers) {
    if (UseCompactObjectHeaders) {
      load_narrow_klass_compact(tmp, obj);
    } else {
      ldrw(tmp, Address(obj, oopDesc::klass_offset_in_bytes()));
    }
    if (CompressedKlassPointers::base() == nullptr) {
      cmp(klass, tmp, LSL, CompressedKlassPointers::shift());
      return;
    } else if (((uint64_t)CompressedKlassPointers::base() & 0xffffffff) == 0
               && CompressedKlassPointers::shift() == 0) {
      // Only the bottom 32 bits matter
      cmpw(klass, tmp);
      return;
    }
    decode_klass_not_null(tmp);
  } else {
    ldr(tmp, Address(obj, oopDesc::klass_offset_in_bytes()));
  }
  cmp(klass, tmp);
}

void MacroAssembler::cmp_klasses_from_objects(Register obj1, Register obj2, Register tmp1, Register tmp2) {
  if (UseCompactObjectHeaders) {
    load_narrow_klass_compact(tmp1, obj1);
    load_narrow_klass_compact(tmp2,  obj2);
    cmpw(tmp1, tmp2);
  } else if (UseCompressedClassPointers) {
    ldrw(tmp1, Address(obj1, oopDesc::klass_offset_in_bytes()));
    ldrw(tmp2, Address(obj2, oopDesc::klass_offset_in_bytes()));
    cmpw(tmp1, tmp2);
  } else {
    ldr(tmp1, Address(obj1, oopDesc::klass_offset_in_bytes()));
    ldr(tmp2, Address(obj2, oopDesc::klass_offset_in_bytes()));
    cmp(tmp1, tmp2);
  }
}

void MacroAssembler::load_prototype_header(Register dst, Register src) {
  load_klass(dst, src);
  ldr(dst, Address(dst, Klass::prototype_header_offset()));
}

void MacroAssembler::store_klass(Register dst, Register src) {
  // FIXME: Should this be a store release?  concurrent gcs assumes
  // klass length is valid if klass field is not null.
  assert(!UseCompactObjectHeaders, "not with compact headers");
  if (UseCompressedClassPointers) {
    encode_klass_not_null(src);
    strw(src, Address(dst, oopDesc::klass_offset_in_bytes()));
  } else {
    str(src, Address(dst, oopDesc::klass_offset_in_bytes()));
  }
}

void MacroAssembler::store_klass_gap(Register dst, Register src) {
  assert(!UseCompactObjectHeaders, "not with compact headers");
  if (UseCompressedClassPointers) {
    // Store to klass gap in destination
    strw(src, Address(dst, oopDesc::klass_gap_offset_in_bytes()));
  }
}

// Algorithm must match CompressedOops::encode.
void MacroAssembler::encode_heap_oop(Register d, Register s) {
#ifdef ASSERT
  verify_heapbase("MacroAssembler::encode_heap_oop: heap base corrupted?");
#endif
  verify_oop_msg(s, "broken oop in encode_heap_oop");
  if (CompressedOops::base() == nullptr) {
    if (CompressedOops::shift() != 0) {
      assert (LogMinObjAlignmentInBytes == CompressedOops::shift(), "decode alg wrong");
      lsr(d, s, LogMinObjAlignmentInBytes);
    } else {
      mov(d, s);
    }
  } else {
    subs(d, s, rheapbase);
    csel(d, d, zr, Assembler::HS);
    lsr(d, d, LogMinObjAlignmentInBytes);

    /*  Old algorithm: is this any worse?
    Label nonnull;
    cbnz(r, nonnull);
    sub(r, r, rheapbase);
    bind(nonnull);
    lsr(r, r, LogMinObjAlignmentInBytes);
    */
  }
}

void MacroAssembler::encode_heap_oop_not_null(Register r) {
#ifdef ASSERT
  verify_heapbase("MacroAssembler::encode_heap_oop_not_null: heap base corrupted?");
  if (CheckCompressedOops) {
    Label ok;
    cbnz(r, ok);
    stop("null oop passed to encode_heap_oop_not_null");
    bind(ok);
  }
#endif
  verify_oop_msg(r, "broken oop in encode_heap_oop_not_null");
  if (CompressedOops::base() != nullptr) {
    sub(r, r, rheapbase);
  }
  if (CompressedOops::shift() != 0) {
    assert (LogMinObjAlignmentInBytes == CompressedOops::shift(), "decode alg wrong");
    lsr(r, r, LogMinObjAlignmentInBytes);
  }
}

void MacroAssembler::encode_heap_oop_not_null(Register dst, Register src) {
#ifdef ASSERT
  verify_heapbase("MacroAssembler::encode_heap_oop_not_null2: heap base corrupted?");
  if (CheckCompressedOops) {
    Label ok;
    cbnz(src, ok);
    stop("null oop passed to encode_heap_oop_not_null2");
    bind(ok);
  }
#endif
  verify_oop_msg(src, "broken oop in encode_heap_oop_not_null2");

  Register data = src;
  if (CompressedOops::base() != nullptr) {
    sub(dst, src, rheapbase);
    data = dst;
  }
  if (CompressedOops::shift() != 0) {
    assert (LogMinObjAlignmentInBytes == CompressedOops::shift(), "decode alg wrong");
    lsr(dst, data, LogMinObjAlignmentInBytes);
    data = dst;
  }
  if (data == src)
    mov(dst, src);
}

void  MacroAssembler::decode_heap_oop(Register d, Register s) {
#ifdef ASSERT
  verify_heapbase("MacroAssembler::decode_heap_oop: heap base corrupted?");
#endif
  if (CompressedOops::base() == nullptr) {
    if (CompressedOops::shift() != 0) {
      lsl(d, s, CompressedOops::shift());
    } else if (d != s) {
      mov(d, s);
    }
  } else {
    Label done;
    if (d != s)
      mov(d, s);
    cbz(s, done);
    add(d, rheapbase, s, Assembler::LSL, LogMinObjAlignmentInBytes);
    bind(done);
  }
  verify_oop_msg(d, "broken oop in decode_heap_oop");
}

void  MacroAssembler::decode_heap_oop_not_null(Register r) {
  assert (UseCompressedOops, "should only be used for compressed headers");
  assert (Universe::heap() != nullptr, "java heap should be initialized");
  // Cannot assert, unverified entry point counts instructions (see .ad file)
  // vtableStubs also counts instructions in pd_code_size_limit.
  // Also do not verify_oop as this is called by verify_oop.
  if (CompressedOops::shift() != 0) {
    assert(LogMinObjAlignmentInBytes == CompressedOops::shift(), "decode alg wrong");
    if (CompressedOops::base() != nullptr) {
      add(r, rheapbase, r, Assembler::LSL, LogMinObjAlignmentInBytes);
    } else {
      add(r, zr, r, Assembler::LSL, LogMinObjAlignmentInBytes);
    }
  } else {
    assert (CompressedOops::base() == nullptr, "sanity");
  }
}

void  MacroAssembler::decode_heap_oop_not_null(Register dst, Register src) {
  assert (UseCompressedOops, "should only be used for compressed headers");
  assert (Universe::heap() != nullptr, "java heap should be initialized");
  // Cannot assert, unverified entry point counts instructions (see .ad file)
  // vtableStubs also counts instructions in pd_code_size_limit.
  // Also do not verify_oop as this is called by verify_oop.
  if (CompressedOops::shift() != 0) {
    assert(LogMinObjAlignmentInBytes == CompressedOops::shift(), "decode alg wrong");
    if (CompressedOops::base() != nullptr) {
      add(dst, rheapbase, src, Assembler::LSL, LogMinObjAlignmentInBytes);
    } else {
      add(dst, zr, src, Assembler::LSL, LogMinObjAlignmentInBytes);
    }
  } else {
    assert (CompressedOops::base() == nullptr, "sanity");
    if (dst != src) {
      mov(dst, src);
    }
  }
}

MacroAssembler::KlassDecodeMode MacroAssembler::_klass_decode_mode(KlassDecodeNone);

MacroAssembler::KlassDecodeMode MacroAssembler::klass_decode_mode() {
  assert(UseCompressedClassPointers, "not using compressed class pointers");
  assert(Metaspace::initialized(), "metaspace not initialized yet");

  if (_klass_decode_mode != KlassDecodeNone) {
    return _klass_decode_mode;
  }

  if (CompressedKlassPointers::base() == nullptr) {
    return (_klass_decode_mode = KlassDecodeZero);
  }

  if (operand_valid_for_logical_immediate(
        /*is32*/false, (uint64_t)CompressedKlassPointers::base())) {
    const size_t range = CompressedKlassPointers::klass_range_end() - CompressedKlassPointers::base();
    const uint64_t range_mask = (1ULL << log2i(range)) - 1;
    if (((uint64_t)CompressedKlassPointers::base() & range_mask) == 0) {
      return (_klass_decode_mode = KlassDecodeXor);
    }
  }

  const uint64_t shifted_base =
    (uint64_t)CompressedKlassPointers::base() >> CompressedKlassPointers::shift();
  guarantee((shifted_base & 0xffff0000ffffffff) == 0,
            "compressed class base bad alignment");

  return (_klass_decode_mode = KlassDecodeMovk);
}

void MacroAssembler::encode_klass_not_null(Register dst, Register src) {
  switch (klass_decode_mode()) {
  case KlassDecodeZero:
    if (CompressedKlassPointers::shift() != 0) {
      lsr(dst, src, CompressedKlassPointers::shift());
    } else {
      if (dst != src) mov(dst, src);
    }
    break;

  case KlassDecodeXor:
    if (CompressedKlassPointers::shift() != 0) {
      eor(dst, src, (uint64_t)CompressedKlassPointers::base());
      lsr(dst, dst, CompressedKlassPointers::shift());
    } else {
      eor(dst, src, (uint64_t)CompressedKlassPointers::base());
    }
    break;

  case KlassDecodeMovk:
    if (CompressedKlassPointers::shift() != 0) {
      ubfx(dst, src, CompressedKlassPointers::shift(), 32);
    } else {
      movw(dst, src);
    }
    break;

  case KlassDecodeNone:
    ShouldNotReachHere();
    break;
  }
}

void MacroAssembler::encode_klass_not_null(Register r) {
  encode_klass_not_null(r, r);
}

void  MacroAssembler::decode_klass_not_null(Register dst, Register src) {
  assert (UseCompressedClassPointers, "should only be used for compressed headers");

  switch (klass_decode_mode()) {
  case KlassDecodeZero:
    if (CompressedKlassPointers::shift() != 0) {
      lsl(dst, src, CompressedKlassPointers::shift());
    } else {
      if (dst != src) mov(dst, src);
    }
    break;

  case KlassDecodeXor:
    if (CompressedKlassPointers::shift() != 0) {
      lsl(dst, src, CompressedKlassPointers::shift());
      eor(dst, dst, (uint64_t)CompressedKlassPointers::base());
    } else {
      eor(dst, src, (uint64_t)CompressedKlassPointers::base());
    }
    break;

  case KlassDecodeMovk: {
    const uint64_t shifted_base =
      (uint64_t)CompressedKlassPointers::base() >> CompressedKlassPointers::shift();

    if (dst != src) movw(dst, src);
    movk(dst, shifted_base >> 32, 32);

    if (CompressedKlassPointers::shift() != 0) {
      lsl(dst, dst, CompressedKlassPointers::shift());
    }

    break;
  }

  case KlassDecodeNone:
    ShouldNotReachHere();
    break;
  }
}

void  MacroAssembler::decode_klass_not_null(Register r) {
  decode_klass_not_null(r, r);
}

void  MacroAssembler::set_narrow_oop(Register dst, jobject obj) {
#ifdef ASSERT
  {
    ThreadInVMfromUnknown tiv;
    assert (UseCompressedOops, "should only be used for compressed oops");
    assert (Universe::heap() != nullptr, "java heap should be initialized");
    assert (oop_recorder() != nullptr, "this assembler needs an OopRecorder");
    assert(Universe::heap()->is_in(JNIHandles::resolve(obj)), "should be real oop");
  }
#endif
  int oop_index = oop_recorder()->find_index(obj);
  InstructionMark im(this);
  RelocationHolder rspec = oop_Relocation::spec(oop_index);
  code_section()->relocate(inst_mark(), rspec);
  movz(dst, 0xDEAD, 16);
  movk(dst, 0xBEEF);
}

void  MacroAssembler::set_narrow_klass(Register dst, Klass* k) {
  assert (UseCompressedClassPointers, "should only be used for compressed headers");
  assert (oop_recorder() != nullptr, "this assembler needs an OopRecorder");
  int index = oop_recorder()->find_index(k);
  assert(! Universe::heap()->is_in(k), "should not be an oop");

  InstructionMark im(this);
  RelocationHolder rspec = metadata_Relocation::spec(index);
  code_section()->relocate(inst_mark(), rspec);
  narrowKlass nk = CompressedKlassPointers::encode(k);
  movz(dst, (nk >> 16), 16);
  movk(dst, nk & 0xffff);
}

void MacroAssembler::access_load_at(BasicType type, DecoratorSet decorators,
                                    Register dst, Address src,
                                    Register tmp1, Register tmp2) {
  BarrierSetAssembler *bs = BarrierSet::barrier_set()->barrier_set_assembler();
  decorators = AccessInternal::decorator_fixup(decorators, type);
  bool as_raw = (decorators & AS_RAW) != 0;
  if (as_raw) {
    bs->BarrierSetAssembler::load_at(this, decorators, type, dst, src, tmp1, tmp2);
  } else {
    bs->load_at(this, decorators, type, dst, src, tmp1, tmp2);
  }
}

void MacroAssembler::access_store_at(BasicType type, DecoratorSet decorators,
                                     Address dst, Register val,
                                     Register tmp1, Register tmp2, Register tmp3) {
  BarrierSetAssembler *bs = BarrierSet::barrier_set()->barrier_set_assembler();
  decorators = AccessInternal::decorator_fixup(decorators, type);
  bool as_raw = (decorators & AS_RAW) != 0;
  if (as_raw) {
    bs->BarrierSetAssembler::store_at(this, decorators, type, dst, val, tmp1, tmp2, tmp3);
  } else {
    bs->store_at(this, decorators, type, dst, val, tmp1, tmp2, tmp3);
  }
}

void MacroAssembler::flat_field_copy(DecoratorSet decorators, Register src, Register dst,
                                     Register inline_layout_info) {
  BarrierSetAssembler* bs = BarrierSet::barrier_set()->barrier_set_assembler();
  bs->flat_field_copy(this, decorators, src, dst, inline_layout_info);
}

void MacroAssembler::first_field_offset(Register inline_klass, Register offset) {
  ldr(offset, Address(inline_klass, InstanceKlass::adr_inlineklass_fixed_block_offset()));
  ldrw(offset, Address(offset, InlineKlass::first_field_offset_offset()));
}

void MacroAssembler::data_for_oop(Register oop, Register data, Register inline_klass) {
  // ((address) (void*) o) + vk->first_field_offset();
  Register offset = (data == oop) ? rscratch1 : data;
  first_field_offset(inline_klass, offset);
  if (data == oop) {
    add(data, data, offset);
  } else {
    lea(data, Address(oop, offset));
  }
}

void MacroAssembler::data_for_value_array_index(Register array, Register array_klass,
                                                Register index, Register data) {
  assert_different_registers(array, array_klass, index);
  assert_different_registers(rscratch1, array, index);

  // array->base() + (index << Klass::layout_helper_log2_element_size(lh));
  ldrw(rscratch1, Address(array_klass, Klass::layout_helper_offset()));

  // Klass::layout_helper_log2_element_size(lh)
  // (lh >> _lh_log2_element_size_shift) & _lh_log2_element_size_mask;
  lsr(rscratch1, rscratch1, Klass::_lh_log2_element_size_shift);
  andr(rscratch1, rscratch1, Klass::_lh_log2_element_size_mask);
  lslv(index, index, rscratch1);

  add(data, array, index);
  add(data, data, arrayOopDesc::base_offset_in_bytes(T_FLAT_ELEMENT));
}

void MacroAssembler::load_heap_oop(Register dst, Address src, Register tmp1,
                                   Register tmp2, DecoratorSet decorators) {
  access_load_at(T_OBJECT, IN_HEAP | decorators, dst, src, tmp1, tmp2);
}

void MacroAssembler::load_heap_oop_not_null(Register dst, Address src, Register tmp1,
                                            Register tmp2, DecoratorSet decorators) {
  access_load_at(T_OBJECT, IN_HEAP | IS_NOT_NULL | decorators, dst, src, tmp1, tmp2);
}

void MacroAssembler::store_heap_oop(Address dst, Register val, Register tmp1,
                                    Register tmp2, Register tmp3, DecoratorSet decorators) {
  access_store_at(T_OBJECT, IN_HEAP | decorators, dst, val, tmp1, tmp2, tmp3);
}

// Used for storing nulls.
void MacroAssembler::store_heap_oop_null(Address dst) {
  access_store_at(T_OBJECT, IN_HEAP, dst, noreg, noreg, noreg, noreg);
}

Address MacroAssembler::allocate_metadata_address(Metadata* obj) {
  assert(oop_recorder() != nullptr, "this assembler needs a Recorder");
  int index = oop_recorder()->allocate_metadata_index(obj);
  RelocationHolder rspec = metadata_Relocation::spec(index);
  return Address((address)obj, rspec);
}

// Move an oop into a register.
void MacroAssembler::movoop(Register dst, jobject obj) {
  int oop_index;
  if (obj == nullptr) {
    oop_index = oop_recorder()->allocate_oop_index(obj);
  } else {
#ifdef ASSERT
    {
      ThreadInVMfromUnknown tiv;
      assert(Universe::heap()->is_in(JNIHandles::resolve(obj)), "should be real oop");
    }
#endif
    oop_index = oop_recorder()->find_index(obj);
  }
  RelocationHolder rspec = oop_Relocation::spec(oop_index);

  if (BarrierSet::barrier_set()->barrier_set_assembler()->supports_instruction_patching()) {
    mov(dst, Address((address)obj, rspec));
  } else {
    address dummy = address(uintptr_t(pc()) & -wordSize); // A nearby aligned address
    ldr_constant(dst, Address(dummy, rspec));
  }

}

// Move a metadata address into a register.
void MacroAssembler::mov_metadata(Register dst, Metadata* obj) {
  int oop_index;
  if (obj == nullptr) {
    oop_index = oop_recorder()->allocate_metadata_index(obj);
  } else {
    oop_index = oop_recorder()->find_index(obj);
  }
  RelocationHolder rspec = metadata_Relocation::spec(oop_index);
  mov(dst, Address((address)obj, rspec));
}

Address MacroAssembler::constant_oop_address(jobject obj) {
#ifdef ASSERT
  {
    ThreadInVMfromUnknown tiv;
    assert(oop_recorder() != nullptr, "this assembler needs an OopRecorder");
    assert(Universe::heap()->is_in(JNIHandles::resolve(obj)), "not an oop");
  }
#endif
  int oop_index = oop_recorder()->find_index(obj);
  return Address((address)obj, oop_Relocation::spec(oop_index));
}

// Object / value buffer allocation...
void MacroAssembler::allocate_instance(Register klass, Register new_obj,
                                       Register t1, Register t2,
                                       bool clear_fields, Label& alloc_failed)
{
  Label done, initialize_header, initialize_object, slow_case, slow_case_no_pop;
  Register layout_size = t1;
  assert(new_obj == r0, "needs to be r0");
  assert_different_registers(klass, new_obj, t1, t2);

  // get instance_size in InstanceKlass (scaled to a count of bytes)
  ldrw(layout_size, Address(klass, Klass::layout_helper_offset()));
  // test to see if it is malformed in some way
  tst(layout_size, Klass::_lh_instance_slow_path_bit);
  br(Assembler::NE, slow_case_no_pop);

  // Allocate the instance:
  //  If TLAB is enabled:
  //    Try to allocate in the TLAB.
  //    If fails, go to the slow path.
  //    Initialize the allocation.
  //    Exit.
  //
  //  Go to slow path.

  if (UseTLAB) {
    push(klass);
    tlab_allocate(new_obj, layout_size, 0, klass, t2, slow_case);
    if (ZeroTLAB || (!clear_fields)) {
      // the fields have been already cleared
      b(initialize_header);
    } else {
      // initialize both the header and fields
      b(initialize_object);
    }

    if (clear_fields) {
      // The object is initialized before the header.  If the object size is
      // zero, go directly to the header initialization.
      bind(initialize_object);
      subs(layout_size, layout_size, sizeof(oopDesc));
      br(Assembler::EQ, initialize_header);

      // Initialize topmost object field, divide size by 8, check if odd and
      // test if zero.

  #ifdef ASSERT
      // make sure instance_size was multiple of 8
      Label L;
      tst(layout_size, 7);
      br(Assembler::EQ, L);
      stop("object size is not multiple of 8 - adjust this code");
      bind(L);
      // must be > 0, no extra check needed here
  #endif

      lsr(layout_size, layout_size, LogBytesPerLong);

      // initialize remaining object fields: instance_size was a multiple of 8
      {
        Label loop;
        Register base = t2;

        bind(loop);
        add(rscratch1, new_obj, layout_size, Assembler::LSL, LogBytesPerLong);
        str(zr, Address(rscratch1, sizeof(oopDesc) - 1*oopSize));
        subs(layout_size, layout_size, 1);
        br(Assembler::NE, loop);
      }
    } // clear_fields

    // initialize object header only.
    bind(initialize_header);
    pop(klass);
    Register mark_word = t2;
    ldr(mark_word, Address(klass, Klass::prototype_header_offset()));
    str(mark_word, Address(new_obj, oopDesc::mark_offset_in_bytes ()));
    store_klass_gap(new_obj, zr);  // zero klass gap for compressed oops
    mov(t2, klass);         // preserve klass
    store_klass(new_obj, t2);  // src klass reg is potentially compressed

    // TODO: Valhalla removed SharedRuntime::dtrace_object_alloc from here ?

    b(done);
  }

  if (UseTLAB) {
    bind(slow_case);
    pop(klass);
  }
  bind(slow_case_no_pop);
  b(alloc_failed);

  bind(done);
}

// Defines obj, preserves var_size_in_bytes, okay for t2 == var_size_in_bytes.
void MacroAssembler::tlab_allocate(Register obj,
                                   Register var_size_in_bytes,
                                   int con_size_in_bytes,
                                   Register t1,
                                   Register t2,
                                   Label& slow_case) {
  BarrierSetAssembler *bs = BarrierSet::barrier_set()->barrier_set_assembler();
  bs->tlab_allocate(this, obj, var_size_in_bytes, con_size_in_bytes, t1, t2, slow_case);
}

void MacroAssembler::inc_held_monitor_count(Register tmp) {
  Address dst(rthread, JavaThread::held_monitor_count_offset());
#ifdef ASSERT
  ldr(tmp, dst);
  increment(tmp);
  str(tmp, dst);
  Label ok;
  tbz(tmp, 63, ok);
  STOP("assert(held monitor count underflow)");
  should_not_reach_here();
  bind(ok);
#else
  increment(dst);
#endif
}

void MacroAssembler::dec_held_monitor_count(Register tmp) {
  Address dst(rthread, JavaThread::held_monitor_count_offset());
#ifdef ASSERT
  ldr(tmp, dst);
  decrement(tmp);
  str(tmp, dst);
  Label ok;
  tbz(tmp, 63, ok);
  STOP("assert(held monitor count underflow)");
  should_not_reach_here();
  bind(ok);
#else
  decrement(dst);
#endif
}

void MacroAssembler::verify_tlab() {
#ifdef ASSERT
  if (UseTLAB && VerifyOops) {
    Label next, ok;

    stp(rscratch2, rscratch1, Address(pre(sp, -16)));

    ldr(rscratch2, Address(rthread, in_bytes(JavaThread::tlab_top_offset())));
    ldr(rscratch1, Address(rthread, in_bytes(JavaThread::tlab_start_offset())));
    cmp(rscratch2, rscratch1);
    br(Assembler::HS, next);
    STOP("assert(top >= start)");
    should_not_reach_here();

    bind(next);
    ldr(rscratch2, Address(rthread, in_bytes(JavaThread::tlab_end_offset())));
    ldr(rscratch1, Address(rthread, in_bytes(JavaThread::tlab_top_offset())));
    cmp(rscratch2, rscratch1);
    br(Assembler::HS, ok);
    STOP("assert(top <= end)");
    should_not_reach_here();

    bind(ok);
    ldp(rscratch2, rscratch1, Address(post(sp, 16)));
  }
#endif
}

void MacroAssembler::get_inline_type_field_klass(Register holder_klass, Register index, Register inline_klass) {
  inline_layout_info(holder_klass, index, inline_klass);
  ldr(inline_klass, Address(inline_klass, InlineLayoutInfo::klass_offset()));
}

void MacroAssembler::inline_layout_info(Register holder_klass, Register index, Register layout_info) {
  assert_different_registers(holder_klass, index, layout_info);
  InlineLayoutInfo array[2];
  int size = (char*)&array[1] - (char*)&array[0]; // computing size of array elements
  if (is_power_of_2(size)) {
    lsl(index, index, log2i_exact(size)); // Scale index by power of 2
  } else {
    mov(layout_info, size);
    mul(index, index, layout_info); // Scale the index to be the entry index * array_element_size
  }
  ldr(layout_info, Address(holder_klass, InstanceKlass::inline_layout_info_array_offset()));
  add(layout_info, layout_info, Array<InlineLayoutInfo>::base_offset_in_bytes());
  lea(layout_info, Address(layout_info, index));
}

// Writes to stack successive pages until offset reached to check for
// stack overflow + shadow pages.  This clobbers tmp.
void MacroAssembler::bang_stack_size(Register size, Register tmp) {
  assert_different_registers(tmp, size, rscratch1);
  mov(tmp, sp);
  // Bang stack for total size given plus shadow page size.
  // Bang one page at a time because large size can bang beyond yellow and
  // red zones.
  Label loop;
  mov(rscratch1, (int)os::vm_page_size());
  bind(loop);
  lea(tmp, Address(tmp, -(int)os::vm_page_size()));
  subsw(size, size, rscratch1);
  str(size, Address(tmp));
  br(Assembler::GT, loop);

  // Bang down shadow pages too.
  // At this point, (tmp-0) is the last address touched, so don't
  // touch it again.  (It was touched as (tmp-pagesize) but then tmp
  // was post-decremented.)  Skip this address by starting at i=1, and
  // touch a few more pages below.  N.B.  It is important to touch all
  // the way down to and including i=StackShadowPages.
  for (int i = 0; i < (int)(StackOverflow::stack_shadow_zone_size() / (int)os::vm_page_size()) - 1; i++) {
    // this could be any sized move but this is can be a debugging crumb
    // so the bigger the better.
    lea(tmp, Address(tmp, -(int)os::vm_page_size()));
    str(size, Address(tmp));
  }
}

// Move the address of the polling page into dest.
void MacroAssembler::get_polling_page(Register dest, relocInfo::relocType rtype) {
  ldr(dest, Address(rthread, JavaThread::polling_page_offset()));
}

// Read the polling page.  The address of the polling page must
// already be in r.
address MacroAssembler::read_polling_page(Register r, relocInfo::relocType rtype) {
  address mark;
  {
    InstructionMark im(this);
    code_section()->relocate(inst_mark(), rtype);
    ldrw(zr, Address(r, 0));
    mark = inst_mark();
  }
  verify_cross_modify_fence_not_required();
  return mark;
}

void MacroAssembler::adrp(Register reg1, const Address &dest, uint64_t &byte_offset) {
  relocInfo::relocType rtype = dest.rspec().reloc()->type();
  uint64_t low_page = (uint64_t)CodeCache::low_bound() >> 12;
  uint64_t high_page = (uint64_t)(CodeCache::high_bound()-1) >> 12;
  uint64_t dest_page = (uint64_t)dest.target() >> 12;
  int64_t offset_low = dest_page - low_page;
  int64_t offset_high = dest_page - high_page;

  assert(is_valid_AArch64_address(dest.target()), "bad address");
  assert(dest.getMode() == Address::literal, "ADRP must be applied to a literal address");

  InstructionMark im(this);
  code_section()->relocate(inst_mark(), dest.rspec());
  // 8143067: Ensure that the adrp can reach the dest from anywhere within
  // the code cache so that if it is relocated we know it will still reach
  if (offset_high >= -(1<<20) && offset_low < (1<<20)) {
    _adrp(reg1, dest.target());
  } else {
    uint64_t target = (uint64_t)dest.target();
    uint64_t adrp_target
      = (target & 0xffffffffULL) | ((uint64_t)pc() & 0xffff00000000ULL);

    _adrp(reg1, (address)adrp_target);
    movk(reg1, target >> 32, 32);
  }
  byte_offset = (uint64_t)dest.target() & 0xfff;
}

void MacroAssembler::load_byte_map_base(Register reg) {
  CardTable::CardValue* byte_map_base =
    ((CardTableBarrierSet*)(BarrierSet::barrier_set()))->card_table()->byte_map_base();

  // Strictly speaking the byte_map_base isn't an address at all, and it might
  // even be negative. It is thus materialised as a constant.
  mov(reg, (uint64_t)byte_map_base);
}

void MacroAssembler::build_frame(int framesize) {
  assert(framesize >= 2 * wordSize, "framesize must include space for FP/LR");
  assert(framesize % (2*wordSize) == 0, "must preserve 2*wordSize alignment");
  protect_return_address();
  if (framesize < ((1 << 9) + 2 * wordSize)) {
    sub(sp, sp, framesize);
    stp(rfp, lr, Address(sp, framesize - 2 * wordSize));
    if (PreserveFramePointer) add(rfp, sp, framesize - 2 * wordSize);
  } else {
    stp(rfp, lr, Address(pre(sp, -2 * wordSize)));
    if (PreserveFramePointer) mov(rfp, sp);
    if (framesize < ((1 << 12) + 2 * wordSize))
      sub(sp, sp, framesize - 2 * wordSize);
    else {
      mov(rscratch1, framesize - 2 * wordSize);
      sub(sp, sp, rscratch1);
    }
  }
  verify_cross_modify_fence_not_required();
}

void MacroAssembler::remove_frame(int framesize) {
  assert(framesize >= 2 * wordSize, "framesize must include space for FP/LR");
  assert(framesize % (2*wordSize) == 0, "must preserve 2*wordSize alignment");
  if (framesize < ((1 << 9) + 2 * wordSize)) {
    ldp(rfp, lr, Address(sp, framesize - 2 * wordSize));
    add(sp, sp, framesize);
  } else {
    if (framesize < ((1 << 12) + 2 * wordSize))
      add(sp, sp, framesize - 2 * wordSize);
    else {
      mov(rscratch1, framesize - 2 * wordSize);
      add(sp, sp, rscratch1);
    }
    ldp(rfp, lr, Address(post(sp, 2 * wordSize)));
  }
  authenticate_return_address();
}

void MacroAssembler::remove_frame(int initial_framesize, bool needs_stack_repair) {
  if (needs_stack_repair) {
    // Remove the extension of the caller's frame used for inline type unpacking
    //
    // Right now the stack looks like this:
    //
    // | Arguments from caller     |
    // |---------------------------|  <-- caller's SP
    // | Saved LR #1               |
    // | Saved FP #1               |
    // |---------------------------|
    // | Extension space for       |
    // |   inline arg (un)packing  |
    // |---------------------------|  <-- start of this method's frame
    // | Saved LR #2               |
    // | Saved FP #2               |
    // |---------------------------|  <-- FP
    // | sp_inc                    |
    // | method locals             |
    // |---------------------------|  <-- SP
    //
    // There are two copies of FP and LR on the stack. They will be identical
    // unless the caller has been deoptimized, in which case LR #1 will be patched
    // to point at the deopt blob, and LR #2 will still point into the old method.
    //
    // The sp_inc stack slot holds the total size of the frame including the
    // extension space minus two words for the saved FP and LR.

    int sp_inc_offset = initial_framesize - 3 * wordSize;  // Immediately below saved LR and FP

    ldr(rscratch1, Address(sp, sp_inc_offset));
    add(sp, sp, rscratch1);
    ldp(rfp, lr, Address(post(sp, 2 * wordSize)));
  } else {
    remove_frame(initial_framesize);
  }
}

void MacroAssembler::save_stack_increment(int sp_inc, int frame_size) {
  int real_frame_size = frame_size + sp_inc;
  assert(sp_inc == 0 || sp_inc > 2*wordSize, "invalid sp_inc value");
  assert(real_frame_size >= 2*wordSize, "frame size must include FP/LR space");
  assert((real_frame_size & (StackAlignmentInBytes-1)) == 0, "frame size not aligned");

  int sp_inc_offset = frame_size - 3 * wordSize;  // Immediately below saved LR and FP

  // Subtract two words for the saved FP and LR as these will be popped
  // separately. See remove_frame above.
  mov(rscratch1, real_frame_size - 2*wordSize);
  str(rscratch1, Address(sp, sp_inc_offset));
}

// This method counts leading positive bytes (highest bit not set) in provided byte array
address MacroAssembler::count_positives(Register ary1, Register len, Register result) {
    // Simple and most common case of aligned small array which is not at the
    // end of memory page is placed here. All other cases are in stub.
    Label LOOP, END, STUB, STUB_LONG, SET_RESULT, DONE;
    const uint64_t UPPER_BIT_MASK=0x8080808080808080;
    assert_different_registers(ary1, len, result);

    mov(result, len);
    cmpw(len, 0);
    br(LE, DONE);
    cmpw(len, 4 * wordSize);
    br(GE, STUB_LONG); // size > 32 then go to stub

    int shift = 64 - exact_log2(os::vm_page_size());
    lsl(rscratch1, ary1, shift);
    mov(rscratch2, (size_t)(4 * wordSize) << shift);
    adds(rscratch2, rscratch1, rscratch2);  // At end of page?
    br(CS, STUB); // at the end of page then go to stub
    subs(len, len, wordSize);
    br(LT, END);

  BIND(LOOP);
    ldr(rscratch1, Address(post(ary1, wordSize)));
    tst(rscratch1, UPPER_BIT_MASK);
    br(NE, SET_RESULT);
    subs(len, len, wordSize);
    br(GE, LOOP);
    cmpw(len, -wordSize);
    br(EQ, DONE);

  BIND(END);
    ldr(rscratch1, Address(ary1));
    sub(rscratch2, zr, len, LSL, 3); // LSL 3 is to get bits from bytes
    lslv(rscratch1, rscratch1, rscratch2);
    tst(rscratch1, UPPER_BIT_MASK);
    br(NE, SET_RESULT);
    b(DONE);

  BIND(STUB);
    RuntimeAddress count_pos = RuntimeAddress(StubRoutines::aarch64::count_positives());
    assert(count_pos.target() != nullptr, "count_positives stub has not been generated");
    address tpc1 = trampoline_call(count_pos);
    if (tpc1 == nullptr) {
      DEBUG_ONLY(reset_labels(STUB_LONG, SET_RESULT, DONE));
      postcond(pc() == badAddress);
      return nullptr;
    }
    b(DONE);

  BIND(STUB_LONG);
    RuntimeAddress count_pos_long = RuntimeAddress(StubRoutines::aarch64::count_positives_long());
    assert(count_pos_long.target() != nullptr, "count_positives_long stub has not been generated");
    address tpc2 = trampoline_call(count_pos_long);
    if (tpc2 == nullptr) {
      DEBUG_ONLY(reset_labels(SET_RESULT, DONE));
      postcond(pc() == badAddress);
      return nullptr;
    }
    b(DONE);

  BIND(SET_RESULT);

    add(len, len, wordSize);
    sub(result, result, len);

  BIND(DONE);
  postcond(pc() != badAddress);
  return pc();
}

// Clobbers: rscratch1, rscratch2, rflags
// May also clobber v0-v7 when (!UseSimpleArrayEquals && UseSIMDForArrayEquals)
address MacroAssembler::arrays_equals(Register a1, Register a2, Register tmp3,
                                      Register tmp4, Register tmp5, Register result,
                                      Register cnt1, int elem_size) {
  Label DONE, SAME;
  Register tmp1 = rscratch1;
  Register tmp2 = rscratch2;
  int elem_per_word = wordSize/elem_size;
  int log_elem_size = exact_log2(elem_size);
  int klass_offset  = arrayOopDesc::klass_offset_in_bytes();
  int length_offset = arrayOopDesc::length_offset_in_bytes();
  int base_offset
    = arrayOopDesc::base_offset_in_bytes(elem_size == 2 ? T_CHAR : T_BYTE);
  // When the length offset is not aligned to 8 bytes,
  // then we align it down. This is valid because the new
  // offset will always be the klass which is the same
  // for type arrays.
  int start_offset = align_down(length_offset, BytesPerWord);
  int extra_length = base_offset - start_offset;
  assert(start_offset == length_offset || start_offset == klass_offset,
         "start offset must be 8-byte-aligned or be the klass offset");
  assert(base_offset != start_offset, "must include the length field");
  extra_length = extra_length / elem_size; // We count in elements, not bytes.
  int stubBytesThreshold = 3 * 64 + (UseSIMDForArrayEquals ? 0 : 16);

  assert(elem_size == 1 || elem_size == 2, "must be char or byte");
  assert_different_registers(a1, a2, result, cnt1, rscratch1, rscratch2);

#ifndef PRODUCT
  {
    const char kind = (elem_size == 2) ? 'U' : 'L';
    char comment[64];
    snprintf(comment, sizeof comment, "array_equals%c{", kind);
    BLOCK_COMMENT(comment);
  }
#endif

  // if (a1 == a2)
  //     return true;
  cmpoop(a1, a2); // May have read barriers for a1 and a2.
  br(EQ, SAME);

  if (UseSimpleArrayEquals) {
    Label NEXT_WORD, SHORT, TAIL03, TAIL01, A_MIGHT_BE_NULL, A_IS_NOT_NULL;
    // if (a1 == nullptr || a2 == nullptr)
    //     return false;
    // a1 & a2 == 0 means (some-pointer is null) or
    // (very-rare-or-even-probably-impossible-pointer-values)
    // so, we can save one branch in most cases
    tst(a1, a2);
    mov(result, false);
    br(EQ, A_MIGHT_BE_NULL);
    // if (a1.length != a2.length)
    //      return false;
    bind(A_IS_NOT_NULL);
    ldrw(cnt1, Address(a1, length_offset));
    // Increase loop counter by diff between base- and actual start-offset.
    addw(cnt1, cnt1, extra_length);
    lea(a1, Address(a1, start_offset));
    lea(a2, Address(a2, start_offset));
    // Check for short strings, i.e. smaller than wordSize.
    subs(cnt1, cnt1, elem_per_word);
    br(Assembler::LT, SHORT);
    // Main 8 byte comparison loop.
    bind(NEXT_WORD); {
      ldr(tmp1, Address(post(a1, wordSize)));
      ldr(tmp2, Address(post(a2, wordSize)));
      subs(cnt1, cnt1, elem_per_word);
      eor(tmp5, tmp1, tmp2);
      cbnz(tmp5, DONE);
    } br(GT, NEXT_WORD);
    // Last longword.  In the case where length == 4 we compare the
    // same longword twice, but that's still faster than another
    // conditional branch.
    // cnt1 could be 0, -1, -2, -3, -4 for chars; -4 only happens when
    // length == 4.
    if (log_elem_size > 0)
      lsl(cnt1, cnt1, log_elem_size);
    ldr(tmp3, Address(a1, cnt1));
    ldr(tmp4, Address(a2, cnt1));
    eor(tmp5, tmp3, tmp4);
    cbnz(tmp5, DONE);
    b(SAME);
    bind(A_MIGHT_BE_NULL);
    // in case both a1 and a2 are not-null, proceed with loads
    cbz(a1, DONE);
    cbz(a2, DONE);
    b(A_IS_NOT_NULL);
    bind(SHORT);

    tbz(cnt1, 2 - log_elem_size, TAIL03); // 0-7 bytes left.
    {
      ldrw(tmp1, Address(post(a1, 4)));
      ldrw(tmp2, Address(post(a2, 4)));
      eorw(tmp5, tmp1, tmp2);
      cbnzw(tmp5, DONE);
    }
    bind(TAIL03);
    tbz(cnt1, 1 - log_elem_size, TAIL01); // 0-3 bytes left.
    {
      ldrh(tmp3, Address(post(a1, 2)));
      ldrh(tmp4, Address(post(a2, 2)));
      eorw(tmp5, tmp3, tmp4);
      cbnzw(tmp5, DONE);
    }
    bind(TAIL01);
    if (elem_size == 1) { // Only needed when comparing byte arrays.
      tbz(cnt1, 0, SAME); // 0-1 bytes left.
      {
        ldrb(tmp1, a1);
        ldrb(tmp2, a2);
        eorw(tmp5, tmp1, tmp2);
        cbnzw(tmp5, DONE);
      }
    }
  } else {
    Label NEXT_DWORD, SHORT, TAIL, TAIL2, STUB,
        CSET_EQ, LAST_CHECK;
    mov(result, false);
    cbz(a1, DONE);
    ldrw(cnt1, Address(a1, length_offset));
    cbz(a2, DONE);
    // Increase loop counter by diff between base- and actual start-offset.
    addw(cnt1, cnt1, extra_length);

    // on most CPUs a2 is still "locked"(surprisingly) in ldrw and it's
    // faster to perform another branch before comparing a1 and a2
    cmp(cnt1, (u1)elem_per_word);
    br(LE, SHORT); // short or same
    ldr(tmp3, Address(pre(a1, start_offset)));
    subs(zr, cnt1, stubBytesThreshold);
    br(GE, STUB);
    ldr(tmp4, Address(pre(a2, start_offset)));
    sub(tmp5, zr, cnt1, LSL, 3 + log_elem_size);

    // Main 16 byte comparison loop with 2 exits
    bind(NEXT_DWORD); {
      ldr(tmp1, Address(pre(a1, wordSize)));
      ldr(tmp2, Address(pre(a2, wordSize)));
      subs(cnt1, cnt1, 2 * elem_per_word);
      br(LE, TAIL);
      eor(tmp4, tmp3, tmp4);
      cbnz(tmp4, DONE);
      ldr(tmp3, Address(pre(a1, wordSize)));
      ldr(tmp4, Address(pre(a2, wordSize)));
      cmp(cnt1, (u1)elem_per_word);
      br(LE, TAIL2);
      cmp(tmp1, tmp2);
    } br(EQ, NEXT_DWORD);
    b(DONE);

    bind(TAIL);
    eor(tmp4, tmp3, tmp4);
    eor(tmp2, tmp1, tmp2);
    lslv(tmp2, tmp2, tmp5);
    orr(tmp5, tmp4, tmp2);
    cmp(tmp5, zr);
    b(CSET_EQ);

    bind(TAIL2);
    eor(tmp2, tmp1, tmp2);
    cbnz(tmp2, DONE);
    b(LAST_CHECK);

    bind(STUB);
    ldr(tmp4, Address(pre(a2, start_offset)));
    if (elem_size == 2) { // convert to byte counter
      lsl(cnt1, cnt1, 1);
    }
    eor(tmp5, tmp3, tmp4);
    cbnz(tmp5, DONE);
    RuntimeAddress stub = RuntimeAddress(StubRoutines::aarch64::large_array_equals());
    assert(stub.target() != nullptr, "array_equals_long stub has not been generated");
    address tpc = trampoline_call(stub);
    if (tpc == nullptr) {
      DEBUG_ONLY(reset_labels(SHORT, LAST_CHECK, CSET_EQ, SAME, DONE));
      postcond(pc() == badAddress);
      return nullptr;
    }
    b(DONE);

    // (a1 != null && a2 == null) || (a1 != null && a2 != null && a1 == a2)
    // so, if a2 == null => return false(0), else return true, so we can return a2
    mov(result, a2);
    b(DONE);
    bind(SHORT);
    sub(tmp5, zr, cnt1, LSL, 3 + log_elem_size);
    ldr(tmp3, Address(a1, start_offset));
    ldr(tmp4, Address(a2, start_offset));
    bind(LAST_CHECK);
    eor(tmp4, tmp3, tmp4);
    lslv(tmp5, tmp4, tmp5);
    cmp(tmp5, zr);
    bind(CSET_EQ);
    cset(result, EQ);
    b(DONE);
  }

  bind(SAME);
  mov(result, true);
  // That's it.
  bind(DONE);

  BLOCK_COMMENT("} array_equals");
  postcond(pc() != badAddress);
  return pc();
}

// Compare Strings

// For Strings we're passed the address of the first characters in a1
// and a2 and the length in cnt1.
// There are two implementations.  For arrays >= 8 bytes, all
// comparisons (including the final one, which may overlap) are
// performed 8 bytes at a time.  For strings < 8 bytes, we compare a
// halfword, then a short, and then a byte.

void MacroAssembler::string_equals(Register a1, Register a2,
                                   Register result, Register cnt1)
{
  Label SAME, DONE, SHORT, NEXT_WORD;
  Register tmp1 = rscratch1;
  Register tmp2 = rscratch2;
  Register cnt2 = tmp2;  // cnt2 only used in array length compare

  assert_different_registers(a1, a2, result, cnt1, rscratch1, rscratch2);

#ifndef PRODUCT
  {
    char comment[64];
    snprintf(comment, sizeof comment, "{string_equalsL");
    BLOCK_COMMENT(comment);
  }
#endif

  mov(result, false);

  // Check for short strings, i.e. smaller than wordSize.
  subs(cnt1, cnt1, wordSize);
  br(Assembler::LT, SHORT);
  // Main 8 byte comparison loop.
  bind(NEXT_WORD); {
    ldr(tmp1, Address(post(a1, wordSize)));
    ldr(tmp2, Address(post(a2, wordSize)));
    subs(cnt1, cnt1, wordSize);
    eor(tmp1, tmp1, tmp2);
    cbnz(tmp1, DONE);
  } br(GT, NEXT_WORD);
  // Last longword.  In the case where length == 4 we compare the
  // same longword twice, but that's still faster than another
  // conditional branch.
  // cnt1 could be 0, -1, -2, -3, -4 for chars; -4 only happens when
  // length == 4.
  ldr(tmp1, Address(a1, cnt1));
  ldr(tmp2, Address(a2, cnt1));
  eor(tmp2, tmp1, tmp2);
  cbnz(tmp2, DONE);
  b(SAME);

  bind(SHORT);
  Label TAIL03, TAIL01;

  tbz(cnt1, 2, TAIL03); // 0-7 bytes left.
  {
    ldrw(tmp1, Address(post(a1, 4)));
    ldrw(tmp2, Address(post(a2, 4)));
    eorw(tmp1, tmp1, tmp2);
    cbnzw(tmp1, DONE);
  }
  bind(TAIL03);
  tbz(cnt1, 1, TAIL01); // 0-3 bytes left.
  {
    ldrh(tmp1, Address(post(a1, 2)));
    ldrh(tmp2, Address(post(a2, 2)));
    eorw(tmp1, tmp1, tmp2);
    cbnzw(tmp1, DONE);
  }
  bind(TAIL01);
  tbz(cnt1, 0, SAME); // 0-1 bytes left.
    {
    ldrb(tmp1, a1);
    ldrb(tmp2, a2);
    eorw(tmp1, tmp1, tmp2);
    cbnzw(tmp1, DONE);
  }
  // Arrays are equal.
  bind(SAME);
  mov(result, true);

  // That's it.
  bind(DONE);
  BLOCK_COMMENT("} string_equals");
}


// The size of the blocks erased by the zero_blocks stub.  We must
// handle anything smaller than this ourselves in zero_words().
const int MacroAssembler::zero_words_block_size = 8;

// zero_words() is used by C2 ClearArray patterns and by
// C1_MacroAssembler.  It is as small as possible, handling small word
// counts locally and delegating anything larger to the zero_blocks
// stub.  It is expanded many times in compiled code, so it is
// important to keep it short.

// ptr:   Address of a buffer to be zeroed.
// cnt:   Count in HeapWords.
//
// ptr, cnt, rscratch1, and rscratch2 are clobbered.
address MacroAssembler::zero_words(Register ptr, Register cnt)
{
  assert(is_power_of_2(zero_words_block_size), "adjust this");

  BLOCK_COMMENT("zero_words {");
  assert(ptr == r10 && cnt == r11, "mismatch in register usage");
  RuntimeAddress zero_blocks = RuntimeAddress(StubRoutines::aarch64::zero_blocks());
  assert(zero_blocks.target() != nullptr, "zero_blocks stub has not been generated");

  subs(rscratch1, cnt, zero_words_block_size);
  Label around;
  br(LO, around);
  {
    RuntimeAddress zero_blocks = RuntimeAddress(StubRoutines::aarch64::zero_blocks());
    assert(zero_blocks.target() != nullptr, "zero_blocks stub has not been generated");
    // Make sure this is a C2 compilation. C1 allocates space only for
    // trampoline stubs generated by Call LIR ops, and in any case it
    // makes sense for a C1 compilation task to proceed as quickly as
    // possible.
    CompileTask* task;
    if (StubRoutines::aarch64::complete()
        && Thread::current()->is_Compiler_thread()
        && (task = ciEnv::current()->task())
        && is_c2_compile(task->comp_level())) {
      address tpc = trampoline_call(zero_blocks);
      if (tpc == nullptr) {
        DEBUG_ONLY(reset_labels(around));
        return nullptr;
      }
    } else {
      far_call(zero_blocks);
    }
  }
  bind(around);

  // We have a few words left to do. zero_blocks has adjusted r10 and r11
  // for us.
  for (int i = zero_words_block_size >> 1; i > 1; i >>= 1) {
    Label l;
    tbz(cnt, exact_log2(i), l);
    for (int j = 0; j < i; j += 2) {
      stp(zr, zr, post(ptr, 2 * BytesPerWord));
    }
    bind(l);
  }
  {
    Label l;
    tbz(cnt, 0, l);
    str(zr, Address(ptr));
    bind(l);
  }

  BLOCK_COMMENT("} zero_words");
  return pc();
}

// base:         Address of a buffer to be zeroed, 8 bytes aligned.
// cnt:          Immediate count in HeapWords.
//
// r10, r11, rscratch1, and rscratch2 are clobbered.
address MacroAssembler::zero_words(Register base, uint64_t cnt)
{
  assert(wordSize <= BlockZeroingLowLimit,
            "increase BlockZeroingLowLimit");
  address result = nullptr;
  if (cnt <= (uint64_t)BlockZeroingLowLimit / BytesPerWord) {
#ifndef PRODUCT
    {
      char buf[64];
      snprintf(buf, sizeof buf, "zero_words (count = %" PRIu64 ") {", cnt);
      BLOCK_COMMENT(buf);
    }
#endif
    if (cnt >= 16) {
      uint64_t loops = cnt/16;
      if (loops > 1) {
        mov(rscratch2, loops - 1);
      }
      {
        Label loop;
        bind(loop);
        for (int i = 0; i < 16; i += 2) {
          stp(zr, zr, Address(base, i * BytesPerWord));
        }
        add(base, base, 16 * BytesPerWord);
        if (loops > 1) {
          subs(rscratch2, rscratch2, 1);
          br(GE, loop);
        }
      }
    }
    cnt %= 16;
    int i = cnt & 1;  // store any odd word to start
    if (i) str(zr, Address(base));
    for (; i < (int)cnt; i += 2) {
      stp(zr, zr, Address(base, i * wordSize));
    }
    BLOCK_COMMENT("} zero_words");
    result = pc();
  } else {
    mov(r10, base); mov(r11, cnt);
    result = zero_words(r10, r11);
  }
  return result;
}

// Zero blocks of memory by using DC ZVA.
//
// Aligns the base address first sufficiently for DC ZVA, then uses
// DC ZVA repeatedly for every full block.  cnt is the size to be
// zeroed in HeapWords.  Returns the count of words left to be zeroed
// in cnt.
//
// NOTE: This is intended to be used in the zero_blocks() stub.  If
// you want to use it elsewhere, note that cnt must be >= 2*zva_length.
void MacroAssembler::zero_dcache_blocks(Register base, Register cnt) {
  Register tmp = rscratch1;
  Register tmp2 = rscratch2;
  int zva_length = VM_Version::zva_length();
  Label initial_table_end, loop_zva;
  Label fini;

  // Base must be 16 byte aligned. If not just return and let caller handle it
  tst(base, 0x0f);
  br(Assembler::NE, fini);
  // Align base with ZVA length.
  neg(tmp, base);
  andr(tmp, tmp, zva_length - 1);

  // tmp: the number of bytes to be filled to align the base with ZVA length.
  add(base, base, tmp);
  sub(cnt, cnt, tmp, Assembler::ASR, 3);
  adr(tmp2, initial_table_end);
  sub(tmp2, tmp2, tmp, Assembler::LSR, 2);
  br(tmp2);

  for (int i = -zva_length + 16; i < 0; i += 16)
    stp(zr, zr, Address(base, i));
  bind(initial_table_end);

  sub(cnt, cnt, zva_length >> 3);
  bind(loop_zva);
  dc(Assembler::ZVA, base);
  subs(cnt, cnt, zva_length >> 3);
  add(base, base, zva_length);
  br(Assembler::GE, loop_zva);
  add(cnt, cnt, zva_length >> 3); // count not zeroed by DC ZVA
  bind(fini);
}

// base:   Address of a buffer to be filled, 8 bytes aligned.
// cnt:    Count in 8-byte unit.
// value:  Value to be filled with.
// base will point to the end of the buffer after filling.
void MacroAssembler::fill_words(Register base, Register cnt, Register value)
{
//  Algorithm:
//
//    if (cnt == 0) {
//      return;
//    }
//    if ((p & 8) != 0) {
//      *p++ = v;
//    }
//
//    scratch1 = cnt & 14;
//    cnt -= scratch1;
//    p += scratch1;
//    switch (scratch1 / 2) {
//      do {
//        cnt -= 16;
//          p[-16] = v;
//          p[-15] = v;
//        case 7:
//          p[-14] = v;
//          p[-13] = v;
//        case 6:
//          p[-12] = v;
//          p[-11] = v;
//          // ...
//        case 1:
//          p[-2] = v;
//          p[-1] = v;
//        case 0:
//          p += 16;
//      } while (cnt);
//    }
//    if ((cnt & 1) == 1) {
//      *p++ = v;
//    }

  assert_different_registers(base, cnt, value, rscratch1, rscratch2);

  Label fini, skip, entry, loop;
  const int unroll = 8; // Number of stp instructions we'll unroll

  cbz(cnt, fini);
  tbz(base, 3, skip);
  str(value, Address(post(base, 8)));
  sub(cnt, cnt, 1);
  bind(skip);

  andr(rscratch1, cnt, (unroll-1) * 2);
  sub(cnt, cnt, rscratch1);
  add(base, base, rscratch1, Assembler::LSL, 3);
  adr(rscratch2, entry);
  sub(rscratch2, rscratch2, rscratch1, Assembler::LSL, 1);
  br(rscratch2);

  bind(loop);
  add(base, base, unroll * 16);
  for (int i = -unroll; i < 0; i++)
    stp(value, value, Address(base, i * 16));
  bind(entry);
  subs(cnt, cnt, unroll * 2);
  br(Assembler::GE, loop);

  tbz(cnt, 0, fini);
  str(value, Address(post(base, 8)));
  bind(fini);
}

// Intrinsic for
//
// - sun/nio/cs/ISO_8859_1$Encoder.implEncodeISOArray
//     return the number of characters copied.
// - java/lang/StringUTF16.compress
//     return index of non-latin1 character if copy fails, otherwise 'len'.
//
// This version always returns the number of characters copied, and does not
// clobber the 'len' register. A successful copy will complete with the post-
// condition: 'res' == 'len', while an unsuccessful copy will exit with the
// post-condition: 0 <= 'res' < 'len'.
//
// NOTE: Attempts to use 'ld2' (and 'umaxv' in the ISO part) has proven to
//       degrade performance (on Ampere Altra - Neoverse N1), to an extent
//       beyond the acceptable, even though the footprint would be smaller.
//       Using 'umaxv' in the ASCII-case comes with a small penalty but does
//       avoid additional bloat.
//
// Clobbers: src, dst, res, rscratch1, rscratch2, rflags
void MacroAssembler::encode_iso_array(Register src, Register dst,
                                      Register len, Register res, bool ascii,
                                      FloatRegister vtmp0, FloatRegister vtmp1,
                                      FloatRegister vtmp2, FloatRegister vtmp3,
                                      FloatRegister vtmp4, FloatRegister vtmp5)
{
  Register cnt = res;
  Register max = rscratch1;
  Register chk = rscratch2;

  prfm(Address(src), PLDL1STRM);
  movw(cnt, len);

#define ASCII(insn) do { if (ascii) { insn; } } while (0)

  Label LOOP_32, DONE_32, FAIL_32;

  BIND(LOOP_32);
  {
    cmpw(cnt, 32);
    br(LT, DONE_32);
    ld1(vtmp0, vtmp1, vtmp2, vtmp3, T8H, Address(post(src, 64)));
    // Extract lower bytes.
    FloatRegister vlo0 = vtmp4;
    FloatRegister vlo1 = vtmp5;
    uzp1(vlo0, T16B, vtmp0, vtmp1);
    uzp1(vlo1, T16B, vtmp2, vtmp3);
    // Merge bits...
    orr(vtmp0, T16B, vtmp0, vtmp1);
    orr(vtmp2, T16B, vtmp2, vtmp3);
    // Extract merged upper bytes.
    FloatRegister vhix = vtmp0;
    uzp2(vhix, T16B, vtmp0, vtmp2);
    // ISO-check on hi-parts (all zero).
    //                          ASCII-check on lo-parts (no sign).
    FloatRegister vlox = vtmp1; // Merge lower bytes.
                                ASCII(orr(vlox, T16B, vlo0, vlo1));
    umov(chk, vhix, D, 1);      ASCII(cm(LT, vlox, T16B, vlox));
    fmovd(max, vhix);           ASCII(umaxv(vlox, T16B, vlox));
    orr(chk, chk, max);         ASCII(umov(max, vlox, B, 0));
                                ASCII(orr(chk, chk, max));
    cbnz(chk, FAIL_32);
    subw(cnt, cnt, 32);
    st1(vlo0, vlo1, T16B, Address(post(dst, 32)));
    b(LOOP_32);
  }
  BIND(FAIL_32);
  sub(src, src, 64);
  BIND(DONE_32);

  Label LOOP_8, SKIP_8;

  BIND(LOOP_8);
  {
    cmpw(cnt, 8);
    br(LT, SKIP_8);
    FloatRegister vhi = vtmp0;
    FloatRegister vlo = vtmp1;
    ld1(vtmp3, T8H, src);
    uzp1(vlo, T16B, vtmp3, vtmp3);
    uzp2(vhi, T16B, vtmp3, vtmp3);
    // ISO-check on hi-parts (all zero).
    //                          ASCII-check on lo-parts (no sign).
                                ASCII(cm(LT, vtmp2, T16B, vlo));
    fmovd(chk, vhi);            ASCII(umaxv(vtmp2, T16B, vtmp2));
                                ASCII(umov(max, vtmp2, B, 0));
                                ASCII(orr(chk, chk, max));
    cbnz(chk, SKIP_8);

    strd(vlo, Address(post(dst, 8)));
    subw(cnt, cnt, 8);
    add(src, src, 16);
    b(LOOP_8);
  }
  BIND(SKIP_8);

#undef ASCII

  Label LOOP, DONE;

  cbz(cnt, DONE);
  BIND(LOOP);
  {
    Register chr = rscratch1;
    ldrh(chr, Address(post(src, 2)));
    tst(chr, ascii ? 0xff80 : 0xff00);
    br(NE, DONE);
    strb(chr, Address(post(dst, 1)));
    subs(cnt, cnt, 1);
    br(GT, LOOP);
  }
  BIND(DONE);
  // Return index where we stopped.
  subw(res, len, cnt);
}

// Inflate byte[] array to char[].
// Clobbers: src, dst, len, rflags, rscratch1, v0-v6
address MacroAssembler::byte_array_inflate(Register src, Register dst, Register len,
                                           FloatRegister vtmp1, FloatRegister vtmp2,
                                           FloatRegister vtmp3, Register tmp4) {
  Label big, done, after_init, to_stub;

  assert_different_registers(src, dst, len, tmp4, rscratch1);

  fmovd(vtmp1, 0.0);
  lsrw(tmp4, len, 3);
  bind(after_init);
  cbnzw(tmp4, big);
  // Short string: less than 8 bytes.
  {
    Label loop, tiny;

    cmpw(len, 4);
    br(LT, tiny);
    // Use SIMD to do 4 bytes.
    ldrs(vtmp2, post(src, 4));
    zip1(vtmp3, T8B, vtmp2, vtmp1);
    subw(len, len, 4);
    strd(vtmp3, post(dst, 8));

    cbzw(len, done);

    // Do the remaining bytes by steam.
    bind(loop);
    ldrb(tmp4, post(src, 1));
    strh(tmp4, post(dst, 2));
    subw(len, len, 1);

    bind(tiny);
    cbnz(len, loop);

    b(done);
  }

  if (SoftwarePrefetchHintDistance >= 0) {
    bind(to_stub);
      RuntimeAddress stub = RuntimeAddress(StubRoutines::aarch64::large_byte_array_inflate());
      assert(stub.target() != nullptr, "large_byte_array_inflate stub has not been generated");
      address tpc = trampoline_call(stub);
      if (tpc == nullptr) {
        DEBUG_ONLY(reset_labels(big, done));
        postcond(pc() == badAddress);
        return nullptr;
      }
      b(after_init);
  }

  // Unpack the bytes 8 at a time.
  bind(big);
  {
    Label loop, around, loop_last, loop_start;

    if (SoftwarePrefetchHintDistance >= 0) {
      const int large_loop_threshold = (64 + 16)/8;
      ldrd(vtmp2, post(src, 8));
      andw(len, len, 7);
      cmp(tmp4, (u1)large_loop_threshold);
      br(GE, to_stub);
      b(loop_start);

      bind(loop);
      ldrd(vtmp2, post(src, 8));
      bind(loop_start);
      subs(tmp4, tmp4, 1);
      br(EQ, loop_last);
      zip1(vtmp2, T16B, vtmp2, vtmp1);
      ldrd(vtmp3, post(src, 8));
      st1(vtmp2, T8H, post(dst, 16));
      subs(tmp4, tmp4, 1);
      zip1(vtmp3, T16B, vtmp3, vtmp1);
      st1(vtmp3, T8H, post(dst, 16));
      br(NE, loop);
      b(around);
      bind(loop_last);
      zip1(vtmp2, T16B, vtmp2, vtmp1);
      st1(vtmp2, T8H, post(dst, 16));
      bind(around);
      cbz(len, done);
    } else {
      andw(len, len, 7);
      bind(loop);
      ldrd(vtmp2, post(src, 8));
      sub(tmp4, tmp4, 1);
      zip1(vtmp3, T16B, vtmp2, vtmp1);
      st1(vtmp3, T8H, post(dst, 16));
      cbnz(tmp4, loop);
    }
  }

  // Do the tail of up to 8 bytes.
  add(src, src, len);
  ldrd(vtmp3, Address(src, -8));
  add(dst, dst, len, ext::uxtw, 1);
  zip1(vtmp3, T16B, vtmp3, vtmp1);
  strq(vtmp3, Address(dst, -16));

  bind(done);
  postcond(pc() != badAddress);
  return pc();
}

// Compress char[] array to byte[].
// Intrinsic for java.lang.StringUTF16.compress(char[] src, int srcOff, byte[] dst, int dstOff, int len)
// Return the array length if every element in array can be encoded,
// otherwise, the index of first non-latin1 (> 0xff) character.
void MacroAssembler::char_array_compress(Register src, Register dst, Register len,
                                         Register res,
                                         FloatRegister tmp0, FloatRegister tmp1,
                                         FloatRegister tmp2, FloatRegister tmp3,
                                         FloatRegister tmp4, FloatRegister tmp5) {
  encode_iso_array(src, dst, len, res, false, tmp0, tmp1, tmp2, tmp3, tmp4, tmp5);
}

// java.math.round(double a)
// Returns the closest long to the argument, with ties rounding to
// positive infinity.  This requires some fiddling for corner
// cases. We take care to avoid double rounding in e.g. (jlong)(a + 0.5).
void MacroAssembler::java_round_double(Register dst, FloatRegister src,
                                       FloatRegister ftmp) {
  Label DONE;
  BLOCK_COMMENT("java_round_double: { ");
  fmovd(rscratch1, src);
  // Use RoundToNearestTiesAway unless src small and -ve.
  fcvtasd(dst, src);
  // Test if src >= 0 || abs(src) >= 0x1.0p52
  eor(rscratch1, rscratch1, UCONST64(1) << 63); // flip sign bit
  mov(rscratch2, julong_cast(0x1.0p52));
  cmp(rscratch1, rscratch2);
  br(HS, DONE); {
    // src < 0 && abs(src) < 0x1.0p52
    // src may have a fractional part, so add 0.5
    fmovd(ftmp, 0.5);
    faddd(ftmp, src, ftmp);
    // Convert double to jlong, use RoundTowardsNegative
    fcvtmsd(dst, ftmp);
  }
  bind(DONE);
  BLOCK_COMMENT("} java_round_double");
}

void MacroAssembler::java_round_float(Register dst, FloatRegister src,
                                      FloatRegister ftmp) {
  Label DONE;
  BLOCK_COMMENT("java_round_float: { ");
  fmovs(rscratch1, src);
  // Use RoundToNearestTiesAway unless src small and -ve.
  fcvtassw(dst, src);
  // Test if src >= 0 || abs(src) >= 0x1.0p23
  eor(rscratch1, rscratch1, 0x80000000); // flip sign bit
  mov(rscratch2, jint_cast(0x1.0p23f));
  cmp(rscratch1, rscratch2);
  br(HS, DONE); {
    // src < 0 && |src| < 0x1.0p23
    // src may have a fractional part, so add 0.5
    fmovs(ftmp, 0.5f);
    fadds(ftmp, src, ftmp);
    // Convert float to jint, use RoundTowardsNegative
    fcvtmssw(dst, ftmp);
  }
  bind(DONE);
  BLOCK_COMMENT("} java_round_float");
}

// get_thread() can be called anywhere inside generated code so we
// need to save whatever non-callee save context might get clobbered
// by the call to JavaThread::aarch64_get_thread_helper() or, indeed,
// the call setup code.
//
// On Linux, aarch64_get_thread_helper() clobbers only r0, r1, and flags.
// On other systems, the helper is a usual C function.
//
void MacroAssembler::get_thread(Register dst) {
  RegSet saved_regs =
    LINUX_ONLY(RegSet::range(r0, r1)  + lr - dst)
    NOT_LINUX (RegSet::range(r0, r17) + lr - dst);

  protect_return_address();
  push(saved_regs, sp);

  mov(lr, CAST_FROM_FN_PTR(address, JavaThread::aarch64_get_thread_helper));
  blr(lr);
  if (dst != c_rarg0) {
    mov(dst, c_rarg0);
  }

  pop(saved_regs, sp);
  authenticate_return_address();
}

#ifdef COMPILER2
// C2 compiled method's prolog code
// Moved here from aarch64.ad to support Valhalla code belows
void MacroAssembler::verified_entry(Compile* C, int sp_inc) {
  if (C->clinit_barrier_on_entry()) {
    assert(!C->method()->holder()->is_not_initialized(), "initialization should have been started");

    Label L_skip_barrier;

    mov_metadata(rscratch2, C->method()->holder()->constant_encoding());
    clinit_barrier(rscratch2, rscratch1, &L_skip_barrier);
    far_jump(RuntimeAddress(SharedRuntime::get_handle_wrong_method_stub()));
    bind(L_skip_barrier);
  }

  if (C->max_vector_size() > 0) {
    reinitialize_ptrue();
  }

  int bangsize = C->output()->bang_size_in_bytes();
  if (C->output()->need_stack_bang(bangsize))
    generate_stack_overflow_check(bangsize);

  // n.b. frame size includes space for return pc and rfp
  const long framesize = C->output()->frame_size_in_bytes();
  build_frame(framesize);

  if (C->needs_stack_repair()) {
    save_stack_increment(sp_inc, framesize);
  }

  if (VerifyStackAtCalls) {
    Unimplemented();
  }
}
#endif // COMPILER2

int MacroAssembler::store_inline_type_fields_to_buf(ciInlineKlass* vk, bool from_interpreter) {
  assert(InlineTypeReturnedAsFields, "Inline types should never be returned as fields");
  // An inline type might be returned. If fields are in registers we
  // need to allocate an inline type instance and initialize it with
  // the value of the fields.
  Label skip;
  // We only need a new buffered inline type if a new one is not returned
  tbz(r0, 0, skip);
  int call_offset = -1;

  // Be careful not to clobber r1-7 which hold returned fields
  // Also do not use callee-saved registers as these may be live in the interpreter
  Register tmp1 = r13, tmp2 = r14, klass = r15, r0_preserved = r12;

  // The following code is similar to allocate_instance but has some slight differences,
  // e.g. object size is always not zero, sometimes it's constant; storing klass ptr after
  // allocating is not necessary if vk != nullptr, etc. allocate_instance is not aware of these.
  Label slow_case;
  // 1. Try to allocate a new buffered inline instance either from TLAB or eden space
  mov(r0_preserved, r0); // save r0 for slow_case since *_allocate may corrupt it when allocation failed

  if (vk != nullptr) {
    // Called from C1, where the return type is statically known.
    movptr(klass, (intptr_t)vk->get_InlineKlass());
    jint lh = vk->layout_helper();
    assert(lh != Klass::_lh_neutral_value, "inline class in return type must have been resolved");
    if (UseTLAB && !Klass::layout_helper_needs_slow_path(lh)) {
      tlab_allocate(r0, noreg, lh, tmp1, tmp2, slow_case);
    } else {
      b(slow_case);
    }
  } else {
    // Call from interpreter. R0 contains ((the InlineKlass* of the return type) | 0x01)
    andr(klass, r0, -2);
    if (UseTLAB) {
      ldrw(tmp2, Address(klass, Klass::layout_helper_offset()));
      tst(tmp2, Klass::_lh_instance_slow_path_bit);
      br(Assembler::NE, slow_case);
      tlab_allocate(r0, tmp2, 0, tmp1, tmp2, slow_case);
    } else {
      b(slow_case);
    }
  }
  if (UseTLAB) {
    // 2. Initialize buffered inline instance header
    Register buffer_obj = r0;
    mov(rscratch1, (intptr_t)markWord::inline_type_prototype().value());
    str(rscratch1, Address(buffer_obj, oopDesc::mark_offset_in_bytes()));
    store_klass_gap(buffer_obj, zr);
    if (vk == nullptr) {
      // store_klass corrupts klass, so save it for later use (interpreter case only).
      mov(tmp1, klass);
    }
    store_klass(buffer_obj, klass);
    // 3. Initialize its fields with an inline class specific handler
    if (vk != nullptr) {
      far_call(RuntimeAddress(vk->pack_handler())); // no need for call info as this will not safepoint.
    } else {
      // tmp1 holds klass preserved above
      ldr(tmp1, Address(tmp1, InstanceKlass::adr_inlineklass_fixed_block_offset()));
      ldr(tmp1, Address(tmp1, InlineKlass::pack_handler_offset()));
      blr(tmp1);
    }

    membar(Assembler::StoreStore);
    b(skip);
  } else {
    // Must have already branched to slow_case above.
    DEBUG_ONLY(should_not_reach_here());
  }
  bind(slow_case);
  // We failed to allocate a new inline type, fall back to a runtime
  // call. Some oop field may be live in some registers but we can't
  // tell. That runtime call will take care of preserving them
  // across a GC if there's one.
  mov(r0, r0_preserved);

  if (from_interpreter) {
    super_call_VM_leaf(StubRoutines::store_inline_type_fields_to_buf());
  } else {
    far_call(RuntimeAddress(StubRoutines::store_inline_type_fields_to_buf()));
    call_offset = offset();
  }
  membar(Assembler::StoreStore);

  bind(skip);
  return call_offset;
}

// Move a value between registers/stack slots and update the reg_state
bool MacroAssembler::move_helper(VMReg from, VMReg to, BasicType bt, RegState reg_state[]) {
  assert(from->is_valid() && to->is_valid(), "source and destination must be valid");
  if (reg_state[to->value()] == reg_written) {
    return true; // Already written
  }

  if (from != to && bt != T_VOID) {
    if (reg_state[to->value()] == reg_readonly) {
      return false; // Not yet writable
    }
    if (from->is_reg()) {
      if (to->is_reg()) {
        if (from->is_Register() && to->is_Register()) {
          mov(to->as_Register(), from->as_Register());
        } else if (from->is_FloatRegister() && to->is_FloatRegister()) {
          fmovd(to->as_FloatRegister(), from->as_FloatRegister());
        } else {
          ShouldNotReachHere();
        }
      } else {
        int st_off = to->reg2stack() * VMRegImpl::stack_slot_size;
        Address to_addr = Address(sp, st_off);
        if (from->is_FloatRegister()) {
          if (bt == T_DOUBLE) {
             strd(from->as_FloatRegister(), to_addr);
          } else {
             assert(bt == T_FLOAT, "must be float");
             strs(from->as_FloatRegister(), to_addr);
          }
        } else {
          str(from->as_Register(), to_addr);
        }
      }
    } else {
      Address from_addr = Address(sp, from->reg2stack() * VMRegImpl::stack_slot_size);
      if (to->is_reg()) {
        if (to->is_FloatRegister()) {
          if (bt == T_DOUBLE) {
            ldrd(to->as_FloatRegister(), from_addr);
          } else {
            assert(bt == T_FLOAT, "must be float");
            ldrs(to->as_FloatRegister(), from_addr);
          }
        } else {
          ldr(to->as_Register(), from_addr);
        }
      } else {
        int st_off = to->reg2stack() * VMRegImpl::stack_slot_size;
        ldr(rscratch1, from_addr);
        str(rscratch1, Address(sp, st_off));
      }
    }
  }

  // Update register states
  reg_state[from->value()] = reg_writable;
  reg_state[to->value()] = reg_written;
  return true;
}

// Calculate the extra stack space required for packing or unpacking inline
// args and adjust the stack pointer
int MacroAssembler::extend_stack_for_inline_args(int args_on_stack) {
  int sp_inc = args_on_stack * VMRegImpl::stack_slot_size;
  sp_inc = align_up(sp_inc, StackAlignmentInBytes);
  assert(sp_inc > 0, "sanity");

  // Save a copy of the FP and LR here for deoptimization patching and frame walking
  stp(rfp, lr, Address(pre(sp, -2 * wordSize)));

  // Adjust the stack pointer. This will be repaired on return by MacroAssembler::remove_frame
  if (sp_inc < (1 << 9)) {
    sub(sp, sp, sp_inc);   // Fits in an immediate
  } else {
    mov(rscratch1, sp_inc);
    sub(sp, sp, rscratch1);
  }

  return sp_inc + 2 * wordSize;  // Account for the FP/LR space
}

// Read all fields from an inline type oop and store the values in registers/stack slots
bool MacroAssembler::unpack_inline_helper(const GrowableArray<SigEntry>* sig, int& sig_index,
                                          VMReg from, int& from_index, VMRegPair* to, int to_count, int& to_index,
                                          RegState reg_state[]) {
  assert(sig->at(sig_index)._bt == T_VOID, "should be at end delimiter");
  assert(from->is_valid(), "source must be valid");
  bool progress = false;
#ifdef ASSERT
  const int start_offset = offset();
#endif

  Label L_null, L_notNull;
  // Don't use r14 as tmp because it's used for spilling (see MacroAssembler::spill_reg_for)
  Register tmp1 = r10;
  Register tmp2 = r11;
  Register fromReg = noreg;
  ScalarizedInlineArgsStream stream(sig, sig_index, to, to_count, to_index, -1);
  bool done = true;
  bool mark_done = true;
  VMReg toReg;
  BasicType bt;
  // Check if argument requires a null check
  bool null_check = false;
  VMReg nullCheckReg;
  while (stream.next(nullCheckReg, bt)) {
    if (sig->at(stream.sig_index())._offset == -1) {
      null_check = true;
      break;
    }
  }
  stream.reset(sig_index, to_index);
  while (stream.next(toReg, bt)) {
    assert(toReg->is_valid(), "destination must be valid");
    int idx = (int)toReg->value();
    if (reg_state[idx] == reg_readonly) {
      if (idx != from->value()) {
        mark_done = false;
      }
      done = false;
      continue;
    } else if (reg_state[idx] == reg_written) {
      continue;
    }
    assert(reg_state[idx] == reg_writable, "must be writable");
    reg_state[idx] = reg_written;
    progress = true;

    if (fromReg == noreg) {
      if (from->is_reg()) {
        fromReg = from->as_Register();
      } else {
        int st_off = from->reg2stack() * VMRegImpl::stack_slot_size;
        ldr(tmp1, Address(sp, st_off));
        fromReg = tmp1;
      }
      if (null_check) {
        // Nullable inline type argument, emit null check
        cbz(fromReg, L_null);
      }
    }
    int off = sig->at(stream.sig_index())._offset;
    if (off == -1) {
      assert(null_check, "Missing null check at");
      if (toReg->is_stack()) {
        int st_off = toReg->reg2stack() * VMRegImpl::stack_slot_size;
        mov(tmp2, 1);
        str(tmp2, Address(sp, st_off));
      } else {
        mov(toReg->as_Register(), 1);
      }
      continue;
    }
    assert(off > 0, "offset in object should be positive");
    Address fromAddr = Address(fromReg, off);
    if (!toReg->is_FloatRegister()) {
      Register dst = toReg->is_stack() ? tmp2 : toReg->as_Register();
      if (is_reference_type(bt)) {
        load_heap_oop(dst, fromAddr, rscratch1, rscratch2);
      } else {
        bool is_signed = (bt != T_CHAR) && (bt != T_BOOLEAN);
        load_sized_value(dst, fromAddr, type2aelembytes(bt), is_signed);
      }
      if (toReg->is_stack()) {
        int st_off = toReg->reg2stack() * VMRegImpl::stack_slot_size;
        str(dst, Address(sp, st_off));
      }
    } else if (bt == T_DOUBLE) {
      ldrd(toReg->as_FloatRegister(), fromAddr);
    } else {
      assert(bt == T_FLOAT, "must be float");
      ldrs(toReg->as_FloatRegister(), fromAddr);
    }
  }
  if (progress && null_check) {
    if (done) {
      b(L_notNull);
      bind(L_null);
      // Set IsInit field to zero to signal that the argument is null.
      // Also set all oop fields to zero to make the GC happy.
      stream.reset(sig_index, to_index);
      while (stream.next(toReg, bt)) {
        if (sig->at(stream.sig_index())._offset == -1 ||
            bt == T_OBJECT || bt == T_ARRAY) {
          if (toReg->is_stack()) {
            int st_off = toReg->reg2stack() * VMRegImpl::stack_slot_size;
            str(zr, Address(sp, st_off));
          } else {
            mov(toReg->as_Register(), zr);
          }
        }
      }
      bind(L_notNull);
    } else {
      bind(L_null);
    }
  }

  sig_index = stream.sig_index();
  to_index = stream.regs_index();

  if (mark_done && reg_state[from->value()] != reg_written) {
    // This is okay because no one else will write to that slot
    reg_state[from->value()] = reg_writable;
  }
  from_index--;
  assert(progress || (start_offset == offset()), "should not emit code");
  return done;
}

// Pack fields back into an inline type oop
bool MacroAssembler::pack_inline_helper(const GrowableArray<SigEntry>* sig, int& sig_index, int vtarg_index,
                                        VMRegPair* from, int from_count, int& from_index, VMReg to,
                                        RegState reg_state[], Register val_array) {
  assert(sig->at(sig_index)._bt == T_METADATA, "should be at delimiter");
  assert(to->is_valid(), "destination must be valid");

  if (reg_state[to->value()] == reg_written) {
    skip_unpacked_fields(sig, sig_index, from, from_count, from_index);
    return true; // Already written
  }

  // The GC barrier expanded by store_heap_oop below may call into the
  // runtime so use callee-saved registers for any values that need to be
  // preserved. The GC barrier assembler should take care of saving the
  // Java argument registers.
  // TODO 8284443 Isn't it an issue if below code uses r14 as tmp when it contains a spilled value?
  // Be careful with r14 because it's used for spilling (see MacroAssembler::spill_reg_for).
  Register val_obj_tmp = r21;
  Register from_reg_tmp = r22;
  Register tmp1 = r14;
  Register tmp2 = r13;
  Register tmp3 = r12;
  Register val_obj = to->is_stack() ? val_obj_tmp : to->as_Register();

  assert_different_registers(val_obj_tmp, from_reg_tmp, tmp1, tmp2, tmp3, val_array);

  if (reg_state[to->value()] == reg_readonly) {
    if (!is_reg_in_unpacked_fields(sig, sig_index, to, from, from_count, from_index)) {
      skip_unpacked_fields(sig, sig_index, from, from_count, from_index);
      return false; // Not yet writable
    }
    val_obj = val_obj_tmp;
  }

  int index = arrayOopDesc::base_offset_in_bytes(T_OBJECT) + vtarg_index * type2aelembytes(T_OBJECT);
  load_heap_oop(val_obj, Address(val_array, index), tmp1, tmp2);

  ScalarizedInlineArgsStream stream(sig, sig_index, from, from_count, from_index);
  VMReg fromReg;
  BasicType bt;
  Label L_null;
  while (stream.next(fromReg, bt)) {
    assert(fromReg->is_valid(), "source must be valid");
    reg_state[fromReg->value()] = reg_writable;

    int off = sig->at(stream.sig_index())._offset;
    if (off == -1) {
      // Nullable inline type argument, emit null check
      Label L_notNull;
      if (fromReg->is_stack()) {
        int ld_off = fromReg->reg2stack() * VMRegImpl::stack_slot_size;
        ldrb(tmp2, Address(sp, ld_off));
        cbnz(tmp2, L_notNull);
      } else {
        cbnz(fromReg->as_Register(), L_notNull);
      }
      mov(val_obj, 0);
      b(L_null);
      bind(L_notNull);
      continue;
    }

    assert(off > 0, "offset in object should be positive");
    size_t size_in_bytes = is_java_primitive(bt) ? type2aelembytes(bt) : wordSize;

    // Pack the scalarized field into the value object.
    Address dst(val_obj, off);

    if (!fromReg->is_FloatRegister()) {
      Register src;
      if (fromReg->is_stack()) {
        src = from_reg_tmp;
        int ld_off = fromReg->reg2stack() * VMRegImpl::stack_slot_size;
        load_sized_value(src, Address(sp, ld_off), size_in_bytes, /* is_signed */ false);
      } else {
        src = fromReg->as_Register();
      }
      assert_different_registers(dst.base(), src, tmp1, tmp2, tmp3, val_array);
      if (is_reference_type(bt)) {
        store_heap_oop(dst, src, tmp1, tmp2, tmp3, IN_HEAP | ACCESS_WRITE | IS_DEST_UNINITIALIZED);
      } else {
        store_sized_value(dst, src, size_in_bytes);
      }
    } else if (bt == T_DOUBLE) {
      strd(fromReg->as_FloatRegister(), dst);
    } else {
      assert(bt == T_FLOAT, "must be float");
      strs(fromReg->as_FloatRegister(), dst);
    }
  }
  bind(L_null);
  sig_index = stream.sig_index();
  from_index = stream.regs_index();

  assert(reg_state[to->value()] == reg_writable, "must have already been read");
  bool success = move_helper(val_obj->as_VMReg(), to, T_OBJECT, reg_state);
  assert(success, "to register must be writeable");

  return true;
}

VMReg MacroAssembler::spill_reg_for(VMReg reg) {
  return (reg->is_FloatRegister()) ? v8->as_VMReg() : r14->as_VMReg();
}

void MacroAssembler::cache_wb(Address line) {
  assert(line.getMode() == Address::base_plus_offset, "mode should be base_plus_offset");
  assert(line.index() == noreg, "index should be noreg");
  assert(line.offset() == 0, "offset should be 0");
  // would like to assert this
  // assert(line._ext.shift == 0, "shift should be zero");
  if (VM_Version::supports_dcpop()) {
    // writeback using clear virtual address to point of persistence
    dc(Assembler::CVAP, line.base());
  } else {
    // no need to generate anything as Unsafe.writebackMemory should
    // never invoke this stub
  }
}

void MacroAssembler::cache_wbsync(bool is_pre) {
  // we only need a barrier post sync
  if (!is_pre) {
    membar(Assembler::AnyAny);
  }
}

void MacroAssembler::verify_sve_vector_length(Register tmp) {
  if (!UseSVE || VM_Version::get_max_supported_sve_vector_length() == FloatRegister::sve_vl_min) {
    return;
  }
  // Make sure that native code does not change SVE vector length.
  Label verify_ok;
  movw(tmp, zr);
  sve_inc(tmp, B);
  subsw(zr, tmp, VM_Version::get_initial_sve_vector_length());
  br(EQ, verify_ok);
  stop("Error: SVE vector length has changed since jvm startup");
  bind(verify_ok);
}

void MacroAssembler::verify_ptrue() {
  Label verify_ok;
  if (!UseSVE) {
    return;
  }
  sve_cntp(rscratch1, B, ptrue, ptrue); // get true elements count.
  sve_dec(rscratch1, B);
  cbz(rscratch1, verify_ok);
  stop("Error: the preserved predicate register (p7) elements are not all true");
  bind(verify_ok);
}

void MacroAssembler::safepoint_isb() {
  isb();
#ifndef PRODUCT
  if (VerifyCrossModifyFence) {
    // Clear the thread state.
    strb(zr, Address(rthread, in_bytes(JavaThread::requires_cross_modify_fence_offset())));
  }
#endif
}

#ifndef PRODUCT
void MacroAssembler::verify_cross_modify_fence_not_required() {
  if (VerifyCrossModifyFence) {
    // Check if thread needs a cross modify fence.
    ldrb(rscratch1, Address(rthread, in_bytes(JavaThread::requires_cross_modify_fence_offset())));
    Label fence_not_required;
    cbz(rscratch1, fence_not_required);
    // If it does then fail.
    lea(rscratch1, RuntimeAddress(CAST_FROM_FN_PTR(address, JavaThread::verify_cross_modify_fence_failure)));
    mov(c_rarg0, rthread);
    blr(rscratch1);
    bind(fence_not_required);
  }
}
#endif

void MacroAssembler::spin_wait() {
  for (int i = 0; i < VM_Version::spin_wait_desc().inst_count(); ++i) {
    switch (VM_Version::spin_wait_desc().inst()) {
      case SpinWait::NOP:
        nop();
        break;
      case SpinWait::ISB:
        isb();
        break;
      case SpinWait::YIELD:
        yield();
        break;
      default:
        ShouldNotReachHere();
    }
  }
}

// Stack frame creation/removal

void MacroAssembler::enter(bool strip_ret_addr) {
  if (strip_ret_addr) {
    // Addresses can only be signed once. If there are multiple nested frames being created
    // in the same function, then the return address needs stripping first.
    strip_return_address();
  }
  protect_return_address();
  stp(rfp, lr, Address(pre(sp, -2 * wordSize)));
  mov(rfp, sp);
}

void MacroAssembler::leave() {
  mov(sp, rfp);
  ldp(rfp, lr, Address(post(sp, 2 * wordSize)));
  authenticate_return_address();
}

// ROP Protection
// Use the AArch64 PAC feature to add ROP protection for generated code. Use whenever creating/
// destroying stack frames or whenever directly loading/storing the LR to memory.
// If ROP protection is not set then these functions are no-ops.
// For more details on PAC see pauth_aarch64.hpp.

// Sign the LR. Use during construction of a stack frame, before storing the LR to memory.
// Uses value zero as the modifier.
//
void MacroAssembler::protect_return_address() {
  if (VM_Version::use_rop_protection()) {
    check_return_address();
    paciaz();
  }
}

// Sign the return value in the given register. Use before updating the LR in the existing stack
// frame for the current function.
// Uses value zero as the modifier.
//
void MacroAssembler::protect_return_address(Register return_reg) {
  if (VM_Version::use_rop_protection()) {
    check_return_address(return_reg);
    paciza(return_reg);
  }
}

// Authenticate the LR. Use before function return, after restoring FP and loading LR from memory.
// Uses value zero as the modifier.
//
void MacroAssembler::authenticate_return_address() {
  if (VM_Version::use_rop_protection()) {
    autiaz();
    check_return_address();
  }
}

// Authenticate the return value in the given register. Use before updating the LR in the existing
// stack frame for the current function.
// Uses value zero as the modifier.
//
void MacroAssembler::authenticate_return_address(Register return_reg) {
  if (VM_Version::use_rop_protection()) {
    autiza(return_reg);
    check_return_address(return_reg);
  }
}

// Strip any PAC data from LR without performing any authentication. Use with caution - only if
// there is no guaranteed way of authenticating the LR.
//
void MacroAssembler::strip_return_address() {
  if (VM_Version::use_rop_protection()) {
    xpaclri();
  }
}

#ifndef PRODUCT
// PAC failures can be difficult to debug. After an authentication failure, a segfault will only
// occur when the pointer is used - ie when the program returns to the invalid LR. At this point
// it is difficult to debug back to the callee function.
// This function simply loads from the address in the given register.
// Use directly after authentication to catch authentication failures.
// Also use before signing to check that the pointer is valid and hasn't already been signed.
//
void MacroAssembler::check_return_address(Register return_reg) {
  if (VM_Version::use_rop_protection()) {
    ldr(zr, Address(return_reg));
  }
}
#endif

// The java_calling_convention describes stack locations as ideal slots on
// a frame with no abi restrictions. Since we must observe abi restrictions
// (like the placement of the register window) the slots must be biased by
// the following value.
static int reg2offset_in(VMReg r) {
  // Account for saved rfp and lr
  // This should really be in_preserve_stack_slots
  return (r->reg2stack() + 4) * VMRegImpl::stack_slot_size;
}

static int reg2offset_out(VMReg r) {
  return (r->reg2stack() + SharedRuntime::out_preserve_stack_slots()) * VMRegImpl::stack_slot_size;
}

// On 64bit we will store integer like items to the stack as
// 64bits items (AArch64 ABI) even though java would only store
// 32bits for a parameter. On 32bit it will simply be 32bits
// So this routine will do 32->32 on 32bit and 32->64 on 64bit
void MacroAssembler::move32_64(VMRegPair src, VMRegPair dst, Register tmp) {
  if (src.first()->is_stack()) {
    if (dst.first()->is_stack()) {
      // stack to stack
      ldr(tmp, Address(rfp, reg2offset_in(src.first())));
      str(tmp, Address(sp, reg2offset_out(dst.first())));
    } else {
      // stack to reg
      ldrsw(dst.first()->as_Register(), Address(rfp, reg2offset_in(src.first())));
    }
  } else if (dst.first()->is_stack()) {
    // reg to stack
    str(src.first()->as_Register(), Address(sp, reg2offset_out(dst.first())));
  } else {
    if (dst.first() != src.first()) {
      sxtw(dst.first()->as_Register(), src.first()->as_Register());
    }
  }
}

// An oop arg. Must pass a handle not the oop itself
void MacroAssembler::object_move(
                        OopMap* map,
                        int oop_handle_offset,
                        int framesize_in_slots,
                        VMRegPair src,
                        VMRegPair dst,
                        bool is_receiver,
                        int* receiver_offset) {

  // must pass a handle. First figure out the location we use as a handle

  Register rHandle = dst.first()->is_stack() ? rscratch2 : dst.first()->as_Register();

  // See if oop is null if it is we need no handle

  if (src.first()->is_stack()) {

    // Oop is already on the stack as an argument
    int offset_in_older_frame = src.first()->reg2stack() + SharedRuntime::out_preserve_stack_slots();
    map->set_oop(VMRegImpl::stack2reg(offset_in_older_frame + framesize_in_slots));
    if (is_receiver) {
      *receiver_offset = (offset_in_older_frame + framesize_in_slots) * VMRegImpl::stack_slot_size;
    }

    ldr(rscratch1, Address(rfp, reg2offset_in(src.first())));
    lea(rHandle, Address(rfp, reg2offset_in(src.first())));
    // conditionally move a null
    cmp(rscratch1, zr);
    csel(rHandle, zr, rHandle, Assembler::EQ);
  } else {

    // Oop is in an a register we must store it to the space we reserve
    // on the stack for oop_handles and pass a handle if oop is non-null

    const Register rOop = src.first()->as_Register();
    int oop_slot;
    if (rOop == j_rarg0)
      oop_slot = 0;
    else if (rOop == j_rarg1)
      oop_slot = 1;
    else if (rOop == j_rarg2)
      oop_slot = 2;
    else if (rOop == j_rarg3)
      oop_slot = 3;
    else if (rOop == j_rarg4)
      oop_slot = 4;
    else if (rOop == j_rarg5)
      oop_slot = 5;
    else if (rOop == j_rarg6)
      oop_slot = 6;
    else {
      assert(rOop == j_rarg7, "wrong register");
      oop_slot = 7;
    }

    oop_slot = oop_slot * VMRegImpl::slots_per_word + oop_handle_offset;
    int offset = oop_slot*VMRegImpl::stack_slot_size;

    map->set_oop(VMRegImpl::stack2reg(oop_slot));
    // Store oop in handle area, may be null
    str(rOop, Address(sp, offset));
    if (is_receiver) {
      *receiver_offset = offset;
    }

    cmp(rOop, zr);
    lea(rHandle, Address(sp, offset));
    // conditionally move a null
    csel(rHandle, zr, rHandle, Assembler::EQ);
  }

  // If arg is on the stack then place it otherwise it is already in correct reg.
  if (dst.first()->is_stack()) {
    str(rHandle, Address(sp, reg2offset_out(dst.first())));
  }
}

// A float arg may have to do float reg int reg conversion
void MacroAssembler::float_move(VMRegPair src, VMRegPair dst, Register tmp) {
 if (src.first()->is_stack()) {
    if (dst.first()->is_stack()) {
      ldrw(tmp, Address(rfp, reg2offset_in(src.first())));
      strw(tmp, Address(sp, reg2offset_out(dst.first())));
    } else {
      ldrs(dst.first()->as_FloatRegister(), Address(rfp, reg2offset_in(src.first())));
    }
  } else if (src.first() != dst.first()) {
    if (src.is_single_phys_reg() && dst.is_single_phys_reg())
      fmovs(dst.first()->as_FloatRegister(), src.first()->as_FloatRegister());
    else
      strs(src.first()->as_FloatRegister(), Address(sp, reg2offset_out(dst.first())));
  }
}

// A long move
void MacroAssembler::long_move(VMRegPair src, VMRegPair dst, Register tmp) {
  if (src.first()->is_stack()) {
    if (dst.first()->is_stack()) {
      // stack to stack
      ldr(tmp, Address(rfp, reg2offset_in(src.first())));
      str(tmp, Address(sp, reg2offset_out(dst.first())));
    } else {
      // stack to reg
      ldr(dst.first()->as_Register(), Address(rfp, reg2offset_in(src.first())));
    }
  } else if (dst.first()->is_stack()) {
    // reg to stack
    // Do we really have to sign extend???
    // __ movslq(src.first()->as_Register(), src.first()->as_Register());
    str(src.first()->as_Register(), Address(sp, reg2offset_out(dst.first())));
  } else {
    if (dst.first() != src.first()) {
      mov(dst.first()->as_Register(), src.first()->as_Register());
    }
  }
}


// A double move
void MacroAssembler::double_move(VMRegPair src, VMRegPair dst, Register tmp) {
 if (src.first()->is_stack()) {
    if (dst.first()->is_stack()) {
      ldr(tmp, Address(rfp, reg2offset_in(src.first())));
      str(tmp, Address(sp, reg2offset_out(dst.first())));
    } else {
      ldrd(dst.first()->as_FloatRegister(), Address(rfp, reg2offset_in(src.first())));
    }
  } else if (src.first() != dst.first()) {
    if (src.is_single_phys_reg() && dst.is_single_phys_reg())
      fmovd(dst.first()->as_FloatRegister(), src.first()->as_FloatRegister());
    else
      strd(src.first()->as_FloatRegister(), Address(sp, reg2offset_out(dst.first())));
  }
}

// Implements lightweight-locking.
//
//  - obj: the object to be locked
//  - t1, t2, t3: temporary registers, will be destroyed
//  - slow: branched to if locking fails, absolute offset may larger than 32KB (imm14 encoding).
void MacroAssembler::lightweight_lock(Register basic_lock, Register obj, Register t1, Register t2, Register t3, Label& slow) {
  assert(LockingMode == LM_LIGHTWEIGHT, "only used with new lightweight locking");
  assert_different_registers(basic_lock, obj, t1, t2, t3, rscratch1);

  Label push;
  const Register top = t1;
  const Register mark = t2;
  const Register t = t3;

  // Preload the markWord. It is important that this is the first
  // instruction emitted as it is part of C1's null check semantics.
  ldr(mark, Address(obj, oopDesc::mark_offset_in_bytes()));

  if (UseObjectMonitorTable) {
    // Clear cache in case fast locking succeeds.
    str(zr, Address(basic_lock, BasicObjectLock::lock_offset() + in_ByteSize((BasicLock::object_monitor_cache_offset_in_bytes()))));
  }

  // Check if the lock-stack is full.
  ldrw(top, Address(rthread, JavaThread::lock_stack_top_offset()));
  cmpw(top, (unsigned)LockStack::end_offset());
  br(Assembler::GE, slow);

  // Check for recursion.
  subw(t, top, oopSize);
  ldr(t, Address(rthread, t));
  cmp(obj, t);
  br(Assembler::EQ, push);

  // Check header for monitor (0b10).
  tst(mark, markWord::monitor_value);
  br(Assembler::NE, slow);

  // Try to lock. Transition lock bits 0b01 => 0b00
  assert(oopDesc::mark_offset_in_bytes() == 0, "required to avoid lea");
  orr(mark, mark, markWord::unlocked_value);
  if (EnableValhalla) {
    // Mask inline_type bit such that we go to the slow path if object is an inline type
    andr(mark, mark, ~((int) markWord::inline_type_bit_in_place));
  }
  eor(t, mark, markWord::unlocked_value);
  cmpxchg(/*addr*/ obj, /*expected*/ mark, /*new*/ t, Assembler::xword,
          /*acquire*/ true, /*release*/ false, /*weak*/ false, noreg);
  br(Assembler::NE, slow);

  bind(push);
  // After successful lock, push object on lock-stack.
  str(obj, Address(rthread, top));
  addw(top, top, oopSize);
  strw(top, Address(rthread, JavaThread::lock_stack_top_offset()));
}

// Implements lightweight-unlocking.
//
// - obj: the object to be unlocked
// - t1, t2, t3: temporary registers
// - slow: branched to if unlocking fails, absolute offset may larger than 32KB (imm14 encoding).
void MacroAssembler::lightweight_unlock(Register obj, Register t1, Register t2, Register t3, Label& slow) {
  assert(LockingMode == LM_LIGHTWEIGHT, "only used with new lightweight locking");
  // cmpxchg clobbers rscratch1.
  assert_different_registers(obj, t1, t2, t3, rscratch1);

#ifdef ASSERT
  {
    // Check for lock-stack underflow.
    Label stack_ok;
    ldrw(t1, Address(rthread, JavaThread::lock_stack_top_offset()));
    cmpw(t1, (unsigned)LockStack::start_offset());
    br(Assembler::GE, stack_ok);
    STOP("Lock-stack underflow");
    bind(stack_ok);
  }
#endif

  Label unlocked, push_and_slow;
  const Register top = t1;
  const Register mark = t2;
  const Register t = t3;

  // Check if obj is top of lock-stack.
  ldrw(top, Address(rthread, JavaThread::lock_stack_top_offset()));
  subw(top, top, oopSize);
  ldr(t, Address(rthread, top));
  cmp(obj, t);
  br(Assembler::NE, slow);

  // Pop lock-stack.
  DEBUG_ONLY(str(zr, Address(rthread, top));)
  strw(top, Address(rthread, JavaThread::lock_stack_top_offset()));

  // Check if recursive.
  subw(t, top, oopSize);
  ldr(t, Address(rthread, t));
  cmp(obj, t);
  br(Assembler::EQ, unlocked);

  // Not recursive. Check header for monitor (0b10).
  ldr(mark, Address(obj, oopDesc::mark_offset_in_bytes()));
  tbnz(mark, log2i_exact(markWord::monitor_value), push_and_slow);

#ifdef ASSERT
  // Check header not unlocked (0b01).
  Label not_unlocked;
  tbz(mark, log2i_exact(markWord::unlocked_value), not_unlocked);
  stop("lightweight_unlock already unlocked");
  bind(not_unlocked);
#endif

  // Try to unlock. Transition lock bits 0b00 => 0b01
  assert(oopDesc::mark_offset_in_bytes() == 0, "required to avoid lea");
  orr(t, mark, markWord::unlocked_value);
  cmpxchg(obj, mark, t, Assembler::xword,
          /*acquire*/ false, /*release*/ true, /*weak*/ false, noreg);
  br(Assembler::EQ, unlocked);

  bind(push_and_slow);
  // Restore lock-stack and handle the unlock in runtime.
  DEBUG_ONLY(str(obj, Address(rthread, top));)
  addw(top, top, oopSize);
  strw(top, Address(rthread, JavaThread::lock_stack_top_offset()));
  b(slow);

  bind(unlocked);
}<|MERGE_RESOLUTION|>--- conflicted
+++ resolved
@@ -2291,7 +2291,8 @@
 
 void MacroAssembler::test_markword_is_inline_type(Register markword, Label& is_inline_type) {
   assert_different_registers(markword, rscratch2);
-  andr(markword, markword, markWord::inline_type_mask_in_place);
+  mov(rscratch2, markWord::inline_type_mask_in_place);
+  andr(markword, markword, rscratch2);
   mov(rscratch2, markWord::inline_type_pattern);
   cmp(markword, rscratch2);
   br(Assembler::EQ, is_inline_type);
@@ -5181,14 +5182,16 @@
   ldr(holder, Address(holder, ConstantPool::pool_holder_offset()));          // InstanceKlass*
 }
 
-<<<<<<< HEAD
 void MacroAssembler::load_metadata(Register dst, Register src) {
-  if (UseCompressedClassPointers) {
+  if (UseCompactObjectHeaders) {
+    load_narrow_klass_compact(dst, src);
+  } else if (UseCompressedClassPointers) {
     ldrw(dst, Address(src, oopDesc::klass_offset_in_bytes()));
   } else {
     ldr(dst, Address(src, oopDesc::klass_offset_in_bytes()));
   }
-=======
+}
+
 // Loads the obj's Klass* into dst.
 // Preserves all registers (incl src, rscratch1 and rscratch2).
 // Input:
@@ -5198,7 +5201,6 @@
   assert(UseCompactObjectHeaders, "expects UseCompactObjectHeaders");
   ldr(dst, Address(src, oopDesc::mark_offset_in_bytes()));
   lsr(dst, dst, markWord::klass_shift);
->>>>>>> 95a00f8a
 }
 
 void MacroAssembler::load_klass(Register dst, Register src) {
@@ -5786,7 +5788,9 @@
       // The object is initialized before the header.  If the object size is
       // zero, go directly to the header initialization.
       bind(initialize_object);
-      subs(layout_size, layout_size, sizeof(oopDesc));
+      int header_size = oopDesc::header_size() * HeapWordSize;
+      assert(is_aligned(header_size, BytesPerLong), "oop header size must be 8-byte-aligned");
+      subs(layout_size, layout_size, header_size);
       br(Assembler::EQ, initialize_header);
 
       // Initialize topmost object field, divide size by 8, check if odd and
@@ -5811,7 +5815,7 @@
 
         bind(loop);
         add(rscratch1, new_obj, layout_size, Assembler::LSL, LogBytesPerLong);
-        str(zr, Address(rscratch1, sizeof(oopDesc) - 1*oopSize));
+        str(zr, Address(rscratch1, header_size - 1*oopSize));
         subs(layout_size, layout_size, 1);
         br(Assembler::NE, loop);
       }
@@ -5821,12 +5825,18 @@
     bind(initialize_header);
     pop(klass);
     Register mark_word = t2;
-    ldr(mark_word, Address(klass, Klass::prototype_header_offset()));
-    str(mark_word, Address(new_obj, oopDesc::mark_offset_in_bytes ()));
-    store_klass_gap(new_obj, zr);  // zero klass gap for compressed oops
-    mov(t2, klass);         // preserve klass
-    store_klass(new_obj, t2);  // src klass reg is potentially compressed
-
+    if (UseCompactObjectHeaders || EnableValhalla) {
+      ldr(mark_word, Address(klass, Klass::prototype_header_offset()));
+      str(mark_word, Address(new_obj, oopDesc::mark_offset_in_bytes()));
+    } else {
+      mov(mark_word, (intptr_t)markWord::prototype().value());
+      str(mark_word, Address(new_obj, oopDesc::mark_offset_in_bytes()));
+    }
+    if (!UseCompactObjectHeaders) {
+      store_klass_gap(new_obj, zr);  // zero klass gap for compressed oops
+      mov(t2, klass);                // preserve klass
+      store_klass(new_obj, t2);      // src klass reg is potentially compressed
+    }
     // TODO: Valhalla removed SharedRuntime::dtrace_object_alloc from here ?
 
     b(done);
