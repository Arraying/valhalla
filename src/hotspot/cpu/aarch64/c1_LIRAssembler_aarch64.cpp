--- conflicted
+++ resolved
@@ -681,13 +681,9 @@
     break;
   case T_OBJECT:
   case T_ARRAY:
-<<<<<<< HEAD
     // Non-null case is not handled on aarch64 but handled on x86
     // FIXME: do we need to add it here?
-    assert(c->as_jobject() == 0, "should be");
-=======
     assert(c->as_jobject() == nullptr, "should be");
->>>>>>> 1d05989b
     if (UseCompressedOops && !wide) {
       insn = &Assembler::strw;
     } else {
