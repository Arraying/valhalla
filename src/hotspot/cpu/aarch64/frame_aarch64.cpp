/*
 * Copyright (c) 1997, 2022, Oracle and/or its affiliates. All rights reserved.
 * Copyright (c) 2014, 2020, Red Hat Inc. All rights reserved.
 * DO NOT ALTER OR REMOVE COPYRIGHT NOTICES OR THIS FILE HEADER.
 *
 * This code is free software; you can redistribute it and/or modify it
 * under the terms of the GNU General Public License version 2 only, as
 * published by the Free Software Foundation.
 *
 * This code is distributed in the hope that it will be useful, but WITHOUT
 * ANY WARRANTY; without even the implied warranty of MERCHANTABILITY or
 * FITNESS FOR A PARTICULAR PURPOSE.  See the GNU General Public License
 * version 2 for more details (a copy is included in the LICENSE file that
 * accompanied this code).
 *
 * You should have received a copy of the GNU General Public License version
 * 2 along with this work; if not, write to the Free Software Foundation,
 * Inc., 51 Franklin St, Fifth Floor, Boston, MA 02110-1301 USA.
 *
 * Please contact Oracle, 500 Oracle Parkway, Redwood Shores, CA 94065 USA
 * or visit www.oracle.com if you need additional information or have any
 * questions.
 *
 */

#include "precompiled.hpp"
#include "compiler/oopMap.hpp"
#include "interpreter/interpreter.hpp"
#include "memory/resourceArea.hpp"
#include "memory/universe.hpp"
#include "oops/markWord.hpp"
#include "oops/method.hpp"
#include "oops/oop.inline.hpp"
#include "prims/methodHandles.hpp"
#include "runtime/frame.inline.hpp"
#include "runtime/handles.inline.hpp"
#include "runtime/javaCalls.hpp"
#include "runtime/monitorChunk.hpp"
#include "runtime/os.inline.hpp"
#include "runtime/signature.hpp"
#include "runtime/stackWatermarkSet.hpp"
#include "runtime/stubCodeGenerator.hpp"
#include "runtime/stubRoutines.hpp"
#include "vmreg_aarch64.inline.hpp"
#ifdef COMPILER1
#include "c1/c1_Runtime1.hpp"
#include "runtime/vframeArray.hpp"
#endif

#ifdef ASSERT
void RegisterMap::check_location_valid() {
}
#endif


// Profiling/safepoint support

bool frame::safe_for_sender(JavaThread *thread) {
  address   sp = (address)_sp;
  address   fp = (address)_fp;
  address   unextended_sp = (address)_unextended_sp;

  // consider stack guards when trying to determine "safe" stack pointers
  // sp must be within the usable part of the stack (not in guards)
  if (!thread->is_in_usable_stack(sp)) {
    return false;
  }

  // When we are running interpreted code the machine stack pointer, SP, is
  // set low enough so that the Java expression stack can grow and shrink
  // without ever exceeding the machine stack bounds.  So, ESP >= SP.

  // When we call out of an interpreted method, SP is incremented so that
  // the space between SP and ESP is removed.  The SP saved in the callee's
  // frame is the SP *before* this increment.  So, when we walk a stack of
  // interpreter frames the sender's SP saved in a frame might be less than
  // the SP at the point of call.

  // So unextended sp must be within the stack but we need not to check
  // that unextended sp >= sp
  if (!thread->is_in_full_stack_checked(unextended_sp)) {
    return false;
  }

  // an fp must be within the stack and above (but not equal) sp
  // second evaluation on fp+ is added to handle situation where fp is -1
  bool fp_safe = thread->is_in_stack_range_excl(fp, sp) &&
                 thread->is_in_full_stack_checked(fp + (return_addr_offset * sizeof(void*)));

  // We know sp/unextended_sp are safe only fp is questionable here

  // If the current frame is known to the code cache then we can attempt to
  // to construct the sender and do some validation of it. This goes a long way
  // toward eliminating issues when we get in frame construction code

  if (_cb != NULL ) {

    // First check if frame is complete and tester is reliable
    // Unfortunately we can only check frame complete for runtime stubs and nmethod
    // other generic buffer blobs are more problematic so we just assume they are
    // ok. adapter blobs never have a frame complete and are never ok.

    if (!_cb->is_frame_complete_at(_pc)) {
      if (_cb->is_nmethod() || _cb->is_adapter_blob() || _cb->is_runtime_stub()) {
        return false;
      }
    }

    // Could just be some random pointer within the codeBlob
    if (!_cb->code_contains(_pc)) {
      return false;
    }

    // Entry frame checks
    if (is_entry_frame()) {
      // an entry frame must have a valid fp.
      return fp_safe && is_entry_frame_valid(thread);
    }

    intptr_t* sender_sp = NULL;
    intptr_t* sender_unextended_sp = NULL;
    address   sender_pc = NULL;
    intptr_t* saved_fp =  NULL;

    if (is_interpreted_frame()) {
      // fp must be safe
      if (!fp_safe) {
        return false;
      }

      // for interpreted frames, the value below is the sender "raw" sp,
      // which can be different from the sender unextended sp (the sp seen
      // by the sender) because of current frame local variables
      sender_sp = (intptr_t*) addr_at(sender_sp_offset);
      sender_unextended_sp = (intptr_t*) this->fp()[interpreter_frame_sender_sp_offset];
      saved_fp = (intptr_t*) this->fp()[link_offset];
      sender_pc = pauth_strip_verifiable((address) this->fp()[return_addr_offset], (address)saved_fp);

    } else {
      // must be some sort of compiled/runtime frame
      // fp does not have to be safe (although it could be check for c1?)

      // check for a valid frame_size, otherwise we are unlikely to get a valid sender_pc
      if (_cb->frame_size() <= 0) {
        return false;
      }

      sender_sp = _unextended_sp + _cb->frame_size();
      // Is sender_sp safe?
      if (!thread->is_in_full_stack_checked((address)sender_sp)) {
        return false;
      }
<<<<<<< HEAD
      sender_pc = (address) *(sender_sp-1);
      // Note: frame::sender_sp_offset is only valid for compiled frame
      intptr_t **saved_fp_addr = (intptr_t**) (sender_sp - frame::sender_sp_offset);
      saved_fp = *saved_fp_addr;
=======
      sender_unextended_sp = sender_sp;
      // Note: frame::sender_sp_offset is only valid for compiled frame
      saved_fp = (intptr_t*) *(sender_sp - frame::sender_sp_offset);
      sender_pc = pauth_strip_verifiable((address) *(sender_sp-1), (address)saved_fp);
    }
>>>>>>> 78ef2fde

      // Repair the sender sp if this is a method with scalarized inline type args
      sender_sp = repair_sender_sp(sender_sp, saved_fp_addr);
      sender_unextended_sp = sender_sp;
    }

    // If the potential sender is the interpreter then we can do some more checking
    if (Interpreter::contains(sender_pc)) {

      // fp is always saved in a recognizable place in any code we generate. However
      // only if the sender is interpreted/call_stub (c1 too?) are we certain that the saved fp
      // is really a frame pointer.

      if (!thread->is_in_stack_range_excl((address)saved_fp, (address)sender_sp)) {
        return false;
      }

      // construct the potential sender

      frame sender(sender_sp, sender_unextended_sp, saved_fp, sender_pc);

      return sender.is_interpreted_frame_valid(thread);

    }

    // We must always be able to find a recognizable pc
    CodeBlob* sender_blob = CodeCache::find_blob_unsafe(sender_pc);
    if (sender_pc == NULL ||  sender_blob == NULL) {
      return false;
    }

    // Could be a zombie method
    if (sender_blob->is_zombie() || sender_blob->is_unloaded()) {
      return false;
    }

    // Could just be some random pointer within the codeBlob
    if (!sender_blob->code_contains(sender_pc)) {
      return false;
    }

    // We should never be able to see an adapter if the current frame is something from code cache
    if (sender_blob->is_adapter_blob()) {
      return false;
    }

    // Could be the call_stub
    if (StubRoutines::returns_to_call_stub(sender_pc)) {
      if (!thread->is_in_stack_range_excl((address)saved_fp, (address)sender_sp)) {
        return false;
      }

      // construct the potential sender

      frame sender(sender_sp, sender_unextended_sp, saved_fp, sender_pc);

      // Validate the JavaCallWrapper an entry frame must have
      address jcw = (address)sender.entry_frame_call_wrapper();

      return thread->is_in_stack_range_excl(jcw, (address)sender.fp());
    }

    CompiledMethod* nm = sender_blob->as_compiled_method_or_null();
    if (nm != NULL) {
      if (nm->is_deopt_mh_entry(sender_pc) || nm->is_deopt_entry(sender_pc) ||
          nm->method()->is_method_handle_intrinsic()) {
        return false;
      }
    }

    // If the frame size is 0 something (or less) is bad because every nmethod has a non-zero frame size
    // because the return address counts against the callee's frame.

    if (sender_blob->frame_size() <= 0) {
      assert(!sender_blob->is_compiled(), "should count return address at least");
      return false;
    }

    // We should never be able to see anything here except an nmethod. If something in the
    // code cache (current frame) is called by an entity within the code cache that entity
    // should not be anything but the call stub (already covered), the interpreter (already covered)
    // or an nmethod.

    if (!sender_blob->is_compiled()) {
        return false;
    }

    // Could put some more validation for the potential non-interpreted sender
    // frame we'd create by calling sender if I could think of any. Wait for next crash in forte...

    // One idea is seeing if the sender_pc we have is one that we'd expect to call to current cb

    // We've validated the potential sender that would be created
    return true;
  }

  // Must be native-compiled frame. Since sender will try and use fp to find
  // linkages it must be safe

  if (!fp_safe) {
    return false;
  }

  // Will the pc we fetch be non-zero (which we'll find at the oldest frame)

  if ( (address) this->fp()[return_addr_offset] == NULL) return false;


  // could try and do some more potential verification of native frame if we could think of some...

  return true;

}

void frame::patch_pc(Thread* thread, address pc) {
  assert(_cb == CodeCache::find_blob(pc), "unexpected pc");
  address* pc_addr = &(((address*) sp())[-1]);
  address signing_sp = (((address*) sp())[-2]);
  address signed_pc = pauth_sign_return_address(pc, (address)signing_sp);
  address pc_old = pauth_strip_verifiable(*pc_addr, (address)signing_sp);
  if (TracePcPatching) {
    tty->print("patch_pc at address " INTPTR_FORMAT " [" INTPTR_FORMAT " -> " INTPTR_FORMAT "]",
                  p2i(pc_addr), p2i(pc_old), p2i(pc));
    if (VM_Version::use_rop_protection()) {
      tty->print(" [signed " INTPTR_FORMAT " -> " INTPTR_FORMAT "]", p2i(*pc_addr), p2i(signed_pc));
    }
    tty->print_cr("");
  }

  // Either the return address is the original one or we are going to
  // patch in the same address that's already there.
  assert(_pc == pc_old || pc == pc_old, "must be");
  *pc_addr = signed_pc;
  address original_pc = CompiledMethod::get_deopt_original_pc(this);
  if (original_pc != NULL) {
    assert(original_pc == _pc, "expected original PC to be stored before patching");
    _deopt_state = is_deoptimized;
    // leave _pc as is
  } else {
    _deopt_state = not_deoptimized;
    _pc = pc;
  }
}

bool frame::is_interpreted_frame() const  {
  return Interpreter::contains(pc());
}

int frame::frame_size(RegisterMap* map) const {
  frame sender = this->sender(map);
  return sender.sp() - sp();
}

intptr_t* frame::entry_frame_argument_at(int offset) const {
  // convert offset to index to deal with tsi
  int index = (Interpreter::expr_offset_in_bytes(offset)/wordSize);
  // Entry frame's arguments are always in relation to unextended_sp()
  return &unextended_sp()[index];
}

// sender_sp
intptr_t* frame::interpreter_frame_sender_sp() const {
  assert(is_interpreted_frame(), "interpreted frame expected");
  return (intptr_t*) at(interpreter_frame_sender_sp_offset);
}

void frame::set_interpreter_frame_sender_sp(intptr_t* sender_sp) {
  assert(is_interpreted_frame(), "interpreted frame expected");
  ptr_at_put(interpreter_frame_sender_sp_offset, (intptr_t) sender_sp);
}


// monitor elements

BasicObjectLock* frame::interpreter_frame_monitor_begin() const {
  return (BasicObjectLock*) addr_at(interpreter_frame_monitor_block_bottom_offset);
}

BasicObjectLock* frame::interpreter_frame_monitor_end() const {
  BasicObjectLock* result = (BasicObjectLock*) *addr_at(interpreter_frame_monitor_block_top_offset);
  // make sure the pointer points inside the frame
  assert(sp() <= (intptr_t*) result, "monitor end should be above the stack pointer");
  assert((intptr_t*) result < fp(),  "monitor end should be strictly below the frame pointer");
  return result;
}

void frame::interpreter_frame_set_monitor_end(BasicObjectLock* value) {
  *((BasicObjectLock**)addr_at(interpreter_frame_monitor_block_top_offset)) = value;
}

// Used by template based interpreter deoptimization
void frame::interpreter_frame_set_last_sp(intptr_t* sp) {
    *((intptr_t**)addr_at(interpreter_frame_last_sp_offset)) = sp;
}

frame frame::sender_for_entry_frame(RegisterMap* map) const {
  assert(map != NULL, "map must be set");
  // Java frame called from C; skip all C frames and return top C
  // frame of that chunk as the sender
  JavaFrameAnchor* jfa = entry_frame_call_wrapper()->anchor();
  assert(!entry_frame_is_first(), "next Java fp must be non zero");
  assert(jfa->last_Java_sp() > sp(), "must be above this frame on stack");
  // Since we are walking the stack now this nested anchor is obviously walkable
  // even if it wasn't when it was stacked.
  if (!jfa->walkable()) {
    // Capture _last_Java_pc (if needed) and mark anchor walkable.
    jfa->capture_last_Java_pc();
  }
  map->clear();
  assert(map->include_argument_oops(), "should be set by clear");
  vmassert(jfa->last_Java_pc() != NULL, "not walkable");
  frame fr(jfa->last_Java_sp(), jfa->last_Java_fp(), jfa->last_Java_pc());
  fr.set_sp_is_trusted();

  return fr;
}

OptimizedEntryBlob::FrameData* OptimizedEntryBlob::frame_data_for_frame(const frame& frame) const {
  ShouldNotCallThis();
  return nullptr;
}

bool frame::optimized_entry_frame_is_first() const {
  ShouldNotCallThis();
  return false;
}

frame frame::sender_for_optimized_entry_frame(RegisterMap* map) const {
  ShouldNotCallThis();
  return {};
}

//------------------------------------------------------------------------------
// frame::verify_deopt_original_pc
//
// Verifies the calculated original PC of a deoptimization PC for the
// given unextended SP.
#ifdef ASSERT
void frame::verify_deopt_original_pc(CompiledMethod* nm, intptr_t* unextended_sp) {
  frame fr;

  // This is ugly but it's better than to change {get,set}_original_pc
  // to take an SP value as argument.  And it's only a debugging
  // method anyway.
  fr._unextended_sp = unextended_sp;

  address original_pc = nm->get_original_pc(&fr);
  assert(nm->insts_contains_inclusive(original_pc),
         "original PC must be in the main code section of the the compiled method (or must be immediately following it)");
}
#endif

//------------------------------------------------------------------------------
// frame::adjust_unextended_sp
void frame::adjust_unextended_sp() {
  // On aarch64, sites calling method handle intrinsics and lambda forms are treated
  // as any other call site. Therefore, no special action is needed when we are
  // returning to any of these call sites.

  if (_cb != NULL) {
    CompiledMethod* sender_cm = _cb->as_compiled_method_or_null();
    if (sender_cm != NULL) {
      // If the sender PC is a deoptimization point, get the original PC.
      if (sender_cm->is_deopt_entry(_pc) ||
          sender_cm->is_deopt_mh_entry(_pc)) {
        DEBUG_ONLY(verify_deopt_original_pc(sender_cm, _unextended_sp));
      }
    }
  }
}

//------------------------------------------------------------------------------
// frame::update_map_with_saved_link
void frame::update_map_with_saved_link(RegisterMap* map, intptr_t** link_addr) {
  // The interpreter and compiler(s) always save fp in a known
  // location on entry. We must record where that location is
  // so that if fp was live on callout from c2 we can find
  // the saved copy no matter what it called.

  // Since the interpreter always saves fp if we record where it is then
  // we don't have to always save fp on entry and exit to c2 compiled
  // code, on entry will be enough.
  map->set_location(rfp->as_VMReg(), (address) link_addr);
  // this is weird "H" ought to be at a higher address however the
  // oopMaps seems to have the "H" regs at the same address and the
  // vanilla register.
  // XXXX make this go away
  if (true) {
    map->set_location(rfp->as_VMReg()->next(), (address) link_addr);
  }
}


//------------------------------------------------------------------------------
// frame::sender_for_interpreter_frame
frame frame::sender_for_interpreter_frame(RegisterMap* map) const {
  // SP is the raw SP from the sender after adapter or interpreter
  // extension.
  intptr_t* sender_sp = this->sender_sp();

  // This is the sp before any possible extension (adapter/locals).
  intptr_t* unextended_sp = interpreter_frame_sender_sp();

#if COMPILER2_OR_JVMCI
  if (map->update_map()) {
    update_map_with_saved_link(map, (intptr_t**) addr_at(link_offset));
  }
#endif // COMPILER2_OR_JVMCI

  // For ROP protection, Interpreter will have signed the sender_pc, but there is no requirement to authenticate it here.
  address sender_pc = pauth_strip_verifiable(sender_pc_maybe_signed(), (address)link());

  return frame(sender_sp, unextended_sp, link(), sender_pc);
}

//------------------------------------------------------------------------------
// frame::sender_for_compiled_frame
frame frame::sender_for_compiled_frame(RegisterMap* map) const {
  // When the sp of a compiled frame is correct, we can get the correct sender sp
  // by unextended sp + frame size.
  // For the following two scenarios, the sp of a compiled frame is correct:
  //  a) This compiled frame is built from the anchor.
  //  b) This compiled frame is built from a callee frame, and the callee frame can
  //    calculate its sp correctly.
  //
  // For b), if the callee frame is a native code frame (such as leaf call), the sp of
  // the compiled frame cannot be calculated correctly. There is currently no suitable
  // solution to solve this problem perfectly. But when PreserveFramePointer is enabled,
  // we can get the correct sender sp by fp + 2 (that is sender_sp()).

  assert(_cb->frame_size() >= 0, "must have non-zero frame size");
  intptr_t* l_sender_sp = (!PreserveFramePointer || _sp_is_trusted) ? unextended_sp() + _cb->frame_size()
                                                                    : sender_sp();

<<<<<<< HEAD
#ifdef ASSERT
  address sender_pc_copy = (address) *(l_sender_sp-1);
#endif
=======
  // the return_address is always the word on the stack

  // For ROP protection, C1/C2 will have signed the sender_pc, but there is no requirement to authenticate it here.
  address sender_pc = pauth_strip_verifiable((address) *(l_sender_sp-1), (address) *(l_sender_sp-2));
>>>>>>> 78ef2fde

  intptr_t** saved_fp_addr = (intptr_t**) (l_sender_sp - frame::sender_sp_offset);

  // assert (sender_sp() == l_sender_sp, "should be");
  // assert (*saved_fp_addr == link(), "should be");

  // Repair the sender sp if the frame has been extended
  l_sender_sp = repair_sender_sp(l_sender_sp, saved_fp_addr);

  // The return address is always the first word on the stack
  address sender_pc = (address) *(l_sender_sp-1);

#ifdef ASSERT
  if (sender_pc != sender_pc_copy) {
    // When extending the stack in the callee method entry to make room for unpacking of value
    // type args, we keep a copy of the sender pc at the expected location in the callee frame.
    // If the sender pc is patched due to deoptimization, the copy is not consistent anymore.
    nmethod* nm = CodeCache::find_blob(sender_pc)->as_nmethod();
    assert(sender_pc == nm->deopt_mh_handler_begin() || sender_pc == nm->deopt_handler_begin(), "unexpected sender pc");
  }
#endif

  if (map->update_map()) {
    // Tell GC to use argument oopmaps for some runtime stubs that need it.
    // For C1, the runtime stub might not have oop maps, so set this flag
    // outside of update_register_map.
    bool caller_args = _cb->caller_must_gc_arguments(map->thread());
#ifdef COMPILER1
    if (!caller_args) {
      nmethod* nm = _cb->as_nmethod_or_null();
      if (nm != NULL && nm->is_compiled_by_c1() && nm->method()->has_scalarized_args() &&
          pc() < nm->verified_inline_entry_point()) {
        // The VEP and VIEP(RO) of C1-compiled methods call buffer_inline_args_xxx
        // before doing any argument shuffling, so we need to scan the oops
        // as the caller passes them.
        caller_args = true;
      }
    }
#endif
    map->set_include_argument_oops(caller_args);
    if (_cb->oop_maps() != NULL) {
      OopMapSet::update_register_map(this, map);
    }

    // Since the prolog does the save and restore of FP there is no
    // oopmap for it so we must fill in its location as if there was
    // an oopmap entry since if our caller was compiled code there
    // could be live jvm state in it.
    update_map_with_saved_link(map, saved_fp_addr);
  }

  return frame(l_sender_sp, l_sender_sp, *saved_fp_addr, sender_pc);
}

//------------------------------------------------------------------------------
// frame::sender_raw
frame frame::sender_raw(RegisterMap* map) const {
  // Default is we done have to follow them. The sender_for_xxx will
  // update it accordingly
   map->set_include_argument_oops(false);

  if (is_entry_frame())
    return sender_for_entry_frame(map);
  if (is_interpreted_frame())
    return sender_for_interpreter_frame(map);
  assert(_cb == CodeCache::find_blob(pc()),"Must be the same");

  // This test looks odd: why is it not is_compiled_frame() ?  That's
  // because stubs also have OOP maps.
  if (_cb != NULL) {
    return sender_for_compiled_frame(map);
  }

  // Must be native-compiled frame, i.e. the marshaling code for native
  // methods that exists in the core system.

  // Native code may or may not have signed the return address, we have no way to be sure or what
  // signing methods they used. Instead, just ensure the stripped value is used.

  return frame(sender_sp(), link(), sender_pc());
}

frame frame::sender(RegisterMap* map) const {
  frame result = sender_raw(map);

  if (map->process_frames()) {
    StackWatermarkSet::on_iteration(map->thread(), result);
  }

  return result;
}

bool frame::is_interpreted_frame_valid(JavaThread* thread) const {
  assert(is_interpreted_frame(), "Not an interpreted frame");
  // These are reasonable sanity checks
  if (fp() == 0 || (intptr_t(fp()) & (wordSize-1)) != 0) {
    return false;
  }
  if (sp() == 0 || (intptr_t(sp()) & (wordSize-1)) != 0) {
    return false;
  }
  if (fp() + interpreter_frame_initial_sp_offset < sp()) {
    return false;
  }
  // These are hacks to keep us out of trouble.
  // The problem with these is that they mask other problems
  if (fp() <= sp()) {        // this attempts to deal with unsigned comparison above
    return false;
  }

  // do some validation of frame elements

  // first the method

  Method* m = *interpreter_frame_method_addr();

  // validate the method we'd find in this potential sender
  if (!Method::is_valid_method(m)) return false;

  // stack frames shouldn't be much larger than max_stack elements
  // this test requires the use of unextended_sp which is the sp as seen by
  // the current frame, and not sp which is the "raw" pc which could point
  // further because of local variables of the callee method inserted after
  // method arguments
  if (fp() - unextended_sp() > 1024 + m->max_stack()*Interpreter::stackElementSize) {
    return false;
  }

  // validate bci/bcx

  address  bcp    = interpreter_frame_bcp();
  if (m->validate_bci_from_bcp(bcp) < 0) {
    return false;
  }

  // validate constantPoolCache*
  ConstantPoolCache* cp = *interpreter_frame_cache_addr();
  if (MetaspaceObj::is_valid(cp) == false) return false;

  // validate locals

  address locals =  (address) *interpreter_frame_locals_addr();
  return thread->is_in_stack_range_incl(locals, (address)fp());
}

BasicType frame::interpreter_frame_result(oop* oop_result, jvalue* value_result) {
  assert(is_interpreted_frame(), "interpreted frame expected");
  Method* method = interpreter_frame_method();
  BasicType type = method->result_type();

  intptr_t* tos_addr;
  if (method->is_native()) {
    // TODO : ensure AARCH64 does the same as Intel here i.e. push v0 then r0
    // Prior to calling into the runtime to report the method_exit the possible
    // return value is pushed to the native stack. If the result is a jfloat/jdouble
    // then ST0 is saved before EAX/EDX. See the note in generate_native_result
    tos_addr = (intptr_t*)sp();
    if (type == T_FLOAT || type == T_DOUBLE) {
      // This is times two because we do a push(ltos) after pushing XMM0
      // and that takes two interpreter stack slots.
      tos_addr += 2 * Interpreter::stackElementWords;
    }
  } else {
    tos_addr = (intptr_t*)interpreter_frame_tos_address();
  }

  switch (type) {
    case T_PRIMITIVE_OBJECT :
    case T_OBJECT  :
    case T_ARRAY   : {
      oop obj;
      if (method->is_native()) {
        obj = cast_to_oop(at(interpreter_frame_oop_temp_offset));
      } else {
        oop* obj_p = (oop*)tos_addr;
        obj = (obj_p == NULL) ? (oop)NULL : *obj_p;
      }
      assert(Universe::is_in_heap_or_null(obj), "sanity check");
      *oop_result = obj;
      break;
    }
    case T_BOOLEAN : value_result->z = *(jboolean*)tos_addr; break;
    case T_BYTE    : value_result->b = *(jbyte*)tos_addr; break;
    case T_CHAR    : value_result->c = *(jchar*)tos_addr; break;
    case T_SHORT   : value_result->s = *(jshort*)tos_addr; break;
    case T_INT     : value_result->i = *(jint*)tos_addr; break;
    case T_LONG    : value_result->j = *(jlong*)tos_addr; break;
    case T_FLOAT   : {
        value_result->f = *(jfloat*)tos_addr;
      break;
    }
    case T_DOUBLE  : value_result->d = *(jdouble*)tos_addr; break;
    case T_VOID    : /* Nothing to do */ break;
    default        : ShouldNotReachHere();
  }

  return type;
}


intptr_t* frame::interpreter_frame_tos_at(jint offset) const {
  int index = (Interpreter::expr_offset_in_bytes(offset)/wordSize);
  return &interpreter_frame_tos_address()[index];
}

#ifndef PRODUCT

#define DESCRIBE_FP_OFFSET(name) \
  values.describe(frame_no, fp() + frame::name##_offset, #name)

void frame::describe_pd(FrameValues& values, int frame_no) {
  if (is_interpreted_frame()) {
    DESCRIBE_FP_OFFSET(interpreter_frame_sender_sp);
    DESCRIBE_FP_OFFSET(interpreter_frame_last_sp);
    DESCRIBE_FP_OFFSET(interpreter_frame_method);
    DESCRIBE_FP_OFFSET(interpreter_frame_mdp);
    DESCRIBE_FP_OFFSET(interpreter_frame_mirror);
    DESCRIBE_FP_OFFSET(interpreter_frame_cache);
    DESCRIBE_FP_OFFSET(interpreter_frame_locals);
    DESCRIBE_FP_OFFSET(interpreter_frame_bcp);
    DESCRIBE_FP_OFFSET(interpreter_frame_initial_sp);
  }
}
#endif

intptr_t *frame::initial_deoptimization_info() {
  // Not used on aarch64, but we must return something.
  return NULL;
}

intptr_t* frame::real_fp() const {
  if (_cb != NULL) {
    // use the frame size if valid
    int size = _cb->frame_size();
    if (size > 0) {
      return unextended_sp() + size;
    }
  }
  // else rely on fp()
  assert(! is_compiled_frame(), "unknown compiled frame size");
  return fp();
}

#undef DESCRIBE_FP_OFFSET

#define DESCRIBE_FP_OFFSET(name)                     \
  {                                                  \
    uintptr_t *p = (uintptr_t *)fp;                  \
    printf(INTPTR_FORMAT " " INTPTR_FORMAT " %s\n",  \
           (uintptr_t)(p + frame::name##_offset),    \
           p[frame::name##_offset], #name);          \
  }

static THREAD_LOCAL uintptr_t nextfp;
static THREAD_LOCAL uintptr_t nextpc;
static THREAD_LOCAL uintptr_t nextsp;
static THREAD_LOCAL RegisterMap *reg_map;

static void printbc(Method *m, intptr_t bcx) {
  const char *name;
  char buf[16];
  if (m->validate_bci_from_bcp((address)bcx) < 0
      || !m->contains((address)bcx)) {
    name = "???";
    snprintf(buf, sizeof buf, "(bad)");
  } else {
    int bci = m->bci_from((address)bcx);
    snprintf(buf, sizeof buf, "%d", bci);
    name = Bytecodes::name(m->code_at(bci));
  }
  ResourceMark rm;
  printf("%s : %s ==> %s\n", m->name_and_sig_as_C_string(), buf, name);
}

void internal_pf(uintptr_t sp, uintptr_t fp, uintptr_t pc, uintptr_t bcx) {
  if (! fp)
    return;

  DESCRIBE_FP_OFFSET(return_addr);
  DESCRIBE_FP_OFFSET(link);
  DESCRIBE_FP_OFFSET(interpreter_frame_sender_sp);
  DESCRIBE_FP_OFFSET(interpreter_frame_last_sp);
  DESCRIBE_FP_OFFSET(interpreter_frame_method);
  DESCRIBE_FP_OFFSET(interpreter_frame_mdp);
  DESCRIBE_FP_OFFSET(interpreter_frame_cache);
  DESCRIBE_FP_OFFSET(interpreter_frame_locals);
  DESCRIBE_FP_OFFSET(interpreter_frame_bcp);
  DESCRIBE_FP_OFFSET(interpreter_frame_initial_sp);
  uintptr_t *p = (uintptr_t *)fp;

  // We want to see all frames, native and Java.  For compiled and
  // interpreted frames we have special information that allows us to
  // unwind them; for everything else we assume that the native frame
  // pointer chain is intact.
  frame this_frame((intptr_t*)sp, (intptr_t*)fp, (address)pc);
  if (this_frame.is_compiled_frame() ||
      this_frame.is_interpreted_frame()) {
    frame sender = this_frame.sender(reg_map);
    nextfp = (uintptr_t)sender.fp();
    nextpc = (uintptr_t)sender.pc();
    nextsp = (uintptr_t)sender.unextended_sp();
  } else {
    nextfp = p[frame::link_offset];
    nextpc = p[frame::return_addr_offset];
    nextsp = (uintptr_t)&p[frame::sender_sp_offset];
  }

  if (bcx == -1ULL)
    bcx = p[frame::interpreter_frame_bcp_offset];

  if (Interpreter::contains((address)pc)) {
    Method* m = (Method*)p[frame::interpreter_frame_method_offset];
    if(m && m->is_method()) {
      printbc(m, bcx);
    } else
      printf("not a Method\n");
  } else {
    CodeBlob *cb = CodeCache::find_blob((address)pc);
    if (cb != NULL) {
      if (cb->is_nmethod()) {
        ResourceMark rm;
        nmethod* nm = (nmethod*)cb;
        printf("nmethod %s\n", nm->method()->name_and_sig_as_C_string());
      } else if (cb->name()) {
        printf("CodeBlob %s\n", cb->name());
      }
    }
  }
}

extern "C" void npf() {
  CodeBlob *cb = CodeCache::find_blob((address)nextpc);
  // C2 does not always chain the frame pointers when it can, instead
  // preferring to use fixed offsets from SP, so a simple leave() does
  // not work.  Instead, it adds the frame size to SP then pops FP and
  // LR.  We have to do the same thing to get a good call chain.
  if (cb && cb->frame_size())
    nextfp = nextsp + wordSize * (cb->frame_size() - 2);
  internal_pf (nextsp, nextfp, nextpc, -1);
}

extern "C" void pf(uintptr_t sp, uintptr_t fp, uintptr_t pc,
                   uintptr_t bcx, uintptr_t thread) {
  if (!reg_map) {
    reg_map = NEW_C_HEAP_OBJ(RegisterMap, mtInternal);
    ::new (reg_map) RegisterMap((JavaThread*)thread, false);
  } else {
    *reg_map = RegisterMap((JavaThread*)thread, false);
  }

  {
    CodeBlob *cb = CodeCache::find_blob((address)pc);
    if (cb && cb->frame_size())
      fp = sp + wordSize * (cb->frame_size() - 2);
  }
  internal_pf(sp, fp, pc, bcx);
}

// support for printing out where we are in a Java method
// needs to be passed current fp and bcp register values
// prints method name, bc index and bytecode name
extern "C" void pm(uintptr_t fp, uintptr_t bcx) {
  DESCRIBE_FP_OFFSET(interpreter_frame_method);
  uintptr_t *p = (uintptr_t *)fp;
  Method* m = (Method*)p[frame::interpreter_frame_method_offset];
  printbc(m, bcx);
}

#ifndef PRODUCT
// This is a generic constructor which is only used by pns() in debug.cpp.
frame::frame(void* sp, void* fp, void* pc) {
  init((intptr_t*)sp, (intptr_t*)fp, (address)pc);
}

#endif

// Check for a method with scalarized inline type arguments that needs
// a stack repair and return the repaired sender stack pointer.
intptr_t* frame::repair_sender_sp(intptr_t* sender_sp, intptr_t** saved_fp_addr) const {
  CompiledMethod* cm = _cb->as_compiled_method_or_null();
  if (cm != NULL && cm->needs_stack_repair()) {
    // The stack increment resides just below the saved FP on the stack and
    // records the total frame size exluding the two words for saving FP and LR.
    intptr_t* sp_inc_addr = (intptr_t*) (saved_fp_addr - 1);
    assert(*sp_inc_addr % StackAlignmentInBytes == 0, "sp_inc not aligned");
    int real_frame_size = (*sp_inc_addr / wordSize) + 2;
    assert(real_frame_size >= _cb->frame_size() && real_frame_size <= 1000000, "invalid frame size");
    sender_sp = unextended_sp() + real_frame_size;
  }
  return sender_sp;
}

void JavaFrameAnchor::make_walkable(JavaThread* thread) {
  // last frame set?
  if (last_Java_sp() == NULL) return;
  // already walkable?
  if (walkable()) return;
  vmassert(Thread::current() == (Thread*)thread, "not current thread");
  vmassert(last_Java_sp() != NULL, "not called from Java code?");
  vmassert(last_Java_pc() == NULL, "already walkable");
  capture_last_Java_pc();
  vmassert(walkable(), "something went wrong");
}

void JavaFrameAnchor::capture_last_Java_pc() {
  vmassert(_last_Java_sp != NULL, "no last frame set");
  vmassert(_last_Java_pc == NULL, "already walkable");
  _last_Java_pc = (address)_last_Java_sp[-1];
}<|MERGE_RESOLUTION|>--- conflicted
+++ resolved
@@ -150,18 +150,10 @@
       if (!thread->is_in_full_stack_checked((address)sender_sp)) {
         return false;
       }
-<<<<<<< HEAD
-      sender_pc = (address) *(sender_sp-1);
       // Note: frame::sender_sp_offset is only valid for compiled frame
       intptr_t **saved_fp_addr = (intptr_t**) (sender_sp - frame::sender_sp_offset);
       saved_fp = *saved_fp_addr;
-=======
-      sender_unextended_sp = sender_sp;
-      // Note: frame::sender_sp_offset is only valid for compiled frame
-      saved_fp = (intptr_t*) *(sender_sp - frame::sender_sp_offset);
       sender_pc = pauth_strip_verifiable((address) *(sender_sp-1), (address)saved_fp);
-    }
->>>>>>> 78ef2fde
 
       // Repair the sender sp if this is a method with scalarized inline type args
       sender_sp = repair_sender_sp(sender_sp, saved_fp_addr);
@@ -496,16 +488,9 @@
   intptr_t* l_sender_sp = (!PreserveFramePointer || _sp_is_trusted) ? unextended_sp() + _cb->frame_size()
                                                                     : sender_sp();
 
-<<<<<<< HEAD
 #ifdef ASSERT
-  address sender_pc_copy = (address) *(l_sender_sp-1);
+  address sender_pc_copy = pauth_strip_verifiable((address) *(l_sender_sp-1), (address) *(l_sender_sp-2));
 #endif
-=======
-  // the return_address is always the word on the stack
-
-  // For ROP protection, C1/C2 will have signed the sender_pc, but there is no requirement to authenticate it here.
-  address sender_pc = pauth_strip_verifiable((address) *(l_sender_sp-1), (address) *(l_sender_sp-2));
->>>>>>> 78ef2fde
 
   intptr_t** saved_fp_addr = (intptr_t**) (l_sender_sp - frame::sender_sp_offset);
 
@@ -515,8 +500,11 @@
   // Repair the sender sp if the frame has been extended
   l_sender_sp = repair_sender_sp(l_sender_sp, saved_fp_addr);
 
+  // the return_address is always the word on the stack
+
+  // For ROP protection, C1/C2 will have signed the sender_pc, but there is no requirement to authenticate it here.
   // The return address is always the first word on the stack
-  address sender_pc = (address) *(l_sender_sp-1);
+  address sender_pc = pauth_strip_verifiable((address) *(l_sender_sp-1), (address) *(l_sender_sp-2));
 
 #ifdef ASSERT
   if (sender_pc != sender_pc_copy) {
