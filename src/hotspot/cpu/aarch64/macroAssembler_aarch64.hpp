--- conflicted
+++ resolved
@@ -1286,13 +1286,9 @@
                      int elem_size);
 
   void fill_words(Register base, Register cnt, Register value);
-<<<<<<< HEAD
-  void fill_words(Register base, u_int64_t cnt, Register value);
-
-  void zero_words(Register base, u_int64_t cnt);
-=======
+  void fill_words(Register base, uint64_t cnt, Register value);
+
   void zero_words(Register base, uint64_t cnt);
->>>>>>> 023c53d1
   void zero_words(Register ptr, Register cnt);
   void zero_dcache_blocks(Register base, Register cnt);
 
