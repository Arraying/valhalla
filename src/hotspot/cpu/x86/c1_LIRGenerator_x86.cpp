--- conflicted
+++ resolved
@@ -1372,11 +1372,7 @@
   __ metadata2reg(ciTypeArrayKlass::make(elem_type)->constant_encoding(), klass_reg);
 
   CodeStub* slow_path = new NewTypeArrayStub(klass_reg, len, reg, info);
-<<<<<<< HEAD
-  __ allocate_array(reg, len, tmp1, tmp2, tmp3, tmp4, elem_type, klass_reg, slow_path, false);
-=======
   __ allocate_array(reg, len, tmp1, tmp2, tmp3, tmp4, elem_type, klass_reg, slow_path, x->zero_array());
->>>>>>> 9d332e65
 
   LIR_Opr result = rlock_result(x);
   __ move(reg, result);
@@ -1410,7 +1406,7 @@
     BAILOUT("encountered unloaded_ciobjarrayklass due to out of memory error");
   }
   klass2reg_with_patching(klass_reg, obj, patching_info);
-  __ allocate_array(reg, len, tmp1, tmp2, tmp3, tmp4, T_OBJECT, klass_reg, slow_path, x->is_null_free());
+  __ allocate_array(reg, len, tmp1, tmp2, tmp3, tmp4, T_OBJECT, klass_reg, slow_path, true, x->is_null_free());
 
   LIR_Opr result = rlock_result(x);
   __ move(reg, result);
