--- conflicted
+++ resolved
@@ -528,7 +528,7 @@
       ciInlineKlass* vk = return_type->as_inline_klass();
       if (vk->can_be_returned_as_fields()) {
         address unpack_handler = vk->unpack_handler();
-        assert(unpack_handler != NULL, "must be");
+        assert(unpack_handler != nullptr, "must be");
         __ call(RuntimeAddress(unpack_handler));
       }
     } else if (return_type->is_instance_klass() && (!return_type->is_loaded() || StressCallingConvention)) {
@@ -2056,7 +2056,7 @@
   // (2) Inline type check -- if either of the operands is not a inline type,
   //     they are not substitutable. We do this only if we are not sure that the
   //     operands are inline type
-  if ((left_klass == NULL || right_klass == NULL) ||// The klass is still unloaded, or came from a Phi node.
+  if ((left_klass == nullptr || right_klass == nullptr) ||// The klass is still unloaded, or came from a Phi node.
       !left_klass->is_inlinetype() || !right_klass->is_inlinetype()) {
     Register tmp1  = op->tmp1()->as_register();
     __ movptr(tmp1, (intptr_t)markWord::inline_type_pattern);
@@ -2067,7 +2067,7 @@
   }
 
   // (3) Same klass check: if the operands are of different klasses, they are not substitutable.
-  if (left_klass != NULL && left_klass->is_inlinetype() && left_klass == right_klass) {
+  if (left_klass != nullptr && left_klass->is_inlinetype() && left_klass == right_klass) {
     // No need to load klass -- the operands are statically known to be the same inline klass.
     __ jmp(*op->stub()->entry());
   } else {
@@ -2175,7 +2175,7 @@
   } else if (src->is_stack()) {
     stack2reg(src, dst, dst->type());
   } else if (src->is_constant()) {
-    const2reg(src, dst, lir_patch_none, NULL);
+    const2reg(src, dst, lir_patch_none, nullptr);
   } else {
     ShouldNotReachHere();
   }
@@ -3257,7 +3257,7 @@
     __ load_klass(tmp, obj, tmp_load_klass);
     __ movl(tmp, Address(tmp, Klass::layout_helper_offset()));
     if (is_dest) {
-      // Take the slow path if it's a null_free destination array, in case the source array contains NULLs.
+      // Take the slow path if it's a null_free destination array, in case the source array contains nullptrs.
       __ testl(tmp, Klass::_lh_null_free_array_bit_inplace);
     } else {
       __ testl(tmp, Klass::_lh_array_tag_flat_value_bit_inplace);
@@ -3384,7 +3384,6 @@
     return;
   }
 
-<<<<<<< HEAD
   // Handle inline type arrays
   if (flags & LIR_OpArrayCopy::src_inlinetype_check) {
     arraycopy_inlinetype_check(src, tmp, stub, false, (flags & LIR_OpArrayCopy::src_null_check));
@@ -3393,10 +3392,7 @@
     arraycopy_inlinetype_check(dst, tmp, stub, true, (flags & LIR_OpArrayCopy::dst_null_check));
   }
 
-  assert(default_type != NULL && default_type->is_array_klass() && default_type->is_loaded(), "must be true at this point");
-=======
   assert(default_type != nullptr && default_type->is_array_klass() && default_type->is_loaded(), "must be true at this point");
->>>>>>> 75168eac
 
   int elem_size = type2aelembytes(basic_type);
   Address::ScaleFactor scale;
