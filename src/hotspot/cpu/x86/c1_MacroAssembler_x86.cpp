/*
 * Copyright (c) 1999, 2021, Oracle and/or its affiliates. All rights reserved.
 * DO NOT ALTER OR REMOVE COPYRIGHT NOTICES OR THIS FILE HEADER.
 *
 * This code is free software; you can redistribute it and/or modify it
 * under the terms of the GNU General Public License version 2 only, as
 * published by the Free Software Foundation.
 *
 * This code is distributed in the hope that it will be useful, but WITHOUT
 * ANY WARRANTY; without even the implied warranty of MERCHANTABILITY or
 * FITNESS FOR A PARTICULAR PURPOSE.  See the GNU General Public License
 * version 2 for more details (a copy is included in the LICENSE file that
 * accompanied this code).
 *
 * You should have received a copy of the GNU General Public License version
 * 2 along with this work; if not, write to the Free Software Foundation,
 * Inc., 51 Franklin St, Fifth Floor, Boston, MA 02110-1301 USA.
 *
 * Please contact Oracle, 500 Oracle Parkway, Redwood Shores, CA 94065 USA
 * or visit www.oracle.com if you need additional information or have any
 * questions.
 *
 */

#include "precompiled.hpp"
#include "c1/c1_MacroAssembler.hpp"
#include "c1/c1_Runtime1.hpp"
#include "gc/shared/barrierSet.hpp"
#include "gc/shared/barrierSetAssembler.hpp"
#include "gc/shared/collectedHeap.hpp"
#include "gc/shared/tlab_globals.hpp"
#include "interpreter/interpreter.hpp"
#include "oops/arrayOop.hpp"
#include "oops/markWord.hpp"
#include "runtime/basicLock.hpp"
<<<<<<< HEAD
#include "runtime/biasedLocking.hpp"
#include "runtime/frame.inline.hpp"
=======
>>>>>>> 024c4027
#include "runtime/os.hpp"
#include "runtime/sharedRuntime.hpp"
#include "runtime/stubRoutines.hpp"

int C1_MacroAssembler::lock_object(Register hdr, Register obj, Register disp_hdr, Label& slow_case) {
  const Register rklass_decode_tmp = LP64_ONLY(rscratch1) NOT_LP64(noreg);
  const int aligned_mask = BytesPerWord -1;
  const int hdr_offset = oopDesc::mark_offset_in_bytes();
  assert(hdr == rax, "hdr must be rax, for the cmpxchg instruction");
  assert(hdr != obj && hdr != disp_hdr && obj != disp_hdr, "registers must be different");
  Label done;
  int null_check_offset = -1;

  verify_oop(obj);

  // save object being locked into the BasicObjectLock
  movptr(Address(disp_hdr, BasicObjectLock::obj_offset_in_bytes()), obj);

  null_check_offset = offset();

  if (DiagnoseSyncOnValueBasedClasses != 0) {
    load_klass(hdr, obj, rklass_decode_tmp);
    movl(hdr, Address(hdr, Klass::access_flags_offset()));
    testl(hdr, JVM_ACC_IS_VALUE_BASED_CLASS);
    jcc(Assembler::notZero, slow_case);
  }

  // Load object header
  movptr(hdr, Address(obj, hdr_offset));
  // and mark it as unlocked
  orptr(hdr, markWord::unlocked_value);
  if (EnableValhalla) {
    assert(!UseBiasedLocking, "Not compatible with biased-locking");
    // Mask inline_type bit such that we go to the slow path if object is an inline type
    andptr(hdr, ~((int) markWord::inline_type_bit_in_place));
  }
  // save unlocked object header into the displaced header location on the stack
  movptr(Address(disp_hdr, 0), hdr);
  // test if object header is still the same (i.e. unlocked), and if so, store the
  // displaced header address in the object header - if it is not the same, get the
  // object header instead
  MacroAssembler::lock(); // must be immediately before cmpxchg!
  cmpxchgptr(disp_hdr, Address(obj, hdr_offset));
  // if the object header was the same, we're done
  jcc(Assembler::equal, done);
  // if the object header was not the same, it is now in the hdr register
  // => test if it is a stack pointer into the same stack (recursive locking), i.e.:
  //
  // 1) (hdr & aligned_mask) == 0
  // 2) rsp <= hdr
  // 3) hdr <= rsp + page_size
  //
  // these 3 tests can be done by evaluating the following expression:
  //
  // (hdr - rsp) & (aligned_mask - page_size)
  //
  // assuming both the stack pointer and page_size have their least
  // significant 2 bits cleared and page_size is a power of 2
  subptr(hdr, rsp);
  andptr(hdr, aligned_mask - os::vm_page_size());
  // for recursive locking, the result is zero => save it in the displaced header
  // location (NULL in the displaced hdr location indicates recursive locking)
  movptr(Address(disp_hdr, 0), hdr);
  // otherwise we don't care about the result and handle locking via runtime call
  jcc(Assembler::notZero, slow_case);
  // done
  bind(done);
  return null_check_offset;
}


void C1_MacroAssembler::unlock_object(Register hdr, Register obj, Register disp_hdr, Label& slow_case) {
  const int aligned_mask = BytesPerWord -1;
  const int hdr_offset = oopDesc::mark_offset_in_bytes();
  assert(disp_hdr == rax, "disp_hdr must be rax, for the cmpxchg instruction");
  assert(hdr != obj && hdr != disp_hdr && obj != disp_hdr, "registers must be different");
  Label done;

  // load displaced header
  movptr(hdr, Address(disp_hdr, 0));
  // if the loaded hdr is NULL we had recursive locking
  testptr(hdr, hdr);
  // if we had recursive locking, we are done
  jcc(Assembler::zero, done);
  // load object
  movptr(obj, Address(disp_hdr, BasicObjectLock::obj_offset_in_bytes()));

  verify_oop(obj);
  // test if object header is pointing to the displaced header, and if so, restore
  // the displaced header in the object - if the object header is not pointing to
  // the displaced header, get the object header instead
  MacroAssembler::lock(); // must be immediately before cmpxchg!
  cmpxchgptr(hdr, Address(obj, hdr_offset));
  // if the object header was not pointing to the displaced header,
  // we do unlocking via runtime call
  jcc(Assembler::notEqual, slow_case);
  // done
  bind(done);
}


// Defines obj, preserves var_size_in_bytes
void C1_MacroAssembler::try_allocate(Register obj, Register var_size_in_bytes, int con_size_in_bytes, Register t1, Register t2, Label& slow_case) {
  if (UseTLAB) {
    tlab_allocate(noreg, obj, var_size_in_bytes, con_size_in_bytes, t1, t2, slow_case);
  } else {
    eden_allocate(noreg, obj, var_size_in_bytes, con_size_in_bytes, t1, slow_case);
  }
}


void C1_MacroAssembler::initialize_header(Register obj, Register klass, Register len, Register t1, Register t2) {
  assert_different_registers(obj, klass, len);
  Register tmp_encode_klass = LP64_ONLY(rscratch1) NOT_LP64(noreg);
<<<<<<< HEAD
  if (EnableValhalla) {
    // Need to copy markWord::prototype header for klass
    assert_different_registers(obj, klass, len, t1, t2);
    movptr(t1, Address(klass, Klass::prototype_header_offset()));
    movptr(Address(obj, oopDesc::mark_offset_in_bytes()), t1);
  } else {
    // This assumes that all prototype bits fit in an int32_t
    movptr(Address(obj, oopDesc::mark_offset_in_bytes ()), (int32_t)(intptr_t)markWord::prototype().value());
  }
=======
  // This assumes that all prototype bits fit in an int32_t
  movptr(Address(obj, oopDesc::mark_offset_in_bytes ()), (int32_t)(intptr_t)markWord::prototype().value());
>>>>>>> 024c4027
#ifdef _LP64
  if (UseCompressedClassPointers) { // Take care not to kill klass
    movptr(t1, klass);
    encode_klass_not_null(t1, tmp_encode_klass);
    movl(Address(obj, oopDesc::klass_offset_in_bytes()), t1);
  } else
#endif
  {
    movptr(Address(obj, oopDesc::klass_offset_in_bytes()), klass);
  }

  if (len->is_valid()) {
    movl(Address(obj, arrayOopDesc::length_offset_in_bytes()), len);
  }
#ifdef _LP64
  else if (UseCompressedClassPointers) {
    xorptr(t1, t1);
    store_klass_gap(obj, t1);
  }
#endif
}


// preserves obj, destroys len_in_bytes
void C1_MacroAssembler::initialize_body(Register obj, Register len_in_bytes, int hdr_size_in_bytes, Register t1) {
  assert(hdr_size_in_bytes >= 0, "header size must be positive or 0");
  Label done;

  // len_in_bytes is positive and ptr sized
  subptr(len_in_bytes, hdr_size_in_bytes);
  jcc(Assembler::zero, done);
  zero_memory(obj, len_in_bytes, hdr_size_in_bytes, t1);
  bind(done);
}


void C1_MacroAssembler::allocate_object(Register obj, Register t1, Register t2, int header_size, int object_size, Register klass, Label& slow_case) {
  assert(obj == rax, "obj must be in rax, for cmpxchg");
  assert_different_registers(obj, t1, t2); // XXX really?
  assert(header_size >= 0 && object_size >= header_size, "illegal sizes");

  try_allocate(obj, noreg, object_size * BytesPerWord, t1, t2, slow_case);

  initialize_object(obj, klass, noreg, object_size * HeapWordSize, t1, t2, UseTLAB);
}

void C1_MacroAssembler::initialize_object(Register obj, Register klass, Register var_size_in_bytes, int con_size_in_bytes, Register t1, Register t2, bool is_tlab_allocated) {
  assert((con_size_in_bytes & MinObjAlignmentInBytesMask) == 0,
         "con_size_in_bytes is not multiple of alignment");
  const int hdr_size_in_bytes = instanceOopDesc::header_size() * HeapWordSize;

  initialize_header(obj, klass, noreg, t1, t2);

  if (!(UseTLAB && ZeroTLAB && is_tlab_allocated)) {
    // clear rest of allocated space
    const Register t1_zero = t1;
    const Register index = t2;
    const int threshold = 6 * BytesPerWord;   // approximate break even point for code size (see comments below)
    if (var_size_in_bytes != noreg) {
      mov(index, var_size_in_bytes);
      initialize_body(obj, index, hdr_size_in_bytes, t1_zero);
    } else if (con_size_in_bytes <= threshold) {
      // use explicit null stores
      // code size = 2 + 3*n bytes (n = number of fields to clear)
      xorptr(t1_zero, t1_zero); // use t1_zero reg to clear memory (shorter code)
      for (int i = hdr_size_in_bytes; i < con_size_in_bytes; i += BytesPerWord)
        movptr(Address(obj, i), t1_zero);
    } else if (con_size_in_bytes > hdr_size_in_bytes) {
      // use loop to null out the fields
      // code size = 16 bytes for even n (n = number of fields to clear)
      // initialize last object field first if odd number of fields
      xorptr(t1_zero, t1_zero); // use t1_zero reg to clear memory (shorter code)
      movptr(index, (con_size_in_bytes - hdr_size_in_bytes) >> 3);
      // initialize last object field if constant size is odd
      if (((con_size_in_bytes - hdr_size_in_bytes) & 4) != 0)
        movptr(Address(obj, con_size_in_bytes - (1*BytesPerWord)), t1_zero);
      // initialize remaining object fields: rdx is a multiple of 2
      { Label loop;
        bind(loop);
        movptr(Address(obj, index, Address::times_8, hdr_size_in_bytes - (1*BytesPerWord)),
               t1_zero);
        NOT_LP64(movptr(Address(obj, index, Address::times_8, hdr_size_in_bytes - (2*BytesPerWord)),
               t1_zero);)
        decrement(index);
        jcc(Assembler::notZero, loop);
      }
    }
  }

  if (CURRENT_ENV->dtrace_alloc_probes()) {
    assert(obj == rax, "must be");
    call(RuntimeAddress(Runtime1::entry_for(Runtime1::dtrace_object_alloc_id)));
  }

  verify_oop(obj);
}

void C1_MacroAssembler::allocate_array(Register obj, Register len, Register t1, Register t2, int header_size, Address::ScaleFactor f, Register klass, Label& slow_case) {
  assert(obj == rax, "obj must be in rax, for cmpxchg");
  assert_different_registers(obj, len, t1, t2, klass);

  // determine alignment mask
  assert(!(BytesPerWord & 1), "must be a multiple of 2 for masking code to work");

  // check for negative or excessive length
  cmpptr(len, (int32_t)max_array_allocation_length);
  jcc(Assembler::above, slow_case);

  const Register arr_size = t2; // okay to be the same
  // align object end
  movptr(arr_size, (int32_t)header_size * BytesPerWord + MinObjAlignmentInBytesMask);
  lea(arr_size, Address(arr_size, len, f));
  andptr(arr_size, ~MinObjAlignmentInBytesMask);

  try_allocate(obj, arr_size, 0, t1, t2, slow_case);

  initialize_header(obj, klass, len, t1, t2);

  // clear rest of allocated space
  const Register len_zero = len;
  initialize_body(obj, arr_size, header_size * BytesPerWord, len_zero);

  if (CURRENT_ENV->dtrace_alloc_probes()) {
    assert(obj == rax, "must be");
    call(RuntimeAddress(Runtime1::entry_for(Runtime1::dtrace_object_alloc_id)));
  }

  verify_oop(obj);
}



void C1_MacroAssembler::inline_cache_check(Register receiver, Register iCache) {
  verify_oop(receiver);
  // explicit NULL check not needed since load from [klass_offset] causes a trap
  // check against inline cache
  assert(!MacroAssembler::needs_explicit_null_check(oopDesc::klass_offset_in_bytes()), "must add explicit null check");
  int start_offset = offset();
  Register tmp_load_klass = LP64_ONLY(rscratch2) NOT_LP64(noreg);

  if (UseCompressedClassPointers) {
    load_klass(rscratch1, receiver, tmp_load_klass);
    cmpptr(rscratch1, iCache);
  } else {
    cmpptr(iCache, Address(receiver, oopDesc::klass_offset_in_bytes()));
  }
  // if icache check fails, then jump to runtime routine
  // Note: RECEIVER must still contain the receiver!
  jump_cc(Assembler::notEqual,
          RuntimeAddress(SharedRuntime::get_ic_miss_stub()));
  const int ic_cmp_size = LP64_ONLY(10) NOT_LP64(9);
  assert(UseCompressedClassPointers || offset() - start_offset == ic_cmp_size, "check alignment in emit_method_entry");
}

void C1_MacroAssembler::build_frame_helper(int frame_size_in_bytes, int sp_inc, bool needs_stack_repair) {
  push(rbp);
  if (PreserveFramePointer) {
    mov(rbp, rsp);
  }
#if !defined(_LP64) && defined(COMPILER2)
  if (UseSSE < 2 && !CompilerConfig::is_c1_only_no_jvmci()) {
      // c2 leaves fpu stack dirty. Clean it on entry
      empty_FPU_stack();
    }
#endif // !_LP64 && COMPILER2
  decrement(rsp, frame_size_in_bytes);

  if (needs_stack_repair) {
    // Save stack increment (also account for fixed framesize and rbp)
    assert((sp_inc & (StackAlignmentInBytes-1)) == 0, "stack increment not aligned");
    int real_frame_size = sp_inc + frame_size_in_bytes + wordSize;
    movptr(Address(rsp, frame_size_in_bytes - wordSize), real_frame_size);
  }
}

void C1_MacroAssembler::build_frame(int frame_size_in_bytes, int bang_size_in_bytes, int sp_offset_for_orig_pc, bool needs_stack_repair, bool has_scalarized_args, Label* verified_inline_entry_label) {
  if (has_scalarized_args) {
    // Initialize orig_pc to detect deoptimization during buffering in the entry points
    movptr(Address(rsp, sp_offset_for_orig_pc - frame_size_in_bytes - wordSize), 0);
  }
  if (!needs_stack_repair && verified_inline_entry_label != NULL) {
    bind(*verified_inline_entry_label);
  }
  // Make sure there is enough stack space for this method's activation.
  // Note that we do this before doing an enter(). This matches the
  // ordering of C2's stack overflow check / rsp decrement and allows
  // the SharedRuntime stack overflow handling to be consistent
  // between the two compilers.
  assert(bang_size_in_bytes >= frame_size_in_bytes, "stack bang size incorrect");
  generate_stack_overflow_check(bang_size_in_bytes);

  build_frame_helper(frame_size_in_bytes, 0, needs_stack_repair);

  BarrierSetAssembler* bs = BarrierSet::barrier_set()->barrier_set_assembler();
  bs->nmethod_entry_barrier(this);

  if (needs_stack_repair && verified_inline_entry_label != NULL) {
    // Jump here from the scalarized entry points that require additional stack space
    // for packing scalarized arguments and therefore already created the frame.
    bind(*verified_inline_entry_label);
  }
}

void C1_MacroAssembler::verified_entry() {
  if (C1Breakpoint || VerifyFPU) {
    // Verified Entry first instruction should be 5 bytes long for correct
    // patching by patch_verified_entry().
    //
    // C1Breakpoint and VerifyFPU have one byte first instruction.
    // Also first instruction will be one byte "push(rbp)" if stack banging
    // code is not generated (see build_frame() above).
    // For all these cases generate long instruction first.
    fat_nop();
  }
  if (C1Breakpoint)int3();
  // build frame
  IA32_ONLY( verify_FPU(0, "method_entry"); )
}

int C1_MacroAssembler::scalarized_entry(const CompiledEntrySignature* ces, int frame_size_in_bytes, int bang_size_in_bytes, int sp_offset_for_orig_pc, Label& verified_inline_entry_label, bool is_inline_ro_entry) {
  assert(InlineTypePassFieldsAsArgs, "sanity");
  // Make sure there is enough stack space for this method's activation.
  assert(bang_size_in_bytes >= frame_size_in_bytes, "stack bang size incorrect");
  generate_stack_overflow_check(bang_size_in_bytes);

  GrowableArray<SigEntry>* sig    = &ces->sig();
  GrowableArray<SigEntry>* sig_cc = is_inline_ro_entry ? &ces->sig_cc_ro() : &ces->sig_cc();
  VMRegPair* regs      = ces->regs();
  VMRegPair* regs_cc   = is_inline_ro_entry ? ces->regs_cc_ro() : ces->regs_cc();
  int args_on_stack    = ces->args_on_stack();
  int args_on_stack_cc = is_inline_ro_entry ? ces->args_on_stack_cc_ro() : ces->args_on_stack_cc();

  assert(sig->length() <= sig_cc->length(), "Zero-sized inline class not allowed!");
  BasicType* sig_bt = NEW_RESOURCE_ARRAY(BasicType, sig_cc->length());
  int args_passed = sig->length();
  int args_passed_cc = SigEntry::fill_sig_bt(sig_cc, sig_bt);

  // Check if we need to extend the stack for packing
  int sp_inc = 0;
  if (args_on_stack > args_on_stack_cc) {
    sp_inc = extend_stack_for_inline_args(args_on_stack);
  }

  // Create a temp frame so we can call into the runtime. It must be properly set up to accommodate GC.
  build_frame_helper(frame_size_in_bytes, sp_inc, ces->c1_needs_stack_repair());

  // Initialize orig_pc to detect deoptimization during buffering in below runtime call
  movptr(Address(rsp, sp_offset_for_orig_pc), 0);

  // The runtime call might safepoint, make sure nmethod entry barrier is executed
  BarrierSetAssembler* bs = BarrierSet::barrier_set()->barrier_set_assembler();
  bs->nmethod_entry_barrier(this);

  // FIXME -- call runtime only if we cannot in-line allocate all the incoming inline type args.
  movptr(rbx, (intptr_t)(ces->method()));
  if (is_inline_ro_entry) {
    call(RuntimeAddress(Runtime1::entry_for(Runtime1::buffer_inline_args_no_receiver_id)));
  } else {
    call(RuntimeAddress(Runtime1::entry_for(Runtime1::buffer_inline_args_id)));
  }
  int rt_call_offset = offset();

  // Remove the temp frame
  addptr(rsp, frame_size_in_bytes);
  pop(rbp);

  shuffle_inline_args(true, is_inline_ro_entry, sig_cc,
                      args_passed_cc, args_on_stack_cc, regs_cc, // from
                      args_passed, args_on_stack, regs,          // to
                      sp_inc, rax);

  if (ces->c1_needs_stack_repair()) {
    // Create the real frame. Below jump will then skip over the stack banging and frame
    // setup code in the verified_inline_entry (which has a different real_frame_size).
    build_frame_helper(frame_size_in_bytes, sp_inc, true);
  }

  jmp(verified_inline_entry_label);
  return rt_call_offset;
}

void C1_MacroAssembler::load_parameter(int offset_in_words, Register reg) {
  // rbp, + 0: link
  //     + 1: return address
  //     + 2: argument with offset 0
  //     + 3: argument with offset 1
  //     + 4: ...

  movptr(reg, Address(rbp, (offset_in_words + 2) * BytesPerWord));
}

#ifndef PRODUCT

void C1_MacroAssembler::verify_stack_oop(int stack_offset) {
  if (!VerifyOops) return;
  verify_oop_addr(Address(rsp, stack_offset));
}

void C1_MacroAssembler::verify_not_null_oop(Register r) {
  if (!VerifyOops) return;
  Label not_null;
  testptr(r, r);
  jcc(Assembler::notZero, not_null);
  stop("non-null oop required");
  bind(not_null);
  verify_oop(r);
}

void C1_MacroAssembler::invalidate_registers(bool inv_rax, bool inv_rbx, bool inv_rcx, bool inv_rdx, bool inv_rsi, bool inv_rdi) {
#ifdef ASSERT
  if (inv_rax) movptr(rax, 0xDEAD);
  if (inv_rbx) movptr(rbx, 0xDEAD);
  if (inv_rcx) movptr(rcx, 0xDEAD);
  if (inv_rdx) movptr(rdx, 0xDEAD);
  if (inv_rsi) movptr(rsi, 0xDEAD);
  if (inv_rdi) movptr(rdi, 0xDEAD);
#endif
}

#endif // ifndef PRODUCT<|MERGE_RESOLUTION|>--- conflicted
+++ resolved
@@ -33,11 +33,7 @@
 #include "oops/arrayOop.hpp"
 #include "oops/markWord.hpp"
 #include "runtime/basicLock.hpp"
-<<<<<<< HEAD
-#include "runtime/biasedLocking.hpp"
 #include "runtime/frame.inline.hpp"
-=======
->>>>>>> 024c4027
 #include "runtime/os.hpp"
 #include "runtime/sharedRuntime.hpp"
 #include "runtime/stubRoutines.hpp"
@@ -70,7 +66,6 @@
   // and mark it as unlocked
   orptr(hdr, markWord::unlocked_value);
   if (EnableValhalla) {
-    assert(!UseBiasedLocking, "Not compatible with biased-locking");
     // Mask inline_type bit such that we go to the slow path if object is an inline type
     andptr(hdr, ~((int) markWord::inline_type_bit_in_place));
   }
@@ -152,7 +147,6 @@
 void C1_MacroAssembler::initialize_header(Register obj, Register klass, Register len, Register t1, Register t2) {
   assert_different_registers(obj, klass, len);
   Register tmp_encode_klass = LP64_ONLY(rscratch1) NOT_LP64(noreg);
-<<<<<<< HEAD
   if (EnableValhalla) {
     // Need to copy markWord::prototype header for klass
     assert_different_registers(obj, klass, len, t1, t2);
@@ -162,10 +156,6 @@
     // This assumes that all prototype bits fit in an int32_t
     movptr(Address(obj, oopDesc::mark_offset_in_bytes ()), (int32_t)(intptr_t)markWord::prototype().value());
   }
-=======
-  // This assumes that all prototype bits fit in an int32_t
-  movptr(Address(obj, oopDesc::mark_offset_in_bytes ()), (int32_t)(intptr_t)markWord::prototype().value());
->>>>>>> 024c4027
 #ifdef _LP64
   if (UseCompressedClassPointers) { // Take care not to kill klass
     movptr(t1, klass);
