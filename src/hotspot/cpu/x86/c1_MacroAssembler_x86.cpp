--- conflicted
+++ resolved
@@ -35,11 +35,8 @@
 #include "oops/arrayOop.hpp"
 #include "oops/markWord.hpp"
 #include "runtime/basicLock.hpp"
-<<<<<<< HEAD
 #include "runtime/frame.inline.hpp"
-=======
 #include "runtime/globals.hpp"
->>>>>>> 8cb9b479
 #include "runtime/os.hpp"
 #include "runtime/sharedRuntime.hpp"
 #include "runtime/stubRoutines.hpp"
@@ -318,30 +315,6 @@
   verify_oop(obj);
 }
 
-<<<<<<< HEAD
-
-
-void C1_MacroAssembler::inline_cache_check(Register receiver, Register iCache) {
-  verify_oop(receiver);
-  // explicit null check not needed since load from [klass_offset] causes a trap
-  // check against inline cache
-  assert(!MacroAssembler::needs_explicit_null_check(oopDesc::klass_offset_in_bytes()), "must add explicit null check");
-  int start_offset = offset();
-
-  if (UseCompressedClassPointers) {
-    load_klass(rscratch1, receiver, rscratch2);
-    cmpptr(rscratch1, iCache);
-  } else {
-    cmpptr(iCache, Address(receiver, oopDesc::klass_offset_in_bytes()));
-  }
-  // if icache check fails, then jump to runtime routine
-  // Note: RECEIVER must still contain the receiver!
-  jump_cc(Assembler::notEqual,
-          RuntimeAddress(SharedRuntime::get_ic_miss_stub()));
-  const int ic_cmp_size = LP64_ONLY(10) NOT_LP64(9);
-  assert(UseCompressedClassPointers || offset() - start_offset == ic_cmp_size, "check alignment in emit_method_entry");
-}
-
 void C1_MacroAssembler::build_frame_helper(int frame_size_in_bytes, int sp_offset_for_orig_pc, int sp_inc, bool reset_orig_pc, bool needs_stack_repair) {
   push(rbp);
   if (PreserveFramePointer) {
@@ -368,10 +341,6 @@
 }
 
 void C1_MacroAssembler::build_frame(int frame_size_in_bytes, int bang_size_in_bytes, int sp_offset_for_orig_pc, bool needs_stack_repair, bool has_scalarized_args, Label* verified_inline_entry_label) {
-=======
-void C1_MacroAssembler::build_frame(int frame_size_in_bytes, int bang_size_in_bytes) {
-  assert(bang_size_in_bytes >= frame_size_in_bytes, "stack bang size incorrect");
->>>>>>> 8cb9b479
   // Make sure there is enough stack space for this method's activation.
   // Note that we do this before doing an enter(). This matches the
   // ordering of C2's stack overflow check / rsp decrement and allows
