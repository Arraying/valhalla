/*
 * Copyright (c) 2018, 2022, Oracle and/or its affiliates. All rights reserved.
 * DO NOT ALTER OR REMOVE COPYRIGHT NOTICES OR THIS FILE HEADER.
 *
 * This code is free software; you can redistribute it and/or modify it
 * under the terms of the GNU General Public License version 2 only, as
 * published by the Free Software Foundation.
 *
 * This code is distributed in the hope that it will be useful, but WITHOUT
 * ANY WARRANTY; without even the implied warranty of MERCHANTABILITY or
 * FITNESS FOR A PARTICULAR PURPOSE.  See the GNU General Public License
 * version 2 for more details (a copy is included in the LICENSE file that
 * accompanied this code).
 *
 * You should have received a copy of the GNU General Public License version
 * 2 along with this work; if not, write to the Free Software Foundation,
 * Inc., 51 Franklin St, Fifth Floor, Boston, MA 02110-1301 USA.
 *
 * Please contact Oracle, 500 Oracle Parkway, Redwood Shores, CA 94065 USA
 * or visit www.oracle.com if you need additional information or have any
 * questions.
 *
 */

#include "precompiled.hpp"
#include "code/codeCache.hpp"
#include "code/nativeInst.hpp"
#include "gc/shared/barrierSetNMethod.hpp"
#include "logging/log.hpp"
#include "memory/resourceArea.hpp"
#include "runtime/javaThread.hpp"
#include "runtime/sharedRuntime.hpp"
#include "utilities/align.hpp"
#include "utilities/debug.hpp"
#include "utilities/macros.hpp"

class NativeNMethodCmpBarrier: public NativeInstruction {
public:
#ifdef _LP64
  enum Intel_specific_constants {
    instruction_code        = 0x81,
    instruction_size        = 8,
    imm_offset              = 4,
    instruction_rex_prefix  = Assembler::REX | Assembler::REX_B,
    instruction_modrm       = 0x7f  // [r15 + offset]
  };
#else
  enum Intel_specific_constants {
    instruction_code        = 0x81,
    instruction_size        = 7,
    imm_offset              = 2,
    instruction_modrm       = 0x3f  // [rdi]
  };
#endif

  address instruction_address() const { return addr_at(0); }
  address immediate_address() const { return addr_at(imm_offset); }

  jint get_immediate() const { return int_at(imm_offset); }
  void set_immediate(jint imm) { set_int_at(imm_offset, imm); }
  void verify() const;
};

#ifdef _LP64
void NativeNMethodCmpBarrier::verify() const {
  if (((uintptr_t) instruction_address()) & 0x3) {
    fatal("Not properly aligned");
  }

  int prefix = ubyte_at(0);
  if (prefix != instruction_rex_prefix) {
    tty->print_cr("Addr: " INTPTR_FORMAT " Prefix: 0x%x", p2i(instruction_address()),
        prefix);
    fatal("not a cmp barrier");
  }

  int inst = ubyte_at(1);
  if (inst != instruction_code) {
    tty->print_cr("Addr: " INTPTR_FORMAT " Code: 0x%x", p2i(instruction_address()),
        inst);
    fatal("not a cmp barrier");
  }

  int modrm = ubyte_at(2);
  if (modrm != instruction_modrm) {
    tty->print_cr("Addr: " INTPTR_FORMAT " mod/rm: 0x%x", p2i(instruction_address()),
        modrm);
    fatal("not a cmp barrier");
  }
}
#else
void NativeNMethodCmpBarrier::verify() const {
  if (((uintptr_t) instruction_address()) & 0x3) {
    fatal("Not properly aligned");
  }

  int inst = ubyte_at(0);
  if (inst != instruction_code) {
    tty->print_cr("Addr: " INTPTR_FORMAT " Code: 0x%x", p2i(instruction_address()),
        inst);
    fatal("not a cmp barrier");
  }

  int modrm = ubyte_at(1);
  if (modrm != instruction_modrm) {
    tty->print_cr("Addr: " INTPTR_FORMAT " mod/rm: 0x%x", p2i(instruction_address()),
        modrm);
    fatal("not a cmp barrier");
  }
}
#endif // _LP64

void BarrierSetNMethod::deoptimize(nmethod* nm, address* return_address_ptr) {
  /*
   * [ callers frame          ]
   * [ callers return address ] <- callers rsp
   * [ callers rbp            ] <- callers rbp
   * [ callers frame slots    ]
   * [ return_address         ] <- return_address_ptr
   * [ cookie ]                 <- used to write the new rsp (callers rsp)
   * [ stub rbp ]
   * [ stub stuff             ]
   */

  address* stub_rbp = return_address_ptr - 2;
  address* callers_rsp = return_address_ptr + nm->frame_size(); /* points to callers return_address now */
  address* callers_rbp = callers_rsp - 1; // 1 to move to the callers return address, 1 more to move to the rbp
  address* cookie = return_address_ptr - 1;

  LogTarget(Trace, nmethod, barrier) out;
  if (out.is_enabled()) {
    JavaThread* jth = JavaThread::current();
    ResourceMark mark;
    log_trace(nmethod, barrier)("deoptimize(nmethod: %p, return_addr: %p, osr: %d, thread: %p(%s), making rsp: %p) -> %p",
                               nm, (address *) return_address_ptr, nm->is_osr_method(), jth,
                               jth->name(), callers_rsp, nm->verified_entry_point());
  }

  assert(nm->frame_size() >= 3, "invariant");
  assert(*cookie == (address) -1, "invariant");

  // Preserve caller rbp.
  *stub_rbp = *callers_rbp;

  // At the cookie address put the callers rsp.
  *cookie = (address) callers_rsp; // should point to the return address

  // In the slot that used to be the callers rbp we put the address that our stub needs to jump to at the end.
  // Overwriting the caller rbp should be okay since our stub rbp has the same value.
  address* jmp_addr_ptr = callers_rbp;
  *jmp_addr_ptr = SharedRuntime::get_handle_wrong_method_stub();
}

// This is the offset of the entry barrier from where the frame is completed.
// If any code changes between the end of the verified entry where the entry
// barrier resides, and the completion of the frame, then
// NativeNMethodCmpBarrier::verify() will immediately complain when it does
// not find the expected native instruction at this offset, which needs updating.
// Note that this offset is invariant of PreserveFramePointer.
static const int entry_barrier_offset(nmethod* nm) {
#ifdef _LP64
  if (nm->is_compiled_by_c2()) {
    return -14;
  } else {
    return -15;
  }
#else
  return -18;
#endif
}

static NativeNMethodCmpBarrier* native_nmethod_barrier(nmethod* nm) {
  address barrier_address = nm->code_begin() + nm->frame_complete_offset() + entry_barrier_offset(nm);
  NativeNMethodCmpBarrier* barrier = reinterpret_cast<NativeNMethodCmpBarrier*>(barrier_address);
  debug_only(barrier->verify());
  return barrier;
}

<<<<<<< HEAD
static void set_immediate(nmethod* nm, jint val) {
  NativeNMethodCmpBarrier* cmp1 = native_nmethod_barrier(nm);
  cmp1->set_immediate(val);

  if (!nm->is_osr_method() && nm->method()->has_scalarized_args()) {
    // nmethods with scalarized arguments have multiple entry points that each have an own nmethod entry barrier
    assert(nm->verified_entry_point() != nm->verified_inline_entry_point(), "scalarized entry point not found");
    address method_body = nm->is_compiled_by_c1() ? nm->verified_inline_entry_point() : nm->verified_entry_point();
    address entry_point2 = nm->is_compiled_by_c1() ? nm->verified_entry_point() : nm->verified_inline_entry_point();

    int barrier_offset = reinterpret_cast<address>(cmp1) - method_body;
    NativeNMethodCmpBarrier* cmp2 = reinterpret_cast<NativeNMethodCmpBarrier*>(entry_point2 + barrier_offset);
    assert(cmp1 != cmp2, "sanity");
    debug_only(cmp2->verify());
    cmp2->set_immediate(val);

    if (method_body != nm->verified_inline_ro_entry_point() && entry_point2 != nm->verified_inline_ro_entry_point()) {
      NativeNMethodCmpBarrier* cmp3 = reinterpret_cast<NativeNMethodCmpBarrier*>(nm->verified_inline_ro_entry_point() + barrier_offset);
      assert(cmp1 != cmp3 && cmp2 != cmp3, "sanity");
      debug_only(cmp3->verify());
      cmp3->set_immediate(val);
    }
  }
}

void BarrierSetNMethod::disarm(nmethod* nm) {
=======
void BarrierSetNMethod::set_guard_value(nmethod* nm, int value) {
>>>>>>> 33f3bd8f
  if (!supports_entry_barrier(nm)) {
    return;
  }

<<<<<<< HEAD
  set_immediate(nm, disarmed_value());
=======
  NativeNMethodCmpBarrier* cmp = native_nmethod_barrier(nm);
  cmp->set_immediate(value);
>>>>>>> 33f3bd8f
}

int BarrierSetNMethod::guard_value(nmethod* nm) {
  if (!supports_entry_barrier(nm)) {
<<<<<<< HEAD
    return;
  }

  set_immediate(nm, arm_value);
}

bool BarrierSetNMethod::is_armed(nmethod* nm) {
  if (!supports_entry_barrier(nm)) {
    return false;
=======
    return disarmed_guard_value();
>>>>>>> 33f3bd8f
  }

  NativeNMethodCmpBarrier* cmp = native_nmethod_barrier(nm);
  return cmp->get_immediate();
}<|MERGE_RESOLUTION|>--- conflicted
+++ resolved
@@ -176,7 +176,6 @@
   return barrier;
 }
 
-<<<<<<< HEAD
 static void set_immediate(nmethod* nm, jint val) {
   NativeNMethodCmpBarrier* cmp1 = native_nmethod_barrier(nm);
   cmp1->set_immediate(val);
@@ -202,37 +201,17 @@
   }
 }
 
-void BarrierSetNMethod::disarm(nmethod* nm) {
-=======
 void BarrierSetNMethod::set_guard_value(nmethod* nm, int value) {
->>>>>>> 33f3bd8f
   if (!supports_entry_barrier(nm)) {
     return;
   }
 
-<<<<<<< HEAD
-  set_immediate(nm, disarmed_value());
-=======
-  NativeNMethodCmpBarrier* cmp = native_nmethod_barrier(nm);
-  cmp->set_immediate(value);
->>>>>>> 33f3bd8f
+  set_immediate(nm, value);
 }
 
 int BarrierSetNMethod::guard_value(nmethod* nm) {
   if (!supports_entry_barrier(nm)) {
-<<<<<<< HEAD
-    return;
-  }
-
-  set_immediate(nm, arm_value);
-}
-
-bool BarrierSetNMethod::is_armed(nmethod* nm) {
-  if (!supports_entry_barrier(nm)) {
-    return false;
-=======
     return disarmed_guard_value();
->>>>>>> 33f3bd8f
   }
 
   NativeNMethodCmpBarrier* cmp = native_nmethod_barrier(nm);
