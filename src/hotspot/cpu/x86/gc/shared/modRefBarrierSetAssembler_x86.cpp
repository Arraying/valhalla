/*
 * Copyright (c) 2018, 2019, Oracle and/or its affiliates. All rights reserved.
 * DO NOT ALTER OR REMOVE COPYRIGHT NOTICES OR THIS FILE HEADER.
 *
 * This code is free software; you can redistribute it and/or modify it
 * under the terms of the GNU General Public License version 2 only, as
 * published by the Free Software Foundation.
 *
 * This code is distributed in the hope that it will be useful, but WITHOUT
 * ANY WARRANTY; without even the implied warranty of MERCHANTABILITY or
 * FITNESS FOR A PARTICULAR PURPOSE.  See the GNU General Public License
 * version 2 for more details (a copy is included in the LICENSE file that
 * accompanied this code).
 *
 * You should have received a copy of the GNU General Public License version
 * 2 along with this work; if not, write to the Free Software Foundation,
 * Inc., 51 Franklin St, Fifth Floor, Boston, MA 02110-1301 USA.
 *
 * Please contact Oracle, 500 Oracle Parkway, Redwood Shores, CA 94065 USA
 * or visit www.oracle.com if you need additional information or have any
 * questions.
 *
 */

#include "precompiled.hpp"
#include "asm/macroAssembler.inline.hpp"
#include "gc/shared/modRefBarrierSetAssembler.hpp"

#define __ masm->

void ModRefBarrierSetAssembler::arraycopy_prologue(MacroAssembler* masm, DecoratorSet decorators, BasicType type,
                                                   Register src, Register dst, Register count) {
  bool checkcast = (decorators & ARRAYCOPY_CHECKCAST) != 0;
  bool disjoint = (decorators & ARRAYCOPY_DISJOINT) != 0;
  bool obj_int = type == T_OBJECT LP64_ONLY(&& UseCompressedOops);

  if (is_reference_type(type)) {
#ifdef _LP64
    if (!checkcast) {
      if (!obj_int) {
        // Save count for barrier
        __ movptr(r11, count);
      } else if (disjoint) {
        // Save dst in r11 in the disjoint case
        __ movq(r11, dst);
      }
    }
#else
    if (disjoint) {
      __ mov(rdx, dst);          // save 'to'
    }
#endif
    gen_write_ref_array_pre_barrier(masm, decorators, dst, count);
  }
}

void ModRefBarrierSetAssembler::arraycopy_epilogue(MacroAssembler* masm, DecoratorSet decorators, BasicType type,
                                                   Register src, Register dst, Register count) {
  bool checkcast = (decorators & ARRAYCOPY_CHECKCAST) != 0;
  bool disjoint = (decorators & ARRAYCOPY_DISJOINT) != 0;
  bool obj_int = type == T_OBJECT LP64_ONLY(&& UseCompressedOops);
  Register tmp = rax;

  if (is_reference_type(type)) {
#ifdef _LP64
    if (!checkcast) {
      if (!obj_int) {
        // Save count for barrier
        count = r11;
      } else if (disjoint) {
        // Use the saved dst in the disjoint case
        dst = r11;
      }
    } else {
      tmp = rscratch1;
    }
#else
    if (disjoint) {
      __ mov(dst, rdx); // restore 'to'
    }
#endif
    gen_write_ref_array_post_barrier(masm, decorators, dst, count, tmp);
  }
}

void ModRefBarrierSetAssembler::store_at(MacroAssembler* masm, DecoratorSet decorators, BasicType type,
<<<<<<< HEAD
                                         Address dst, Register val, Register tmp1, Register tmp2, Register tmp3) {
  if (type == T_OBJECT || type == T_ARRAY) {
    oop_store_at(masm, decorators, type, dst, val, tmp1, tmp2, tmp3);
=======
                                         Address dst, Register val, Register tmp1, Register tmp2) {
  if (is_reference_type(type)) {
    oop_store_at(masm, decorators, type, dst, val, tmp1, tmp2);
>>>>>>> 72c2079f
  } else {
    BarrierSetAssembler::store_at(masm, decorators, type, dst, val, tmp1, tmp2, tmp3);
  }
}<|MERGE_RESOLUTION|>--- conflicted
+++ resolved
@@ -84,15 +84,9 @@
 }
 
 void ModRefBarrierSetAssembler::store_at(MacroAssembler* masm, DecoratorSet decorators, BasicType type,
-<<<<<<< HEAD
                                          Address dst, Register val, Register tmp1, Register tmp2, Register tmp3) {
-  if (type == T_OBJECT || type == T_ARRAY) {
+  if (is_reference_type(type)) {
     oop_store_at(masm, decorators, type, dst, val, tmp1, tmp2, tmp3);
-=======
-                                         Address dst, Register val, Register tmp1, Register tmp2) {
-  if (is_reference_type(type)) {
-    oop_store_at(masm, decorators, type, dst, val, tmp1, tmp2);
->>>>>>> 72c2079f
   } else {
     BarrierSetAssembler::store_at(masm, decorators, type, dst, val, tmp1, tmp2, tmp3);
   }
