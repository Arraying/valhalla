--- conflicted
+++ resolved
@@ -241,25 +241,7 @@
   generate_pre_barrier_fast_path(masm, thread);
   // If marking is not active (*(mark queue active address) == 0), jump to done
   __ jcc(Assembler::equal, done);
-<<<<<<< HEAD
-
-  // Can we store original value in the thread's buffer?
-  // Is index == 0?
-  // (The index field is typed as size_t.)
-  __ movptr(tmp, index);                   // tmp := *index_adr
-  __ cmpptr(tmp, 0);                       // tmp == 0?
-  __ jcc(Assembler::equal, runtime);       // If yes, goto runtime
-
-  __ subptr(tmp, wordSize);                // tmp := tmp - wordSize
-  __ movptr(index, tmp);                   // *index_adr := tmp
-  __ addptr(tmp, buffer);                  // tmp := tmp + *buffer_adr
-
-  // Record the previous value
-  __ movptr(Address(tmp, 0), pre_val);
-  __ jmp(done);
-=======
   generate_pre_barrier_slow_path(masm, obj, pre_val, thread, tmp, done, runtime);
->>>>>>> 19642bd3
 
   __ bind(runtime);
 
@@ -398,89 +380,6 @@
   generate_post_barrier_slow_path(masm, thread, tmp, tmp2, done, runtime);
 
   __ bind(runtime);
-  // save the live input values
-  RegSet saved = RegSet::of(store_addr NOT_LP64(COMMA thread));
-  __ push_set(saved);
-  __ call_VM_leaf(CAST_FROM_FN_PTR(address, G1BarrierSetRuntime::write_ref_field_post_entry), tmp, thread);
-  __ pop_set(saved);
-
-  __ bind(done);
-}
-
-#if defined(COMPILER2)
-
-static void generate_c2_barrier_runtime_call(MacroAssembler* masm, G1BarrierStubC2* stub, const Register arg, const address runtime_path) {
-#ifdef _LP64
-  SaveLiveRegisters save_registers(masm, stub);
-  if (c_rarg0 != arg) {
-    __ mov(c_rarg0, arg);
-  }
-  __ mov(c_rarg1, r15_thread);
-  // rax is a caller-saved, non-argument-passing register, so it does not
-  // interfere with c_rarg0 or c_rarg1. If it contained any live value before
-  // entering this stub, it is saved at this point, and restored after the
-  // call. If it did not contain any live value, it is free to be used. In
-  // either case, it is safe to use it here as a call scratch register.
-  __ call(RuntimeAddress(runtime_path), rax);
-#else
-  Unimplemented();
-#endif // _LP64
-}
-
-void G1BarrierSetAssembler::g1_write_barrier_pre_c2(MacroAssembler* masm,
-                                                    Register obj,
-                                                    Register pre_val,
-                                                    Register thread,
-                                                    Register tmp,
-                                                    G1PreBarrierStubC2* stub) {
-#ifdef _LP64
-  assert(thread == r15_thread, "must be");
-#endif // _LP64
-  assert(pre_val != noreg, "check this code");
-  if (obj != noreg) {
-    assert_different_registers(obj, pre_val, tmp);
-  }
-
-  stub->initialize_registers(obj, pre_val, thread, tmp);
-
-  generate_pre_barrier_fast_path(masm, thread);
-  // If marking is active (*(mark queue active address) != 0), jump to stub (slow path)
-  __ jcc(Assembler::notEqual, *stub->entry());
-
-  __ bind(*stub->continuation());
-}
-
-void G1BarrierSetAssembler::generate_c2_pre_barrier_stub(MacroAssembler* masm,
-                                                         G1PreBarrierStubC2* stub) const {
-  Assembler::InlineSkippedInstructionsCounter skip_counter(masm);
-  Label runtime;
-  Register obj = stub->obj();
-  Register pre_val = stub->pre_val();
-  Register thread = stub->thread();
-  Register tmp = stub->tmp1();
-  assert(stub->tmp2() == noreg, "not needed in this platform");
-
-  __ bind(*stub->entry());
-  generate_pre_barrier_slow_path(masm, obj, pre_val, thread, tmp, *stub->continuation(), runtime);
-
-  __ bind(runtime);
-  generate_c2_barrier_runtime_call(masm, stub, pre_val, CAST_FROM_FN_PTR(address, G1BarrierSetRuntime::write_ref_field_pre_entry));
-  __ jmp(*stub->continuation());
-}
-
-void G1BarrierSetAssembler::g1_write_barrier_post_c2(MacroAssembler* masm,
-                                                     Register store_addr,
-                                                     Register new_val,
-                                                     Register thread,
-                                                     Register tmp,
-                                                     Register tmp2,
-                                                     G1PostBarrierStubC2* stub) {
-#ifdef _LP64
-  assert(thread == r15_thread, "must be");
-#endif // _LP64
-
-<<<<<<< HEAD
-  __ bind(runtime);
   // Barriers might be emitted when converting between (scalarized) calling conventions for inline
   // types. Save all argument registers before calling into the runtime.
   // TODO: use push_set() (see JDK-8283327 push/pop_call_clobbered_registers & aarch64)
@@ -495,13 +394,7 @@
   __ movdbl(Address(rsp, 48), j_farg6);
   __ movdbl(Address(rsp, 56), j_farg7);
 
-#ifdef _LP64
-  __ call_VM_leaf(CAST_FROM_FN_PTR(address, G1BarrierSetRuntime::write_ref_field_post_entry), card_addr, r15_thread);
-#else
-  __ push(thread);
-  __ call_VM_leaf(CAST_FROM_FN_PTR(address, G1BarrierSetRuntime::write_ref_field_post_entry), card_addr, thread);
-  __ pop(thread);
-#endif
+  __ call_VM_leaf(CAST_FROM_FN_PTR(address, G1BarrierSetRuntime::write_ref_field_post_entry), tmp, thread);
 
   // Restore registers
   __ movdbl(j_farg0, Address(rsp, 0));
@@ -514,9 +407,83 @@
   __ movdbl(j_farg7, Address(rsp, 56));
   __ addptr(rsp, 64);
   __ popa();
-=======
+
+  __ bind(done);
+}
+
+#if defined(COMPILER2)
+
+static void generate_c2_barrier_runtime_call(MacroAssembler* masm, G1BarrierStubC2* stub, const Register arg, const address runtime_path) {
+#ifdef _LP64
+  SaveLiveRegisters save_registers(masm, stub);
+  if (c_rarg0 != arg) {
+    __ mov(c_rarg0, arg);
+  }
+  __ mov(c_rarg1, r15_thread);
+  // rax is a caller-saved, non-argument-passing register, so it does not
+  // interfere with c_rarg0 or c_rarg1. If it contained any live value before
+  // entering this stub, it is saved at this point, and restored after the
+  // call. If it did not contain any live value, it is free to be used. In
+  // either case, it is safe to use it here as a call scratch register.
+  __ call(RuntimeAddress(runtime_path), rax);
+#else
+  Unimplemented();
+#endif // _LP64
+}
+
+void G1BarrierSetAssembler::g1_write_barrier_pre_c2(MacroAssembler* masm,
+                                                    Register obj,
+                                                    Register pre_val,
+                                                    Register thread,
+                                                    Register tmp,
+                                                    G1PreBarrierStubC2* stub) {
+#ifdef _LP64
+  assert(thread == r15_thread, "must be");
+#endif // _LP64
+  assert(pre_val != noreg, "check this code");
+  if (obj != noreg) {
+    assert_different_registers(obj, pre_val, tmp);
+  }
+
+  stub->initialize_registers(obj, pre_val, thread, tmp);
+
+  generate_pre_barrier_fast_path(masm, thread);
+  // If marking is active (*(mark queue active address) != 0), jump to stub (slow path)
+  __ jcc(Assembler::notEqual, *stub->entry());
+
+  __ bind(*stub->continuation());
+}
+
+void G1BarrierSetAssembler::generate_c2_pre_barrier_stub(MacroAssembler* masm,
+                                                         G1PreBarrierStubC2* stub) const {
+  Assembler::InlineSkippedInstructionsCounter skip_counter(masm);
+  Label runtime;
+  Register obj = stub->obj();
+  Register pre_val = stub->pre_val();
+  Register thread = stub->thread();
+  Register tmp = stub->tmp1();
+  assert(stub->tmp2() == noreg, "not needed in this platform");
+
+  __ bind(*stub->entry());
+  generate_pre_barrier_slow_path(masm, obj, pre_val, thread, tmp, *stub->continuation(), runtime);
+
+  __ bind(runtime);
+  generate_c2_barrier_runtime_call(masm, stub, pre_val, CAST_FROM_FN_PTR(address, G1BarrierSetRuntime::write_ref_field_pre_entry));
+  __ jmp(*stub->continuation());
+}
+
+void G1BarrierSetAssembler::g1_write_barrier_post_c2(MacroAssembler* masm,
+                                                     Register store_addr,
+                                                     Register new_val,
+                                                     Register thread,
+                                                     Register tmp,
+                                                     Register tmp2,
+                                                     G1PostBarrierStubC2* stub) {
+#ifdef _LP64
+  assert(thread == r15_thread, "must be");
+#endif // _LP64
+
   stub->initialize_registers(thread, tmp, tmp2);
->>>>>>> 19642bd3
 
   bool new_val_may_be_null = (stub->barrier_data() & G1C2BarrierPostNotNull) == 0;
   generate_post_barrier_fast_path(masm, store_addr, new_val, tmp, tmp2, *stub->continuation(), new_val_may_be_null);
