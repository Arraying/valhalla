/*
 * Copyright (c) 2003, 2024, Oracle and/or its affiliates. All rights reserved.
 * DO NOT ALTER OR REMOVE COPYRIGHT NOTICES OR THIS FILE HEADER.
 *
 * This code is free software; you can redistribute it and/or modify it
 * under the terms of the GNU General Public License version 2 only, as
 * published by the Free Software Foundation.
 *
 * This code is distributed in the hope that it will be useful, but WITHOUT
 * ANY WARRANTY; without even the implied warranty of MERCHANTABILITY or
 * FITNESS FOR A PARTICULAR PURPOSE.  See the GNU General Public License
 * version 2 for more details (a copy is included in the LICENSE file that
 * accompanied this code).
 *
 * You should have received a copy of the GNU General Public License version
 * 2 along with this work; if not, write to the Free Software Foundation,
 * Inc., 51 Franklin St, Fifth Floor, Boston, MA 02110-1301 USA.
 *
 * Please contact Oracle, 500 Oracle Parkway, Redwood Shores, CA 94065 USA
 * or visit www.oracle.com if you need additional information or have any
 * questions.
 *
 */

#include "precompiled.hpp"
#ifndef _WINDOWS
#include "alloca.h"
#endif
#include "asm/macroAssembler.hpp"
#include "asm/macroAssembler.inline.hpp"
#include "classfile/symbolTable.hpp"
#include "code/compiledIC.hpp"
#include "code/debugInfoRec.hpp"
#include "code/nativeInst.hpp"
#include "code/vtableStubs.hpp"
#include "compiler/oopMap.hpp"
#include "gc/shared/collectedHeap.hpp"
#include "gc/shared/gcLocker.hpp"
#include "gc/shared/barrierSet.hpp"
#include "gc/shared/barrierSetAssembler.hpp"
#include "interpreter/interpreter.hpp"
#include "logging/log.hpp"
#include "memory/resourceArea.hpp"
#include "memory/universe.hpp"
#include "oops/klass.inline.hpp"
#include "oops/method.inline.hpp"
#include "prims/methodHandles.hpp"
#include "runtime/continuation.hpp"
#include "runtime/continuationEntry.inline.hpp"
#include "runtime/globals.hpp"
#include "runtime/jniHandles.hpp"
#include "runtime/safepointMechanism.hpp"
#include "runtime/sharedRuntime.hpp"
#include "runtime/signature.hpp"
#include "runtime/stubRoutines.hpp"
#include "runtime/timerTrace.hpp"
#include "runtime/vframeArray.hpp"
#include "runtime/vm_version.hpp"
#include "utilities/align.hpp"
#include "utilities/checkedCast.hpp"
#include "utilities/formatBuffer.hpp"
#include "vmreg_x86.inline.hpp"
#ifdef COMPILER1
#include "c1/c1_Runtime1.hpp"
#endif
#ifdef COMPILER2
#include "opto/runtime.hpp"
#endif
#if INCLUDE_JVMCI
#include "jvmci/jvmciJavaClasses.hpp"
#endif

#define __ masm->

#ifdef PRODUCT
#define BLOCK_COMMENT(str) /* nothing */
#else
#define BLOCK_COMMENT(str) __ block_comment(str)
#endif // PRODUCT

const int StackAlignmentInSlots = StackAlignmentInBytes / VMRegImpl::stack_slot_size;

class RegisterSaver {
  // Capture info about frame layout.  Layout offsets are in jint
  // units because compiler frame slots are jints.
#define XSAVE_AREA_BEGIN 160
#define XSAVE_AREA_YMM_BEGIN 576
#define XSAVE_AREA_EGPRS 960
#define XSAVE_AREA_OPMASK_BEGIN 1088
#define XSAVE_AREA_ZMM_BEGIN 1152
#define XSAVE_AREA_UPPERBANK 1664
#define DEF_XMM_OFFS(regnum)       xmm ## regnum ## _off = xmm_off + (regnum)*16/BytesPerInt, xmm ## regnum ## H_off
#define DEF_YMM_OFFS(regnum)       ymm ## regnum ## _off = ymm_off + (regnum)*16/BytesPerInt, ymm ## regnum ## H_off
#define DEF_ZMM_OFFS(regnum)       zmm ## regnum ## _off = zmm_off + (regnum)*32/BytesPerInt, zmm ## regnum ## H_off
#define DEF_OPMASK_OFFS(regnum)    opmask ## regnum ## _off = opmask_off + (regnum)*8/BytesPerInt,     opmask ## regnum ## H_off
#define DEF_ZMM_UPPER_OFFS(regnum) zmm ## regnum ## _off = zmm_upper_off + (regnum-16)*64/BytesPerInt, zmm ## regnum ## H_off
  enum layout {
    fpu_state_off = frame::arg_reg_save_area_bytes/BytesPerInt,    // fxsave save area
    xmm_off       = fpu_state_off + XSAVE_AREA_BEGIN/BytesPerInt,  // offset in fxsave save area
    DEF_XMM_OFFS(0),
    DEF_XMM_OFFS(1),
    // 2..15 are implied in range usage
    ymm_off = xmm_off + (XSAVE_AREA_YMM_BEGIN - XSAVE_AREA_BEGIN)/BytesPerInt,
    DEF_YMM_OFFS(0),
    DEF_YMM_OFFS(1),
    // 2..15 are implied in range usage
    r31_off = xmm_off + (XSAVE_AREA_EGPRS - XSAVE_AREA_BEGIN)/BytesPerInt,
    r31H_off,
    r30_off, r30H_off,
    r29_off, r29H_off,
    r28_off, r28H_off,
    r27_off, r27H_off,
    r26_off, r26H_off,
    r25_off, r25H_off,
    r24_off, r24H_off,
    r23_off, r23H_off,
    r22_off, r22H_off,
    r21_off, r21H_off,
    r20_off, r20H_off,
    r19_off, r19H_off,
    r18_off, r18H_off,
    r17_off, r17H_off,
    r16_off, r16H_off,
    opmask_off   = xmm_off + (XSAVE_AREA_OPMASK_BEGIN - XSAVE_AREA_BEGIN)/BytesPerInt,
    DEF_OPMASK_OFFS(0),
    DEF_OPMASK_OFFS(1),
    // 2..7 are implied in range usage
    zmm_off = xmm_off + (XSAVE_AREA_ZMM_BEGIN - XSAVE_AREA_BEGIN)/BytesPerInt,
    DEF_ZMM_OFFS(0),
    DEF_ZMM_OFFS(1),
    zmm_upper_off = xmm_off + (XSAVE_AREA_UPPERBANK - XSAVE_AREA_BEGIN)/BytesPerInt,
    DEF_ZMM_UPPER_OFFS(16),
    DEF_ZMM_UPPER_OFFS(17),
    // 18..31 are implied in range usage
    fpu_state_end = fpu_state_off + ((FPUStateSizeInWords-1)*wordSize / BytesPerInt),
    fpu_stateH_end,
    r15_off, r15H_off,
    r14_off, r14H_off,
    r13_off, r13H_off,
    r12_off, r12H_off,
    r11_off, r11H_off,
    r10_off, r10H_off,
    r9_off,  r9H_off,
    r8_off,  r8H_off,
    rdi_off, rdiH_off,
    rsi_off, rsiH_off,
    ignore_off, ignoreH_off,  // extra copy of rbp
    rsp_off, rspH_off,
    rbx_off, rbxH_off,
    rdx_off, rdxH_off,
    rcx_off, rcxH_off,
    rax_off, raxH_off,
    // 16-byte stack alignment fill word: see MacroAssembler::push/pop_IU_state
    align_off, alignH_off,
    flags_off, flagsH_off,
    // The frame sender code expects that rbp will be in the "natural" place and
    // will override any oopMap setting for it. We must therefore force the layout
    // so that it agrees with the frame sender code.
    rbp_off, rbpH_off,        // copy of rbp we will restore
    return_off, returnH_off,  // slot for return address
    reg_save_size             // size in compiler stack slots
  };

 public:
  static OopMap* save_live_registers(MacroAssembler* masm, int additional_frame_words, int* total_frame_words, bool save_wide_vectors);
  static void restore_live_registers(MacroAssembler* masm, bool restore_wide_vectors = false);

  // Offsets into the register save area
  // Used by deoptimization when it is managing result register
  // values on its own

  static int rax_offset_in_bytes(void)    { return BytesPerInt * rax_off; }
  static int rdx_offset_in_bytes(void)    { return BytesPerInt * rdx_off; }
  static int rbx_offset_in_bytes(void)    { return BytesPerInt * rbx_off; }
  static int xmm0_offset_in_bytes(void)   { return BytesPerInt * xmm0_off; }
  static int return_offset_in_bytes(void) { return BytesPerInt * return_off; }

  // During deoptimization only the result registers need to be restored,
  // all the other values have already been extracted.
  static void restore_result_registers(MacroAssembler* masm);
};

OopMap* RegisterSaver::save_live_registers(MacroAssembler* masm, int additional_frame_words, int* total_frame_words, bool save_wide_vectors) {
  int off = 0;
  int num_xmm_regs = XMMRegister::available_xmm_registers();
#if COMPILER2_OR_JVMCI
  if (save_wide_vectors && UseAVX == 0) {
    save_wide_vectors = false; // vectors larger than 16 byte long are supported only with AVX
  }
  assert(!save_wide_vectors || MaxVectorSize <= 64, "Only up to 64 byte long vectors are supported");
#else
  save_wide_vectors = false; // vectors are generated only by C2 and JVMCI
#endif

  // Always make the frame size 16-byte aligned, both vector and non vector stacks are always allocated
  int frame_size_in_bytes = align_up(reg_save_size*BytesPerInt, num_xmm_regs);
  // OopMap frame size is in compiler stack slots (jint's) not bytes or words
  int frame_size_in_slots = frame_size_in_bytes / BytesPerInt;
  // CodeBlob frame size is in words.
  int frame_size_in_words = frame_size_in_bytes / wordSize;
  *total_frame_words = frame_size_in_words;

  // Save registers, fpu state, and flags.
  // We assume caller has already pushed the return address onto the
  // stack, so rsp is 8-byte aligned here.
  // We push rpb twice in this sequence because we want the real rbp
  // to be under the return like a normal enter.

  __ enter();          // rsp becomes 16-byte aligned here
  __ pushf();
  // Make sure rsp stays 16-byte aligned
  __ subq(rsp, 8);
  // Push CPU state in multiple of 16 bytes
  __ save_legacy_gprs();
  __ push_FPU_state();


  // push cpu state handles this on EVEX enabled targets
  if (save_wide_vectors) {
    // Save upper half of YMM registers(0..15)
    int base_addr = XSAVE_AREA_YMM_BEGIN;
    for (int n = 0; n < 16; n++) {
      __ vextractf128_high(Address(rsp, base_addr+n*16), as_XMMRegister(n));
    }
    if (VM_Version::supports_evex()) {
      // Save upper half of ZMM registers(0..15)
      base_addr = XSAVE_AREA_ZMM_BEGIN;
      for (int n = 0; n < 16; n++) {
        __ vextractf64x4_high(Address(rsp, base_addr+n*32), as_XMMRegister(n));
      }
      // Save full ZMM registers(16..num_xmm_regs)
      base_addr = XSAVE_AREA_UPPERBANK;
      off = 0;
      int vector_len = Assembler::AVX_512bit;
      for (int n = 16; n < num_xmm_regs; n++) {
        __ evmovdqul(Address(rsp, base_addr+(off++*64)), as_XMMRegister(n), vector_len);
      }
#if COMPILER2_OR_JVMCI
      base_addr = XSAVE_AREA_OPMASK_BEGIN;
      off = 0;
      for(int n = 0; n < KRegister::number_of_registers; n++) {
        __ kmov(Address(rsp, base_addr+(off++*8)), as_KRegister(n));
      }
#endif
    }
  } else {
    if (VM_Version::supports_evex()) {
      // Save upper bank of XMM registers(16..31) for scalar or 16-byte vector usage
      int base_addr = XSAVE_AREA_UPPERBANK;
      off = 0;
      int vector_len = VM_Version::supports_avx512vl() ?  Assembler::AVX_128bit : Assembler::AVX_512bit;
      for (int n = 16; n < num_xmm_regs; n++) {
        __ evmovdqul(Address(rsp, base_addr+(off++*64)), as_XMMRegister(n), vector_len);
      }
#if COMPILER2_OR_JVMCI
      base_addr = XSAVE_AREA_OPMASK_BEGIN;
      off = 0;
      for(int n = 0; n < KRegister::number_of_registers; n++) {
        __ kmov(Address(rsp, base_addr+(off++*8)), as_KRegister(n));
      }
#endif
    }
  }

#if COMPILER2_OR_JVMCI
  if (UseAPX) {
      int base_addr = XSAVE_AREA_EGPRS;
      off = 0;
      for(int n = 16; n < Register::number_of_registers; n++) {
        __ movq(Address(rsp, base_addr+(off++*8)), as_Register(n));
      }
  }
#endif

  __ vzeroupper();
  if (frame::arg_reg_save_area_bytes != 0) {
    // Allocate argument register save area
    __ subptr(rsp, frame::arg_reg_save_area_bytes);
  }

  // Set an oopmap for the call site.  This oopmap will map all
  // oop-registers and debug-info registers as callee-saved.  This
  // will allow deoptimization at this safepoint to find all possible
  // debug-info recordings, as well as let GC find all oops.

  OopMapSet *oop_maps = new OopMapSet();
  OopMap* map = new OopMap(frame_size_in_slots, 0);

#define STACK_OFFSET(x) VMRegImpl::stack2reg((x))

  map->set_callee_saved(STACK_OFFSET( rax_off ), rax->as_VMReg());
  map->set_callee_saved(STACK_OFFSET( rcx_off ), rcx->as_VMReg());
  map->set_callee_saved(STACK_OFFSET( rdx_off ), rdx->as_VMReg());
  map->set_callee_saved(STACK_OFFSET( rbx_off ), rbx->as_VMReg());
  // rbp location is known implicitly by the frame sender code, needs no oopmap
  // and the location where rbp was saved by is ignored
  map->set_callee_saved(STACK_OFFSET( rsi_off ), rsi->as_VMReg());
  map->set_callee_saved(STACK_OFFSET( rdi_off ), rdi->as_VMReg());
  map->set_callee_saved(STACK_OFFSET( r8_off  ), r8->as_VMReg());
  map->set_callee_saved(STACK_OFFSET( r9_off  ), r9->as_VMReg());
  map->set_callee_saved(STACK_OFFSET( r10_off ), r10->as_VMReg());
  map->set_callee_saved(STACK_OFFSET( r11_off ), r11->as_VMReg());
  map->set_callee_saved(STACK_OFFSET( r12_off ), r12->as_VMReg());
  map->set_callee_saved(STACK_OFFSET( r13_off ), r13->as_VMReg());
  map->set_callee_saved(STACK_OFFSET( r14_off ), r14->as_VMReg());
  map->set_callee_saved(STACK_OFFSET( r15_off ), r15->as_VMReg());

  if (UseAPX) {
    map->set_callee_saved(STACK_OFFSET( r16_off ), r16->as_VMReg());
    map->set_callee_saved(STACK_OFFSET( r17_off ), r17->as_VMReg());
    map->set_callee_saved(STACK_OFFSET( r18_off ), r18->as_VMReg());
    map->set_callee_saved(STACK_OFFSET( r19_off ), r19->as_VMReg());
    map->set_callee_saved(STACK_OFFSET( r20_off ), r20->as_VMReg());
    map->set_callee_saved(STACK_OFFSET( r21_off ), r21->as_VMReg());
    map->set_callee_saved(STACK_OFFSET( r22_off ), r22->as_VMReg());
    map->set_callee_saved(STACK_OFFSET( r23_off ), r23->as_VMReg());
    map->set_callee_saved(STACK_OFFSET( r24_off ), r24->as_VMReg());
    map->set_callee_saved(STACK_OFFSET( r25_off ), r25->as_VMReg());
    map->set_callee_saved(STACK_OFFSET( r26_off ), r26->as_VMReg());
    map->set_callee_saved(STACK_OFFSET( r27_off ), r27->as_VMReg());
    map->set_callee_saved(STACK_OFFSET( r28_off ), r28->as_VMReg());
    map->set_callee_saved(STACK_OFFSET( r29_off ), r29->as_VMReg());
    map->set_callee_saved(STACK_OFFSET( r30_off ), r30->as_VMReg());
    map->set_callee_saved(STACK_OFFSET( r31_off ), r31->as_VMReg());
  }
  // For both AVX and EVEX we will use the legacy FXSAVE area for xmm0..xmm15,
  // on EVEX enabled targets, we get it included in the xsave area
  off = xmm0_off;
  int delta = xmm1_off - off;
  for (int n = 0; n < 16; n++) {
    XMMRegister xmm_name = as_XMMRegister(n);
    map->set_callee_saved(STACK_OFFSET(off), xmm_name->as_VMReg());
    off += delta;
  }
  if (UseAVX > 2) {
    // Obtain xmm16..xmm31 from the XSAVE area on EVEX enabled targets
    off = zmm16_off;
    delta = zmm17_off - off;
    for (int n = 16; n < num_xmm_regs; n++) {
      XMMRegister zmm_name = as_XMMRegister(n);
      map->set_callee_saved(STACK_OFFSET(off), zmm_name->as_VMReg());
      off += delta;
    }
  }

#if COMPILER2_OR_JVMCI
  if (save_wide_vectors) {
    // Save upper half of YMM registers(0..15)
    off = ymm0_off;
    delta = ymm1_off - ymm0_off;
    for (int n = 0; n < 16; n++) {
      XMMRegister ymm_name = as_XMMRegister(n);
      map->set_callee_saved(STACK_OFFSET(off), ymm_name->as_VMReg()->next(4));
      off += delta;
    }
    if (VM_Version::supports_evex()) {
      // Save upper half of ZMM registers(0..15)
      off = zmm0_off;
      delta = zmm1_off - zmm0_off;
      for (int n = 0; n < 16; n++) {
        XMMRegister zmm_name = as_XMMRegister(n);
        map->set_callee_saved(STACK_OFFSET(off), zmm_name->as_VMReg()->next(8));
        off += delta;
      }
    }
  }
#endif // COMPILER2_OR_JVMCI

  // %%% These should all be a waste but we'll keep things as they were for now
  if (true) {
    map->set_callee_saved(STACK_OFFSET( raxH_off ), rax->as_VMReg()->next());
    map->set_callee_saved(STACK_OFFSET( rcxH_off ), rcx->as_VMReg()->next());
    map->set_callee_saved(STACK_OFFSET( rdxH_off ), rdx->as_VMReg()->next());
    map->set_callee_saved(STACK_OFFSET( rbxH_off ), rbx->as_VMReg()->next());
    // rbp location is known implicitly by the frame sender code, needs no oopmap
    map->set_callee_saved(STACK_OFFSET( rsiH_off ), rsi->as_VMReg()->next());
    map->set_callee_saved(STACK_OFFSET( rdiH_off ), rdi->as_VMReg()->next());
    map->set_callee_saved(STACK_OFFSET( r8H_off  ), r8->as_VMReg()->next());
    map->set_callee_saved(STACK_OFFSET( r9H_off  ), r9->as_VMReg()->next());
    map->set_callee_saved(STACK_OFFSET( r10H_off ), r10->as_VMReg()->next());
    map->set_callee_saved(STACK_OFFSET( r11H_off ), r11->as_VMReg()->next());
    map->set_callee_saved(STACK_OFFSET( r12H_off ), r12->as_VMReg()->next());
    map->set_callee_saved(STACK_OFFSET( r13H_off ), r13->as_VMReg()->next());
    map->set_callee_saved(STACK_OFFSET( r14H_off ), r14->as_VMReg()->next());
    map->set_callee_saved(STACK_OFFSET( r15H_off ), r15->as_VMReg()->next());
    if (UseAPX) {
      map->set_callee_saved(STACK_OFFSET( r16H_off ), r16->as_VMReg()->next());
      map->set_callee_saved(STACK_OFFSET( r17H_off ), r17->as_VMReg()->next());
      map->set_callee_saved(STACK_OFFSET( r18H_off ), r18->as_VMReg()->next());
      map->set_callee_saved(STACK_OFFSET( r19H_off ), r19->as_VMReg()->next());
      map->set_callee_saved(STACK_OFFSET( r20H_off ), r20->as_VMReg()->next());
      map->set_callee_saved(STACK_OFFSET( r21H_off ), r21->as_VMReg()->next());
      map->set_callee_saved(STACK_OFFSET( r22H_off ), r22->as_VMReg()->next());
      map->set_callee_saved(STACK_OFFSET( r23H_off ), r23->as_VMReg()->next());
      map->set_callee_saved(STACK_OFFSET( r24H_off ), r24->as_VMReg()->next());
      map->set_callee_saved(STACK_OFFSET( r25H_off ), r25->as_VMReg()->next());
      map->set_callee_saved(STACK_OFFSET( r26H_off ), r26->as_VMReg()->next());
      map->set_callee_saved(STACK_OFFSET( r27H_off ), r27->as_VMReg()->next());
      map->set_callee_saved(STACK_OFFSET( r28H_off ), r28->as_VMReg()->next());
      map->set_callee_saved(STACK_OFFSET( r29H_off ), r29->as_VMReg()->next());
      map->set_callee_saved(STACK_OFFSET( r30H_off ), r30->as_VMReg()->next());
      map->set_callee_saved(STACK_OFFSET( r31H_off ), r31->as_VMReg()->next());
    }
    // For both AVX and EVEX we will use the legacy FXSAVE area for xmm0..xmm15,
    // on EVEX enabled targets, we get it included in the xsave area
    off = xmm0H_off;
    delta = xmm1H_off - off;
    for (int n = 0; n < 16; n++) {
      XMMRegister xmm_name = as_XMMRegister(n);
      map->set_callee_saved(STACK_OFFSET(off), xmm_name->as_VMReg()->next());
      off += delta;
    }
    if (UseAVX > 2) {
      // Obtain xmm16..xmm31 from the XSAVE area on EVEX enabled targets
      off = zmm16H_off;
      delta = zmm17H_off - off;
      for (int n = 16; n < num_xmm_regs; n++) {
        XMMRegister zmm_name = as_XMMRegister(n);
        map->set_callee_saved(STACK_OFFSET(off), zmm_name->as_VMReg()->next());
        off += delta;
      }
    }
  }

  return map;
}

void RegisterSaver::restore_live_registers(MacroAssembler* masm, bool restore_wide_vectors) {
  int num_xmm_regs = XMMRegister::available_xmm_registers();
  if (frame::arg_reg_save_area_bytes != 0) {
    // Pop arg register save area
    __ addptr(rsp, frame::arg_reg_save_area_bytes);
  }

#if COMPILER2_OR_JVMCI
  if (restore_wide_vectors) {
    assert(UseAVX > 0, "Vectors larger than 16 byte long are supported only with AVX");
    assert(MaxVectorSize <= 64, "Only up to 64 byte long vectors are supported");
  }
#else
  assert(!restore_wide_vectors, "vectors are generated only by C2");
#endif

  __ vzeroupper();

  // On EVEX enabled targets everything is handled in pop fpu state
  if (restore_wide_vectors) {
    // Restore upper half of YMM registers (0..15)
    int base_addr = XSAVE_AREA_YMM_BEGIN;
    for (int n = 0; n < 16; n++) {
      __ vinsertf128_high(as_XMMRegister(n), Address(rsp, base_addr+n*16));
    }
    if (VM_Version::supports_evex()) {
      // Restore upper half of ZMM registers (0..15)
      base_addr = XSAVE_AREA_ZMM_BEGIN;
      for (int n = 0; n < 16; n++) {
        __ vinsertf64x4_high(as_XMMRegister(n), Address(rsp, base_addr+n*32));
      }
      // Restore full ZMM registers(16..num_xmm_regs)
      base_addr = XSAVE_AREA_UPPERBANK;
      int vector_len = Assembler::AVX_512bit;
      int off = 0;
      for (int n = 16; n < num_xmm_regs; n++) {
        __ evmovdqul(as_XMMRegister(n), Address(rsp, base_addr+(off++*64)), vector_len);
      }
#if COMPILER2_OR_JVMCI
      base_addr = XSAVE_AREA_OPMASK_BEGIN;
      off = 0;
      for (int n = 0; n < KRegister::number_of_registers; n++) {
        __ kmov(as_KRegister(n), Address(rsp, base_addr+(off++*8)));
      }
#endif
    }
  } else {
    if (VM_Version::supports_evex()) {
      // Restore upper bank of XMM registers(16..31) for scalar or 16-byte vector usage
      int base_addr = XSAVE_AREA_UPPERBANK;
      int off = 0;
      int vector_len = VM_Version::supports_avx512vl() ?  Assembler::AVX_128bit : Assembler::AVX_512bit;
      for (int n = 16; n < num_xmm_regs; n++) {
        __ evmovdqul(as_XMMRegister(n), Address(rsp, base_addr+(off++*64)), vector_len);
      }
#if COMPILER2_OR_JVMCI
      base_addr = XSAVE_AREA_OPMASK_BEGIN;
      off = 0;
      for (int n = 0; n < KRegister::number_of_registers; n++) {
        __ kmov(as_KRegister(n), Address(rsp, base_addr+(off++*8)));
      }
#endif
    }
  }

#if COMPILER2_OR_JVMCI
  if (UseAPX) {
    int base_addr = XSAVE_AREA_EGPRS;
    int off = 0;
    for (int n = 16; n < Register::number_of_registers; n++) {
      __ movq(as_Register(n), Address(rsp, base_addr+(off++*8)));
    }
  }
#endif

  // Recover CPU state
  __ pop_FPU_state();
  __ restore_legacy_gprs();
  __ addq(rsp, 8);
  __ popf();
  // Get the rbp described implicitly by the calling convention (no oopMap)
  __ pop(rbp);
}

void RegisterSaver::restore_result_registers(MacroAssembler* masm) {

  // Just restore result register. Only used by deoptimization. By
  // now any callee save register that needs to be restored to a c2
  // caller of the deoptee has been extracted into the vframeArray
  // and will be stuffed into the c2i adapter we create for later
  // restoration so only result registers need to be restored here.

  // Restore fp result register
  __ movdbl(xmm0, Address(rsp, xmm0_offset_in_bytes()));
  // Restore integer result register
  __ movptr(rax, Address(rsp, rax_offset_in_bytes()));
  __ movptr(rdx, Address(rsp, rdx_offset_in_bytes()));

  // Pop all of the register save are off the stack except the return address
  __ addptr(rsp, return_offset_in_bytes());
}

// Is vector's size (in bytes) bigger than a size saved by default?
// 16 bytes XMM registers are saved by default using fxsave/fxrstor instructions.
bool SharedRuntime::is_wide_vector(int size) {
  return size > 16;
}

// ---------------------------------------------------------------------------
// Read the array of BasicTypes from a signature, and compute where the
// arguments should go.  Values in the VMRegPair regs array refer to 4-byte
// quantities.  Values less than VMRegImpl::stack0 are registers, those above
// refer to 4-byte stack slots.  All stack slots are based off of the stack pointer
// as framesizes are fixed.
// VMRegImpl::stack0 refers to the first slot 0(sp).
// and VMRegImpl::stack0+1 refers to the memory word 4-byes higher.
// Register up to Register::number_of_registers are the 64-bit
// integer registers.

// Note: the INPUTS in sig_bt are in units of Java argument words, which are
// either 32-bit or 64-bit depending on the build.  The OUTPUTS are in 32-bit
// units regardless of build. Of course for i486 there is no 64 bit build

// The Java calling convention is a "shifted" version of the C ABI.
// By skipping the first C ABI register we can call non-static jni methods
// with small numbers of arguments without having to shuffle the arguments
// at all. Since we control the java ABI we ought to at least get some
// advantage out of it.

int SharedRuntime::java_calling_convention(const BasicType *sig_bt,
                                           VMRegPair *regs,
                                           int total_args_passed) {

  // Create the mapping between argument positions and
  // registers.
  static const Register INT_ArgReg[Argument::n_int_register_parameters_j] = {
    j_rarg0, j_rarg1, j_rarg2, j_rarg3, j_rarg4, j_rarg5
  };
  static const XMMRegister FP_ArgReg[Argument::n_float_register_parameters_j] = {
    j_farg0, j_farg1, j_farg2, j_farg3,
    j_farg4, j_farg5, j_farg6, j_farg7
  };


  uint int_args = 0;
  uint fp_args = 0;
  uint stk_args = 0;

  for (int i = 0; i < total_args_passed; i++) {
    switch (sig_bt[i]) {
    case T_BOOLEAN:
    case T_CHAR:
    case T_BYTE:
    case T_SHORT:
    case T_INT:
      if (int_args < Argument::n_int_register_parameters_j) {
        regs[i].set1(INT_ArgReg[int_args++]->as_VMReg());
      } else {
        stk_args = align_up(stk_args, 2);
        regs[i].set1(VMRegImpl::stack2reg(stk_args));
        stk_args += 1;
      }
      break;
    case T_VOID:
      // halves of T_LONG or T_DOUBLE
      assert(i != 0 && (sig_bt[i - 1] == T_LONG || sig_bt[i - 1] == T_DOUBLE), "expecting half");
      regs[i].set_bad();
      break;
    case T_LONG:
      assert((i + 1) < total_args_passed && sig_bt[i + 1] == T_VOID, "expecting half");
      // fall through
    case T_OBJECT:
    case T_ARRAY:
    case T_ADDRESS:
      if (int_args < Argument::n_int_register_parameters_j) {
        regs[i].set2(INT_ArgReg[int_args++]->as_VMReg());
      } else {
        stk_args = align_up(stk_args, 2);
        regs[i].set2(VMRegImpl::stack2reg(stk_args));
        stk_args += 2;
      }
      break;
    case T_FLOAT:
      if (fp_args < Argument::n_float_register_parameters_j) {
        regs[i].set1(FP_ArgReg[fp_args++]->as_VMReg());
      } else {
        stk_args = align_up(stk_args, 2);
        regs[i].set1(VMRegImpl::stack2reg(stk_args));
        stk_args += 1;
      }
      break;
    case T_DOUBLE:
      assert((i + 1) < total_args_passed && sig_bt[i + 1] == T_VOID, "expecting half");
      if (fp_args < Argument::n_float_register_parameters_j) {
        regs[i].set2(FP_ArgReg[fp_args++]->as_VMReg());
      } else {
        stk_args = align_up(stk_args, 2);
        regs[i].set2(VMRegImpl::stack2reg(stk_args));
        stk_args += 2;
      }
      break;
    default:
      ShouldNotReachHere();
      break;
    }
  }

  return stk_args;
}

// Same as java_calling_convention() but for multiple return
// values. There's no way to store them on the stack so if we don't
// have enough registers, multiple values can't be returned.
const uint SharedRuntime::java_return_convention_max_int = Argument::n_int_register_parameters_j+1;
const uint SharedRuntime::java_return_convention_max_float = Argument::n_float_register_parameters_j;
int SharedRuntime::java_return_convention(const BasicType *sig_bt,
                                          VMRegPair *regs,
                                          int total_args_passed) {
  // Create the mapping between argument positions and
  // registers.
  static const Register INT_ArgReg[java_return_convention_max_int] = {
    rax, j_rarg5, j_rarg4, j_rarg3, j_rarg2, j_rarg1, j_rarg0
  };
  static const XMMRegister FP_ArgReg[java_return_convention_max_float] = {
    j_farg0, j_farg1, j_farg2, j_farg3,
    j_farg4, j_farg5, j_farg6, j_farg7
  };


  uint int_args = 0;
  uint fp_args = 0;

  for (int i = 0; i < total_args_passed; i++) {
    switch (sig_bt[i]) {
    case T_BOOLEAN:
    case T_CHAR:
    case T_BYTE:
    case T_SHORT:
    case T_INT:
      if (int_args < Argument::n_int_register_parameters_j+1) {
        regs[i].set1(INT_ArgReg[int_args]->as_VMReg());
        int_args++;
      } else {
        return -1;
      }
      break;
    case T_VOID:
      // halves of T_LONG or T_DOUBLE
      assert(i != 0 && (sig_bt[i - 1] == T_LONG || sig_bt[i - 1] == T_DOUBLE), "expecting half");
      regs[i].set_bad();
      break;
    case T_LONG:
      assert(sig_bt[i + 1] == T_VOID, "expecting half");
      // fall through
    case T_OBJECT:
    case T_ARRAY:
    case T_ADDRESS:
    case T_METADATA:
      if (int_args < Argument::n_int_register_parameters_j+1) {
        regs[i].set2(INT_ArgReg[int_args]->as_VMReg());
        int_args++;
      } else {
        return -1;
      }
      break;
    case T_FLOAT:
      if (fp_args < Argument::n_float_register_parameters_j) {
        regs[i].set1(FP_ArgReg[fp_args]->as_VMReg());
        fp_args++;
      } else {
        return -1;
      }
      break;
    case T_DOUBLE:
      assert(sig_bt[i + 1] == T_VOID, "expecting half");
      if (fp_args < Argument::n_float_register_parameters_j) {
        regs[i].set2(FP_ArgReg[fp_args]->as_VMReg());
        fp_args++;
      } else {
        return -1;
      }
      break;
    default:
      ShouldNotReachHere();
      break;
    }
  }

  return int_args + fp_args;
}

// Patch the callers callsite with entry to compiled code if it exists.
static void patch_callers_callsite(MacroAssembler *masm) {
  Label L;
  __ cmpptr(Address(rbx, in_bytes(Method::code_offset())), NULL_WORD);
  __ jcc(Assembler::equal, L);

  // Save the current stack pointer
  __ mov(r13, rsp);
  // Schedule the branch target address early.
  // Call into the VM to patch the caller, then jump to compiled callee
  // rax isn't live so capture return address while we easily can
  __ movptr(rax, Address(rsp, 0));

  // align stack so push_CPU_state doesn't fault
  __ andptr(rsp, -(StackAlignmentInBytes));
  __ push_CPU_state();
  __ vzeroupper();
  // VM needs caller's callsite
  // VM needs target method
  // This needs to be a long call since we will relocate this adapter to
  // the codeBuffer and it may not reach

  // Allocate argument register save area
  if (frame::arg_reg_save_area_bytes != 0) {
    __ subptr(rsp, frame::arg_reg_save_area_bytes);
  }
  __ mov(c_rarg0, rbx);
  __ mov(c_rarg1, rax);
  __ call(RuntimeAddress(CAST_FROM_FN_PTR(address, SharedRuntime::fixup_callers_callsite)));

  // De-allocate argument register save area
  if (frame::arg_reg_save_area_bytes != 0) {
    __ addptr(rsp, frame::arg_reg_save_area_bytes);
  }

  __ vzeroupper();
  __ pop_CPU_state();
  // restore sp
  __ mov(rsp, r13);
  __ bind(L);
}

// For each inline type argument, sig includes the list of fields of
// the inline type. This utility function computes the number of
// arguments for the call if inline types are passed by reference (the
// calling convention the interpreter expects).
static int compute_total_args_passed_int(const GrowableArray<SigEntry>* sig_extended) {
  int total_args_passed = 0;
  if (InlineTypePassFieldsAsArgs) {
    for (int i = 0; i < sig_extended->length(); i++) {
      BasicType bt = sig_extended->at(i)._bt;
      if (bt == T_METADATA) {
        // In sig_extended, an inline type argument starts with:
        // T_METADATA, followed by the types of the fields of the
        // inline type and T_VOID to mark the end of the value
        // type. Inline types are flattened so, for instance, in the
        // case of an inline type with an int field and an inline type
        // field that itself has 2 fields, an int and a long:
        // T_METADATA T_INT T_METADATA T_INT T_LONG T_VOID (second
        // slot for the T_LONG) T_VOID (inner inline type) T_VOID
        // (outer inline type)
        total_args_passed++;
        int vt = 1;
        do {
          i++;
          BasicType bt = sig_extended->at(i)._bt;
          BasicType prev_bt = sig_extended->at(i-1)._bt;
          if (bt == T_METADATA) {
            vt++;
          } else if (bt == T_VOID &&
                     prev_bt != T_LONG &&
                     prev_bt != T_DOUBLE) {
            vt--;
          }
        } while (vt != 0);
      } else {
        total_args_passed++;
      }
    }
  } else {
    total_args_passed = sig_extended->length();
  }
  return total_args_passed;
}


static void gen_c2i_adapter_helper(MacroAssembler* masm,
                                   BasicType bt,
                                   BasicType prev_bt,
                                   size_t size_in_bytes,
                                   const VMRegPair& reg_pair,
                                   const Address& to,
                                   int extraspace,
                                   bool is_oop) {
  if (bt == T_VOID) {
    assert(prev_bt == T_LONG || prev_bt == T_DOUBLE, "missing half");
    return;
  }

  // Say 4 args:
  // i   st_off
  // 0   32 T_LONG
  // 1   24 T_VOID
  // 2   16 T_OBJECT
  // 3    8 T_BOOL
  // -    0 return address
  //
  // However to make thing extra confusing. Because we can fit a long/double in
  // a single slot on a 64 bt vm and it would be silly to break them up, the interpreter
  // leaves one slot empty and only stores to a single slot. In this case the
  // slot that is occupied is the T_VOID slot. See I said it was confusing.

  bool wide = (size_in_bytes == wordSize);
  VMReg r_1 = reg_pair.first();
  VMReg r_2 = reg_pair.second();
  assert(r_2->is_valid() == wide, "invalid size");
  if (!r_1->is_valid()) {
    assert(!r_2->is_valid(), "must be invalid");
    return;
  }

  if (!r_1->is_XMMRegister()) {
    Register val = rax;
    if (r_1->is_stack()) {
      int ld_off = r_1->reg2stack() * VMRegImpl::stack_slot_size + extraspace;
      __ load_sized_value(val, Address(rsp, ld_off), size_in_bytes, /* is_signed */ false);
    } else {
      val = r_1->as_Register();
    }
    assert_different_registers(to.base(), val, rscratch1);
    if (is_oop) {
      __ push(r13);
      __ push(rbx);
      __ store_heap_oop(to, val, rscratch1, r13, rbx, IN_HEAP | ACCESS_WRITE | IS_DEST_UNINITIALIZED);
      __ pop(rbx);
      __ pop(r13);
    } else {
      __ store_sized_value(to, val, size_in_bytes);
    }
  } else {
    if (wide) {
      __ movdbl(to, r_1->as_XMMRegister());
    } else {
      __ movflt(to, r_1->as_XMMRegister());
    }
  }
}

static void gen_c2i_adapter(MacroAssembler *masm,
                            const GrowableArray<SigEntry>* sig_extended,
                            const VMRegPair *regs,
                            bool requires_clinit_barrier,
                            address& c2i_no_clinit_check_entry,
                            Label& skip_fixup,
                            address start,
                            OopMapSet* oop_maps,
                            int& frame_complete,
                            int& frame_size_in_words,
                            bool alloc_inline_receiver) {
  if (requires_clinit_barrier && VM_Version::supports_fast_class_init_checks()) {
    Label L_skip_barrier;
    Register method = rbx;

    { // Bypass the barrier for non-static methods
      Register flags = rscratch1;
      __ movl(flags, Address(method, Method::access_flags_offset()));
      __ testl(flags, JVM_ACC_STATIC);
      __ jcc(Assembler::zero, L_skip_barrier); // non-static
    }

    Register klass = rscratch1;
    __ load_method_holder(klass, method);
    __ clinit_barrier(klass, r15_thread, &L_skip_barrier /*L_fast_path*/);

    __ jump(RuntimeAddress(SharedRuntime::get_handle_wrong_method_stub())); // slow path

    __ bind(L_skip_barrier);
    c2i_no_clinit_check_entry = __ pc();
  }

  BarrierSetAssembler* bs = BarrierSet::barrier_set()->barrier_set_assembler();
  bs->c2i_entry_barrier(masm);

  // Before we get into the guts of the C2I adapter, see if we should be here
  // at all.  We've come from compiled code and are attempting to jump to the
  // interpreter, which means the caller made a static call to get here
  // (vcalls always get a compiled target if there is one).  Check for a
  // compiled target.  If there is one, we need to patch the caller's call.
  patch_callers_callsite(masm);

  __ bind(skip_fixup);

  if (InlineTypePassFieldsAsArgs) {
    // Is there an inline type argument?
    bool has_inline_argument = false;
    for (int i = 0; i < sig_extended->length() && !has_inline_argument; i++) {
      has_inline_argument = (sig_extended->at(i)._bt == T_METADATA);
    }
    if (has_inline_argument) {
      // There is at least an inline type argument: we're coming from
      // compiled code so we have no buffers to back the inline types.
      // Allocate the buffers here with a runtime call.
      OopMap* map = RegisterSaver::save_live_registers(masm, 0, &frame_size_in_words, /*save_vectors*/ false);

      frame_complete = __ offset();

      __ set_last_Java_frame(noreg, noreg, nullptr, rscratch1);

      __ mov(c_rarg0, r15_thread);
      __ mov(c_rarg1, rbx);
      __ mov64(c_rarg2, (int64_t)alloc_inline_receiver);
      __ call(RuntimeAddress(CAST_FROM_FN_PTR(address, SharedRuntime::allocate_inline_types)));

      oop_maps->add_gc_map((int)(__ pc() - start), map);
      __ reset_last_Java_frame(false);

      RegisterSaver::restore_live_registers(masm);

      Label no_exception;
      __ cmpptr(Address(r15_thread, Thread::pending_exception_offset()), NULL_WORD);
      __ jcc(Assembler::equal, no_exception);

      __ movptr(Address(r15_thread, JavaThread::vm_result_offset()), NULL_WORD);
      __ movptr(rax, Address(r15_thread, Thread::pending_exception_offset()));
      __ jump(RuntimeAddress(StubRoutines::forward_exception_entry()));

      __ bind(no_exception);

      // We get an array of objects from the runtime call
      __ get_vm_result(rscratch2, r15_thread); // Use rscratch2 (r11) as temporary because rscratch1 (r10) is trashed by movptr()
      __ get_vm_result_2(rbx, r15_thread); // TODO: required to keep the callee Method live?
    }
  }

  // Since all args are passed on the stack, total_args_passed *
  // Interpreter::stackElementSize is the space we need.
  int total_args_passed = compute_total_args_passed_int(sig_extended);
  assert(total_args_passed >= 0, "total_args_passed is %d", total_args_passed);

  int extraspace = (total_args_passed * Interpreter::stackElementSize);

  // stack is aligned, keep it that way
  // This is not currently needed or enforced by the interpreter, but
  // we might as well conform to the ABI.
  extraspace = align_up(extraspace, 2*wordSize);

  // set senderSP value
  __ lea(r13, Address(rsp, wordSize));

#ifdef ASSERT
  __ check_stack_alignment(r13, "sender stack not aligned");
#endif
  if (extraspace > 0) {
    // Pop the return address
    __ pop(rax);

    __ subptr(rsp, extraspace);

    // Push the return address
    __ push(rax);

    // Account for the return address location since we store it first rather
    // than hold it in a register across all the shuffling
    extraspace += wordSize;
  }

#ifdef ASSERT
  __ check_stack_alignment(rsp, "callee stack not aligned", wordSize, rax);
#endif

  // Now write the args into the outgoing interpreter space

  // next_arg_comp is the next argument from the compiler point of
  // view (inline type fields are passed in registers/on the stack). In
  // sig_extended, an inline type argument starts with: T_METADATA,
  // followed by the types of the fields of the inline type and T_VOID
  // to mark the end of the inline type. ignored counts the number of
  // T_METADATA/T_VOID. next_vt_arg is the next inline type argument:
  // used to get the buffer for that argument from the pool of buffers
  // we allocated above and want to pass to the
  // interpreter. next_arg_int is the next argument from the
  // interpreter point of view (inline types are passed by reference).
  for (int next_arg_comp = 0, ignored = 0, next_vt_arg = 0, next_arg_int = 0;
       next_arg_comp < sig_extended->length(); next_arg_comp++) {
    assert(ignored <= next_arg_comp, "shouldn't skip over more slots than there are arguments");
    assert(next_arg_int <= total_args_passed, "more arguments for the interpreter than expected?");
    BasicType bt = sig_extended->at(next_arg_comp)._bt;
    int st_off = (total_args_passed - next_arg_int) * Interpreter::stackElementSize;
    if (!InlineTypePassFieldsAsArgs || bt != T_METADATA) {
      int next_off = st_off - Interpreter::stackElementSize;
      const int offset = (bt == T_LONG || bt == T_DOUBLE) ? next_off : st_off;
      const VMRegPair reg_pair = regs[next_arg_comp-ignored];
      size_t size_in_bytes = reg_pair.second()->is_valid() ? 8 : 4;
      gen_c2i_adapter_helper(masm, bt, next_arg_comp > 0 ? sig_extended->at(next_arg_comp-1)._bt : T_ILLEGAL,
                             size_in_bytes, reg_pair, Address(rsp, offset), extraspace, false);
      next_arg_int++;
#ifdef ASSERT
      if (bt == T_LONG || bt == T_DOUBLE) {
        // Overwrite the unused slot with known junk
        __ mov64(rax, CONST64(0xdeadffffdeadaaaa));
        __ movptr(Address(rsp, st_off), rax);
      }
#endif /* ASSERT */
    } else {
      ignored++;
      // get the buffer from the just allocated pool of buffers
      int index = arrayOopDesc::base_offset_in_bytes(T_OBJECT) + next_vt_arg * type2aelembytes(T_OBJECT);
      __ load_heap_oop(r14, Address(rscratch2, index));
      next_vt_arg++; next_arg_int++;
      int vt = 1;
      // write fields we get from compiled code in registers/stack
      // slots to the buffer: we know we are done with that inline type
      // argument when we hit the T_VOID that acts as an end of inline
      // type delimiter for this inline type. Inline types are flattened
      // so we might encounter embedded inline types. Each entry in
      // sig_extended contains a field offset in the buffer.
      Label L_null;
      do {
        next_arg_comp++;
        BasicType bt = sig_extended->at(next_arg_comp)._bt;
        BasicType prev_bt = sig_extended->at(next_arg_comp-1)._bt;
        if (bt == T_METADATA) {
          vt++;
          ignored++;
        } else if (bt == T_VOID &&
                   prev_bt != T_LONG &&
                   prev_bt != T_DOUBLE) {
          vt--;
          ignored++;
        } else {
          int off = sig_extended->at(next_arg_comp)._offset;
          if (off == -1) {
            // Nullable inline type argument, emit null check
            VMReg reg = regs[next_arg_comp-ignored].first();
            Label L_notNull;
            if (reg->is_stack()) {
              int ld_off = reg->reg2stack() * VMRegImpl::stack_slot_size + extraspace;
              __ testb(Address(rsp, ld_off), 1);
            } else {
              __ testb(reg->as_Register(), 1);
            }
            __ jcc(Assembler::notZero, L_notNull);
            __ movptr(Address(rsp, st_off), 0);
            __ jmp(L_null);
            __ bind(L_notNull);
            continue;
          }
          assert(off > 0, "offset in object should be positive");
          size_t size_in_bytes = is_java_primitive(bt) ? type2aelembytes(bt) : wordSize;
          bool is_oop = is_reference_type(bt);
          gen_c2i_adapter_helper(masm, bt, next_arg_comp > 0 ? sig_extended->at(next_arg_comp-1)._bt : T_ILLEGAL,
                                 size_in_bytes, regs[next_arg_comp-ignored], Address(r14, off), extraspace, is_oop);
        }
      } while (vt != 0);
      // pass the buffer to the interpreter
      __ movptr(Address(rsp, st_off), r14);
      __ bind(L_null);
    }
  }

  // Schedule the branch target address early.
  __ movptr(rcx, Address(rbx, in_bytes(Method::interpreter_entry_offset())));
  __ jmp(rcx);
}

static void range_check(MacroAssembler* masm, Register pc_reg, Register temp_reg,
                        address code_start, address code_end,
                        Label& L_ok) {
  Label L_fail;
  __ lea(temp_reg, AddressLiteral(code_start, relocInfo::none));
  __ cmpptr(pc_reg, temp_reg);
  __ jcc(Assembler::belowEqual, L_fail);
  __ lea(temp_reg, AddressLiteral(code_end, relocInfo::none));
  __ cmpptr(pc_reg, temp_reg);
  __ jcc(Assembler::below, L_ok);
  __ bind(L_fail);
}

void SharedRuntime::gen_i2c_adapter(MacroAssembler *masm,
                                    int comp_args_on_stack,
                                    const GrowableArray<SigEntry>* sig,
                                    const VMRegPair *regs) {

  // Note: r13 contains the senderSP on entry. We must preserve it since
  // we may do a i2c -> c2i transition if we lose a race where compiled
  // code goes non-entrant while we get args ready.
  // In addition we use r13 to locate all the interpreter args as
  // we must align the stack to 16 bytes on an i2c entry else we
  // lose alignment we expect in all compiled code and register
  // save code can segv when fxsave instructions find improperly
  // aligned stack pointer.

  // Adapters can be frameless because they do not require the caller
  // to perform additional cleanup work, such as correcting the stack pointer.
  // An i2c adapter is frameless because the *caller* frame, which is interpreted,
  // routinely repairs its own stack pointer (from interpreter_frame_last_sp),
  // even if a callee has modified the stack pointer.
  // A c2i adapter is frameless because the *callee* frame, which is interpreted,
  // routinely repairs its caller's stack pointer (from sender_sp, which is set
  // up via the senderSP register).
  // In other words, if *either* the caller or callee is interpreted, we can
  // get the stack pointer repaired after a call.
  // This is why c2i and i2c adapters cannot be indefinitely composed.
  // In particular, if a c2i adapter were to somehow call an i2c adapter,
  // both caller and callee would be compiled methods, and neither would
  // clean up the stack pointer changes performed by the two adapters.
  // If this happens, control eventually transfers back to the compiled
  // caller, but with an uncorrected stack, causing delayed havoc.

  if (VerifyAdapterCalls &&
      (Interpreter::code() != nullptr || StubRoutines::final_stubs_code() != nullptr)) {
    // So, let's test for cascading c2i/i2c adapters right now.
    //  assert(Interpreter::contains($return_addr) ||
    //         StubRoutines::contains($return_addr),
    //         "i2c adapter must return to an interpreter frame");
    __ block_comment("verify_i2c { ");
    // Pick up the return address
    __ movptr(rax, Address(rsp, 0));
    Label L_ok;
    if (Interpreter::code() != nullptr) {
      range_check(masm, rax, r11,
                  Interpreter::code()->code_start(),
                  Interpreter::code()->code_end(),
                  L_ok);
    }
    if (StubRoutines::initial_stubs_code() != nullptr) {
      range_check(masm, rax, r11,
                  StubRoutines::initial_stubs_code()->code_begin(),
                  StubRoutines::initial_stubs_code()->code_end(),
                  L_ok);
    }
    if (StubRoutines::final_stubs_code() != nullptr) {
      range_check(masm, rax, r11,
                  StubRoutines::final_stubs_code()->code_begin(),
                  StubRoutines::final_stubs_code()->code_end(),
                  L_ok);
    }
    const char* msg = "i2c adapter must return to an interpreter frame";
    __ block_comment(msg);
    __ stop(msg);
    __ bind(L_ok);
    __ block_comment("} verify_i2ce ");
  }

  // Must preserve original SP for loading incoming arguments because
  // we need to align the outgoing SP for compiled code.
  __ movptr(r11, rsp);

  // Pick up the return address
  __ pop(rax);

  // Convert 4-byte c2 stack slots to words.
  int comp_words_on_stack = align_up(comp_args_on_stack*VMRegImpl::stack_slot_size, wordSize)>>LogBytesPerWord;

  if (comp_args_on_stack) {
    __ subptr(rsp, comp_words_on_stack * wordSize);
  }

  // Ensure compiled code always sees stack at proper alignment
  __ andptr(rsp, -16);

  // push the return address and misalign the stack that youngest frame always sees
  // as far as the placement of the call instruction
  __ push(rax);

  // Put saved SP in another register
  const Register saved_sp = rax;
  __ movptr(saved_sp, r11);

  // Will jump to the compiled code just as if compiled code was doing it.
  // Pre-load the register-jump target early, to schedule it better.
  __ movptr(r11, Address(rbx, in_bytes(Method::from_compiled_inline_offset())));

#if INCLUDE_JVMCI
  if (EnableJVMCI) {
    // check if this call should be routed towards a specific entry point
    __ cmpptr(Address(r15_thread, in_bytes(JavaThread::jvmci_alternate_call_target_offset())), 0);
    Label no_alternative_target;
    __ jcc(Assembler::equal, no_alternative_target);
    __ movptr(r11, Address(r15_thread, in_bytes(JavaThread::jvmci_alternate_call_target_offset())));
    __ movptr(Address(r15_thread, in_bytes(JavaThread::jvmci_alternate_call_target_offset())), 0);
    __ bind(no_alternative_target);
  }
#endif // INCLUDE_JVMCI

  int total_args_passed = sig->length();

  // Now generate the shuffle code.  Pick up all register args and move the
  // rest through the floating point stack top.
  for (int i = 0; i < total_args_passed; i++) {
    BasicType bt = sig->at(i)._bt;
    if (bt == T_VOID) {
      // Longs and doubles are passed in native word order, but misaligned
      // in the 32-bit build.
      BasicType prev_bt = (i > 0) ? sig->at(i-1)._bt : T_ILLEGAL;
      assert(i > 0 && (prev_bt == T_LONG || prev_bt == T_DOUBLE), "missing half");
      continue;
    }

    // Pick up 0, 1 or 2 words from SP+offset.

    assert(!regs[i].second()->is_valid() || regs[i].first()->next() == regs[i].second(),
            "scrambled load targets?");
    // Load in argument order going down.
    int ld_off = (total_args_passed - i)*Interpreter::stackElementSize;
    // Point to interpreter value (vs. tag)
    int next_off = ld_off - Interpreter::stackElementSize;
    //
    //
    //
    VMReg r_1 = regs[i].first();
    VMReg r_2 = regs[i].second();
    if (!r_1->is_valid()) {
      assert(!r_2->is_valid(), "");
      continue;
    }
    if (r_1->is_stack()) {
      // Convert stack slot to an SP offset (+ wordSize to account for return address )
      int st_off = regs[i].first()->reg2stack()*VMRegImpl::stack_slot_size + wordSize;

      // We can use r13 as a temp here because compiled code doesn't need r13 as an input
      // and if we end up going thru a c2i because of a miss a reasonable value of r13
      // will be generated.
      if (!r_2->is_valid()) {
        // sign extend???
        __ movl(r13, Address(saved_sp, ld_off));
        __ movptr(Address(rsp, st_off), r13);
      } else {
        //
        // We are using two optoregs. This can be either T_OBJECT, T_ADDRESS, T_LONG, or T_DOUBLE
        // the interpreter allocates two slots but only uses one for thr T_LONG or T_DOUBLE case
        // So we must adjust where to pick up the data to match the interpreter.
        //
        // Interpreter local[n] == MSW, local[n+1] == LSW however locals
        // are accessed as negative so LSW is at LOW address

        // ld_off is MSW so get LSW
        const int offset = (bt==T_LONG||bt==T_DOUBLE)?
                           next_off : ld_off;
        __ movq(r13, Address(saved_sp, offset));
        // st_off is LSW (i.e. reg.first())
        __ movq(Address(rsp, st_off), r13);
      }
    } else if (r_1->is_Register()) {  // Register argument
      Register r = r_1->as_Register();
      assert(r != rax, "must be different");
      if (r_2->is_valid()) {
        //
        // We are using two VMRegs. This can be either T_OBJECT, T_ADDRESS, T_LONG, or T_DOUBLE
        // the interpreter allocates two slots but only uses one for thr T_LONG or T_DOUBLE case
        // So we must adjust where to pick up the data to match the interpreter.

        const int offset = (bt==T_LONG||bt==T_DOUBLE)?
                           next_off : ld_off;

        // this can be a misaligned move
        __ movq(r, Address(saved_sp, offset));
      } else {
        // sign extend and use a full word?
        __ movl(r, Address(saved_sp, ld_off));
      }
    } else {
      if (!r_2->is_valid()) {
        __ movflt(r_1->as_XMMRegister(), Address(saved_sp, ld_off));
      } else {
        __ movdbl(r_1->as_XMMRegister(), Address(saved_sp, next_off));
      }
    }
  }

  __ push_cont_fastpath(); // Set JavaThread::_cont_fastpath to the sp of the oldest interpreted frame we know about

  // 6243940 We might end up in handle_wrong_method if
  // the callee is deoptimized as we race thru here. If that
  // happens we don't want to take a safepoint because the
  // caller frame will look interpreted and arguments are now
  // "compiled" so it is much better to make this transition
  // invisible to the stack walking code. Unfortunately if
  // we try and find the callee by normal means a safepoint
  // is possible. So we stash the desired callee in the thread
  // and the vm will find there should this case occur.

  __ movptr(Address(r15_thread, JavaThread::callee_target_offset()), rbx);

  // put Method* where a c2i would expect should we end up there
  // only needed because of c2 resolve stubs return Method* as a result in
  // rax
  __ mov(rax, rbx);
  __ jmp(r11);
}

static void gen_inline_cache_check(MacroAssembler *masm, Label& skip_fixup) {
  Register data = rax;
  __ ic_check(1 /* end_alignment */);
  __ movptr(rbx, Address(data, CompiledICData::speculated_method_offset()));

  // Method might have been compiled since the call site was patched to
  // interpreted if that is the case treat it as a miss so we can get
  // the call site corrected.
  __ cmpptr(Address(rbx, in_bytes(Method::code_offset())), NULL_WORD);
  __ jcc(Assembler::equal, skip_fixup);
  __ jump(RuntimeAddress(SharedRuntime::get_ic_miss_stub()));
}

// ---------------------------------------------------------------
AdapterHandlerEntry* SharedRuntime::generate_i2c2i_adapters(MacroAssembler* masm,
                                                            int comp_args_on_stack,
                                                            const GrowableArray<SigEntry>* sig,
                                                            const VMRegPair* regs,
                                                            const GrowableArray<SigEntry>* sig_cc,
                                                            const VMRegPair* regs_cc,
                                                            const GrowableArray<SigEntry>* sig_cc_ro,
                                                            const VMRegPair* regs_cc_ro,
                                                            AdapterFingerPrint* fingerprint,
                                                            AdapterBlob*& new_adapter,
                                                            bool allocate_code_blob) {
  address i2c_entry = __ pc();
  gen_i2c_adapter(masm, comp_args_on_stack, sig, regs);

  // -------------------------------------------------------------------------
  // Generate a C2I adapter.  On entry we know rbx holds the Method* during calls
  // to the interpreter.  The args start out packed in the compiled layout.  They
  // need to be unpacked into the interpreter layout.  This will almost always
  // require some stack space.  We grow the current (compiled) stack, then repack
  // the args.  We  finally end in a jump to the generic interpreter entry point.
  // On exit from the interpreter, the interpreter will restore our SP (lest the
  // compiled code, which relies solely on SP and not RBP, get sick).

  address c2i_unverified_entry        = __ pc();
  address c2i_unverified_inline_entry = __ pc();
  Label skip_fixup;

  gen_inline_cache_check(masm, skip_fixup);

  OopMapSet* oop_maps = new OopMapSet();
  int frame_complete = CodeOffsets::frame_never_safe;
  int frame_size_in_words = 0;

  // Scalarized c2i adapter with non-scalarized receiver (i.e., don't pack receiver)
  address c2i_no_clinit_check_entry = nullptr;
  address c2i_inline_ro_entry = __ pc();
  if (regs_cc != regs_cc_ro) {
    // No class init barrier needed because method is guaranteed to be non-static
    gen_c2i_adapter(masm, sig_cc_ro, regs_cc_ro, /* requires_clinit_barrier = */ false, c2i_no_clinit_check_entry,
                    skip_fixup, i2c_entry, oop_maps, frame_complete, frame_size_in_words, /* alloc_inline_receiver = */ false);
    skip_fixup.reset();
  }

  // Scalarized c2i adapter
  address c2i_entry        = __ pc();
  address c2i_inline_entry = __ pc();
  gen_c2i_adapter(masm, sig_cc, regs_cc, /* requires_clinit_barrier = */ true, c2i_no_clinit_check_entry,
                  skip_fixup, i2c_entry, oop_maps, frame_complete, frame_size_in_words, /* alloc_inline_receiver = */ true);

  // Non-scalarized c2i adapter
  if (regs != regs_cc) {
    c2i_unverified_inline_entry = __ pc();
    Label inline_entry_skip_fixup;
    gen_inline_cache_check(masm, inline_entry_skip_fixup);

    c2i_inline_entry = __ pc();
    gen_c2i_adapter(masm, sig, regs, /* requires_clinit_barrier = */ true, c2i_no_clinit_check_entry,
                    inline_entry_skip_fixup, i2c_entry, oop_maps, frame_complete, frame_size_in_words, /* alloc_inline_receiver = */ false);
  }

  // The c2i adapters might safepoint and trigger a GC. The caller must make sure that
  // the GC knows about the location of oop argument locations passed to the c2i adapter.
  if (allocate_code_blob) {
    bool caller_must_gc_arguments = (regs != regs_cc);
    new_adapter = AdapterBlob::create(masm->code(), frame_complete, frame_size_in_words, oop_maps, caller_must_gc_arguments);
  }

  return AdapterHandlerLibrary::new_entry(fingerprint, i2c_entry, c2i_entry, c2i_inline_entry, c2i_inline_ro_entry, c2i_unverified_entry, c2i_unverified_inline_entry, c2i_no_clinit_check_entry);
}

int SharedRuntime::c_calling_convention(const BasicType *sig_bt,
                                         VMRegPair *regs,
                                         int total_args_passed) {

// We return the amount of VMRegImpl stack slots we need to reserve for all
// the arguments NOT counting out_preserve_stack_slots.

// NOTE: These arrays will have to change when c1 is ported
#ifdef _WIN64
    static const Register INT_ArgReg[Argument::n_int_register_parameters_c] = {
      c_rarg0, c_rarg1, c_rarg2, c_rarg3
    };
    static const XMMRegister FP_ArgReg[Argument::n_float_register_parameters_c] = {
      c_farg0, c_farg1, c_farg2, c_farg3
    };
#else
    static const Register INT_ArgReg[Argument::n_int_register_parameters_c] = {
      c_rarg0, c_rarg1, c_rarg2, c_rarg3, c_rarg4, c_rarg5
    };
    static const XMMRegister FP_ArgReg[Argument::n_float_register_parameters_c] = {
      c_farg0, c_farg1, c_farg2, c_farg3,
      c_farg4, c_farg5, c_farg6, c_farg7
    };
#endif // _WIN64


    uint int_args = 0;
    uint fp_args = 0;
    uint stk_args = 0; // inc by 2 each time

    for (int i = 0; i < total_args_passed; i++) {
      switch (sig_bt[i]) {
      case T_BOOLEAN:
      case T_CHAR:
      case T_BYTE:
      case T_SHORT:
      case T_INT:
        if (int_args < Argument::n_int_register_parameters_c) {
          regs[i].set1(INT_ArgReg[int_args++]->as_VMReg());
#ifdef _WIN64
          fp_args++;
          // Allocate slots for callee to stuff register args the stack.
          stk_args += 2;
#endif
        } else {
          regs[i].set1(VMRegImpl::stack2reg(stk_args));
          stk_args += 2;
        }
        break;
      case T_LONG:
        assert((i + 1) < total_args_passed && sig_bt[i + 1] == T_VOID, "expecting half");
        // fall through
      case T_OBJECT:
      case T_ARRAY:
      case T_ADDRESS:
      case T_METADATA:
        if (int_args < Argument::n_int_register_parameters_c) {
          regs[i].set2(INT_ArgReg[int_args++]->as_VMReg());
#ifdef _WIN64
          fp_args++;
          stk_args += 2;
#endif
        } else {
          regs[i].set2(VMRegImpl::stack2reg(stk_args));
          stk_args += 2;
        }
        break;
      case T_FLOAT:
        if (fp_args < Argument::n_float_register_parameters_c) {
          regs[i].set1(FP_ArgReg[fp_args++]->as_VMReg());
#ifdef _WIN64
          int_args++;
          // Allocate slots for callee to stuff register args the stack.
          stk_args += 2;
#endif
        } else {
          regs[i].set1(VMRegImpl::stack2reg(stk_args));
          stk_args += 2;
        }
        break;
      case T_DOUBLE:
        assert((i + 1) < total_args_passed && sig_bt[i + 1] == T_VOID, "expecting half");
        if (fp_args < Argument::n_float_register_parameters_c) {
          regs[i].set2(FP_ArgReg[fp_args++]->as_VMReg());
#ifdef _WIN64
          int_args++;
          // Allocate slots for callee to stuff register args the stack.
          stk_args += 2;
#endif
        } else {
          regs[i].set2(VMRegImpl::stack2reg(stk_args));
          stk_args += 2;
        }
        break;
      case T_VOID: // Halves of longs and doubles
        assert(i != 0 && (sig_bt[i - 1] == T_LONG || sig_bt[i - 1] == T_DOUBLE), "expecting half");
        regs[i].set_bad();
        break;
      default:
        ShouldNotReachHere();
        break;
      }
    }
#ifdef _WIN64
  // windows abi requires that we always allocate enough stack space
  // for 4 64bit registers to be stored down.
  if (stk_args < 8) {
    stk_args = 8;
  }
#endif // _WIN64

  return stk_args;
}

int SharedRuntime::vector_calling_convention(VMRegPair *regs,
                                             uint num_bits,
                                             uint total_args_passed) {
  assert(num_bits == 64 || num_bits == 128 || num_bits == 256 || num_bits == 512,
         "only certain vector sizes are supported for now");

  static const XMMRegister VEC_ArgReg[32] = {
     xmm0,  xmm1,  xmm2,  xmm3,  xmm4,  xmm5,  xmm6,  xmm7,
     xmm8,  xmm9, xmm10, xmm11, xmm12, xmm13, xmm14, xmm15,
    xmm16, xmm17, xmm18, xmm19, xmm20, xmm21, xmm22, xmm23,
    xmm24, xmm25, xmm26, xmm27, xmm28, xmm29, xmm30, xmm31
  };

  uint stk_args = 0;
  uint fp_args = 0;

  for (uint i = 0; i < total_args_passed; i++) {
    VMReg vmreg = VEC_ArgReg[fp_args++]->as_VMReg();
    int next_val = num_bits == 64 ? 1 : (num_bits == 128 ? 3 : (num_bits  == 256 ? 7 : 15));
    regs[i].set_pair(vmreg->next(next_val), vmreg);
  }

  return stk_args;
}

void SharedRuntime::save_native_result(MacroAssembler *masm, BasicType ret_type, int frame_slots) {
  // We always ignore the frame_slots arg and just use the space just below frame pointer
  // which by this time is free to use
  switch (ret_type) {
  case T_FLOAT:
    __ movflt(Address(rbp, -wordSize), xmm0);
    break;
  case T_DOUBLE:
    __ movdbl(Address(rbp, -wordSize), xmm0);
    break;
  case T_VOID:  break;
  default: {
    __ movptr(Address(rbp, -wordSize), rax);
    }
  }
}

void SharedRuntime::restore_native_result(MacroAssembler *masm, BasicType ret_type, int frame_slots) {
  // We always ignore the frame_slots arg and just use the space just below frame pointer
  // which by this time is free to use
  switch (ret_type) {
  case T_FLOAT:
    __ movflt(xmm0, Address(rbp, -wordSize));
    break;
  case T_DOUBLE:
    __ movdbl(xmm0, Address(rbp, -wordSize));
    break;
  case T_VOID:  break;
  default: {
    __ movptr(rax, Address(rbp, -wordSize));
    }
  }
}

static void save_args(MacroAssembler *masm, int arg_count, int first_arg, VMRegPair *args) {
    for ( int i = first_arg ; i < arg_count ; i++ ) {
      if (args[i].first()->is_Register()) {
        __ push(args[i].first()->as_Register());
      } else if (args[i].first()->is_XMMRegister()) {
        __ subptr(rsp, 2*wordSize);
        __ movdbl(Address(rsp, 0), args[i].first()->as_XMMRegister());
      }
    }
}

static void restore_args(MacroAssembler *masm, int arg_count, int first_arg, VMRegPair *args) {
    for ( int i = arg_count - 1 ; i >= first_arg ; i-- ) {
      if (args[i].first()->is_Register()) {
        __ pop(args[i].first()->as_Register());
      } else if (args[i].first()->is_XMMRegister()) {
        __ movdbl(args[i].first()->as_XMMRegister(), Address(rsp, 0));
        __ addptr(rsp, 2*wordSize);
      }
    }
}

static void verify_oop_args(MacroAssembler* masm,
                            const methodHandle& method,
                            const BasicType* sig_bt,
                            const VMRegPair* regs) {
  Register temp_reg = rbx;  // not part of any compiled calling seq
  if (VerifyOops) {
    for (int i = 0; i < method->size_of_parameters(); i++) {
      if (is_reference_type(sig_bt[i])) {
        VMReg r = regs[i].first();
        assert(r->is_valid(), "bad oop arg");
        if (r->is_stack()) {
          __ movptr(temp_reg, Address(rsp, r->reg2stack() * VMRegImpl::stack_slot_size + wordSize));
          __ verify_oop(temp_reg);
        } else {
          __ verify_oop(r->as_Register());
        }
      }
    }
  }
}

static void check_continuation_enter_argument(VMReg actual_vmreg,
                                              Register expected_reg,
                                              const char* name) {
  assert(!actual_vmreg->is_stack(), "%s cannot be on stack", name);
  assert(actual_vmreg->as_Register() == expected_reg,
         "%s is in unexpected register: %s instead of %s",
         name, actual_vmreg->as_Register()->name(), expected_reg->name());
}


//---------------------------- continuation_enter_setup ---------------------------
//
// Arguments:
//   None.
//
// Results:
//   rsp: pointer to blank ContinuationEntry
//
// Kills:
//   rax
//
static OopMap* continuation_enter_setup(MacroAssembler* masm, int& stack_slots) {
  assert(ContinuationEntry::size() % VMRegImpl::stack_slot_size == 0, "");
  assert(in_bytes(ContinuationEntry::cont_offset())  % VMRegImpl::stack_slot_size == 0, "");
  assert(in_bytes(ContinuationEntry::chunk_offset()) % VMRegImpl::stack_slot_size == 0, "");

  stack_slots += checked_cast<int>(ContinuationEntry::size()) / wordSize;
  __ subptr(rsp, checked_cast<int32_t>(ContinuationEntry::size()));

  int frame_size = (checked_cast<int>(ContinuationEntry::size()) + wordSize) / VMRegImpl::stack_slot_size;
  OopMap* map = new OopMap(frame_size, 0);

  __ movptr(rax, Address(r15_thread, JavaThread::cont_entry_offset()));
  __ movptr(Address(rsp, ContinuationEntry::parent_offset()), rax);
  __ movptr(Address(r15_thread, JavaThread::cont_entry_offset()), rsp);

  return map;
}

//---------------------------- fill_continuation_entry ---------------------------
//
// Arguments:
//   rsp: pointer to blank Continuation entry
//   reg_cont_obj: pointer to the continuation
//   reg_flags: flags
//
// Results:
//   rsp: pointer to filled out ContinuationEntry
//
// Kills:
//   rax
//
static void fill_continuation_entry(MacroAssembler* masm, Register reg_cont_obj, Register reg_flags) {
  assert_different_registers(rax, reg_cont_obj, reg_flags);
#ifdef ASSERT
  __ movl(Address(rsp, ContinuationEntry::cookie_offset()), ContinuationEntry::cookie_value());
#endif
  __ movptr(Address(rsp, ContinuationEntry::cont_offset()), reg_cont_obj);
  __ movl  (Address(rsp, ContinuationEntry::flags_offset()), reg_flags);
  __ movptr(Address(rsp, ContinuationEntry::chunk_offset()), 0);
  __ movl(Address(rsp, ContinuationEntry::argsize_offset()), 0);
  __ movl(Address(rsp, ContinuationEntry::pin_count_offset()), 0);

  __ movptr(rax, Address(r15_thread, JavaThread::cont_fastpath_offset()));
  __ movptr(Address(rsp, ContinuationEntry::parent_cont_fastpath_offset()), rax);
  __ movq(rax, Address(r15_thread, JavaThread::held_monitor_count_offset()));
  __ movq(Address(rsp, ContinuationEntry::parent_held_monitor_count_offset()), rax);

  __ movptr(Address(r15_thread, JavaThread::cont_fastpath_offset()), 0);
  __ movq(Address(r15_thread, JavaThread::held_monitor_count_offset()), 0);
}

//---------------------------- continuation_enter_cleanup ---------------------------
//
// Arguments:
//   rsp: pointer to the ContinuationEntry
//
// Results:
//   rsp: pointer to the spilled rbp in the entry frame
//
// Kills:
//   rbx
//
void static continuation_enter_cleanup(MacroAssembler* masm) {
#ifdef ASSERT
  Label L_good_sp;
  __ cmpptr(rsp, Address(r15_thread, JavaThread::cont_entry_offset()));
  __ jcc(Assembler::equal, L_good_sp);
  __ stop("Incorrect rsp at continuation_enter_cleanup");
  __ bind(L_good_sp);
#endif
  __ movptr(rbx, Address(rsp, ContinuationEntry::parent_cont_fastpath_offset()));
  __ movptr(Address(r15_thread, JavaThread::cont_fastpath_offset()), rbx);

  if (CheckJNICalls) {
    // Check if this is a virtual thread continuation
    Label L_skip_vthread_code;
    __ cmpl(Address(rsp, ContinuationEntry::flags_offset()), 0);
    __ jcc(Assembler::equal, L_skip_vthread_code);

    // If the held monitor count is > 0 and this vthread is terminating then
    // it failed to release a JNI monitor. So we issue the same log message
    // that JavaThread::exit does.
    __ cmpptr(Address(r15_thread, JavaThread::jni_monitor_count_offset()), 0);
    __ jcc(Assembler::equal, L_skip_vthread_code);

    // rax may hold an exception oop, save it before the call
    __ push(rax);
    __ call_VM_leaf(CAST_FROM_FN_PTR(address, SharedRuntime::log_jni_monitor_still_held));
    __ pop(rax);

    // For vthreads we have to explicitly zero the JNI monitor count of the carrier
    // on termination. The held count is implicitly zeroed below when we restore from
    // the parent held count (which has to be zero).
    __ movq(Address(r15_thread, JavaThread::jni_monitor_count_offset()), 0);

    __ bind(L_skip_vthread_code);
  }
#ifdef ASSERT
  else {
    // Check if this is a virtual thread continuation
    Label L_skip_vthread_code;
    __ cmpl(Address(rsp, ContinuationEntry::flags_offset()), 0);
    __ jcc(Assembler::equal, L_skip_vthread_code);

    // See comment just above. If not checking JNI calls the JNI count is only
    // needed for assertion checking.
    __ movq(Address(r15_thread, JavaThread::jni_monitor_count_offset()), 0);

    __ bind(L_skip_vthread_code);
  }
#endif

  __ movq(rbx, Address(rsp, ContinuationEntry::parent_held_monitor_count_offset()));
  __ movq(Address(r15_thread, JavaThread::held_monitor_count_offset()), rbx);

  __ movptr(rbx, Address(rsp, ContinuationEntry::parent_offset()));
  __ movptr(Address(r15_thread, JavaThread::cont_entry_offset()), rbx);
  __ addptr(rsp, checked_cast<int32_t>(ContinuationEntry::size()));
}

static void gen_continuation_enter(MacroAssembler* masm,
                                   const VMRegPair* regs,
                                   int& exception_offset,
                                   OopMapSet* oop_maps,
                                   int& frame_complete,
                                   int& stack_slots,
                                   int& interpreted_entry_offset,
                                   int& compiled_entry_offset) {

  // enterSpecial(Continuation c, boolean isContinue, boolean isVirtualThread)
  int pos_cont_obj   = 0;
  int pos_is_cont    = 1;
  int pos_is_virtual = 2;

  // The platform-specific calling convention may present the arguments in various registers.
  // To simplify the rest of the code, we expect the arguments to reside at these known
  // registers, and we additionally check the placement here in case calling convention ever
  // changes.
  Register reg_cont_obj   = c_rarg1;
  Register reg_is_cont    = c_rarg2;
  Register reg_is_virtual = c_rarg3;

  check_continuation_enter_argument(regs[pos_cont_obj].first(),   reg_cont_obj,   "Continuation object");
  check_continuation_enter_argument(regs[pos_is_cont].first(),    reg_is_cont,    "isContinue");
  check_continuation_enter_argument(regs[pos_is_virtual].first(), reg_is_virtual, "isVirtualThread");

  // Utility methods kill rax, make sure there are no collisions
  assert_different_registers(rax, reg_cont_obj, reg_is_cont, reg_is_virtual);

  AddressLiteral resolve(SharedRuntime::get_resolve_static_call_stub(),
                         relocInfo::static_call_type);

  address start = __ pc();

  Label L_thaw, L_exit;

  // i2i entry used at interp_only_mode only
  interpreted_entry_offset = __ pc() - start;
  {
#ifdef ASSERT
    Label is_interp_only;
    __ cmpb(Address(r15_thread, JavaThread::interp_only_mode_offset()), 0);
    __ jcc(Assembler::notEqual, is_interp_only);
    __ stop("enterSpecial interpreter entry called when not in interp_only_mode");
    __ bind(is_interp_only);
#endif

    __ pop(rax); // return address
    // Read interpreter arguments into registers (this is an ad-hoc i2c adapter)
    __ movptr(c_rarg1, Address(rsp, Interpreter::stackElementSize*2));
    __ movl(c_rarg2,   Address(rsp, Interpreter::stackElementSize*1));
    __ movl(c_rarg3,   Address(rsp, Interpreter::stackElementSize*0));
    __ andptr(rsp, -16); // Ensure compiled code always sees stack at proper alignment
    __ push(rax); // return address
    __ push_cont_fastpath();

    __ enter();

    stack_slots = 2; // will be adjusted in setup
    OopMap* map = continuation_enter_setup(masm, stack_slots);
    // The frame is complete here, but we only record it for the compiled entry, so the frame would appear unsafe,
    // but that's okay because at the very worst we'll miss an async sample, but we're in interp_only_mode anyway.

    __ verify_oop(reg_cont_obj);

    fill_continuation_entry(masm, reg_cont_obj, reg_is_virtual);

    // If continuation, call to thaw. Otherwise, resolve the call and exit.
    __ testptr(reg_is_cont, reg_is_cont);
    __ jcc(Assembler::notZero, L_thaw);

    // --- Resolve path

    // Make sure the call is patchable
    __ align(BytesPerWord, __ offset() + NativeCall::displacement_offset);
    // Emit stub for static call
    address stub = CompiledDirectCall::emit_to_interp_stub(masm, __ pc());
    if (stub == nullptr) {
      fatal("CodeCache is full at gen_continuation_enter");
    }
    __ call(resolve);
    oop_maps->add_gc_map(__ pc() - start, map);
    __ post_call_nop();

    __ jmp(L_exit);
  }

  // compiled entry
  __ align(CodeEntryAlignment);
  compiled_entry_offset = __ pc() - start;
  __ enter();

  stack_slots = 2; // will be adjusted in setup
  OopMap* map = continuation_enter_setup(masm, stack_slots);

  // Frame is now completed as far as size and linkage.
  frame_complete = __ pc() - start;

  __ verify_oop(reg_cont_obj);

  fill_continuation_entry(masm, reg_cont_obj, reg_is_virtual);

  // If isContinue, call to thaw. Otherwise, call Continuation.enter(Continuation c, boolean isContinue)
  __ testptr(reg_is_cont, reg_is_cont);
  __ jccb(Assembler::notZero, L_thaw);

  // --- call Continuation.enter(Continuation c, boolean isContinue)

  // Make sure the call is patchable
  __ align(BytesPerWord, __ offset() + NativeCall::displacement_offset);

  // Emit stub for static call
  address stub = CompiledDirectCall::emit_to_interp_stub(masm, __ pc());
  if (stub == nullptr) {
    fatal("CodeCache is full at gen_continuation_enter");
  }

  // The call needs to be resolved. There's a special case for this in
  // SharedRuntime::find_callee_info_helper() which calls
  // LinkResolver::resolve_continuation_enter() which resolves the call to
  // Continuation.enter(Continuation c, boolean isContinue).
  __ call(resolve);

  oop_maps->add_gc_map(__ pc() - start, map);
  __ post_call_nop();

  __ jmpb(L_exit);

  // --- Thawing path

  __ bind(L_thaw);

  __ call(RuntimeAddress(StubRoutines::cont_thaw()));

  ContinuationEntry::_return_pc_offset = __ pc() - start;
  oop_maps->add_gc_map(__ pc() - start, map->deep_copy());
  __ post_call_nop();

  // --- Normal exit (resolve/thawing)

  __ bind(L_exit);

  continuation_enter_cleanup(masm);
  __ pop(rbp);
  __ ret(0);

  // --- Exception handling path

  exception_offset = __ pc() - start;

  continuation_enter_cleanup(masm);
  __ pop(rbp);

  __ movptr(c_rarg0, r15_thread);
  __ movptr(c_rarg1, Address(rsp, 0)); // return address

  // rax still holds the original exception oop, save it before the call
  __ push(rax);

  __ call_VM_leaf(CAST_FROM_FN_PTR(address, SharedRuntime::exception_handler_for_return_address), 2);
  __ movptr(rbx, rax);

  // Continue at exception handler:
  //   rax: exception oop
  //   rbx: exception handler
  //   rdx: exception pc
  __ pop(rax);
  __ verify_oop(rax);
  __ pop(rdx);
  __ jmp(rbx);
}

static void gen_continuation_yield(MacroAssembler* masm,
                                   const VMRegPair* regs,
                                   OopMapSet* oop_maps,
                                   int& frame_complete,
                                   int& stack_slots,
                                   int& compiled_entry_offset) {
  enum layout {
    rbp_off,
    rbpH_off,
    return_off,
    return_off2,
    framesize // inclusive of return address
  };
  stack_slots = framesize /  VMRegImpl::slots_per_word;
  assert(stack_slots == 2, "recheck layout");

  address start = __ pc();
  compiled_entry_offset = __ pc() - start;
  __ enter();
  address the_pc = __ pc();

  frame_complete = the_pc - start;

  // This nop must be exactly at the PC we push into the frame info.
  // We use this nop for fast CodeBlob lookup, associate the OopMap
  // with it right away.
  __ post_call_nop();
  OopMap* map = new OopMap(framesize, 1);
  oop_maps->add_gc_map(frame_complete, map);

  __ set_last_Java_frame(rsp, rbp, the_pc, rscratch1);
  __ movptr(c_rarg0, r15_thread);
  __ movptr(c_rarg1, rsp);
  __ call_VM_leaf(Continuation::freeze_entry(), 2);
  __ reset_last_Java_frame(true);

  Label L_pinned;

  __ testptr(rax, rax);
  __ jcc(Assembler::notZero, L_pinned);

  __ movptr(rsp, Address(r15_thread, JavaThread::cont_entry_offset()));
  continuation_enter_cleanup(masm);
  __ pop(rbp);
  __ ret(0);

  __ bind(L_pinned);

  // Pinned, return to caller

  // handle pending exception thrown by freeze
  __ cmpptr(Address(r15_thread, Thread::pending_exception_offset()), NULL_WORD);
  Label ok;
  __ jcc(Assembler::equal, ok);
  __ leave();
  __ jump(RuntimeAddress(StubRoutines::forward_exception_entry()));
  __ bind(ok);

  __ leave();
  __ ret(0);
}

static void gen_special_dispatch(MacroAssembler* masm,
                                 const methodHandle& method,
                                 const BasicType* sig_bt,
                                 const VMRegPair* regs) {
  verify_oop_args(masm, method, sig_bt, regs);
  vmIntrinsics::ID iid = method->intrinsic_id();

  // Now write the args into the outgoing interpreter space
  bool     has_receiver   = false;
  Register receiver_reg   = noreg;
  int      member_arg_pos = -1;
  Register member_reg     = noreg;
  int      ref_kind       = MethodHandles::signature_polymorphic_intrinsic_ref_kind(iid);
  if (ref_kind != 0) {
    member_arg_pos = method->size_of_parameters() - 1;  // trailing MemberName argument
    member_reg = rbx;  // known to be free at this point
    has_receiver = MethodHandles::ref_kind_has_receiver(ref_kind);
  } else if (iid == vmIntrinsics::_invokeBasic) {
    has_receiver = true;
  } else if (iid == vmIntrinsics::_linkToNative) {
    member_arg_pos = method->size_of_parameters() - 1;  // trailing NativeEntryPoint argument
    member_reg = rbx;  // known to be free at this point
  } else {
    fatal("unexpected intrinsic id %d", vmIntrinsics::as_int(iid));
  }

  if (member_reg != noreg) {
    // Load the member_arg into register, if necessary.
    SharedRuntime::check_member_name_argument_is_last_argument(method, sig_bt, regs);
    VMReg r = regs[member_arg_pos].first();
    if (r->is_stack()) {
      __ movptr(member_reg, Address(rsp, r->reg2stack() * VMRegImpl::stack_slot_size + wordSize));
    } else {
      // no data motion is needed
      member_reg = r->as_Register();
    }
  }

  if (has_receiver) {
    // Make sure the receiver is loaded into a register.
    assert(method->size_of_parameters() > 0, "oob");
    assert(sig_bt[0] == T_OBJECT, "receiver argument must be an object");
    VMReg r = regs[0].first();
    assert(r->is_valid(), "bad receiver arg");
    if (r->is_stack()) {
      // Porting note:  This assumes that compiled calling conventions always
      // pass the receiver oop in a register.  If this is not true on some
      // platform, pick a temp and load the receiver from stack.
      fatal("receiver always in a register");
      receiver_reg = j_rarg0;  // known to be free at this point
      __ movptr(receiver_reg, Address(rsp, r->reg2stack() * VMRegImpl::stack_slot_size + wordSize));
    } else {
      // no data motion is needed
      receiver_reg = r->as_Register();
    }
  }

  // Figure out which address we are really jumping to:
  MethodHandles::generate_method_handle_dispatch(masm, iid,
                                                 receiver_reg, member_reg, /*for_compiler_entry:*/ true);
}

// ---------------------------------------------------------------------------
// Generate a native wrapper for a given method.  The method takes arguments
// in the Java compiled code convention, marshals them to the native
// convention (handlizes oops, etc), transitions to native, makes the call,
// returns to java state (possibly blocking), unhandlizes any result and
// returns.
//
// Critical native functions are a shorthand for the use of
// GetPrimtiveArrayCritical and disallow the use of any other JNI
// functions.  The wrapper is expected to unpack the arguments before
// passing them to the callee. Critical native functions leave the state _in_Java,
// since they cannot stop for GC.
// Some other parts of JNI setup are skipped like the tear down of the JNI handle
// block and the check for pending exceptions it's impossible for them
// to be thrown.
//
nmethod* SharedRuntime::generate_native_wrapper(MacroAssembler* masm,
                                                const methodHandle& method,
                                                int compile_id,
                                                BasicType* in_sig_bt,
                                                VMRegPair* in_regs,
                                                BasicType ret_type) {
  if (method->is_continuation_native_intrinsic()) {
    int exception_offset = -1;
    OopMapSet* oop_maps = new OopMapSet();
    int frame_complete = -1;
    int stack_slots = -1;
    int interpreted_entry_offset = -1;
    int vep_offset = -1;
    if (method->is_continuation_enter_intrinsic()) {
      gen_continuation_enter(masm,
                             in_regs,
                             exception_offset,
                             oop_maps,
                             frame_complete,
                             stack_slots,
                             interpreted_entry_offset,
                             vep_offset);
    } else if (method->is_continuation_yield_intrinsic()) {
      gen_continuation_yield(masm,
                             in_regs,
                             oop_maps,
                             frame_complete,
                             stack_slots,
                             vep_offset);
    } else {
      guarantee(false, "Unknown Continuation native intrinsic");
    }

#ifdef ASSERT
    if (method->is_continuation_enter_intrinsic()) {
      assert(interpreted_entry_offset != -1, "Must be set");
      assert(exception_offset != -1,         "Must be set");
    } else {
      assert(interpreted_entry_offset == -1, "Must be unset");
      assert(exception_offset == -1,         "Must be unset");
    }
    assert(frame_complete != -1,    "Must be set");
    assert(stack_slots != -1,       "Must be set");
    assert(vep_offset != -1,        "Must be set");
#endif

    __ flush();
    nmethod* nm = nmethod::new_native_nmethod(method,
                                              compile_id,
                                              masm->code(),
                                              vep_offset,
                                              frame_complete,
                                              stack_slots,
                                              in_ByteSize(-1),
                                              in_ByteSize(-1),
                                              oop_maps,
                                              exception_offset);
    if (nm == nullptr) return nm;
    if (method->is_continuation_enter_intrinsic()) {
      ContinuationEntry::set_enter_code(nm, interpreted_entry_offset);
    } else if (method->is_continuation_yield_intrinsic()) {
      _cont_doYield_stub = nm;
    }
    return nm;
  }

  if (method->is_method_handle_intrinsic()) {
    vmIntrinsics::ID iid = method->intrinsic_id();
    intptr_t start = (intptr_t)__ pc();
    int vep_offset = ((intptr_t)__ pc()) - start;
    gen_special_dispatch(masm,
                         method,
                         in_sig_bt,
                         in_regs);
    int frame_complete = ((intptr_t)__ pc()) - start;  // not complete, period
    __ flush();
    int stack_slots = SharedRuntime::out_preserve_stack_slots();  // no out slots at all, actually
    return nmethod::new_native_nmethod(method,
                                       compile_id,
                                       masm->code(),
                                       vep_offset,
                                       frame_complete,
                                       stack_slots / VMRegImpl::slots_per_word,
                                       in_ByteSize(-1),
                                       in_ByteSize(-1),
                                       nullptr);
  }
  address native_func = method->native_function();
  assert(native_func != nullptr, "must have function");

  // An OopMap for lock (and class if static)
  OopMapSet *oop_maps = new OopMapSet();
  intptr_t start = (intptr_t)__ pc();

  // We have received a description of where all the java arg are located
  // on entry to the wrapper. We need to convert these args to where
  // the jni function will expect them. To figure out where they go
  // we convert the java signature to a C signature by inserting
  // the hidden arguments as arg[0] and possibly arg[1] (static method)

  const int total_in_args = method->size_of_parameters();
  int total_c_args = total_in_args + (method->is_static() ? 2 : 1);

  BasicType* out_sig_bt = NEW_RESOURCE_ARRAY(BasicType, total_c_args);
  VMRegPair* out_regs   = NEW_RESOURCE_ARRAY(VMRegPair, total_c_args);
  BasicType* in_elem_bt = nullptr;

  int argc = 0;
  out_sig_bt[argc++] = T_ADDRESS;
  if (method->is_static()) {
    out_sig_bt[argc++] = T_OBJECT;
  }

  for (int i = 0; i < total_in_args ; i++ ) {
    out_sig_bt[argc++] = in_sig_bt[i];
  }

  // Now figure out where the args must be stored and how much stack space
  // they require.
  int out_arg_slots;
  out_arg_slots = c_calling_convention(out_sig_bt, out_regs, total_c_args);

  // Compute framesize for the wrapper.  We need to handlize all oops in
  // incoming registers

  // Calculate the total number of stack slots we will need.

  // First count the abi requirement plus all of the outgoing args
  int stack_slots = SharedRuntime::out_preserve_stack_slots() + out_arg_slots;

  // Now the space for the inbound oop handle area
  int total_save_slots = 6 * VMRegImpl::slots_per_word;  // 6 arguments passed in registers

  int oop_handle_offset = stack_slots;
  stack_slots += total_save_slots;

  // Now any space we need for handlizing a klass if static method

  int klass_slot_offset = 0;
  int klass_offset = -1;
  int lock_slot_offset = 0;
  bool is_static = false;

  if (method->is_static()) {
    klass_slot_offset = stack_slots;
    stack_slots += VMRegImpl::slots_per_word;
    klass_offset = klass_slot_offset * VMRegImpl::stack_slot_size;
    is_static = true;
  }

  // Plus a lock if needed

  if (method->is_synchronized()) {
    lock_slot_offset = stack_slots;
    stack_slots += VMRegImpl::slots_per_word;
  }

  // Now a place (+2) to save return values or temp during shuffling
  // + 4 for return address (which we own) and saved rbp
  stack_slots += 6;

  // Ok The space we have allocated will look like:
  //
  //
  // FP-> |                     |
  //      |---------------------|
  //      | 2 slots for moves   |
  //      |---------------------|
  //      | lock box (if sync)  |
  //      |---------------------| <- lock_slot_offset
  //      | klass (if static)   |
  //      |---------------------| <- klass_slot_offset
  //      | oopHandle area      |
  //      |---------------------| <- oop_handle_offset (6 java arg registers)
  //      | outbound memory     |
  //      | based arguments     |
  //      |                     |
  //      |---------------------|
  //      |                     |
  // SP-> | out_preserved_slots |
  //
  //


  // Now compute actual number of stack words we need rounding to make
  // stack properly aligned.
  stack_slots = align_up(stack_slots, StackAlignmentInSlots);

  int stack_size = stack_slots * VMRegImpl::stack_slot_size;

  // First thing make an ic check to see if we should even be here

  // We are free to use all registers as temps without saving them and
  // restoring them except rbp. rbp is the only callee save register
  // as far as the interpreter and the compiler(s) are concerned.

  const Register receiver = j_rarg0;

  Label exception_pending;

  assert_different_registers(receiver, rscratch1, rscratch2);
  __ verify_oop(receiver);
  __ ic_check(8 /* end_alignment */);

  int vep_offset = ((intptr_t)__ pc()) - start;

  if (VM_Version::supports_fast_class_init_checks() && method->needs_clinit_barrier()) {
    Label L_skip_barrier;
    Register klass = r10;
    __ mov_metadata(klass, method->method_holder()); // InstanceKlass*
    __ clinit_barrier(klass, r15_thread, &L_skip_barrier /*L_fast_path*/);

    __ jump(RuntimeAddress(SharedRuntime::get_handle_wrong_method_stub())); // slow path

    __ bind(L_skip_barrier);
  }

#ifdef COMPILER1
  // For Object.hashCode, System.identityHashCode try to pull hashCode from object header if available.
  if ((InlineObjectHash && method->intrinsic_id() == vmIntrinsics::_hashCode) || (method->intrinsic_id() == vmIntrinsics::_identityHashCode)) {
    inline_check_hashcode_from_object_header(masm, method, j_rarg0 /*obj_reg*/, rax /*result*/);
  }
#endif // COMPILER1

  // The instruction at the verified entry point must be 5 bytes or longer
  // because it can be patched on the fly by make_non_entrant. The stack bang
  // instruction fits that requirement.

  // Generate stack overflow check
  __ bang_stack_with_offset((int)StackOverflow::stack_shadow_zone_size());

  // Generate a new frame for the wrapper.
  __ enter();
  // -2 because return address is already present and so is saved rbp
  __ subptr(rsp, stack_size - 2*wordSize);

  BarrierSetAssembler* bs = BarrierSet::barrier_set()->barrier_set_assembler();
  // native wrapper is not hot enough to micro optimize the nmethod entry barrier with an out-of-line stub
  bs->nmethod_entry_barrier(masm, nullptr /* slow_path */, nullptr /* continuation */);

  // Frame is now completed as far as size and linkage.
  int frame_complete = ((intptr_t)__ pc()) - start;

#ifdef ASSERT
  __ check_stack_alignment(rsp, "improperly aligned stack");
#endif /* ASSERT */


  // We use r14 as the oop handle for the receiver/klass
  // It is callee save so it survives the call to native

  const Register oop_handle_reg = r14;

  //
  // We immediately shuffle the arguments so that any vm call we have to
  // make from here on out (sync slow path, jvmti, etc.) we will have
  // captured the oops from our caller and have a valid oopMap for
  // them.

  // -----------------
  // The Grand Shuffle

  // The Java calling convention is either equal (linux) or denser (win64) than the
  // c calling convention. However the because of the jni_env argument the c calling
  // convention always has at least one more (and two for static) arguments than Java.
  // Therefore if we move the args from java -> c backwards then we will never have
  // a register->register conflict and we don't have to build a dependency graph
  // and figure out how to break any cycles.
  //

  // Record esp-based slot for receiver on stack for non-static methods
  int receiver_offset = -1;

  // This is a trick. We double the stack slots so we can claim
  // the oops in the caller's frame. Since we are sure to have
  // more args than the caller doubling is enough to make
  // sure we can capture all the incoming oop args from the
  // caller.
  //
  OopMap* map = new OopMap(stack_slots * 2, 0 /* arg_slots*/);

  // Mark location of rbp (someday)
  // map->set_callee_saved(VMRegImpl::stack2reg( stack_slots - 2), stack_slots * 2, 0, vmreg(rbp));

  // Use eax, ebx as temporaries during any memory-memory moves we have to do
  // All inbound args are referenced based on rbp and all outbound args via rsp.


#ifdef ASSERT
  bool reg_destroyed[Register::number_of_registers];
  bool freg_destroyed[XMMRegister::number_of_registers];
  for ( int r = 0 ; r < Register::number_of_registers ; r++ ) {
    reg_destroyed[r] = false;
  }
  for ( int f = 0 ; f < XMMRegister::number_of_registers ; f++ ) {
    freg_destroyed[f] = false;
  }

#endif /* ASSERT */

  // For JNI natives the incoming and outgoing registers are offset upwards.
  GrowableArray<int> arg_order(2 * total_in_args);

  VMRegPair tmp_vmreg;
  tmp_vmreg.set2(rbx->as_VMReg());

  for (int i = total_in_args - 1, c_arg = total_c_args - 1; i >= 0; i--, c_arg--) {
    arg_order.push(i);
    arg_order.push(c_arg);
  }

  int temploc = -1;
  for (int ai = 0; ai < arg_order.length(); ai += 2) {
    int i = arg_order.at(ai);
    int c_arg = arg_order.at(ai + 1);
    __ block_comment(err_msg("move %d -> %d", i, c_arg));
#ifdef ASSERT
    if (in_regs[i].first()->is_Register()) {
      assert(!reg_destroyed[in_regs[i].first()->as_Register()->encoding()], "destroyed reg!");
    } else if (in_regs[i].first()->is_XMMRegister()) {
      assert(!freg_destroyed[in_regs[i].first()->as_XMMRegister()->encoding()], "destroyed reg!");
    }
    if (out_regs[c_arg].first()->is_Register()) {
      reg_destroyed[out_regs[c_arg].first()->as_Register()->encoding()] = true;
    } else if (out_regs[c_arg].first()->is_XMMRegister()) {
      freg_destroyed[out_regs[c_arg].first()->as_XMMRegister()->encoding()] = true;
    }
#endif /* ASSERT */
    switch (in_sig_bt[i]) {
      case T_ARRAY:
      case T_OBJECT:
        __ object_move(map, oop_handle_offset, stack_slots, in_regs[i], out_regs[c_arg],
                    ((i == 0) && (!is_static)),
                    &receiver_offset);
        break;
      case T_VOID:
        break;

      case T_FLOAT:
        __ float_move(in_regs[i], out_regs[c_arg]);
          break;

      case T_DOUBLE:
        assert( i + 1 < total_in_args &&
                in_sig_bt[i + 1] == T_VOID &&
                out_sig_bt[c_arg+1] == T_VOID, "bad arg list");
        __ double_move(in_regs[i], out_regs[c_arg]);
        break;

      case T_LONG :
        __ long_move(in_regs[i], out_regs[c_arg]);
        break;

      case T_ADDRESS: assert(false, "found T_ADDRESS in java args");

      default:
        __ move32_64(in_regs[i], out_regs[c_arg]);
    }
  }

  int c_arg;

  // Pre-load a static method's oop into r14.  Used both by locking code and
  // the normal JNI call code.
  // point c_arg at the first arg that is already loaded in case we
  // need to spill before we call out
  c_arg = total_c_args - total_in_args;

  if (method->is_static()) {

    //  load oop into a register
    __ movoop(oop_handle_reg, JNIHandles::make_local(method->method_holder()->java_mirror()));

    // Now handlize the static class mirror it's known not-null.
    __ movptr(Address(rsp, klass_offset), oop_handle_reg);
    map->set_oop(VMRegImpl::stack2reg(klass_slot_offset));

    // Now get the handle
    __ lea(oop_handle_reg, Address(rsp, klass_offset));
    // store the klass handle as second argument
    __ movptr(c_rarg1, oop_handle_reg);
    // and protect the arg if we must spill
    c_arg--;
  }

  // Change state to native (we save the return address in the thread, since it might not
  // be pushed on the stack when we do a stack traversal). It is enough that the pc()
  // points into the right code segment. It does not have to be the correct return pc.
  // We use the same pc/oopMap repeatedly when we call out

  intptr_t the_pc = (intptr_t) __ pc();
  oop_maps->add_gc_map(the_pc - start, map);

  __ set_last_Java_frame(rsp, noreg, (address)the_pc, rscratch1);


  // We have all of the arguments setup at this point. We must not touch any register
  // argument registers at this point (what if we save/restore them there are no oop?

  if (DTraceMethodProbes) {
    // protect the args we've loaded
    save_args(masm, total_c_args, c_arg, out_regs);
    __ mov_metadata(c_rarg1, method());
    __ call_VM_leaf(
      CAST_FROM_FN_PTR(address, SharedRuntime::dtrace_method_entry),
      r15_thread, c_rarg1);
    restore_args(masm, total_c_args, c_arg, out_regs);
  }

  // RedefineClasses() tracing support for obsolete method entry
  if (log_is_enabled(Trace, redefine, class, obsolete)) {
    // protect the args we've loaded
    save_args(masm, total_c_args, c_arg, out_regs);
    __ mov_metadata(c_rarg1, method());
    __ call_VM_leaf(
      CAST_FROM_FN_PTR(address, SharedRuntime::rc_trace_method_entry),
      r15_thread, c_rarg1);
    restore_args(masm, total_c_args, c_arg, out_regs);
  }

  // Lock a synchronized method

  // Register definitions used by locking and unlocking

  const Register swap_reg = rax;  // Must use rax for cmpxchg instruction
  const Register obj_reg  = rbx;  // Will contain the oop
  const Register lock_reg = r13;  // Address of compiler lock object (BasicLock)
  const Register old_hdr  = r13;  // value of old header at unlock time

  Label slow_path_lock;
  Label lock_done;

  if (method->is_synchronized()) {
    Label count_mon;

    const int mark_word_offset = BasicLock::displaced_header_offset_in_bytes();

    // Get the handle (the 2nd argument)
    __ mov(oop_handle_reg, c_rarg1);

    // Get address of the box

    __ lea(lock_reg, Address(rsp, lock_slot_offset * VMRegImpl::stack_slot_size));

    // Load the oop from the handle
    __ movptr(obj_reg, Address(oop_handle_reg, 0));

    if (LockingMode == LM_MONITOR) {
      __ jmp(slow_path_lock);
    } else if (LockingMode == LM_LEGACY) {
      // Load immediate 1 into swap_reg %rax
      __ movl(swap_reg, 1);

      // Load (object->mark() | 1) into swap_reg %rax
      __ orptr(swap_reg, Address(obj_reg, oopDesc::mark_offset_in_bytes()));
      if (EnableValhalla) {
        // Mask inline_type bit such that we go to the slow path if object is an inline type
        __ andptr(swap_reg, ~((int) markWord::inline_type_bit_in_place));
      }

      // Save (object->mark() | 1) into BasicLock's displaced header
      __ movptr(Address(lock_reg, mark_word_offset), swap_reg);

      // src -> dest iff dest == rax else rax <- dest
      __ lock();
      __ cmpxchgptr(lock_reg, Address(obj_reg, oopDesc::mark_offset_in_bytes()));
      __ jcc(Assembler::equal, count_mon);

      // Hmm should this move to the slow path code area???

      // Test if the oopMark is an obvious stack pointer, i.e.,
      //  1) (mark & 3) == 0, and
      //  2) rsp <= mark < mark + os::pagesize()
      // These 3 tests can be done by evaluating the following
      // expression: ((mark - rsp) & (3 - os::vm_page_size())),
      // assuming both stack pointer and pagesize have their
      // least significant 2 bits clear.
      // NOTE: the oopMark is in swap_reg %rax as the result of cmpxchg

      __ subptr(swap_reg, rsp);
      __ andptr(swap_reg, 3 - (int)os::vm_page_size());

      // Save the test result, for recursive case, the result is zero
      __ movptr(Address(lock_reg, mark_word_offset), swap_reg);
      __ jcc(Assembler::notEqual, slow_path_lock);
    } else {
      assert(LockingMode == LM_LIGHTWEIGHT, "must be");
      __ lightweight_lock(lock_reg, obj_reg, swap_reg, r15_thread, rscratch1, slow_path_lock);
    }
    __ bind(count_mon);
    __ inc_held_monitor_count();

    // Slow path will re-enter here
    __ bind(lock_done);
  }

  // Finally just about ready to make the JNI call

  // get JNIEnv* which is first argument to native
  __ lea(c_rarg0, Address(r15_thread, in_bytes(JavaThread::jni_environment_offset())));

  // Now set thread in native
  __ movl(Address(r15_thread, JavaThread::thread_state_offset()), _thread_in_native);

  __ call(RuntimeAddress(native_func));

  // Verify or restore cpu control state after JNI call
  __ restore_cpu_control_state_after_jni(rscratch1);

  // Unpack native results.
  switch (ret_type) {
  case T_BOOLEAN: __ c2bool(rax);            break;
  case T_CHAR   : __ movzwl(rax, rax);      break;
  case T_BYTE   : __ sign_extend_byte (rax); break;
  case T_SHORT  : __ sign_extend_short(rax); break;
  case T_INT    : /* nothing to do */        break;
  case T_DOUBLE :
  case T_FLOAT  :
    // Result is in xmm0 we'll save as needed
    break;
  case T_ARRAY:                 // Really a handle
  case T_OBJECT:                // Really a handle
      break; // can't de-handlize until after safepoint check
  case T_VOID: break;
  case T_LONG: break;
  default       : ShouldNotReachHere();
  }

  Label after_transition;

  // Switch thread to "native transition" state before reading the synchronization state.
  // This additional state is necessary because reading and testing the synchronization
  // state is not atomic w.r.t. GC, as this scenario demonstrates:
  //     Java thread A, in _thread_in_native state, loads _not_synchronized and is preempted.
  //     VM thread changes sync state to synchronizing and suspends threads for GC.
  //     Thread A is resumed to finish this native method, but doesn't block here since it
  //     didn't see any synchronization is progress, and escapes.
  __ movl(Address(r15_thread, JavaThread::thread_state_offset()), _thread_in_native_trans);

  // Force this write out before the read below
  if (!UseSystemMemoryBarrier) {
    __ membar(Assembler::Membar_mask_bits(
              Assembler::LoadLoad | Assembler::LoadStore |
              Assembler::StoreLoad | Assembler::StoreStore));
  }

  // check for safepoint operation in progress and/or pending suspend requests
  {
    Label Continue;
    Label slow_path;

    __ safepoint_poll(slow_path, r15_thread, true /* at_return */, false /* in_nmethod */);

    __ cmpl(Address(r15_thread, JavaThread::suspend_flags_offset()), 0);
    __ jcc(Assembler::equal, Continue);
    __ bind(slow_path);

    // Don't use call_VM as it will see a possible pending exception and forward it
    // and never return here preventing us from clearing _last_native_pc down below.
    // Also can't use call_VM_leaf either as it will check to see if rsi & rdi are
    // preserved and correspond to the bcp/locals pointers. So we do a runtime call
    // by hand.
    //
    __ vzeroupper();
    save_native_result(masm, ret_type, stack_slots);
    __ mov(c_rarg0, r15_thread);
    __ mov(r12, rsp); // remember sp
    __ subptr(rsp, frame::arg_reg_save_area_bytes); // windows
    __ andptr(rsp, -16); // align stack as required by ABI
    __ call(RuntimeAddress(CAST_FROM_FN_PTR(address, JavaThread::check_special_condition_for_native_trans)));
    __ mov(rsp, r12); // restore sp
    __ reinit_heapbase();
    // Restore any method result value
    restore_native_result(masm, ret_type, stack_slots);
    __ bind(Continue);
  }

  // change thread state
  __ movl(Address(r15_thread, JavaThread::thread_state_offset()), _thread_in_Java);
  __ bind(after_transition);

  Label reguard;
  Label reguard_done;
  __ cmpl(Address(r15_thread, JavaThread::stack_guard_state_offset()), StackOverflow::stack_guard_yellow_reserved_disabled);
  __ jcc(Assembler::equal, reguard);
  __ bind(reguard_done);

  // native result if any is live

  // Unlock
  Label slow_path_unlock;
  Label unlock_done;
  if (method->is_synchronized()) {

    Label fast_done;

    // Get locked oop from the handle we passed to jni
    __ movptr(obj_reg, Address(oop_handle_reg, 0));

    if (LockingMode == LM_LEGACY) {
      Label not_recur;
      // Simple recursive lock?
      __ cmpptr(Address(rsp, lock_slot_offset * VMRegImpl::stack_slot_size), NULL_WORD);
      __ jcc(Assembler::notEqual, not_recur);
      __ dec_held_monitor_count();
      __ jmpb(fast_done);
      __ bind(not_recur);
    }

    // Must save rax if it is live now because cmpxchg must use it
    if (ret_type != T_FLOAT && ret_type != T_DOUBLE && ret_type != T_VOID) {
      save_native_result(masm, ret_type, stack_slots);
    }

    if (LockingMode == LM_MONITOR) {
      __ jmp(slow_path_unlock);
    } else if (LockingMode == LM_LEGACY) {
      // get address of the stack lock
      __ lea(rax, Address(rsp, lock_slot_offset * VMRegImpl::stack_slot_size));
      //  get old displaced header
      __ movptr(old_hdr, Address(rax, 0));

      // Atomic swap old header if oop still contains the stack lock
      __ lock();
      __ cmpxchgptr(old_hdr, Address(obj_reg, oopDesc::mark_offset_in_bytes()));
      __ jcc(Assembler::notEqual, slow_path_unlock);
      __ dec_held_monitor_count();
    } else {
      assert(LockingMode == LM_LIGHTWEIGHT, "must be");
      __ lightweight_unlock(obj_reg, swap_reg, r15_thread, lock_reg, slow_path_unlock);
      __ dec_held_monitor_count();
    }

    // slow path re-enters here
    __ bind(unlock_done);
    if (ret_type != T_FLOAT && ret_type != T_DOUBLE && ret_type != T_VOID) {
      restore_native_result(masm, ret_type, stack_slots);
    }

    __ bind(fast_done);
  }
  if (DTraceMethodProbes) {
    save_native_result(masm, ret_type, stack_slots);
    __ mov_metadata(c_rarg1, method());
    __ call_VM_leaf(
         CAST_FROM_FN_PTR(address, SharedRuntime::dtrace_method_exit),
         r15_thread, c_rarg1);
    restore_native_result(masm, ret_type, stack_slots);
  }

  __ reset_last_Java_frame(false);

  // Unbox oop result, e.g. JNIHandles::resolve value.
  if (is_reference_type(ret_type)) {
    __ resolve_jobject(rax /* value */,
                       r15_thread /* thread */,
                       rcx /* tmp */);
  }

  if (CheckJNICalls) {
    // clear_pending_jni_exception_check
    __ movptr(Address(r15_thread, JavaThread::pending_jni_exception_check_fn_offset()), NULL_WORD);
  }

  // reset handle block
  __ movptr(rcx, Address(r15_thread, JavaThread::active_handles_offset()));
  __ movl(Address(rcx, JNIHandleBlock::top_offset()), NULL_WORD);

  // pop our frame

  __ leave();

  // Any exception pending?
  __ cmpptr(Address(r15_thread, in_bytes(Thread::pending_exception_offset())), NULL_WORD);
  __ jcc(Assembler::notEqual, exception_pending);

  // Return

  __ ret(0);

  // Unexpected paths are out of line and go here

  // forward the exception
  __ bind(exception_pending);

  // and forward the exception
  __ jump(RuntimeAddress(StubRoutines::forward_exception_entry()));

  // Slow path locking & unlocking
  if (method->is_synchronized()) {

    // BEGIN Slow path lock
    __ bind(slow_path_lock);

    // has last_Java_frame setup. No exceptions so do vanilla call not call_VM
    // args are (oop obj, BasicLock* lock, JavaThread* thread)

    // protect the args we've loaded
    save_args(masm, total_c_args, c_arg, out_regs);

    __ mov(c_rarg0, obj_reg);
    __ mov(c_rarg1, lock_reg);
    __ mov(c_rarg2, r15_thread);

    // Not a leaf but we have last_Java_frame setup as we want
    __ call_VM_leaf(CAST_FROM_FN_PTR(address, SharedRuntime::complete_monitor_locking_C), 3);
    restore_args(masm, total_c_args, c_arg, out_regs);

#ifdef ASSERT
    { Label L;
    __ cmpptr(Address(r15_thread, in_bytes(Thread::pending_exception_offset())), NULL_WORD);
    __ jcc(Assembler::equal, L);
    __ stop("no pending exception allowed on exit from monitorenter");
    __ bind(L);
    }
#endif
    __ jmp(lock_done);

    // END Slow path lock

    // BEGIN Slow path unlock
    __ bind(slow_path_unlock);

    // If we haven't already saved the native result we must save it now as xmm registers
    // are still exposed.
    __ vzeroupper();
    if (ret_type == T_FLOAT || ret_type == T_DOUBLE ) {
      save_native_result(masm, ret_type, stack_slots);
    }

    __ lea(c_rarg1, Address(rsp, lock_slot_offset * VMRegImpl::stack_slot_size));

    __ mov(c_rarg0, obj_reg);
    __ mov(c_rarg2, r15_thread);
    __ mov(r12, rsp); // remember sp
    __ subptr(rsp, frame::arg_reg_save_area_bytes); // windows
    __ andptr(rsp, -16); // align stack as required by ABI

    // Save pending exception around call to VM (which contains an EXCEPTION_MARK)
    // NOTE that obj_reg == rbx currently
    __ movptr(rbx, Address(r15_thread, in_bytes(Thread::pending_exception_offset())));
    __ movptr(Address(r15_thread, in_bytes(Thread::pending_exception_offset())), NULL_WORD);

    // args are (oop obj, BasicLock* lock, JavaThread* thread)
    __ call(RuntimeAddress(CAST_FROM_FN_PTR(address, SharedRuntime::complete_monitor_unlocking_C)));
    __ mov(rsp, r12); // restore sp
    __ reinit_heapbase();
#ifdef ASSERT
    {
      Label L;
      __ cmpptr(Address(r15_thread, in_bytes(Thread::pending_exception_offset())), NULL_WORD);
      __ jcc(Assembler::equal, L);
      __ stop("no pending exception allowed on exit complete_monitor_unlocking_C");
      __ bind(L);
    }
#endif /* ASSERT */

    __ movptr(Address(r15_thread, in_bytes(Thread::pending_exception_offset())), rbx);

    if (ret_type == T_FLOAT || ret_type == T_DOUBLE ) {
      restore_native_result(masm, ret_type, stack_slots);
    }
    __ jmp(unlock_done);

    // END Slow path unlock

  } // synchronized

  // SLOW PATH Reguard the stack if needed

  __ bind(reguard);
  __ vzeroupper();
  save_native_result(masm, ret_type, stack_slots);
  __ mov(r12, rsp); // remember sp
  __ subptr(rsp, frame::arg_reg_save_area_bytes); // windows
  __ andptr(rsp, -16); // align stack as required by ABI
  __ call(RuntimeAddress(CAST_FROM_FN_PTR(address, SharedRuntime::reguard_yellow_pages)));
  __ mov(rsp, r12); // restore sp
  __ reinit_heapbase();
  restore_native_result(masm, ret_type, stack_slots);
  // and continue
  __ jmp(reguard_done);



  __ flush();

  nmethod *nm = nmethod::new_native_nmethod(method,
                                            compile_id,
                                            masm->code(),
                                            vep_offset,
                                            frame_complete,
                                            stack_slots / VMRegImpl::slots_per_word,
                                            (is_static ? in_ByteSize(klass_offset) : in_ByteSize(receiver_offset)),
                                            in_ByteSize(lock_slot_offset*VMRegImpl::stack_slot_size),
                                            oop_maps);

  return nm;
}

// this function returns the adjust size (in number of words) to a c2i adapter
// activation for use during deoptimization
int Deoptimization::last_frame_adjust(int callee_parameters, int callee_locals ) {
  return (callee_locals - callee_parameters) * Interpreter::stackElementWords;
}


uint SharedRuntime::out_preserve_stack_slots() {
  return 0;
}


// Number of stack slots between incoming argument block and the start of
// a new frame.  The PROLOG must add this many slots to the stack.  The
// EPILOG must remove this many slots.  amd64 needs two slots for
// return address.
uint SharedRuntime::in_preserve_stack_slots() {
  return 4 + 2 * VerifyStackAtCalls;
}

//------------------------------generate_deopt_blob----------------------------
void SharedRuntime::generate_deopt_blob() {
  // Allocate space for the code
  ResourceMark rm;
  // Setup code generation tools
  int pad = 0;
  if (UseAVX > 2) {
    pad += 1024;
  }
  if (UseAPX) {
    pad += 1024;
  }
#if INCLUDE_JVMCI
  if (EnableJVMCI) {
    pad += 512; // Increase the buffer size when compiling for JVMCI
  }
#endif
  CodeBuffer buffer("deopt_blob", 2560+pad, 1024);
  MacroAssembler* masm = new MacroAssembler(&buffer);
  int frame_size_in_words;
  OopMap* map = nullptr;
  OopMapSet *oop_maps = new OopMapSet();

  // -------------
  // This code enters when returning to a de-optimized nmethod.  A return
  // address has been pushed on the stack, and return values are in
  // registers.
  // If we are doing a normal deopt then we were called from the patched
  // nmethod from the point we returned to the nmethod. So the return
  // address on the stack is wrong by NativeCall::instruction_size
  // We will adjust the value so it looks like we have the original return
  // address on the stack (like when we eagerly deoptimized).
  // In the case of an exception pending when deoptimizing, we enter
  // with a return address on the stack that points after the call we patched
  // into the exception handler. We have the following register state from,
  // e.g., the forward exception stub (see stubGenerator_x86_64.cpp).
  //    rax: exception oop
  //    rbx: exception handler
  //    rdx: throwing pc
  // So in this case we simply jam rdx into the useless return address and
  // the stack looks just like we want.
  //
  // At this point we need to de-opt.  We save the argument return
  // registers.  We call the first C routine, fetch_unroll_info().  This
  // routine captures the return values and returns a structure which
  // describes the current frame size and the sizes of all replacement frames.
  // The current frame is compiled code and may contain many inlined
  // functions, each with their own JVM state.  We pop the current frame, then
  // push all the new frames.  Then we call the C routine unpack_frames() to
  // populate these frames.  Finally unpack_frames() returns us the new target
  // address.  Notice that callee-save registers are BLOWN here; they have
  // already been captured in the vframeArray at the time the return PC was
  // patched.
  address start = __ pc();
  Label cont;

  // Prolog for non exception case!

  // Save everything in sight.
  map = RegisterSaver::save_live_registers(masm, 0, &frame_size_in_words, /*save_wide_vectors*/ true);

  // Normal deoptimization.  Save exec mode for unpack_frames.
  __ movl(r14, Deoptimization::Unpack_deopt); // callee-saved
  __ jmp(cont);

  int reexecute_offset = __ pc() - start;
#if INCLUDE_JVMCI && !defined(COMPILER1)
  if (EnableJVMCI && UseJVMCICompiler) {
    // JVMCI does not use this kind of deoptimization
    __ should_not_reach_here();
  }
#endif

  // Reexecute case
  // return address is the pc describes what bci to do re-execute at

  // No need to update map as each call to save_live_registers will produce identical oopmap
  (void) RegisterSaver::save_live_registers(masm, 0, &frame_size_in_words, /*save_wide_vectors*/ true);

  __ movl(r14, Deoptimization::Unpack_reexecute); // callee-saved
  __ jmp(cont);

#if INCLUDE_JVMCI
  Label after_fetch_unroll_info_call;
  int implicit_exception_uncommon_trap_offset = 0;
  int uncommon_trap_offset = 0;

  if (EnableJVMCI) {
    implicit_exception_uncommon_trap_offset = __ pc() - start;

    __ pushptr(Address(r15_thread, in_bytes(JavaThread::jvmci_implicit_exception_pc_offset())));
    __ movptr(Address(r15_thread, in_bytes(JavaThread::jvmci_implicit_exception_pc_offset())), NULL_WORD);

    uncommon_trap_offset = __ pc() - start;

    // Save everything in sight.
    RegisterSaver::save_live_registers(masm, 0, &frame_size_in_words, /*save_wide_vectors*/ true);
    // fetch_unroll_info needs to call last_java_frame()
    __ set_last_Java_frame(noreg, noreg, nullptr, rscratch1);

    __ movl(c_rarg1, Address(r15_thread, in_bytes(JavaThread::pending_deoptimization_offset())));
    __ movl(Address(r15_thread, in_bytes(JavaThread::pending_deoptimization_offset())), -1);

    __ movl(r14, Deoptimization::Unpack_reexecute);
    __ mov(c_rarg0, r15_thread);
    __ movl(c_rarg2, r14); // exec mode
    __ call(RuntimeAddress(CAST_FROM_FN_PTR(address, Deoptimization::uncommon_trap)));
    oop_maps->add_gc_map( __ pc()-start, map->deep_copy());

    __ reset_last_Java_frame(false);

    __ jmp(after_fetch_unroll_info_call);
  } // EnableJVMCI
#endif // INCLUDE_JVMCI

  int exception_offset = __ pc() - start;

  // Prolog for exception case

  // all registers are dead at this entry point, except for rax, and
  // rdx which contain the exception oop and exception pc
  // respectively.  Set them in TLS and fall thru to the
  // unpack_with_exception_in_tls entry point.

  __ movptr(Address(r15_thread, JavaThread::exception_pc_offset()), rdx);
  __ movptr(Address(r15_thread, JavaThread::exception_oop_offset()), rax);

  int exception_in_tls_offset = __ pc() - start;

  // new implementation because exception oop is now passed in JavaThread

  // Prolog for exception case
  // All registers must be preserved because they might be used by LinearScan
  // Exceptiop oop and throwing PC are passed in JavaThread
  // tos: stack at point of call to method that threw the exception (i.e. only
  // args are on the stack, no return address)

  // make room on stack for the return address
  // It will be patched later with the throwing pc. The correct value is not
  // available now because loading it from memory would destroy registers.
  __ push(0);

  // Save everything in sight.
  map = RegisterSaver::save_live_registers(masm, 0, &frame_size_in_words, /*save_wide_vectors*/ true);

  // Now it is safe to overwrite any register

  // Deopt during an exception.  Save exec mode for unpack_frames.
  __ movl(r14, Deoptimization::Unpack_exception); // callee-saved

  // load throwing pc from JavaThread and patch it as the return address
  // of the current frame. Then clear the field in JavaThread

  __ movptr(rdx, Address(r15_thread, JavaThread::exception_pc_offset()));
  __ movptr(Address(rbp, wordSize), rdx);
  __ movptr(Address(r15_thread, JavaThread::exception_pc_offset()), NULL_WORD);

#ifdef ASSERT
  // verify that there is really an exception oop in JavaThread
  __ movptr(rax, Address(r15_thread, JavaThread::exception_oop_offset()));
  __ verify_oop(rax);

  // verify that there is no pending exception
  Label no_pending_exception;
  __ movptr(rax, Address(r15_thread, Thread::pending_exception_offset()));
  __ testptr(rax, rax);
  __ jcc(Assembler::zero, no_pending_exception);
  __ stop("must not have pending exception here");
  __ bind(no_pending_exception);
#endif

  __ bind(cont);

  // Call C code.  Need thread and this frame, but NOT official VM entry
  // crud.  We cannot block on this call, no GC can happen.
  //
  // UnrollBlock* fetch_unroll_info(JavaThread* thread)

  // fetch_unroll_info needs to call last_java_frame().

  __ set_last_Java_frame(noreg, noreg, nullptr, rscratch1);
#ifdef ASSERT
  { Label L;
    __ cmpptr(Address(r15_thread, JavaThread::last_Java_fp_offset()), NULL_WORD);
    __ jcc(Assembler::equal, L);
    __ stop("SharedRuntime::generate_deopt_blob: last_Java_fp not cleared");
    __ bind(L);
  }
#endif // ASSERT
  __ mov(c_rarg0, r15_thread);
  __ movl(c_rarg1, r14); // exec_mode
  __ call(RuntimeAddress(CAST_FROM_FN_PTR(address, Deoptimization::fetch_unroll_info)));

  // Need to have an oopmap that tells fetch_unroll_info where to
  // find any register it might need.
  oop_maps->add_gc_map(__ pc() - start, map);

  __ reset_last_Java_frame(false);

#if INCLUDE_JVMCI
  if (EnableJVMCI) {
    __ bind(after_fetch_unroll_info_call);
  }
#endif

  // Load UnrollBlock* into rdi
  __ mov(rdi, rax);

  __ movl(r14, Address(rdi, Deoptimization::UnrollBlock::unpack_kind_offset()));
   Label noException;
  __ cmpl(r14, Deoptimization::Unpack_exception);   // Was exception pending?
  __ jcc(Assembler::notEqual, noException);
  __ movptr(rax, Address(r15_thread, JavaThread::exception_oop_offset()));
  // QQQ this is useless it was null above
  __ movptr(rdx, Address(r15_thread, JavaThread::exception_pc_offset()));
  __ movptr(Address(r15_thread, JavaThread::exception_oop_offset()), NULL_WORD);
  __ movptr(Address(r15_thread, JavaThread::exception_pc_offset()), NULL_WORD);

  __ verify_oop(rax);

  // Overwrite the result registers with the exception results.
  __ movptr(Address(rsp, RegisterSaver::rax_offset_in_bytes()), rax);
  // I think this is useless
  __ movptr(Address(rsp, RegisterSaver::rdx_offset_in_bytes()), rdx);

  __ bind(noException);

  // Only register save data is on the stack.
  // Now restore the result registers.  Everything else is either dead
  // or captured in the vframeArray.
  RegisterSaver::restore_result_registers(masm);

  // All of the register save area has been popped of the stack. Only the
  // return address remains.

  // Pop all the frames we must move/replace.
  //
  // Frame picture (youngest to oldest)
  // 1: self-frame (no frame link)
  // 2: deopting frame  (no frame link)
  // 3: caller of deopting frame (could be compiled/interpreted).
  //
  // Note: by leaving the return address of self-frame on the stack
  // and using the size of frame 2 to adjust the stack
  // when we are done the return to frame 3 will still be on the stack.

  // Pop deoptimized frame
  __ movl(rcx, Address(rdi, Deoptimization::UnrollBlock::size_of_deoptimized_frame_offset()));
  __ addptr(rsp, rcx);

  // rsp should be pointing at the return address to the caller (3)

  // Pick up the initial fp we should save
  // restore rbp before stack bang because if stack overflow is thrown it needs to be pushed (and preserved)
  __ movptr(rbp, Address(rdi, Deoptimization::UnrollBlock::initial_info_offset()));

#ifdef ASSERT
  // Compilers generate code that bang the stack by as much as the
  // interpreter would need. So this stack banging should never
  // trigger a fault. Verify that it does not on non product builds.
  __ movl(rbx, Address(rdi, Deoptimization::UnrollBlock::total_frame_sizes_offset()));
  __ bang_stack_size(rbx, rcx);
#endif

  // Load address of array of frame pcs into rcx
  __ movptr(rcx, Address(rdi, Deoptimization::UnrollBlock::frame_pcs_offset()));

  // Trash the old pc
  __ addptr(rsp, wordSize);

  // Load address of array of frame sizes into rsi
  __ movptr(rsi, Address(rdi, Deoptimization::UnrollBlock::frame_sizes_offset()));

  // Load counter into rdx
  __ movl(rdx, Address(rdi, Deoptimization::UnrollBlock::number_of_frames_offset()));

  // Now adjust the caller's stack to make up for the extra locals
  // but record the original sp so that we can save it in the skeletal interpreter
  // frame and the stack walking of interpreter_sender will get the unextended sp
  // value and not the "real" sp value.

  const Register sender_sp = r8;

  __ mov(sender_sp, rsp);
  __ movl(rbx, Address(rdi,
                       Deoptimization::UnrollBlock::
                       caller_adjustment_offset()));
  __ subptr(rsp, rbx);

  // Push interpreter frames in a loop
  Label loop;
  __ bind(loop);
  __ movptr(rbx, Address(rsi, 0));      // Load frame size
  __ subptr(rbx, 2*wordSize);           // We'll push pc and ebp by hand
  __ pushptr(Address(rcx, 0));          // Save return address
  __ enter();                           // Save old & set new ebp
  __ subptr(rsp, rbx);                  // Prolog
  // This value is corrected by layout_activation_impl
  __ movptr(Address(rbp, frame::interpreter_frame_last_sp_offset * wordSize), NULL_WORD);
  __ movptr(Address(rbp, frame::interpreter_frame_sender_sp_offset * wordSize), sender_sp); // Make it walkable
  __ mov(sender_sp, rsp);               // Pass sender_sp to next frame
  __ addptr(rsi, wordSize);             // Bump array pointer (sizes)
  __ addptr(rcx, wordSize);             // Bump array pointer (pcs)
  __ decrementl(rdx);                   // Decrement counter
  __ jcc(Assembler::notZero, loop);
  __ pushptr(Address(rcx, 0));          // Save final return address

  // Re-push self-frame
  __ enter();                           // Save old & set new ebp

  // Allocate a full sized register save area.
  // Return address and rbp are in place, so we allocate two less words.
  __ subptr(rsp, (frame_size_in_words - 2) * wordSize);

  // Restore frame locals after moving the frame
  __ movdbl(Address(rsp, RegisterSaver::xmm0_offset_in_bytes()), xmm0);
  __ movptr(Address(rsp, RegisterSaver::rax_offset_in_bytes()), rax);

  // Call C code.  Need thread but NOT official VM entry
  // crud.  We cannot block on this call, no GC can happen.  Call should
  // restore return values to their stack-slots with the new SP.
  //
  // void Deoptimization::unpack_frames(JavaThread* thread, int exec_mode)

  // Use rbp because the frames look interpreted now
  // Save "the_pc" since it cannot easily be retrieved using the last_java_SP after we aligned SP.
  // Don't need the precise return PC here, just precise enough to point into this code blob.
  address the_pc = __ pc();
  __ set_last_Java_frame(noreg, rbp, the_pc, rscratch1);

  __ andptr(rsp, -(StackAlignmentInBytes));  // Fix stack alignment as required by ABI
  __ mov(c_rarg0, r15_thread);
  __ movl(c_rarg1, r14); // second arg: exec_mode
  __ call(RuntimeAddress(CAST_FROM_FN_PTR(address, Deoptimization::unpack_frames)));
  // Revert SP alignment after call since we're going to do some SP relative addressing below
  __ movptr(rsp, Address(r15_thread, JavaThread::last_Java_sp_offset()));

  // Set an oopmap for the call site
  // Use the same PC we used for the last java frame
  oop_maps->add_gc_map(the_pc - start,
                       new OopMap( frame_size_in_words, 0 ));

  // Clear fp AND pc
  __ reset_last_Java_frame(true);

  // Collect return values
  __ movdbl(xmm0, Address(rsp, RegisterSaver::xmm0_offset_in_bytes()));
  __ movptr(rax, Address(rsp, RegisterSaver::rax_offset_in_bytes()));
  // I think this is useless (throwing pc?)
  __ movptr(rdx, Address(rsp, RegisterSaver::rdx_offset_in_bytes()));

  // Pop self-frame.
  __ leave();                           // Epilog

  // Jump to interpreter
  __ ret(0);

  // Make sure all code is generated
  masm->flush();

  _deopt_blob = DeoptimizationBlob::create(&buffer, oop_maps, 0, exception_offset, reexecute_offset, frame_size_in_words);
  _deopt_blob->set_unpack_with_exception_in_tls_offset(exception_in_tls_offset);
#if INCLUDE_JVMCI
  if (EnableJVMCI) {
    _deopt_blob->set_uncommon_trap_offset(uncommon_trap_offset);
    _deopt_blob->set_implicit_exception_uncommon_trap_offset(implicit_exception_uncommon_trap_offset);
  }
#endif
}

//------------------------------generate_handler_blob------
//
// Generate a special Compile2Runtime blob that saves all registers,
// and setup oopmap.
//
SafepointBlob* SharedRuntime::generate_handler_blob(address call_ptr, int poll_type) {
  assert(StubRoutines::forward_exception_entry() != nullptr,
         "must be generated before");

  ResourceMark rm;
  OopMapSet *oop_maps = new OopMapSet();
  OopMap* map;

  // Allocate space for the code.  Setup code generation tools.
  CodeBuffer buffer("handler_blob", 2348, 1024);
  MacroAssembler* masm = new MacroAssembler(&buffer);

  address start   = __ pc();
  address call_pc = nullptr;
  int frame_size_in_words;
  bool cause_return = (poll_type == POLL_AT_RETURN);
  bool save_wide_vectors = (poll_type == POLL_AT_VECTOR_LOOP);

  // Make room for return address (or push it again)
  if (!cause_return) {
    __ push(rbx);
  }

  // Save registers, fpu state, and flags
  map = RegisterSaver::save_live_registers(masm, 0, &frame_size_in_words, save_wide_vectors);

  // The following is basically a call_VM.  However, we need the precise
  // address of the call in order to generate an oopmap. Hence, we do all the
  // work ourselves.

  __ set_last_Java_frame(noreg, noreg, nullptr, rscratch1);  // JavaFrameAnchor::capture_last_Java_pc() will get the pc from the return address, which we store next:

  // The return address must always be correct so that frame constructor never
  // sees an invalid pc.

  if (!cause_return) {
    // Get the return pc saved by the signal handler and stash it in its appropriate place on the stack.
    // Additionally, rbx is a callee saved register and we can look at it later to determine
    // if someone changed the return address for us!
    __ movptr(rbx, Address(r15_thread, JavaThread::saved_exception_pc_offset()));
    __ movptr(Address(rbp, wordSize), rbx);
  }

  // Do the call
  __ mov(c_rarg0, r15_thread);
  __ call(RuntimeAddress(call_ptr));

  // Set an oopmap for the call site.  This oopmap will map all
  // oop-registers and debug-info registers as callee-saved.  This
  // will allow deoptimization at this safepoint to find all possible
  // debug-info recordings, as well as let GC find all oops.

  oop_maps->add_gc_map( __ pc() - start, map);

  Label noException;

  __ reset_last_Java_frame(false);

  __ cmpptr(Address(r15_thread, Thread::pending_exception_offset()), NULL_WORD);
  __ jcc(Assembler::equal, noException);

  // Exception pending

  RegisterSaver::restore_live_registers(masm, save_wide_vectors);

  __ jump(RuntimeAddress(StubRoutines::forward_exception_entry()));

  // No exception case
  __ bind(noException);

  Label no_adjust;
#ifdef ASSERT
  Label bail;
#endif
  if (!cause_return) {
    Label no_prefix, not_special;

    // If our stashed return pc was modified by the runtime we avoid touching it
    __ cmpptr(rbx, Address(rbp, wordSize));
    __ jccb(Assembler::notEqual, no_adjust);

    // Skip over the poll instruction.
    // See NativeInstruction::is_safepoint_poll()
    // Possible encodings:
    //      85 00       test   %eax,(%rax)
    //      85 01       test   %eax,(%rcx)
    //      85 02       test   %eax,(%rdx)
    //      85 03       test   %eax,(%rbx)
    //      85 06       test   %eax,(%rsi)
    //      85 07       test   %eax,(%rdi)
    //
    //   41 85 00       test   %eax,(%r8)
    //   41 85 01       test   %eax,(%r9)
    //   41 85 02       test   %eax,(%r10)
    //   41 85 03       test   %eax,(%r11)
    //   41 85 06       test   %eax,(%r14)
    //   41 85 07       test   %eax,(%r15)
    //
    //      85 04 24    test   %eax,(%rsp)
    //   41 85 04 24    test   %eax,(%r12)
    //      85 45 00    test   %eax,0x0(%rbp)
    //   41 85 45 00    test   %eax,0x0(%r13)

    __ cmpb(Address(rbx, 0), NativeTstRegMem::instruction_rex_b_prefix);
    __ jcc(Assembler::notEqual, no_prefix);
    __ addptr(rbx, 1);
    __ bind(no_prefix);
#ifdef ASSERT
    __ movptr(rax, rbx); // remember where 0x85 should be, for verification below
#endif
    // r12/r13/rsp/rbp base encoding takes 3 bytes with the following register values:
    // r12/rsp 0x04
    // r13/rbp 0x05
    __ movzbq(rcx, Address(rbx, 1));
    __ andptr(rcx, 0x07); // looking for 0x04 .. 0x05
    __ subptr(rcx, 4);    // looking for 0x00 .. 0x01
    __ cmpptr(rcx, 1);
    __ jcc(Assembler::above, not_special);
    __ addptr(rbx, 1);
    __ bind(not_special);
#ifdef ASSERT
    // Verify the correct encoding of the poll we're about to skip.
    __ cmpb(Address(rax, 0), NativeTstRegMem::instruction_code_memXregl);
    __ jcc(Assembler::notEqual, bail);
    // Mask out the modrm bits
    __ testb(Address(rax, 1), NativeTstRegMem::modrm_mask);
    // rax encodes to 0, so if the bits are nonzero it's incorrect
    __ jcc(Assembler::notZero, bail);
#endif
    // Adjust return pc forward to step over the safepoint poll instruction
    __ addptr(rbx, 2);
    __ movptr(Address(rbp, wordSize), rbx);
  }

  __ bind(no_adjust);
  // Normal exit, restore registers and exit.
  RegisterSaver::restore_live_registers(masm, save_wide_vectors);
  __ ret(0);

#ifdef ASSERT
  __ bind(bail);
  __ stop("Attempting to adjust pc to skip safepoint poll but the return point is not what we expected");
#endif

  // Make sure all code is generated
  masm->flush();

  // Fill-out other meta info
  return SafepointBlob::create(&buffer, oop_maps, frame_size_in_words);
}

//
// generate_resolve_blob - call resolution (static/virtual/opt-virtual/ic-miss
//
// Generate a stub that calls into vm to find out the proper destination
// of a java call. All the argument registers are live at this point
// but since this is generic code we don't know what they are and the caller
// must do any gc of the args.
//
RuntimeStub* SharedRuntime::generate_resolve_blob(address destination, const char* name) {
  assert (StubRoutines::forward_exception_entry() != nullptr, "must be generated before");

  // allocate space for the code
  ResourceMark rm;

  CodeBuffer buffer(name, 1552, 512);
  MacroAssembler* masm = new MacroAssembler(&buffer);

  int frame_size_in_words;

  OopMapSet *oop_maps = new OopMapSet();
  OopMap* map = nullptr;

  int start = __ offset();

  // No need to save vector registers since they are caller-saved anyway.
  map = RegisterSaver::save_live_registers(masm, 0, &frame_size_in_words, /*save_wide_vectors*/ false);

  int frame_complete = __ offset();

  __ set_last_Java_frame(noreg, noreg, nullptr, rscratch1);

  __ mov(c_rarg0, r15_thread);

  __ call(RuntimeAddress(destination));


  // Set an oopmap for the call site.
  // We need this not only for callee-saved registers, but also for volatile
  // registers that the compiler might be keeping live across a safepoint.

  oop_maps->add_gc_map( __ offset() - start, map);

  // rax contains the address we are going to jump to assuming no exception got installed

  // clear last_Java_sp
  __ reset_last_Java_frame(false);
  // check for pending exceptions
  Label pending;
  __ cmpptr(Address(r15_thread, Thread::pending_exception_offset()), NULL_WORD);
  __ jcc(Assembler::notEqual, pending);

  // get the returned Method*
  __ get_vm_result_2(rbx, r15_thread);
  __ movptr(Address(rsp, RegisterSaver::rbx_offset_in_bytes()), rbx);

  __ movptr(Address(rsp, RegisterSaver::rax_offset_in_bytes()), rax);

  RegisterSaver::restore_live_registers(masm);

  // We are back to the original state on entry and ready to go.

  __ jmp(rax);

  // Pending exception after the safepoint

  __ bind(pending);

  RegisterSaver::restore_live_registers(masm);

  // exception pending => remove activation and forward to exception handler

  __ movptr(Address(r15_thread, JavaThread::vm_result_offset()), NULL_WORD);

  __ movptr(rax, Address(r15_thread, Thread::pending_exception_offset()));
  __ jump(RuntimeAddress(StubRoutines::forward_exception_entry()));

  // -------------
  // make sure all code is generated
  masm->flush();

  // return the  blob
  // frame_size_words or bytes??
  return RuntimeStub::new_runtime_stub(name, &buffer, frame_complete, frame_size_in_words, oop_maps, true);
}

// Continuation point for throwing of implicit exceptions that are
// not handled in the current activation. Fabricates an exception
// oop and initiates normal exception dispatching in this
// frame. Since we need to preserve callee-saved values (currently
// only for C2, but done for C1 as well) we need a callee-saved oop
// map and therefore have to make these stubs into RuntimeStubs
// rather than BufferBlobs.  If the compiler needs all registers to
// be preserved between the fault point and the exception handler
// then it must assume responsibility for that in
// AbstractCompiler::continuation_for_implicit_null_exception or
// continuation_for_implicit_division_by_zero_exception. All other
// implicit exceptions (e.g., NullPointerException or
// AbstractMethodError on entry) are either at call sites or
// otherwise assume that stack unwinding will be initiated, so
// caller saved registers were assumed volatile in the compiler.
RuntimeStub* SharedRuntime::generate_throw_exception(const char* name, address runtime_entry) {
  // Information about frame layout at time of blocking runtime call.
  // Note that we only have to preserve callee-saved registers since
  // the compilers are responsible for supplying a continuation point
  // if they expect all registers to be preserved.
  enum layout {
    rbp_off = frame::arg_reg_save_area_bytes/BytesPerInt,
    rbp_off2,
    return_off,
    return_off2,
    framesize // inclusive of return address
  };

  int insts_size = 512;
  int locs_size  = 64;

  ResourceMark rm;
  const char* timer_msg = "SharedRuntime generate_throw_exception";
  TraceTime timer(timer_msg, TRACETIME_LOG(Info, startuptime));

  CodeBuffer code(name, insts_size, locs_size);
  OopMapSet* oop_maps  = new OopMapSet();
  MacroAssembler* masm = new MacroAssembler(&code);

  address start = __ pc();

  // This is an inlined and slightly modified version of call_VM
  // which has the ability to fetch the return PC out of
  // thread-local storage and also sets up last_Java_sp slightly
  // differently than the real call_VM

  __ enter(); // required for proper stackwalking of RuntimeStub frame

  assert(is_even(framesize/2), "sp not 16-byte aligned");

  // return address and rbp are already in place
  __ subptr(rsp, (framesize-4) << LogBytesPerInt); // prolog

  int frame_complete = __ pc() - start;

  // Set up last_Java_sp and last_Java_fp
  address the_pc = __ pc();
  __ set_last_Java_frame(rsp, rbp, the_pc, rscratch1);
  __ andptr(rsp, -(StackAlignmentInBytes));    // Align stack

  // Call runtime
  __ movptr(c_rarg0, r15_thread);
  BLOCK_COMMENT("call runtime_entry");
  __ call(RuntimeAddress(runtime_entry));

  // Generate oop map
  OopMap* map = new OopMap(framesize, 0);

  oop_maps->add_gc_map(the_pc - start, map);

  __ reset_last_Java_frame(true);

  __ leave(); // required for proper stackwalking of RuntimeStub frame

  // check for pending exceptions
#ifdef ASSERT
  Label L;
  __ cmpptr(Address(r15_thread, Thread::pending_exception_offset()), NULL_WORD);
  __ jcc(Assembler::notEqual, L);
  __ should_not_reach_here();
  __ bind(L);
#endif // ASSERT
  __ jump(RuntimeAddress(StubRoutines::forward_exception_entry()));


  // codeBlob framesize is in words (not VMRegImpl::slot_size)
  RuntimeStub* stub =
    RuntimeStub::new_runtime_stub(name,
                                  &code,
                                  frame_complete,
                                  (framesize >> (LogBytesPerWord - LogBytesPerInt)),
                                  oop_maps, false);
  return stub;
}

//------------------------------Montgomery multiplication------------------------
//

#ifndef _WINDOWS

// Subtract 0:b from carry:a.  Return carry.
static julong
sub(julong a[], julong b[], julong carry, long len) {
  long long i = 0, cnt = len;
  julong tmp;
  asm volatile("clc; "
               "0: ; "
               "mov (%[b], %[i], 8), %[tmp]; "
               "sbb %[tmp], (%[a], %[i], 8); "
               "inc %[i]; dec %[cnt]; "
               "jne 0b; "
               "mov %[carry], %[tmp]; sbb $0, %[tmp]; "
               : [i]"+r"(i), [cnt]"+r"(cnt), [tmp]"=&r"(tmp)
               : [a]"r"(a), [b]"r"(b), [carry]"r"(carry)
               : "memory");
  return tmp;
}

// Multiply (unsigned) Long A by Long B, accumulating the double-
// length result into the accumulator formed of T0, T1, and T2.
#define MACC(A, B, T0, T1, T2)                                  \
do {                                                            \
  unsigned long hi, lo;                                         \
  __asm__ ("mul %5; add %%rax, %2; adc %%rdx, %3; adc $0, %4"   \
           : "=&d"(hi), "=a"(lo), "+r"(T0), "+r"(T1), "+g"(T2)  \
           : "r"(A), "a"(B) : "cc");                            \
 } while(0)

// As above, but add twice the double-length result into the
// accumulator.
#define MACC2(A, B, T0, T1, T2)                                 \
do {                                                            \
  unsigned long hi, lo;                                         \
  __asm__ ("mul %5; add %%rax, %2; adc %%rdx, %3; adc $0, %4; " \
           "add %%rax, %2; adc %%rdx, %3; adc $0, %4"           \
           : "=&d"(hi), "=a"(lo), "+r"(T0), "+r"(T1), "+g"(T2)  \
           : "r"(A), "a"(B) : "cc");                            \
 } while(0)

#else //_WINDOWS

static julong
sub(julong a[], julong b[], julong carry, long len) {
  long i;
  julong tmp;
  unsigned char c = 1;
  for (i = 0; i < len; i++) {
    c = _addcarry_u64(c, a[i], ~b[i], &tmp);
    a[i] = tmp;
  }
  c = _addcarry_u64(c, carry, ~0, &tmp);
  return tmp;
}

// Multiply (unsigned) Long A by Long B, accumulating the double-
// length result into the accumulator formed of T0, T1, and T2.
#define MACC(A, B, T0, T1, T2)                          \
do {                                                    \
  julong hi, lo;                            \
  lo = _umul128(A, B, &hi);                             \
  unsigned char c = _addcarry_u64(0, lo, T0, &T0);      \
  c = _addcarry_u64(c, hi, T1, &T1);                    \
  _addcarry_u64(c, T2, 0, &T2);                         \
 } while(0)

// As above, but add twice the double-length result into the
// accumulator.
#define MACC2(A, B, T0, T1, T2)                         \
do {                                                    \
  julong hi, lo;                            \
  lo = _umul128(A, B, &hi);                             \
  unsigned char c = _addcarry_u64(0, lo, T0, &T0);      \
  c = _addcarry_u64(c, hi, T1, &T1);                    \
  _addcarry_u64(c, T2, 0, &T2);                         \
  c = _addcarry_u64(0, lo, T0, &T0);                    \
  c = _addcarry_u64(c, hi, T1, &T1);                    \
  _addcarry_u64(c, T2, 0, &T2);                         \
 } while(0)

#endif //_WINDOWS

// Fast Montgomery multiplication.  The derivation of the algorithm is
// in  A Cryptographic Library for the Motorola DSP56000,
// Dusse and Kaliski, Proc. EUROCRYPT 90, pp. 230-237.

static void NOINLINE
montgomery_multiply(julong a[], julong b[], julong n[],
                    julong m[], julong inv, int len) {
  julong t0 = 0, t1 = 0, t2 = 0; // Triple-precision accumulator
  int i;

  assert(inv * n[0] == ULLONG_MAX, "broken inverse in Montgomery multiply");

  for (i = 0; i < len; i++) {
    int j;
    for (j = 0; j < i; j++) {
      MACC(a[j], b[i-j], t0, t1, t2);
      MACC(m[j], n[i-j], t0, t1, t2);
    }
    MACC(a[i], b[0], t0, t1, t2);
    m[i] = t0 * inv;
    MACC(m[i], n[0], t0, t1, t2);

    assert(t0 == 0, "broken Montgomery multiply");

    t0 = t1; t1 = t2; t2 = 0;
  }

  for (i = len; i < 2*len; i++) {
    int j;
    for (j = i-len+1; j < len; j++) {
      MACC(a[j], b[i-j], t0, t1, t2);
      MACC(m[j], n[i-j], t0, t1, t2);
    }
    m[i-len] = t0;
    t0 = t1; t1 = t2; t2 = 0;
  }

  while (t0)
    t0 = sub(m, n, t0, len);
}

// Fast Montgomery squaring.  This uses asymptotically 25% fewer
// multiplies so it should be up to 25% faster than Montgomery
// multiplication.  However, its loop control is more complex and it
// may actually run slower on some machines.

static void NOINLINE
montgomery_square(julong a[], julong n[],
                  julong m[], julong inv, int len) {
  julong t0 = 0, t1 = 0, t2 = 0; // Triple-precision accumulator
  int i;

  assert(inv * n[0] == ULLONG_MAX, "broken inverse in Montgomery square");

  for (i = 0; i < len; i++) {
    int j;
    int end = (i+1)/2;
    for (j = 0; j < end; j++) {
      MACC2(a[j], a[i-j], t0, t1, t2);
      MACC(m[j], n[i-j], t0, t1, t2);
    }
    if ((i & 1) == 0) {
      MACC(a[j], a[j], t0, t1, t2);
    }
    for (; j < i; j++) {
      MACC(m[j], n[i-j], t0, t1, t2);
    }
    m[i] = t0 * inv;
    MACC(m[i], n[0], t0, t1, t2);

    assert(t0 == 0, "broken Montgomery square");

    t0 = t1; t1 = t2; t2 = 0;
  }

  for (i = len; i < 2*len; i++) {
    int start = i-len+1;
    int end = start + (len - start)/2;
    int j;
    for (j = start; j < end; j++) {
      MACC2(a[j], a[i-j], t0, t1, t2);
      MACC(m[j], n[i-j], t0, t1, t2);
    }
    if ((i & 1) == 0) {
      MACC(a[j], a[j], t0, t1, t2);
    }
    for (; j < len; j++) {
      MACC(m[j], n[i-j], t0, t1, t2);
    }
    m[i-len] = t0;
    t0 = t1; t1 = t2; t2 = 0;
  }

  while (t0)
    t0 = sub(m, n, t0, len);
}

// Swap words in a longword.
static julong swap(julong x) {
  return (x << 32) | (x >> 32);
}

// Copy len longwords from s to d, word-swapping as we go.  The
// destination array is reversed.
static void reverse_words(julong *s, julong *d, int len) {
  d += len;
  while(len-- > 0) {
    d--;
    *d = swap(*s);
    s++;
  }
}

// The threshold at which squaring is advantageous was determined
// experimentally on an i7-3930K (Ivy Bridge) CPU @ 3.5GHz.
#define MONTGOMERY_SQUARING_THRESHOLD 64

void SharedRuntime::montgomery_multiply(jint *a_ints, jint *b_ints, jint *n_ints,
                                        jint len, jlong inv,
                                        jint *m_ints) {
  assert(len % 2 == 0, "array length in montgomery_multiply must be even");
  int longwords = len/2;

  // Make very sure we don't use so much space that the stack might
  // overflow.  512 jints corresponds to an 16384-bit integer and
  // will use here a total of 8k bytes of stack space.
  int divisor = sizeof(julong) * 4;
  guarantee(longwords <= 8192 / divisor, "must be");
  int total_allocation = longwords * sizeof (julong) * 4;
  julong *scratch = (julong *)alloca(total_allocation);

  // Local scratch arrays
  julong
    *a = scratch + 0 * longwords,
    *b = scratch + 1 * longwords,
    *n = scratch + 2 * longwords,
    *m = scratch + 3 * longwords;

  reverse_words((julong *)a_ints, a, longwords);
  reverse_words((julong *)b_ints, b, longwords);
  reverse_words((julong *)n_ints, n, longwords);

  ::montgomery_multiply(a, b, n, m, (julong)inv, longwords);

  reverse_words(m, (julong *)m_ints, longwords);
}

void SharedRuntime::montgomery_square(jint *a_ints, jint *n_ints,
                                      jint len, jlong inv,
                                      jint *m_ints) {
  assert(len % 2 == 0, "array length in montgomery_square must be even");
  int longwords = len/2;

  // Make very sure we don't use so much space that the stack might
  // overflow.  512 jints corresponds to an 16384-bit integer and
  // will use here a total of 6k bytes of stack space.
  int divisor = sizeof(julong) * 3;
  guarantee(longwords <= (8192 / divisor), "must be");
  int total_allocation = longwords * sizeof (julong) * 3;
  julong *scratch = (julong *)alloca(total_allocation);

  // Local scratch arrays
  julong
    *a = scratch + 0 * longwords,
    *n = scratch + 1 * longwords,
    *m = scratch + 2 * longwords;

  reverse_words((julong *)a_ints, a, longwords);
  reverse_words((julong *)n_ints, n, longwords);

  if (len >= MONTGOMERY_SQUARING_THRESHOLD) {
    ::montgomery_square(a, n, m, (julong)inv, longwords);
  } else {
    ::montgomery_multiply(a, a, n, m, (julong)inv, longwords);
  }

  reverse_words(m, (julong *)m_ints, longwords);
}

#if INCLUDE_JFR

// For c2: c_rarg0 is junk, call to runtime to write a checkpoint.
// It returns a jobject handle to the event writer.
// The handle is dereferenced and the return value is the event writer oop.
RuntimeStub* SharedRuntime::generate_jfr_write_checkpoint() {
  enum layout {
    rbp_off,
    rbpH_off,
    return_off,
    return_off2,
    framesize // inclusive of return address
  };

  CodeBuffer code("jfr_write_checkpoint", 1024, 64);
  MacroAssembler* masm = new MacroAssembler(&code);
  address start = __ pc();

  __ enter();
  address the_pc = __ pc();

  int frame_complete = the_pc - start;

  __ set_last_Java_frame(rsp, rbp, the_pc, rscratch1);
  __ movptr(c_rarg0, r15_thread);
  __ call_VM_leaf(CAST_FROM_FN_PTR(address, JfrIntrinsicSupport::write_checkpoint), 1);
  __ reset_last_Java_frame(true);

  // rax is jobject handle result, unpack and process it through a barrier.
  __ resolve_global_jobject(rax, r15_thread, c_rarg0);

  __ leave();
  __ ret(0);

  OopMapSet* oop_maps = new OopMapSet();
  OopMap* map = new OopMap(framesize, 1);
  oop_maps->add_gc_map(frame_complete, map);

  RuntimeStub* stub =
    RuntimeStub::new_runtime_stub(code.name(),
                                  &code,
                                  frame_complete,
                                  (framesize >> (LogBytesPerWord - LogBytesPerInt)),
                                  oop_maps,
                                  false);
  return stub;
}

// For c2: call to return a leased buffer.
RuntimeStub* SharedRuntime::generate_jfr_return_lease() {
  enum layout {
    rbp_off,
    rbpH_off,
    return_off,
    return_off2,
    framesize // inclusive of return address
  };

  CodeBuffer code("jfr_return_lease", 1024, 64);
  MacroAssembler* masm = new MacroAssembler(&code);
  address start = __ pc();

  __ enter();
  address the_pc = __ pc();

  int frame_complete = the_pc - start;

  __ set_last_Java_frame(rsp, rbp, the_pc, rscratch2);
  __ movptr(c_rarg0, r15_thread);
  __ call_VM_leaf(CAST_FROM_FN_PTR(address, JfrIntrinsicSupport::return_lease), 1);
  __ reset_last_Java_frame(true);

  __ leave();
  __ ret(0);

  OopMapSet* oop_maps = new OopMapSet();
  OopMap* map = new OopMap(framesize, 1);
  oop_maps->add_gc_map(frame_complete, map);

  RuntimeStub* stub =
    RuntimeStub::new_runtime_stub(code.name(),
                                  &code,
                                  frame_complete,
                                  (framesize >> (LogBytesPerWord - LogBytesPerInt)),
                                  oop_maps,
                                  false);
  return stub;
}
<<<<<<< HEAD
#endif // COMPILER2

BufferedInlineTypeBlob* SharedRuntime::generate_buffered_inline_type_adapter(const InlineKlass* vk) {
  BufferBlob* buf = BufferBlob::create("inline types pack/unpack", 16 * K);
  CodeBuffer buffer(buf);
  short buffer_locs[20];
  buffer.insts()->initialize_shared_locs((relocInfo*)buffer_locs,
                                         sizeof(buffer_locs)/sizeof(relocInfo));

  MacroAssembler* masm = new MacroAssembler(&buffer);

  const Array<SigEntry>* sig_vk = vk->extended_sig();
  const Array<VMRegPair>* regs = vk->return_regs();

  int pack_fields_jobject_off = __ offset();
  // Resolve pre-allocated buffer from JNI handle.
  // We cannot do this in generate_call_stub() because it requires GC code to be initialized.
  __ movptr(rax, Address(r13, 0));
  __ resolve_jobject(rax /* value */,
                     r15_thread /* thread */,
                     r12 /* tmp */);
  __ movptr(Address(r13, 0), rax);

  int pack_fields_off = __ offset();

  int j = 1;
  for (int i = 0; i < sig_vk->length(); i++) {
    BasicType bt = sig_vk->at(i)._bt;
    if (bt == T_METADATA) {
      continue;
    }
    if (bt == T_VOID) {
      if (sig_vk->at(i-1)._bt == T_LONG ||
          sig_vk->at(i-1)._bt == T_DOUBLE) {
        j++;
      }
      continue;
    }
    int off = sig_vk->at(i)._offset;
    assert(off > 0, "offset in object should be positive");
    VMRegPair pair = regs->at(j);
    VMReg r_1 = pair.first();
    VMReg r_2 = pair.second();
    Address to(rax, off);
    if (bt == T_FLOAT) {
      __ movflt(to, r_1->as_XMMRegister());
    } else if (bt == T_DOUBLE) {
      __ movdbl(to, r_1->as_XMMRegister());
    } else {
      Register val = r_1->as_Register();
      assert_different_registers(to.base(), val, r14, r13, rbx, rscratch1);
      if (is_reference_type(bt)) {
        __ store_heap_oop(to, val, r14, r13, rbx, IN_HEAP | ACCESS_WRITE | IS_DEST_UNINITIALIZED);
      } else {
        __ store_sized_value(to, r_1->as_Register(), type2aelembytes(bt));
      }
    }
    j++;
  }
  assert(j == regs->length(), "missed a field?");

  __ ret(0);

  int unpack_fields_off = __ offset();

  Label skip;
  __ testptr(rax, rax);
  __ jcc(Assembler::zero, skip);

  j = 1;
  for (int i = 0; i < sig_vk->length(); i++) {
    BasicType bt = sig_vk->at(i)._bt;
    if (bt == T_METADATA) {
      continue;
    }
    if (bt == T_VOID) {
      if (sig_vk->at(i-1)._bt == T_LONG ||
          sig_vk->at(i-1)._bt == T_DOUBLE) {
        j++;
      }
      continue;
    }
    int off = sig_vk->at(i)._offset;
    assert(off > 0, "offset in object should be positive");
    VMRegPair pair = regs->at(j);
    VMReg r_1 = pair.first();
    VMReg r_2 = pair.second();
    Address from(rax, off);
    if (bt == T_FLOAT) {
      __ movflt(r_1->as_XMMRegister(), from);
    } else if (bt == T_DOUBLE) {
      __ movdbl(r_1->as_XMMRegister(), from);
    } else if (bt == T_OBJECT || bt == T_ARRAY) {
      assert_different_registers(rax, r_1->as_Register());
      __ load_heap_oop(r_1->as_Register(), from);
    } else {
      assert(is_java_primitive(bt), "unexpected basic type");
      assert_different_registers(rax, r_1->as_Register());
      size_t size_in_bytes = type2aelembytes(bt);
      __ load_sized_value(r_1->as_Register(), from, size_in_bytes, bt != T_CHAR && bt != T_BOOLEAN);
    }
    j++;
  }
  assert(j == regs->length(), "missed a field?");

  __ bind(skip);
  __ ret(0);

  __ flush();

  return BufferedInlineTypeBlob::create(&buffer, pack_fields_off, pack_fields_jobject_off, unpack_fields_off);
}
=======

#endif // INCLUDE_JFR
>>>>>>> 1d05989b
<|MERGE_RESOLUTION|>--- conflicted
+++ resolved
@@ -3851,97 +3851,6 @@
   reverse_words(m, (julong *)m_ints, longwords);
 }
 
-#if INCLUDE_JFR
-
-// For c2: c_rarg0 is junk, call to runtime to write a checkpoint.
-// It returns a jobject handle to the event writer.
-// The handle is dereferenced and the return value is the event writer oop.
-RuntimeStub* SharedRuntime::generate_jfr_write_checkpoint() {
-  enum layout {
-    rbp_off,
-    rbpH_off,
-    return_off,
-    return_off2,
-    framesize // inclusive of return address
-  };
-
-  CodeBuffer code("jfr_write_checkpoint", 1024, 64);
-  MacroAssembler* masm = new MacroAssembler(&code);
-  address start = __ pc();
-
-  __ enter();
-  address the_pc = __ pc();
-
-  int frame_complete = the_pc - start;
-
-  __ set_last_Java_frame(rsp, rbp, the_pc, rscratch1);
-  __ movptr(c_rarg0, r15_thread);
-  __ call_VM_leaf(CAST_FROM_FN_PTR(address, JfrIntrinsicSupport::write_checkpoint), 1);
-  __ reset_last_Java_frame(true);
-
-  // rax is jobject handle result, unpack and process it through a barrier.
-  __ resolve_global_jobject(rax, r15_thread, c_rarg0);
-
-  __ leave();
-  __ ret(0);
-
-  OopMapSet* oop_maps = new OopMapSet();
-  OopMap* map = new OopMap(framesize, 1);
-  oop_maps->add_gc_map(frame_complete, map);
-
-  RuntimeStub* stub =
-    RuntimeStub::new_runtime_stub(code.name(),
-                                  &code,
-                                  frame_complete,
-                                  (framesize >> (LogBytesPerWord - LogBytesPerInt)),
-                                  oop_maps,
-                                  false);
-  return stub;
-}
-
-// For c2: call to return a leased buffer.
-RuntimeStub* SharedRuntime::generate_jfr_return_lease() {
-  enum layout {
-    rbp_off,
-    rbpH_off,
-    return_off,
-    return_off2,
-    framesize // inclusive of return address
-  };
-
-  CodeBuffer code("jfr_return_lease", 1024, 64);
-  MacroAssembler* masm = new MacroAssembler(&code);
-  address start = __ pc();
-
-  __ enter();
-  address the_pc = __ pc();
-
-  int frame_complete = the_pc - start;
-
-  __ set_last_Java_frame(rsp, rbp, the_pc, rscratch2);
-  __ movptr(c_rarg0, r15_thread);
-  __ call_VM_leaf(CAST_FROM_FN_PTR(address, JfrIntrinsicSupport::return_lease), 1);
-  __ reset_last_Java_frame(true);
-
-  __ leave();
-  __ ret(0);
-
-  OopMapSet* oop_maps = new OopMapSet();
-  OopMap* map = new OopMap(framesize, 1);
-  oop_maps->add_gc_map(frame_complete, map);
-
-  RuntimeStub* stub =
-    RuntimeStub::new_runtime_stub(code.name(),
-                                  &code,
-                                  frame_complete,
-                                  (framesize >> (LogBytesPerWord - LogBytesPerInt)),
-                                  oop_maps,
-                                  false);
-  return stub;
-}
-<<<<<<< HEAD
-#endif // COMPILER2
-
 BufferedInlineTypeBlob* SharedRuntime::generate_buffered_inline_type_adapter(const InlineKlass* vk) {
   BufferBlob* buf = BufferBlob::create("inline types pack/unpack", 16 * K);
   CodeBuffer buffer(buf);
@@ -4052,7 +3961,94 @@
 
   return BufferedInlineTypeBlob::create(&buffer, pack_fields_off, pack_fields_jobject_off, unpack_fields_off);
 }
-=======
-
-#endif // INCLUDE_JFR
->>>>>>> 1d05989b
+
+#if INCLUDE_JFR
+
+// For c2: c_rarg0 is junk, call to runtime to write a checkpoint.
+// It returns a jobject handle to the event writer.
+// The handle is dereferenced and the return value is the event writer oop.
+RuntimeStub* SharedRuntime::generate_jfr_write_checkpoint() {
+  enum layout {
+    rbp_off,
+    rbpH_off,
+    return_off,
+    return_off2,
+    framesize // inclusive of return address
+  };
+
+  CodeBuffer code("jfr_write_checkpoint", 1024, 64);
+  MacroAssembler* masm = new MacroAssembler(&code);
+  address start = __ pc();
+
+  __ enter();
+  address the_pc = __ pc();
+
+  int frame_complete = the_pc - start;
+
+  __ set_last_Java_frame(rsp, rbp, the_pc, rscratch1);
+  __ movptr(c_rarg0, r15_thread);
+  __ call_VM_leaf(CAST_FROM_FN_PTR(address, JfrIntrinsicSupport::write_checkpoint), 1);
+  __ reset_last_Java_frame(true);
+
+  // rax is jobject handle result, unpack and process it through a barrier.
+  __ resolve_global_jobject(rax, r15_thread, c_rarg0);
+
+  __ leave();
+  __ ret(0);
+
+  OopMapSet* oop_maps = new OopMapSet();
+  OopMap* map = new OopMap(framesize, 1);
+  oop_maps->add_gc_map(frame_complete, map);
+
+  RuntimeStub* stub =
+    RuntimeStub::new_runtime_stub(code.name(),
+                                  &code,
+                                  frame_complete,
+                                  (framesize >> (LogBytesPerWord - LogBytesPerInt)),
+                                  oop_maps,
+                                  false);
+  return stub;
+}
+
+// For c2: call to return a leased buffer.
+RuntimeStub* SharedRuntime::generate_jfr_return_lease() {
+  enum layout {
+    rbp_off,
+    rbpH_off,
+    return_off,
+    return_off2,
+    framesize // inclusive of return address
+  };
+
+  CodeBuffer code("jfr_return_lease", 1024, 64);
+  MacroAssembler* masm = new MacroAssembler(&code);
+  address start = __ pc();
+
+  __ enter();
+  address the_pc = __ pc();
+
+  int frame_complete = the_pc - start;
+
+  __ set_last_Java_frame(rsp, rbp, the_pc, rscratch2);
+  __ movptr(c_rarg0, r15_thread);
+  __ call_VM_leaf(CAST_FROM_FN_PTR(address, JfrIntrinsicSupport::return_lease), 1);
+  __ reset_last_Java_frame(true);
+
+  __ leave();
+  __ ret(0);
+
+  OopMapSet* oop_maps = new OopMapSet();
+  OopMap* map = new OopMap(framesize, 1);
+  oop_maps->add_gc_map(frame_complete, map);
+
+  RuntimeStub* stub =
+    RuntimeStub::new_runtime_stub(code.name(),
+                                  &code,
+                                  frame_complete,
+                                  (framesize >> (LogBytesPerWord - LogBytesPerInt)),
+                                  oop_maps,
+                                  false);
+  return stub;
+}
+
+#endif // INCLUDE_JFR