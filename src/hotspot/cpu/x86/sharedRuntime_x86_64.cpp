--- conflicted
+++ resolved
@@ -848,7 +848,7 @@
 
       frame_complete = __ offset();
 
-      __ set_last_Java_frame(noreg, noreg, NULL, rscratch1);
+      __ set_last_Java_frame(noreg, noreg, nullptr, rscratch1);
 
       __ mov(c_rarg0, r15_thread);
       __ mov(c_rarg1, rbx);
@@ -1284,9 +1284,8 @@
   int frame_complete = CodeOffsets::frame_never_safe;
   int frame_size_in_words = 0;
 
-<<<<<<< HEAD
   // Scalarized c2i adapter with non-scalarized receiver (i.e., don't pack receiver)
-  address c2i_no_clinit_check_entry = NULL;
+  address c2i_no_clinit_check_entry = nullptr;
   address c2i_inline_ro_entry = __ pc();
   if (regs_cc != regs_cc_ro) {
     // No class init barrier needed because method is guaranteed to be non-static
@@ -1294,26 +1293,6 @@
                     skip_fixup, i2c_entry, oop_maps, frame_complete, frame_size_in_words, /* alloc_inline_receiver = */ false);
     skip_fixup.reset();
   }
-=======
-  // Class initialization barrier for static methods
-  address c2i_no_clinit_check_entry = nullptr;
-  if (VM_Version::supports_fast_class_init_checks()) {
-    Label L_skip_barrier;
-    Register method = rbx;
-
-    { // Bypass the barrier for non-static methods
-      Register flags = rscratch1;
-      __ movl(flags, Address(method, Method::access_flags_offset()));
-      __ testl(flags, JVM_ACC_STATIC);
-      __ jcc(Assembler::zero, L_skip_barrier); // non-static
-    }
-
-    Register klass = rscratch1;
-    __ load_method_holder(klass, method);
-    __ clinit_barrier(klass, r15_thread, &L_skip_barrier /*L_fast_path*/);
-
-    __ jump(RuntimeAddress(SharedRuntime::get_handle_wrong_method_stub())); // slow path
->>>>>>> 75168eac
 
   // Scalarized c2i adapter
   address c2i_entry        = __ pc();
@@ -1332,7 +1311,6 @@
                     inline_entry_skip_fixup, i2c_entry, oop_maps, frame_complete, frame_size_in_words, /* alloc_inline_receiver = */ false);
   }
 
-  __ flush();
 
   // The c2i adapters might safepoint and trigger a GC. The caller must make sure that
   // the GC knows about the location of oop argument locations passed to the c2i adapter.
@@ -1341,11 +1319,7 @@
     new_adapter = AdapterBlob::create(masm->code(), frame_complete, frame_size_in_words, oop_maps, caller_must_gc_arguments);
   }
 
-<<<<<<< HEAD
   return AdapterHandlerLibrary::new_entry(fingerprint, i2c_entry, c2i_entry, c2i_inline_entry, c2i_inline_ro_entry, c2i_unverified_entry, c2i_unverified_inline_entry, c2i_no_clinit_check_entry);
-=======
-  return AdapterHandlerLibrary::new_entry(fingerprint, i2c_entry, c2i_entry, c2i_unverified_entry, c2i_no_clinit_check_entry);
->>>>>>> 75168eac
 }
 
 int SharedRuntime::c_calling_convention(const BasicType *sig_bt,
