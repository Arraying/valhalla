--- conflicted
+++ resolved
@@ -1666,10 +1666,6 @@
   call_VM_leaf(entry_point, 3);
 }
 
-<<<<<<< HEAD
-void MacroAssembler::super_call_VM_leaf(address entry_point) {
-  MacroAssembler::call_VM_leaf_base(entry_point, 1);
-=======
 void MacroAssembler::call_VM_leaf(address entry_point, Register arg_0, Register arg_1, Register arg_2, Register arg_3) {
   LP64_ONLY(assert(arg_0 != c_rarg3, "smashed arg"));
   LP64_ONLY(assert(arg_1 != c_rarg3, "smashed arg"));
@@ -1682,7 +1678,10 @@
   pass_arg1(this, arg_1);
   pass_arg0(this, arg_0);
   call_VM_leaf(entry_point, 3);
->>>>>>> c1040897
+}
+
+void MacroAssembler::super_call_VM_leaf(address entry_point) {
+  MacroAssembler::call_VM_leaf_base(entry_point, 1);
 }
 
 void MacroAssembler::super_call_VM_leaf(address entry_point, Register arg_0) {
@@ -3884,7 +3883,7 @@
 {
   Label done, initialize_header, initialize_object, slow_case, slow_case_no_pop;
   Register layout_size = t1;
-  assert(new_obj == rax, "needs to be rax, according to barrier asm eden_allocate");
+  assert(new_obj == rax, "needs to be rax");
   assert_different_registers(klass, new_obj, t1, t2);
 
   // get instance_size in InstanceKlass (scaled to a count of bytes)
@@ -3906,13 +3905,11 @@
   //    Exit.
   //
   //  Go to slow path.
-  const bool allow_shared_alloc =
-    Universe::heap()->supports_inline_contig_alloc();
 
   push(klass);
   const Register thread = LP64_ONLY(r15_thread) NOT_LP64(klass);
 #ifndef _LP64
-  if (UseTLAB || allow_shared_alloc) {
+  if (UseTLAB) {
     get_thread(thread);
   }
 #endif // _LP64
@@ -3927,14 +3924,12 @@
       jmp(initialize_object);
     }
   } else {
-    // Allocation in the shared Eden, if allowed.
-    //
-    eden_allocate(thread, new_obj, layout_size, 0, t2, slow_case);
-  }
-
-  // If UseTLAB or allow_shared_alloc are true, the object is created above and
-  // there is an initialize need. Otherwise, skip and go to the slow path.
-  if (UseTLAB || allow_shared_alloc) {
+    jmp(slow_case);
+  }
+
+  // If UseTLAB is true, the object is created above and there is an initialize need.
+  // Otherwise, skip and go to the slow path.
+  if (UseTLAB) {
     if (clear_fields) {
       // The object is initialized before the header.  If the object size is
       // zero, go directly to the header initialization.
@@ -5641,105 +5636,6 @@
 
 #endif // _LP64
 
-<<<<<<< HEAD
-#ifdef COMPILER2
-// C2 compiled method's prolog code.
-void MacroAssembler::verified_entry(Compile* C, int sp_inc) {
-  int framesize = C->output()->frame_size_in_bytes();
-  int bangsize = C->output()->bang_size_in_bytes();
-  bool fp_mode_24b = false;
-  int stack_bang_size = C->output()->need_stack_bang(bangsize) ? bangsize : 0;
-
-  // WARNING: Initial instruction MUST be 5 bytes or longer so that
-  // NativeJump::patch_verified_entry will be able to patch out the entry
-  // code safely. The push to verify stack depth is ok at 5 bytes,
-  // the frame allocation can be either 3 or 6 bytes. So if we don't do
-  // stack bang then we must use the 6 byte frame allocation even if
-  // we have no frame. :-(
-  assert(stack_bang_size >= framesize || stack_bang_size <= 0, "stack bang size incorrect");
-
-  assert((framesize & (StackAlignmentInBytes-1)) == 0, "frame size not aligned");
-  // Remove word for return addr
-  framesize -= wordSize;
-  stack_bang_size -= wordSize;
-
-  // Calls to C2R adapters often do not accept exceptional returns.
-  // We require that their callers must bang for them.  But be careful, because
-  // some VM calls (such as call site linkage) can use several kilobytes of
-  // stack.  But the stack safety zone should account for that.
-  // See bugs 4446381, 4468289, 4497237.
-  if (stack_bang_size > 0) {
-    generate_stack_overflow_check(stack_bang_size);
-
-    // We always push rbp, so that on return to interpreter rbp, will be
-    // restored correctly and we can correct the stack.
-    push(rbp);
-    // Save caller's stack pointer into RBP if the frame pointer is preserved.
-    if (PreserveFramePointer) {
-      mov(rbp, rsp);
-    }
-    // Remove word for ebp
-    framesize -= wordSize;
-
-    // Create frame
-    if (framesize) {
-      subptr(rsp, framesize);
-    }
-  } else {
-    // Create frame (force generation of a 4 byte immediate value)
-    subptr_imm32(rsp, framesize);
-
-    // Save RBP register now.
-    framesize -= wordSize;
-    movptr(Address(rsp, framesize), rbp);
-    // Save caller's stack pointer into RBP if the frame pointer is preserved.
-    if (PreserveFramePointer) {
-      movptr(rbp, rsp);
-      if (framesize > 0) {
-        addptr(rbp, framesize);
-      }
-    }
-  }
-
-  if (C->needs_stack_repair()) {
-    // Save stack increment just below the saved rbp (also account for fixed framesize and rbp)
-    assert((sp_inc & (StackAlignmentInBytes-1)) == 0, "stack increment not aligned");
-    movptr(Address(rsp, framesize - wordSize), sp_inc + framesize + wordSize);
-  }
-
-  if (VerifyStackAtCalls) { // Majik cookie to verify stack depth
-    framesize -= wordSize;
-    movptr(Address(rsp, framesize), (int32_t)0xbadb100d);
-  }
-
-#ifndef _LP64
-  // If method sets FPU control word do it now
-  if (fp_mode_24b) {
-    fldcw(ExternalAddress(StubRoutines::x86::addr_fpu_cntrl_wrd_24()));
-  }
-  if (UseSSE >= 2 && VerifyFPU) {
-    verify_FPU(0, "FPU stack must be clean on entry");
-  }
-#endif
-
-#ifdef ASSERT
-  if (VerifyStackAtCalls) {
-    Label L;
-    push(rax);
-    mov(rax, rsp);
-    andptr(rax, StackAlignmentInBytes-1);
-    cmpptr(rax, StackAlignmentInBytes-wordSize);
-    pop(rax);
-    jcc(Assembler::equal, L);
-    STOP("Stack is not properly aligned!");
-    bind(L);
-  }
-#endif
-}
-#endif // COMPILER2
-
-=======
->>>>>>> c1040897
 #if COMPILER2_OR_JVMCI
 
 // clear memory of size 'cnt' qwords, starting at 'base' using XMM/YMM/ZMM registers
@@ -5837,7 +5733,7 @@
     if (UseTLAB) {
       tlab_allocate(r15_thread, rax, noreg, obj_size, r13, r14, slow_case);
     } else {
-      eden_allocate(r15_thread, rax, noreg, obj_size, r13, slow_case);
+      jmp(slow_case);
     }
   } else {
     // Call from interpreter. RAX contains ((the InlineKlass* of the return type) | 0x01)
@@ -5847,10 +5743,10 @@
     if (UseTLAB) {
       tlab_allocate(r15_thread, rax, r14, 0, r13, r14, slow_case);
     } else {
-      eden_allocate(r15_thread, rax, r14, 0, r13, slow_case);
+      jmp(slow_case);
     }
   }
-  if (UseTLAB || Universe::heap()->supports_inline_contig_alloc()) {
+  if (UseTLAB) {
     // 2. Initialize buffered inline instance header
     Register buffer_obj = rax;
     movptr(Address(buffer_obj, oopDesc::mark_offset_in_bytes()), (intptr_t)markWord::inline_type_prototype().value());
