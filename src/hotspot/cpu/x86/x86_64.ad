--- conflicted
+++ resolved
@@ -10968,27 +10968,15 @@
   ins_pipe( pipe_slow );
 %}
 
-<<<<<<< HEAD
-
-// =======================================================================
-// fast clearing of an array
+
+// Fast clearing of an array
+// Small ClearArray non-AVX512.
 instruct rep_stos(rcx_RegL cnt, rdi_RegP base, regD tmp, rax_RegL val,
                   Universe dummy, rFlagsReg cr)
 %{
-  predicate(!((ClearArrayNode*)n)->is_large() && !((ClearArrayNode*)n)->word_copy_only() && !n->in(2)->in(1)->bottom_type()->is_long()->is_con());
+  predicate(!((ClearArrayNode*)n)->is_large() && !((ClearArrayNode*)n)->word_copy_only() && (UseAVX <= 2 || !VM_Version::supports_avx512vlbw()));
   match(Set dummy (ClearArray (Binary cnt base) val));
-  effect(USE_KILL cnt, USE_KILL base, TEMP tmp, KILL val, KILL cr);
-=======
-// Fast clearing of an array
-// Small ClearArray non-AVX512.
-instruct rep_stos(rcx_RegL cnt, rdi_RegP base, regD tmp, rax_RegI zero,
-                  Universe dummy, rFlagsReg cr)
-%{
-  predicate(!((ClearArrayNode*)n)->is_large() &&
-              (UseAVX <= 2 || !VM_Version::supports_avx512vlbw()));
-  match(Set dummy (ClearArray cnt base));
-  effect(USE_KILL cnt, USE_KILL base, TEMP tmp, KILL zero, KILL cr);
->>>>>>> 7146104f
+  effect(USE_KILL cnt, USE_KILL base, TEMP tmp, USE_KILL val, KILL cr);
 
   format %{ $$template
     $$emit$$"cmp     InitArrayShortSize,rcx\n\t"
@@ -11047,7 +11035,7 @@
 %{
   predicate(!((ClearArrayNode*)n)->is_large() && ((ClearArrayNode*)n)->word_copy_only());
   match(Set dummy (ClearArray (Binary cnt base) val));
-  effect(USE_KILL cnt, USE_KILL base, TEMP tmp, KILL val, KILL cr);
+  effect(USE_KILL cnt, USE_KILL base, TEMP tmp, USE_KILL val, KILL cr);
 
   format %{ $$template
     $$emit$$"cmp     InitArrayShortSize,rcx\n\t"
@@ -11092,34 +11080,21 @@
     $$emit$$"# DONE"
   %}
   ins_encode %{
-<<<<<<< HEAD
     __ clear_mem($base$$Register, $cnt$$Register, $val$$Register,
-                 $tmp$$XMMRegister, false, true);
-=======
-    __ clear_mem($base$$Register, $cnt$$Register, $zero$$Register,
-                 $tmp$$XMMRegister, false, knoreg);
->>>>>>> 7146104f
+                 $tmp$$XMMRegister, false, true, knoreg);
   %}
   ins_pipe(pipe_slow);
 %}
 
-<<<<<<< HEAD
-instruct rep_stos_large(rcx_RegL cnt, rdi_RegP base, regD tmp, rax_RegL val,
-                        Universe dummy, rFlagsReg cr)
-%{
-  predicate(((ClearArrayNode*)n)->is_large() && !((ClearArrayNode*)n)->word_copy_only());
-  match(Set dummy (ClearArray (Binary cnt base) val));
-  effect(USE_KILL cnt, USE_KILL base, TEMP tmp, KILL val, KILL cr);
-=======
 // Small ClearArray AVX512 non-constant length.
-instruct rep_stos_evex(rcx_RegL cnt, rdi_RegP base, regD tmp, kReg ktmp, rax_RegI zero,
+instruct rep_stos_evex(rcx_RegL cnt, rdi_RegP base, regD tmp, kReg ktmp, rax_RegL val,
                        Universe dummy, rFlagsReg cr)
 %{
   predicate(!((ClearArrayNode*)n)->is_large() &&
                UseAVX > 2 && VM_Version::supports_avx512vlbw() &&
                !n->in(2)->bottom_type()->is_long()->is_con());
-  match(Set dummy (ClearArray cnt base));
-  effect(USE_KILL cnt, USE_KILL base, TEMP tmp, TEMP ktmp, KILL zero, KILL cr);
+  match(Set dummy (ClearArray (Binary cnt base) val));
+  effect(USE_KILL cnt, USE_KILL base, TEMP tmp, TEMP ktmp, USE_KILL val, KILL cr);
 
   format %{ $$template
     $$emit$$"xorq    rax, rax\t# ClearArray:\n\t"
@@ -11167,20 +11142,19 @@
     $$emit$$"# DONE"
   %}
   ins_encode %{
-    __ clear_mem($base$$Register, $cnt$$Register, $zero$$Register,
+    __ clear_mem($base$$Register, $cnt$$Register, $val$$Register,
                  $tmp$$XMMRegister, false, $ktmp$$KRegister);
   %}
   ins_pipe(pipe_slow);
 %}
 
 // Large ClearArray non-AVX512.
-instruct rep_stos_large(rcx_RegL cnt, rdi_RegP base, regD tmp, rax_RegI zero,
+instruct rep_stos_large(rcx_RegL cnt, rdi_RegP base, regD tmp, rax_RegL val,
                         Universe dummy, rFlagsReg cr)
 %{
-  predicate(UseAVX <=2 && ((ClearArrayNode*)n)->is_large());
-  match(Set dummy (ClearArray cnt base));
-  effect(USE_KILL cnt, USE_KILL base, TEMP tmp, KILL zero, KILL cr);
->>>>>>> 7146104f
+  predicate(UseAVX <=2 && ((ClearArrayNode*)n)->is_large() && !((ClearArrayNode*)n)->word_copy_only());
+  match(Set dummy (ClearArray (Binary cnt base) val));
+  effect(USE_KILL cnt, USE_KILL base, TEMP tmp, USE_KILL val, KILL cr);
 
   format %{ $$template
     if (UseFastStosb) {
@@ -11218,23 +11192,19 @@
     }
   %}
   ins_encode %{
-<<<<<<< HEAD
     __ clear_mem($base$$Register, $cnt$$Register, $val$$Register,
-                 $tmp$$XMMRegister, true, false);
-=======
-    __ clear_mem($base$$Register, $cnt$$Register, $zero$$Register,
-                 $tmp$$XMMRegister, true, knoreg);
+                 $tmp$$XMMRegister, true, false, knoreg);
   %}
   ins_pipe(pipe_slow);
 %}
 
 // Large ClearArray AVX512.
-instruct rep_stos_large_evex(rcx_RegL cnt, rdi_RegP base, regD tmp, kReg ktmp, rax_RegI zero,
+instruct rep_stos_large_evex(rcx_RegL cnt, rdi_RegP base, regD tmp, kReg ktmp, rax_RegL val,
                              Universe dummy, rFlagsReg cr)
 %{
   predicate(UseAVX > 2 && ((ClearArrayNode*)n)->is_large());
-  match(Set dummy (ClearArray cnt base));
-  effect(USE_KILL cnt, USE_KILL base, TEMP tmp, TEMP ktmp, KILL zero, KILL cr);
+  match(Set dummy (ClearArray (Binary cnt base) val));
+  effect(USE_KILL cnt, USE_KILL base, TEMP tmp, TEMP ktmp, USE_KILL val, KILL cr);
 
   format %{ $$template
     if (UseFastStosb) {
@@ -11273,20 +11243,18 @@
     }
   %}
   ins_encode %{
-    __ clear_mem($base$$Register, $cnt$$Register, $zero$$Register,
+    __ clear_mem($base$$Register, $cnt$$Register, $val$$Register,
                  $tmp$$XMMRegister, true, $ktmp$$KRegister);
->>>>>>> 7146104f
   %}
   ins_pipe(pipe_slow);
 %}
 
-<<<<<<< HEAD
 instruct rep_stos_large_word_copy(rcx_RegL cnt, rdi_RegP base, regD tmp, rax_RegL val,
                         Universe dummy, rFlagsReg cr)
 %{
   predicate(((ClearArrayNode*)n)->is_large() && ((ClearArrayNode*)n)->word_copy_only());
   match(Set dummy (ClearArray (Binary cnt base) val));
-  effect(USE_KILL cnt, USE_KILL base, TEMP tmp, KILL val, KILL cr);
+  effect(USE_KILL cnt, USE_KILL base, TEMP tmp, USE_KILL val, KILL cr);
 
   format %{ $$template
     if (UseXMMForObjInit) {
@@ -11327,27 +11295,18 @@
   ins_pipe(pipe_slow);
 %}
 
-instruct rep_stos_im(immL cnt, rRegP base, regD tmp, rax_RegL val, Universe dummy, rFlagsReg cr)
-%{
-  predicate(!((ClearArrayNode*)n)->is_large() && !((ClearArrayNode*)n)->word_copy_only() && n->in(2)->in(1)->bottom_type()->is_long()->is_con());
-  match(Set dummy (ClearArray (Binary cnt base) val));
-  effect(TEMP tmp, USE_KILL val, KILL cr);
-  format %{ "clear_mem_imm $base , $cnt  \n\t" %}
-  ins_encode %{
-   __ clear_mem($base$$Register, $cnt$$constant, $val$$Register, $tmp$$XMMRegister);
-=======
 // Small ClearArray AVX512 constant length.
-instruct rep_stos_im(immL cnt, rRegP base, regD tmp, rRegI zero, kReg ktmp, Universe dummy, rFlagsReg cr)
+instruct rep_stos_im(immL cnt, rRegP base, regD tmp, rax_RegL val, kReg ktmp, Universe dummy, rFlagsReg cr)
 %{
   predicate(!((ClearArrayNode*)n)->is_large() &&
+            !((ClearArrayNode*)n)->word_copy_only() &&
               (UseAVX > 2 && VM_Version::supports_avx512vlbw() &&
                n->in(2)->bottom_type()->is_long()->is_con()));
-  match(Set dummy (ClearArray cnt base));
-  effect(TEMP tmp, TEMP zero, TEMP ktmp, KILL cr);
+  match(Set dummy (ClearArray (Binary cnt base) val));
+  effect(TEMP tmp, USE_KILL val, TEMP ktmp, KILL cr);
   format %{ "clear_mem_imm $base , $cnt  \n\t" %}
   ins_encode %{
-   __ clear_mem($base$$Register, $cnt$$constant, $zero$$Register, $tmp$$XMMRegister, $ktmp$$KRegister);
->>>>>>> 7146104f
+    __ clear_mem($base$$Register, $cnt$$constant, $val$$Register, $tmp$$XMMRegister, $ktmp$$KRegister);
   %}
   ins_pipe(pipe_slow);
 %}
